/*
 * Licensed to the Apache Software Foundation (ASF) under one or more
 * contributor license agreements. See the NOTICE file distributed with
 * this work for additional information regarding copyright ownership.
 * The ASF licenses this file to You under the Apache License, Version 2.0
 * (the "License"); you may not use this file except in compliance with
 * the License. You may obtain a copy of the License at
 *
 *    http://www.apache.org/licenses/LICENSE-2.0
 *
 * Unless required by applicable law or agreed to in writing, software
 * distributed under the License is distributed on an "AS IS" BASIS,
 * WITHOUT WARRANTIES OR CONDITIONS OF ANY KIND, either express or implied.
 * See the License for the specific language governing permissions and
 * limitations under the License.
 */
package org.apache.kafka.coordinator.group;

import org.apache.kafka.clients.consumer.ConsumerPartitionAssignor;
import org.apache.kafka.clients.consumer.internals.ConsumerProtocol;
import org.apache.kafka.common.TopicPartition;
import org.apache.kafka.common.Uuid;
import org.apache.kafka.common.errors.CoordinatorNotAvailableException;
import org.apache.kafka.common.errors.FencedInstanceIdException;
import org.apache.kafka.common.errors.FencedMemberEpochException;
import org.apache.kafka.common.errors.GroupIdNotFoundException;
import org.apache.kafka.common.errors.GroupMaxSizeReachedException;
import org.apache.kafka.common.errors.IllegalGenerationException;
import org.apache.kafka.common.errors.InvalidRequestException;
import org.apache.kafka.common.errors.NotLeaderOrFollowerException;
import org.apache.kafka.common.errors.UnknownMemberIdException;
import org.apache.kafka.common.errors.UnknownServerException;
import org.apache.kafka.common.errors.UnknownTopicOrPartitionException;
import org.apache.kafka.common.errors.UnsupportedAssignorException;
import org.apache.kafka.common.message.ConsumerGroupDescribeResponseData;
import org.apache.kafka.common.errors.UnreleasedInstanceIdException;
import org.apache.kafka.common.message.ConsumerGroupHeartbeatRequestData;
import org.apache.kafka.common.message.ConsumerGroupHeartbeatResponseData;
import org.apache.kafka.common.message.DescribeGroupsResponseData;
import org.apache.kafka.common.message.HeartbeatRequestData;
import org.apache.kafka.common.message.HeartbeatResponseData;
import org.apache.kafka.common.message.JoinGroupRequestData;
import org.apache.kafka.common.message.JoinGroupResponseData;
import org.apache.kafka.common.message.JoinGroupResponseData.JoinGroupResponseMember;
import org.apache.kafka.common.message.LeaveGroupRequestData;
import org.apache.kafka.common.message.LeaveGroupRequestData.MemberIdentity;
import org.apache.kafka.common.message.LeaveGroupResponseData;
import org.apache.kafka.common.message.ListGroupsResponseData;
import org.apache.kafka.common.message.SyncGroupRequestData;
import org.apache.kafka.common.message.SyncGroupRequestData.SyncGroupRequestAssignment;
import org.apache.kafka.common.message.SyncGroupResponseData;
import org.apache.kafka.common.metadata.PartitionRecord;
import org.apache.kafka.common.metadata.RemoveTopicRecord;
import org.apache.kafka.common.metadata.TopicRecord;
import org.apache.kafka.common.protocol.Errors;
import org.apache.kafka.common.utils.LogContext;
import org.apache.kafka.coordinator.group.MockCoordinatorTimer.ExpiredTimeout;
import org.apache.kafka.coordinator.group.MockCoordinatorTimer.ScheduledTimeout;
import org.apache.kafka.coordinator.group.assignor.GroupAssignment;
import org.apache.kafka.coordinator.group.assignor.MemberAssignment;
import org.apache.kafka.coordinator.group.assignor.PartitionAssignor;
import org.apache.kafka.coordinator.group.assignor.PartitionAssignorException;
import org.apache.kafka.coordinator.group.classic.ClassicGroupState;
import org.apache.kafka.coordinator.group.consumer.Assignment;
import org.apache.kafka.coordinator.group.consumer.ConsumerGroup;
import org.apache.kafka.coordinator.group.consumer.ConsumerGroupBuilder;
import org.apache.kafka.coordinator.group.consumer.ConsumerGroupMember;
import org.apache.kafka.coordinator.group.consumer.MemberState;
import org.apache.kafka.coordinator.group.consumer.TopicMetadata;
import org.apache.kafka.coordinator.group.generated.GroupMetadataValue;
import org.apache.kafka.coordinator.group.classic.ClassicGroup;
import org.apache.kafka.coordinator.group.classic.ClassicGroupMember;
import org.apache.kafka.coordinator.group.metrics.GroupCoordinatorMetricsShard;
import org.apache.kafka.coordinator.group.runtime.CoordinatorResult;
import org.apache.kafka.image.MetadataDelta;
import org.apache.kafka.image.MetadataImage;
import org.apache.kafka.image.MetadataProvenance;
import org.apache.kafka.server.common.MetadataVersion;
import org.junit.jupiter.api.Test;
import org.junit.jupiter.params.ParameterizedTest;
import org.junit.jupiter.params.provider.ValueSource;

import java.util.ArrayList;
import java.util.Arrays;
import java.util.Collections;
import java.util.HashMap;
import java.util.List;
import java.util.Map;
import java.util.Optional;
import java.util.Set;
import java.util.concurrent.CompletableFuture;
import java.util.function.Function;
import java.util.stream.Collectors;
import java.util.stream.IntStream;
import java.util.stream.Stream;

import static org.apache.kafka.common.requests.ConsumerGroupHeartbeatRequest.LEAVE_GROUP_STATIC_MEMBER_EPOCH;
import static org.apache.kafka.common.utils.Utils.mkSet;
import static org.apache.kafka.common.message.JoinGroupRequestData.JoinGroupRequestProtocol;
import static org.apache.kafka.common.message.JoinGroupRequestData.JoinGroupRequestProtocolCollection;
import static org.apache.kafka.common.requests.ConsumerGroupHeartbeatRequest.LEAVE_GROUP_MEMBER_EPOCH;
import static org.apache.kafka.common.requests.JoinGroupRequest.UNKNOWN_MEMBER_ID;
import static org.apache.kafka.coordinator.group.Assertions.assertRecordEquals;
import static org.apache.kafka.coordinator.group.Assertions.assertRecordsEquals;
import static org.apache.kafka.coordinator.group.Assertions.assertResponseEquals;
import static org.apache.kafka.coordinator.group.Assertions.assertUnorderedListEquals;
import static org.apache.kafka.coordinator.group.AssignmentTestUtil.mkAssignment;
import static org.apache.kafka.coordinator.group.AssignmentTestUtil.mkTopicAssignment;
import static org.apache.kafka.coordinator.group.GroupMetadataManager.appendGroupMetadataErrorToResponseError;
import static org.apache.kafka.coordinator.group.GroupMetadataManager.consumerGroupRebalanceTimeoutKey;
import static org.apache.kafka.coordinator.group.GroupMetadataManager.consumerGroupSessionTimeoutKey;
import static org.apache.kafka.coordinator.group.GroupMetadataManager.EMPTY_RESULT;
import static org.apache.kafka.coordinator.group.GroupMetadataManager.classicGroupHeartbeatKey;
import static org.apache.kafka.coordinator.group.GroupMetadataManager.classicGroupSyncKey;
import static org.apache.kafka.coordinator.group.RecordHelpersTest.mkMapOfPartitionRacks;
import static org.apache.kafka.coordinator.group.classic.ClassicGroupState.COMPLETING_REBALANCE;
import static org.apache.kafka.coordinator.group.classic.ClassicGroupState.DEAD;
import static org.apache.kafka.coordinator.group.classic.ClassicGroupState.EMPTY;
import static org.apache.kafka.coordinator.group.classic.ClassicGroupState.PREPARING_REBALANCE;
import static org.apache.kafka.coordinator.group.classic.ClassicGroupState.STABLE;
import static org.apache.kafka.coordinator.group.metrics.GroupCoordinatorMetrics.CLASSIC_GROUP_COMPLETED_REBALANCES_SENSOR_NAME;
import static org.apache.kafka.coordinator.group.metrics.GroupCoordinatorMetrics.CONSUMER_GROUP_REBALANCES_SENSOR_NAME;
import static org.junit.jupiter.api.Assertions.assertEquals;
import static org.junit.jupiter.api.Assertions.assertFalse;
import static org.junit.jupiter.api.Assertions.assertNotEquals;
import static org.junit.jupiter.api.Assertions.assertNotNull;
import static org.junit.jupiter.api.Assertions.assertNull;
import static org.junit.jupiter.api.Assertions.assertThrows;
import static org.junit.jupiter.api.Assertions.assertTrue;
import static org.junit.jupiter.api.Assertions.fail;
import static org.mockito.ArgumentMatchers.any;
import static org.mockito.Mockito.mock;
import static org.mockito.Mockito.times;
import static org.mockito.Mockito.verify;
import static org.mockito.Mockito.when;

public class GroupMetadataManagerTest {
    @Test
    public void testConsumerHeartbeatRequestValidation() {
        MockPartitionAssignor assignor = new MockPartitionAssignor("range");
        GroupMetadataManagerTestContext context = new GroupMetadataManagerTestContext.Builder()
            .withAssignors(Collections.singletonList(assignor))
            .build();
        Exception ex;

        // GroupId must be present in all requests.
        ex = assertThrows(InvalidRequestException.class, () -> context.consumerGroupHeartbeat(
            new ConsumerGroupHeartbeatRequestData()));
        assertEquals("GroupId can't be empty.", ex.getMessage());

        // GroupId can't be all whitespaces.
        ex = assertThrows(InvalidRequestException.class, () -> context.consumerGroupHeartbeat(
            new ConsumerGroupHeartbeatRequestData()
                .setGroupId("   ")));
        assertEquals("GroupId can't be empty.", ex.getMessage());

        // RebalanceTimeoutMs must be present in the first request (epoch == 0).
        ex = assertThrows(InvalidRequestException.class, () -> context.consumerGroupHeartbeat(
            new ConsumerGroupHeartbeatRequestData()
                .setGroupId("foo")
                .setMemberEpoch(0)));
        assertEquals("RebalanceTimeoutMs must be provided in first request.", ex.getMessage());

        // TopicPartitions must be present and empty in the first request (epoch == 0).
        ex = assertThrows(InvalidRequestException.class, () -> context.consumerGroupHeartbeat(
            new ConsumerGroupHeartbeatRequestData()
                .setGroupId("foo")
                .setMemberEpoch(0)
                .setRebalanceTimeoutMs(5000)));
        assertEquals("TopicPartitions must be empty when (re-)joining.", ex.getMessage());

        // SubscribedTopicNames must be present and empty in the first request (epoch == 0).
        ex = assertThrows(InvalidRequestException.class, () -> context.consumerGroupHeartbeat(
            new ConsumerGroupHeartbeatRequestData()
                .setGroupId("foo")
                .setMemberEpoch(0)
                .setRebalanceTimeoutMs(5000)
                .setTopicPartitions(Collections.emptyList())));
        assertEquals("SubscribedTopicNames must be set in first request.", ex.getMessage());

        // MemberId must be non-empty in all requests except for the first one where it
        // could be empty (epoch != 0).
        ex = assertThrows(InvalidRequestException.class, () -> context.consumerGroupHeartbeat(
            new ConsumerGroupHeartbeatRequestData()
                .setGroupId("foo")
                .setMemberEpoch(1)));
        assertEquals("MemberId can't be empty.", ex.getMessage());

        // InstanceId must be non-empty if provided in all requests.
        ex = assertThrows(InvalidRequestException.class, () -> context.consumerGroupHeartbeat(
            new ConsumerGroupHeartbeatRequestData()
                .setGroupId("foo")
                .setMemberId(Uuid.randomUuid().toString())
                .setMemberEpoch(1)
                .setInstanceId("")));
        assertEquals("InstanceId can't be empty.", ex.getMessage());

        // RackId must be non-empty if provided in all requests.
        ex = assertThrows(InvalidRequestException.class, () -> context.consumerGroupHeartbeat(
            new ConsumerGroupHeartbeatRequestData()
                .setGroupId("foo")
                .setMemberId(Uuid.randomUuid().toString())
                .setMemberEpoch(1)
                .setRackId("")));
        assertEquals("RackId can't be empty.", ex.getMessage());

        // ServerAssignor must exist if provided in all requests.
        ex = assertThrows(UnsupportedAssignorException.class, () -> context.consumerGroupHeartbeat(
            new ConsumerGroupHeartbeatRequestData()
                .setGroupId("foo")
                .setMemberId(Uuid.randomUuid().toString())
                .setMemberEpoch(1)
                .setServerAssignor("bar")));
        assertEquals("ServerAssignor bar is not supported. Supported assignors: range.", ex.getMessage());

        ex = assertThrows(InvalidRequestException.class, () -> context.consumerGroupHeartbeat(
            new ConsumerGroupHeartbeatRequestData()
                .setGroupId("foo")
                .setMemberId(Uuid.randomUuid().toString())
                .setMemberEpoch(LEAVE_GROUP_STATIC_MEMBER_EPOCH)
                .setRebalanceTimeoutMs(5000)
                .setSubscribedTopicNames(Arrays.asList("foo", "bar"))
                .setTopicPartitions(Collections.emptyList())));

        assertEquals("InstanceId can't be null.", ex.getMessage());
    }

    @Test
    public void testMemberIdGeneration() {
        MockPartitionAssignor assignor = new MockPartitionAssignor("range");
        GroupMetadataManagerTestContext context = new GroupMetadataManagerTestContext.Builder()
            .withAssignors(Collections.singletonList(assignor))
            .withMetadataImage(MetadataImage.EMPTY)
            .build();

        assignor.prepareGroupAssignment(new GroupAssignment(
            Collections.emptyMap()
        ));

        CoordinatorResult<ConsumerGroupHeartbeatResponseData, Record> result = context.consumerGroupHeartbeat(
            new ConsumerGroupHeartbeatRequestData()
                .setGroupId("group-foo")
                .setMemberEpoch(0)
                .setServerAssignor("range")
                .setRebalanceTimeoutMs(5000)
                .setSubscribedTopicNames(Arrays.asList("foo", "bar"))
                .setTopicPartitions(Collections.emptyList()));

        // Verify that a member id was generated for the new member.
        String memberId = result.response().memberId();
        assertNotNull(memberId);
        assertNotEquals("", memberId);

        // The response should get a bumped epoch and should not
        // contain any assignment because we did not provide
        // topics metadata.
        assertEquals(
            new ConsumerGroupHeartbeatResponseData()
                .setMemberId(memberId)
                .setMemberEpoch(1)
                .setHeartbeatIntervalMs(5000)
                .setAssignment(new ConsumerGroupHeartbeatResponseData.Assignment()),
            result.response()
        );
    }

    @Test
    public void testUnknownGroupId() {
        String groupId = "fooup";
        // Use a static member id as it makes the test easier.
        String memberId = Uuid.randomUuid().toString();

        MockPartitionAssignor assignor = new MockPartitionAssignor("range");
        GroupMetadataManagerTestContext context = new GroupMetadataManagerTestContext.Builder()
            .withAssignors(Collections.singletonList(assignor))
            .build();

        assertThrows(GroupIdNotFoundException.class, () ->
            context.consumerGroupHeartbeat(
                new ConsumerGroupHeartbeatRequestData()
                    .setGroupId(groupId)
                    .setMemberId(memberId)
                    .setMemberEpoch(100) // Epoch must be > 0.
                    .setRebalanceTimeoutMs(5000)
                    .setSubscribedTopicNames(Arrays.asList("foo", "bar"))
                    .setTopicPartitions(Collections.emptyList())));
    }

    @Test
    public void testUnknownMemberIdJoinsConsumerGroup() {
        String groupId = "fooup";
        // Use a static member id as it makes the test easier.
        String memberId = Uuid.randomUuid().toString();

        MockPartitionAssignor assignor = new MockPartitionAssignor("range");
        GroupMetadataManagerTestContext context = new GroupMetadataManagerTestContext.Builder()
            .withAssignors(Collections.singletonList(assignor))
            .build();

        assignor.prepareGroupAssignment(new GroupAssignment(Collections.emptyMap()));

        // A first member joins to create the group.
        context.consumerGroupHeartbeat(
            new ConsumerGroupHeartbeatRequestData()
                .setGroupId(groupId)
                .setMemberId(memberId)
                .setMemberEpoch(0)
                .setServerAssignor("range")
                .setRebalanceTimeoutMs(5000)
                .setSubscribedTopicNames(Arrays.asList("foo", "bar"))
                .setTopicPartitions(Collections.emptyList()));

        // The second member is rejected because the member id is unknown and
        // the member epoch is not zero.
        assertThrows(UnknownMemberIdException.class, () ->
            context.consumerGroupHeartbeat(
                new ConsumerGroupHeartbeatRequestData()
                    .setGroupId(groupId)
                    .setMemberId(Uuid.randomUuid().toString())
                    .setMemberEpoch(1)
                    .setRebalanceTimeoutMs(5000)
                    .setSubscribedTopicNames(Arrays.asList("foo", "bar"))
                    .setTopicPartitions(Collections.emptyList())));
    }

    @Test
    public void testConsumerGroupMemberEpochValidation() {
        String groupId = "fooup";
        // Use a static member id as it makes the test easier.
        String memberId = Uuid.randomUuid().toString();
        Uuid fooTopicId = Uuid.randomUuid();

        MockPartitionAssignor assignor = new MockPartitionAssignor("range");
        GroupMetadataManagerTestContext context = new GroupMetadataManagerTestContext.Builder()
            .withAssignors(Collections.singletonList(assignor))
            .build();

        ConsumerGroupMember member = new ConsumerGroupMember.Builder(memberId)
            .setState(MemberState.STABLE)
            .setMemberEpoch(100)
            .setPreviousMemberEpoch(99)
            .setRebalanceTimeoutMs(5000)
            .setClientId("client")
            .setClientHost("localhost/127.0.0.1")
            .setSubscribedTopicNames(Arrays.asList("foo", "bar"))
            .setServerAssignorName("range")
            .setAssignedPartitions(mkAssignment(mkTopicAssignment(fooTopicId, 1, 2, 3)))
            .build();

        context.replay(RecordHelpers.newMemberSubscriptionRecord(groupId, member));

        context.replay(RecordHelpers.newGroupEpochRecord(groupId, 100));

        context.replay(RecordHelpers.newTargetAssignmentRecord(groupId, memberId, mkAssignment(
            mkTopicAssignment(fooTopicId, 1, 2, 3)
        )));

        context.replay(RecordHelpers.newTargetAssignmentEpochRecord(groupId, 100));

        context.replay(RecordHelpers.newCurrentAssignmentRecord(groupId, member));

        // Member epoch is greater than the expected epoch.
        assertThrows(FencedMemberEpochException.class, () ->
            context.consumerGroupHeartbeat(
                new ConsumerGroupHeartbeatRequestData()
                    .setGroupId(groupId)
                    .setMemberId(memberId)
                    .setMemberEpoch(200)
                    .setRebalanceTimeoutMs(5000)
                    .setSubscribedTopicNames(Arrays.asList("foo", "bar"))));

        // Member epoch is smaller than the expected epoch.
        assertThrows(FencedMemberEpochException.class, () ->
            context.consumerGroupHeartbeat(
                new ConsumerGroupHeartbeatRequestData()
                    .setGroupId(groupId)
                    .setMemberId(memberId)
                    .setMemberEpoch(50)
                    .setRebalanceTimeoutMs(5000)
                    .setSubscribedTopicNames(Arrays.asList("foo", "bar"))));

        // Member joins with previous epoch but without providing partitions.
        assertThrows(FencedMemberEpochException.class, () ->
            context.consumerGroupHeartbeat(
                new ConsumerGroupHeartbeatRequestData()
                    .setGroupId(groupId)
                    .setMemberId(memberId)
                    .setMemberEpoch(99)
                    .setRebalanceTimeoutMs(5000)
                    .setSubscribedTopicNames(Arrays.asList("foo", "bar"))));

        // Member joins with previous epoch and has a subset of the owned partitions. This
        // is accepted as the response with the bumped epoch may have been lost. In this
        // case, we provide back the correct epoch to the member.
        CoordinatorResult<ConsumerGroupHeartbeatResponseData, Record> result = context.consumerGroupHeartbeat(
            new ConsumerGroupHeartbeatRequestData()
                .setGroupId(groupId)
                .setMemberId(memberId)
                .setMemberEpoch(99)
                .setRebalanceTimeoutMs(5000)
                .setSubscribedTopicNames(Arrays.asList("foo", "bar"))
                .setTopicPartitions(Collections.singletonList(new ConsumerGroupHeartbeatRequestData.TopicPartitions()
                    .setTopicId(fooTopicId)
                    .setPartitions(Arrays.asList(1, 2)))));
        assertEquals(100, result.response().memberEpoch());
    }

    @Test
    public void testMemberJoinsEmptyConsumerGroup() {
        String groupId = "fooup";
        // Use a static member id as it makes the test easier.
        String memberId = Uuid.randomUuid().toString();

        Uuid fooTopicId = Uuid.randomUuid();
        String fooTopicName = "foo";
        Uuid barTopicId = Uuid.randomUuid();
        String barTopicName = "bar";

        MockPartitionAssignor assignor = new MockPartitionAssignor("range");
        GroupMetadataManagerTestContext context = new GroupMetadataManagerTestContext.Builder()
            .withAssignors(Collections.singletonList(assignor))
            .withMetadataImage(new MetadataImageBuilder()
                .addTopic(fooTopicId, fooTopicName, 6)
                .addTopic(barTopicId, barTopicName, 3)
                .addRacks()
                .build())
            .build();

        assignor.prepareGroupAssignment(new GroupAssignment(
            Collections.singletonMap(memberId, new MemberAssignment(mkAssignment(
                mkTopicAssignment(fooTopicId, 0, 1, 2, 3, 4, 5),
                mkTopicAssignment(barTopicId, 0, 1, 2)
            )))
        ));

        assertThrows(GroupIdNotFoundException.class, () ->
            context.groupMetadataManager.getOrMaybeCreateConsumerGroup(groupId, false));

        CoordinatorResult<ConsumerGroupHeartbeatResponseData, Record> result = context.consumerGroupHeartbeat(
            new ConsumerGroupHeartbeatRequestData()
                .setGroupId(groupId)
                .setMemberId(memberId)
                .setMemberEpoch(0)
                .setServerAssignor("range")
                .setRebalanceTimeoutMs(5000)
                .setSubscribedTopicNames(Arrays.asList("foo", "bar"))
                .setTopicPartitions(Collections.emptyList()));

        assertResponseEquals(
            new ConsumerGroupHeartbeatResponseData()
                .setMemberId(memberId)
                .setMemberEpoch(1)
                .setHeartbeatIntervalMs(5000)
                .setAssignment(new ConsumerGroupHeartbeatResponseData.Assignment()
                    .setTopicPartitions(Arrays.asList(
                        new ConsumerGroupHeartbeatResponseData.TopicPartitions()
                            .setTopicId(fooTopicId)
                            .setPartitions(Arrays.asList(0, 1, 2, 3, 4, 5)),
                        new ConsumerGroupHeartbeatResponseData.TopicPartitions()
                            .setTopicId(barTopicId)
                            .setPartitions(Arrays.asList(0, 1, 2))
                    ))),
            result.response()
        );

        ConsumerGroupMember expectedMember = new ConsumerGroupMember.Builder(memberId)
            .setState(MemberState.STABLE)
            .setMemberEpoch(1)
            .setPreviousMemberEpoch(0)
            .setClientId("client")
            .setClientHost("localhost/127.0.0.1")
            .setRebalanceTimeoutMs(5000)
            .setSubscribedTopicNames(Arrays.asList("foo", "bar"))
            .setServerAssignorName("range")
            .setAssignedPartitions(mkAssignment(
                mkTopicAssignment(fooTopicId, 0, 1, 2, 3, 4, 5),
                mkTopicAssignment(barTopicId, 0, 1, 2)))
            .build();

        List<Record> expectedRecords = Arrays.asList(
            RecordHelpers.newMemberSubscriptionRecord(groupId, expectedMember),
            RecordHelpers.newGroupSubscriptionMetadataRecord(groupId, new HashMap<String, TopicMetadata>() {{
                    put(fooTopicName, new TopicMetadata(fooTopicId, fooTopicName, 6, mkMapOfPartitionRacks(6)));
                    put(barTopicName, new TopicMetadata(barTopicId, barTopicName, 3, mkMapOfPartitionRacks(3)));
                }}),
            RecordHelpers.newGroupEpochRecord(groupId, 1),
            RecordHelpers.newTargetAssignmentRecord(groupId, memberId, mkAssignment(
                mkTopicAssignment(fooTopicId, 0, 1, 2, 3, 4, 5),
                mkTopicAssignment(barTopicId, 0, 1, 2)
            )),
            RecordHelpers.newTargetAssignmentEpochRecord(groupId, 1),
            RecordHelpers.newCurrentAssignmentRecord(groupId, expectedMember)
        );

        assertRecordsEquals(expectedRecords, result.records());
    }

    @Test
    public void testUpdatingSubscriptionTriggersNewTargetAssignment() {
        String groupId = "fooup";
        // Use a static member id as it makes the test easier.
        String memberId = Uuid.randomUuid().toString();

        Uuid fooTopicId = Uuid.randomUuid();
        String fooTopicName = "foo";
        Uuid barTopicId = Uuid.randomUuid();
        String barTopicName = "bar";

        MockPartitionAssignor assignor = new MockPartitionAssignor("range");
        GroupMetadataManagerTestContext context = new GroupMetadataManagerTestContext.Builder()
            .withAssignors(Collections.singletonList(assignor))
            .withMetadataImage(new MetadataImageBuilder()
                .addTopic(fooTopicId, fooTopicName, 6)
                .addTopic(barTopicId, barTopicName, 3)
                .addRacks()
                .build())
            .withConsumerGroup(new ConsumerGroupBuilder(groupId, 10)
                .withMember(new ConsumerGroupMember.Builder(memberId)
                    .setState(MemberState.STABLE)
                    .setMemberEpoch(10)
                    .setPreviousMemberEpoch(9)
                    .setClientId("client")
                    .setClientHost("localhost/127.0.0.1")
                    .setSubscribedTopicNames(Collections.singletonList("foo"))
                    .setServerAssignorName("range")
                    .setAssignedPartitions(mkAssignment(
                        mkTopicAssignment(fooTopicId, 0, 1, 2, 3, 4, 5)))
                    .build())
                .withAssignment(memberId, mkAssignment(
                    mkTopicAssignment(fooTopicId, 0, 1, 2, 3, 4, 5)))
                .withAssignmentEpoch(10))
            .build();

        assignor.prepareGroupAssignment(new GroupAssignment(
            Collections.singletonMap(memberId, new MemberAssignment(mkAssignment(
                mkTopicAssignment(fooTopicId, 0, 1, 2, 3, 4, 5),
                mkTopicAssignment(barTopicId, 0, 1, 2)
            )))
        ));

        CoordinatorResult<ConsumerGroupHeartbeatResponseData, Record> result = context.consumerGroupHeartbeat(
            new ConsumerGroupHeartbeatRequestData()
                .setGroupId(groupId)
                .setMemberId(memberId)
                .setMemberEpoch(10)
                .setSubscribedTopicNames(Arrays.asList("foo", "bar")));

        assertResponseEquals(
            new ConsumerGroupHeartbeatResponseData()
                .setMemberId(memberId)
                .setMemberEpoch(11)
                .setHeartbeatIntervalMs(5000)
                .setAssignment(new ConsumerGroupHeartbeatResponseData.Assignment()
                    .setTopicPartitions(Arrays.asList(
                        new ConsumerGroupHeartbeatResponseData.TopicPartitions()
                            .setTopicId(fooTopicId)
                            .setPartitions(Arrays.asList(0, 1, 2, 3, 4, 5)),
                        new ConsumerGroupHeartbeatResponseData.TopicPartitions()
                            .setTopicId(barTopicId)
                            .setPartitions(Arrays.asList(0, 1, 2))
                    ))),
            result.response()
        );

        ConsumerGroupMember expectedMember = new ConsumerGroupMember.Builder(memberId)
            .setState(MemberState.STABLE)
            .setMemberEpoch(11)
            .setPreviousMemberEpoch(10)
            .setClientId("client")
            .setClientHost("localhost/127.0.0.1")
            .setSubscribedTopicNames(Arrays.asList("foo", "bar"))
            .setServerAssignorName("range")
            .setAssignedPartitions(mkAssignment(
                mkTopicAssignment(fooTopicId, 0, 1, 2, 3, 4, 5),
                mkTopicAssignment(barTopicId, 0, 1, 2)))
            .build();

        List<Record> expectedRecords = Arrays.asList(
            RecordHelpers.newMemberSubscriptionRecord(groupId, expectedMember),
            RecordHelpers.newGroupSubscriptionMetadataRecord(groupId, new HashMap<String, TopicMetadata>() {
                {
                    put(fooTopicName, new TopicMetadata(fooTopicId, fooTopicName, 6, mkMapOfPartitionRacks(6)));
                    put(barTopicName, new TopicMetadata(barTopicId, barTopicName, 3, mkMapOfPartitionRacks(3)));
                }
            }),
            RecordHelpers.newGroupEpochRecord(groupId, 11),
            RecordHelpers.newTargetAssignmentRecord(groupId, memberId, mkAssignment(
                mkTopicAssignment(fooTopicId, 0, 1, 2, 3, 4, 5),
                mkTopicAssignment(barTopicId, 0, 1, 2)
            )),
            RecordHelpers.newTargetAssignmentEpochRecord(groupId, 11),
            RecordHelpers.newCurrentAssignmentRecord(groupId, expectedMember)
        );

        assertRecordsEquals(expectedRecords, result.records());
    }

    @Test
    public void testNewJoiningMemberTriggersNewTargetAssignment() {
        String groupId = "fooup";
        // Use a static member id as it makes the test easier.
        String memberId1 = Uuid.randomUuid().toString();
        String memberId2 = Uuid.randomUuid().toString();
        String memberId3 = Uuid.randomUuid().toString();

        Uuid fooTopicId = Uuid.randomUuid();
        String fooTopicName = "foo";
        Uuid barTopicId = Uuid.randomUuid();
        String barTopicName = "bar";

        MockPartitionAssignor assignor = new MockPartitionAssignor("range");
        GroupMetadataManagerTestContext context = new GroupMetadataManagerTestContext.Builder()
            .withAssignors(Collections.singletonList(assignor))
            .withMetadataImage(new MetadataImageBuilder()
                .addTopic(fooTopicId, fooTopicName, 6)
                .addTopic(barTopicId, barTopicName, 3)
                .addRacks()
                .build())
            .withConsumerGroup(new ConsumerGroupBuilder(groupId, 10)
                .withMember(new ConsumerGroupMember.Builder(memberId1)
                    .setState(MemberState.STABLE)
                    .setMemberEpoch(10)
                    .setPreviousMemberEpoch(9)
                    .setClientId("client")
                    .setClientHost("localhost/127.0.0.1")
                    .setRebalanceTimeoutMs(5000)
                    .setSubscribedTopicNames(Arrays.asList("foo", "bar"))
                    .setServerAssignorName("range")
                    .setAssignedPartitions(mkAssignment(
                        mkTopicAssignment(fooTopicId, 0, 1, 2),
                        mkTopicAssignment(barTopicId, 0, 1)))
                    .build())
                .withMember(new ConsumerGroupMember.Builder(memberId2)
                    .setState(MemberState.STABLE)
                    .setMemberEpoch(10)
                    .setPreviousMemberEpoch(9)
                    .setClientId("client")
                    .setClientHost("localhost/127.0.0.1")
                    .setRebalanceTimeoutMs(5000)
                    .setSubscribedTopicNames(Arrays.asList("foo", "bar"))
                    .setServerAssignorName("range")
                    .setAssignedPartitions(mkAssignment(
                        mkTopicAssignment(fooTopicId, 3, 4, 5),
                        mkTopicAssignment(barTopicId, 2)))
                    .build())
                .withAssignment(memberId1, mkAssignment(
                    mkTopicAssignment(fooTopicId, 0, 1, 2),
                    mkTopicAssignment(barTopicId, 0, 1)))
                .withAssignment(memberId2, mkAssignment(
                    mkTopicAssignment(fooTopicId, 3, 4, 5),
                    mkTopicAssignment(barTopicId, 2)))
                .withAssignmentEpoch(10))
            .build();

        assignor.prepareGroupAssignment(new GroupAssignment(
            new HashMap<String, MemberAssignment>() {
                {
                    put(memberId1, new MemberAssignment(mkAssignment(
                        mkTopicAssignment(fooTopicId, 0, 1),
                        mkTopicAssignment(barTopicId, 0)
                    )));
                    put(memberId2, new MemberAssignment(mkAssignment(
                        mkTopicAssignment(fooTopicId, 2, 3),
                        mkTopicAssignment(barTopicId, 1)
                    )));
                    put(memberId3, new MemberAssignment(mkAssignment(
                        mkTopicAssignment(fooTopicId, 4, 5),
                        mkTopicAssignment(barTopicId, 2)
                    )));
                }
            }
        ));

        // Member 3 joins the consumer group.
        CoordinatorResult<ConsumerGroupHeartbeatResponseData, Record> result = context.consumerGroupHeartbeat(
            new ConsumerGroupHeartbeatRequestData()
                .setGroupId(groupId)
                .setMemberId(memberId3)
                .setMemberEpoch(0)
                .setRebalanceTimeoutMs(5000)
                .setSubscribedTopicNames(Arrays.asList("foo", "bar"))
                .setServerAssignor("range")
                .setTopicPartitions(Collections.emptyList()));

        assertResponseEquals(
            new ConsumerGroupHeartbeatResponseData()
                .setMemberId(memberId3)
                .setMemberEpoch(11)
                .setHeartbeatIntervalMs(5000)
                .setAssignment(new ConsumerGroupHeartbeatResponseData.Assignment()),
            result.response()
        );

        ConsumerGroupMember expectedMember3 = new ConsumerGroupMember.Builder(memberId3)
            .setState(MemberState.UNRELEASED_PARTITIONS)
            .setMemberEpoch(11)
            .setPreviousMemberEpoch(0)
            .setClientId("client")
            .setClientHost("localhost/127.0.0.1")
            .setRebalanceTimeoutMs(5000)
            .setSubscribedTopicNames(Arrays.asList("foo", "bar"))
            .setServerAssignorName("range")
            .build();

        List<Record> expectedRecords = Arrays.asList(
            RecordHelpers.newMemberSubscriptionRecord(groupId, expectedMember3),
            RecordHelpers.newGroupSubscriptionMetadataRecord(groupId, new HashMap<String, TopicMetadata>() {
                {
                    put(fooTopicName, new TopicMetadata(fooTopicId, fooTopicName, 6, mkMapOfPartitionRacks(6)));
                    put(barTopicName, new TopicMetadata(barTopicId, barTopicName, 3, mkMapOfPartitionRacks(3)));
                }
            }),
            RecordHelpers.newGroupEpochRecord(groupId, 11),
            RecordHelpers.newTargetAssignmentRecord(groupId, memberId1, mkAssignment(
                mkTopicAssignment(fooTopicId, 0, 1),
                mkTopicAssignment(barTopicId, 0)
            )),
            RecordHelpers.newTargetAssignmentRecord(groupId, memberId2, mkAssignment(
                mkTopicAssignment(fooTopicId, 2, 3),
                mkTopicAssignment(barTopicId, 1)
            )),
            RecordHelpers.newTargetAssignmentRecord(groupId, memberId3, mkAssignment(
                mkTopicAssignment(fooTopicId, 4, 5),
                mkTopicAssignment(barTopicId, 2)
            )),
            RecordHelpers.newTargetAssignmentEpochRecord(groupId, 11),
            RecordHelpers.newCurrentAssignmentRecord(groupId, expectedMember3)
        );

        assertRecordsEquals(expectedRecords.subList(0, 3), result.records().subList(0, 3));
        assertUnorderedListEquals(expectedRecords.subList(3, 6), result.records().subList(3, 6));
        assertRecordsEquals(expectedRecords.subList(6, 8), result.records().subList(6, 8));
    }

    @Test
    public void testLeavingMemberBumpsGroupEpoch() {
        String groupId = "fooup";
        // Use a static member id as it makes the test easier.
        String memberId1 = Uuid.randomUuid().toString();
        String memberId2 = Uuid.randomUuid().toString();

        Uuid fooTopicId = Uuid.randomUuid();
        String fooTopicName = "foo";
        Uuid barTopicId = Uuid.randomUuid();
        String barTopicName = "bar";
        Uuid zarTopicId = Uuid.randomUuid();
        String zarTopicName = "zar";

        MockPartitionAssignor assignor = new MockPartitionAssignor("range");

        // Consumer group with two members.
        GroupMetadataManagerTestContext context = new GroupMetadataManagerTestContext.Builder()
            .withAssignors(Collections.singletonList(assignor))
            .withMetadataImage(new MetadataImageBuilder()
                .addTopic(fooTopicId, fooTopicName, 6)
                .addTopic(barTopicId, barTopicName, 3)
                .addTopic(zarTopicId, zarTopicName, 1)
                .addRacks()
                .build())
            .withConsumerGroup(new ConsumerGroupBuilder(groupId, 10)
                .withMember(new ConsumerGroupMember.Builder(memberId1)
                    .setState(MemberState.STABLE)
                    .setMemberEpoch(10)
                    .setPreviousMemberEpoch(9)
                    .setClientId("client")
                    .setClientHost("localhost/127.0.0.1")
                    .setSubscribedTopicNames(Arrays.asList("foo", "bar"))
                    .setServerAssignorName("range")
                    .setAssignedPartitions(mkAssignment(
                        mkTopicAssignment(fooTopicId, 0, 1, 2),
                        mkTopicAssignment(barTopicId, 0, 1)))
                    .build())
                .withMember(new ConsumerGroupMember.Builder(memberId2)
                    .setState(MemberState.STABLE)
                    .setMemberEpoch(10)
                    .setPreviousMemberEpoch(9)
                    .setClientId("client")
                    .setClientHost("localhost/127.0.0.1")
                    // Use zar only here to ensure that metadata needs to be recomputed.
                    .setSubscribedTopicNames(Arrays.asList("foo", "bar", "zar"))
                    .setServerAssignorName("range")
                    .setAssignedPartitions(mkAssignment(
                        mkTopicAssignment(fooTopicId, 3, 4, 5),
                        mkTopicAssignment(barTopicId, 2)))
                    .build())
                .withAssignment(memberId1, mkAssignment(
                    mkTopicAssignment(fooTopicId, 0, 1, 2),
                    mkTopicAssignment(barTopicId, 0, 1)))
                .withAssignment(memberId2, mkAssignment(
                    mkTopicAssignment(fooTopicId, 3, 4, 5),
                    mkTopicAssignment(barTopicId, 2)))
                .withAssignmentEpoch(10))
            .build();

        // Member 2 leaves the consumer group.
        CoordinatorResult<ConsumerGroupHeartbeatResponseData, Record> result = context.consumerGroupHeartbeat(
            new ConsumerGroupHeartbeatRequestData()
                .setGroupId(groupId)
                .setMemberId(memberId2)
                .setMemberEpoch(LEAVE_GROUP_MEMBER_EPOCH)
                .setRebalanceTimeoutMs(5000)
                .setSubscribedTopicNames(Arrays.asList("foo", "bar"))
                .setTopicPartitions(Collections.emptyList()));

        assertResponseEquals(
            new ConsumerGroupHeartbeatResponseData()
                .setMemberId(memberId2)
                .setMemberEpoch(LEAVE_GROUP_MEMBER_EPOCH),
            result.response()
        );

        List<Record> expectedRecords = Arrays.asList(
            RecordHelpers.newCurrentAssignmentTombstoneRecord(groupId, memberId2),
            RecordHelpers.newTargetAssignmentTombstoneRecord(groupId, memberId2),
            RecordHelpers.newMemberSubscriptionTombstoneRecord(groupId, memberId2),
            // Subscription metadata is recomputed because zar is no longer there.
            RecordHelpers.newGroupSubscriptionMetadataRecord(groupId, new HashMap<String, TopicMetadata>() {
                {
                    put(fooTopicName, new TopicMetadata(fooTopicId, fooTopicName, 6, mkMapOfPartitionRacks(6)));
                    put(barTopicName, new TopicMetadata(barTopicId, barTopicName, 3, mkMapOfPartitionRacks(3)));
                }
            }),
            RecordHelpers.newGroupEpochRecord(groupId, 11)
        );

        assertRecordsEquals(expectedRecords, result.records());
    }

    @Test
    public void testGroupEpochBumpWhenNewStaticMemberJoins() {
        String groupId = "fooup";
        // Use a static member id as it makes the test easier.
        String memberId1 = Uuid.randomUuid().toString();
        String memberId2 = Uuid.randomUuid().toString();
        String memberId3 = Uuid.randomUuid().toString();

        Uuid fooTopicId = Uuid.randomUuid();
        String fooTopicName = "foo";
        Uuid barTopicId = Uuid.randomUuid();
        String barTopicName = "bar";

        MockPartitionAssignor assignor = new MockPartitionAssignor("range");

        // Consumer group with two static members.
        GroupMetadataManagerTestContext context = new GroupMetadataManagerTestContext.Builder()
            .withAssignors(Collections.singletonList(assignor))
            .withMetadataImage(new MetadataImageBuilder()
                .addTopic(fooTopicId, fooTopicName, 6)
                .addTopic(barTopicId, barTopicName, 3)
                .addRacks()
                .build())
            .withConsumerGroup(new ConsumerGroupBuilder(groupId, 10)
                .withMember(new ConsumerGroupMember.Builder(memberId1)
                    .setState(MemberState.STABLE)
                    .setInstanceId(memberId1)
                    .setMemberEpoch(10)
                    .setPreviousMemberEpoch(9)
                    .setClientId("client")
                    .setClientHost("localhost/127.0.0.1")
                    .setSubscribedTopicNames(Arrays.asList("foo", "bar"))
                    .setServerAssignorName("range")
                    .setAssignedPartitions(mkAssignment(
                        mkTopicAssignment(fooTopicId, 0, 1, 2),
                        mkTopicAssignment(barTopicId, 0, 1)))
                    .build())
                .withMember(new ConsumerGroupMember.Builder(memberId2)
                    .setState(MemberState.STABLE)
                    .setInstanceId(memberId2)
                    .setMemberEpoch(10)
                    .setPreviousMemberEpoch(9)
                    .setClientId("client")
                    .setClientHost("localhost/127.0.0.1")
                    // Use zar only here to ensure that metadata needs to be recomputed.
                    .setSubscribedTopicNames(Arrays.asList("foo", "bar", "zar"))
                    .setServerAssignorName("range")
                    .setAssignedPartitions(mkAssignment(
                        mkTopicAssignment(fooTopicId, 3, 4, 5),
                        mkTopicAssignment(barTopicId, 2)))
                    .build())
                .withAssignment(memberId1, mkAssignment(
                    mkTopicAssignment(fooTopicId, 0, 1, 2),
                    mkTopicAssignment(barTopicId, 0, 1)))
                .withAssignment(memberId2, mkAssignment(
                    mkTopicAssignment(fooTopicId, 3, 4, 5),
                    mkTopicAssignment(barTopicId, 2)))
                .withAssignmentEpoch(10))
            .build();

        assignor.prepareGroupAssignment(new GroupAssignment(
            new HashMap<String, MemberAssignment>() {
                {
                    put(memberId1, new MemberAssignment(mkAssignment(
                        mkTopicAssignment(fooTopicId, 0, 1),
                        mkTopicAssignment(barTopicId, 0)
                    )));
                    put(memberId2, new MemberAssignment(mkAssignment(
                        mkTopicAssignment(fooTopicId, 2, 3),
                        mkTopicAssignment(barTopicId, 1)
                    )));
                    put(memberId3, new MemberAssignment(mkAssignment(
                        mkTopicAssignment(fooTopicId, 4, 5),
                        mkTopicAssignment(barTopicId, 2)
                    )));
                }
            }
        ));

        // Member 3 joins the consumer group.
        CoordinatorResult<ConsumerGroupHeartbeatResponseData, Record> result = context.consumerGroupHeartbeat(
            new ConsumerGroupHeartbeatRequestData()
                .setGroupId(groupId)
                .setMemberId(memberId3)
                .setInstanceId(memberId3)
                .setMemberEpoch(0)
                .setRebalanceTimeoutMs(5000)
                .setServerAssignor("range")
                .setSubscribedTopicNames(Arrays.asList("foo", "bar"))
                .setTopicPartitions(Collections.emptyList()));

        assertResponseEquals(
            new ConsumerGroupHeartbeatResponseData()
                .setMemberId(memberId3)
                .setMemberEpoch(11)
                .setHeartbeatIntervalMs(5000)
                .setAssignment(new ConsumerGroupHeartbeatResponseData.Assignment()),
            result.response()
        );

        ConsumerGroupMember expectedMember3 = new ConsumerGroupMember.Builder(memberId3)
            .setMemberEpoch(11)
            .setState(MemberState.UNRELEASED_PARTITIONS)
            .setInstanceId(memberId3)
            .setPreviousMemberEpoch(0)
            .setClientId("client")
            .setClientHost("localhost/127.0.0.1")
            .setRebalanceTimeoutMs(5000)
            .setSubscribedTopicNames(Arrays.asList("foo", "bar"))
            .setServerAssignorName("range")
            .build();

        List<Record> expectedRecords = Arrays.asList(
            RecordHelpers.newMemberSubscriptionRecord(groupId, expectedMember3),
            RecordHelpers.newGroupSubscriptionMetadataRecord(groupId, new HashMap<String, TopicMetadata>() {
                {
                    put(fooTopicName, new TopicMetadata(fooTopicId, fooTopicName, 6, mkMapOfPartitionRacks(6)));
                    put(barTopicName, new TopicMetadata(barTopicId, barTopicName, 3, mkMapOfPartitionRacks(3)));
                }
            }),
            RecordHelpers.newGroupEpochRecord(groupId, 11),
            RecordHelpers.newTargetAssignmentRecord(groupId, memberId1, mkAssignment(
                mkTopicAssignment(fooTopicId, 0, 1),
                mkTopicAssignment(barTopicId, 0)
            )),
            RecordHelpers.newTargetAssignmentRecord(groupId, memberId2, mkAssignment(
                mkTopicAssignment(fooTopicId, 2, 3),
                mkTopicAssignment(barTopicId, 1)
            )),
            RecordHelpers.newTargetAssignmentRecord(groupId, memberId3, mkAssignment(
                mkTopicAssignment(fooTopicId, 4, 5),
                mkTopicAssignment(barTopicId, 2)
            )),
            RecordHelpers.newTargetAssignmentEpochRecord(groupId, 11),
            RecordHelpers.newCurrentAssignmentRecord(groupId, expectedMember3)
        );

        assertRecordsEquals(expectedRecords.subList(0, 3), result.records().subList(0, 3));
        assertUnorderedListEquals(expectedRecords.subList(3, 6), result.records().subList(3, 6));
        assertRecordsEquals(expectedRecords.subList(6, 8), result.records().subList(6, 8));
    }

    @Test
    public void testStaticMemberGetsBackAssignmentUponRejoin() {
        String groupId = "fooup";
        // Use a static member id as it makes the test easier.
        String memberId1 = Uuid.randomUuid().toString();
        String memberId2 = Uuid.randomUuid().toString();
        String member2RejoinId = Uuid.randomUuid().toString();

        Uuid fooTopicId = Uuid.randomUuid();
        String fooTopicName = "foo";
        Uuid barTopicId = Uuid.randomUuid();
        String barTopicName = "bar";

        MockPartitionAssignor assignor = new MockPartitionAssignor("range");
        ConsumerGroupMember member1 = new ConsumerGroupMember.Builder(memberId1)
            .setState(MemberState.STABLE)
            .setInstanceId(memberId1)
            .setMemberEpoch(10)
            .setPreviousMemberEpoch(9)
            .setClientId("client")
            .setClientHost("localhost/127.0.0.1")
            .setSubscribedTopicNames(Arrays.asList("foo", "bar"))
            .setServerAssignorName("range")
            .setAssignedPartitions(mkAssignment(
                mkTopicAssignment(fooTopicId, 0, 1, 2),
                mkTopicAssignment(barTopicId, 0, 1)))
            .build();
        ConsumerGroupMember member2 = new ConsumerGroupMember.Builder(memberId2)
            .setState(MemberState.STABLE)
            .setInstanceId(memberId2)
            .setMemberEpoch(10)
            .setPreviousMemberEpoch(9)
            .setRebalanceTimeoutMs(5000)
            .setClientId("client")
            .setClientHost("localhost/127.0.0.1")
            .setSubscribedTopicNames(Arrays.asList("foo", "bar"))
            .setServerAssignorName("range")
            .setAssignedPartitions(mkAssignment(
                    mkTopicAssignment(fooTopicId, 3, 4, 5),
                    mkTopicAssignment(barTopicId, 2)))
            .build();

        // Consumer group with two static members.
        GroupMetadataManagerTestContext context = new GroupMetadataManagerTestContext.Builder()
            .withAssignors(Collections.singletonList(assignor))
            .withMetadataImage(new MetadataImageBuilder()
                .addTopic(fooTopicId, fooTopicName, 6)
                .addTopic(barTopicId, barTopicName, 3)
                .addRacks()
                .build())
            .withConsumerGroup(new ConsumerGroupBuilder(groupId, 10)
                .withMember(member1)
                .withMember(member2)
                .withAssignment(memberId1, mkAssignment(
                    mkTopicAssignment(fooTopicId, 0, 1, 2),
                    mkTopicAssignment(barTopicId, 0, 1)))
                .withAssignment(memberId2, mkAssignment(
                    mkTopicAssignment(fooTopicId, 3, 4, 5),
                    mkTopicAssignment(barTopicId, 2)))
                .withAssignmentEpoch(10)
                .withSubscriptionMetadata(new HashMap<String, TopicMetadata>() {
                    {
                        put(fooTopicName, new TopicMetadata(fooTopicId, fooTopicName, 6, mkMapOfPartitionRacks(6)));
                        put(barTopicName, new TopicMetadata(barTopicId, barTopicName, 3, mkMapOfPartitionRacks(3)));
                    }
                }))
            .build();

        assignor.prepareGroupAssignment(new GroupAssignment(
            new HashMap<String, MemberAssignment>() {
                {
                    put(memberId1, new MemberAssignment(mkAssignment(
                        mkTopicAssignment(fooTopicId, 0, 1, 2),
                        mkTopicAssignment(barTopicId, 0, 1)
                    )));
                    // When the member rejoins, it gets the same assignments.
                    put(member2RejoinId, new MemberAssignment(mkAssignment(
                        mkTopicAssignment(fooTopicId, 3, 4, 5),
                        mkTopicAssignment(barTopicId, 2)
                    )));
                }
            }
        ));

        // Member 2 leaves the consumer group.
        CoordinatorResult<ConsumerGroupHeartbeatResponseData, Record> result = context.consumerGroupHeartbeat(
            new ConsumerGroupHeartbeatRequestData()
                .setGroupId(groupId)
                .setMemberId(memberId2)
                .setInstanceId(memberId2)
                .setMemberEpoch(-2)
                .setSubscribedTopicNames(Arrays.asList("foo", "bar"))
                .setTopicPartitions(Collections.emptyList()));

        // Member epoch of the response would be set to -2.
        assertResponseEquals(
            new ConsumerGroupHeartbeatResponseData()
                .setMemberId(memberId2)
                .setMemberEpoch(-2),
            result.response()
        );

        // The departing static member will have it's epoch set to -2.
        ConsumerGroupMember member2UpdatedEpoch = new ConsumerGroupMember.Builder(member2)
            .setMemberEpoch(-2)
            .build();

        assertEquals(1, result.records().size());
        assertRecordEquals(result.records().get(0), RecordHelpers.newCurrentAssignmentRecord(groupId, member2UpdatedEpoch));

        // Member 2 rejoins the group with the same instance id.
        CoordinatorResult<ConsumerGroupHeartbeatResponseData, Record> rejoinResult = context.consumerGroupHeartbeat(
            new ConsumerGroupHeartbeatRequestData()
                .setMemberId(member2RejoinId)
                .setGroupId(groupId)
                .setInstanceId(memberId2)
                .setMemberEpoch(0)
                .setRebalanceTimeoutMs(5000)
                .setServerAssignor("range")
                .setSubscribedTopicNames(Arrays.asList("foo", "bar"))
                .setTopicPartitions(Collections.emptyList()));

        assertResponseEquals(
            new ConsumerGroupHeartbeatResponseData()
                .setMemberId(member2RejoinId)
                .setMemberEpoch(10)
                .setHeartbeatIntervalMs(5000)
                .setAssignment(new ConsumerGroupHeartbeatResponseData.Assignment()
                    .setTopicPartitions(Arrays.asList(
                        new ConsumerGroupHeartbeatResponseData.TopicPartitions()
                            .setTopicId(fooTopicId)
                            .setPartitions(Arrays.asList(3, 4, 5)),
                        new ConsumerGroupHeartbeatResponseData.TopicPartitions()
                            .setTopicId(barTopicId)
                            .setPartitions(Collections.singletonList(2))
                    ))),
            rejoinResult.response()
        );

        ConsumerGroupMember expectedRejoinedMember = new ConsumerGroupMember.Builder(member2RejoinId)
            .setState(MemberState.STABLE)
            .setMemberEpoch(10)
            .setInstanceId(memberId2)
            .setPreviousMemberEpoch(0)
            .setClientId("client")
            .setClientHost("localhost/127.0.0.1")
            .setRebalanceTimeoutMs(5000)
            .setSubscribedTopicNames(Arrays.asList("foo", "bar"))
            .setServerAssignorName("range")
            .setAssignedPartitions(mkAssignment(
                mkTopicAssignment(fooTopicId, 3, 4, 5),
                mkTopicAssignment(barTopicId, 2)))
            .build();

        List<Record> expectedRecordsAfterRejoin = Arrays.asList(
            RecordHelpers.newCurrentAssignmentTombstoneRecord(groupId, memberId2),
            RecordHelpers.newTargetAssignmentTombstoneRecord(groupId, memberId2),
            RecordHelpers.newMemberSubscriptionTombstoneRecord(groupId, memberId2),
            RecordHelpers.newMemberSubscriptionRecord(groupId, expectedRejoinedMember),
            RecordHelpers.newTargetAssignmentRecord(groupId, member2RejoinId, mkAssignment(
                mkTopicAssignment(fooTopicId, 3, 4, 5),
                mkTopicAssignment(barTopicId, 2))),
            RecordHelpers.newTargetAssignmentEpochRecord(groupId, 10),
            RecordHelpers.newCurrentAssignmentRecord(groupId, expectedRejoinedMember)
        );

        assertRecordsEquals(expectedRecordsAfterRejoin, rejoinResult.records());
        // Verify that there are no timers.
        context.assertNoSessionTimeout(groupId, memberId2);
        context.assertNoRebalanceTimeout(groupId, memberId2);
    }

    @Test
    public void testNoGroupEpochBumpWhenStaticMemberTemporarilyLeaves() {
        String groupId = "fooup";
        // Use a static member id as it makes the test easier.
        String memberId1 = Uuid.randomUuid().toString();
        String memberId2 = Uuid.randomUuid().toString();

        Uuid fooTopicId = Uuid.randomUuid();
        String fooTopicName = "foo";
        Uuid barTopicId = Uuid.randomUuid();
        String barTopicName = "bar";

        MockPartitionAssignor assignor = new MockPartitionAssignor("range");
        ConsumerGroupMember member1 = new ConsumerGroupMember.Builder(memberId1)
            .setState(MemberState.STABLE)
            .setInstanceId(memberId1)
            .setMemberEpoch(10)
            .setPreviousMemberEpoch(9)
            .setClientId("client")
            .setClientHost("localhost/127.0.0.1")
            .setSubscribedTopicNames(Arrays.asList("foo", "bar"))
            .setServerAssignorName("range")
            .setAssignedPartitions(mkAssignment(
                mkTopicAssignment(fooTopicId, 0, 1, 2),
                mkTopicAssignment(barTopicId, 0, 1)))
            .build();
        ConsumerGroupMember member2 = new ConsumerGroupMember.Builder(memberId2)
            .setState(MemberState.STABLE)
            .setInstanceId(memberId2)
            .setMemberEpoch(10)
            .setPreviousMemberEpoch(9)
            .setClientId("client")
            .setClientHost("localhost/127.0.0.1")
            // Use zar only here to ensure that metadata needs to be recomputed.
            .setSubscribedTopicNames(Arrays.asList("foo", "bar"))
            .setServerAssignorName("range")
            .setAssignedPartitions(mkAssignment(
                mkTopicAssignment(fooTopicId, 3, 4, 5),
                mkTopicAssignment(barTopicId, 2)))
            .build();

        // Consumer group with two static members.
        GroupMetadataManagerTestContext context = new GroupMetadataManagerTestContext.Builder()
            .withAssignors(Collections.singletonList(assignor))
            .withMetadataImage(new MetadataImageBuilder()
                .addTopic(fooTopicId, fooTopicName, 6)
                .addTopic(barTopicId, barTopicName, 3)
                .addRacks()
                .build())
            .withConsumerGroup(new ConsumerGroupBuilder(groupId, 10)
                .withMember(member1)
                .withMember(member2)
                .withAssignment(memberId1, mkAssignment(
                    mkTopicAssignment(fooTopicId, 0, 1, 2),
                    mkTopicAssignment(barTopicId, 0, 1)))
                .withAssignment(memberId2, mkAssignment(
                    mkTopicAssignment(fooTopicId, 3, 4, 5),
                    mkTopicAssignment(barTopicId, 2)))
                .withAssignmentEpoch(10))
            .build();

        // Member 2 leaves the consumer group.
        CoordinatorResult<ConsumerGroupHeartbeatResponseData, Record> result = context.consumerGroupHeartbeat(
            new ConsumerGroupHeartbeatRequestData()
                .setGroupId(groupId)
                .setMemberId(memberId2)
                .setInstanceId(memberId2)
                .setMemberEpoch(LEAVE_GROUP_STATIC_MEMBER_EPOCH)
                .setRebalanceTimeoutMs(5000)
                .setSubscribedTopicNames(Arrays.asList("foo", "bar"))
                .setTopicPartitions(Collections.emptyList()));

        // member epoch of the response would be set to -2
        assertResponseEquals(
            new ConsumerGroupHeartbeatResponseData()
                .setMemberId(memberId2)
                .setMemberEpoch(LEAVE_GROUP_STATIC_MEMBER_EPOCH),
            result.response()
        );

        ConsumerGroupMember member2UpdatedEpoch = new ConsumerGroupMember
            .Builder(member2)
            .setMemberEpoch(LEAVE_GROUP_STATIC_MEMBER_EPOCH)
            .build();

        assertEquals(1, result.records().size());
        assertRecordEquals(result.records().get(0), RecordHelpers.newCurrentAssignmentRecord(groupId, member2UpdatedEpoch));
    }

    @Test
    public void testLeavingStaticMemberBumpsGroupEpoch() {
        String groupId = "fooup";
        // Use a static member id as it makes the test easier.
        String memberId1 = Uuid.randomUuid().toString();
        String memberId2 = Uuid.randomUuid().toString();

        Uuid fooTopicId = Uuid.randomUuid();
        String fooTopicName = "foo";
        Uuid barTopicId = Uuid.randomUuid();
        String barTopicName = "bar";
        Uuid zarTopicId = Uuid.randomUuid();
        String zarTopicName = "zar";

        MockPartitionAssignor assignor = new MockPartitionAssignor("range");

        // Consumer group with two static members.
        GroupMetadataManagerTestContext context = new GroupMetadataManagerTestContext.Builder()
            .withAssignors(Collections.singletonList(assignor))
            .withMetadataImage(new MetadataImageBuilder()
                .addTopic(fooTopicId, fooTopicName, 6)
                .addTopic(barTopicId, barTopicName, 3)
                .addTopic(zarTopicId, zarTopicName, 1)
                .addRacks()
                .build())
            .withConsumerGroup(new ConsumerGroupBuilder(groupId, 10)
                .withMember(new ConsumerGroupMember.Builder(memberId1)
                    .setState(MemberState.STABLE)
                    .setInstanceId(memberId1)
                    .setMemberEpoch(10)
                    .setPreviousMemberEpoch(9)
                    .setClientId("client")
                    .setClientHost("localhost/127.0.0.1")
                    .setSubscribedTopicNames(Arrays.asList("foo", "bar"))
                    .setServerAssignorName("range")
                    .setAssignedPartitions(mkAssignment(
                        mkTopicAssignment(fooTopicId, 0, 1, 2),
                        mkTopicAssignment(barTopicId, 0, 1)))
                    .build())
                .withMember(new ConsumerGroupMember.Builder(memberId2)
                    .setState(MemberState.STABLE)
                    .setInstanceId(memberId2)
                    .setMemberEpoch(10)
                    .setPreviousMemberEpoch(9)
                    .setClientId("client")
                    .setClientHost("localhost/127.0.0.1")
                    // Use zar only here to ensure that metadata needs to be recomputed.
                    .setSubscribedTopicNames(Arrays.asList("foo", "bar", "zar"))
                    .setServerAssignorName("range")
                    .setAssignedPartitions(mkAssignment(
                        mkTopicAssignment(fooTopicId, 3, 4, 5),
                        mkTopicAssignment(barTopicId, 2)))
                    .build())
                .withAssignment(memberId1, mkAssignment(
                    mkTopicAssignment(fooTopicId, 0, 1, 2),
                    mkTopicAssignment(barTopicId, 0, 1)))
                .withAssignment(memberId2, mkAssignment(
                    mkTopicAssignment(fooTopicId, 3, 4, 5),
                    mkTopicAssignment(barTopicId, 2)))
                .withAssignmentEpoch(10))
            .build();

        // Member 2 leaves the consumer group.
        CoordinatorResult<ConsumerGroupHeartbeatResponseData, Record> result = context.consumerGroupHeartbeat(
            new ConsumerGroupHeartbeatRequestData()
                .setGroupId(groupId)
                .setInstanceId(memberId2)
                .setMemberId(memberId2)
                .setMemberEpoch(LEAVE_GROUP_MEMBER_EPOCH)
                .setRebalanceTimeoutMs(5000)
                .setSubscribedTopicNames(Arrays.asList("foo", "bar"))
                .setTopicPartitions(Collections.emptyList()));

        assertResponseEquals(
            new ConsumerGroupHeartbeatResponseData()
                .setMemberId(memberId2)
                .setMemberEpoch(LEAVE_GROUP_MEMBER_EPOCH),
            result.response()
        );

        List<Record> expectedRecords = Arrays.asList(
            RecordHelpers.newCurrentAssignmentTombstoneRecord(groupId, memberId2),
            RecordHelpers.newTargetAssignmentTombstoneRecord(groupId, memberId2),
            RecordHelpers.newMemberSubscriptionTombstoneRecord(groupId, memberId2),
            // Subscription metadata is recomputed because zar is no longer there.
            RecordHelpers.newGroupSubscriptionMetadataRecord(groupId, new HashMap<String, TopicMetadata>() {
                {
                    put(fooTopicName, new TopicMetadata(fooTopicId, fooTopicName, 6, mkMapOfPartitionRacks(6)));
                    put(barTopicName, new TopicMetadata(barTopicId, barTopicName, 3, mkMapOfPartitionRacks(3)));
                }
            }),
            RecordHelpers.newGroupEpochRecord(groupId, 11)
        );

        assertRecordsEquals(expectedRecords, result.records());
    }

    @Test
    public void testShouldThrownUnreleasedInstanceIdExceptionWhenNewMemberJoinsWithInUseInstanceId() {
        String groupId = "fooup";
        // Use a static member id as it makes the test easier.
        String memberId1 = Uuid.randomUuid().toString();
        String memberId2 = Uuid.randomUuid().toString();

        Uuid fooTopicId = Uuid.randomUuid();
        String fooTopicName = "foo";

        MockPartitionAssignor assignor = new MockPartitionAssignor("range");

        // Consumer group with one static member.
        GroupMetadataManagerTestContext context = new GroupMetadataManagerTestContext.Builder()
            .withAssignors(Collections.singletonList(assignor))
            .withMetadataImage(new MetadataImageBuilder()
                .addTopic(fooTopicId, fooTopicName, 6)
                .addRacks()
                .build())
            .withConsumerGroup(new ConsumerGroupBuilder(groupId, 10)
                .withMember(new ConsumerGroupMember.Builder(memberId1)
                    .setState(MemberState.STABLE)
                    .setInstanceId(memberId1)
                    .setMemberEpoch(10)
                    .setPreviousMemberEpoch(9)
                    .setClientId("client")
                    .setClientHost("localhost/127.0.0.1")
                    .setSubscribedTopicNames(Arrays.asList("foo", "bar"))
                    .setServerAssignorName("range")
                    .setAssignedPartitions(mkAssignment(
                        mkTopicAssignment(fooTopicId, 0, 1, 2)))
                    .build())
                .withAssignment(memberId1, mkAssignment(
                    mkTopicAssignment(fooTopicId, 0, 1, 2)))
                .withAssignmentEpoch(10))
            .build();

        // Member 2 joins the consumer group with an in-use instance id.
        assertThrows(UnreleasedInstanceIdException.class, () -> context.consumerGroupHeartbeat(
            new ConsumerGroupHeartbeatRequestData()
                .setGroupId(groupId)
                .setMemberId(memberId2)
                .setInstanceId(memberId1)
                .setMemberEpoch(0)
                .setRebalanceTimeoutMs(5000)
                .setServerAssignor("range")
                .setSubscribedTopicNames(Arrays.asList("foo", "bar"))
                .setTopicPartitions(Collections.emptyList())));
    }

    @Test
    public void testShouldThrownUnknownMemberIdExceptionWhenUnknownStaticMemberJoins() {
        String groupId = "fooup";
        // Use a static member id as it makes the test easier.
        String memberId1 = Uuid.randomUuid().toString();
        String memberId2 = Uuid.randomUuid().toString();

        Uuid fooTopicId = Uuid.randomUuid();
        String fooTopicName = "foo";

        MockPartitionAssignor assignor = new MockPartitionAssignor("range");

        // Consumer group with one static member.
        GroupMetadataManagerTestContext context = new GroupMetadataManagerTestContext.Builder()
            .withAssignors(Collections.singletonList(assignor))
            .withMetadataImage(new MetadataImageBuilder()
                .addTopic(fooTopicId, fooTopicName, 6)
                .build())
            .withConsumerGroup(new ConsumerGroupBuilder(groupId, 10)
                .withMember(new ConsumerGroupMember.Builder(memberId1)
                    .setState(MemberState.STABLE)
                    .setInstanceId(memberId1)
                    .setMemberEpoch(10)
                    .setPreviousMemberEpoch(9)
                    .setClientId("client")
                    .setClientHost("localhost/127.0.0.1")
                    .setSubscribedTopicNames(Arrays.asList("foo", "bar"))
                    .setServerAssignorName("range")
                    .setAssignedPartitions(mkAssignment(
                        mkTopicAssignment(fooTopicId, 0, 1, 2)))
                    .build())
                .withAssignment(memberId1, mkAssignment(
                    mkTopicAssignment(fooTopicId, 0, 1, 2)))
                .withAssignmentEpoch(10))
            .build();

        // Member 2 joins the consumer group with a non-zero epoch
        assertThrows(UnknownMemberIdException.class, () -> context.consumerGroupHeartbeat(
            new ConsumerGroupHeartbeatRequestData()
                .setGroupId(groupId)
                .setMemberId(memberId2)
                .setInstanceId(memberId2)
                .setMemberEpoch(10)
                .setRebalanceTimeoutMs(5000)
                .setServerAssignor("range")
                .setSubscribedTopicNames(Arrays.asList("foo", "bar"))
                .setTopicPartitions(Collections.emptyList())));
    }

    @Test
    public void testShouldThrowFencedInstanceIdExceptionWhenStaticMemberWithDifferentMemberIdJoins() {
        String groupId = "fooup";
        // Use a static member id as it makes the test easier.
        String memberId1 = Uuid.randomUuid().toString();

        Uuid fooTopicId = Uuid.randomUuid();
        String fooTopicName = "foo";

        MockPartitionAssignor assignor = new MockPartitionAssignor("range");

        // Consumer group with one static member.
        GroupMetadataManagerTestContext context = new GroupMetadataManagerTestContext.Builder()
            .withAssignors(Collections.singletonList(assignor))
            .withMetadataImage(new MetadataImageBuilder()
                .addTopic(fooTopicId, fooTopicName, 6)
                .build())
            .withConsumerGroup(new ConsumerGroupBuilder(groupId, 10)
                .withMember(new ConsumerGroupMember.Builder(memberId1)
                    .setState(MemberState.STABLE)
                    .setInstanceId(memberId1)
                    .setMemberEpoch(10)
                    .setPreviousMemberEpoch(9)
                    .setClientId("client")
                    .setClientHost("localhost/127.0.0.1")
                    .setSubscribedTopicNames(Arrays.asList("foo", "bar"))
                    .setServerAssignorName("range")
                    .setAssignedPartitions(mkAssignment(
                        mkTopicAssignment(fooTopicId, 0, 1, 2)))
                    .build())
                .withAssignment(memberId1, mkAssignment(
                    mkTopicAssignment(fooTopicId, 0, 1, 2)))
                .withAssignmentEpoch(10))
            .build();

        assertThrows(FencedInstanceIdException.class, () -> context.consumerGroupHeartbeat(
            new ConsumerGroupHeartbeatRequestData()
                .setGroupId(groupId)
                .setMemberId("unknown-" + memberId1)
                .setInstanceId(memberId1)
                .setMemberEpoch(11)
                .setRebalanceTimeoutMs(5000)
                .setSubscribedTopicNames(Arrays.asList("foo", "bar"))
                .setTopicPartitions(Collections.emptyList())));
    }

    @Test
    public void testConsumerGroupMemberEpochValidationForStaticMember() {
        String groupId = "fooup";
        // Use a static member id as it makes the test easier.
        String memberId = Uuid.randomUuid().toString();
        Uuid fooTopicId = Uuid.randomUuid();

        MockPartitionAssignor assignor = new MockPartitionAssignor("range");
        GroupMetadataManagerTestContext context = new GroupMetadataManagerTestContext.Builder()
            .withAssignors(Collections.singletonList(assignor))
            .build();

        ConsumerGroupMember member = new ConsumerGroupMember.Builder(memberId)
            .setState(MemberState.STABLE)
            .setInstanceId(memberId)
            .setMemberEpoch(100)
            .setPreviousMemberEpoch(99)
            .setRebalanceTimeoutMs(5000)
            .setClientId("client")
            .setClientHost("localhost/127.0.0.1")
            .setSubscribedTopicNames(Arrays.asList("foo", "bar"))
            .setServerAssignorName("range")
            .setAssignedPartitions(mkAssignment(mkTopicAssignment(fooTopicId, 1, 2, 3)))
            .build();

        context.replay(RecordHelpers.newMemberSubscriptionRecord(groupId, member));

        context.replay(RecordHelpers.newGroupEpochRecord(groupId, 100));

        context.replay(RecordHelpers.newTargetAssignmentRecord(groupId, memberId, mkAssignment(
            mkTopicAssignment(fooTopicId, 1, 2, 3)
        )));

        context.replay(RecordHelpers.newTargetAssignmentEpochRecord(groupId, 100));

        context.replay(RecordHelpers.newCurrentAssignmentRecord(groupId, member));

        // Member epoch is greater than the expected epoch.
        assertThrows(FencedMemberEpochException.class, () ->
            context.consumerGroupHeartbeat(
                new ConsumerGroupHeartbeatRequestData()
                    .setGroupId(groupId)
                    .setMemberId(memberId)
                    .setInstanceId(memberId)
                    .setMemberEpoch(200)
                    .setRebalanceTimeoutMs(5000)
                    .setSubscribedTopicNames(Arrays.asList("foo", "bar"))));

        // Member epoch is smaller than the expected epoch.
        assertThrows(FencedMemberEpochException.class, () ->
            context.consumerGroupHeartbeat(
                new ConsumerGroupHeartbeatRequestData()
                    .setGroupId(groupId)
                    .setMemberId(memberId)
                    .setInstanceId(memberId)
                    .setMemberEpoch(50)
                    .setRebalanceTimeoutMs(5000)
                    .setSubscribedTopicNames(Arrays.asList("foo", "bar"))));

        // Member joins with previous epoch but without providing partitions.
        assertThrows(FencedMemberEpochException.class, () ->
            context.consumerGroupHeartbeat(
                new ConsumerGroupHeartbeatRequestData()
                    .setGroupId(groupId)
                    .setMemberId(memberId)
                    .setInstanceId(memberId)
                    .setMemberEpoch(99)
                    .setRebalanceTimeoutMs(5000)
                    .setSubscribedTopicNames(Arrays.asList("foo", "bar"))));

        // Member joins with previous epoch and has a subset of the owned partitions. This
        // is accepted as the response with the bumped epoch may have been lost. In this
        // case, we provide back the correct epoch to the member.
        CoordinatorResult<ConsumerGroupHeartbeatResponseData, Record> result = context.consumerGroupHeartbeat(
            new ConsumerGroupHeartbeatRequestData()
                .setGroupId(groupId)
                .setMemberId(memberId)
                .setInstanceId(memberId)
                .setMemberEpoch(99)
                .setRebalanceTimeoutMs(5000)
                .setSubscribedTopicNames(Arrays.asList("foo", "bar"))
                .setTopicPartitions(Collections.singletonList(new ConsumerGroupHeartbeatRequestData.TopicPartitions()
                    .setTopicId(fooTopicId)
                    .setPartitions(Arrays.asList(1, 2)))));
        assertEquals(100, result.response().memberEpoch());
    }

    @Test
    public void testShouldThrowUnknownMemberIdExceptionWhenUnknownStaticMemberLeaves() {
        String groupId = "fooup";
        // Use a static member id as it makes the test easier.
        String memberId1 = Uuid.randomUuid().toString();

        Uuid fooTopicId = Uuid.randomUuid();
        String fooTopicName = "foo";

        MockPartitionAssignor assignor = new MockPartitionAssignor("range");

        // Consumer group with one static member.
        GroupMetadataManagerTestContext context = new GroupMetadataManagerTestContext.Builder()
            .withAssignors(Collections.singletonList(assignor))
            .withMetadataImage(new MetadataImageBuilder()
                .addTopic(fooTopicId, fooTopicName, 6)
                .build())
            .withConsumerGroup(new ConsumerGroupBuilder(groupId, 10)
                .withMember(new ConsumerGroupMember.Builder(memberId1)
                    .setState(MemberState.STABLE)
                    .setInstanceId(memberId1)
                    .setMemberEpoch(10)
                    .setPreviousMemberEpoch(9)
                    .setClientId("client")
                    .setClientHost("localhost/127.0.0.1")
                    .setSubscribedTopicNames(Arrays.asList("foo", "bar"))
                    .setServerAssignorName("range")
                    .setAssignedPartitions(mkAssignment(
                        mkTopicAssignment(fooTopicId, 0, 1, 2)))
                    .build())
                .withAssignment(memberId1, mkAssignment(
                    mkTopicAssignment(fooTopicId, 0, 1, 2)))
                .withAssignmentEpoch(10))
            .build();

        assertThrows(UnknownMemberIdException.class, () -> context.consumerGroupHeartbeat(
            new ConsumerGroupHeartbeatRequestData()
                .setGroupId(groupId)
                .setMemberId(memberId1)
                .setInstanceId("unknown-" + memberId1)
                .setMemberEpoch(LEAVE_GROUP_STATIC_MEMBER_EPOCH)
                .setRebalanceTimeoutMs(5000)
                .setSubscribedTopicNames(Arrays.asList("foo", "bar"))
                .setTopicPartitions(Collections.emptyList())));
    }

    @Test
    public void testShouldThrowFencedInstanceIdExceptionWhenStaticMemberWithDifferentMemberIdLeaves() {
        String groupId = "fooup";
        // Use a static member id as it makes the test easier.
        String memberId1 = Uuid.randomUuid().toString();

        Uuid fooTopicId = Uuid.randomUuid();
        String fooTopicName = "foo";

        MockPartitionAssignor assignor = new MockPartitionAssignor("range");

        // Consumer group with one static member.
        GroupMetadataManagerTestContext context = new GroupMetadataManagerTestContext.Builder()
            .withAssignors(Collections.singletonList(assignor))
            .withMetadataImage(new MetadataImageBuilder()
                .addTopic(fooTopicId, fooTopicName, 6)
                .build())
            .withConsumerGroup(new ConsumerGroupBuilder(groupId, 10)
                .withMember(new ConsumerGroupMember.Builder(memberId1)
                    .setState(MemberState.STABLE)
                    .setInstanceId(memberId1)
                    .setMemberEpoch(10)
                    .setPreviousMemberEpoch(9)
                    .setClientId("client")
                    .setClientHost("localhost/127.0.0.1")
                    .setSubscribedTopicNames(Arrays.asList("foo", "bar"))
                    .setServerAssignorName("range")
                    .setAssignedPartitions(mkAssignment(
                        mkTopicAssignment(fooTopicId, 0, 1, 2)))
                    .build())
                .withAssignment(memberId1, mkAssignment(
                    mkTopicAssignment(fooTopicId, 0, 1, 2)))
                .withAssignmentEpoch(10))
            .build();

        assertThrows(FencedInstanceIdException.class, () -> context.consumerGroupHeartbeat(
            new ConsumerGroupHeartbeatRequestData()
                .setGroupId(groupId)
                .setMemberId("unknown-" + memberId1)
                .setInstanceId(memberId1)
                .setMemberEpoch(LEAVE_GROUP_STATIC_MEMBER_EPOCH)
                .setRebalanceTimeoutMs(5000)
                .setSubscribedTopicNames(Arrays.asList("foo", "bar"))
                .setTopicPartitions(Collections.emptyList())));
    }

    @Test
    public void testReconciliationProcess() {
        String groupId = "fooup";
        // Use a static member id as it makes the test easier.
        String memberId1 = Uuid.randomUuid().toString();
        String memberId2 = Uuid.randomUuid().toString();
        String memberId3 = Uuid.randomUuid().toString();

        Uuid fooTopicId = Uuid.randomUuid();
        String fooTopicName = "foo";
        Uuid barTopicId = Uuid.randomUuid();
        String barTopicName = "bar";

        // Create a context with one consumer group containing two members.
        MockPartitionAssignor assignor = new MockPartitionAssignor("range");
        GroupMetadataManagerTestContext context = new GroupMetadataManagerTestContext.Builder()
            .withAssignors(Collections.singletonList(assignor))
            .withMetadataImage(new MetadataImageBuilder()
                .addTopic(fooTopicId, fooTopicName, 6)
                .addTopic(barTopicId, barTopicName, 3)
                .addRacks()
                .build())
            .withConsumerGroup(new ConsumerGroupBuilder(groupId, 10)
                .withMember(new ConsumerGroupMember.Builder(memberId1)
                    .setState(MemberState.STABLE)
                    .setMemberEpoch(10)
                    .setPreviousMemberEpoch(9)
                    .setClientId("client")
                    .setClientHost("localhost/127.0.0.1")
                    .setRebalanceTimeoutMs(5000)
                    .setSubscribedTopicNames(Arrays.asList("foo", "bar"))
                    .setServerAssignorName("range")
                    .setAssignedPartitions(mkAssignment(
                        mkTopicAssignment(fooTopicId, 0, 1, 2),
                        mkTopicAssignment(barTopicId, 0, 1)))
                    .build())
                .withMember(new ConsumerGroupMember.Builder(memberId2)
                    .setState(MemberState.STABLE)
                    .setMemberEpoch(10)
                    .setPreviousMemberEpoch(9)
                    .setClientId("client")
                    .setClientHost("localhost/127.0.0.1")
                    .setRebalanceTimeoutMs(5000)
                    .setSubscribedTopicNames(Arrays.asList("foo", "bar"))
                    .setServerAssignorName("range")
                    .setAssignedPartitions(mkAssignment(
                        mkTopicAssignment(fooTopicId, 3, 4, 5),
                        mkTopicAssignment(barTopicId, 2)))
                    .build())
                .withAssignment(memberId1, mkAssignment(
                    mkTopicAssignment(fooTopicId, 0, 1, 2),
                    mkTopicAssignment(barTopicId, 0, 1)))
                .withAssignment(memberId2, mkAssignment(
                    mkTopicAssignment(fooTopicId, 3, 4, 5),
                    mkTopicAssignment(barTopicId, 2)))
                .withAssignmentEpoch(10))
            .build();

        // Prepare new assignment for the group.
        assignor.prepareGroupAssignment(new GroupAssignment(
            new HashMap<String, MemberAssignment>() {
                {
                    put(memberId1, new MemberAssignment(mkAssignment(
                        mkTopicAssignment(fooTopicId, 0, 1),
                        mkTopicAssignment(barTopicId, 0)
                    )));
                    put(memberId2, new MemberAssignment(mkAssignment(
                        mkTopicAssignment(fooTopicId, 2, 3),
                        mkTopicAssignment(barTopicId, 2)
                    )));
                    put(memberId3, new MemberAssignment(mkAssignment(
                        mkTopicAssignment(fooTopicId, 4, 5),
                        mkTopicAssignment(barTopicId, 1)
                    )));
                }
            }
        ));

        CoordinatorResult<ConsumerGroupHeartbeatResponseData, Record> result;

        // Members in the group are in Stable state.
        assertEquals(MemberState.STABLE, context.consumerGroupMemberState(groupId, memberId1));
        assertEquals(MemberState.STABLE, context.consumerGroupMemberState(groupId, memberId2));
        assertEquals(ConsumerGroup.ConsumerGroupState.STABLE, context.consumerGroupState(groupId));

        // Member 3 joins the group. This triggers the computation of a new target assignment
        // for the group. Member 3 does not get any assigned partitions yet because they are
        // all owned by other members. However, it transitions to epoch 11 and the
        // Unreleased Partitions state.
        result = context.consumerGroupHeartbeat(
            new ConsumerGroupHeartbeatRequestData()
                .setGroupId(groupId)
                .setMemberId(memberId3)
                .setMemberEpoch(0)
                .setRebalanceTimeoutMs(5000)
                .setSubscribedTopicNames(Arrays.asList("foo", "bar"))
                .setServerAssignor("range")
                .setTopicPartitions(Collections.emptyList()));

        assertResponseEquals(
            new ConsumerGroupHeartbeatResponseData()
                .setMemberId(memberId3)
                .setMemberEpoch(11)
                .setHeartbeatIntervalMs(5000)
                .setAssignment(new ConsumerGroupHeartbeatResponseData.Assignment()),
            result.response()
        );

        // We only check the last record as the subscription/target assignment updates are
        // already covered by other tests.
        assertRecordEquals(
            RecordHelpers.newCurrentAssignmentRecord(groupId, new ConsumerGroupMember.Builder(memberId3)
                .setState(MemberState.UNRELEASED_PARTITIONS)
                .setMemberEpoch(11)
                .setPreviousMemberEpoch(0)
                .build()),
            result.records().get(result.records().size() - 1)
        );

        assertEquals(MemberState.UNRELEASED_PARTITIONS, context.consumerGroupMemberState(groupId, memberId3));
        assertEquals(ConsumerGroup.ConsumerGroupState.RECONCILING, context.consumerGroupState(groupId));

        // Member 1 heartbeats. It remains at epoch 10 but transitions to Unrevoked Partitions
        // state until it acknowledges the revocation of its partitions. The response contains the new
        // assignment without the partitions that must be revoked.
        result = context.consumerGroupHeartbeat(new ConsumerGroupHeartbeatRequestData()
            .setGroupId(groupId)
            .setMemberId(memberId1)
            .setMemberEpoch(10));

        assertResponseEquals(
            new ConsumerGroupHeartbeatResponseData()
                .setMemberId(memberId1)
                .setMemberEpoch(10)
                .setHeartbeatIntervalMs(5000)
                .setAssignment(new ConsumerGroupHeartbeatResponseData.Assignment()
                    .setTopicPartitions(Arrays.asList(
                        new ConsumerGroupHeartbeatResponseData.TopicPartitions()
                            .setTopicId(fooTopicId)
                            .setPartitions(Arrays.asList(0, 1)),
                        new ConsumerGroupHeartbeatResponseData.TopicPartitions()
                            .setTopicId(barTopicId)
                            .setPartitions(Collections.singletonList(0))
                    ))),
            result.response()
        );

        assertRecordsEquals(Collections.singletonList(
            RecordHelpers.newCurrentAssignmentRecord(groupId, new ConsumerGroupMember.Builder(memberId1)
                .setState(MemberState.UNREVOKED_PARTITIONS)
                .setMemberEpoch(10)
                .setPreviousMemberEpoch(10)
                .setAssignedPartitions(mkAssignment(
                    mkTopicAssignment(fooTopicId, 0, 1),
                    mkTopicAssignment(barTopicId, 0)))
                .setPartitionsPendingRevocation(mkAssignment(
                    mkTopicAssignment(fooTopicId, 2),
                    mkTopicAssignment(barTopicId, 1)))
                .build())),
            result.records()
        );

        assertEquals(MemberState.UNREVOKED_PARTITIONS, context.consumerGroupMemberState(groupId, memberId1));
        assertEquals(ConsumerGroup.ConsumerGroupState.RECONCILING, context.consumerGroupState(groupId));

        // Member 2 heartbeats. It remains at epoch 10 but transitions to Unrevoked Partitions
        // state until it acknowledges the revocation of its partitions. The response contains the new
        // assignment without the partitions that must be revoked.
        result = context.consumerGroupHeartbeat(new ConsumerGroupHeartbeatRequestData()
            .setGroupId(groupId)
            .setMemberId(memberId2)
            .setMemberEpoch(10));

        assertResponseEquals(
            new ConsumerGroupHeartbeatResponseData()
                .setMemberId(memberId2)
                .setMemberEpoch(10)
                .setHeartbeatIntervalMs(5000)
                .setAssignment(new ConsumerGroupHeartbeatResponseData.Assignment()
                    .setTopicPartitions(Arrays.asList(
                        new ConsumerGroupHeartbeatResponseData.TopicPartitions()
                            .setTopicId(fooTopicId)
                            .setPartitions(Collections.singletonList(3)),
                        new ConsumerGroupHeartbeatResponseData.TopicPartitions()
                            .setTopicId(barTopicId)
                            .setPartitions(Collections.singletonList(2))
                    ))),
            result.response()
        );

        assertRecordsEquals(Collections.singletonList(
            RecordHelpers.newCurrentAssignmentRecord(groupId, new ConsumerGroupMember.Builder(memberId2)
                .setState(MemberState.UNREVOKED_PARTITIONS)
                .setMemberEpoch(10)
                .setPreviousMemberEpoch(10)
                .setAssignedPartitions(mkAssignment(
                    mkTopicAssignment(fooTopicId, 3),
                    mkTopicAssignment(barTopicId, 2)))
                .setPartitionsPendingRevocation(mkAssignment(
                    mkTopicAssignment(fooTopicId, 4, 5)))
                .build())),
            result.records()
        );

        assertEquals(MemberState.UNREVOKED_PARTITIONS, context.consumerGroupMemberState(groupId, memberId2));
        assertEquals(ConsumerGroup.ConsumerGroupState.RECONCILING, context.consumerGroupState(groupId));

        // Member 3 heartbeats. The response does not contain any assignment
        // because the member is still waiting on other members to revoke partitions.
        result = context.consumerGroupHeartbeat(new ConsumerGroupHeartbeatRequestData()
            .setGroupId(groupId)
            .setMemberId(memberId3)
            .setMemberEpoch(11));

        assertResponseEquals(
            new ConsumerGroupHeartbeatResponseData()
                .setMemberId(memberId3)
                .setMemberEpoch(11)
                .setHeartbeatIntervalMs(5000),
            result.response()
        );

        assertRecordsEquals(Collections.singletonList(
            RecordHelpers.newCurrentAssignmentRecord(groupId, new ConsumerGroupMember.Builder(memberId3)
                .setState(MemberState.UNRELEASED_PARTITIONS)
                .setMemberEpoch(11)
                .setPreviousMemberEpoch(11)
                .build())),
            result.records()
        );

        assertEquals(MemberState.UNRELEASED_PARTITIONS, context.consumerGroupMemberState(groupId, memberId3));
        assertEquals(ConsumerGroup.ConsumerGroupState.RECONCILING, context.consumerGroupState(groupId));

        // Member 1 acknowledges the revocation of the partitions. It does so by providing the
        // partitions that it still owns in the request. This allows him to transition to epoch 11
        // and to the Stable state.
        result = context.consumerGroupHeartbeat(new ConsumerGroupHeartbeatRequestData()
            .setGroupId(groupId)
            .setMemberId(memberId1)
            .setMemberEpoch(10)
            .setTopicPartitions(Arrays.asList(
                new ConsumerGroupHeartbeatRequestData.TopicPartitions()
                    .setTopicId(fooTopicId)
                    .setPartitions(Arrays.asList(0, 1)),
                new ConsumerGroupHeartbeatRequestData.TopicPartitions()
                    .setTopicId(barTopicId)
                    .setPartitions(Collections.singletonList(0))
            )));

        assertResponseEquals(
            new ConsumerGroupHeartbeatResponseData()
                .setMemberId(memberId1)
                .setMemberEpoch(11)
                .setHeartbeatIntervalMs(5000)
                .setAssignment(new ConsumerGroupHeartbeatResponseData.Assignment()
                    .setTopicPartitions(Arrays.asList(
                        new ConsumerGroupHeartbeatResponseData.TopicPartitions()
                            .setTopicId(fooTopicId)
                            .setPartitions(Arrays.asList(0, 1)),
                        new ConsumerGroupHeartbeatResponseData.TopicPartitions()
                            .setTopicId(barTopicId)
                            .setPartitions(Collections.singletonList(0))
                    ))),
            result.response()
        );

        assertRecordsEquals(Collections.singletonList(
            RecordHelpers.newCurrentAssignmentRecord(groupId, new ConsumerGroupMember.Builder(memberId1)
                .setState(MemberState.STABLE)
                .setMemberEpoch(11)
                .setPreviousMemberEpoch(10)
                .setAssignedPartitions(mkAssignment(
                    mkTopicAssignment(fooTopicId, 0, 1),
                    mkTopicAssignment(barTopicId, 0)))
                .build())),
            result.records()
        );

        assertEquals(MemberState.STABLE, context.consumerGroupMemberState(groupId, memberId1));
        assertEquals(ConsumerGroup.ConsumerGroupState.RECONCILING, context.consumerGroupState(groupId));

        // Member 2 heartbeats but without acknowledging the revocation yet. This is basically a no-op.
        result = context.consumerGroupHeartbeat(new ConsumerGroupHeartbeatRequestData()
            .setGroupId(groupId)
            .setMemberId(memberId2)
            .setMemberEpoch(10));

        assertResponseEquals(
            new ConsumerGroupHeartbeatResponseData()
                .setMemberId(memberId2)
                .setMemberEpoch(10)
                .setHeartbeatIntervalMs(5000),
            result.response()
        );

        assertEquals(Collections.emptyList(), result.records());
        assertEquals(MemberState.UNREVOKED_PARTITIONS, context.consumerGroupMemberState(groupId, memberId2));
        assertEquals(ConsumerGroup.ConsumerGroupState.RECONCILING, context.consumerGroupState(groupId));

        // Member 3 heartbeats. It receives the partitions revoked by member 1 but remains
        // in Unreleased Partitions state because it still waits on other partitions.
        result = context.consumerGroupHeartbeat(new ConsumerGroupHeartbeatRequestData()
            .setGroupId(groupId)
            .setMemberId(memberId3)
            .setMemberEpoch(11));

        assertResponseEquals(
            new ConsumerGroupHeartbeatResponseData()
                .setMemberId(memberId3)
                .setMemberEpoch(11)
                .setHeartbeatIntervalMs(5000)
                .setAssignment(new ConsumerGroupHeartbeatResponseData.Assignment()
                    .setTopicPartitions(Collections.singletonList(
                        new ConsumerGroupHeartbeatResponseData.TopicPartitions()
                            .setTopicId(barTopicId)
                            .setPartitions(Collections.singletonList(1))))),
            result.response()
        );

        assertRecordsEquals(Collections.singletonList(
            RecordHelpers.newCurrentAssignmentRecord(groupId, new ConsumerGroupMember.Builder(memberId3)
                .setState(MemberState.UNRELEASED_PARTITIONS)
                .setMemberEpoch(11)
                .setPreviousMemberEpoch(11)
                .setAssignedPartitions(mkAssignment(
                    mkTopicAssignment(barTopicId, 1)))
                .build())),
            result.records()
        );

        assertEquals(MemberState.UNRELEASED_PARTITIONS, context.consumerGroupMemberState(groupId, memberId3));
        assertEquals(ConsumerGroup.ConsumerGroupState.RECONCILING, context.consumerGroupState(groupId));

        // Member 3 heartbeats. Member 2 has not acknowledged the revocation of its partition so
        // member keeps its current assignment.
        result = context.consumerGroupHeartbeat(new ConsumerGroupHeartbeatRequestData()
            .setGroupId(groupId)
            .setMemberId(memberId3)
            .setMemberEpoch(11));

        assertResponseEquals(
            new ConsumerGroupHeartbeatResponseData()
                .setMemberId(memberId3)
                .setMemberEpoch(11)
                .setHeartbeatIntervalMs(5000),
            result.response()
        );

        assertEquals(Collections.emptyList(), result.records());
        assertEquals(MemberState.UNRELEASED_PARTITIONS, context.consumerGroupMemberState(groupId, memberId3));
        assertEquals(ConsumerGroup.ConsumerGroupState.RECONCILING, context.consumerGroupState(groupId));

        // Member 2 acknowledges the revocation of the partitions. It does so by providing the
        // partitions that it still owns in the request. This allows him to transition to epoch 11
        // and to the Stable state.
        result = context.consumerGroupHeartbeat(new ConsumerGroupHeartbeatRequestData()
            .setGroupId(groupId)
            .setMemberId(memberId2)
            .setMemberEpoch(10)
            .setTopicPartitions(Arrays.asList(
                new ConsumerGroupHeartbeatRequestData.TopicPartitions()
                    .setTopicId(fooTopicId)
                    .setPartitions(Collections.singletonList(3)),
                new ConsumerGroupHeartbeatRequestData.TopicPartitions()
                    .setTopicId(barTopicId)
                    .setPartitions(Collections.singletonList(2))
            )));

        assertResponseEquals(
            new ConsumerGroupHeartbeatResponseData()
                .setMemberId(memberId2)
                .setMemberEpoch(11)
                .setHeartbeatIntervalMs(5000)
                .setAssignment(new ConsumerGroupHeartbeatResponseData.Assignment()
                    .setTopicPartitions(Arrays.asList(
                        new ConsumerGroupHeartbeatResponseData.TopicPartitions()
                            .setTopicId(fooTopicId)
                            .setPartitions(Arrays.asList(2, 3)),
                        new ConsumerGroupHeartbeatResponseData.TopicPartitions()
                            .setTopicId(barTopicId)
                            .setPartitions(Collections.singletonList(2))
                    ))),
            result.response()
        );

        assertRecordsEquals(Collections.singletonList(
            RecordHelpers.newCurrentAssignmentRecord(groupId, new ConsumerGroupMember.Builder(memberId2)
                .setState(MemberState.STABLE)
                .setMemberEpoch(11)
                .setPreviousMemberEpoch(10)
                .setAssignedPartitions(mkAssignment(
                    mkTopicAssignment(fooTopicId, 2, 3),
                    mkTopicAssignment(barTopicId, 2)))
                .build())),
            result.records()
        );

        assertEquals(MemberState.STABLE, context.consumerGroupMemberState(groupId, memberId2));
        assertEquals(ConsumerGroup.ConsumerGroupState.RECONCILING, context.consumerGroupState(groupId));

        // Member 3 heartbeats to acknowledge its current assignment. It receives all its partitions and
        // transitions to Stable state.
        result = context.consumerGroupHeartbeat(new ConsumerGroupHeartbeatRequestData()
            .setGroupId(groupId)
            .setMemberId(memberId3)
            .setMemberEpoch(11)
            .setTopicPartitions(Collections.singletonList(
                new ConsumerGroupHeartbeatRequestData.TopicPartitions()
                    .setTopicId(barTopicId)
                    .setPartitions(Collections.singletonList(1)))));

        assertResponseEquals(
            new ConsumerGroupHeartbeatResponseData()
                .setMemberId(memberId3)
                .setMemberEpoch(11)
                .setHeartbeatIntervalMs(5000)
                .setAssignment(new ConsumerGroupHeartbeatResponseData.Assignment()
                    .setTopicPartitions(Arrays.asList(
                        new ConsumerGroupHeartbeatResponseData.TopicPartitions()
                            .setTopicId(fooTopicId)
                            .setPartitions(Arrays.asList(4, 5)),
                        new ConsumerGroupHeartbeatResponseData.TopicPartitions()
                            .setTopicId(barTopicId)
                            .setPartitions(Collections.singletonList(1))))),
            result.response()
        );

        assertRecordsEquals(Collections.singletonList(
            RecordHelpers.newCurrentAssignmentRecord(groupId, new ConsumerGroupMember.Builder(memberId3)
                .setState(MemberState.STABLE)
                .setMemberEpoch(11)
                .setPreviousMemberEpoch(11)
                .setAssignedPartitions(mkAssignment(
                    mkTopicAssignment(fooTopicId, 4, 5),
                    mkTopicAssignment(barTopicId, 1)))
                .build())),
            result.records()
        );

        assertEquals(MemberState.STABLE, context.consumerGroupMemberState(groupId, memberId3));
        assertEquals(ConsumerGroup.ConsumerGroupState.STABLE, context.consumerGroupState(groupId));
    }

    @Test
    public void testNewMemberIsRejectedWithMaximumMembersIsReached() {
        String groupId = "fooup";
        // Use a static member id as it makes the test easier.
        String memberId1 = Uuid.randomUuid().toString();
        String memberId2 = Uuid.randomUuid().toString();
        String memberId3 = Uuid.randomUuid().toString();

        Uuid fooTopicId = Uuid.randomUuid();
        String fooTopicName = "foo";
        Uuid barTopicId = Uuid.randomUuid();
        String barTopicName = "bar";

        // Create a context with one consumer group containing two members.
        MockPartitionAssignor assignor = new MockPartitionAssignor("range");
        GroupMetadataManagerTestContext context = new GroupMetadataManagerTestContext.Builder()
            .withAssignors(Collections.singletonList(assignor))
            .withMetadataImage(new MetadataImageBuilder()
                .addTopic(fooTopicId, fooTopicName, 6)
                .addTopic(barTopicId, barTopicName, 3)
                .build())
            .withConsumerGroupMaxSize(2)
            .withConsumerGroup(new ConsumerGroupBuilder(groupId, 10)
                .withMember(new ConsumerGroupMember.Builder(memberId1)
                    .setState(MemberState.STABLE)
                    .setMemberEpoch(10)
                    .setPreviousMemberEpoch(9)
                    .setClientId("client")
                    .setClientHost("localhost/127.0.0.1")
                    .setRebalanceTimeoutMs(5000)
                    .setSubscribedTopicNames(Arrays.asList("foo", "bar"))
                    .setServerAssignorName("range")
                    .setAssignedPartitions(mkAssignment(
                        mkTopicAssignment(fooTopicId, 0, 1, 2),
                        mkTopicAssignment(barTopicId, 0, 1)))
                    .build())
                .withMember(new ConsumerGroupMember.Builder(memberId2)
                    .setState(MemberState.STABLE)
                    .setMemberEpoch(10)
                    .setPreviousMemberEpoch(9)
                    .setClientId("client")
                    .setClientHost("localhost/127.0.0.1")
                    .setRebalanceTimeoutMs(5000)
                    .setSubscribedTopicNames(Arrays.asList("foo", "bar"))
                    .setServerAssignorName("range")
                    .setAssignedPartitions(mkAssignment(
                        mkTopicAssignment(fooTopicId, 3, 4, 5),
                        mkTopicAssignment(barTopicId, 2)))
                    .build())
                .withAssignment(memberId1, mkAssignment(
                    mkTopicAssignment(fooTopicId, 0, 1, 2),
                    mkTopicAssignment(barTopicId, 0, 1)))
                .withAssignment(memberId2, mkAssignment(
                    mkTopicAssignment(fooTopicId, 3, 4, 5),
                    mkTopicAssignment(barTopicId, 2)))
                .withAssignmentEpoch(10))
            .build();

        assertThrows(GroupMaxSizeReachedException.class, () ->
            context.consumerGroupHeartbeat(
                new ConsumerGroupHeartbeatRequestData()
                    .setGroupId(groupId)
                    .setMemberId(memberId3)
                    .setMemberEpoch(0)
                    .setServerAssignor("range")
                    .setRebalanceTimeoutMs(5000)
                    .setSubscribedTopicNames(Arrays.asList("foo", "bar"))
                    .setTopicPartitions(Collections.emptyList())));
    }

    @Test
    public void testConsumerGroupStates() {
        String groupId = "fooup";
        String memberId1 = Uuid.randomUuid().toString();
        Uuid fooTopicId = Uuid.randomUuid();
        String fooTopicName = "foo";

        MockPartitionAssignor assignor = new MockPartitionAssignor("range");
        GroupMetadataManagerTestContext context = new GroupMetadataManagerTestContext.Builder()
            .withAssignors(Collections.singletonList(assignor))
            .withConsumerGroup(new ConsumerGroupBuilder(groupId, 10))
            .build();

        assertEquals(ConsumerGroup.ConsumerGroupState.EMPTY, context.consumerGroupState(groupId));

        context.replay(RecordHelpers.newMemberSubscriptionRecord(groupId, new ConsumerGroupMember.Builder(memberId1)
            .setState(MemberState.STABLE)
            .setSubscribedTopicNames(Collections.singletonList(fooTopicName))
            .build()));
        context.replay(RecordHelpers.newGroupEpochRecord(groupId, 11));

        assertEquals(ConsumerGroup.ConsumerGroupState.ASSIGNING, context.consumerGroupState(groupId));

        context.replay(RecordHelpers.newTargetAssignmentRecord(groupId, memberId1, mkAssignment(
            mkTopicAssignment(fooTopicId, 1, 2, 3))));
        context.replay(RecordHelpers.newTargetAssignmentEpochRecord(groupId, 11));

        assertEquals(ConsumerGroup.ConsumerGroupState.RECONCILING, context.consumerGroupState(groupId));

        context.replay(RecordHelpers.newCurrentAssignmentRecord(groupId, new ConsumerGroupMember.Builder(memberId1)
            .setState(MemberState.UNREVOKED_PARTITIONS)
            .setMemberEpoch(11)
            .setPreviousMemberEpoch(10)
            .setAssignedPartitions(mkAssignment(mkTopicAssignment(fooTopicId, 1, 2, 3)))
            .build()));

        assertEquals(ConsumerGroup.ConsumerGroupState.RECONCILING, context.consumerGroupState(groupId));

        context.replay(RecordHelpers.newCurrentAssignmentRecord(groupId, new ConsumerGroupMember.Builder(memberId1)
            .setState(MemberState.STABLE)
            .setMemberEpoch(11)
            .setPreviousMemberEpoch(10)
            .setAssignedPartitions(mkAssignment(mkTopicAssignment(fooTopicId, 1, 2, 3)))
            .build()));

        assertEquals(ConsumerGroup.ConsumerGroupState.STABLE, context.consumerGroupState(groupId));
    }

    @Test
    public void testPartitionAssignorExceptionOnRegularHeartbeat() {
        String groupId = "fooup";
        // Use a static member id as it makes the test easier.
        String memberId1 = Uuid.randomUuid().toString();

        Uuid fooTopicId = Uuid.randomUuid();
        String fooTopicName = "foo";
        Uuid barTopicId = Uuid.randomUuid();
        String barTopicName = "bar";

        PartitionAssignor assignor = mock(PartitionAssignor.class);
        when(assignor.name()).thenReturn("range");
        when(assignor.assign(any(), any())).thenThrow(new PartitionAssignorException("Assignment failed."));

        GroupMetadataManagerTestContext context = new GroupMetadataManagerTestContext.Builder()
            .withAssignors(Collections.singletonList(assignor))
            .withMetadataImage(new MetadataImageBuilder()
                .addTopic(fooTopicId, fooTopicName, 6)
                .addTopic(barTopicId, barTopicName, 3)
                .addRacks()
                .build())
            .build();

        // Member 1 joins the consumer group. The request fails because the
        // target assignment computation failed.
        assertThrows(UnknownServerException.class, () ->
            context.consumerGroupHeartbeat(
                new ConsumerGroupHeartbeatRequestData()
                    .setGroupId(groupId)
                    .setMemberId(memberId1)
                    .setMemberEpoch(0)
                    .setRebalanceTimeoutMs(5000)
                    .setSubscribedTopicNames(Arrays.asList("foo", "bar"))
                    .setServerAssignor("range")
                    .setTopicPartitions(Collections.emptyList())));
    }

    @Test
    public void testSubscriptionMetadataRefreshedAfterGroupIsLoaded() {
        String groupId = "fooup";
        // Use a static member id as it makes the test easier.
        String memberId = Uuid.randomUuid().toString();

        Uuid fooTopicId = Uuid.randomUuid();
        String fooTopicName = "foo";

        // Create a context with one consumer group containing one member.
        MockPartitionAssignor assignor = new MockPartitionAssignor("range");
        GroupMetadataManagerTestContext context = new GroupMetadataManagerTestContext.Builder()
            .withAssignors(Collections.singletonList(assignor))
            .withConsumerGroupMetadataRefreshIntervalMs(5 * 60 * 1000)
            .withMetadataImage(new MetadataImageBuilder()
                .addTopic(fooTopicId, fooTopicName, 6)
                .addRacks()
                .build())
            .withConsumerGroup(new ConsumerGroupBuilder(groupId, 10)
                .withMember(new ConsumerGroupMember.Builder(memberId)
                    .setState(MemberState.STABLE)
                    .setMemberEpoch(10)
                    .setPreviousMemberEpoch(10)
                    .setClientId("client")
                    .setClientHost("localhost/127.0.0.1")
                    .setRebalanceTimeoutMs(5000)
                    .setSubscribedTopicNames(Arrays.asList("foo", "bar"))
                    .setServerAssignorName("range")
                    .setAssignedPartitions(mkAssignment(
                        mkTopicAssignment(fooTopicId, 0, 1, 2)))
                    .build())
                .withAssignment(memberId, mkAssignment(
                    mkTopicAssignment(fooTopicId, 0, 1, 2)))
                .withAssignmentEpoch(10)
                .withSubscriptionMetadata(new HashMap<String, TopicMetadata>() {
                    {
                        // foo only has 3 partitions stored in the metadata but foo has
                        // 6 partitions the metadata image.
                        put(fooTopicName, new TopicMetadata(fooTopicId, fooTopicName, 3, mkMapOfPartitionRacks(3)));
                    }
                }))
            .build();

        // The metadata refresh flag should be true.
        ConsumerGroup consumerGroup = context.groupMetadataManager
            .getOrMaybeCreateConsumerGroup(groupId, false);
        assertTrue(consumerGroup.hasMetadataExpired(context.time.milliseconds()));

        // Prepare the assignment result.
        assignor.prepareGroupAssignment(new GroupAssignment(
            Collections.singletonMap(memberId, new MemberAssignment(mkAssignment(
                mkTopicAssignment(fooTopicId, 0, 1, 2, 3, 4, 5)
            )))
        ));

        // Heartbeat.
        CoordinatorResult<ConsumerGroupHeartbeatResponseData, Record> result = context.consumerGroupHeartbeat(
            new ConsumerGroupHeartbeatRequestData()
                .setGroupId(groupId)
                .setMemberId(memberId)
                .setMemberEpoch(10));

        // The member gets partitions 3, 4 and 5 assigned.
        assertResponseEquals(
            new ConsumerGroupHeartbeatResponseData()
                .setMemberId(memberId)
                .setMemberEpoch(11)
                .setHeartbeatIntervalMs(5000)
                .setAssignment(new ConsumerGroupHeartbeatResponseData.Assignment()
                    .setTopicPartitions(Collections.singletonList(
                        new ConsumerGroupHeartbeatResponseData.TopicPartitions()
                            .setTopicId(fooTopicId)
                            .setPartitions(Arrays.asList(0, 1, 2, 3, 4, 5))
                    ))),
            result.response()
        );

        ConsumerGroupMember expectedMember = new ConsumerGroupMember.Builder(memberId)
            .setState(MemberState.STABLE)
            .setMemberEpoch(11)
            .setPreviousMemberEpoch(10)
            .setClientId("client")
            .setClientHost("localhost/127.0.0.1")
            .setSubscribedTopicNames(Arrays.asList("foo", "bar"))
            .setServerAssignorName("range")
            .setAssignedPartitions(mkAssignment(
                mkTopicAssignment(fooTopicId, 0, 1, 2, 3, 4, 5)))
            .build();

        List<Record> expectedRecords = Arrays.asList(
            RecordHelpers.newGroupSubscriptionMetadataRecord(groupId, new HashMap<String, TopicMetadata>() {
                {
                    put(fooTopicName, new TopicMetadata(fooTopicId, fooTopicName, 6, mkMapOfPartitionRacks(6)));
                }
            }),
            RecordHelpers.newGroupEpochRecord(groupId, 11),
            RecordHelpers.newTargetAssignmentRecord(groupId, memberId, mkAssignment(
                mkTopicAssignment(fooTopicId, 0, 1, 2, 3, 4, 5)
            )),
            RecordHelpers.newTargetAssignmentEpochRecord(groupId, 11),
            RecordHelpers.newCurrentAssignmentRecord(groupId, expectedMember)
        );

        assertRecordsEquals(expectedRecords, result.records());

        // Check next refresh time.
        assertFalse(consumerGroup.hasMetadataExpired(context.time.milliseconds()));
        assertEquals(context.time.milliseconds() + 5 * 60 * 1000, consumerGroup.metadataRefreshDeadline().deadlineMs);
        assertEquals(11, consumerGroup.metadataRefreshDeadline().epoch);
    }

    @Test
    public void testSubscriptionMetadataRefreshedAgainAfterWriteFailure() {
        String groupId = "fooup";
        // Use a static member id as it makes the test easier.
        String memberId = Uuid.randomUuid().toString();

        Uuid fooTopicId = Uuid.randomUuid();
        String fooTopicName = "foo";

        // Create a context with one consumer group containing one member.
        MockPartitionAssignor assignor = new MockPartitionAssignor("range");
        GroupMetadataManagerTestContext context = new GroupMetadataManagerTestContext.Builder()
            .withAssignors(Collections.singletonList(assignor))
            .withConsumerGroupMetadataRefreshIntervalMs(5 * 60 * 1000)
            .withMetadataImage(new MetadataImageBuilder()
                .addTopic(fooTopicId, fooTopicName, 6)
                .addRacks()
                .build())
            .withConsumerGroup(new ConsumerGroupBuilder(groupId, 10)
                .withMember(new ConsumerGroupMember.Builder(memberId)
                    .setState(MemberState.STABLE)
                    .setMemberEpoch(10)
                    .setPreviousMemberEpoch(10)
                    .setClientId("client")
                    .setClientHost("localhost/127.0.0.1")
                    .setRebalanceTimeoutMs(5000)
                    .setSubscribedTopicNames(Arrays.asList("foo", "bar"))
                    .setServerAssignorName("range")
                    .setAssignedPartitions(mkAssignment(
                        mkTopicAssignment(fooTopicId, 0, 1, 2)))
                    .build())
                .withAssignment(memberId, mkAssignment(
                    mkTopicAssignment(fooTopicId, 0, 1, 2)))
                .withAssignmentEpoch(10)
                .withSubscriptionMetadata(new HashMap<String, TopicMetadata>() {
                    {
                        // foo only has 3 partitions stored in the metadata but foo has
                        // 6 partitions the metadata image.
                        put(fooTopicName, new TopicMetadata(fooTopicId, fooTopicName, 3, mkMapOfPartitionRacks(3)));
                    }
                }))
            .build();

        // The metadata refresh flag should be true.
        ConsumerGroup consumerGroup = context.groupMetadataManager
            .getOrMaybeCreateConsumerGroup(groupId, false);
        assertTrue(consumerGroup.hasMetadataExpired(context.time.milliseconds()));

        // Prepare the assignment result.
        assignor.prepareGroupAssignment(new GroupAssignment(
            Collections.singletonMap(memberId, new MemberAssignment(mkAssignment(
                mkTopicAssignment(fooTopicId, 0, 1, 2, 3, 4, 5)
            )))
        ));

        // Heartbeat.
        context.consumerGroupHeartbeat(
            new ConsumerGroupHeartbeatRequestData()
                .setGroupId(groupId)
                .setMemberId(memberId)
                .setMemberEpoch(10));

        // The metadata refresh flag is set to a future time.
        assertFalse(consumerGroup.hasMetadataExpired(context.time.milliseconds()));
        assertEquals(context.time.milliseconds() + 5 * 60 * 1000, consumerGroup.metadataRefreshDeadline().deadlineMs);
        assertEquals(11, consumerGroup.metadataRefreshDeadline().epoch);

        // Rollback the uncommitted changes. This does not rollback the metadata flag
        // because it is not using a timeline data structure.
        context.rollback();

        // However, the next heartbeat should detect the divergence based on the epoch and trigger
        // a metadata refresh.
        CoordinatorResult<ConsumerGroupHeartbeatResponseData, Record> result = context.consumerGroupHeartbeat(
            new ConsumerGroupHeartbeatRequestData()
                .setGroupId(groupId)
                .setMemberId(memberId)
                .setMemberEpoch(10));


        // The member gets partitions 3, 4 and 5 assigned.
        assertResponseEquals(
            new ConsumerGroupHeartbeatResponseData()
                .setMemberId(memberId)
                .setMemberEpoch(11)
                .setHeartbeatIntervalMs(5000)
                .setAssignment(new ConsumerGroupHeartbeatResponseData.Assignment()
                    .setTopicPartitions(Collections.singletonList(
                        new ConsumerGroupHeartbeatResponseData.TopicPartitions()
                            .setTopicId(fooTopicId)
                            .setPartitions(Arrays.asList(0, 1, 2, 3, 4, 5))
                    ))),
            result.response()
        );

        ConsumerGroupMember expectedMember = new ConsumerGroupMember.Builder(memberId)
            .setState(MemberState.STABLE)
            .setMemberEpoch(11)
            .setPreviousMemberEpoch(10)
            .setClientId("client")
            .setClientHost("localhost/127.0.0.1")
            .setSubscribedTopicNames(Arrays.asList("foo", "bar"))
            .setServerAssignorName("range")
            .setAssignedPartitions(mkAssignment(
                mkTopicAssignment(fooTopicId, 0, 1, 2, 3, 4, 5)))
            .build();

        List<Record> expectedRecords = Arrays.asList(
            RecordHelpers.newGroupSubscriptionMetadataRecord(groupId, new HashMap<String, TopicMetadata>() {
                {
                    put(fooTopicName, new TopicMetadata(fooTopicId, fooTopicName, 6, mkMapOfPartitionRacks(6)));
                }
            }),
            RecordHelpers.newGroupEpochRecord(groupId, 11),
            RecordHelpers.newTargetAssignmentRecord(groupId, memberId, mkAssignment(
                mkTopicAssignment(fooTopicId, 0, 1, 2, 3, 4, 5)
            )),
            RecordHelpers.newTargetAssignmentEpochRecord(groupId, 11),
            RecordHelpers.newCurrentAssignmentRecord(groupId, expectedMember)
        );

        assertRecordsEquals(expectedRecords, result.records());

        // Check next refresh time.
        assertFalse(consumerGroup.hasMetadataExpired(context.time.milliseconds()));
        assertEquals(context.time.milliseconds() + 5 * 60 * 1000, consumerGroup.metadataRefreshDeadline().deadlineMs);
        assertEquals(11, consumerGroup.metadataRefreshDeadline().epoch);
    }

    @Test
    public void testGroupIdsByTopics() {
        String groupId1 = "group1";
        String groupId2 = "group2";

        MockPartitionAssignor assignor = new MockPartitionAssignor("range");
        GroupMetadataManagerTestContext context = new GroupMetadataManagerTestContext.Builder()
            .withAssignors(Collections.singletonList(assignor))
            .build();

        assertEquals(Collections.emptySet(), context.groupMetadataManager.groupsSubscribedToTopic("foo"));
        assertEquals(Collections.emptySet(), context.groupMetadataManager.groupsSubscribedToTopic("bar"));
        assertEquals(Collections.emptySet(), context.groupMetadataManager.groupsSubscribedToTopic("zar"));

        // M1 in group 1 subscribes to foo and bar.
        context.replay(RecordHelpers.newMemberSubscriptionRecord(groupId1,
            new ConsumerGroupMember.Builder("group1-m1")
                .setSubscribedTopicNames(Arrays.asList("foo", "bar"))
                .build()));

        assertEquals(mkSet(groupId1), context.groupMetadataManager.groupsSubscribedToTopic("foo"));
        assertEquals(mkSet(groupId1), context.groupMetadataManager.groupsSubscribedToTopic("bar"));
        assertEquals(Collections.emptySet(), context.groupMetadataManager.groupsSubscribedToTopic("zar"));

        // M1 in group 2 subscribes to foo, bar and zar.
        context.replay(RecordHelpers.newMemberSubscriptionRecord(groupId2,
            new ConsumerGroupMember.Builder("group2-m1")
                .setSubscribedTopicNames(Arrays.asList("foo", "bar", "zar"))
                .build()));

        assertEquals(mkSet(groupId1, groupId2), context.groupMetadataManager.groupsSubscribedToTopic("foo"));
        assertEquals(mkSet(groupId1, groupId2), context.groupMetadataManager.groupsSubscribedToTopic("bar"));
        assertEquals(mkSet(groupId2), context.groupMetadataManager.groupsSubscribedToTopic("zar"));

        // M2 in group 1 subscribes to bar and zar.
        context.replay(RecordHelpers.newMemberSubscriptionRecord(groupId1,
            new ConsumerGroupMember.Builder("group1-m2")
                .setSubscribedTopicNames(Arrays.asList("bar", "zar"))
                .build()));

        assertEquals(mkSet(groupId1, groupId2), context.groupMetadataManager.groupsSubscribedToTopic("foo"));
        assertEquals(mkSet(groupId1, groupId2), context.groupMetadataManager.groupsSubscribedToTopic("bar"));
        assertEquals(mkSet(groupId1, groupId2), context.groupMetadataManager.groupsSubscribedToTopic("zar"));

        // M2 in group 2 subscribes to foo and bar.
        context.replay(RecordHelpers.newMemberSubscriptionRecord(groupId2,
            new ConsumerGroupMember.Builder("group2-m2")
                .setSubscribedTopicNames(Arrays.asList("foo", "bar"))
                .build()));

        assertEquals(mkSet(groupId1, groupId2), context.groupMetadataManager.groupsSubscribedToTopic("foo"));
        assertEquals(mkSet(groupId1, groupId2), context.groupMetadataManager.groupsSubscribedToTopic("bar"));
        assertEquals(mkSet(groupId1, groupId2), context.groupMetadataManager.groupsSubscribedToTopic("zar"));

        // M1 in group 1 is removed.
        context.replay(RecordHelpers.newCurrentAssignmentTombstoneRecord(groupId1, "group1-m1"));
        context.replay(RecordHelpers.newMemberSubscriptionTombstoneRecord(groupId1, "group1-m1"));

        assertEquals(mkSet(groupId2), context.groupMetadataManager.groupsSubscribedToTopic("foo"));
        assertEquals(mkSet(groupId1, groupId2), context.groupMetadataManager.groupsSubscribedToTopic("bar"));
        assertEquals(mkSet(groupId1, groupId2), context.groupMetadataManager.groupsSubscribedToTopic("zar"));

        // M1 in group 2 subscribes to nothing.
        context.replay(RecordHelpers.newMemberSubscriptionRecord(groupId2,
            new ConsumerGroupMember.Builder("group2-m1")
                .setSubscribedTopicNames(Collections.emptyList())
                .build()));

        assertEquals(mkSet(groupId2), context.groupMetadataManager.groupsSubscribedToTopic("foo"));
        assertEquals(mkSet(groupId1, groupId2), context.groupMetadataManager.groupsSubscribedToTopic("bar"));
        assertEquals(mkSet(groupId1), context.groupMetadataManager.groupsSubscribedToTopic("zar"));

        // M2 in group 2 subscribes to foo.
        context.replay(RecordHelpers.newMemberSubscriptionRecord(groupId2,
            new ConsumerGroupMember.Builder("group2-m2")
                .setSubscribedTopicNames(Collections.singletonList("foo"))
                .build()));

        assertEquals(mkSet(groupId2), context.groupMetadataManager.groupsSubscribedToTopic("foo"));
        assertEquals(mkSet(groupId1), context.groupMetadataManager.groupsSubscribedToTopic("bar"));
        assertEquals(mkSet(groupId1), context.groupMetadataManager.groupsSubscribedToTopic("zar"));

        // M2 in group 2 subscribes to nothing.
        context.replay(RecordHelpers.newMemberSubscriptionRecord(groupId2,
            new ConsumerGroupMember.Builder("group2-m2")
                .setSubscribedTopicNames(Collections.emptyList())
                .build()));

        assertEquals(Collections.emptySet(), context.groupMetadataManager.groupsSubscribedToTopic("foo"));
        assertEquals(mkSet(groupId1), context.groupMetadataManager.groupsSubscribedToTopic("bar"));
        assertEquals(mkSet(groupId1), context.groupMetadataManager.groupsSubscribedToTopic("zar"));

        // M2 in group 1 subscribes to nothing.
        context.replay(RecordHelpers.newMemberSubscriptionRecord(groupId1,
            new ConsumerGroupMember.Builder("group1-m2")
                .setSubscribedTopicNames(Collections.emptyList())
                .build()));

        assertEquals(Collections.emptySet(), context.groupMetadataManager.groupsSubscribedToTopic("foo"));
        assertEquals(Collections.emptySet(), context.groupMetadataManager.groupsSubscribedToTopic("bar"));
        assertEquals(Collections.emptySet(), context.groupMetadataManager.groupsSubscribedToTopic("zar"));
    }

    @Test
    public void testOnNewMetadataImageWithEmptyDelta() {
        GroupMetadataManagerTestContext context = new GroupMetadataManagerTestContext.Builder()
            .withAssignors(Collections.singletonList(new MockPartitionAssignor("range")))
            .build();

        MetadataDelta delta = new MetadataDelta(MetadataImage.EMPTY);
        MetadataImage image = delta.apply(MetadataProvenance.EMPTY);

        context.groupMetadataManager.onNewMetadataImage(image, delta);
        assertEquals(image, context.groupMetadataManager.image());
    }

    @Test
    public void testOnNewMetadataImage() {
        GroupMetadataManagerTestContext context = new GroupMetadataManagerTestContext.Builder()
            .withAssignors(Collections.singletonList(new MockPartitionAssignor("range")))
            .build();

        // M1 in group 1 subscribes to a and b.
        context.replay(RecordHelpers.newMemberSubscriptionRecord("group1",
            new ConsumerGroupMember.Builder("group1-m1")
                .setSubscribedTopicNames(Arrays.asList("a", "b"))
                .build()));

        // M1 in group 2 subscribes to b and c.
        context.replay(RecordHelpers.newMemberSubscriptionRecord("group2",
            new ConsumerGroupMember.Builder("group2-m1")
                .setSubscribedTopicNames(Arrays.asList("b", "c"))
                .build()));

        // M1 in group 3 subscribes to d.
        context.replay(RecordHelpers.newMemberSubscriptionRecord("group3",
            new ConsumerGroupMember.Builder("group3-m1")
                .setSubscribedTopicNames(Collections.singletonList("d"))
                .build()));

        // M1 in group 4 subscribes to e.
        context.replay(RecordHelpers.newMemberSubscriptionRecord("group4",
            new ConsumerGroupMember.Builder("group4-m1")
                .setSubscribedTopicNames(Collections.singletonList("e"))
                .build()));

        // M1 in group 5 subscribes to f.
        context.replay(RecordHelpers.newMemberSubscriptionRecord("group5",
            new ConsumerGroupMember.Builder("group5-m1")
                .setSubscribedTopicNames(Collections.singletonList("f"))
                .build()));

        // Ensures that all refresh flags are set to the future.
        Arrays.asList("group1", "group2", "group3", "group4", "group5").forEach(groupId -> {
            ConsumerGroup group = context.groupMetadataManager.getOrMaybeCreateConsumerGroup(groupId, false);
            group.setMetadataRefreshDeadline(context.time.milliseconds() + 5000L, 0);
            assertFalse(group.hasMetadataExpired(context.time.milliseconds()));
        });

        // Update the metadata image.
        Uuid topicA = Uuid.randomUuid();
        Uuid topicB = Uuid.randomUuid();
        Uuid topicC = Uuid.randomUuid();
        Uuid topicD = Uuid.randomUuid();
        Uuid topicE = Uuid.randomUuid();

        // Create a first base image with topic a, b, c and d.
        MetadataDelta delta = new MetadataDelta(MetadataImage.EMPTY);
        delta.replay(new TopicRecord().setTopicId(topicA).setName("a"));
        delta.replay(new PartitionRecord().setTopicId(topicA).setPartitionId(0));
        delta.replay(new TopicRecord().setTopicId(topicB).setName("b"));
        delta.replay(new PartitionRecord().setTopicId(topicB).setPartitionId(0));
        delta.replay(new TopicRecord().setTopicId(topicC).setName("c"));
        delta.replay(new PartitionRecord().setTopicId(topicC).setPartitionId(0));
        delta.replay(new TopicRecord().setTopicId(topicD).setName("d"));
        delta.replay(new PartitionRecord().setTopicId(topicD).setPartitionId(0));
        MetadataImage image = delta.apply(MetadataProvenance.EMPTY);

        // Create a delta which updates topic B, deletes topic D and creates topic E.
        delta = new MetadataDelta(image);
        delta.replay(new PartitionRecord().setTopicId(topicB).setPartitionId(2));
        delta.replay(new RemoveTopicRecord().setTopicId(topicD));
        delta.replay(new TopicRecord().setTopicId(topicE).setName("e"));
        delta.replay(new PartitionRecord().setTopicId(topicE).setPartitionId(1));
        image = delta.apply(MetadataProvenance.EMPTY);

        // Update metadata image with the delta.
        context.groupMetadataManager.onNewMetadataImage(image, delta);

        // Verify the groups.
        Arrays.asList("group1", "group2", "group3", "group4").forEach(groupId -> {
            ConsumerGroup group = context.groupMetadataManager.getOrMaybeCreateConsumerGroup(groupId, false);
            assertTrue(group.hasMetadataExpired(context.time.milliseconds()));
        });

        Collections.singletonList("group5").forEach(groupId -> {
            ConsumerGroup group = context.groupMetadataManager.getOrMaybeCreateConsumerGroup(groupId, false);
            assertFalse(group.hasMetadataExpired(context.time.milliseconds()));
        });

        // Verify image.
        assertEquals(image, context.groupMetadataManager.image());
    }

    @Test
    public void testSessionTimeoutLifecycle() {
        String groupId = "fooup";
        // Use a static member id as it makes the test easier.
        String memberId = Uuid.randomUuid().toString();

        Uuid fooTopicId = Uuid.randomUuid();
        String fooTopicName = "foo";

        MockPartitionAssignor assignor = new MockPartitionAssignor("range");
        GroupMetadataManagerTestContext context = new GroupMetadataManagerTestContext.Builder()
            .withAssignors(Collections.singletonList(assignor))
            .withMetadataImage(new MetadataImageBuilder()
                .addTopic(fooTopicId, fooTopicName, 6)
                .addRacks()
                .build())
            .build();

        assignor.prepareGroupAssignment(new GroupAssignment(
            Collections.singletonMap(memberId, new MemberAssignment(mkAssignment(
                mkTopicAssignment(fooTopicId, 0, 1, 2, 3, 4, 5)
            )))
        ));

        // Session timer is scheduled on first heartbeat.
        CoordinatorResult<ConsumerGroupHeartbeatResponseData, Record> result =
            context.consumerGroupHeartbeat(
                new ConsumerGroupHeartbeatRequestData()
                    .setGroupId(groupId)
                    .setMemberId(memberId)
                    .setMemberEpoch(0)
                    .setRebalanceTimeoutMs(90000)
                    .setSubscribedTopicNames(Collections.singletonList("foo"))
                    .setTopicPartitions(Collections.emptyList()));
        assertEquals(1, result.response().memberEpoch());

        // Verify that there is a session time.
        context.assertSessionTimeout(groupId, memberId, 45000);

        // Advance time.
        assertEquals(
            Collections.emptyList(),
            context.sleep(result.response().heartbeatIntervalMs())
        );

        // Session timer is rescheduled on second heartbeat.
        result = context.consumerGroupHeartbeat(
            new ConsumerGroupHeartbeatRequestData()
                .setGroupId(groupId)
                .setMemberId(memberId)
                .setMemberEpoch(result.response().memberEpoch()));
        assertEquals(1, result.response().memberEpoch());

        // Verify that there is a session time.
        context.assertSessionTimeout(groupId, memberId, 45000);

        // Advance time.
        assertEquals(
            Collections.emptyList(),
            context.sleep(result.response().heartbeatIntervalMs())
        );

        // Session timer is cancelled on leave.
        result = context.consumerGroupHeartbeat(
            new ConsumerGroupHeartbeatRequestData()
                .setGroupId(groupId)
                .setMemberId(memberId)
                .setMemberEpoch(LEAVE_GROUP_MEMBER_EPOCH));
        assertEquals(LEAVE_GROUP_MEMBER_EPOCH, result.response().memberEpoch());

        // Verify that there are no timers.
        context.assertNoSessionTimeout(groupId, memberId);
        context.assertNoRebalanceTimeout(groupId, memberId);
    }

    @Test
    public void testSessionTimeoutExpiration() {
        String groupId = "fooup";
        // Use a static member id as it makes the test easier.
        String memberId = Uuid.randomUuid().toString();

        Uuid fooTopicId = Uuid.randomUuid();
        String fooTopicName = "foo";

        MockPartitionAssignor assignor = new MockPartitionAssignor("range");
        GroupMetadataManagerTestContext context = new GroupMetadataManagerTestContext.Builder()
            .withAssignors(Collections.singletonList(assignor))
            .withMetadataImage(new MetadataImageBuilder()
                .addTopic(fooTopicId, fooTopicName, 6)
                .addRacks()
                .build())
            .build();

        assignor.prepareGroupAssignment(new GroupAssignment(
            Collections.singletonMap(memberId, new MemberAssignment(mkAssignment(
                mkTopicAssignment(fooTopicId, 0, 1, 2, 3, 4, 5)
            )))
        ));

        // Session timer is scheduled on first heartbeat.
        CoordinatorResult<ConsumerGroupHeartbeatResponseData, Record> result =
            context.consumerGroupHeartbeat(
                new ConsumerGroupHeartbeatRequestData()
                    .setGroupId(groupId)
                    .setMemberId(memberId)
                    .setMemberEpoch(0)
                    .setRebalanceTimeoutMs(90000)
                    .setSubscribedTopicNames(Collections.singletonList("foo"))
                    .setTopicPartitions(Collections.emptyList()));
        assertEquals(1, result.response().memberEpoch());

        // Verify that there is a session time.
        context.assertSessionTimeout(groupId, memberId, 45000);

        // Advance time past the session timeout.
        List<ExpiredTimeout<Void, Record>> timeouts = context.sleep(45000 + 1);

        // Verify the expired timeout.
        assertEquals(
            Collections.singletonList(new ExpiredTimeout<Void, Record>(
                consumerGroupSessionTimeoutKey(groupId, memberId),
                new CoordinatorResult<>(
                    Arrays.asList(
                        RecordHelpers.newCurrentAssignmentTombstoneRecord(groupId, memberId),
                        RecordHelpers.newTargetAssignmentTombstoneRecord(groupId, memberId),
                        RecordHelpers.newMemberSubscriptionTombstoneRecord(groupId, memberId),
                        RecordHelpers.newGroupSubscriptionMetadataRecord(groupId, Collections.emptyMap()),
                        RecordHelpers.newGroupEpochRecord(groupId, 2)
                    )
                )
            )),
            timeouts
        );

        // Verify that there are no timers.
        context.assertNoSessionTimeout(groupId, memberId);
        context.assertNoRebalanceTimeout(groupId, memberId);
    }

    @Test
    public void testSessionTimeoutExpirationStaticMember() {
        String groupId = "fooup";
        // Use a static member id as it makes the test easier.
        String memberId = Uuid.randomUuid().toString();

        Uuid fooTopicId = Uuid.randomUuid();
        String fooTopicName = "foo";

        MockPartitionAssignor assignor = new MockPartitionAssignor("range");
        GroupMetadataManagerTestContext context = new GroupMetadataManagerTestContext.Builder()
            .withAssignors(Collections.singletonList(assignor))
            .withMetadataImage(new MetadataImageBuilder()
                .addTopic(fooTopicId, fooTopicName, 6)
                .addRacks()
                .build())
            .build();

        assignor.prepareGroupAssignment(new GroupAssignment(
            Collections.singletonMap(memberId, new MemberAssignment(mkAssignment(
                mkTopicAssignment(fooTopicId, 0, 1, 2, 3, 4, 5)
            )))
        ));

        // Session timer is scheduled on first heartbeat.
        CoordinatorResult<ConsumerGroupHeartbeatResponseData, Record> result =
            context.consumerGroupHeartbeat(
                new ConsumerGroupHeartbeatRequestData()
                    .setGroupId(groupId)
                    .setMemberId(memberId)
                    .setInstanceId(memberId)
                    .setMemberEpoch(0)
                    .setRebalanceTimeoutMs(90000)
                    .setSubscribedTopicNames(Collections.singletonList("foo"))
                    .setTopicPartitions(Collections.emptyList()));
        assertEquals(1, result.response().memberEpoch());

        // Verify that there is a session time.
        context.assertSessionTimeout(groupId, memberId, 45000);

        // Static member sends a temporary leave group request
        result = context.consumerGroupHeartbeat(
            new ConsumerGroupHeartbeatRequestData()
                .setGroupId(groupId)
                .setMemberId(memberId)
                .setInstanceId(memberId)
                .setMemberEpoch(LEAVE_GROUP_STATIC_MEMBER_EPOCH)
                .setRebalanceTimeoutMs(90000)
                .setSubscribedTopicNames(Collections.singletonList("foo"))
                .setTopicPartitions(Collections.emptyList()));

        assertEquals(-2, result.response().memberEpoch());

        // Verify that there is still a session time.
        context.assertSessionTimeout(groupId, memberId, 45000);

        // Advance time past the session timeout. No static member joined back as a replacement
        List<ExpiredTimeout<Void, Record>> timeouts = context.sleep(45000 + 1);

        // Verify the expired timeout.
        assertEquals(
            Collections.singletonList(new ExpiredTimeout<Void, Record>(
                consumerGroupSessionTimeoutKey(groupId, memberId),
                new CoordinatorResult<>(
                    Arrays.asList(
                        RecordHelpers.newCurrentAssignmentTombstoneRecord(groupId, memberId),
                        RecordHelpers.newTargetAssignmentTombstoneRecord(groupId, memberId),
                        RecordHelpers.newMemberSubscriptionTombstoneRecord(groupId, memberId),
                        RecordHelpers.newGroupSubscriptionMetadataRecord(groupId, Collections.emptyMap()),
                        RecordHelpers.newGroupEpochRecord(groupId, 2)
                    )
                )
            )),
            timeouts
        );

        // Verify that there are no timers.
        context.assertNoSessionTimeout(groupId, memberId);
        context.assertNoRebalanceTimeout(groupId, memberId);
    }

    @Test
    public void testRebalanceTimeoutLifecycle() {
        String groupId = "fooup";
        // Use a static member id as it makes the test easier.
        String memberId1 = Uuid.randomUuid().toString();
        String memberId2 = Uuid.randomUuid().toString();

        Uuid fooTopicId = Uuid.randomUuid();
        String fooTopicName = "foo";

        MockPartitionAssignor assignor = new MockPartitionAssignor("range");
        GroupMetadataManagerTestContext context = new GroupMetadataManagerTestContext.Builder()
            .withAssignors(Collections.singletonList(assignor))
            .withMetadataImage(new MetadataImageBuilder()
                .addTopic(fooTopicId, fooTopicName, 3)
                .addRacks()
                .build())
            .build();

        assignor.prepareGroupAssignment(new GroupAssignment(
            new HashMap<String, MemberAssignment>() {
                {
                    put(memberId1, new MemberAssignment(mkAssignment(
                        mkTopicAssignment(fooTopicId, 0, 1, 2)
                    )));
                }
            }
        ));

        // Member 1 joins the group.
        CoordinatorResult<ConsumerGroupHeartbeatResponseData, Record> result =
            context.consumerGroupHeartbeat(
                new ConsumerGroupHeartbeatRequestData()
                    .setGroupId(groupId)
                    .setMemberId(memberId1)
                    .setMemberEpoch(0)
                    .setRebalanceTimeoutMs(180000)
                    .setSubscribedTopicNames(Collections.singletonList("foo"))
                    .setTopicPartitions(Collections.emptyList()));

        assertResponseEquals(
            new ConsumerGroupHeartbeatResponseData()
                .setMemberId(memberId1)
                .setMemberEpoch(1)
                .setHeartbeatIntervalMs(5000)
                .setAssignment(new ConsumerGroupHeartbeatResponseData.Assignment()
                    .setTopicPartitions(Collections.singletonList(
                        new ConsumerGroupHeartbeatResponseData.TopicPartitions()
                            .setTopicId(fooTopicId)
                            .setPartitions(Arrays.asList(0, 1, 2))))),
            result.response()
        );

        assertEquals(
            Collections.emptyList(),
            context.sleep(result.response().heartbeatIntervalMs())
        );

        // Prepare next assignment.
        assignor.prepareGroupAssignment(new GroupAssignment(
            new HashMap<String, MemberAssignment>() {
                {
                    put(memberId1, new MemberAssignment(mkAssignment(
                        mkTopicAssignment(fooTopicId, 0, 1)
                    )));
                    put(memberId2, new MemberAssignment(mkAssignment(
                        mkTopicAssignment(fooTopicId, 2)
                    )));
                }
            }
        ));

        // Member 2 joins the group.
        result = context.consumerGroupHeartbeat(
            new ConsumerGroupHeartbeatRequestData()
                .setGroupId(groupId)
                .setMemberId(memberId2)
                .setMemberEpoch(0)
                .setRebalanceTimeoutMs(90000)
                .setSubscribedTopicNames(Collections.singletonList("foo"))
                .setTopicPartitions(Collections.emptyList()));

        assertResponseEquals(
            new ConsumerGroupHeartbeatResponseData()
                .setMemberId(memberId2)
                .setMemberEpoch(2)
                .setHeartbeatIntervalMs(5000)
                .setAssignment(new ConsumerGroupHeartbeatResponseData.Assignment()),
            result.response()
        );

        assertEquals(
            Collections.emptyList(),
            context.sleep(result.response().heartbeatIntervalMs())
        );

        // Member 1 heartbeats and transitions to unrevoked partitions. The rebalance timeout
        // is scheduled.
        result = context.consumerGroupHeartbeat(
            new ConsumerGroupHeartbeatRequestData()
                .setGroupId(groupId)
                .setMemberId(memberId1)
                .setMemberEpoch(1)
                .setRebalanceTimeoutMs(12000)
                .setSubscribedTopicNames(Collections.singletonList("foo")));

        assertResponseEquals(
            new ConsumerGroupHeartbeatResponseData()
                .setMemberId(memberId1)
                .setMemberEpoch(1)
                .setHeartbeatIntervalMs(5000)
                .setAssignment(new ConsumerGroupHeartbeatResponseData.Assignment()
                    .setTopicPartitions(Collections.singletonList(
                        new ConsumerGroupHeartbeatResponseData.TopicPartitions()
                            .setTopicId(fooTopicId)
                            .setPartitions(Arrays.asList(0, 1))))),
            result.response()
        );

        // Verify that there is a revocation timeout. Keep a reference
        // to the timeout for later.
        ScheduledTimeout<Void, Record> scheduledTimeout =
            context.assertRebalanceTimeout(groupId, memberId1, 12000);

        assertEquals(
            Collections.emptyList(),
            context.sleep(result.response().heartbeatIntervalMs())
        );

        // Member 1 acks the revocation. The revocation timeout is cancelled.
        result = context.consumerGroupHeartbeat(
            new ConsumerGroupHeartbeatRequestData()
                .setGroupId(groupId)
                .setMemberId(memberId1)
                .setMemberEpoch(1)
                .setTopicPartitions(Collections.singletonList(new ConsumerGroupHeartbeatRequestData.TopicPartitions()
                    .setTopicId(fooTopicId)
                    .setPartitions(Arrays.asList(0, 1)))));

        assertResponseEquals(
            new ConsumerGroupHeartbeatResponseData()
                .setMemberId(memberId1)
                .setMemberEpoch(2)
                .setHeartbeatIntervalMs(5000)
                .setAssignment(new ConsumerGroupHeartbeatResponseData.Assignment()
                    .setTopicPartitions(Collections.singletonList(
                        new ConsumerGroupHeartbeatResponseData.TopicPartitions()
                            .setTopicId(fooTopicId)
                            .setPartitions(Arrays.asList(0, 1))))),
            result.response()
        );

        // Verify that there is not revocation timeout.
        context.assertNoRebalanceTimeout(groupId, memberId1);

        // Execute the scheduled revocation timeout captured earlier to simulate a
        // stale timeout. This should be a no-op.
        assertEquals(Collections.emptyList(), scheduledTimeout.operation.generateRecords().records());
    }

    @Test
    public void testRebalanceTimeoutExpiration() {
        String groupId = "fooup";
        // Use a static member id as it makes the test easier.
        String memberId1 = Uuid.randomUuid().toString();
        String memberId2 = Uuid.randomUuid().toString();

        Uuid fooTopicId = Uuid.randomUuid();
        String fooTopicName = "foo";

        MockPartitionAssignor assignor = new MockPartitionAssignor("range");
        GroupMetadataManagerTestContext context = new GroupMetadataManagerTestContext.Builder()
            .withAssignors(Collections.singletonList(assignor))
            .withMetadataImage(new MetadataImageBuilder()
                .addTopic(fooTopicId, fooTopicName, 3)
                .addRacks()
                .build())
            .build();

        assignor.prepareGroupAssignment(new GroupAssignment(
            new HashMap<String, MemberAssignment>() {
                {
                    put(memberId1, new MemberAssignment(mkAssignment(
                        mkTopicAssignment(fooTopicId, 0, 1, 2)
                    )));
                }
            }
        ));

        // Member 1 joins the group.
        CoordinatorResult<ConsumerGroupHeartbeatResponseData, Record> result =
            context.consumerGroupHeartbeat(
                new ConsumerGroupHeartbeatRequestData()
                    .setGroupId(groupId)
                    .setMemberId(memberId1)
                    .setMemberEpoch(0)
                    .setRebalanceTimeoutMs(10000) // Use timeout smaller than session timeout.
                    .setSubscribedTopicNames(Collections.singletonList("foo"))
                    .setTopicPartitions(Collections.emptyList()));

        assertResponseEquals(
            new ConsumerGroupHeartbeatResponseData()
                .setMemberId(memberId1)
                .setMemberEpoch(1)
                .setHeartbeatIntervalMs(5000)
                .setAssignment(new ConsumerGroupHeartbeatResponseData.Assignment()
                    .setTopicPartitions(Collections.singletonList(
                        new ConsumerGroupHeartbeatResponseData.TopicPartitions()
                            .setTopicId(fooTopicId)
                            .setPartitions(Arrays.asList(0, 1, 2))))),
            result.response()
        );

        assertEquals(
            Collections.emptyList(),
            context.sleep(result.response().heartbeatIntervalMs())
        );

        // Prepare next assignment.
        assignor.prepareGroupAssignment(new GroupAssignment(
            new HashMap<String, MemberAssignment>() {
                {
                    put(memberId1, new MemberAssignment(mkAssignment(
                        mkTopicAssignment(fooTopicId, 0, 1)
                    )));
                    put(memberId2, new MemberAssignment(mkAssignment(
                        mkTopicAssignment(fooTopicId, 2)
                    )));
                }
            }
        ));

        // Member 2 joins the group.
        result = context.consumerGroupHeartbeat(
            new ConsumerGroupHeartbeatRequestData()
                .setGroupId(groupId)
                .setMemberId(memberId2)
                .setMemberEpoch(0)
                .setRebalanceTimeoutMs(10000)
                .setSubscribedTopicNames(Collections.singletonList("foo"))
                .setTopicPartitions(Collections.emptyList()));

        assertResponseEquals(
            new ConsumerGroupHeartbeatResponseData()
                .setMemberId(memberId2)
                .setMemberEpoch(2)
                .setHeartbeatIntervalMs(5000)
                .setAssignment(new ConsumerGroupHeartbeatResponseData.Assignment()),
            result.response()
        );

        assertEquals(
            Collections.emptyList(),
            context.sleep(result.response().heartbeatIntervalMs())
        );

        // Member 1 heartbeats and transitions to revoking. The revocation timeout
        // is scheduled.
        result = context.consumerGroupHeartbeat(
            new ConsumerGroupHeartbeatRequestData()
                .setGroupId(groupId)
                .setMemberId(memberId1)
                .setMemberEpoch(1));

        assertResponseEquals(
            new ConsumerGroupHeartbeatResponseData()
                .setMemberId(memberId1)
                .setMemberEpoch(1)
                .setHeartbeatIntervalMs(5000)
                .setAssignment(new ConsumerGroupHeartbeatResponseData.Assignment()
                    .setTopicPartitions(Collections.singletonList(
                        new ConsumerGroupHeartbeatResponseData.TopicPartitions()
                            .setTopicId(fooTopicId)
                            .setPartitions(Arrays.asList(0, 1))))),
            result.response()
        );

        // Advance time past the revocation timeout.
        List<ExpiredTimeout<Void, Record>> timeouts = context.sleep(10000 + 1);

        // Verify the expired timeout.
        assertEquals(
            Collections.singletonList(new ExpiredTimeout<Void, Record>(
                consumerGroupRebalanceTimeoutKey(groupId, memberId1),
                new CoordinatorResult<>(
                    Arrays.asList(
                        RecordHelpers.newCurrentAssignmentTombstoneRecord(groupId, memberId1),
                        RecordHelpers.newTargetAssignmentTombstoneRecord(groupId, memberId1),
                        RecordHelpers.newMemberSubscriptionTombstoneRecord(groupId, memberId1),
                        RecordHelpers.newGroupEpochRecord(groupId, 3)
                    )
                )
            )),
            timeouts
        );

        // Verify that there are no timers.
        context.assertNoSessionTimeout(groupId, memberId1);
        context.assertNoRebalanceTimeout(groupId, memberId1);
    }

    @Test
    public void testOnLoaded() {
        Uuid fooTopicId = Uuid.randomUuid();
        String fooTopicName = "foo";
        Uuid barTopicId = Uuid.randomUuid();
        String barTopicName = "bar";

        GroupMetadataManagerTestContext context = new GroupMetadataManagerTestContext.Builder()
            .withAssignors(Collections.singletonList(new MockPartitionAssignor("range")))
            .withMetadataImage(new MetadataImageBuilder()
                .addTopic(fooTopicId, fooTopicName, 6)
                .addTopic(barTopicId, barTopicName, 3)
                .build())
            .withConsumerGroup(new ConsumerGroupBuilder("foo", 10)
                .withMember(new ConsumerGroupMember.Builder("foo-1")
                    .setState(MemberState.UNREVOKED_PARTITIONS)
                    .setMemberEpoch(9)
                    .setPreviousMemberEpoch(9)
                    .setClientId("client")
                    .setClientHost("localhost/127.0.0.1")
                    .setSubscribedTopicNames(Collections.singletonList("foo"))
                    .setServerAssignorName("range")
                    .setAssignedPartitions(mkAssignment(
                        mkTopicAssignment(fooTopicId, 0, 1, 2)))
                    .setPartitionsPendingRevocation(mkAssignment(
                        mkTopicAssignment(fooTopicId, 3, 4, 5)))
                    .build())
                .withMember(new ConsumerGroupMember.Builder("foo-2")
                    .setState(MemberState.STABLE)
                    .setMemberEpoch(10)
                    .setPreviousMemberEpoch(10)
                    .setClientId("client")
                    .setClientHost("localhost/127.0.0.1")
                    .setSubscribedTopicNames(Collections.singletonList("foo"))
                    .setServerAssignorName("range")
                    .build())
                .withAssignment("foo-1", mkAssignment(
                    mkTopicAssignment(fooTopicId, 3, 4, 5)))
                .withAssignmentEpoch(10))
            .build();

        // Let's assume that all the records have been replayed and now
        // onLoaded is called to signal it.
        context.groupMetadataManager.onLoaded();

        // All members should have a session timeout in place.
        assertNotNull(context.timer.timeout(consumerGroupSessionTimeoutKey("foo", "foo-1")));
        assertNotNull(context.timer.timeout(consumerGroupSessionTimeoutKey("foo", "foo-2")));

        // foo-1 should also have a revocation timeout in place.
        assertNotNull(context.timer.timeout(consumerGroupRebalanceTimeoutKey("foo", "foo-1")));
    }

    @Test
    public void testGenerateRecordsOnNewClassicGroup() throws Exception {
        GroupMetadataManagerTestContext context = new GroupMetadataManagerTestContext.Builder()
            .build();

        JoinGroupRequestData request = new GroupMetadataManagerTestContext.JoinGroupRequestBuilder()
            .withGroupId("group-id")
            .withMemberId(UNKNOWN_MEMBER_ID)
            .withDefaultProtocolTypeAndProtocols()
            .build();

        GroupMetadataManagerTestContext.JoinResult joinResult = context.sendClassicGroupJoin(request, true);
        assertTrue(joinResult.joinFuture.isDone());
        assertEquals(Errors.MEMBER_ID_REQUIRED.code(), joinResult.joinFuture.get().errorCode());

        ClassicGroup group = context.groupMetadataManager.getOrMaybeCreateClassicGroup("group-id", false);

        assertEquals(
            Collections.singletonList(RecordHelpers.newEmptyGroupMetadataRecord(group, MetadataVersion.latestTesting())),
            joinResult.records
        );
    }

    @Test
    public void testGenerateRecordsOnNewClassicGroupFailureTransformsError() throws Exception {
        GroupMetadataManagerTestContext context = new GroupMetadataManagerTestContext.Builder()
            .build();

        JoinGroupRequestData request = new GroupMetadataManagerTestContext.JoinGroupRequestBuilder()
            .withGroupId("group-id")
            .withMemberId(UNKNOWN_MEMBER_ID)
            .withGroupInstanceId("group-instance-id")
            .withDefaultProtocolTypeAndProtocols()
            .build();

        GroupMetadataManagerTestContext.JoinResult joinResult = context.sendClassicGroupJoin(request, true);
        assertFalse(joinResult.joinFuture.isDone());

        // Simulate a failed write to the log.
        joinResult.appendFuture.completeExceptionally(new NotLeaderOrFollowerException());
        assertTrue(joinResult.joinFuture.isDone());
        assertEquals(Errors.NOT_COORDINATOR.code(), joinResult.joinFuture.get().errorCode());
    }

    @ParameterizedTest
    @ValueSource(booleans = {true, false})
    public void testReplayGroupMetadataRecords(boolean useDefaultRebalanceTimeout) {
        GroupMetadataManagerTestContext context = new GroupMetadataManagerTestContext.Builder()
            .build();

        byte[] subscription = ConsumerProtocol.serializeSubscription(new ConsumerPartitionAssignor.Subscription(
            Collections.singletonList("foo"))).array();
        List<GroupMetadataValue.MemberMetadata> members = new ArrayList<>();
        List<ClassicGroupMember> expectedMembers = new ArrayList<>();
        JoinGroupRequestProtocolCollection expectedProtocols = new JoinGroupRequestProtocolCollection(0);
        expectedProtocols.add(new JoinGroupRequestProtocol()
            .setName("range")
            .setMetadata(subscription));

        IntStream.range(0, 2).forEach(i -> {
            members.add(new GroupMetadataValue.MemberMetadata()
                .setMemberId("member-" + i)
                .setGroupInstanceId("group-instance-id-" + i)
                .setSubscription(subscription)
                .setAssignment(new byte[]{2})
                .setClientId("client-" + i)
                .setClientHost("host-" + i)
                .setSessionTimeout(4000)
                .setRebalanceTimeout(useDefaultRebalanceTimeout ? -1 : 9000)
            );

            expectedMembers.add(new ClassicGroupMember(
                "member-" + i,
                Optional.of("group-instance-id-" + i),
                "client-" + i,
                "host-" + i,
                useDefaultRebalanceTimeout ? 4000 : 9000,
                4000,
                "consumer",
                expectedProtocols,
                new byte[]{2}
            ));
        });

        Record groupMetadataRecord = GroupMetadataManagerTestContext.newGroupMetadataRecord("group-id",
            new GroupMetadataValue()
                .setMembers(members)
                .setGeneration(1)
                .setLeader("member-0")
                .setProtocolType("consumer")
                .setProtocol("range")
                .setCurrentStateTimestamp(context.time.milliseconds()),
            MetadataVersion.latestTesting());

        context.replay(groupMetadataRecord);
        ClassicGroup group = context.groupMetadataManager.getOrMaybeCreateClassicGroup("group-id", false);

        ClassicGroup expectedGroup = new ClassicGroup(
            new LogContext(),
            "group-id",
            STABLE,
            context.time,
            new GroupCoordinatorMetricsShard(
                context.snapshotRegistry,
                Collections.emptyMap(),
                new TopicPartition("__consumer_offsets", 0)
            ),
            1,
            Optional.of("consumer"),
            Optional.of("range"),
            Optional.of("member-0"),
            Optional.of(context.time.milliseconds())
        );
        expectedMembers.forEach(expectedGroup::add);

        assertEquals(expectedGroup.groupId(), group.groupId());
        assertEquals(expectedGroup.generationId(), group.generationId());
        assertEquals(expectedGroup.protocolType(), group.protocolType());
        assertEquals(expectedGroup.protocolName(), group.protocolName());
        assertEquals(expectedGroup.leaderOrNull(), group.leaderOrNull());
        assertEquals(expectedGroup.currentState(), group.currentState());
        assertEquals(expectedGroup.currentStateTimestampOrDefault(), group.currentStateTimestampOrDefault());
        assertEquals(expectedGroup.currentClassicGroupMembers(), group.currentClassicGroupMembers());
    }

    @Test
    public void testOnLoadedExceedGroupMaxSizeTriggersRebalance() {
        GroupMetadataManagerTestContext context = new GroupMetadataManagerTestContext.Builder()
            .withClassicGroupMaxSize(1)
            .build();

        byte[] subscription = ConsumerProtocol.serializeSubscription(new ConsumerPartitionAssignor.Subscription(
            Collections.singletonList("foo"))).array();
        List<GroupMetadataValue.MemberMetadata> members = new ArrayList<>();

        IntStream.range(0, 2).forEach(i -> members.add(
            new GroupMetadataValue.MemberMetadata()
                .setMemberId("member-" + i)
                .setGroupInstanceId("group-instance-id-" + i)
                .setSubscription(subscription)
                .setAssignment(new byte[]{2})
                .setClientId("client-" + i)
                .setClientHost("host-" + i)
                .setSessionTimeout(4000)
                .setRebalanceTimeout(9000)
        ));

        Record groupMetadataRecord = GroupMetadataManagerTestContext.newGroupMetadataRecord("group-id",
            new GroupMetadataValue()
                .setMembers(members)
                .setGeneration(1)
                .setLeader("member-0")
                .setProtocolType("consumer")
                .setProtocol("range")
                .setCurrentStateTimestamp(context.time.milliseconds()),
            MetadataVersion.latestTesting());

        context.replay(groupMetadataRecord);
        context.groupMetadataManager.onLoaded();
        ClassicGroup group = context.groupMetadataManager.getOrMaybeCreateClassicGroup("group-id", false);

        assertTrue(group.isInState(PREPARING_REBALANCE));
        assertEquals(2, group.size());
    }

    @Test
    public void testOnLoadedSchedulesClassicGroupMemberHeartbeats() {
        GroupMetadataManagerTestContext context = new GroupMetadataManagerTestContext.Builder()
            .build();

        byte[] subscription = ConsumerProtocol.serializeSubscription(new ConsumerPartitionAssignor.Subscription(
            Collections.singletonList("foo"))).array();
        List<GroupMetadataValue.MemberMetadata> members = new ArrayList<>();

        IntStream.range(0, 2).forEach(i -> members.add(
            new GroupMetadataValue.MemberMetadata()
                .setMemberId("member-" + i)
                .setGroupInstanceId("group-instance-id-" + i)
                .setSubscription(subscription)
                .setAssignment(new byte[]{2})
                .setClientId("client-" + i)
                .setClientHost("host-" + i)
                .setSessionTimeout(4000)
                .setRebalanceTimeout(9000)
            )
        );

        Record groupMetadataRecord = GroupMetadataManagerTestContext.newGroupMetadataRecord("group-id",
            new GroupMetadataValue()
                .setMembers(members)
                .setGeneration(1)
                .setLeader("member-0")
                .setProtocolType("consumer")
                .setProtocol("range")
                .setCurrentStateTimestamp(context.time.milliseconds()),
            MetadataVersion.latestTesting());

        context.replay(groupMetadataRecord);
        context.groupMetadataManager.onLoaded();

        IntStream.range(0, 2).forEach(i -> {
            ScheduledTimeout<Void, Record> timeout = context.timer.timeout(
                classicGroupHeartbeatKey("group-id", "member-1"));

            assertNotNull(timeout);
            assertEquals(context.time.milliseconds() + 4000, timeout.deadlineMs);
        });
    }

    @Test
    public void testJoinGroupShouldReceiveErrorIfGroupOverMaxSize() throws Exception {
        GroupMetadataManagerTestContext context = new GroupMetadataManagerTestContext.Builder()
            .withClassicGroupMaxSize(10)
            .build();
        context.createClassicGroup("group-id");

        JoinGroupRequestData request = new GroupMetadataManagerTestContext.JoinGroupRequestBuilder()
            .withGroupId("group-id")
            .withMemberId(UNKNOWN_MEMBER_ID)
            .withDefaultProtocolTypeAndProtocols()
            .withReason("exceed max group size")
            .build();

        IntStream.range(0, 10).forEach(i -> {
            GroupMetadataManagerTestContext.JoinResult joinResult = context.sendClassicGroupJoin(request);
            assertFalse(joinResult.joinFuture.isDone());
            assertTrue(joinResult.records.isEmpty());
        });

        GroupMetadataManagerTestContext.JoinResult joinResult = context.sendClassicGroupJoin(request);
        assertTrue(joinResult.records.isEmpty());
        assertTrue(joinResult.joinFuture.isDone());
        assertEquals(Errors.GROUP_MAX_SIZE_REACHED.code(), joinResult.joinFuture.get().errorCode());
    }

    @Test
    public void testDynamicMembersJoinGroupWithMaxSizeAndRequiredKnownMember() {
        boolean requiredKnownMemberId = true;
        int groupMaxSize = 10;
        GroupMetadataManagerTestContext context = new GroupMetadataManagerTestContext.Builder()
            .withClassicGroupMaxSize(groupMaxSize)
            .withClassicGroupInitialRebalanceDelayMs(50)
            .build();

        ClassicGroup group = context.createClassicGroup("group-id");

        JoinGroupRequestData request = new GroupMetadataManagerTestContext.JoinGroupRequestBuilder()
            .withGroupId("group-id")
            .withMemberId(UNKNOWN_MEMBER_ID)
            .withDefaultProtocolTypeAndProtocols()
            .build();

        // First round of join requests. Generate member ids. All requests will be accepted
        // as the group is still Empty.
        List<GroupMetadataManagerTestContext.JoinResult> firstRoundJoinResults = IntStream.range(0, groupMaxSize + 1).mapToObj(i -> context.sendClassicGroupJoin(
            request,
            requiredKnownMemberId
        )).collect(Collectors.toList());

        List<String> memberIds = verifyClassicGroupJoinResponses(firstRoundJoinResults, 0, Errors.MEMBER_ID_REQUIRED);
        assertEquals(groupMaxSize + 1, memberIds.size());
        assertEquals(0, group.size());
        assertTrue(group.isInState(EMPTY));
        assertEquals(groupMaxSize + 1, group.numPendingJoinMembers());

        // Second round of join requests with the generated member ids.
        // One of them will fail, reaching group max size.
        List<GroupMetadataManagerTestContext.JoinResult> secondRoundJoinResults = memberIds.stream().map(memberId -> context.sendClassicGroupJoin(
            request.setMemberId(memberId),
            requiredKnownMemberId
        )).collect(Collectors.toList());

        // Advance clock by group initial rebalance delay to complete first inital delayed join.
        // This will extend the initial rebalance as new members have joined.
        GroupMetadataManagerTestContext.assertNoOrEmptyResult(context.sleep(50));
        // Advance clock by group initial rebalance delay to complete second inital delayed join.
        // Since there are no new members that joined since the previous delayed join,
        // the join group phase will complete.
        GroupMetadataManagerTestContext.assertNoOrEmptyResult(context.sleep(50));

        verifyClassicGroupJoinResponses(secondRoundJoinResults, groupMaxSize, Errors.GROUP_MAX_SIZE_REACHED);
        assertEquals(groupMaxSize, group.size());
        assertEquals(0, group.numPendingJoinMembers());
        assertTrue(group.isInState(COMPLETING_REBALANCE));

        // Members that were accepted can rejoin while others are rejected in CompletingRebalance state.
        List<GroupMetadataManagerTestContext.JoinResult> thirdRoundJoinResults = memberIds.stream().map(memberId -> context.sendClassicGroupJoin(
            request.setMemberId(memberId),
            requiredKnownMemberId
        )).collect(Collectors.toList());

        verifyClassicGroupJoinResponses(thirdRoundJoinResults, groupMaxSize, Errors.GROUP_MAX_SIZE_REACHED);
    }

    @Test
    public void testDynamicMembersJoinGroupWithMaxSizeAndNotRequiredKnownMember() {
        boolean requiredKnownMemberId = false;
        int groupMaxSize = 10;
        GroupMetadataManagerTestContext context = new GroupMetadataManagerTestContext.Builder()
            .withClassicGroupMaxSize(groupMaxSize)
            .withClassicGroupInitialRebalanceDelayMs(50)
            .build();

        ClassicGroup group = context.createClassicGroup("group-id");

        JoinGroupRequestData request = new GroupMetadataManagerTestContext.JoinGroupRequestBuilder()
            .withGroupId("group-id")
            .withMemberId(UNKNOWN_MEMBER_ID)
            .withDefaultProtocolTypeAndProtocols()
            .build();

        // First round of join requests. This will trigger a rebalance.
        List<GroupMetadataManagerTestContext.JoinResult> firstRoundJoinResults = IntStream.range(0, groupMaxSize + 1).mapToObj(i -> context.sendClassicGroupJoin(
            request,
            requiredKnownMemberId
        )).collect(Collectors.toList());

        assertEquals(groupMaxSize, group.size());
        assertEquals(groupMaxSize, group.numAwaitingJoinResponse());
        assertTrue(group.isInState(PREPARING_REBALANCE));

        // Advance clock by group initial rebalance delay to complete first inital delayed join.
        // This will extend the initial rebalance as new members have joined.
        GroupMetadataManagerTestContext.assertNoOrEmptyResult(context.sleep(50));
        // Advance clock by group initial rebalance delay to complete second inital delayed join.
        // Since there are no new members that joined since the previous delayed join,
        // we will complete the rebalance.
        GroupMetadataManagerTestContext.assertNoOrEmptyResult(context.sleep(50));

        List<String> memberIds = verifyClassicGroupJoinResponses(firstRoundJoinResults, groupMaxSize, Errors.GROUP_MAX_SIZE_REACHED);

        // Members that were accepted can rejoin while others are rejected in CompletingRebalance state.
        List<GroupMetadataManagerTestContext.JoinResult> secondRoundJoinResults = memberIds.stream().map(memberId -> context.sendClassicGroupJoin(
            request.setMemberId(memberId),
            requiredKnownMemberId
        )).collect(Collectors.toList());

        verifyClassicGroupJoinResponses(secondRoundJoinResults, 10, Errors.GROUP_MAX_SIZE_REACHED);
        assertEquals(groupMaxSize, group.size());
        assertEquals(0, group.numAwaitingJoinResponse());
        assertTrue(group.isInState(COMPLETING_REBALANCE));
    }

    @Test
    public void testStaticMembersJoinGroupWithMaxSize() {
        int groupMaxSize = 10;

        List<String> groupInstanceIds = IntStream.range(0, groupMaxSize + 1)
            .mapToObj(i -> "instance-id-" + i)
            .collect(Collectors.toList());

        GroupMetadataManagerTestContext context = new GroupMetadataManagerTestContext.Builder()
            .withClassicGroupMaxSize(groupMaxSize)
            .withClassicGroupInitialRebalanceDelayMs(50)
            .build();

        ClassicGroup group = context.createClassicGroup("group-id");

        JoinGroupRequestData request = new GroupMetadataManagerTestContext.JoinGroupRequestBuilder()
            .withGroupId("group-id")
            .withMemberId(UNKNOWN_MEMBER_ID)
            .withDefaultProtocolTypeAndProtocols()
            .build();

        // First round of join requests. This will trigger a rebalance.
        List<GroupMetadataManagerTestContext.JoinResult> firstRoundJoinResults = groupInstanceIds.stream()
                                                                                                 .map(instanceId -> context.sendClassicGroupJoin(request.setGroupInstanceId(instanceId)))
                                                                                                 .collect(Collectors.toList());

        assertEquals(groupMaxSize, group.size());
        assertEquals(groupMaxSize, group.numAwaitingJoinResponse());
        assertTrue(group.isInState(PREPARING_REBALANCE));

        // Advance clock by group initial rebalance delay to complete first inital delayed join.
        // This will extend the initial rebalance as new members have joined.
        GroupMetadataManagerTestContext.assertNoOrEmptyResult(context.sleep(50));
        // Advance clock by group initial rebalance delay to complete second inital delayed join.
        // Since there are no new members that joined since the previous delayed join,
        // we will complete the rebalance.
        GroupMetadataManagerTestContext.assertNoOrEmptyResult(context.sleep(50));

        List<String> memberIds = verifyClassicGroupJoinResponses(firstRoundJoinResults, groupMaxSize, Errors.GROUP_MAX_SIZE_REACHED);

        // Members which were accepted can rejoin, others are rejected, while
        // completing rebalance
        List<GroupMetadataManagerTestContext.JoinResult> secondRoundJoinResults =  IntStream.range(0, groupMaxSize + 1).mapToObj(i -> context.sendClassicGroupJoin(
            request
                .setMemberId(memberIds.get(i))
                .setGroupInstanceId(groupInstanceIds.get(i))
        )).collect(Collectors.toList());

        verifyClassicGroupJoinResponses(secondRoundJoinResults, groupMaxSize, Errors.GROUP_MAX_SIZE_REACHED);
        assertEquals(groupMaxSize, group.size());
        assertEquals(0, group.numAwaitingJoinResponse());
        assertTrue(group.isInState(COMPLETING_REBALANCE));
    }

    @Test
    public void testDynamicMembersCanRejoinGroupWithMaxSizeWhileRebalancing() {
        boolean requiredKnownMemberId = true;
        int groupMaxSize = 10;
        GroupMetadataManagerTestContext context = new GroupMetadataManagerTestContext.Builder()
            .withClassicGroupMaxSize(groupMaxSize)
            .withClassicGroupInitialRebalanceDelayMs(50)
            .build();

        ClassicGroup group = context.createClassicGroup("group-id");

        JoinGroupRequestData request = new GroupMetadataManagerTestContext.JoinGroupRequestBuilder()
            .withGroupId("group-id")
            .withMemberId(UNKNOWN_MEMBER_ID)
            .withDefaultProtocolTypeAndProtocols()
            .build();

        // First round of join requests. Generate member ids.
        List<GroupMetadataManagerTestContext.JoinResult> firstRoundJoinResults =  IntStream.range(0, groupMaxSize + 1)
                                                                                           .mapToObj(__ -> context.sendClassicGroupJoin(request, requiredKnownMemberId))
                                                                                           .collect(Collectors.toList());

        assertEquals(0, group.size());
        assertEquals(groupMaxSize + 1, group.numPendingJoinMembers());
        assertTrue(group.isInState(EMPTY));

        List<String> memberIds = verifyClassicGroupJoinResponses(firstRoundJoinResults, 0, Errors.MEMBER_ID_REQUIRED);
        assertEquals(groupMaxSize + 1, memberIds.size());

        // Second round of join requests with the generated member ids.
        // One of them will fail, reaching group max size.
        memberIds.forEach(memberId -> {
            GroupMetadataManagerTestContext.JoinResult joinResult = context.sendClassicGroupJoin(
                request.setMemberId(memberId),
                requiredKnownMemberId
            );
            assertTrue(joinResult.records.isEmpty());
        });

        assertEquals(groupMaxSize, group.size());
        assertEquals(groupMaxSize, group.numAwaitingJoinResponse());
        assertTrue(group.isInState(PREPARING_REBALANCE));

        // Members can rejoin while rebalancing
        List<GroupMetadataManagerTestContext.JoinResult> thirdRoundJoinResults = memberIds.stream().map(memberId -> context.sendClassicGroupJoin(
            request.setMemberId(memberId),
            requiredKnownMemberId
        )).collect(Collectors.toList());

        // Advance clock by group initial rebalance delay to complete first inital delayed join.
        // This will extend the initial rebalance as new members have joined.
        GroupMetadataManagerTestContext.assertNoOrEmptyResult(context.sleep(50));
        // Advance clock by group initial rebalance delay to complete second inital delayed join.
        // Since there are no new members that joined since the previous delayed join,
        // we will complete the rebalance.
        GroupMetadataManagerTestContext.assertNoOrEmptyResult(context.sleep(50));

        verifyClassicGroupJoinResponses(thirdRoundJoinResults, groupMaxSize, Errors.GROUP_MAX_SIZE_REACHED);
        assertEquals(groupMaxSize, group.size());
        assertEquals(0, group.numAwaitingJoinResponse());
        assertTrue(group.isInState(COMPLETING_REBALANCE));
    }

    @Test
    public void testLastJoiningMembersAreKickedOutWhenRejoiningGroupWithMaxSize() {
        int groupMaxSize = 10;

        GroupMetadataManagerTestContext context = new GroupMetadataManagerTestContext.Builder()
            .withClassicGroupMaxSize(groupMaxSize)
            .withClassicGroupInitialRebalanceDelayMs(50)
            .build();

        // Create a group and add members that exceed the group max size.
        ClassicGroup group = context.createClassicGroup("group-id");

        List<String> memberIds = IntStream.range(0, groupMaxSize + 2)
            .mapToObj(i -> group.generateMemberId("client-id", Optional.empty()))
            .collect(Collectors.toList());

        memberIds.forEach(memberId -> group.add(
            new ClassicGroupMember(
                memberId,
                Optional.empty(),
                "client-id",
                "client-host",
                10000,
                5000,
                "consumer",
                GroupMetadataManagerTestContext.toProtocols("range")
            )
        ));

        context.groupMetadataManager.prepareRebalance(group, "test");

        List<GroupMetadataManagerTestContext.JoinResult> joinResults = memberIds.stream().map(memberId -> context.sendClassicGroupJoin(
            new GroupMetadataManagerTestContext.JoinGroupRequestBuilder()
                .withGroupId("group-id")
                .withMemberId(memberId)
                .withDefaultProtocolTypeAndProtocols()
                .withRebalanceTimeoutMs(10000)
                .build()
        )).collect(Collectors.toList());

        assertEquals(groupMaxSize, group.size());
        assertEquals(groupMaxSize, group.numAwaitingJoinResponse());
        assertTrue(group.isInState(PREPARING_REBALANCE));

        // Advance clock by rebalance timeout to complete join phase.
        GroupMetadataManagerTestContext.assertNoOrEmptyResult(context.sleep(10000));

        verifyClassicGroupJoinResponses(joinResults, groupMaxSize, Errors.GROUP_MAX_SIZE_REACHED);

        assertEquals(groupMaxSize, group.size());
        assertTrue(group.isInState(COMPLETING_REBALANCE));

        memberIds.subList(groupMaxSize, groupMaxSize + 2)
            .forEach(memberId -> assertFalse(group.hasMemberId(memberId)));

        memberIds.subList(0, groupMaxSize)
            .forEach(memberId -> assertTrue(group.hasMemberId(memberId)));
    }

    @Test
    public void testJoinGroupSessionTimeoutTooSmall() throws Exception {
        int minSessionTimeout = 50;
        GroupMetadataManagerTestContext context = new GroupMetadataManagerTestContext.Builder()
            .withClassicGroupMinSessionTimeoutMs(minSessionTimeout)
            .build();

        JoinGroupRequestData request = new GroupMetadataManagerTestContext.JoinGroupRequestBuilder()
            .withGroupId("group-id")
            .withMemberId(UNKNOWN_MEMBER_ID)
            .withSessionTimeoutMs(minSessionTimeout - 1)
            .build();

        GroupMetadataManagerTestContext.JoinResult joinResult = context.sendClassicGroupJoin(request);
        assertTrue(joinResult.joinFuture.isDone());
        assertTrue(joinResult.records.isEmpty());
        assertEquals(Errors.INVALID_SESSION_TIMEOUT.code(), joinResult.joinFuture.get().errorCode());
    }

    @Test
    public void testJoinGroupSessionTimeoutTooLarge() throws Exception {
        int maxSessionTimeout = 50;
        GroupMetadataManagerTestContext context = new GroupMetadataManagerTestContext.Builder()
            .withClassicGroupMaxSessionTimeoutMs(maxSessionTimeout)
            .build();

        JoinGroupRequestData request = new GroupMetadataManagerTestContext.JoinGroupRequestBuilder()
            .withGroupId("group-id")
            .withMemberId(UNKNOWN_MEMBER_ID)
            .withSessionTimeoutMs(maxSessionTimeout + 1)
            .build();

        GroupMetadataManagerTestContext.JoinResult joinResult = context.sendClassicGroupJoin(request);

        assertTrue(joinResult.records.isEmpty());
        assertTrue(joinResult.joinFuture.isDone());
        assertEquals(Errors.INVALID_SESSION_TIMEOUT.code(), joinResult.joinFuture.get().errorCode());
    }

    @Test
    public void testJoinGroupUnknownMemberNewGroup() throws Exception {
        GroupMetadataManagerTestContext context = new GroupMetadataManagerTestContext.Builder()
            .build();

        JoinGroupRequestData request = new GroupMetadataManagerTestContext.JoinGroupRequestBuilder()
            .withGroupId("group-id")
            .withMemberId("member-id")
            .build();

        GroupMetadataManagerTestContext.JoinResult joinResult = context.sendClassicGroupJoin(request);

        assertTrue(joinResult.records.isEmpty());
        assertTrue(joinResult.joinFuture.isDone());
        assertEquals(Errors.UNKNOWN_MEMBER_ID.code(), joinResult.joinFuture.get().errorCode());

        // Static member
        request = new GroupMetadataManagerTestContext.JoinGroupRequestBuilder()
            .withGroupId("group-id")
            .withMemberId("member-id")
            .withGroupInstanceId("group-instance-id")
            .build();

        joinResult = context.sendClassicGroupJoin(request);

        assertTrue(joinResult.records.isEmpty());
        assertTrue(joinResult.joinFuture.isDone());
        assertEquals(Errors.UNKNOWN_MEMBER_ID.code(), joinResult.joinFuture.get().errorCode());
    }

    @Test
    public void testClassicGroupJoinInconsistentProtocolType() throws Exception {
        GroupMetadataManagerTestContext context = new GroupMetadataManagerTestContext.Builder()
            .build();
        context.createClassicGroup("group-id");

        JoinGroupRequestData request = new GroupMetadataManagerTestContext.JoinGroupRequestBuilder()
            .withGroupId("group-id")
            .withMemberId(UNKNOWN_MEMBER_ID)
            .withDefaultProtocolTypeAndProtocols()
            .build();

        context.joinClassicGroupAsDynamicMemberAndCompleteJoin(request);

        request = new GroupMetadataManagerTestContext.JoinGroupRequestBuilder()
            .withGroupId("group-id")
            .withMemberId(UNKNOWN_MEMBER_ID)
            .withProtocolType("connect")
            .withProtocols(GroupMetadataManagerTestContext.toProtocols("range"))
            .build();

        GroupMetadataManagerTestContext.JoinResult joinResult = context.sendClassicGroupJoin(request);

        assertTrue(joinResult.records.isEmpty());
        assertTrue(joinResult.joinFuture.isDone());
        assertEquals(Errors.INCONSISTENT_GROUP_PROTOCOL.code(), joinResult.joinFuture.get().errorCode());
    }

    @Test
    public void testJoinGroupWithEmptyProtocolType() throws Exception {
        GroupMetadataManagerTestContext context = new GroupMetadataManagerTestContext.Builder()
            .build();
        context.createClassicGroup("group-id");

        JoinGroupRequestData request = new GroupMetadataManagerTestContext.JoinGroupRequestBuilder()
            .withGroupId("group-id")
            .withMemberId(UNKNOWN_MEMBER_ID)
            .withProtocolType("")
            .withProtocols(GroupMetadataManagerTestContext.toProtocols("range"))
            .build();

        GroupMetadataManagerTestContext.JoinResult joinResult = context.sendClassicGroupJoin(request);
        assertTrue(joinResult.records.isEmpty());
        assertTrue(joinResult.joinFuture.isDone());
        assertEquals(Errors.INCONSISTENT_GROUP_PROTOCOL.code(), joinResult.joinFuture.get().errorCode());

        // Send as static member join.
        joinResult = context.sendClassicGroupJoin(request.setGroupInstanceId("group-instance-id"), true, true);
        assertTrue(joinResult.records.isEmpty());
        assertTrue(joinResult.joinFuture.isDone());
        assertEquals(Errors.INCONSISTENT_GROUP_PROTOCOL.code(), joinResult.joinFuture.get().errorCode());
    }

    @Test
    public void testJoinGroupWithEmptyGroupProtocol() throws Exception {
        GroupMetadataManagerTestContext context = new GroupMetadataManagerTestContext.Builder()
            .build();
        context.createClassicGroup("group-id");

        JoinGroupRequestData request = new GroupMetadataManagerTestContext.JoinGroupRequestBuilder()
            .withGroupId("group-id")
            .withMemberId(UNKNOWN_MEMBER_ID)
            .withProtocolType("consumer")
            .withProtocols(new JoinGroupRequestProtocolCollection(0))
            .build();

        GroupMetadataManagerTestContext.JoinResult joinResult = context.sendClassicGroupJoin(request);
        assertTrue(joinResult.records.isEmpty());
        assertTrue(joinResult.joinFuture.isDone());
        assertEquals(Errors.INCONSISTENT_GROUP_PROTOCOL.code(), joinResult.joinFuture.get().errorCode());
    }

    @Test
    public void testNewMemberJoinExpiration() throws Exception {
        // This tests new member expiration during a protracted rebalance. We first create a
        // group with one member which uses a large value for session timeout and rebalance timeout.
        // We then join with one new member and let the rebalance hang while we await the first member.
        // The new member join timeout expires and its JoinGroup request is failed.

        GroupMetadataManagerTestContext context = new GroupMetadataManagerTestContext.Builder()
            .build();

        ClassicGroup group = context.createClassicGroup("group-id");

        JoinGroupRequestData request = new GroupMetadataManagerTestContext.JoinGroupRequestBuilder()
            .withGroupId("group-id")
            .withMemberId(UNKNOWN_MEMBER_ID)
            .withDefaultProtocolTypeAndProtocols()
            .withSessionTimeoutMs(5000 + context.classicGroupNewMemberJoinTimeoutMs)
            .withRebalanceTimeoutMs(2 * context.classicGroupNewMemberJoinTimeoutMs)
            .build();

        JoinGroupResponseData firstResponse = context.joinClassicGroupAsDynamicMemberAndCompleteJoin(request);
        String firstMemberId = firstResponse.memberId();
        assertEquals(firstResponse.leader(), firstMemberId);
        assertEquals(Errors.NONE.code(), firstResponse.errorCode());

        assertNotNull(group);
        assertEquals(0, group.allMembers().stream().filter(ClassicGroupMember::isNew).count());

        // Send second join group request for a new dynamic member.
        GroupMetadataManagerTestContext.JoinResult secondJoinResult = context.sendClassicGroupJoin(request
            .setSessionTimeoutMs(5000)
            .setRebalanceTimeoutMs(5000)
        );
        assertTrue(secondJoinResult.records.isEmpty());
        assertFalse(secondJoinResult.joinFuture.isDone());

        assertEquals(2, group.allMembers().size());
        assertEquals(1, group.allMembers().stream().filter(ClassicGroupMember::isNew).count());

        ClassicGroupMember newMember = group.allMembers().stream().filter(ClassicGroupMember::isNew).findFirst().get();
        assertNotEquals(firstMemberId, newMember.memberId());

        // Advance clock by new member join timeout to expire the second member.
        GroupMetadataManagerTestContext.assertNoOrEmptyResult(context.sleep(context.classicGroupNewMemberJoinTimeoutMs));

        assertTrue(secondJoinResult.joinFuture.isDone());
        JoinGroupResponseData secondResponse = secondJoinResult.joinFuture.get();

        assertEquals(Errors.UNKNOWN_MEMBER_ID.code(), secondResponse.errorCode());
        assertEquals(1, group.allMembers().size());
        assertEquals(0, group.allMembers().stream().filter(ClassicGroupMember::isNew).count());
        assertEquals(firstMemberId, group.allMembers().iterator().next().memberId());
    }

    @Test
    public void testJoinGroupInconsistentGroupProtocol() throws Exception {
        GroupMetadataManagerTestContext context = new GroupMetadataManagerTestContext.Builder()
            .build();
        context.createClassicGroup("group-id");

        JoinGroupRequestData request = new GroupMetadataManagerTestContext.JoinGroupRequestBuilder()
            .withGroupId("group-id")
            .withMemberId(UNKNOWN_MEMBER_ID)
            .withProtocolType("consumer")
            .withProtocols(GroupMetadataManagerTestContext.toProtocols("range"))
            .build();

        GroupMetadataManagerTestContext.JoinResult joinResult = context.sendClassicGroupJoin(request);

        assertTrue(joinResult.records.isEmpty());
        assertFalse(joinResult.joinFuture.isDone());

        GroupMetadataManagerTestContext.JoinResult otherJoinResult = context.sendClassicGroupJoin(request.setProtocols(GroupMetadataManagerTestContext.toProtocols("roundrobin")));

        assertTrue(joinResult.records.isEmpty());
        assertTrue(otherJoinResult.joinFuture.isDone());

        GroupMetadataManagerTestContext.assertNoOrEmptyResult(context.sleep(context.classicGroupInitialRebalanceDelayMs));
        assertTrue(joinResult.joinFuture.isDone());
        assertEquals(Errors.NONE.code(), joinResult.joinFuture.get().errorCode());
        assertEquals(Errors.INCONSISTENT_GROUP_PROTOCOL.code(), otherJoinResult.joinFuture.get().errorCode());
    }

    @Test
    public void testJoinGroupSecondJoinInconsistentProtocol() throws Exception {
        GroupMetadataManagerTestContext context = new GroupMetadataManagerTestContext.Builder()
            .build();
        context.createClassicGroup("group-id");

        JoinGroupRequestData request = new GroupMetadataManagerTestContext.JoinGroupRequestBuilder()
            .withGroupId("group-id")
            .withMemberId(UNKNOWN_MEMBER_ID)
            .withDefaultProtocolTypeAndProtocols()
            .build();

        GroupMetadataManagerTestContext.JoinResult joinResult = context.sendClassicGroupJoin(request, true);

        assertTrue(joinResult.records.isEmpty());
        assertTrue(joinResult.joinFuture.isDone());
        assertEquals(Errors.MEMBER_ID_REQUIRED.code(), joinResult.joinFuture.get().errorCode());

        // Sending an inconsistent protocol should be refused
        String memberId = joinResult.joinFuture.get().memberId();
        JoinGroupRequestProtocolCollection emptyProtocols = new JoinGroupRequestProtocolCollection(0);
        request = request.setMemberId(memberId)
            .setProtocols(emptyProtocols);

        joinResult = context.sendClassicGroupJoin(request, true);

        assertTrue(joinResult.records.isEmpty());
        assertTrue(joinResult.joinFuture.isDone());
        assertEquals(Errors.INCONSISTENT_GROUP_PROTOCOL.code(), joinResult.joinFuture.get().errorCode());

        // Sending consistent protocol should be accepted
        joinResult = context.sendClassicGroupJoin(request.setProtocols(GroupMetadataManagerTestContext.toProtocols("range")), true);

        assertTrue(joinResult.records.isEmpty());
        assertFalse(joinResult.joinFuture.isDone());

        GroupMetadataManagerTestContext.assertNoOrEmptyResult(context.sleep(context.classicGroupInitialRebalanceDelayMs));

        assertTrue(joinResult.joinFuture.isDone());
        assertEquals(Errors.NONE.code(), joinResult.joinFuture.get().errorCode());
    }

    @Test
    public void testStaticMemberJoinAsFirstMember() throws Exception {
        GroupMetadataManagerTestContext context = new GroupMetadataManagerTestContext.Builder()
            .build();
        context.createClassicGroup("group-id");

        JoinGroupRequestData request = new GroupMetadataManagerTestContext.JoinGroupRequestBuilder()
            .withGroupId("group-id")
            .withMemberId(UNKNOWN_MEMBER_ID)
            .withGroupInstanceId("group-instance-id")
            .withDefaultProtocolTypeAndProtocols()
            .build();

        context.joinClassicGroupAndCompleteJoin(request, false, true);
    }

    @Test
    public void testStaticMemberRejoinWithExplicitUnknownMemberId() throws Exception {
        GroupMetadataManagerTestContext context = new GroupMetadataManagerTestContext.Builder()
            .build();
        context.createClassicGroup("group-id");

        JoinGroupRequestData request = new GroupMetadataManagerTestContext.JoinGroupRequestBuilder()
            .withGroupId("group-id")
            .withMemberId(UNKNOWN_MEMBER_ID)
            .withGroupInstanceId("group-instance-id")
            .withDefaultProtocolTypeAndProtocols()
            .withSessionTimeoutMs(5000)
            .withRebalanceTimeoutMs(5000)
            .build();

        JoinGroupResponseData response = context.joinClassicGroupAndCompleteJoin(request, false, true);
        assertEquals(Errors.NONE.code(), response.errorCode());

        GroupMetadataManagerTestContext.JoinResult joinResult = context.sendClassicGroupJoin(
            request.setMemberId("unknown-member-id")
        );

        assertTrue(joinResult.records.isEmpty());
        assertTrue(joinResult.joinFuture.isDone());
        assertEquals(Errors.FENCED_INSTANCE_ID.code(), joinResult.joinFuture.get().errorCode());
    }

    @Test
    public void testJoinGroupUnknownConsumerExistingGroup() throws Exception {
        GroupMetadataManagerTestContext context = new GroupMetadataManagerTestContext.Builder()
            .build();
        context.createClassicGroup("group-id");

        JoinGroupRequestData request = new GroupMetadataManagerTestContext.JoinGroupRequestBuilder()
            .withGroupId("group-id")
            .withMemberId(UNKNOWN_MEMBER_ID)
            .withDefaultProtocolTypeAndProtocols()
            .withSessionTimeoutMs(5000)
            .withRebalanceTimeoutMs(5000)
            .build();

        JoinGroupResponseData response = context.joinClassicGroupAsDynamicMemberAndCompleteJoin(request);
        assertEquals(Errors.NONE.code(), response.errorCode());

        GroupMetadataManagerTestContext.JoinResult joinResult = context.sendClassicGroupJoin(
            request.setMemberId("other-member-id")
        );

        assertTrue(joinResult.records.isEmpty());
        assertTrue(joinResult.joinFuture.isDone());
        assertEquals(Errors.UNKNOWN_MEMBER_ID.code(), joinResult.joinFuture.get().errorCode());
    }

    @Test
    public void testJoinGroupUnknownConsumerNewDeadGroup() throws Exception {
        GroupMetadataManagerTestContext context = new GroupMetadataManagerTestContext.Builder()
            .build();
        ClassicGroup group = context.createClassicGroup("group-id");
        group.transitionTo(DEAD);

        JoinGroupRequestData request = new GroupMetadataManagerTestContext.JoinGroupRequestBuilder()
            .withGroupId("group-id")
            .withMemberId(UNKNOWN_MEMBER_ID)
            .withDefaultProtocolTypeAndProtocols()
            .build();

        GroupMetadataManagerTestContext.JoinResult joinResult = context.sendClassicGroupJoin(request);

        assertTrue(joinResult.records.isEmpty());
        assertTrue(joinResult.joinFuture.isDone());
        assertEquals(Errors.COORDINATOR_NOT_AVAILABLE.code(), joinResult.joinFuture.get().errorCode());
    }

    @Test
    public void testJoinGroupProtocolTypeIsNotProvidedWhenAnErrorOccurs() throws Exception {
        GroupMetadataManagerTestContext context = new GroupMetadataManagerTestContext.Builder()
            .build();

        JoinGroupRequestData request = new GroupMetadataManagerTestContext.JoinGroupRequestBuilder()
            .withGroupId("group-id")
            .withMemberId("member-id")
            .withDefaultProtocolTypeAndProtocols()
            .build();

        GroupMetadataManagerTestContext.JoinResult joinResult = context.sendClassicGroupJoin(request);

        assertTrue(joinResult.records.isEmpty());
        assertTrue(joinResult.joinFuture.isDone());
        assertEquals(Errors.UNKNOWN_MEMBER_ID.code(), joinResult.joinFuture.get().errorCode());
        assertNull(joinResult.joinFuture.get().protocolType());
    }

    @Test
    public void testJoinGroupReturnsTheProtocolType() throws Exception {
        GroupMetadataManagerTestContext context = new GroupMetadataManagerTestContext.Builder()
            .build();
        context.createClassicGroup("group-id");

        // Leader joins
        JoinGroupRequestData request = new GroupMetadataManagerTestContext.JoinGroupRequestBuilder()
            .withGroupId("group-id")
            .withMemberId(UNKNOWN_MEMBER_ID)
            .withDefaultProtocolTypeAndProtocols()
            .build();

        GroupMetadataManagerTestContext.JoinResult leaderJoinResult = context.sendClassicGroupJoin(request);

        assertTrue(leaderJoinResult.records.isEmpty());
        assertFalse(leaderJoinResult.joinFuture.isDone());

        // Member joins
        GroupMetadataManagerTestContext.JoinResult memberJoinResult = context.sendClassicGroupJoin(request);

        assertTrue(memberJoinResult.records.isEmpty());
        assertFalse(memberJoinResult.joinFuture.isDone());

        // Complete join group phase
        GroupMetadataManagerTestContext.assertNoOrEmptyResult(context.sleep(context.classicGroupInitialRebalanceDelayMs));
        assertTrue(leaderJoinResult.joinFuture.isDone());
        assertTrue(memberJoinResult.joinFuture.isDone());
        assertEquals(Errors.NONE.code(), leaderJoinResult.joinFuture.get().errorCode());
        assertEquals("consumer", leaderJoinResult.joinFuture.get().protocolType());
        assertEquals(Errors.NONE.code(), memberJoinResult.joinFuture.get().errorCode());
        assertEquals("consumer", memberJoinResult.joinFuture.get().protocolType());
    }

    @Test
    public void testDelayInitialRebalanceByGroupInitialRebalanceDelayOnEmptyGroup() throws Exception {
        GroupMetadataManagerTestContext context = new GroupMetadataManagerTestContext.Builder()
            .build();
        context.createClassicGroup("group-id");

        JoinGroupRequestData request = new GroupMetadataManagerTestContext.JoinGroupRequestBuilder()
            .withGroupId("group-id")
            .withMemberId(UNKNOWN_MEMBER_ID)
            .withDefaultProtocolTypeAndProtocols()
            .build();

        GroupMetadataManagerTestContext.JoinResult joinResult = context.sendClassicGroupJoin(request);

        assertTrue(joinResult.records.isEmpty());
        assertFalse(joinResult.joinFuture.isDone());

        GroupMetadataManagerTestContext.assertNoOrEmptyResult(context.sleep(context.classicGroupInitialRebalanceDelayMs / 2));
        assertFalse(joinResult.joinFuture.isDone());

        GroupMetadataManagerTestContext.assertNoOrEmptyResult(context.sleep(context.classicGroupInitialRebalanceDelayMs / 2 + 1));
        assertTrue(joinResult.joinFuture.isDone());
        assertEquals(Errors.NONE.code(), joinResult.joinFuture.get().errorCode());
    }

    @Test
    public void testResetRebalanceDelayWhenNewMemberJoinsGroupDuringInitialRebalance() throws Exception {
        GroupMetadataManagerTestContext context = new GroupMetadataManagerTestContext.Builder()
            .build();
        context.createClassicGroup("group-id");

        JoinGroupRequestData request = new GroupMetadataManagerTestContext.JoinGroupRequestBuilder()
            .withGroupId("group-id")
            .withMemberId(UNKNOWN_MEMBER_ID)
            .withDefaultProtocolTypeAndProtocols()
            .withRebalanceTimeoutMs(context.classicGroupInitialRebalanceDelayMs * 3)
            .build();

        GroupMetadataManagerTestContext.JoinResult firstMemberJoinResult = context.sendClassicGroupJoin(request);

        assertTrue(firstMemberJoinResult.records.isEmpty());
        assertFalse(firstMemberJoinResult.joinFuture.isDone());

        GroupMetadataManagerTestContext.assertNoOrEmptyResult(context.sleep(context.classicGroupInitialRebalanceDelayMs - 1));
        GroupMetadataManagerTestContext.JoinResult secondMemberJoinResult = context.sendClassicGroupJoin(request);

        assertTrue(secondMemberJoinResult.records.isEmpty());
        assertFalse(secondMemberJoinResult.joinFuture.isDone());
        GroupMetadataManagerTestContext.assertNoOrEmptyResult(context.sleep(2));

        // Advance clock past initial rebalance delay and verify futures are not completed.
        GroupMetadataManagerTestContext.assertNoOrEmptyResult(context.sleep(context.classicGroupInitialRebalanceDelayMs / 2 + 1));
        assertFalse(firstMemberJoinResult.joinFuture.isDone());
        assertFalse(secondMemberJoinResult.joinFuture.isDone());

        // Advance clock beyond recomputed delay and make sure the futures have completed.
        GroupMetadataManagerTestContext.assertNoOrEmptyResult(context.sleep(context.classicGroupInitialRebalanceDelayMs / 2));
        assertTrue(firstMemberJoinResult.joinFuture.isDone());
        assertTrue(secondMemberJoinResult.joinFuture.isDone());
        assertEquals(Errors.NONE.code(), firstMemberJoinResult.joinFuture.get().errorCode());
        assertEquals(Errors.NONE.code(), secondMemberJoinResult.joinFuture.get().errorCode());
    }

    @Test
    public void testDelayRebalanceUptoRebalanceTimeout() throws Exception {
        GroupMetadataManagerTestContext context = new GroupMetadataManagerTestContext.Builder()
            .build();
        context.createClassicGroup("group-id");

        JoinGroupRequestData request = new GroupMetadataManagerTestContext.JoinGroupRequestBuilder()
            .withGroupId("group-id")
            .withMemberId(UNKNOWN_MEMBER_ID)
            .withDefaultProtocolTypeAndProtocols()
            .withRebalanceTimeoutMs(context.classicGroupInitialRebalanceDelayMs * 2)
            .build();

        GroupMetadataManagerTestContext.JoinResult firstMemberJoinResult = context.sendClassicGroupJoin(request);

        assertTrue(firstMemberJoinResult.records.isEmpty());
        assertFalse(firstMemberJoinResult.joinFuture.isDone());

        GroupMetadataManagerTestContext.JoinResult secondMemberJoinResult = context.sendClassicGroupJoin(request);

        assertTrue(secondMemberJoinResult.records.isEmpty());
        assertFalse(secondMemberJoinResult.joinFuture.isDone());

        GroupMetadataManagerTestContext.assertNoOrEmptyResult(context.sleep(context.classicGroupInitialRebalanceDelayMs + 1));

        GroupMetadataManagerTestContext.JoinResult thirdMemberJoinResult = context.sendClassicGroupJoin(request);

        assertTrue(thirdMemberJoinResult.records.isEmpty());
        assertFalse(thirdMemberJoinResult.joinFuture.isDone());

        // Advance clock right before rebalance timeout.
        GroupMetadataManagerTestContext.assertNoOrEmptyResult(context.sleep(context.classicGroupInitialRebalanceDelayMs - 1));
        assertFalse(firstMemberJoinResult.joinFuture.isDone());
        assertFalse(secondMemberJoinResult.joinFuture.isDone());
        assertFalse(thirdMemberJoinResult.joinFuture.isDone());

        // Advance clock beyond rebalance timeout.
        GroupMetadataManagerTestContext.assertNoOrEmptyResult(context.sleep(1));
        assertTrue(firstMemberJoinResult.joinFuture.isDone());
        assertTrue(secondMemberJoinResult.joinFuture.isDone());
        assertTrue(thirdMemberJoinResult.joinFuture.isDone());

        assertEquals(Errors.NONE.code(), firstMemberJoinResult.joinFuture.get().errorCode());
        assertEquals(Errors.NONE.code(), secondMemberJoinResult.joinFuture.get().errorCode());
        assertEquals(Errors.NONE.code(), thirdMemberJoinResult.joinFuture.get().errorCode());
    }

    @Test
    public void testJoinGroupReplaceStaticMember() throws Exception {
        GroupMetadataManagerTestContext context = new GroupMetadataManagerTestContext.Builder()
            .build();
        ClassicGroup group = context.createClassicGroup("group-id");

        JoinGroupRequestData request = new GroupMetadataManagerTestContext.JoinGroupRequestBuilder()
            .withGroupId("group-id")
            .withMemberId(UNKNOWN_MEMBER_ID)
            .withGroupInstanceId("group-instance-id")
            .withDefaultProtocolTypeAndProtocols()
            .withSessionTimeoutMs(5000)
            .build();

        // Send join group as static member.
        GroupMetadataManagerTestContext.JoinResult oldMemberJoinResult = context.sendClassicGroupJoin(request);

        assertTrue(oldMemberJoinResult.records.isEmpty());
        assertFalse(oldMemberJoinResult.joinFuture.isDone());
        assertEquals(1, group.numAwaitingJoinResponse());
        assertEquals(1, group.size());

        // Replace static member with new member id. Old member id should be fenced.
        GroupMetadataManagerTestContext.JoinResult newMemberJoinResult = context.sendClassicGroupJoin(request);

        assertTrue(newMemberJoinResult.records.isEmpty());
        assertFalse(newMemberJoinResult.joinFuture.isDone());
        assertTrue(oldMemberJoinResult.joinFuture.isDone());
        assertEquals(Errors.FENCED_INSTANCE_ID.code(), oldMemberJoinResult.joinFuture.get().errorCode());
        assertEquals(1, group.numAwaitingJoinResponse());
        assertEquals(1, group.size());

        // Complete join for new member.
        GroupMetadataManagerTestContext.assertNoOrEmptyResult(context.sleep(context.classicGroupInitialRebalanceDelayMs));
        assertTrue(newMemberJoinResult.joinFuture.isDone());
        assertEquals(Errors.NONE.code(), newMemberJoinResult.joinFuture.get().errorCode());
        assertEquals(0, group.numAwaitingJoinResponse());
        assertEquals(1, group.size());
    }

    @Test
    public void testHeartbeatExpirationShouldRemovePendingMember() throws Exception {
        GroupMetadataManagerTestContext context = new GroupMetadataManagerTestContext.Builder()
            .build();
        ClassicGroup group = context.createClassicGroup("group-id");

        JoinGroupRequestData request = new GroupMetadataManagerTestContext.JoinGroupRequestBuilder()
            .withGroupId("group-id")
            .withMemberId(UNKNOWN_MEMBER_ID)
            .withDefaultProtocolTypeAndProtocols()
            .withSessionTimeoutMs(1000)
            .build();

        GroupMetadataManagerTestContext.JoinResult joinResult = context.sendClassicGroupJoin(request, true);

        assertTrue(joinResult.records.isEmpty());
        assertTrue(joinResult.joinFuture.isDone());
        assertEquals(Errors.MEMBER_ID_REQUIRED.code(), joinResult.joinFuture.get().errorCode());
        assertEquals(0, group.size());
        assertEquals(1, group.numPendingJoinMembers());

        // Advance clock by session timeout. Pending member should be removed from group as heartbeat expires.
        GroupMetadataManagerTestContext.assertNoOrEmptyResult(context.sleep(1000));
        assertEquals(0, group.numPendingJoinMembers());
    }

    @Test
    public void testHeartbeatExpirationShouldRemoveMember() throws Exception {
        // Set initial rebalance delay to simulate a long running rebalance.
        GroupMetadataManagerTestContext context = new GroupMetadataManagerTestContext.Builder()
            .withClassicGroupInitialRebalanceDelayMs(10 * 60 * 1000)
            .build();
        ClassicGroup group = context.createClassicGroup("group-id");

        JoinGroupRequestData request = new GroupMetadataManagerTestContext.JoinGroupRequestBuilder()
            .withGroupId("group-id")
            .withMemberId(UNKNOWN_MEMBER_ID)
            .withDefaultProtocolTypeAndProtocols()
            .build();

        GroupMetadataManagerTestContext.JoinResult joinResult = context.sendClassicGroupJoin(request);

        assertTrue(joinResult.records.isEmpty());
        assertFalse(joinResult.joinFuture.isDone());
        assertEquals(1, group.size());

        String memberId = group.leaderOrNull();
        // Advance clock by new member join timeout. Member should be removed from group as heartbeat expires.
        // A group that transitions to Empty after completing join phase will generate records.
        List<ExpiredTimeout<Void, Record>> timeouts = context.sleep(context.classicGroupNewMemberJoinTimeoutMs);

        assertEquals(1, timeouts.size());
        timeouts.forEach(timeout -> {
            assertEquals(classicGroupHeartbeatKey("group-id", memberId), timeout.key);
            assertEquals(
                Collections.singletonList(RecordHelpers.newGroupMetadataRecord(group, group.groupAssignment(), MetadataVersion.latestTesting())),
                timeout.result.records()
            );
        });

        assertTrue(joinResult.joinFuture.isDone());
        assertEquals(Errors.UNKNOWN_MEMBER_ID.code(), joinResult.joinFuture.get().errorCode());
        assertEquals(0, group.size());
    }

    @Test
    public void testExistingMemberJoinDeadGroup() throws Exception {
        GroupMetadataManagerTestContext context = new GroupMetadataManagerTestContext.Builder()
            .build();
        ClassicGroup group = context.createClassicGroup("group-id");

        JoinGroupRequestData request = new GroupMetadataManagerTestContext.JoinGroupRequestBuilder()
            .withGroupId("group-id")
            .withMemberId(UNKNOWN_MEMBER_ID)
            .withDefaultProtocolTypeAndProtocols()
            .build();

        JoinGroupResponseData response = context.joinClassicGroupAsDynamicMemberAndCompleteJoin(request);
        assertEquals(Errors.NONE.code(), response.errorCode());
        String memberId = response.memberId();

        assertTrue(group.hasMemberId(memberId));

        group.transitionTo(DEAD);

        GroupMetadataManagerTestContext.JoinResult joinResult = context.sendClassicGroupJoin(request);

        assertTrue(joinResult.records.isEmpty());
        assertTrue(joinResult.joinFuture.isDone());
        assertEquals(Errors.COORDINATOR_NOT_AVAILABLE.code(), joinResult.joinFuture.get().errorCode());
    }

    @Test
    public void testJoinGroupExistingPendingMemberWithGroupInstanceIdThrowsException() throws Exception {
        GroupMetadataManagerTestContext context = new GroupMetadataManagerTestContext.Builder()
            .build();
        context.createClassicGroup("group-id");

        JoinGroupRequestData request = new GroupMetadataManagerTestContext.JoinGroupRequestBuilder()
            .withGroupId("group-id")
            .withMemberId(UNKNOWN_MEMBER_ID)
            .withDefaultProtocolTypeAndProtocols()
            .build();

        GroupMetadataManagerTestContext.JoinResult joinResult = context.sendClassicGroupJoin(request, true);

        assertTrue(joinResult.records.isEmpty());
        assertEquals(Errors.MEMBER_ID_REQUIRED.code(), joinResult.joinFuture.get().errorCode());
        assertTrue(joinResult.joinFuture.isDone());
        String memberId = joinResult.joinFuture.get().memberId();

        assertThrows(IllegalStateException.class,
            () -> context.sendClassicGroupJoin(
                request
                    .setMemberId(memberId)
                    .setGroupInstanceId("group-instance-id")
            )
        );
    }

    @Test
    public void testJoinGroupExistingMemberUpdatedMetadataTriggersRebalance() throws Exception {
        GroupMetadataManagerTestContext context = new GroupMetadataManagerTestContext.Builder()
            .build();
        ClassicGroup group = context.createClassicGroup("group-id");

        JoinGroupRequestProtocolCollection protocols = GroupMetadataManagerTestContext.toProtocols("range");

        JoinGroupRequestData request = new GroupMetadataManagerTestContext.JoinGroupRequestBuilder()
            .withGroupId("group-id")
            .withMemberId(UNKNOWN_MEMBER_ID)
            .withProtocolType("consumer")
            .withProtocols(protocols)
            .build();

        JoinGroupResponseData response = context.joinClassicGroupAsDynamicMemberAndCompleteJoin(request);

        assertEquals(Errors.NONE.code(), response.errorCode());
        String memberId = response.memberId();
        ClassicGroupMember member = group.member(memberId);

        assertEquals(protocols, member.supportedProtocols());
        assertTrue(group.isInState(COMPLETING_REBALANCE));
        assertEquals(1, group.generationId());

        protocols = GroupMetadataManagerTestContext.toProtocols("range", "roundrobin");

        // Send updated member metadata. This should trigger a rebalance and complete the join phase.
        GroupMetadataManagerTestContext.JoinResult joinResult = context.sendClassicGroupJoin(
            request
                .setMemberId(memberId)
                .setProtocols(protocols)
        );

        assertTrue(joinResult.records.isEmpty());
        assertTrue(joinResult.joinFuture.isDone());

        assertTrue(joinResult.joinFuture.isDone());
        assertEquals(Errors.NONE.code(), response.errorCode());
        assertTrue(group.isInState(COMPLETING_REBALANCE));
        assertEquals(2, group.generationId());
        assertEquals(protocols, member.supportedProtocols());
    }

    @Test
    public void testJoinGroupAsExistingLeaderTriggersRebalanceInStableState() throws Exception {
        GroupMetadataManagerTestContext context = new GroupMetadataManagerTestContext.Builder()
            .build();
        ClassicGroup group = context.createClassicGroup("group-id");

        JoinGroupRequestData request = new GroupMetadataManagerTestContext.JoinGroupRequestBuilder()
            .withGroupId("group-id")
            .withMemberId(UNKNOWN_MEMBER_ID)
            .withDefaultProtocolTypeAndProtocols()
            .build();

        JoinGroupResponseData response = context.joinClassicGroupAsDynamicMemberAndCompleteJoin(request);

        assertEquals(Errors.NONE.code(), response.errorCode());
        String memberId = response.memberId();

        assertTrue(group.isInState(COMPLETING_REBALANCE));
        assertTrue(group.isLeader(memberId));
        assertEquals(1, group.generationId());

        group.transitionTo(STABLE);
        // Sending join group as leader should trigger a rebalance.
        GroupMetadataManagerTestContext.JoinResult joinResult = context.sendClassicGroupJoin(
            request.setMemberId(memberId)
        );

        assertTrue(joinResult.records.isEmpty());
        assertTrue(joinResult.joinFuture.isDone());
        assertEquals(Errors.NONE.code(), joinResult.joinFuture.get().errorCode());
        assertTrue(group.isInState(COMPLETING_REBALANCE));
        assertEquals(2, group.generationId());
    }

    @Test
    public void testJoinGroupAsExistingMemberWithUpdatedMetadataTriggersRebalanceInStableState() throws Exception {
        GroupMetadataManagerTestContext context = new GroupMetadataManagerTestContext.Builder()
            .build();
        ClassicGroup group = context.createClassicGroup("group-id");


        JoinGroupRequestData request = new GroupMetadataManagerTestContext.JoinGroupRequestBuilder()
            .withGroupId("group-id")
            .withMemberId(UNKNOWN_MEMBER_ID)
            .withProtocolType("consumer")
            .withProtocols(GroupMetadataManagerTestContext.toProtocols("range"))
            .build();

        JoinGroupResponseData leaderResponse = context.joinClassicGroupAsDynamicMemberAndCompleteJoin(request);
        assertEquals(Errors.NONE.code(), leaderResponse.errorCode());
        String leaderId = leaderResponse.leader();
        assertEquals(1, group.generationId());

        // Member joins.
        GroupMetadataManagerTestContext.JoinResult memberJoinResult = context.sendClassicGroupJoin(request);

        assertTrue(memberJoinResult.records.isEmpty());
        assertFalse(memberJoinResult.joinFuture.isDone());

        // Leader also rejoins. Completes join group phase.
        GroupMetadataManagerTestContext.JoinResult leaderJoinResult = context.sendClassicGroupJoin(request.setMemberId(leaderId));

        assertTrue(leaderJoinResult.records.isEmpty());
        assertTrue(leaderJoinResult.joinFuture.isDone());
        assertTrue(memberJoinResult.joinFuture.isDone());
        assertEquals(Errors.NONE.code(), leaderJoinResult.joinFuture.get().errorCode());
        assertEquals(Errors.NONE.code(), memberJoinResult.joinFuture.get().errorCode());
        assertTrue(group.isInState(COMPLETING_REBALANCE));
        assertEquals(2, group.size());
        assertEquals(2, group.generationId());

        group.transitionTo(STABLE);

        // Member rejoins with updated metadata. This should trigger a rebalance.
        String memberId = memberJoinResult.joinFuture.get().memberId();

        JoinGroupRequestProtocolCollection protocols = GroupMetadataManagerTestContext.toProtocols("range", "roundrobin");

        memberJoinResult = context.sendClassicGroupJoin(
            request
                .setMemberId(memberId)
                .setProtocols(protocols)
        );

        assertTrue(memberJoinResult.records.isEmpty());
        assertFalse(memberJoinResult.joinFuture.isDone());

        // Leader rejoins. This completes the join group phase.
        leaderJoinResult = context.sendClassicGroupJoin(request.setMemberId(leaderId));

        assertTrue(leaderJoinResult.records.isEmpty());
        assertTrue(leaderJoinResult.joinFuture.isDone());
        assertTrue(memberJoinResult.joinFuture.isDone());
        assertEquals(Errors.NONE.code(), memberJoinResult.joinFuture.get().errorCode());
        assertTrue(group.isInState(COMPLETING_REBALANCE));
        assertEquals(3, group.generationId());
        assertEquals(2, group.size());
    }

    @Test
    public void testJoinGroupExistingMemberDoesNotTriggerRebalanceInStableState() throws Exception {
        GroupMetadataManagerTestContext context = new GroupMetadataManagerTestContext.Builder()
            .build();
        ClassicGroup group = context.createClassicGroup("group-id");

        JoinGroupRequestData request = new GroupMetadataManagerTestContext.JoinGroupRequestBuilder()
            .withGroupId("group-id")
            .withMemberId(UNKNOWN_MEMBER_ID)
            .withDefaultProtocolTypeAndProtocols()
            .build();

        JoinGroupResponseData leaderResponse = context.joinClassicGroupAsDynamicMemberAndCompleteJoin(request);
        assertEquals(Errors.NONE.code(), leaderResponse.errorCode());
        String leaderId = leaderResponse.leader();
        assertEquals(1, group.generationId());

        // Member joins.
        GroupMetadataManagerTestContext.JoinResult memberJoinResult = context.sendClassicGroupJoin(request);

        assertTrue(memberJoinResult.records.isEmpty());
        assertFalse(memberJoinResult.joinFuture.isDone());

        // Leader also rejoins. Completes join group phase.
        GroupMetadataManagerTestContext.JoinResult leaderJoinResult = context.sendClassicGroupJoin(request.setMemberId(leaderId));

        assertTrue(leaderJoinResult.records.isEmpty());
        assertTrue(leaderJoinResult.joinFuture.isDone());
        assertTrue(memberJoinResult.joinFuture.isDone());
        assertTrue(group.isInState(COMPLETING_REBALANCE));
        assertEquals(2, group.size());
        assertEquals(2, group.generationId());

        String memberId = memberJoinResult.joinFuture.get().memberId();

        group.transitionTo(STABLE);

        // Member rejoins with no metadata changes. This does not trigger a rebalance.
        memberJoinResult = context.sendClassicGroupJoin(request.setMemberId(memberId));

        assertTrue(memberJoinResult.records.isEmpty());
        assertTrue(memberJoinResult.joinFuture.isDone());
        assertEquals(Errors.NONE.code(), memberJoinResult.joinFuture.get().errorCode());
        assertEquals(2, memberJoinResult.joinFuture.get().generationId());
        assertTrue(group.isInState(STABLE));
    }

    @Test
    public void testJoinGroupExistingMemberInEmptyState() throws Exception {
        // Existing member joins a group that is in Empty/Dead state. Ask member to rejoin with generation id reset.
        GroupMetadataManagerTestContext context = new GroupMetadataManagerTestContext.Builder()
            .build();
        ClassicGroup group = context.createClassicGroup("group-id");

        JoinGroupRequestData request = new GroupMetadataManagerTestContext.JoinGroupRequestBuilder()
            .withGroupId("group-id")
            .withMemberId(UNKNOWN_MEMBER_ID)
            .withDefaultProtocolTypeAndProtocols()
            .build();

        JoinGroupResponseData response = context.joinClassicGroupAsDynamicMemberAndCompleteJoin(request);

        assertEquals(Errors.NONE.code(), response.errorCode());
        String memberId = response.memberId();

        assertTrue(group.isInState(COMPLETING_REBALANCE));

        group.transitionTo(PREPARING_REBALANCE);
        group.transitionTo(EMPTY);

        GroupMetadataManagerTestContext.JoinResult joinResult = context.sendClassicGroupJoin(request.setMemberId(memberId));

        assertTrue(joinResult.records.isEmpty());
        assertTrue(joinResult.joinFuture.isDone());
        assertEquals(Errors.UNKNOWN_MEMBER_ID.code(), joinResult.joinFuture.get().errorCode());
        assertEquals(-1, joinResult.joinFuture.get().generationId());
    }

    @Test
    public void testCompleteJoinRemoveNotYetRejoinedDynamicMembers() throws Exception {
        GroupMetadataManagerTestContext context = new GroupMetadataManagerTestContext.Builder()
            .build();
        ClassicGroup group = context.createClassicGroup("group-id");

        JoinGroupRequestData request = new GroupMetadataManagerTestContext.JoinGroupRequestBuilder()
            .withGroupId("group-id")
            .withMemberId(UNKNOWN_MEMBER_ID)
            .withDefaultProtocolTypeAndProtocols()
            .withSessionTimeoutMs(1000)
            .withRebalanceTimeoutMs(1000)
            .build();

        JoinGroupResponseData leaderResponse = context.joinClassicGroupAsDynamicMemberAndCompleteJoin(request);
        assertEquals(Errors.NONE.code(), leaderResponse.errorCode());
        assertEquals(1, group.generationId());

        // Add new member. This triggers a rebalance.
        GroupMetadataManagerTestContext.JoinResult memberJoinResult = context.sendClassicGroupJoin(request);

        assertTrue(memberJoinResult.records.isEmpty());
        assertFalse(memberJoinResult.joinFuture.isDone());
        assertEquals(2, group.size());
        assertTrue(group.isInState(PREPARING_REBALANCE));

        // Advance clock by rebalance timeout. This will expire the leader as it has not rejoined.
        GroupMetadataManagerTestContext.assertNoOrEmptyResult(context.sleep(1000));

        assertTrue(memberJoinResult.joinFuture.isDone());
        assertEquals(Errors.NONE.code(), memberJoinResult.joinFuture.get().errorCode());
        assertEquals(1, group.size());
        assertTrue(group.hasMemberId(memberJoinResult.joinFuture.get().memberId()));
        assertEquals(2, group.generationId());
    }

    @Test
    public void testCompleteJoinPhaseInEmptyStateSkipsRebalance() {
        GroupMetadataManagerTestContext context = new GroupMetadataManagerTestContext.Builder()
            .build();
        ClassicGroup group = context.createClassicGroup("group-id");

        JoinGroupRequestData request = new GroupMetadataManagerTestContext.JoinGroupRequestBuilder()
            .withGroupId("group-id")
            .withMemberId(UNKNOWN_MEMBER_ID)
            .withDefaultProtocolTypeAndProtocols()
            .withSessionTimeoutMs(1000)
            .withRebalanceTimeoutMs(1000)
            .build();

        GroupMetadataManagerTestContext.JoinResult joinResult = context.sendClassicGroupJoin(request);

        assertTrue(joinResult.records.isEmpty());
        assertFalse(joinResult.joinFuture.isDone());

        assertEquals(0, group.generationId());
        assertTrue(group.isInState(PREPARING_REBALANCE));
        group.transitionTo(DEAD);

        // Advance clock by initial rebalance delay to complete join phase.
        GroupMetadataManagerTestContext.assertNoOrEmptyResult(context.sleep(context.classicGroupInitialRebalanceDelayMs));
        assertEquals(0, group.generationId());
    }

    @Test
    public void testCompleteJoinPhaseNoMembersRejoinedExtendsJoinPhase() throws Exception {
        GroupMetadataManagerTestContext context = new GroupMetadataManagerTestContext.Builder()
            .build();
        ClassicGroup group = context.createClassicGroup("group-id");

        JoinGroupRequestData request = new GroupMetadataManagerTestContext.JoinGroupRequestBuilder()
            .withGroupId("group-id")
            .withGroupInstanceId("first-instance-id")
            .withMemberId(UNKNOWN_MEMBER_ID)
            .withDefaultProtocolTypeAndProtocols()
            .withSessionTimeoutMs(30000)
            .withRebalanceTimeoutMs(10000)
            .build();

        // First member joins group and completes join phase.
        JoinGroupResponseData firstMemberResponse = context.joinClassicGroupAndCompleteJoin(request, true, true);
        assertEquals(Errors.NONE.code(), firstMemberResponse.errorCode());
        String firstMemberId = firstMemberResponse.memberId();

        // Second member joins and group goes into rebalancing state.
        GroupMetadataManagerTestContext.JoinResult secondMemberJoinResult = context.sendClassicGroupJoin(
            request.setGroupInstanceId("second-instance-id")
        );

        assertTrue(secondMemberJoinResult.records.isEmpty());
        assertFalse(secondMemberJoinResult.joinFuture.isDone());

        // First static member rejoins and completes join phase.
        GroupMetadataManagerTestContext.JoinResult firstMemberJoinResult = context.sendClassicGroupJoin(
            request.setMemberId(firstMemberId).setGroupInstanceId("first-instance-id"));

        assertTrue(firstMemberJoinResult.records.isEmpty());
        assertTrue(firstMemberJoinResult.joinFuture.isDone());
        assertTrue(secondMemberJoinResult.joinFuture.isDone());
        assertEquals(Errors.NONE.code(), firstMemberJoinResult.joinFuture.get().errorCode());
        assertEquals(Errors.NONE.code(), secondMemberJoinResult.joinFuture.get().errorCode());
        assertEquals(2, group.size());
        assertEquals(2, group.generationId());

        String secondMemberId = secondMemberJoinResult.joinFuture.get().memberId();

        // Trigger a rebalance. No members rejoined.
        context.groupMetadataManager.prepareRebalance(group, "trigger rebalance");

        assertEquals(2, group.size());
        assertTrue(group.isInState(PREPARING_REBALANCE));
        assertEquals(0, group.numAwaitingJoinResponse());

        // Advance clock by rebalance timeout to complete join phase. As long as both members have not
        // rejoined, we extend the join phase.
        GroupMetadataManagerTestContext.assertNoOrEmptyResult(context.sleep(10000));
        assertEquals(10000, context.timer.timeout("join-group-id").deadlineMs - context.time.milliseconds());
        GroupMetadataManagerTestContext.assertNoOrEmptyResult(context.sleep(10000));
        assertEquals(10000, context.timer.timeout("join-group-id").deadlineMs - context.time.milliseconds());

        assertTrue(group.isInState(PREPARING_REBALANCE));
        assertEquals(2, group.size());
        assertEquals(2, group.generationId());

        // Let first and second member rejoin. This should complete the join phase.
        firstMemberJoinResult = context.sendClassicGroupJoin(
            request
                .setMemberId(firstMemberId)
                .setGroupInstanceId("first-instance-id")
        );

        assertTrue(firstMemberJoinResult.records.isEmpty());
        assertFalse(firstMemberJoinResult.joinFuture.isDone());
        assertTrue(group.isInState(PREPARING_REBALANCE));
        assertEquals(2, group.size());
        assertEquals(2, group.generationId());

        secondMemberJoinResult = context.sendClassicGroupJoin(
            request
                .setMemberId(secondMemberId)
                .setGroupInstanceId("second-instance-id")
        );

        assertTrue(secondMemberJoinResult.records.isEmpty());
        assertTrue(firstMemberJoinResult.joinFuture.isDone());
        assertTrue(secondMemberJoinResult.joinFuture.isDone());
        assertEquals(Errors.NONE.code(), firstMemberJoinResult.joinFuture.get().errorCode());
        assertEquals(Errors.NONE.code(), secondMemberJoinResult.joinFuture.get().errorCode());
        assertTrue(group.isInState(COMPLETING_REBALANCE));
        assertEquals(2, group.size());
        assertEquals(3, group.generationId());
    }

    @ParameterizedTest
    @ValueSource(booleans = {true, false})
    public void testReplaceStaticMemberInStableStateNoError(
        boolean supportSkippingAssignment
    ) throws Exception {
        GroupMetadataManagerTestContext context = new GroupMetadataManagerTestContext.Builder()
            .build();
        ClassicGroup group = context.createClassicGroup("group-id");

        JoinGroupRequestData request = new GroupMetadataManagerTestContext.JoinGroupRequestBuilder()
            .withGroupId("group-id")
            .withGroupInstanceId("group-instance-id")
            .withMemberId(UNKNOWN_MEMBER_ID)
            .withProtocolType("consumer")
            .withProtocols(GroupMetadataManagerTestContext.toProtocols("range"))
            .build();

        JoinGroupResponseData response = context.joinClassicGroupAndCompleteJoin(request, true, supportSkippingAssignment);
        assertEquals(Errors.NONE.code(), response.errorCode());
        String oldMemberId = response.memberId();

        assertEquals(1, group.size());
        assertEquals(1, group.generationId());
        assertTrue(group.isInState(COMPLETING_REBALANCE));

        // Simulate successful sync group phase
        group.transitionTo(STABLE);

        // Static member rejoins with UNKNOWN_MEMBER_ID. This should update the log with the generated member id.
        JoinGroupRequestProtocolCollection protocols = GroupMetadataManagerTestContext.toProtocols("range", "roundrobin");

        GroupMetadataManagerTestContext.JoinResult joinResult = context.sendClassicGroupJoin(
            request
                .setProtocols(protocols)
                .setRebalanceTimeoutMs(7000)
                .setSessionTimeoutMs(4500),
            true,
            supportSkippingAssignment
        );

        assertEquals(
            Collections.singletonList(RecordHelpers.newGroupMetadataRecord(group, group.groupAssignment(), MetadataVersion.latestTesting())),
            joinResult.records
        );
        assertFalse(joinResult.joinFuture.isDone());

        // Write was successful.
        joinResult.appendFuture.complete(null);
        assertTrue(joinResult.joinFuture.isDone());

        String newMemberId = group.staticMemberId("group-instance-id");

        JoinGroupResponseData expectedResponse = new JoinGroupResponseData()
            .setMembers(Collections.emptyList())
            .setLeader(oldMemberId)
            .setMemberId(newMemberId)
            .setGenerationId(1)
            .setProtocolType("consumer")
            .setProtocolName("range")
            .setSkipAssignment(supportSkippingAssignment)
            .setErrorCode(Errors.NONE.code());

        if (supportSkippingAssignment) {
            expectedResponse
                .setMembers(Collections.singletonList(
                    new JoinGroupResponseData.JoinGroupResponseMember()
                        .setMemberId(newMemberId)
                        .setGroupInstanceId("group-instance-id")
                        .setMetadata(protocols.find("range").metadata())
                    ))
                .setLeader(newMemberId);
        }

        ClassicGroupMember updatedMember = group.member(group.staticMemberId("group-instance-id"));

        assertEquals(expectedResponse, joinResult.joinFuture.get());
        assertEquals(newMemberId, updatedMember.memberId());
        assertEquals(Optional.of("group-instance-id"), updatedMember.groupInstanceId());
        assertEquals(7000, updatedMember.rebalanceTimeoutMs());
        assertEquals(4500, updatedMember.sessionTimeoutMs());
        assertEquals(protocols, updatedMember.supportedProtocols());

        assertEquals(1, group.size());
        assertEquals(1, group.generationId());
        assertTrue(group.isInState(STABLE));
    }

    @Test
    public void testReplaceStaticMemberInStableStateWithUpdatedProtocolTriggersRebalance() throws Exception {
        GroupMetadataManagerTestContext context = new GroupMetadataManagerTestContext.Builder()
            .build();
        ClassicGroup group = context.createClassicGroup("group-id");

        JoinGroupRequestData request = new GroupMetadataManagerTestContext.JoinGroupRequestBuilder()
            .withGroupId("group-id")
            .withGroupInstanceId("group-instance-id")
            .withMemberId(UNKNOWN_MEMBER_ID)
            .withProtocolType("consumer")
            .withProtocols(GroupMetadataManagerTestContext.toProtocols("range", "roundrobin"))
            .build();

        JoinGroupResponseData response = context.joinClassicGroupAndCompleteJoin(request, true, true);
        assertEquals(Errors.NONE.code(), response.errorCode());
        assertEquals(1, group.size());
        assertEquals(1, group.generationId());
        assertTrue(group.isInState(COMPLETING_REBALANCE));

        // Simulate successful sync group phase
        group.transitionTo(STABLE);

        // Static member rejoins with UNKNOWN_MEMBER_ID. The selected protocol changes and triggers a rebalance.
        GroupMetadataManagerTestContext.JoinResult joinResult = context.sendClassicGroupJoin(
            request.setProtocols(GroupMetadataManagerTestContext.toProtocols("roundrobin"))
        );

        assertTrue(joinResult.records.isEmpty());
        assertTrue(joinResult.joinFuture.isDone());
        assertEquals(Errors.NONE.code(), joinResult.joinFuture.get().errorCode());
        assertEquals(1, group.size());
        assertEquals(2, group.generationId());
        assertTrue(group.isInState(COMPLETING_REBALANCE));
    }

    @Test
    public void testReplaceStaticMemberInStableStateErrors() throws Exception {
        // If the append future fails, confirm that the member is not updated.
        GroupMetadataManagerTestContext context = new GroupMetadataManagerTestContext.Builder()
            .build();
        ClassicGroup group = context.createClassicGroup("group-id");

        JoinGroupRequestProtocolCollection protocols = GroupMetadataManagerTestContext.toProtocols("range");

        JoinGroupRequestData request = new GroupMetadataManagerTestContext.JoinGroupRequestBuilder()
            .withGroupId("group-id")
            .withGroupInstanceId("group-instance-id")
            .withMemberId(UNKNOWN_MEMBER_ID)
            .withProtocolType("consumer")
            .withProtocols(protocols)
            .withRebalanceTimeoutMs(4000)
            .withSessionTimeoutMs(3000)
            .build();

        JoinGroupResponseData response = context.joinClassicGroupAndCompleteJoin(request, false, false);
        assertEquals(Errors.NONE.code(), response.errorCode());
        assertEquals(1, group.size());
        assertEquals(1, group.generationId());
        assertTrue(group.isInState(COMPLETING_REBALANCE));

        String oldMemberId = response.memberId();
        // Simulate successful sync group phase
        group.transitionTo(STABLE);

        // Static member rejoins with UNKNOWN_MEMBER_ID but the append fails. The group should not be updated.
        protocols.add(new JoinGroupRequestProtocol()
                .setName("roundrobin")
                .setMetadata(ConsumerProtocol.serializeSubscription(new ConsumerPartitionAssignor.Subscription(
                    Collections.singletonList("bar"))).array()));

        GroupMetadataManagerTestContext.JoinResult joinResult = context.sendClassicGroupJoin(
            request
                .setProtocols(protocols)
                .setRebalanceTimeoutMs(7000)
                .setSessionTimeoutMs(6000),
            false,
            false
        );

        assertEquals(
            Collections.singletonList(RecordHelpers.newGroupMetadataRecord(group, group.groupAssignment(), MetadataVersion.latestTesting())),
            joinResult.records
        );
        assertFalse(joinResult.joinFuture.isDone());

        // Simulate a failed write to the log.
        joinResult.appendFuture.completeExceptionally(new UnknownTopicOrPartitionException());
        assertTrue(joinResult.joinFuture.isDone());

        JoinGroupResponseData expectedResponse = new JoinGroupResponseData()
            .setMembers(Collections.emptyList())
            .setLeader(oldMemberId)
            .setMemberId(UNKNOWN_MEMBER_ID)
            .setGenerationId(1)
            .setProtocolType("consumer")
            .setProtocolName("range")
            .setSkipAssignment(false)
            .setErrorCode(Errors.COORDINATOR_NOT_AVAILABLE.code());

        assertEquals(expectedResponse, joinResult.joinFuture.get());

        ClassicGroupMember revertedMember = group.member(group.staticMemberId("group-instance-id"));

        assertEquals(oldMemberId, revertedMember.memberId());
        assertEquals(Optional.of("group-instance-id"), revertedMember.groupInstanceId());
        assertEquals(4000, revertedMember.rebalanceTimeoutMs());
        assertEquals(3000, revertedMember.sessionTimeoutMs());
        assertEquals(protocols, revertedMember.supportedProtocols());
        assertEquals(1, group.size());
        assertEquals(1, group.generationId());
        assertTrue(group.isInState(STABLE));
    }

    @ParameterizedTest
    @ValueSource(booleans = {true, false})
    public void testReplaceStaticMemberInStableStateSucceeds(
        boolean supportSkippingAssignment
    ) throws Exception {
        // If the append future succeeds, the soft state is updated with the new member.
        GroupMetadataManagerTestContext context = new GroupMetadataManagerTestContext.Builder()
            .build();
        ClassicGroup group = context.createClassicGroup("group-id");

        JoinGroupRequestData request = new GroupMetadataManagerTestContext.JoinGroupRequestBuilder()
            .withGroupId("group-id")
            .withGroupInstanceId("group-instance-id")
            .withMemberId(UNKNOWN_MEMBER_ID)
            .withProtocolType("consumer")
            .withProtocols(GroupMetadataManagerTestContext.toProtocols("range"))
            .build();

        JoinGroupResponseData response = context.joinClassicGroupAndCompleteJoin(
            request,
            true,
            supportSkippingAssignment
        );

        assertEquals(Errors.NONE.code(), response.errorCode());
        assertEquals(1, group.size());
        assertEquals(1, group.generationId());
        assertTrue(group.isInState(COMPLETING_REBALANCE));

        String oldMemberId = response.memberId();
        // Simulate successful sync group phase
        group.transitionTo(STABLE);

        // Static member rejoins with UNKNOWN_MEMBER_ID and the append succeeds.
        GroupMetadataManagerTestContext.JoinResult joinResult = context.sendClassicGroupJoin(
            request
                .setProtocols(GroupMetadataManagerTestContext.toProtocols("range", "roundrobin"))
                .setRebalanceTimeoutMs(7000)
                .setSessionTimeoutMs(6000),
            true,
            supportSkippingAssignment);

        assertEquals(
            Collections.singletonList(RecordHelpers.newGroupMetadataRecord(group, group.groupAssignment(), MetadataVersion.latestTesting())),
            joinResult.records
        );
        assertFalse(joinResult.joinFuture.isDone());

        // Simulate a successful write to the log.
        joinResult.appendFuture.complete(null);
        assertTrue(joinResult.joinFuture.isDone());

        JoinGroupResponseData expectedResponse = new JoinGroupResponseData()
            .setMembers(supportSkippingAssignment ? toJoinResponseMembers(group) : Collections.emptyList())
            .setLeader(supportSkippingAssignment ? joinResult.joinFuture.get().memberId() : oldMemberId)
            .setMemberId(joinResult.joinFuture.get().memberId())
            .setGenerationId(1)
            .setProtocolType("consumer")
            .setProtocolName("range")
            .setSkipAssignment(supportSkippingAssignment)
            .setErrorCode(Errors.NONE.code());

        assertEquals(expectedResponse, joinResult.joinFuture.get());

        ClassicGroupMember newMember = group.member(group.staticMemberId("group-instance-id"));

        assertNotEquals(oldMemberId, newMember.memberId());
        assertEquals(Optional.of("group-instance-id"), newMember.groupInstanceId());
        assertEquals(7000, newMember.rebalanceTimeoutMs());
        assertEquals(6000, newMember.sessionTimeoutMs());
        assertEquals(GroupMetadataManagerTestContext.toProtocols("range", "roundrobin"), newMember.supportedProtocols());
        assertEquals(1, group.size());
        assertEquals(1, group.generationId());
        assertTrue(group.isInState(STABLE));
    }

    @Test
    public void testReplaceStaticMemberInCompletingRebalanceStateTriggersRebalance() throws Exception {
        GroupMetadataManagerTestContext context = new GroupMetadataManagerTestContext.Builder()
            .build();
        ClassicGroup group = context.createClassicGroup("group-id");

        JoinGroupRequestData request = new GroupMetadataManagerTestContext.JoinGroupRequestBuilder()
            .withGroupId("group-id")
            .withGroupInstanceId("group-instance-id")
            .withMemberId(UNKNOWN_MEMBER_ID)
            .withDefaultProtocolTypeAndProtocols()
            .build();

        JoinGroupResponseData response = context.joinClassicGroupAndCompleteJoin(request, true, true);
        assertEquals(Errors.NONE.code(), response.errorCode());

        assertEquals(1, group.size());
        assertEquals(1, group.generationId());
        assertTrue(group.isInState(COMPLETING_REBALANCE));

        // Static member rejoins with UNKNOWN_MEMBER_ID and triggers a rebalance.
        GroupMetadataManagerTestContext.JoinResult joinResult = context.sendClassicGroupJoin(request);

        assertTrue(joinResult.records.isEmpty());
        assertTrue(joinResult.joinFuture.isDone());
        assertEquals(Errors.NONE.code(), joinResult.joinFuture.get().errorCode());
        assertEquals(1, group.size());
        assertEquals(2, group.generationId());
        assertTrue(group.isInState(COMPLETING_REBALANCE));
    }

    @Test
    public void testJoinGroupAppendErrorConversion() {
        assertEquals(Errors.COORDINATOR_NOT_AVAILABLE, appendGroupMetadataErrorToResponseError(Errors.UNKNOWN_TOPIC_OR_PARTITION));
        assertEquals(Errors.COORDINATOR_NOT_AVAILABLE, appendGroupMetadataErrorToResponseError(Errors.NOT_ENOUGH_REPLICAS));
        assertEquals(Errors.COORDINATOR_NOT_AVAILABLE, appendGroupMetadataErrorToResponseError(Errors.REQUEST_TIMED_OUT));

        assertEquals(Errors.NOT_COORDINATOR, appendGroupMetadataErrorToResponseError(Errors.NOT_LEADER_OR_FOLLOWER));
        assertEquals(Errors.NOT_COORDINATOR, appendGroupMetadataErrorToResponseError(Errors.KAFKA_STORAGE_ERROR));

        assertEquals(Errors.UNKNOWN_SERVER_ERROR, appendGroupMetadataErrorToResponseError(Errors.MESSAGE_TOO_LARGE));
        assertEquals(Errors.UNKNOWN_SERVER_ERROR, appendGroupMetadataErrorToResponseError(Errors.RECORD_LIST_TOO_LARGE));
        assertEquals(Errors.UNKNOWN_SERVER_ERROR, appendGroupMetadataErrorToResponseError(Errors.INVALID_FETCH_SIZE));

        assertEquals(Errors.LEADER_NOT_AVAILABLE, Errors.LEADER_NOT_AVAILABLE);
    }

    @Test
    public void testNewMemberTimeoutCompletion() throws Exception {
        GroupMetadataManagerTestContext context = new GroupMetadataManagerTestContext.Builder()
            .build();
        ClassicGroup group = context.createClassicGroup("group-id");

        GroupMetadataManagerTestContext.JoinResult joinResult = context.sendClassicGroupJoin(
            new GroupMetadataManagerTestContext.JoinGroupRequestBuilder()
                .withGroupId("group-id")
                .withMemberId(UNKNOWN_MEMBER_ID)
                .withDefaultProtocolTypeAndProtocols()
                .withSessionTimeoutMs(context.classicGroupNewMemberJoinTimeoutMs + 5000)
                .build()
        );

        assertTrue(joinResult.records.isEmpty());
        assertFalse(joinResult.joinFuture.isDone());

        // Advance clock by initial rebalance delay to complete join phase.
        GroupMetadataManagerTestContext.assertNoOrEmptyResult(context.sleep(context.classicGroupInitialRebalanceDelayMs));

        assertTrue(joinResult.joinFuture.isDone());
        assertEquals(Errors.NONE.code(), joinResult.joinFuture.get().errorCode());
        assertEquals(1, group.generationId());
        assertTrue(group.isInState(COMPLETING_REBALANCE));

        assertEquals(0, group.allMembers().stream().filter(ClassicGroupMember::isNew).count());

        GroupMetadataManagerTestContext.SyncResult syncResult = context.sendClassicGroupSync(
            new GroupMetadataManagerTestContext.SyncGroupRequestBuilder()
                .withGroupId("group-id")
                .withMemberId(joinResult.joinFuture.get().memberId())
                .withGenerationId(joinResult.joinFuture.get().generationId())
                .build()
        );

        // Simulate a successful write to the log.
        syncResult.appendFuture.complete(null);

        assertTrue(syncResult.syncFuture.isDone());
        assertEquals(Errors.NONE.code(), syncResult.syncFuture.get().errorCode());
        assertEquals(1, group.size());

        // Make sure the NewMemberTimeout is not still in effect, and the member is not kicked
        GroupMetadataManagerTestContext.assertNoOrEmptyResult(context.sleep(context.classicGroupNewMemberJoinTimeoutMs));
        assertEquals(1, group.size());

        // Member should be removed as heartbeat expires. The group is now empty.
        List<ExpiredTimeout<Void, Record>> timeouts = context.sleep(5000);
        List<Record> expectedRecords = Collections.singletonList(GroupMetadataManagerTestContext.newGroupMetadataRecord(
            group.groupId(),
            new GroupMetadataValue()
                .setMembers(Collections.emptyList())
                .setGeneration(2)
                .setLeader(null)
                .setProtocolType("consumer")
                .setProtocol(null)
                .setCurrentStateTimestamp(context.time.milliseconds()),
            MetadataVersion.latestTesting())
        );

        assertEquals(1, timeouts.size());
        String memberId = joinResult.joinFuture.get().memberId();
        timeouts.forEach(timeout -> {
            assertEquals(classicGroupHeartbeatKey("group-id", memberId), timeout.key);
            assertEquals(expectedRecords, timeout.result.records());
        });

        assertEquals(0, group.size());
        assertTrue(group.isInState(EMPTY));
    }

    @Test
    public void testNewMemberFailureAfterJoinGroupCompletion() throws Exception {
        // For old versions of the JoinGroup protocol, new members were subject
        // to expiration if the rebalance took long enough. This test case ensures
        // that following completion of the JoinGroup phase, new members follow
        // normal heartbeat expiration logic.
        GroupMetadataManagerTestContext context = new GroupMetadataManagerTestContext.Builder()
            .build();
        ClassicGroup group = context.createClassicGroup("group-id");

        JoinGroupRequestData joinRequest = new GroupMetadataManagerTestContext.JoinGroupRequestBuilder()
            .withGroupId("group-id")
            .withMemberId(UNKNOWN_MEMBER_ID)
            .withDefaultProtocolTypeAndProtocols()
            .withSessionTimeoutMs(5000)
            .withRebalanceTimeoutMs(10000)
            .build();

        JoinGroupResponseData joinResponse = context.joinClassicGroupAndCompleteJoin(joinRequest, false, false);
        assertEquals(Errors.NONE.code(), joinResponse.errorCode());

        String memberId = joinResponse.memberId();
        assertEquals(memberId, joinResponse.leader());
        assertEquals(1, joinResponse.generationId());

        GroupMetadataManagerTestContext.SyncResult syncResult = context.sendClassicGroupSync(
            new GroupMetadataManagerTestContext.SyncGroupRequestBuilder()
                .withGroupId("group-id")
                .withMemberId(memberId)
                .withGenerationId(1)
                .build()
        );

        // Simulate a successful write to the log.
        syncResult.appendFuture.complete(null);

        assertTrue(syncResult.syncFuture.isDone());
        assertEquals(Errors.NONE.code(), syncResult.syncFuture.get().errorCode());

        assertTrue(group.isInState(STABLE));
        assertEquals(1, group.generationId());

        GroupMetadataManagerTestContext.JoinResult otherJoinResult = context.sendClassicGroupJoin(joinRequest.setMemberId(UNKNOWN_MEMBER_ID));
        GroupMetadataManagerTestContext.JoinResult joinResult = context.sendClassicGroupJoin(joinRequest.setMemberId(memberId));

        assertTrue(otherJoinResult.records.isEmpty());
        assertTrue(joinResult.records.isEmpty());
        assertTrue(joinResult.joinFuture.isDone());
        assertTrue(otherJoinResult.joinFuture.isDone());
        assertEquals(Errors.NONE.code(), joinResult.joinFuture.get().errorCode());
        assertEquals(Errors.NONE.code(), otherJoinResult.joinFuture.get().errorCode());

        context.verifySessionExpiration(group, 5000);
    }

    @Test
    public void testStaticMemberFenceDuplicateRejoinedFollower() throws Exception {
        GroupMetadataManagerTestContext context = new GroupMetadataManagerTestContext.Builder()
            .build();

        GroupMetadataManagerTestContext.RebalanceResult rebalanceResult = context.staticMembersJoinAndRebalance(
            "group-id",
            "leader-instance-id",
            "follower-instance-id"
        );
        ClassicGroup group = context.groupMetadataManager.getOrMaybeCreateClassicGroup("group-id", false);

        // A third member joins. Trigger a rebalance.
        JoinGroupRequestData request = new GroupMetadataManagerTestContext.JoinGroupRequestBuilder()
            .withGroupId("group-id")
            .withMemberId(UNKNOWN_MEMBER_ID)
            .withDefaultProtocolTypeAndProtocols()
            .build();

        context.sendClassicGroupJoin(request);

        assertTrue(group.isInState(PREPARING_REBALANCE));

        // Old follower rejoins group will be matching current member.id.
        GroupMetadataManagerTestContext.JoinResult oldFollowerJoinResult = context.sendClassicGroupJoin(
            request
                .setMemberId(rebalanceResult.followerId)
                .setGroupInstanceId("follower-instance-id")
        );

        assertTrue(oldFollowerJoinResult.records.isEmpty());
        assertFalse(oldFollowerJoinResult.joinFuture.isDone());

        // Duplicate follower joins group with unknown member id will trigger member id replacement.
        context.sendClassicGroupJoin(
            request
                .setMemberId(UNKNOWN_MEMBER_ID)
                .setGroupInstanceId("follower-instance-id")
        );

        // Old member shall be fenced immediately upon duplicate follower joins.
        assertTrue(oldFollowerJoinResult.records.isEmpty());
        assertTrue(oldFollowerJoinResult.joinFuture.isDone());

        JoinGroupResponseData expectedResponse = new JoinGroupResponseData()
            .setErrorCode(Errors.FENCED_INSTANCE_ID.code())
            .setProtocolName(null)
            .setProtocolType(null)
            .setLeader(UNKNOWN_MEMBER_ID)
            .setMemberId(rebalanceResult.followerId)
            .setGenerationId(-1);

        checkJoinGroupResponse(
            expectedResponse,
            oldFollowerJoinResult.joinFuture.get(),
            group,
            PREPARING_REBALANCE,
            Collections.emptySet()
        );
    }

    @Test
    public void testStaticMemberFenceDuplicateSyncingFollowerAfterMemberIdChanged() throws Exception {
        GroupMetadataManagerTestContext context = new GroupMetadataManagerTestContext.Builder()
            .build();

        GroupMetadataManagerTestContext.RebalanceResult rebalanceResult = context.staticMembersJoinAndRebalance(
            "group-id",
            "leader-instance-id",
            "follower-instance-id"
        );
        ClassicGroup group = context.groupMetadataManager.getOrMaybeCreateClassicGroup("group-id", false);

        // Known leader rejoins will trigger rebalance.
        JoinGroupRequestData request = new GroupMetadataManagerTestContext.JoinGroupRequestBuilder()
            .withGroupId("group-id")
            .withGroupInstanceId("leader-instance-id")
            .withMemberId(rebalanceResult.leaderId)
            .withProtocolSuperset()
            .withRebalanceTimeoutMs(10000)
            .build();

        GroupMetadataManagerTestContext.JoinResult leaderJoinResult = context.sendClassicGroupJoin(request);

        assertTrue(leaderJoinResult.records.isEmpty());
        assertFalse(leaderJoinResult.joinFuture.isDone());
        assertTrue(group.isInState(PREPARING_REBALANCE));

        // Old follower rejoins group will match current member.id.
        GroupMetadataManagerTestContext.JoinResult oldFollowerJoinResult = context.sendClassicGroupJoin(
            request
                .setMemberId(rebalanceResult.followerId)
                .setGroupInstanceId("follower-instance-id")
        );

        assertTrue(oldFollowerJoinResult.records.isEmpty());
        assertTrue(oldFollowerJoinResult.joinFuture.isDone());
        assertTrue(leaderJoinResult.joinFuture.isDone());

        JoinGroupResponseData expectedLeaderResponse = new JoinGroupResponseData()
            .setErrorCode(Errors.NONE.code())
            .setGenerationId(rebalanceResult.generationId + 1)
            .setMemberId(rebalanceResult.leaderId)
            .setLeader(rebalanceResult.leaderId)
            .setProtocolName("range")
            .setProtocolType("consumer")
            .setMembers(toJoinResponseMembers(group));

        checkJoinGroupResponse(
            expectedLeaderResponse,
            leaderJoinResult.joinFuture.get(),
            group,
            COMPLETING_REBALANCE,
            mkSet("leader-instance-id", "follower-instance-id")
        );

        assertEquals(rebalanceResult.leaderId, leaderJoinResult.joinFuture.get().memberId());
        assertEquals(rebalanceResult.leaderId, leaderJoinResult.joinFuture.get().leader());

        // Old follower should get a successful join group response.
        assertTrue(oldFollowerJoinResult.joinFuture.isDone());

        JoinGroupResponseData expectedFollowerResponse = new JoinGroupResponseData()
            .setErrorCode(Errors.NONE.code())
            .setGenerationId(rebalanceResult.generationId + 1)
            .setMemberId(oldFollowerJoinResult.joinFuture.get().memberId())
            .setLeader(rebalanceResult.leaderId)
            .setProtocolName("range")
            .setProtocolType("consumer");

        checkJoinGroupResponse(
            expectedFollowerResponse,
            oldFollowerJoinResult.joinFuture.get(),
            group,
            COMPLETING_REBALANCE,
            Collections.emptySet()
        );

        assertTrue(group.isInState(COMPLETING_REBALANCE));
        assertEquals(rebalanceResult.followerId, oldFollowerJoinResult.joinFuture.get().memberId());
        assertEquals(rebalanceResult.leaderId, oldFollowerJoinResult.joinFuture.get().leader());

        // Duplicate follower joins group with unknown member id will trigger member.id replacement,
        // and will also trigger a rebalance under CompletingRebalance state; the old follower sync callback
        // will return fenced exception while broker replaces the member identity with the duplicate follower joins.
        GroupMetadataManagerTestContext.SyncResult oldFollowerSyncResult = context.sendClassicGroupSync(
            new GroupMetadataManagerTestContext.SyncGroupRequestBuilder()
                .withGroupId("group-id")
                .withGroupInstanceId("follower-instance-id")
                .withGenerationId(oldFollowerJoinResult.joinFuture.get().generationId())
                .withMemberId(oldFollowerJoinResult.joinFuture.get().memberId())
                .build()
        );

        assertTrue(oldFollowerSyncResult.records.isEmpty());
        assertFalse(oldFollowerSyncResult.syncFuture.isDone());

        GroupMetadataManagerTestContext.JoinResult duplicateFollowerJoinResult = context.sendClassicGroupJoin(
            request
                .setMemberId(UNKNOWN_MEMBER_ID)
                .setGroupInstanceId("follower-instance-id")
        );

        assertTrue(duplicateFollowerJoinResult.records.isEmpty());
        assertTrue(group.isInState(PREPARING_REBALANCE));
        assertFalse(duplicateFollowerJoinResult.joinFuture.isDone());
        assertTrue(oldFollowerSyncResult.syncFuture.isDone());
        assertEquals(Errors.FENCED_INSTANCE_ID.code(), oldFollowerSyncResult.syncFuture.get().errorCode());

        // Advance clock by rebalance timeout so that the join phase completes with duplicate follower.
        // Both heartbeats will expire but only the leader is kicked out.
        List<ExpiredTimeout<Void, Record>> timeouts = context.sleep(10000);
        assertEquals(2, timeouts.size());
        timeouts.forEach(timeout -> assertEquals(timeout.result, EMPTY_RESULT));

        assertTrue(duplicateFollowerJoinResult.joinFuture.isDone());
        assertTrue(group.isInState(COMPLETING_REBALANCE));
        assertEquals(3, group.generationId());
        assertEquals(1, group.size());
        assertTrue(group.hasMemberId(duplicateFollowerJoinResult.joinFuture.get().memberId()));
        assertEquals(duplicateFollowerJoinResult.joinFuture.get().memberId(), duplicateFollowerJoinResult.joinFuture.get().leader());
    }

    @Test
    public void testStaticMemberFenceDuplicateRejoiningFollowerAfterMemberIdChanged() throws Exception {
        GroupMetadataManagerTestContext context = new GroupMetadataManagerTestContext.Builder()
            .build();

        GroupMetadataManagerTestContext.RebalanceResult rebalanceResult = context.staticMembersJoinAndRebalance(
            "group-id",
            "leader-instance-id",
            "follower-instance-id"
        );
        ClassicGroup group = context.groupMetadataManager.getOrMaybeCreateClassicGroup("group-id", false);

        // Known leader rejoins will trigger rebalance.
        JoinGroupRequestData request = new GroupMetadataManagerTestContext.JoinGroupRequestBuilder()
            .withGroupId("group-id")
            .withGroupInstanceId("leader-instance-id")
            .withMemberId(rebalanceResult.leaderId)
            .withDefaultProtocolTypeAndProtocols()
            .withRebalanceTimeoutMs(10000)
            .build();

        GroupMetadataManagerTestContext.JoinResult leaderJoinResult = context.sendClassicGroupJoin(request);

        assertTrue(leaderJoinResult.records.isEmpty());
        assertFalse(leaderJoinResult.joinFuture.isDone());
        assertTrue(group.isInState(PREPARING_REBALANCE));

        // Duplicate follower joins group will trigger member id replacement.
        GroupMetadataManagerTestContext.JoinResult duplicateFollowerJoinResult = context.sendClassicGroupJoin(
            request
                .setMemberId(UNKNOWN_MEMBER_ID)
                .setGroupInstanceId("follower-instance-id")
        );

        assertTrue(duplicateFollowerJoinResult.records.isEmpty());
        assertTrue(duplicateFollowerJoinResult.joinFuture.isDone());

        // Old follower rejoins group will fail because member id is already updated.
        GroupMetadataManagerTestContext.JoinResult oldFollowerJoinResult = context.sendClassicGroupJoin(
            request.setMemberId(rebalanceResult.followerId)
        );

        assertTrue(oldFollowerJoinResult.records.isEmpty());
        assertTrue(oldFollowerJoinResult.joinFuture.isDone());
        assertTrue(leaderJoinResult.joinFuture.isDone());

        JoinGroupResponseData expectedLeaderResponse = new JoinGroupResponseData()
            .setErrorCode(Errors.NONE.code())
            .setGenerationId(rebalanceResult.generationId + 1)
            .setMemberId(rebalanceResult.leaderId)
            .setLeader(rebalanceResult.leaderId)
            .setProtocolName("range")
            .setProtocolType("consumer")
            .setMembers(toJoinResponseMembers(group));

        checkJoinGroupResponse(
            expectedLeaderResponse,
            leaderJoinResult.joinFuture.get(),
            group,
            COMPLETING_REBALANCE,
            mkSet("leader-instance-id", "follower-instance-id")
        );

        assertTrue(duplicateFollowerJoinResult.joinFuture.isDone());

        JoinGroupResponseData expectedDuplicateFollowerResponse = new JoinGroupResponseData()
            .setErrorCode(Errors.NONE.code())
            .setGenerationId(rebalanceResult.generationId + 1)
            .setMemberId(duplicateFollowerJoinResult.joinFuture.get().memberId())
            .setLeader(rebalanceResult.leaderId)
            .setProtocolName("range")
            .setProtocolType("consumer")
            .setMembers(Collections.emptyList());

        checkJoinGroupResponse(
            expectedDuplicateFollowerResponse,
            duplicateFollowerJoinResult.joinFuture.get(),
            group,
            COMPLETING_REBALANCE,
            Collections.emptySet()
        );

        assertTrue(duplicateFollowerJoinResult.joinFuture.isDone());

        JoinGroupResponseData expectedOldFollowerResponse = new JoinGroupResponseData()
            .setErrorCode(Errors.FENCED_INSTANCE_ID.code())
            .setGenerationId(-1)
            .setMemberId(rebalanceResult.followerId)
            .setLeader(UNKNOWN_MEMBER_ID)
            .setProtocolName(null)
            .setProtocolType(null)
            .setMembers(Collections.emptyList());

        checkJoinGroupResponse(
            expectedOldFollowerResponse,
            oldFollowerJoinResult.joinFuture.get(),
            group,
            COMPLETING_REBALANCE,
            Collections.emptySet()
        );
    }

    @Test
    public void testStaticMemberRejoinWithKnownMemberId() throws Exception {
        GroupMetadataManagerTestContext context = new GroupMetadataManagerTestContext.Builder()
            .build();
        ClassicGroup group = context.createClassicGroup("group-id");

        JoinGroupRequestData request = new GroupMetadataManagerTestContext.JoinGroupRequestBuilder()
            .withGroupId("group-id")
            .withMemberId(UNKNOWN_MEMBER_ID)
            .withGroupInstanceId("group-instance-id")
            .withDefaultProtocolTypeAndProtocols()
            .build();

        JoinGroupResponseData joinResponse = context.joinClassicGroupAndCompleteJoin(request, false, false);
        assertEquals(Errors.NONE.code(), joinResponse.errorCode());

        String memberId = joinResponse.memberId();

        GroupMetadataManagerTestContext.JoinResult rejoinResult = context.sendClassicGroupJoin(
            request.setMemberId(memberId)
        );

        // The second join group should return immediately since we are using the same metadata during CompletingRebalance.
        assertTrue(rejoinResult.records.isEmpty());
        assertTrue(group.isInState(COMPLETING_REBALANCE));
        assertTrue(rejoinResult.joinFuture.isDone());
        assertEquals(Errors.NONE.code(), rejoinResult.joinFuture.get().errorCode());

        GroupMetadataManagerTestContext.SyncResult syncResult = context.sendClassicGroupSync(
            new GroupMetadataManagerTestContext.SyncGroupRequestBuilder()
                .withGroupId("group-id")
                .withMemberId(memberId)
                .withGenerationId(joinResponse.generationId())
                .withGroupInstanceId("group-instance-id")
                .build()
        );

        // Successful write to the log.
        syncResult.appendFuture.complete(null);

        assertTrue(syncResult.syncFuture.isDone());
        assertEquals(Errors.NONE.code(), syncResult.syncFuture.get().errorCode());
        assertTrue(group.isInState(STABLE));
    }

    @ParameterizedTest
    @ValueSource(booleans = {true, false})
    public void testStaticMemberRejoinWithLeaderIdAndUnknownMemberId(
        boolean supportSkippingAssignment
    ) throws Exception {
        GroupMetadataManagerTestContext context = new GroupMetadataManagerTestContext.Builder()
            .build();

        GroupMetadataManagerTestContext.RebalanceResult rebalanceResult = context.staticMembersJoinAndRebalance(
            "group-id",
            "leader-instance-id",
            "follower-instance-id"
        );
        ClassicGroup group = context.groupMetadataManager.getOrMaybeCreateClassicGroup("group-id", false);

        // A static leader rejoin with unknown id will not trigger rebalance, and no assignment will be returned.
        // As the group was in Stable state and the member id was updated, this will generate records.
        JoinGroupRequestData joinRequest = new GroupMetadataManagerTestContext.JoinGroupRequestBuilder()
            .withGroupId("group-id")
            .withGroupInstanceId("leader-instance-id")
            .withMemberId(UNKNOWN_MEMBER_ID)
            .withProtocolSuperset()
            .build();

        GroupMetadataManagerTestContext.JoinResult joinResult = context.sendClassicGroupJoin(
            joinRequest,
            true,
            supportSkippingAssignment
        );

        assertEquals(
            Collections.singletonList(RecordHelpers.newGroupMetadataRecord(group, group.groupAssignment(), MetadataVersion.latestTesting())),
            joinResult.records
        );
        // Simulate a successful write to the log.
        joinResult.appendFuture.complete(null);
        assertTrue(joinResult.joinFuture.isDone());

        String leader = supportSkippingAssignment ?
            joinResult.joinFuture.get().memberId() : rebalanceResult.leaderId;

        List<JoinGroupResponseMember> members = supportSkippingAssignment ?
            toJoinResponseMembers(group) : Collections.emptyList();

        JoinGroupResponseData expectedJoinResponse = new JoinGroupResponseData()
            .setErrorCode(Errors.NONE.code())
            .setGenerationId(rebalanceResult.generationId)
            .setMemberId(joinResult.joinFuture.get().memberId())
            .setLeader(leader)
            .setProtocolName("range")
            .setProtocolType("consumer")
            .setSkipAssignment(supportSkippingAssignment)
            .setMembers(members);

        checkJoinGroupResponse(
            expectedJoinResponse,
            joinResult.joinFuture.get(),
            group,
            STABLE,
            supportSkippingAssignment ? mkSet("leader-instance-id", "follower-instance-id") : Collections.emptySet()
        );

        GroupMetadataManagerTestContext.JoinResult oldLeaderJoinResult = context.sendClassicGroupJoin(
            joinRequest.setMemberId(rebalanceResult.leaderId),
            true,
            supportSkippingAssignment
        );

        assertTrue(oldLeaderJoinResult.records.isEmpty());
        assertTrue(oldLeaderJoinResult.joinFuture.isDone());
        assertEquals(Errors.FENCED_INSTANCE_ID.code(), oldLeaderJoinResult.joinFuture.get().errorCode());

        // Old leader will get fenced.
        SyncGroupRequestData oldLeaderSyncRequest = new GroupMetadataManagerTestContext.SyncGroupRequestBuilder()
            .withGroupId("group-id")
            .withGroupInstanceId("leader-instance-id")
            .withGenerationId(rebalanceResult.generationId)
            .withMemberId(rebalanceResult.leaderId)
            .build();

        GroupMetadataManagerTestContext.SyncResult oldLeaderSyncResult = context.sendClassicGroupSync(oldLeaderSyncRequest);

        assertTrue(oldLeaderSyncResult.records.isEmpty());
        assertTrue(oldLeaderSyncResult.syncFuture.isDone());
        assertEquals(Errors.FENCED_INSTANCE_ID.code(), oldLeaderSyncResult.syncFuture.get().errorCode());

        // Calling sync on old leader id will fail because that leader id is no longer valid and replaced.
        SyncGroupRequestData newLeaderSyncRequest = oldLeaderSyncRequest.setGroupInstanceId(null);
        GroupMetadataManagerTestContext.SyncResult newLeaderSyncResult = context.sendClassicGroupSync(newLeaderSyncRequest);

        assertTrue(newLeaderSyncResult.records.isEmpty());
        assertTrue(newLeaderSyncResult.syncFuture.isDone());
        assertEquals(Errors.UNKNOWN_MEMBER_ID.code(), newLeaderSyncResult.syncFuture.get().errorCode());
    }

    @Test
    public void testStaticMemberRejoinWithLeaderIdAndKnownMemberId() throws Exception {
        GroupMetadataManagerTestContext context = new GroupMetadataManagerTestContext.Builder()
            .build();

        GroupMetadataManagerTestContext.RebalanceResult rebalanceResult = context.staticMembersJoinAndRebalance(
            "group-id",
            "leader-instance-id",
            "follower-instance-id"
        );
        ClassicGroup group = context.groupMetadataManager.getOrMaybeCreateClassicGroup("group-id", false);

        // Known static leader rejoin will trigger rebalance.
        JoinGroupRequestData request = new GroupMetadataManagerTestContext.JoinGroupRequestBuilder()
            .withGroupId("group-id")
            .withGroupInstanceId("leader-instance-id")
            .withMemberId(rebalanceResult.leaderId)
            .withDefaultProtocolTypeAndProtocols()
            .withRebalanceTimeoutMs(10000)
            .build();

        JoinGroupResponseData joinResponse = context.joinClassicGroupAndCompleteJoin(request, true, true, 10000);

        // Follower's heartbeat expires as the leader rejoins.
        assertFalse(group.hasMemberId(rebalanceResult.followerId));

        JoinGroupResponseData expectedResponse = new JoinGroupResponseData()
            .setErrorCode(Errors.NONE.code())
            .setGenerationId(rebalanceResult.generationId + 1)
            .setMemberId(rebalanceResult.leaderId)
            .setLeader(rebalanceResult.leaderId)
            .setProtocolName("range")
            .setProtocolType("consumer")
            .setMembers(toJoinResponseMembers(group));

        checkJoinGroupResponse(
            expectedResponse,
            joinResponse,
            group,
            COMPLETING_REBALANCE,
            Collections.singleton("leader-instance-id")
        );
    }

    @Test
    public void testStaticMemberRejoinWithLeaderIdAndUnexpectedDeadGroup() throws Exception {
        GroupMetadataManagerTestContext context = new GroupMetadataManagerTestContext.Builder()
            .build();

        GroupMetadataManagerTestContext.RebalanceResult rebalanceResult = context.staticMembersJoinAndRebalance(
            "group-id",
            "leader-instance-id",
            "follower-instance-id"
        );
        ClassicGroup group = context.groupMetadataManager.getOrMaybeCreateClassicGroup("group-id", false);
        group.transitionTo(DEAD);

        JoinGroupRequestData request = new GroupMetadataManagerTestContext.JoinGroupRequestBuilder()
            .withGroupId("group-id")
            .withGroupInstanceId("leader-instance-id")
            .withMemberId(rebalanceResult.leaderId)
            .withDefaultProtocolTypeAndProtocols()
            .build();

        GroupMetadataManagerTestContext.JoinResult joinResult = context.sendClassicGroupJoin(request, true, true);

        assertTrue(joinResult.records.isEmpty());
        assertTrue(joinResult.joinFuture.isDone());
        assertEquals(Errors.COORDINATOR_NOT_AVAILABLE.code(), joinResult.joinFuture.get().errorCode());
    }

    @Test
    public void testStaticMemberRejoinWithLeaderIdAndUnexpectedEmptyGroup() throws Exception {
        GroupMetadataManagerTestContext context = new GroupMetadataManagerTestContext.Builder()
            .build();

        GroupMetadataManagerTestContext.RebalanceResult rebalanceResult = context.staticMembersJoinAndRebalance(
            "group-id",
            "leader-instance-id",
            "follower-instance-id"
        );
        ClassicGroup group = context.groupMetadataManager.getOrMaybeCreateClassicGroup("group-id", false);

        group.transitionTo(PREPARING_REBALANCE);
        group.transitionTo(EMPTY);

        JoinGroupRequestData request = new GroupMetadataManagerTestContext.JoinGroupRequestBuilder()
            .withGroupId("group-id")
            .withGroupInstanceId("leader-instance-id")
            .withMemberId(rebalanceResult.leaderId)
            .withDefaultProtocolTypeAndProtocols()
            .build();

        GroupMetadataManagerTestContext.JoinResult joinResult = context.sendClassicGroupJoin(request, true, true);

        assertTrue(joinResult.records.isEmpty());
        assertTrue(joinResult.joinFuture.isDone());
        assertEquals(Errors.UNKNOWN_MEMBER_ID.code(), joinResult.joinFuture.get().errorCode());
    }

    @Test
    public void testStaticMemberRejoinWithFollowerIdAndChangeOfProtocol() throws Exception {
        int rebalanceTimeoutMs = 10000;
        int sessionTimeoutMs = 15000;
        GroupMetadataManagerTestContext context = new GroupMetadataManagerTestContext.Builder()
            .build();

        GroupMetadataManagerTestContext.RebalanceResult rebalanceResult = context.staticMembersJoinAndRebalance(
            "group-id",
            "leader-instance-id",
            "follower-instance-id",
            rebalanceTimeoutMs,
            sessionTimeoutMs
        );
        ClassicGroup group = context.groupMetadataManager.getOrMaybeCreateClassicGroup("group-id", false);

        // A static follower rejoin with changed protocol will trigger rebalance.
        JoinGroupRequestProtocolCollection protocols = GroupMetadataManagerTestContext.toProtocols("roundrobin");
        JoinGroupRequestData request = new GroupMetadataManagerTestContext.JoinGroupRequestBuilder()
            .withGroupId("group-id")
            .withGroupInstanceId("follower-instance-id")
            .withMemberId(rebalanceResult.followerId)
            .withProtocols(protocols)
            .withRebalanceTimeoutMs(rebalanceTimeoutMs)
            .withSessionTimeoutMs(sessionTimeoutMs)
            .build();

        GroupMetadataManagerTestContext.JoinResult joinResult = context.sendClassicGroupJoin(request);

        assertTrue(joinResult.records.isEmpty());
        assertFalse(joinResult.joinFuture.isDone());

        // Old leader hasn't joined in the meantime, triggering a re-election.
        GroupMetadataManagerTestContext.assertNoOrEmptyResult(context.sleep(rebalanceTimeoutMs));

        assertTrue(joinResult.joinFuture.isDone());
        assertEquals(Errors.NONE.code(), joinResult.joinFuture.get().errorCode());
        assertTrue(group.hasStaticMember("leader-instance-id"));
        assertTrue(group.isLeader(rebalanceResult.followerId));

        JoinGroupResponseData expectedResponse = new JoinGroupResponseData()
            .setErrorCode(Errors.NONE.code())
            .setGenerationId(rebalanceResult.generationId + 1)
            .setMemberId(rebalanceResult.followerId)
            .setLeader(rebalanceResult.followerId)
            .setProtocolName("roundrobin")
            .setProtocolType("consumer")
            .setMembers(toJoinResponseMembers(group));

        checkJoinGroupResponse(
            expectedResponse,
            joinResult.joinFuture.get(),
            group,
            COMPLETING_REBALANCE,
            mkSet("leader-instance-id", "follower-instance-id")
        );
    }

    @Test
    public void testStaticMemberRejoinWithUnknownMemberIdAndChangeOfProtocolWithSelectedProtocolChanged() throws Exception {

        int rebalanceTimeoutMs = 10000;
        int sessionTimeoutMs = 15000;
        GroupMetadataManagerTestContext context = new GroupMetadataManagerTestContext.Builder()
            .build();

        GroupMetadataManagerTestContext.RebalanceResult rebalanceResult = context.staticMembersJoinAndRebalance(
            "group-id",
            "leader-instance-id",
            "follower-instance-id",
            rebalanceTimeoutMs,
            sessionTimeoutMs
        );
        ClassicGroup group = context.groupMetadataManager.getOrMaybeCreateClassicGroup("group-id", false);

        assertNotEquals("roundrobin", group.selectProtocol());

        // A static follower rejoin with changed protocol will trigger rebalance.
        JoinGroupRequestProtocolCollection protocols = GroupMetadataManagerTestContext.toProtocols("roundrobin");

        JoinGroupRequestData request = new GroupMetadataManagerTestContext.JoinGroupRequestBuilder()
            .withGroupId("group-id")
            .withGroupInstanceId("follower-instance-id")
            .withMemberId(UNKNOWN_MEMBER_ID)
            .withProtocols(protocols)
            .withRebalanceTimeoutMs(rebalanceTimeoutMs)
            .withSessionTimeoutMs(sessionTimeoutMs)
            .build();

        GroupMetadataManagerTestContext.JoinResult joinResult = context.sendClassicGroupJoin(request);
        assertTrue(joinResult.records.isEmpty());
        assertFalse(joinResult.joinFuture.isDone());
        assertEquals("roundrobin", group.selectProtocol());

        // Old leader hasn't joined in the meantime, triggering a re-election.
        GroupMetadataManagerTestContext.assertNoOrEmptyResult(context.sleep(rebalanceTimeoutMs));
        assertTrue(joinResult.joinFuture.isDone());
        assertEquals(Errors.NONE.code(), joinResult.joinFuture.get().errorCode());
        assertTrue(group.hasStaticMember("leader-instance-id"));
        assertTrue(group.isLeader(joinResult.joinFuture.get().memberId()));
        assertNotEquals(rebalanceResult.followerId, joinResult.joinFuture.get().memberId());

        JoinGroupResponseData expectedResponse = new JoinGroupResponseData()
            .setErrorCode(Errors.NONE.code())
            .setGenerationId(rebalanceResult.generationId + 1)
            .setMemberId(joinResult.joinFuture.get().memberId())
            .setLeader(joinResult.joinFuture.get().memberId())
            .setProtocolName("roundrobin")
            .setProtocolType("consumer")
            .setMembers(toJoinResponseMembers(group));

        checkJoinGroupResponse(
            expectedResponse,
            joinResult.joinFuture.get(),
            group,
            COMPLETING_REBALANCE,
            mkSet("leader-instance-id", "follower-instance-id")
        );
    }

    @Test
    public void testStaticMemberRejoinWithUnknownMemberIdAndChangeOfProtocolWhileSelectProtocolUnchangedPersistenceFailure() throws Exception {

        GroupMetadataManagerTestContext context = new GroupMetadataManagerTestContext.Builder()
            .build();

        GroupMetadataManagerTestContext.RebalanceResult rebalanceResult = context.staticMembersJoinAndRebalance(
            "group-id",
            "leader-instance-id",
            "follower-instance-id"
        );
        ClassicGroup group = context.groupMetadataManager.getOrMaybeCreateClassicGroup("group-id", false);

        JoinGroupRequestProtocolCollection protocols = GroupMetadataManagerTestContext.toProtocols(group.selectProtocol());

        JoinGroupRequestData request = new GroupMetadataManagerTestContext.JoinGroupRequestBuilder()
            .withGroupId("group-id")
            .withGroupInstanceId("follower-instance-id")
            .withMemberId(UNKNOWN_MEMBER_ID)
            .withProtocols(protocols)
            .build();

        GroupMetadataManagerTestContext.JoinResult followerJoinResult = context.sendClassicGroupJoin(
            request,
            true,
            true
        );

        assertEquals(
            Collections.singletonList(RecordHelpers.newGroupMetadataRecord(group, group.groupAssignment(), MetadataVersion.latestTesting())),
            followerJoinResult.records
        );
        // Simulate a failed write to the log.
        followerJoinResult.appendFuture.completeExceptionally(Errors.MESSAGE_TOO_LARGE.exception());
        assertTrue(followerJoinResult.joinFuture.isDone());

        JoinGroupResponseData expectedResponse = new JoinGroupResponseData()
            .setErrorCode(Errors.UNKNOWN_SERVER_ERROR.code())
            .setGenerationId(rebalanceResult.generationId)
            .setMemberId(followerJoinResult.joinFuture.get().memberId())
            .setLeader(rebalanceResult.leaderId)
            .setProtocolName("range")
            .setProtocolType("consumer")
            .setSkipAssignment(false)
            .setMembers(Collections.emptyList());

        checkJoinGroupResponse(
            expectedResponse,
            followerJoinResult.joinFuture.get(),
            group,
            STABLE,
            Collections.emptySet()
        );

        // Join with old member id will not fail because the member id is not updated because of persistence failure
        assertNotEquals(rebalanceResult.followerId, followerJoinResult.joinFuture.get().memberId());
        followerJoinResult = context.sendClassicGroupJoin(request.setMemberId(rebalanceResult.followerId));

        assertTrue(followerJoinResult.records.isEmpty());

        // Join with leader and complete join phase.
        GroupMetadataManagerTestContext.JoinResult leaderJoinResult = context.sendClassicGroupJoin(
            request.setGroupInstanceId("leader-instance-id")
                .setMemberId(rebalanceResult.leaderId)
        );

        assertTrue(leaderJoinResult.records.isEmpty());
        assertTrue(leaderJoinResult.joinFuture.isDone());
        assertTrue(followerJoinResult.joinFuture.isDone());
        assertEquals(Errors.NONE.code(), leaderJoinResult.joinFuture.get().errorCode());
        assertEquals(Errors.NONE.code(), followerJoinResult.joinFuture.get().errorCode());

        // Sync with leader and receive assignment.
        SyncGroupRequestData syncRequest = new GroupMetadataManagerTestContext.SyncGroupRequestBuilder()
            .withGroupId("group-id")
            .withGroupInstanceId("leader-instance-id")
            .withMemberId(rebalanceResult.leaderId)
            .withGenerationId(rebalanceResult.generationId + 1)
            .build();

        GroupMetadataManagerTestContext.SyncResult leaderSyncResult = context.sendClassicGroupSync(syncRequest);

        // Simulate a successful write to the log. This will update the group with the new (empty) assignment.
        leaderSyncResult.appendFuture.complete(null);

        assertEquals(
            Collections.singletonList(RecordHelpers.newGroupMetadataRecord(group, group.groupAssignment(), MetadataVersion.latestTesting())),
            leaderSyncResult.records
        );

        assertTrue(leaderSyncResult.syncFuture.isDone());
        assertTrue(group.isInState(STABLE));
        assertEquals(Errors.NONE.code(), leaderSyncResult.syncFuture.get().errorCode());

        // Sync with old member id will also not fail as the member id is not updated due to persistence failure
        GroupMetadataManagerTestContext.SyncResult oldMemberSyncResult = context.sendClassicGroupSync(
            syncRequest
                .setGroupInstanceId("follower-instance-id")
                .setMemberId(rebalanceResult.followerId)
        );
        assertTrue(oldMemberSyncResult.records.isEmpty());
        assertTrue(oldMemberSyncResult.syncFuture.isDone());
        assertTrue(group.isInState(STABLE));
        assertEquals(Errors.NONE.code(), oldMemberSyncResult.syncFuture.get().errorCode());
    }

    @Test
    public void testStaticMemberRejoinWithUnknownMemberIdAndChangeOfProtocolWhileSelectProtocolUnchanged() throws Exception {
        GroupMetadataManagerTestContext context = new GroupMetadataManagerTestContext.Builder()
            .build();

        GroupMetadataManagerTestContext.RebalanceResult rebalanceResult = context.staticMembersJoinAndRebalance(
            "group-id",
            "leader-instance-id",
            "follower-instance-id"
        );
        ClassicGroup group = context.groupMetadataManager.getOrMaybeCreateClassicGroup("group-id", false);

        // A static follower rejoin with protocol changing to leader protocol subset won't trigger rebalance if updated
        // group's selectProtocol remain unchanged.
        JoinGroupRequestProtocolCollection protocols = GroupMetadataManagerTestContext.toProtocols(group.selectProtocol());

        JoinGroupRequestData request = new GroupMetadataManagerTestContext.JoinGroupRequestBuilder()
            .withGroupId("group-id")
            .withGroupInstanceId("follower-instance-id")
            .withMemberId(UNKNOWN_MEMBER_ID)
            .withProtocols(protocols)
            .build();

        GroupMetadataManagerTestContext.JoinResult followerJoinResult = context.sendClassicGroupJoin(
            request,
            true,
            true
        );

        assertEquals(
            Collections.singletonList(RecordHelpers.newGroupMetadataRecord(group, group.groupAssignment(), MetadataVersion.latestTesting())),
            followerJoinResult.records
        );

        // Simulate a successful write to the log.
        followerJoinResult.appendFuture.complete(null);
        assertTrue(followerJoinResult.joinFuture.isDone());

        JoinGroupResponseData expectedResponse = new JoinGroupResponseData()
            .setErrorCode(Errors.NONE.code())
            .setGenerationId(rebalanceResult.generationId)
            .setMemberId(followerJoinResult.joinFuture.get().memberId())
            .setLeader(rebalanceResult.leaderId)
            .setProtocolName("range")
            .setProtocolType("consumer")
            .setSkipAssignment(false)
            .setMembers(Collections.emptyList());

        checkJoinGroupResponse(
            expectedResponse,
            followerJoinResult.joinFuture.get(),
            group,
            STABLE,
            Collections.emptySet()
        );

        // Join with old member id will fail because the member id is updated
        String newFollowerId = followerJoinResult.joinFuture.get().memberId();
        assertNotEquals(rebalanceResult.followerId, newFollowerId);
        followerJoinResult = context.sendClassicGroupJoin(request.setMemberId(rebalanceResult.followerId));

        assertTrue(followerJoinResult.records.isEmpty());
        assertEquals(Errors.FENCED_INSTANCE_ID.code(), followerJoinResult.joinFuture.get().errorCode());

        // Sync with old member id will fail because the member id is updated
        SyncGroupRequestData syncRequest = new GroupMetadataManagerTestContext.SyncGroupRequestBuilder()
            .withGroupId("group-id")
            .withGroupInstanceId("follower-instance-id")
            .withGenerationId(rebalanceResult.generationId)
            .withMemberId(rebalanceResult.followerId)
            .withAssignment(Collections.emptyList())
            .build();

        GroupMetadataManagerTestContext.SyncResult syncResult = context.sendClassicGroupSync(syncRequest);

        assertTrue(syncResult.records.isEmpty());
        assertTrue(syncResult.syncFuture.isDone());
        assertEquals(Errors.FENCED_INSTANCE_ID.code(), syncResult.syncFuture.get().errorCode());

        // Sync with new member id succeeds
        syncResult = context.sendClassicGroupSync(syncRequest.setMemberId(newFollowerId));

        assertTrue(syncResult.records.isEmpty());
        assertTrue(syncResult.syncFuture.isDone());
        assertEquals(Errors.NONE.code(), syncResult.syncFuture.get().errorCode());
        assertEquals(rebalanceResult.followerAssignment, syncResult.syncFuture.get().assignment());
    }

    @Test
    public void testStaticMemberRejoinWithKnownLeaderIdToTriggerRebalanceAndFollowerWithChangeofProtocol()
        throws Exception {

        GroupMetadataManagerTestContext context = new GroupMetadataManagerTestContext.Builder()
            .build();

        GroupMetadataManagerTestContext.RebalanceResult rebalanceResult = context.staticMembersJoinAndRebalance(
            "group-id",
            "leader-instance-id",
            "follower-instance-id"
        );
        ClassicGroup group = context.groupMetadataManager.getOrMaybeCreateClassicGroup("group-id", false);

        // A static leader rejoin with known member id will trigger rebalance.
        JoinGroupRequestData request = new GroupMetadataManagerTestContext.JoinGroupRequestBuilder()
            .withGroupId("group-id")
            .withGroupInstanceId("leader-instance-id")
            .withMemberId(rebalanceResult.leaderId)
            .withProtocolSuperset()
            .withRebalanceTimeoutMs(10000)
            .withSessionTimeoutMs(5000)
            .build();

        GroupMetadataManagerTestContext.JoinResult leaderJoinResult = context.sendClassicGroupJoin(
            request,
            true,
            true
        );

        assertTrue(leaderJoinResult.records.isEmpty());
        assertFalse(leaderJoinResult.joinFuture.isDone());

        // Rebalance completes immediately after follower rejoins.
        GroupMetadataManagerTestContext.JoinResult followerJoinResult = context.sendClassicGroupJoin(
            request.setGroupInstanceId("follower-instance-id")
                .setMemberId(rebalanceResult.followerId),
            true,
            true
        );

        assertTrue(followerJoinResult.records.isEmpty());
        assertTrue(leaderJoinResult.joinFuture.isDone());
        assertTrue(followerJoinResult.joinFuture.isDone());
        assertTrue(group.isInState(COMPLETING_REBALANCE));
        assertEquals(2, group.generationId());

        // Leader should get the same assignment as last round.
        JoinGroupResponseData expectedLeaderResponse = new JoinGroupResponseData()
            .setErrorCode(Errors.NONE.code())
            .setGenerationId(rebalanceResult.generationId + 1) // The group has promoted to the new generation.
            .setMemberId(leaderJoinResult.joinFuture.get().memberId())
            .setLeader(rebalanceResult.leaderId)
            .setProtocolName("range")
            .setProtocolType("consumer")
            .setSkipAssignment(false)
            .setMembers(toJoinResponseMembers(group));

        checkJoinGroupResponse(
            expectedLeaderResponse,
            leaderJoinResult.joinFuture.get(),
            group,
            COMPLETING_REBALANCE,
            mkSet("leader-instance-id", "follower-instance-id")
        );

        JoinGroupResponseData expectedFollowerResponse = new JoinGroupResponseData()
            .setErrorCode(Errors.NONE.code())
            .setGenerationId(rebalanceResult.generationId + 1) // The group has promoted to the new generation.
            .setMemberId(followerJoinResult.joinFuture.get().memberId())
            .setLeader(rebalanceResult.leaderId)
            .setProtocolName("range")
            .setProtocolType("consumer")
            .setSkipAssignment(false)
            .setMembers(Collections.emptyList());

        checkJoinGroupResponse(
            expectedFollowerResponse,
            followerJoinResult.joinFuture.get(),
            group,
            COMPLETING_REBALANCE,
            Collections.emptySet()
        );

        // The follower protocol changed from protocolSuperset to general protocols.
        JoinGroupRequestProtocolCollection protocols = GroupMetadataManagerTestContext.toProtocols("range");

        followerJoinResult = context.sendClassicGroupJoin(
            request.setGroupInstanceId("follower-instance-id")
                .setMemberId(rebalanceResult.followerId)
                .setProtocols(protocols),
            true,
            true
        );

        assertTrue(followerJoinResult.records.isEmpty());
        assertFalse(followerJoinResult.joinFuture.isDone());
        // The group will transition to PreparingRebalance due to protocol change from follower.
        assertTrue(group.isInState(PREPARING_REBALANCE));

        // Advance clock by session timeout to kick leader out and complete join phase.
        List<ExpiredTimeout<Void, Record>> timeouts = context.sleep(5000);
        // Both leader and follower heartbeat timers may expire. However, the follower heartbeat expiration
        // will not kick the follower out because it is awaiting a join response.
        assertTrue(timeouts.size() <= 2);
        assertTrue(followerJoinResult.joinFuture.isDone());

        String newFollowerId = followerJoinResult.joinFuture.get().memberId();
        expectedFollowerResponse = new JoinGroupResponseData()
            .setErrorCode(Errors.NONE.code())
            .setGenerationId(rebalanceResult.generationId + 2) // The group has promoted to the new generation.
            .setMemberId(newFollowerId)
            .setLeader(newFollowerId)
            .setProtocolName("range")
            .setProtocolType("consumer")
            .setSkipAssignment(false)
            .setMembers(toJoinResponseMembers(group));

        checkJoinGroupResponse(
            expectedFollowerResponse,
            followerJoinResult.joinFuture.get(),
            group,
            COMPLETING_REBALANCE,
            Collections.singleton("follower-instance-id")
        );
    }

    @Test
    public void testStaticMemberRejoinAsFollowerWithUnknownMemberId() throws Exception {
        GroupMetadataManagerTestContext context = new GroupMetadataManagerTestContext.Builder()
            .build();

        GroupMetadataManagerTestContext.RebalanceResult rebalanceResult = context.staticMembersJoinAndRebalance(
            "group-id",
            "leader-instance-id",
            "follower-instance-id"
        );
        ClassicGroup group = context.groupMetadataManager.getOrMaybeCreateClassicGroup("group-id", false);

        // A static follower rejoin with no protocol change will not trigger rebalance.
        JoinGroupRequestData request = new GroupMetadataManagerTestContext.JoinGroupRequestBuilder()
            .withGroupId("group-id")
            .withGroupInstanceId("follower-instance-id")
            .withMemberId(UNKNOWN_MEMBER_ID)
            .withProtocolSuperset()
            .build();

        GroupMetadataManagerTestContext.JoinResult followerJoinResult = context.sendClassicGroupJoin(
            request,
            true,
            true
        );

        assertEquals(
            Collections.singletonList(RecordHelpers.newGroupMetadataRecord(group, group.groupAssignment(), MetadataVersion.latestTesting())),
            followerJoinResult.records
        );
        // Simulate a successful write to log.
        followerJoinResult.appendFuture.complete(null);

        assertTrue(followerJoinResult.joinFuture.isDone());

        // Old leader shouldn't be timed out.
        assertTrue(group.hasStaticMember("leader-instance-id"));

        JoinGroupResponseData expectedFollowerResponse = new JoinGroupResponseData()
            .setErrorCode(Errors.NONE.code())
            .setGenerationId(rebalanceResult.generationId) // The group has not changed.
            .setMemberId(followerJoinResult.joinFuture.get().memberId())
            .setLeader(rebalanceResult.leaderId)
            .setProtocolName("range")
            .setProtocolType("consumer")
            .setSkipAssignment(false)
            .setMembers(Collections.emptyList());

        checkJoinGroupResponse(
            expectedFollowerResponse,
            followerJoinResult.joinFuture.get(),
            group,
            STABLE,
            Collections.emptySet()
        );
        assertNotEquals(rebalanceResult.followerId, followerJoinResult.joinFuture.get().memberId());

        GroupMetadataManagerTestContext.SyncResult syncResult = context.sendClassicGroupSync(
            new GroupMetadataManagerTestContext.SyncGroupRequestBuilder()
                .withGroupId("group-id")
                .withGroupInstanceId("follower-instance-id")
                .withGenerationId(rebalanceResult.generationId)
                .withMemberId(followerJoinResult.joinFuture.get().memberId())
                .build()
        );

        assertTrue(syncResult.records.isEmpty());
        assertTrue(syncResult.syncFuture.isDone());
        assertEquals(Errors.NONE.code(), syncResult.syncFuture.get().errorCode());
        assertEquals(rebalanceResult.followerAssignment, syncResult.syncFuture.get().assignment());
    }

    @Test
    public void testStaticMemberRejoinAsFollowerWithKnownMemberIdAndNoProtocolChange() throws Exception {
        GroupMetadataManagerTestContext context = new GroupMetadataManagerTestContext.Builder()
            .build();

        GroupMetadataManagerTestContext.RebalanceResult rebalanceResult = context.staticMembersJoinAndRebalance(
            "group-id",
            "leader-instance-id",
            "follower-instance-id"
        );
        ClassicGroup group = context.groupMetadataManager.getOrMaybeCreateClassicGroup("group-id", false);

        // A static follower rejoin with no protocol change will not trigger rebalance.
        JoinGroupRequestData request = new GroupMetadataManagerTestContext.JoinGroupRequestBuilder()
            .withGroupId("group-id")
            .withGroupInstanceId("follower-instance-id")
            .withMemberId(rebalanceResult.followerId)
            .withProtocolSuperset()
            .build();

        GroupMetadataManagerTestContext.JoinResult followerJoinResult = context.sendClassicGroupJoin(
            request,
            true,
            true
        );

        // No records to write because no metadata changed.
        assertTrue(followerJoinResult.records.isEmpty());
        assertTrue(followerJoinResult.joinFuture.isDone());

        // Old leader shouldn't be timed out.
        assertTrue(group.hasStaticMember("leader-instance-id"));

        JoinGroupResponseData expectedFollowerResponse = new JoinGroupResponseData()
            .setErrorCode(Errors.NONE.code())
            .setGenerationId(rebalanceResult.generationId) // The group has not changed.
            .setMemberId(rebalanceResult.followerId)
            .setLeader(rebalanceResult.leaderId)
            .setProtocolName("range")
            .setProtocolType("consumer")
            .setSkipAssignment(false)
            .setMembers(Collections.emptyList());

        checkJoinGroupResponse(
            expectedFollowerResponse,
            followerJoinResult.joinFuture.get(),
            group,
            STABLE,
            Collections.emptySet()
        );
    }

    @Test
    public void testStaticMemberRejoinAsFollowerWithMismatchedInstanceId() throws Exception {
        GroupMetadataManagerTestContext context = new GroupMetadataManagerTestContext.Builder()
            .build();

        GroupMetadataManagerTestContext.RebalanceResult rebalanceResult = context.staticMembersJoinAndRebalance(
            "group-id",
            "leader-instance-id",
            "follower-instance-id"
        );

        JoinGroupRequestData request = new GroupMetadataManagerTestContext.JoinGroupRequestBuilder()
            .withGroupId("group-id")
            .withGroupInstanceId("leader-instance-id")
            .withMemberId(rebalanceResult.followerId)
            .withProtocolSuperset()
            .build();

        GroupMetadataManagerTestContext.JoinResult followerJoinResult = context.sendClassicGroupJoin(
            request,
            true,
            true
        );

        assertTrue(followerJoinResult.records.isEmpty());
        assertTrue(followerJoinResult.joinFuture.isDone());
        assertEquals(Errors.FENCED_INSTANCE_ID.code(), followerJoinResult.joinFuture.get().errorCode());
    }

    @Test
    public void testStaticMemberRejoinAsLeaderWithMismatchedInstanceId() throws Exception {
        GroupMetadataManagerTestContext context = new GroupMetadataManagerTestContext.Builder()
            .build();

        GroupMetadataManagerTestContext.RebalanceResult rebalanceResult = context.staticMembersJoinAndRebalance(
            "group-id",
            "leader-instance-id",
            "follower-instance-id"
        );

        JoinGroupRequestData request = new GroupMetadataManagerTestContext.JoinGroupRequestBuilder()
            .withGroupId("group-id")
            .withGroupInstanceId("follower-instance-id")
            .withMemberId(rebalanceResult.leaderId)
            .withProtocolSuperset()
            .build();

        GroupMetadataManagerTestContext.JoinResult leaderJoinResult = context.sendClassicGroupJoin(
            request,
            true,
            true
        );

        assertTrue(leaderJoinResult.records.isEmpty());
        assertTrue(leaderJoinResult.joinFuture.isDone());
        assertEquals(Errors.FENCED_INSTANCE_ID.code(), leaderJoinResult.joinFuture.get().errorCode());
    }

    @Test
    public void testStaticMemberSyncAsLeaderWithInvalidMemberId() throws Exception {
        GroupMetadataManagerTestContext context = new GroupMetadataManagerTestContext.Builder()
            .build();

        context.staticMembersJoinAndRebalance(
            "group-id",
            "leader-instance-id",
            "follower-instance-id"
        );

        SyncGroupRequestData request = new GroupMetadataManagerTestContext.SyncGroupRequestBuilder()
            .withGroupId("group-id")
            .withGroupInstanceId("follower-instance-id")
            .withMemberId("invalid-member-id")
            .build();

        GroupMetadataManagerTestContext.SyncResult leaderSyncResult = context.sendClassicGroupSync(request);

        assertTrue(leaderSyncResult.records.isEmpty());
        assertTrue(leaderSyncResult.syncFuture.isDone());
        assertEquals(Errors.FENCED_INSTANCE_ID.code(), leaderSyncResult.syncFuture.get().errorCode());
    }

    @Test
    public void testGetDifferentStaticMemberIdAfterEachRejoin() throws Exception {
        GroupMetadataManagerTestContext context = new GroupMetadataManagerTestContext.Builder()
            .build();

        GroupMetadataManagerTestContext.RebalanceResult rebalanceResult = context.staticMembersJoinAndRebalance(
            "group-id",
            "leader-instance-id",
            "follower-instance-id"
        );
        ClassicGroup group = context.groupMetadataManager.getOrMaybeCreateClassicGroup("group-id", false);

        String lastMemberId = rebalanceResult.leaderId;
        for (int i = 0; i < 5; i++) {
            JoinGroupRequestData request = new GroupMetadataManagerTestContext.JoinGroupRequestBuilder()
                .withGroupId("group-id")
                .withGroupInstanceId("leader-instance-id")
                .withMemberId(UNKNOWN_MEMBER_ID)
                .withProtocolSuperset()
                .build();

            GroupMetadataManagerTestContext.JoinResult leaderJoinResult = context.sendClassicGroupJoin(
                request,
                true,
                true
            );

            assertEquals(
                Collections.singletonList(RecordHelpers.newGroupMetadataRecord(group, group.groupAssignment(), MetadataVersion.latestTesting())),
                leaderJoinResult.records
            );
            // Simulate a successful write to log.
            leaderJoinResult.appendFuture.complete(null);
            assertTrue(leaderJoinResult.joinFuture.isDone());
            assertEquals(group.staticMemberId("leader-instance-id"), leaderJoinResult.joinFuture.get().memberId());
            assertEquals(Errors.NONE.code(), leaderJoinResult.joinFuture.get().errorCode());
            assertNotEquals(lastMemberId, leaderJoinResult.joinFuture.get().memberId());

            lastMemberId = leaderJoinResult.joinFuture.get().memberId();
        }
    }

    @Test
    public void testStaticMemberJoinWithUnknownInstanceIdAndKnownMemberId() throws Exception {
        GroupMetadataManagerTestContext context = new GroupMetadataManagerTestContext.Builder()
            .build();

        GroupMetadataManagerTestContext.RebalanceResult rebalanceResult = context.staticMembersJoinAndRebalance(
            "group-id",
            "leader-instance-id",
            "follower-instance-id"
        );

        JoinGroupRequestData request = new GroupMetadataManagerTestContext.JoinGroupRequestBuilder()
            .withGroupId("group-id")
            .withGroupInstanceId("unknown-instance-id")
            .withMemberId(rebalanceResult.leaderId)
            .withProtocolSuperset()
            .build();

        GroupMetadataManagerTestContext.JoinResult joinResult = context.sendClassicGroupJoin(
            request,
            true,
            true
        );

        assertTrue(joinResult.records.isEmpty());
        assertTrue(joinResult.joinFuture.isDone());
        assertEquals(Errors.UNKNOWN_MEMBER_ID.code(), joinResult.joinFuture.get().errorCode());
    }

    @Test
    public void testStaticMemberReJoinWithIllegalStateAsUnknownMember() throws Exception {
        GroupMetadataManagerTestContext context = new GroupMetadataManagerTestContext.Builder()
            .build();

        context.staticMembersJoinAndRebalance(
            "group-id",
            "leader-instance-id",
            "follower-instance-id"
        );
        ClassicGroup group = context.groupMetadataManager.getOrMaybeCreateClassicGroup("group-id", false);

        group.transitionTo(PREPARING_REBALANCE);
        group.transitionTo(EMPTY);

        JoinGroupRequestData request = new GroupMetadataManagerTestContext.JoinGroupRequestBuilder()
            .withGroupId("group-id")
            .withGroupInstanceId("follower-instance-id")
            .withMemberId(UNKNOWN_MEMBER_ID)
            .withProtocolSuperset()
            .build();

        // Illegal state exception shall trigger since follower id resides in pending member bucket.
        IllegalStateException exception = assertThrows(IllegalStateException.class, () -> context.sendClassicGroupJoin(
            request,
            true,
            true
        ));

        String message = exception.getMessage();
        assertTrue(message.contains(group.groupId()));
        assertTrue(message.contains("follower-instance-id"));
    }

    @Test
    public void testStaticMemberFollowerFailToRejoinBeforeRebalanceTimeout() throws Exception {
        GroupMetadataManagerTestContext context = new GroupMetadataManagerTestContext.Builder()
            .build();

        // Increase session timeout so that the follower won't be evicted when rebalance timeout is reached.
        GroupMetadataManagerTestContext.RebalanceResult rebalanceResult = context.staticMembersJoinAndRebalance(
            "group-id",
            "leader-instance-id",
            "follower-instance-id",
            10000,
            15000
        );
        ClassicGroup group = context.groupMetadataManager.getOrMaybeCreateClassicGroup("group-id", false);

        String newMemberInstanceId = "new-member-instance-id";
        String leaderId = rebalanceResult.leaderId;

        JoinGroupRequestData request = new GroupMetadataManagerTestContext.JoinGroupRequestBuilder()
            .withGroupId("group-id")
            .withGroupInstanceId(newMemberInstanceId)
            .withMemberId(UNKNOWN_MEMBER_ID)
            .withProtocolSuperset()
            .build();

        GroupMetadataManagerTestContext.JoinResult newMemberJoinResult = context.sendClassicGroupJoin(
            request,
            true,
            true
        );

        assertTrue(newMemberJoinResult.records.isEmpty());
        assertFalse(newMemberJoinResult.joinFuture.isDone());
        assertTrue(group.isInState(PREPARING_REBALANCE));

        GroupMetadataManagerTestContext.JoinResult leaderJoinResult = context.sendClassicGroupJoin(
            request
                .setGroupInstanceId("leader-instance-id")
                .setMemberId(leaderId),
            true,
            true
        );

        assertTrue(leaderJoinResult.records.isEmpty());
        assertFalse(leaderJoinResult.joinFuture.isDone());

        // Advance clock by rebalance timeout to complete join phase.
        GroupMetadataManagerTestContext.assertNoOrEmptyResult(context.sleep(10000));

        assertTrue(leaderJoinResult.joinFuture.isDone());
        assertTrue(newMemberJoinResult.joinFuture.isDone());

        JoinGroupResponseData expectedLeaderResponse = new JoinGroupResponseData()
            .setErrorCode(Errors.NONE.code())
            .setGenerationId(rebalanceResult.generationId + 1)
            .setMemberId(leaderId)
            .setLeader(leaderId)
            .setProtocolName("range")
            .setProtocolType("consumer")
            .setSkipAssignment(false)
            .setMembers(toJoinResponseMembers(group));

        checkJoinGroupResponse(
            expectedLeaderResponse,
            leaderJoinResult.joinFuture.get(),
            group,
            COMPLETING_REBALANCE,
            mkSet("leader-instance-id", "follower-instance-id", newMemberInstanceId)
        );

        JoinGroupResponseData expectedNewMemberResponse = new JoinGroupResponseData()
            .setErrorCode(Errors.NONE.code())
            .setGenerationId(rebalanceResult.generationId + 1)
            .setMemberId(newMemberJoinResult.joinFuture.get().memberId())
            .setLeader(leaderId)
            .setProtocolName("range")
            .setProtocolType("consumer")
            .setSkipAssignment(false)
            .setMembers(Collections.emptyList());

        checkJoinGroupResponse(
            expectedNewMemberResponse,
            newMemberJoinResult.joinFuture.get(),
            group,
            COMPLETING_REBALANCE,
            Collections.emptySet()
        );
    }

    @Test
    public void testStaticMemberLeaderFailToRejoinBeforeRebalanceTimeout() throws Exception {
        GroupMetadataManagerTestContext context = new GroupMetadataManagerTestContext.Builder()
            .build();

        // Increase session timeout so that the leader won't be evicted when rebalance timeout is reached.
        GroupMetadataManagerTestContext.RebalanceResult rebalanceResult = context.staticMembersJoinAndRebalance(
            "group-id",
            "leader-instance-id",
            "follower-instance-id",
            10000,
            15000
        );
        ClassicGroup group = context.groupMetadataManager.getOrMaybeCreateClassicGroup("group-id", false);

        String newMemberInstanceId = "new-member-instance-id";
        JoinGroupRequestData request = new GroupMetadataManagerTestContext.JoinGroupRequestBuilder()
            .withGroupId("group-id")
            .withGroupInstanceId(newMemberInstanceId)
            .withMemberId(UNKNOWN_MEMBER_ID)
            .withProtocolSuperset()
            .build();

        GroupMetadataManagerTestContext.JoinResult newMemberJoinResult = context.sendClassicGroupJoin(
            request,
            true,
            true
        );

        assertTrue(newMemberJoinResult.records.isEmpty());
        assertFalse(newMemberJoinResult.joinFuture.isDone());
        assertTrue(group.isInState(PREPARING_REBALANCE));

        GroupMetadataManagerTestContext.JoinResult oldFollowerJoinResult = context.sendClassicGroupJoin(
            request
                .setGroupInstanceId("follower-instance-id")
                .setMemberId(rebalanceResult.followerId),
            true,
            true
        );

        assertTrue(oldFollowerJoinResult.records.isEmpty());
        assertFalse(oldFollowerJoinResult.joinFuture.isDone());

        // Advance clock by rebalance timeout to complete join phase.
        GroupMetadataManagerTestContext.assertNoOrEmptyResult(context.sleep(10000));

        assertTrue(oldFollowerJoinResult.joinFuture.isDone());
        assertTrue(newMemberJoinResult.joinFuture.isDone());

        JoinGroupResponseData oldFollowerJoinResponse = oldFollowerJoinResult.joinFuture.get();
        JoinGroupResponseData newMemberJoinResponse = newMemberJoinResult.joinFuture.get();

        JoinGroupResponseData newLeaderResponse = oldFollowerJoinResponse.leader()
            .equals(oldFollowerJoinResponse.memberId()) ? oldFollowerJoinResponse : newMemberJoinResponse;

        JoinGroupResponseData newFollowerResponse = oldFollowerJoinResponse.leader()
            .equals(oldFollowerJoinResponse.memberId()) ? newMemberJoinResponse : oldFollowerJoinResponse;

        JoinGroupResponseData expectedLeaderResponse = new JoinGroupResponseData()
            .setErrorCode(Errors.NONE.code())
            .setGenerationId(rebalanceResult.generationId + 1)
            .setMemberId(newLeaderResponse.memberId())
            .setLeader(newLeaderResponse.memberId())
            .setProtocolName("range")
            .setProtocolType("consumer")
            .setSkipAssignment(false)
            .setMembers(toJoinResponseMembers(group));

        checkJoinGroupResponse(
            expectedLeaderResponse,
            newLeaderResponse,
            group,
            COMPLETING_REBALANCE,
            mkSet("leader-instance-id", "follower-instance-id", newMemberInstanceId)
        );

        JoinGroupResponseData expectedNewMemberResponse = new JoinGroupResponseData()
            .setErrorCode(Errors.NONE.code())
            .setGenerationId(rebalanceResult.generationId + 1)
            .setMemberId(newFollowerResponse.memberId())
            .setLeader(newLeaderResponse.memberId())
            .setProtocolName("range")
            .setProtocolType("consumer")
            .setSkipAssignment(false)
            .setMembers(Collections.emptyList());

        checkJoinGroupResponse(
            expectedNewMemberResponse,
            newFollowerResponse,
            group,
            COMPLETING_REBALANCE,
            Collections.emptySet()
        );
    }

    @Test
    public void testSyncGroupReturnsAnErrorWhenProtocolTypeIsInconsistent() throws Exception {
        testSyncGroupProtocolTypeAndNameWith(
            Optional.of("protocolType"),
            Optional.empty(),
            Errors.INCONSISTENT_GROUP_PROTOCOL,
            Optional.empty(),
            Optional.empty()
        );
    }

    @Test
    public void testSyncGroupReturnsAnErrorWhenProtocolNameIsInconsistent() throws Exception {
        testSyncGroupProtocolTypeAndNameWith(
            Optional.empty(),
            Optional.of("protocolName"),
            Errors.INCONSISTENT_GROUP_PROTOCOL,
            Optional.empty(),
            Optional.empty()
        );
    }

    @Test
    public void testSyncGroupSucceedWhenProtocolTypeAndNameAreNotProvided() throws Exception {
        testSyncGroupProtocolTypeAndNameWith(
            Optional.empty(),
            Optional.empty(),
            Errors.NONE,
            Optional.of("consumer"),
            Optional.of("range")
        );
    }

    @Test
    public void testSyncGroupSucceedWhenProtocolTypeAndNameAreConsistent() throws Exception {
        testSyncGroupProtocolTypeAndNameWith(
            Optional.of("consumer"),
            Optional.of("range"),
            Errors.NONE,
            Optional.of("consumer"),
            Optional.of("range")
        );
    }

    private void testSyncGroupProtocolTypeAndNameWith(
        Optional<String> protocolType,
        Optional<String> protocolName,
        Errors expectedError,
        Optional<String> expectedProtocolType,
        Optional<String> expectedProtocolName
    ) throws Exception {
        GroupMetadataManagerTestContext context = new GroupMetadataManagerTestContext.Builder()
            .build();
        context.createClassicGroup("group-id");

        // JoinGroup(leader) with the Protocol Type of the group
        JoinGroupRequestData joinRequest = new GroupMetadataManagerTestContext.JoinGroupRequestBuilder()
            .withGroupId("group-id")
            .withGroupInstanceId("leader-instance-id")
            .withMemberId(UNKNOWN_MEMBER_ID)
            .withProtocolSuperset()
            .build();

        GroupMetadataManagerTestContext.JoinResult leaderJoinResult = context.sendClassicGroupJoin(joinRequest);

        assertTrue(leaderJoinResult.records.isEmpty());
        assertFalse(leaderJoinResult.joinFuture.isDone());

        // JoinGroup(follower) with the Protocol Type of the group
        GroupMetadataManagerTestContext.JoinResult followerJoinResult = context.sendClassicGroupJoin(joinRequest.setGroupInstanceId("follower-instance-id"));

        assertTrue(followerJoinResult.records.isEmpty());
        assertFalse(followerJoinResult.joinFuture.isDone());

        // Advance clock by rebalance timeout to complete join phase.
        GroupMetadataManagerTestContext.assertNoOrEmptyResult(context.sleep(10000));
        assertTrue(leaderJoinResult.joinFuture.isDone());
        assertTrue(followerJoinResult.joinFuture.isDone());
        assertEquals(Errors.NONE.code(), leaderJoinResult.joinFuture.get().errorCode());
        assertEquals(Errors.NONE.code(), followerJoinResult.joinFuture.get().errorCode());

        String leaderId = leaderJoinResult.joinFuture.get().memberId();
        String followerId = followerJoinResult.joinFuture.get().memberId();
        int generationId = leaderJoinResult.joinFuture.get().generationId();

        // SyncGroup with the provided Protocol Type and Name
        List<SyncGroupRequestAssignment> assignment = new ArrayList<>();
        assignment.add(new SyncGroupRequestAssignment().setMemberId(leaderId));
        SyncGroupRequestData syncRequest = new GroupMetadataManagerTestContext.SyncGroupRequestBuilder()
            .withGroupId("group-id")
            .withMemberId(leaderId)
            .withProtocolType(protocolType.orElse(null))
            .withProtocolName(protocolName.orElse(null))
            .withGenerationId(generationId)
            .withAssignment(assignment)
            .build();

        GroupMetadataManagerTestContext.SyncResult leaderSyncResult = context.sendClassicGroupSync(syncRequest);
        // Simulate a successful write to the log.
        leaderSyncResult.appendFuture.complete(null);

        assertTrue(leaderSyncResult.syncFuture.isDone());
        assertEquals(expectedError.code(), leaderSyncResult.syncFuture.get().errorCode());
        assertEquals(expectedProtocolType.orElse(null), leaderSyncResult.syncFuture.get().protocolType());
        assertEquals(expectedProtocolName.orElse(null), leaderSyncResult.syncFuture.get().protocolName());

        GroupMetadataManagerTestContext.SyncResult followerSyncResult = context.sendClassicGroupSync(syncRequest.setMemberId(followerId));

        assertTrue(followerSyncResult.records.isEmpty());
        assertTrue(followerSyncResult.syncFuture.isDone());
        assertEquals(expectedError.code(), followerSyncResult.syncFuture.get().errorCode());
        assertEquals(expectedProtocolType.orElse(null), followerSyncResult.syncFuture.get().protocolType());
        assertEquals(expectedProtocolName.orElse(null), followerSyncResult.syncFuture.get().protocolName());
    }

    @Test
    public void testSyncGroupFromUnknownGroup() throws Exception {
        GroupMetadataManagerTestContext context = new GroupMetadataManagerTestContext.Builder()
            .build();

        // SyncGroup with the provided Protocol Type and Name
        GroupMetadataManagerTestContext.SyncResult syncResult = context.sendClassicGroupSync(
            new GroupMetadataManagerTestContext.SyncGroupRequestBuilder()
                .withGroupId("group-id")
                .withMemberId("member-id")
                .withGenerationId(1)
                .build()
        );

        assertTrue(syncResult.records.isEmpty());
        assertTrue(syncResult.syncFuture.isDone());
        assertEquals(Errors.UNKNOWN_MEMBER_ID.code(), syncResult.syncFuture.get().errorCode());
    }

    @Test
    public void testSyncGroupFromUnknownMember() throws Exception {
        GroupMetadataManagerTestContext context = new GroupMetadataManagerTestContext.Builder()
            .build();
        context.createClassicGroup("group-id");

        JoinGroupResponseData joinResponse = context.joinClassicGroupAndCompleteJoin(
            new GroupMetadataManagerTestContext.JoinGroupRequestBuilder()
                .withGroupId("group-id")
                .withGroupInstanceId("leader-instance-id")
                .withMemberId(UNKNOWN_MEMBER_ID)
                .withDefaultProtocolTypeAndProtocols()
                .build(),
            true,
            true
        );

        String memberId = joinResponse.memberId();
        int generationId = joinResponse.generationId();

        List<SyncGroupRequestAssignment> assignment = new ArrayList<>();
        assignment.add(new SyncGroupRequestAssignment().setMemberId(memberId));
        SyncGroupRequestData syncRequest = new GroupMetadataManagerTestContext.SyncGroupRequestBuilder()
            .withGroupId("group-id")
            .withMemberId(memberId)
            .withGenerationId(generationId)
            .withAssignment(assignment)
            .build();

        GroupMetadataManagerTestContext.SyncResult syncResult = context.sendClassicGroupSync(syncRequest);

        // Simulate a successful write to log.
        syncResult.appendFuture.complete(null);

        assertTrue(syncResult.syncFuture.isDone());
        assertEquals(Errors.NONE.code(), syncResult.syncFuture.get().errorCode());
        assertEquals(assignment.get(0).assignment(), syncResult.syncFuture.get().assignment());

        // Sync with unknown member.
        syncResult = context.sendClassicGroupSync(syncRequest.setMemberId("unknown-member-id"));

        assertTrue(syncResult.records.isEmpty());
        assertTrue(syncResult.syncFuture.isDone());
        assertEquals(Errors.UNKNOWN_MEMBER_ID.code(), syncResult.syncFuture.get().errorCode());
        assertEquals(ClassicGroupMember.EMPTY_ASSIGNMENT, syncResult.syncFuture.get().assignment());
    }

    @Test
    public void testSyncGroupFromIllegalGeneration() throws Exception {
        GroupMetadataManagerTestContext context = new GroupMetadataManagerTestContext.Builder()
            .build();
        context.createClassicGroup("group-id");

        JoinGroupRequestData joinRequest = new GroupMetadataManagerTestContext.JoinGroupRequestBuilder()
            .withGroupId("group-id")
            .withGroupInstanceId("leader-instance-id")
            .withMemberId(UNKNOWN_MEMBER_ID)
            .withDefaultProtocolTypeAndProtocols()
            .build();

        JoinGroupResponseData joinResponse = context.joinClassicGroupAndCompleteJoin(joinRequest, true, true);

        String memberId = joinResponse.memberId();
        int generationId = joinResponse.generationId();

        // Send the sync group with an invalid generation
        GroupMetadataManagerTestContext.SyncResult syncResult = context.sendClassicGroupSync(
            new GroupMetadataManagerTestContext.SyncGroupRequestBuilder()
                .withGroupId("group-id")
                .withMemberId(memberId)
                .withGenerationId(generationId + 1)
                .build()
        );

        assertTrue(syncResult.records.isEmpty());
        assertTrue(syncResult.syncFuture.isDone());
        assertEquals(Errors.ILLEGAL_GENERATION.code(), syncResult.syncFuture.get().errorCode());
    }

    @Test
    public void testSyncGroupAsLeaderAppendFailureTransformsError() throws Exception {
        GroupMetadataManagerTestContext context = new GroupMetadataManagerTestContext.Builder()
            .build();
        context.createClassicGroup("group-id");

        JoinGroupRequestData joinRequest = new GroupMetadataManagerTestContext.JoinGroupRequestBuilder()
            .withGroupId("group-id")
            .withGroupInstanceId("leader-instance-id")
            .withMemberId(UNKNOWN_MEMBER_ID)
            .withDefaultProtocolTypeAndProtocols()
            .build();

        JoinGroupResponseData joinResponse = context.joinClassicGroupAndCompleteJoin(joinRequest, true, true);

        // Send the sync group with an invalid generation
        GroupMetadataManagerTestContext.SyncResult syncResult = context.sendClassicGroupSync(
            new GroupMetadataManagerTestContext.SyncGroupRequestBuilder()
                .withGroupId("group-id")
                .withMemberId(joinResponse.memberId())
                .withGenerationId(1)
                .build()
        );

        assertFalse(syncResult.syncFuture.isDone());

        // Simulate a failed write to the log.
        syncResult.appendFuture.completeExceptionally(new NotLeaderOrFollowerException());
        assertTrue(syncResult.syncFuture.isDone());
        assertEquals(Errors.NOT_COORDINATOR.code(), syncResult.syncFuture.get().errorCode());
    }

    @Test
    public void testJoinGroupFromUnchangedFollowerDoesNotRebalance() throws Exception {
        // To get a group of two members:
        // 1. join and sync with a single member (because we can't immediately join with two members)
        // 2. join and sync with the first member and a new member
        GroupMetadataManagerTestContext context = new GroupMetadataManagerTestContext.Builder()
            .build();
        JoinGroupResponseData leaderJoinResponse = context.joinClassicGroupAsDynamicMemberAndCompleteRebalance("group-id");

        JoinGroupRequestData joinRequest = new GroupMetadataManagerTestContext.JoinGroupRequestBuilder()
            .withGroupId("group-id")
            .withMemberId(UNKNOWN_MEMBER_ID)
            .withDefaultProtocolTypeAndProtocols()
            .build();

        GroupMetadataManagerTestContext.JoinResult followerJoinResult = context.sendClassicGroupJoin(joinRequest);

        assertTrue(followerJoinResult.records.isEmpty());
        assertFalse(followerJoinResult.joinFuture.isDone());

        GroupMetadataManagerTestContext.JoinResult leaderJoinResult = context.sendClassicGroupJoin(joinRequest.setMemberId(leaderJoinResponse.memberId()));

        assertTrue(leaderJoinResult.records.isEmpty());
        assertTrue(leaderJoinResult.joinFuture.isDone());
        assertTrue(followerJoinResult.joinFuture.isDone());
        assertEquals(Errors.NONE.code(), leaderJoinResult.joinFuture.get().errorCode());
        assertEquals(Errors.NONE.code(), followerJoinResult.joinFuture.get().errorCode());
        assertEquals(leaderJoinResult.joinFuture.get().generationId(), followerJoinResult.joinFuture.get().generationId());
        assertEquals(leaderJoinResponse.memberId(), leaderJoinResult.joinFuture.get().leader());
        assertEquals(leaderJoinResponse.memberId(), followerJoinResult.joinFuture.get().leader());

        int nextGenerationId = leaderJoinResult.joinFuture.get().generationId();
        String followerId = followerJoinResult.joinFuture.get().memberId();

        // This shouldn't cause a rebalance since protocol information hasn't changed
        followerJoinResult = context.sendClassicGroupJoin(joinRequest.setMemberId(followerId));

        assertTrue(followerJoinResult.records.isEmpty());
        assertTrue(followerJoinResult.joinFuture.isDone());
        assertEquals(Errors.NONE.code(), followerJoinResult.joinFuture.get().errorCode());
        assertEquals(nextGenerationId, followerJoinResult.joinFuture.get().generationId());
    }

    @Test
    public void testLeaderFailureInSyncGroup() throws Exception {
        // To get a group of two members:
        // 1. join and sync with a single member (because we can't immediately join with two members)
        // 2. join and sync with the first member and a new member

        GroupMetadataManagerTestContext context = new GroupMetadataManagerTestContext.Builder()
            .build();
        JoinGroupResponseData leaderJoinResponse = context.joinClassicGroupAsDynamicMemberAndCompleteRebalance("group-id");
        ClassicGroup group = context.groupMetadataManager.getOrMaybeCreateClassicGroup("group-id", false);

        JoinGroupRequestData joinRequest = new GroupMetadataManagerTestContext.JoinGroupRequestBuilder()
            .withGroupId("group-id")
            .withMemberId(UNKNOWN_MEMBER_ID)
            .withDefaultProtocolTypeAndProtocols()
            .withRebalanceTimeoutMs(10000)
            .withSessionTimeoutMs(5000)
            .build();

        GroupMetadataManagerTestContext.JoinResult followerJoinResult = context.sendClassicGroupJoin(joinRequest);

        assertTrue(followerJoinResult.records.isEmpty());
        assertFalse(followerJoinResult.joinFuture.isDone());

        GroupMetadataManagerTestContext.JoinResult leaderJoinResult = context.sendClassicGroupJoin(joinRequest.setMemberId(leaderJoinResponse.memberId()));

        assertTrue(leaderJoinResult.records.isEmpty());
        assertTrue(leaderJoinResult.joinFuture.isDone());
        assertTrue(followerJoinResult.joinFuture.isDone());
        assertEquals(Errors.NONE.code(), leaderJoinResult.joinFuture.get().errorCode());
        assertEquals(Errors.NONE.code(), followerJoinResult.joinFuture.get().errorCode());
        assertEquals(leaderJoinResult.joinFuture.get().generationId(), followerJoinResult.joinFuture.get().generationId());
        assertEquals(leaderJoinResponse.memberId(), leaderJoinResult.joinFuture.get().leader());
        assertEquals(leaderJoinResponse.memberId(), followerJoinResult.joinFuture.get().leader());
        assertTrue(group.isInState(COMPLETING_REBALANCE));

        int nextGenerationId = leaderJoinResult.joinFuture.get().generationId();
        String followerId = followerJoinResult.joinFuture.get().memberId();

        // With no leader SyncGroup, the follower's sync request should fail with an error indicating
        // that it should rejoin
        GroupMetadataManagerTestContext.SyncResult followerSyncResult = context.sendClassicGroupSync(new GroupMetadataManagerTestContext.SyncGroupRequestBuilder()
            .withGroupId("group-id")
            .withMemberId(followerId)
            .withGenerationId(nextGenerationId)
            .build());

        assertTrue(followerSyncResult.records.isEmpty());
        assertFalse(followerSyncResult.syncFuture.isDone());

        // Advance clock by session timeout to expire leader heartbeat and prepare rebalance.
        // This should complete follower's sync response. The follower's heartbeat expiration will not kick
        // the follower out because it is awaiting sync.
        List<ExpiredTimeout<Void, Record>> timeouts = context.sleep(10000);
        assertTrue(timeouts.size() <= 2);
        timeouts.forEach(timeout -> assertTrue(timeout.result.records().isEmpty()));

        assertTrue(followerSyncResult.syncFuture.isDone());
        assertEquals(Errors.REBALANCE_IN_PROGRESS.code(), followerSyncResult.syncFuture.get().errorCode());
        assertEquals(1, group.size());
        assertTrue(group.hasMemberId(followerId));
        assertTrue(group.isInState(PREPARING_REBALANCE));
    }

    @Test
    public void testSyncGroupFollowerAfterLeader() throws Exception {
        // To get a group of two members:
        // 1. join and sync with a single member (because we can't immediately join with two members)
        // 2. join and sync with the first member and a new member
        GroupMetadataManagerTestContext context = new GroupMetadataManagerTestContext.Builder()
            .build();
        JoinGroupResponseData leaderJoinResponse = context.joinClassicGroupAsDynamicMemberAndCompleteRebalance("group-id");
        ClassicGroup group = context.groupMetadataManager.getOrMaybeCreateClassicGroup("group-id", false);

        JoinGroupRequestData joinRequest = new GroupMetadataManagerTestContext.JoinGroupRequestBuilder()
            .withGroupId("group-id")
            .withMemberId(UNKNOWN_MEMBER_ID)
            .withDefaultProtocolTypeAndProtocols()
            .withRebalanceTimeoutMs(10000)
            .withSessionTimeoutMs(5000)
            .build();

        GroupMetadataManagerTestContext.JoinResult followerJoinResult = context.sendClassicGroupJoin(joinRequest.setMemberId(UNKNOWN_MEMBER_ID));

        assertTrue(followerJoinResult.records.isEmpty());
        assertFalse(followerJoinResult.joinFuture.isDone());

        GroupMetadataManagerTestContext.JoinResult leaderJoinResult = context.sendClassicGroupJoin(joinRequest.setMemberId(leaderJoinResponse.memberId()));

        assertTrue(leaderJoinResult.records.isEmpty());
        assertTrue(leaderJoinResult.joinFuture.isDone());
        assertTrue(followerJoinResult.joinFuture.isDone());
        assertEquals(Errors.NONE.code(), leaderJoinResult.joinFuture.get().errorCode());
        assertEquals(Errors.NONE.code(), followerJoinResult.joinFuture.get().errorCode());
        assertEquals(leaderJoinResult.joinFuture.get().generationId(), followerJoinResult.joinFuture.get().generationId());
        assertEquals(leaderJoinResponse.memberId(), leaderJoinResult.joinFuture.get().leader());
        assertEquals(leaderJoinResponse.memberId(), followerJoinResult.joinFuture.get().leader());
        assertTrue(group.isInState(COMPLETING_REBALANCE));

        int nextGenerationId = leaderJoinResult.joinFuture.get().generationId();
        String followerId = followerJoinResult.joinFuture.get().memberId();
        byte[] leaderAssignment = new byte[]{0};
        byte[] followerAssignment = new byte[]{1};

        // Sync group with leader to get new assignment.
        List<SyncGroupRequestAssignment> assignment = new ArrayList<>();
        assignment.add(new SyncGroupRequestAssignment()
            .setMemberId(leaderJoinResponse.memberId())
            .setAssignment(leaderAssignment)
        );
        assignment.add(new SyncGroupRequestAssignment()
            .setMemberId(followerId)
            .setAssignment(followerAssignment)
        );

        SyncGroupRequestData syncRequest = new GroupMetadataManagerTestContext.SyncGroupRequestBuilder()
            .withGroupId("group-id")
            .withMemberId(leaderJoinResponse.memberId())
            .withGenerationId(leaderJoinResponse.generationId())
            .withAssignment(assignment)
            .build();

        GroupMetadataManagerTestContext.SyncResult syncResult = context.sendClassicGroupSync(
            syncRequest.setGenerationId(nextGenerationId)
        );

        // Simulate a successful write to log. This will update the group's assignment with the new assignment.
        syncResult.appendFuture.complete(null);

        assertTrue(syncResult.syncFuture.isDone());
        assertEquals(Errors.NONE.code(), syncResult.syncFuture.get().errorCode());
        assertEquals(leaderAssignment, syncResult.syncFuture.get().assignment());

        // Sync group with follower to get new assignment.
        GroupMetadataManagerTestContext.SyncResult followerSyncResult = context.sendClassicGroupSync(
            syncRequest
                .setMemberId(followerId)
                .setGenerationId(nextGenerationId)
        );

        assertTrue(followerSyncResult.records.isEmpty());
        assertTrue(followerSyncResult.syncFuture.isDone());
        assertEquals(Errors.NONE.code(), followerSyncResult.syncFuture.get().errorCode());
        assertEquals(followerAssignment, followerSyncResult.syncFuture.get().assignment());
        assertTrue(group.isInState(STABLE));
    }

    @Test
    public void testSyncGroupLeaderAfterFollower() throws Exception {
        // To get a group of two members:
        // 1. join and sync with a single member (because we can't immediately join with two members)
        // 2. join and sync with the first member and a new member

        GroupMetadataManagerTestContext context = new GroupMetadataManagerTestContext.Builder()
            .build();
        JoinGroupResponseData leaderJoinResponse = context.joinClassicGroupAsDynamicMemberAndCompleteRebalance("group-id");
        ClassicGroup group = context.groupMetadataManager.getOrMaybeCreateClassicGroup("group-id", false);

        JoinGroupRequestData joinRequest = new GroupMetadataManagerTestContext.JoinGroupRequestBuilder()
            .withGroupId("group-id")
            .withMemberId(UNKNOWN_MEMBER_ID)
            .withDefaultProtocolTypeAndProtocols()
            .withRebalanceTimeoutMs(10000)
            .withSessionTimeoutMs(5000)
            .build();

        GroupMetadataManagerTestContext.JoinResult followerJoinResult = context.sendClassicGroupJoin(joinRequest);

        assertTrue(followerJoinResult.records.isEmpty());
        assertFalse(followerJoinResult.joinFuture.isDone());

        GroupMetadataManagerTestContext.JoinResult leaderJoinResult = context.sendClassicGroupJoin(joinRequest.setMemberId(leaderJoinResponse.memberId()));

        assertTrue(leaderJoinResult.records.isEmpty());
        assertTrue(leaderJoinResult.joinFuture.isDone());
        assertTrue(followerJoinResult.joinFuture.isDone());
        assertEquals(Errors.NONE.code(), leaderJoinResult.joinFuture.get().errorCode());
        assertEquals(Errors.NONE.code(), followerJoinResult.joinFuture.get().errorCode());
        assertEquals(leaderJoinResult.joinFuture.get().generationId(), followerJoinResult.joinFuture.get().generationId());
        assertEquals(leaderJoinResponse.memberId(), leaderJoinResult.joinFuture.get().leader());
        assertEquals(leaderJoinResponse.memberId(), followerJoinResult.joinFuture.get().leader());
        assertTrue(group.isInState(COMPLETING_REBALANCE));

        int nextGenerationId = leaderJoinResult.joinFuture.get().generationId();
        String followerId = followerJoinResult.joinFuture.get().memberId();
        byte[] leaderAssignment = new byte[]{0};
        byte[] followerAssignment = new byte[]{1};

        // Sync group with follower to get new assignment.
        SyncGroupRequestData syncRequest = new GroupMetadataManagerTestContext.SyncGroupRequestBuilder()
            .withGroupId("group-id")
            .withMemberId(leaderJoinResponse.memberId())
            .withGenerationId(leaderJoinResponse.generationId())
            .build();

        GroupMetadataManagerTestContext.SyncResult followerSyncResult = context.sendClassicGroupSync(
            syncRequest
                .setMemberId(followerId)
                .setGenerationId(nextGenerationId)
        );

        assertTrue(followerSyncResult.records.isEmpty());
        assertFalse(followerSyncResult.syncFuture.isDone());

        // Sync group with leader to get new assignment.
        List<SyncGroupRequestAssignment> assignment = new ArrayList<>();
        assignment.add(new SyncGroupRequestAssignment()
            .setMemberId(leaderJoinResponse.memberId())
            .setAssignment(leaderAssignment)
        );
        assignment.add(new SyncGroupRequestAssignment()
            .setMemberId(followerId)
            .setAssignment(followerAssignment)
        );

        GroupMetadataManagerTestContext.SyncResult syncResult = context.sendClassicGroupSync(
            syncRequest
                .setMemberId(leaderJoinResponse.memberId())
                .setGenerationId(nextGenerationId)
                .setAssignments(assignment)
        );

        // Simulate a successful write to log. This will update the group assignment with the new assignment.
        syncResult.appendFuture.complete(null);

        Map<String, byte[]> updatedAssignment = assignment.stream().collect(Collectors.toMap(
            SyncGroupRequestAssignment::memberId, SyncGroupRequestAssignment::assignment
        ));

        assertEquals(
            Collections.singletonList(
                RecordHelpers.newGroupMetadataRecord(group, updatedAssignment, MetadataVersion.latestTesting())),
            syncResult.records
        );

        assertTrue(syncResult.syncFuture.isDone());
        assertEquals(Errors.NONE.code(), syncResult.syncFuture.get().errorCode());
        assertEquals(leaderAssignment, syncResult.syncFuture.get().assignment());

        // Follower sync group should also be completed.
        assertEquals(Errors.NONE.code(), followerSyncResult.syncFuture.get().errorCode());
        assertEquals(followerAssignment, followerSyncResult.syncFuture.get().assignment());
        assertTrue(group.isInState(STABLE));
    }

    @Test
    public void testJoinGroupFromUnchangedLeaderShouldRebalance() throws Exception {
        GroupMetadataManagerTestContext context = new GroupMetadataManagerTestContext.Builder()
            .build();
        JoinGroupResponseData leaderJoinResponse = context.joinClassicGroupAsDynamicMemberAndCompleteRebalance("group-id");

        // Join group from the leader should force the group to rebalance, which allows the
        // leader to push new assignment when local metadata changes
        GroupMetadataManagerTestContext.JoinResult leaderRejoinResult = context.sendClassicGroupJoin(
            new GroupMetadataManagerTestContext.JoinGroupRequestBuilder()
                .withGroupId("group-id")
                .withMemberId(leaderJoinResponse.memberId())
                .withDefaultProtocolTypeAndProtocols()
                .build()
        );

        assertTrue(leaderRejoinResult.records.isEmpty());
        assertTrue(leaderRejoinResult.joinFuture.isDone());
        assertEquals(Errors.NONE.code(), leaderRejoinResult.joinFuture.get().errorCode());
        assertEquals(leaderJoinResponse.generationId() + 1, leaderRejoinResult.joinFuture.get().generationId());
    }

    @Test
    public void testJoinGroupCompletionWhenPendingMemberJoins() throws Exception {
        GroupMetadataManagerTestContext context = new GroupMetadataManagerTestContext.Builder()
            .build();
        ClassicGroup group = context.createClassicGroup("group-id");

        // Set up a group in with a pending member. The test checks if the pending member joining
        // completes the rebalancing operation
        JoinGroupResponseData pendingMemberResponse = context.setupGroupWithPendingMember(group).pendingMemberResponse;

        // Compete join group for the pending member
        JoinGroupRequestData request = new GroupMetadataManagerTestContext.JoinGroupRequestBuilder()
            .withGroupId("group-id")
            .withMemberId(pendingMemberResponse.memberId())
            .withDefaultProtocolTypeAndProtocols()
            .build();

        GroupMetadataManagerTestContext.JoinResult joinResult = context.sendClassicGroupJoin(request);

        assertTrue(joinResult.records.isEmpty());
        assertTrue(joinResult.joinFuture.isDone());
        assertEquals(Errors.NONE.code(), joinResult.joinFuture.get().errorCode());
        assertTrue(group.isInState(COMPLETING_REBALANCE));
        assertEquals(3, group.allMembers().size());
        assertEquals(0, group.numPendingJoinMembers());
    }

    @Test
    public void testJoinGroupCompletionWhenPendingMemberTimesOut() throws Exception {
        GroupMetadataManagerTestContext context = new GroupMetadataManagerTestContext.Builder()
            .build();
        ClassicGroup group = context.createClassicGroup("group-id");

        // Set up a group in with a pending member. The test checks if the timeout of the pending member will
        // cause the group to return to a CompletingRebalance state.
        context.setupGroupWithPendingMember(group);

        // Advancing clock by > 2500 (session timeout for the third member)
        // and < 5000 (for first and second members). This will force the coordinator to attempt join
        // completion on heartbeat expiration (since we are in PendingRebalance stage).
        GroupMetadataManagerTestContext.assertNoOrEmptyResult(context.sleep(3000));
        assertTrue(group.isInState(COMPLETING_REBALANCE));
        assertEquals(2, group.allMembers().size());
        assertEquals(0, group.numPendingJoinMembers());
    }

    @Test
    public void testGenerationIdIncrementsOnRebalance() throws Exception {
        GroupMetadataManagerTestContext context = new GroupMetadataManagerTestContext.Builder()
            .build();
        JoinGroupResponseData leaderJoinResponse = context.joinClassicGroupAsDynamicMemberAndCompleteRebalance("group-id");

        GroupMetadataManagerTestContext.JoinResult joinResult = context.sendClassicGroupJoin(
            new GroupMetadataManagerTestContext.JoinGroupRequestBuilder()
                .withGroupId("group-id")
                .withMemberId(leaderJoinResponse.memberId())
                .withDefaultProtocolTypeAndProtocols()
                .build()
        );

        assertTrue(joinResult.records.isEmpty());
        assertTrue(joinResult.joinFuture.isDone());
        assertEquals(2, joinResult.joinFuture.get().generationId());
        assertEquals(Errors.NONE.code(), joinResult.joinFuture.get().errorCode());
    }

    @Test
    public void testStaticMemberHeartbeatLeaderWithInvalidMemberId() throws Exception {
        GroupMetadataManagerTestContext context = new GroupMetadataManagerTestContext.Builder()
            .build();

        GroupMetadataManagerTestContext.RebalanceResult rebalanceResult = context.staticMembersJoinAndRebalance(
            "group-id",
            "leader-instance-id",
            "follower-instance-id"
        );

        GroupMetadataManagerTestContext.SyncResult syncResult = context.sendClassicGroupSync(
            new GroupMetadataManagerTestContext.SyncGroupRequestBuilder()
                .withGroupId("group-id")
                .withGroupInstanceId("leader-instance-id")
                .withMemberId(rebalanceResult.leaderId)
                .withGenerationId(rebalanceResult.generationId)
                .build()
        );

        assertTrue(syncResult.records.isEmpty());
        assertTrue(syncResult.syncFuture.isDone());
        assertEquals(Errors.NONE.code(), syncResult.syncFuture.get().errorCode());

        HeartbeatRequestData heartbeatRequest = new HeartbeatRequestData()
            .setGroupId("group-id")
            .setMemberId(rebalanceResult.leaderId)
            .setGenerationId(rebalanceResult.generationId);

        HeartbeatResponseData validHeartbeatResponse = context.sendClassicGroupHeartbeat(heartbeatRequest);
        assertEquals(Errors.NONE.code(), validHeartbeatResponse.errorCode());

        assertThrows(FencedInstanceIdException.class, () -> context.sendClassicGroupHeartbeat(
            heartbeatRequest
                .setGroupInstanceId("leader-instance-id")
                .setMemberId("invalid-member-id")
        ));
    }

    @Test
    public void testHeartbeatUnknownGroup() {
        GroupMetadataManagerTestContext context = new GroupMetadataManagerTestContext.Builder()
            .build();

        HeartbeatRequestData heartbeatRequest = new HeartbeatRequestData()
            .setGroupId("group-id")
            .setMemberId("member-id")
            .setGenerationId(-1);

        assertThrows(UnknownMemberIdException.class, () -> context.sendClassicGroupHeartbeat(heartbeatRequest));
    }

    @Test
    public void testHeartbeatDeadGroup() {
        GroupMetadataManagerTestContext context = new GroupMetadataManagerTestContext.Builder()
            .build();
        ClassicGroup group = context.createClassicGroup("group-id");

        group.transitionTo(DEAD);

        HeartbeatRequestData heartbeatRequest = new HeartbeatRequestData()
            .setGroupId("group-id")
            .setMemberId("member-id")
            .setGenerationId(-1);

        assertThrows(CoordinatorNotAvailableException.class, () -> context.sendClassicGroupHeartbeat(heartbeatRequest));
    }

    @Test
    public void testHeartbeatEmptyGroup() {
        GroupMetadataManagerTestContext context = new GroupMetadataManagerTestContext.Builder()
            .build();
        ClassicGroup group = context.createClassicGroup("group-id");

        group.add(new ClassicGroupMember(
            "member-id",
            Optional.empty(),
            "client-id",
            "client-host",
            10000,
            5000,
            "consumer",
            GroupMetadataManagerTestContext.toProtocols("range")
        ));

        HeartbeatRequestData heartbeatRequest = new HeartbeatRequestData()
            .setGroupId("group-id")
            .setMemberId("member-id")
            .setGenerationId(0);

        HeartbeatResponseData heartbeatResponse = context.sendClassicGroupHeartbeat(heartbeatRequest);
        assertEquals(Errors.UNKNOWN_MEMBER_ID.code(), heartbeatResponse.errorCode());
    }

    @Test
    public void testHeartbeatUnknownMemberExistingGroup() throws Exception {
        GroupMetadataManagerTestContext context = new GroupMetadataManagerTestContext.Builder()
            .build();
        JoinGroupResponseData leaderJoinResponse = context.joinClassicGroupAsDynamicMemberAndCompleteRebalance("group-id");

        assertThrows(UnknownMemberIdException.class, () -> context.sendClassicGroupHeartbeat(
            new HeartbeatRequestData()
                .setGroupId("group-id")
                .setMemberId("unknown-member-id")
                .setGenerationId(leaderJoinResponse.generationId())
        ));
    }

    @Test
    public void testHeartbeatDuringPreparingRebalance() throws Exception {
        GroupMetadataManagerTestContext context = new GroupMetadataManagerTestContext.Builder()
            .build();
        ClassicGroup group = context.createClassicGroup("group-id");

        JoinGroupRequestData joinRequest = new GroupMetadataManagerTestContext.JoinGroupRequestBuilder()
            .withGroupId("group-id")
            .withMemberId(UNKNOWN_MEMBER_ID)
            .withDefaultProtocolTypeAndProtocols()
            .build();

        GroupMetadataManagerTestContext.JoinResult joinResult = context.sendClassicGroupJoin(joinRequest, true);

        assertTrue(joinResult.records.isEmpty());
        assertTrue(joinResult.joinFuture.isDone());
        assertEquals(Errors.MEMBER_ID_REQUIRED.code(), joinResult.joinFuture.get().errorCode());

        String memberId = joinResult.joinFuture.get().memberId();

        context.sendClassicGroupJoin(joinRequest.setMemberId(memberId));

        assertTrue(group.isInState(PREPARING_REBALANCE));

        HeartbeatResponseData heartbeatResponse = context.sendClassicGroupHeartbeat(
            new HeartbeatRequestData()
                .setGroupId("group-id")
                .setMemberId(memberId)
                .setGenerationId(0)
        );

        assertEquals(Errors.REBALANCE_IN_PROGRESS.code(), heartbeatResponse.errorCode());
    }

    @Test
    public void testHeartbeatDuringCompletingRebalance() throws Exception {
        GroupMetadataManagerTestContext context = new GroupMetadataManagerTestContext.Builder()
            .build();
        ClassicGroup group = context.createClassicGroup("group-id");

        JoinGroupResponseData leaderJoinResponse =
            context.joinClassicGroupAsDynamicMemberAndCompleteJoin(new GroupMetadataManagerTestContext.JoinGroupRequestBuilder()
                .withGroupId("group-id")
                .withMemberId(UNKNOWN_MEMBER_ID)
                .withDefaultProtocolTypeAndProtocols()
                .build());

        assertEquals(1, leaderJoinResponse.generationId());
        assertTrue(group.isInState(COMPLETING_REBALANCE));

        HeartbeatResponseData heartbeatResponse = context.sendClassicGroupHeartbeat(
            new HeartbeatRequestData()
                .setGroupId("group-id")
                .setMemberId(leaderJoinResponse.memberId())
                .setGenerationId(leaderJoinResponse.generationId())
        );

        assertEquals(new HeartbeatResponseData(), heartbeatResponse);
    }

    @Test
    public void testHeartbeatIllegalGeneration() throws Exception {
        GroupMetadataManagerTestContext context = new GroupMetadataManagerTestContext.Builder()
            .build();
        JoinGroupResponseData leaderJoinResponse = context.joinClassicGroupAsDynamicMemberAndCompleteRebalance("group-id");

        assertThrows(IllegalGenerationException.class, () -> context.sendClassicGroupHeartbeat(
            new HeartbeatRequestData()
                .setGroupId("group-id")
                .setMemberId(leaderJoinResponse.memberId())
                .setGenerationId(leaderJoinResponse.generationId() + 1)
        ));
    }

    @Test
    public void testValidHeartbeat() throws Exception {
        GroupMetadataManagerTestContext context = new GroupMetadataManagerTestContext.Builder()
            .build();
        JoinGroupResponseData leaderJoinResponse = context.joinClassicGroupAsDynamicMemberAndCompleteRebalance("group-id");

        HeartbeatResponseData heartbeatResponse = context.sendClassicGroupHeartbeat(
            new HeartbeatRequestData()
                .setGroupId("group-id")
                .setMemberId(leaderJoinResponse.memberId())
                .setGenerationId(leaderJoinResponse.generationId())
        );

        assertEquals(Errors.NONE.code(), heartbeatResponse.errorCode());
    }

    @Test
    public void testClassicGroupMemberSessionTimeout() throws Exception {
        GroupMetadataManagerTestContext context = new GroupMetadataManagerTestContext.Builder()
            .build();
        JoinGroupResponseData leaderJoinResponse = context.joinClassicGroupAsDynamicMemberAndCompleteRebalance("group-id");
        ClassicGroup group = context.groupMetadataManager.getOrMaybeCreateClassicGroup("group-id", false);

        // Advance clock by session timeout to kick member out.
        context.verifySessionExpiration(group, 5000);

        assertThrows(UnknownMemberIdException.class, () -> context.sendClassicGroupHeartbeat(
            new HeartbeatRequestData()
                .setGroupId("group-id")
                .setMemberId(leaderJoinResponse.memberId())
                .setGenerationId(leaderJoinResponse.generationId())
        ));
    }

    @Test
    public void testClassicGroupMemberHeartbeatMaintainsSession() throws Exception {
        GroupMetadataManagerTestContext context = new GroupMetadataManagerTestContext.Builder()
            .build();
        JoinGroupResponseData leaderJoinResponse = context.joinClassicGroupAsDynamicMemberAndCompleteRebalance("group-id");

        // Advance clock by 1/2 of session timeout.
        GroupMetadataManagerTestContext.assertNoOrEmptyResult(context.sleep(2500));

        HeartbeatRequestData heartbeatRequest = new HeartbeatRequestData()
            .setGroupId("group-id")
            .setMemberId(leaderJoinResponse.memberId())
            .setGenerationId(leaderJoinResponse.generationId());

        HeartbeatResponseData heartbeatResponse = context.sendClassicGroupHeartbeat(heartbeatRequest);
        assertEquals(Errors.NONE.code(), heartbeatResponse.errorCode());

        GroupMetadataManagerTestContext.assertNoOrEmptyResult(context.sleep(2500));

        heartbeatResponse = context.sendClassicGroupHeartbeat(heartbeatRequest);
        assertEquals(Errors.NONE.code(), heartbeatResponse.errorCode());
    }

    @Test
    public void testClassicGroupMemberSessionTimeoutDuringRebalance() throws Exception {
        GroupMetadataManagerTestContext context = new GroupMetadataManagerTestContext.Builder()
            .build();
        JoinGroupResponseData leaderJoinResponse = context.joinClassicGroupAsDynamicMemberAndCompleteRebalance("group-id");
        ClassicGroup group = context.groupMetadataManager.getOrMaybeCreateClassicGroup("group-id", false);

        // Add a new member. This should trigger a rebalance. The new member has the
        // 'classicGroupNewMemberJoinTimeoutMs` session timeout, so it has a longer expiration than the existing member.
        GroupMetadataManagerTestContext.JoinResult otherJoinResult = context.sendClassicGroupJoin(
            new GroupMetadataManagerTestContext.JoinGroupRequestBuilder()
                .withGroupId("group-id")
                .withMemberId(UNKNOWN_MEMBER_ID)
                .withDefaultProtocolTypeAndProtocols()
                .withRebalanceTimeoutMs(10000)
                .withSessionTimeoutMs(5000)
                .build()
        );

        assertTrue(otherJoinResult.records.isEmpty());
        assertFalse(otherJoinResult.joinFuture.isDone());
        assertTrue(group.isInState(PREPARING_REBALANCE));

        // Advance clock by 1/2 of session timeout.
        GroupMetadataManagerTestContext.assertNoOrEmptyResult(context.sleep(2500));

        HeartbeatRequestData heartbeatRequest = new HeartbeatRequestData()
            .setGroupId("group-id")
            .setMemberId(leaderJoinResponse.memberId())
            .setGenerationId(leaderJoinResponse.generationId());

        HeartbeatResponseData heartbeatResponse = context.sendClassicGroupHeartbeat(heartbeatRequest);
        assertEquals(Errors.REBALANCE_IN_PROGRESS.code(), heartbeatResponse.errorCode());

        // Advance clock by first member's session timeout.
        GroupMetadataManagerTestContext.assertNoOrEmptyResult(context.sleep(5000));

        assertThrows(UnknownMemberIdException.class, () -> context.sendClassicGroupHeartbeat(heartbeatRequest));

        // Advance clock by remaining rebalance timeout to complete join phase.
        GroupMetadataManagerTestContext.assertNoOrEmptyResult(context.sleep(2500));

        assertTrue(otherJoinResult.joinFuture.isDone());
        assertEquals(Errors.NONE.code(), otherJoinResult.joinFuture.get().errorCode());
        assertEquals(1, group.size());
        assertEquals(2, group.generationId());
        assertTrue(group.isInState(COMPLETING_REBALANCE));
    }

    @Test
    public void testRebalanceCompletesBeforeMemberJoins() throws Exception {
        GroupMetadataManagerTestContext context = new GroupMetadataManagerTestContext.Builder()
            .build();
        ClassicGroup group = context.createClassicGroup("group-id");

        // Create a group with a single member
        JoinGroupRequestData joinRequest = new GroupMetadataManagerTestContext.JoinGroupRequestBuilder()
            .withGroupId("group-id")
            .withGroupInstanceId("leader-instance-id")
            .withMemberId(UNKNOWN_MEMBER_ID)
            .withDefaultProtocolTypeAndProtocols()
            .withRebalanceTimeoutMs(10000)
            .withSessionTimeoutMs(5000)
            .build();

        JoinGroupResponseData leaderJoinResponse = context.joinClassicGroupAndCompleteJoin(joinRequest, true, true);

        String firstMemberId = leaderJoinResponse.memberId();
        int firstGenerationId = leaderJoinResponse.generationId();

        assertEquals(1, firstGenerationId);
        assertTrue(group.isInState(COMPLETING_REBALANCE));

        SyncGroupRequestData syncRequest = new GroupMetadataManagerTestContext.SyncGroupRequestBuilder()
            .withGroupId("group-id")
            .withMemberId(firstMemberId)
            .withGenerationId(firstGenerationId)
            .build();

        GroupMetadataManagerTestContext.SyncResult syncResult = context.sendClassicGroupSync(syncRequest);

        // Simulate a successful write to the log.
        syncResult.appendFuture.complete(null);

        assertTrue(syncResult.syncFuture.isDone());
        assertEquals(Errors.NONE.code(), syncResult.syncFuture.get().errorCode());
        assertTrue(group.isInState(STABLE));

        // Add a new dynamic member. This should trigger a rebalance. The new member has the
        // 'classicGroupNewMemberJoinTimeoutMs` session timeout, so it has a longer expiration than the existing member.
        GroupMetadataManagerTestContext.JoinResult secondMemberJoinResult = context.sendClassicGroupJoin(
            joinRequest
                .setMemberId(UNKNOWN_MEMBER_ID)
                .setGroupInstanceId(null)
                .setSessionTimeoutMs(2500)
        );

        assertTrue(secondMemberJoinResult.records.isEmpty());
        assertFalse(secondMemberJoinResult.joinFuture.isDone());
        assertTrue(group.isInState(PREPARING_REBALANCE));

        // Send a couple heartbeats to keep the first member alive while the rebalance finishes.
        HeartbeatRequestData firstMemberHeartbeatRequest = new HeartbeatRequestData()
            .setGroupId("group-id")
            .setMemberId(firstMemberId)
            .setGenerationId(firstGenerationId);

        for (int i = 0; i < 2; i++) {
            GroupMetadataManagerTestContext.assertNoOrEmptyResult(context.sleep(2500));
            HeartbeatResponseData heartbeatResponse = context.sendClassicGroupHeartbeat(firstMemberHeartbeatRequest);
            assertEquals(Errors.REBALANCE_IN_PROGRESS.code(), heartbeatResponse.errorCode());
        }

        // Advance clock by remaining rebalance timeout to complete join phase.
        // The second member will become the leader. However, as the first member is a static member
        // it will not be kicked out.
        GroupMetadataManagerTestContext.assertNoOrEmptyResult(context.sleep(8000));

        assertTrue(secondMemberJoinResult.joinFuture.isDone());
        assertEquals(Errors.NONE.code(), secondMemberJoinResult.joinFuture.get().errorCode());
        assertEquals(2, group.size());
        assertEquals(2, group.generationId());
        assertTrue(group.isInState(COMPLETING_REBALANCE));

        String otherMemberId = secondMemberJoinResult.joinFuture.get().memberId();

        syncResult = context.sendClassicGroupSync(
            syncRequest
                .setGroupInstanceId(null)
                .setMemberId(otherMemberId)
                .setGenerationId(2)
        );

        // Simulate a successful write to the log.
        syncResult.appendFuture.complete(null);

        assertTrue(syncResult.syncFuture.isDone());
        assertEquals(Errors.NONE.code(), syncResult.syncFuture.get().errorCode());
        assertTrue(group.isInState(STABLE));

        // The unjoined (first) static member should be remained in the group before session timeout.
        assertThrows(IllegalGenerationException.class, () -> context.sendClassicGroupHeartbeat(firstMemberHeartbeatRequest));

        // Now session timeout the unjoined (first) member. Still keeping the new member.
        List<Errors> expectedErrors = Arrays.asList(Errors.NONE, Errors.NONE, Errors.REBALANCE_IN_PROGRESS);
        for (Errors expectedError : expectedErrors) {
            GroupMetadataManagerTestContext.assertNoOrEmptyResult(context.sleep(2000));
            HeartbeatResponseData heartbeatResponse = context.sendClassicGroupHeartbeat(
                firstMemberHeartbeatRequest
                    .setMemberId(otherMemberId)
                    .setGenerationId(2)
            );

            assertEquals(expectedError.code(), heartbeatResponse.errorCode());
        }
        assertEquals(1, group.size());
        assertTrue(group.isInState(PREPARING_REBALANCE));

        GroupMetadataManagerTestContext.JoinResult otherMemberRejoinResult = context.sendClassicGroupJoin(
            joinRequest
                .setMemberId(otherMemberId)
                .setGroupInstanceId(null)
                .setSessionTimeoutMs(2500)
        );

        assertTrue(otherMemberRejoinResult.records.isEmpty());
        assertTrue(otherMemberRejoinResult.joinFuture.isDone());
        assertEquals(Errors.NONE.code(), otherMemberRejoinResult.joinFuture.get().errorCode());
        assertEquals(3, otherMemberRejoinResult.joinFuture.get().generationId());
        assertTrue(group.isInState(COMPLETING_REBALANCE));

        GroupMetadataManagerTestContext.SyncResult otherMemberResyncResult = context.sendClassicGroupSync(
            syncRequest
                .setGroupInstanceId(null)
                .setMemberId(otherMemberId)
                .setGenerationId(3)
        );

        // Simulate a successful write to the log.
        otherMemberResyncResult.appendFuture.complete(null);

        assertTrue(otherMemberResyncResult.syncFuture.isDone());
        assertEquals(Errors.NONE.code(), otherMemberResyncResult.syncFuture.get().errorCode());
        assertTrue(group.isInState(STABLE));

        // The joined member should get heart beat response with no error. Let the new member keep
        // heartbeating for a while to verify that no new rebalance is triggered unexpectedly.
        for (int i = 0; i < 20; i++) {
            GroupMetadataManagerTestContext.assertNoOrEmptyResult(context.sleep(2000));
            HeartbeatResponseData heartbeatResponse = context.sendClassicGroupHeartbeat(
                firstMemberHeartbeatRequest
                    .setMemberId(otherMemberId)
                    .setGenerationId(3)
            );

            assertEquals(Errors.NONE.code(), heartbeatResponse.errorCode());
        }
    }

    @Test
    public void testSyncGroupEmptyAssignment() throws Exception {
        GroupMetadataManagerTestContext context = new GroupMetadataManagerTestContext.Builder()
            .build();
        JoinGroupResponseData leaderJoinResponse = context.joinClassicGroupAsDynamicMemberAndCompleteRebalance("group-id");

        HeartbeatResponseData heartbeatResponse = context.sendClassicGroupHeartbeat(
            new HeartbeatRequestData()
                .setGroupId("group-id")
                .setMemberId(leaderJoinResponse.memberId())
                .setGenerationId(leaderJoinResponse.generationId())
        );

        assertEquals(Errors.NONE.code(), heartbeatResponse.errorCode());
    }

    @Test
    public void testSecondMemberPartiallyJoinAndTimeout() throws Exception {
        // Test if the following scenario completes a rebalance correctly: A new member starts a JoinGroup request with
        // an UNKNOWN_MEMBER_ID, attempting to join a stable group. But never initiates the second JoinGroup request with
        // the provided member ID and times out. The test checks if original member remains the sole member in this group,
        // which should remain stable throughout this test.
        GroupMetadataManagerTestContext context = new GroupMetadataManagerTestContext.Builder()
            .build();
        ClassicGroup group = context.createClassicGroup("group-id");

        // Create a group with a single member
        JoinGroupRequestData joinRequest = new GroupMetadataManagerTestContext.JoinGroupRequestBuilder()
            .withGroupId("group-id")
            .withGroupInstanceId("leader-instance-id")
            .withMemberId(UNKNOWN_MEMBER_ID)
            .withDefaultProtocolTypeAndProtocols()
            .withRebalanceTimeoutMs(10000)
            .withSessionTimeoutMs(5000)
            .build();

        JoinGroupResponseData leaderJoinResponse = context.joinClassicGroupAndCompleteJoin(joinRequest, true, true);

        String firstMemberId = leaderJoinResponse.memberId();
        int firstGenerationId = leaderJoinResponse.generationId();

        assertEquals(1, firstGenerationId);
        assertTrue(group.isInState(COMPLETING_REBALANCE));

        GroupMetadataManagerTestContext.SyncResult syncResult = context.sendClassicGroupSync(new GroupMetadataManagerTestContext.SyncGroupRequestBuilder()
            .withGroupId("group-id")
            .withMemberId(firstMemberId)
            .withGenerationId(firstGenerationId)
            .build());

        // Simulate a successful write to the log.
        syncResult.appendFuture.complete(null);

        assertTrue(syncResult.syncFuture.isDone());
        assertEquals(Errors.NONE.code(), syncResult.syncFuture.get().errorCode());
        assertTrue(group.isInState(STABLE));

        // Add a new dynamic pending member.
        GroupMetadataManagerTestContext.JoinResult joinResult = context.sendClassicGroupJoin(
            joinRequest
                .setMemberId(UNKNOWN_MEMBER_ID)
                .setGroupInstanceId(null)
                .setSessionTimeoutMs(5000),
            true,
            true
        );

        assertTrue(joinResult.records.isEmpty());
        assertTrue(joinResult.joinFuture.isDone());
        assertEquals(Errors.MEMBER_ID_REQUIRED.code(), joinResult.joinFuture.get().errorCode());
        assertEquals(1, group.numPendingJoinMembers());
        assertTrue(group.isInState(STABLE));

        // Heartbeat from the leader to maintain session while timing out pending member.
        HeartbeatRequestData heartbeatRequest = new HeartbeatRequestData()
            .setGroupId("group-id")
            .setMemberId(firstMemberId)
            .setGenerationId(firstGenerationId);

        for (int i = 0; i < 2; i++) {
            GroupMetadataManagerTestContext.assertNoOrEmptyResult(context.sleep(2500));
            HeartbeatResponseData heartbeatResponse = context.sendClassicGroupHeartbeat(heartbeatRequest);
            assertEquals(Errors.NONE.code(), heartbeatResponse.errorCode());
        }

        // At this point the second member should have been removed from pending list (session timeout),
        // and the group should be in Stable state with only the first member in it.
        assertEquals(1, group.size());
        assertTrue(group.hasMemberId(firstMemberId));
        assertEquals(1, group.generationId());
        assertTrue(group.isInState(STABLE));
    }

    @Test
    public void testRebalanceTimesOutWhenSyncRequestIsNotReceived() throws Exception {
        // This test case ensure that the pending sync expiration does kick out all members
        // if they don't send sync requests before the rebalance timeout. The
        // group is in the Empty state in this case.
        GroupMetadataManagerTestContext context = new GroupMetadataManagerTestContext.Builder()
            .build();
        int rebalanceTimeoutMs = 5000;
        int sessionTimeoutMs = 5000;
        List<JoinGroupResponseData> joinResponses = context.joinWithNMembers("group-id", 3, rebalanceTimeoutMs, sessionTimeoutMs);
        ClassicGroup group = context.groupMetadataManager.getOrMaybeCreateClassicGroup("group-id", false);

        // Advance clock by 1/2 rebalance timeout.
        GroupMetadataManagerTestContext.assertNoOrEmptyResult(context.sleep(rebalanceTimeoutMs / 2));

        // Heartbeats to ensure that heartbeating does not interfere with the
        // delayed sync operation.
        joinResponses.forEach(response -> context.verifyHeartbeat(group.groupId(), response, Errors.NONE));

        // Advance clock by 1/2 rebalance timeout to expire the pending sync. Members should be removed.
        // The group becomes empty, generating an empty group metadata record.
        List<ExpiredTimeout<Void, Record>> timeouts = context.sleep(rebalanceTimeoutMs / 2);
        assertEquals(1, timeouts.size());
        ExpiredTimeout<Void, Record> timeout = timeouts.get(0);
        assertEquals(classicGroupSyncKey("group-id"), timeout.key);
        assertEquals(
            Collections.singletonList(RecordHelpers.newGroupMetadataRecord(group, group.groupAssignment(), MetadataVersion.latestTesting())),
            timeout.result.records()
        );

        // Simulate a successful write to the log.
        timeout.result.appendFuture().complete(null);

        // Heartbeats fail because none of the members have sent the sync request
        joinResponses.forEach(response -> context.verifyHeartbeat(group.groupId(), response, Errors.UNKNOWN_MEMBER_ID));
        assertTrue(group.isInState(EMPTY));
    }

    @Test
    public void testRebalanceTimesOutWhenSyncRequestIsNotReceivedFromFollowers() throws Exception {
        // This test case ensure that the pending sync expiration does kick out the followers
        // if they don't send a sync request before the rebalance timeout. The
        // group is in the PreparingRebalance state in this case.
        GroupMetadataManagerTestContext context = new GroupMetadataManagerTestContext.Builder()
            .build();
        int rebalanceTimeoutMs = 5000;
        int sessionTimeoutMs = 5000;
        List<JoinGroupResponseData> joinResponses = context.joinWithNMembers("group-id", 3, rebalanceTimeoutMs, sessionTimeoutMs);
        ClassicGroup group = context.groupMetadataManager.getOrMaybeCreateClassicGroup("group-id", false);

        // Advance clock by 1/2 rebalance timeout.
        GroupMetadataManagerTestContext.assertNoOrEmptyResult(context.sleep(rebalanceTimeoutMs / 2));

        // Heartbeats to ensure that heartbeating does not interfere with the
        // delayed sync operation.
        joinResponses.forEach(response -> context.verifyHeartbeat(group.groupId(), response, Errors.NONE));

        // Leader sends a sync group request.
        GroupMetadataManagerTestContext.SyncResult syncResult = context.sendClassicGroupSync(new GroupMetadataManagerTestContext.SyncGroupRequestBuilder()
            .withGroupId("group-id")
            .withGenerationId(1)
            .withMemberId(joinResponses.get(0).memberId())
            .build());

        // Simulate a successful write to the log.
        syncResult.appendFuture.complete(null);

        assertTrue(syncResult.syncFuture.isDone());
        assertEquals(Errors.NONE.code(), syncResult.syncFuture.get().errorCode());
        assertTrue(group.isInState(STABLE));

        // Leader should be able to heartbeat
        context.verifyHeartbeat(group.groupId(), joinResponses.get(0), Errors.NONE);

        // Advance clock by 1/2 rebalance timeout to expire the pending sync. Followers should be removed.
        List<ExpiredTimeout<Void, Record>> timeouts = context.sleep(rebalanceTimeoutMs / 2);
        assertEquals(1, timeouts.size());
        ExpiredTimeout<Void, Record> timeout = timeouts.get(0);
        assertEquals(classicGroupSyncKey("group-id"), timeout.key);
        assertTrue(timeout.result.records().isEmpty());

        // Leader should be able to heartbeat
        joinResponses.subList(0, 1).forEach(response -> context.verifyHeartbeat(group.groupId(), response, Errors.REBALANCE_IN_PROGRESS));

        // Heartbeats fail because none of the followers have sent the sync request
        joinResponses.subList(1, 3).forEach(response -> context.verifyHeartbeat(group.groupId(), response, Errors.UNKNOWN_MEMBER_ID));

        assertTrue(group.isInState(PREPARING_REBALANCE));
    }

    @Test
    public void testRebalanceTimesOutWhenSyncRequestIsNotReceivedFromLeaders() throws Exception {
        // This test case ensure that the pending sync expiration does kick out the leader
        // if it does not send a sync request before the rebalance timeout. The
        // group is in the PreparingRebalance state in this case.
        GroupMetadataManagerTestContext context = new GroupMetadataManagerTestContext.Builder()
            .build();
        int rebalanceTimeoutMs = 5000;
        int sessionTimeoutMs = 5000;
        List<JoinGroupResponseData> joinResponses = context.joinWithNMembers("group-id", 3, rebalanceTimeoutMs, sessionTimeoutMs);
        ClassicGroup group = context.groupMetadataManager.getOrMaybeCreateClassicGroup("group-id", false);

        // Advance clock by 1/2 rebalance timeout.
        GroupMetadataManagerTestContext.assertNoOrEmptyResult(context.sleep(rebalanceTimeoutMs / 2));

        // Heartbeats to ensure that heartbeating does not interfere with the
        // delayed sync operation.
        joinResponses.forEach(response -> context.verifyHeartbeat(group.groupId(), response, Errors.NONE));

        // Followers send sync group requests.
        List<CompletableFuture<SyncGroupResponseData>> followerSyncFutures = joinResponses.subList(1, 3).stream()
            .map(response -> {
                GroupMetadataManagerTestContext.SyncResult syncResult = context.sendClassicGroupSync(
                    new GroupMetadataManagerTestContext.SyncGroupRequestBuilder()
                        .withGroupId("group-id")
                        .withGenerationId(1)
                        .withMemberId(response.memberId())
                        .build()
                );

                assertTrue(syncResult.records.isEmpty());
                assertFalse(syncResult.syncFuture.isDone());
                return syncResult.syncFuture;
            }).collect(Collectors.toList());

        // Advance clock by 1/2 rebalance timeout to expire the pending sync. Leader should be kicked out.
        List<ExpiredTimeout<Void, Record>> timeouts = context.sleep(rebalanceTimeoutMs / 2);
        assertEquals(1, timeouts.size());
        ExpiredTimeout<Void, Record> timeout = timeouts.get(0);
        assertEquals(classicGroupSyncKey("group-id"), timeout.key);
        assertTrue(timeout.result.records().isEmpty());

        // Follower sync responses should fail.
        followerSyncFutures.forEach(future -> {
            assertTrue(future.isDone());
            try {
                assertEquals(Errors.REBALANCE_IN_PROGRESS.code(), future.get().errorCode());
            } catch (Exception e) {
                fail("Unexpected exception: " + e.getMessage());
            }
        });

        // Leader heartbeat should fail.
        joinResponses.subList(0, 1).forEach(response -> context.verifyHeartbeat(group.groupId(), response, Errors.UNKNOWN_MEMBER_ID));

        // Follower heartbeats should succeed.
        joinResponses.subList(1, 3).forEach(response -> context.verifyHeartbeat(group.groupId(), response, Errors.REBALANCE_IN_PROGRESS));

        assertTrue(group.isInState(PREPARING_REBALANCE));
    }

    @Test
    public void testRebalanceDoesNotTimeOutWhenAllSyncAreReceived() throws Exception {
        // This test case ensure that the pending sync expiration does not kick any
        // members out when they have all sent their sync requests. Group should be in Stable state.
        GroupMetadataManagerTestContext context = new GroupMetadataManagerTestContext.Builder()
            .build();
        int rebalanceTimeoutMs = 5000;
        int sessionTimeoutMs = 5000;
        List<JoinGroupResponseData> joinResponses = context.joinWithNMembers("group-id", 3, rebalanceTimeoutMs, sessionTimeoutMs);
        ClassicGroup group = context.groupMetadataManager.getOrMaybeCreateClassicGroup("group-id", false);
        String leaderId = joinResponses.get(0).memberId();

        // Advance clock by 1/2 rebalance timeout.
        GroupMetadataManagerTestContext.assertNoOrEmptyResult(context.sleep(rebalanceTimeoutMs / 2));

        // Heartbeats to ensure that heartbeating does not interfere with the
        // delayed sync operation.
        joinResponses.forEach(response -> context.verifyHeartbeat(group.groupId(), response, Errors.NONE));

        // All members send sync group requests.
        List<CompletableFuture<SyncGroupResponseData>> syncFutures = joinResponses.stream().map(response -> {
            GroupMetadataManagerTestContext.SyncResult syncResult = context.sendClassicGroupSync(
                new GroupMetadataManagerTestContext.SyncGroupRequestBuilder()
                    .withGroupId("group-id")
                    .withGenerationId(1)
                    .withMemberId(response.memberId())
                    .build()
            );

            if (response.memberId().equals(leaderId)) {
                assertEquals(
                    Collections.singletonList(RecordHelpers.newGroupMetadataRecord(group, group.groupAssignment(), MetadataVersion.latestTesting())),
                    syncResult.records
                );

                // Simulate a successful write to the log.
                syncResult.appendFuture.complete(null);
            } else {
                assertTrue(syncResult.records.isEmpty());
            }
            assertTrue(syncResult.syncFuture.isDone());
            return syncResult.syncFuture;
        }).collect(Collectors.toList());

        for (CompletableFuture<SyncGroupResponseData> syncFuture : syncFutures) {
            assertEquals(Errors.NONE.code(), syncFuture.get().errorCode());
        }

        // Advance clock by 1/2 rebalance timeout. Pending sync should already have been cancelled.
        GroupMetadataManagerTestContext.assertNoOrEmptyResult(context.sleep(rebalanceTimeoutMs / 2));

        // All member heartbeats should succeed.
        joinResponses.forEach(response -> context.verifyHeartbeat(group.groupId(), response, Errors.NONE));

        // Advance clock a bit more
        GroupMetadataManagerTestContext.assertNoOrEmptyResult(context.sleep(rebalanceTimeoutMs / 2));

        // All member heartbeats should succeed.
        joinResponses.forEach(response -> context.verifyHeartbeat(group.groupId(), response, Errors.NONE));

        assertTrue(group.isInState(STABLE));
    }

    @Test
    public void testHeartbeatDuringRebalanceCausesRebalanceInProgress() throws Exception {
        GroupMetadataManagerTestContext context = new GroupMetadataManagerTestContext.Builder()
            .build();
        ClassicGroup group = context.createClassicGroup("group-id");

        // First start up a group (with a slightly larger timeout to give us time to heartbeat when the rebalance starts)
        JoinGroupRequestData joinRequest = new GroupMetadataManagerTestContext.JoinGroupRequestBuilder()
            .withGroupId("group-id")
            .withMemberId(UNKNOWN_MEMBER_ID)
            .withDefaultProtocolTypeAndProtocols()
            .withRebalanceTimeoutMs(10000)
            .withSessionTimeoutMs(5000)
            .build();

        JoinGroupResponseData leaderJoinResponse =
            context.joinClassicGroupAsDynamicMemberAndCompleteJoin(joinRequest);

        assertEquals(1, leaderJoinResponse.generationId());
        assertTrue(group.isInState(COMPLETING_REBALANCE));

        // Then join with a new consumer to trigger a rebalance
        GroupMetadataManagerTestContext.JoinResult joinResult = context.sendClassicGroupJoin(
            joinRequest.setMemberId(UNKNOWN_MEMBER_ID)
        );

        assertTrue(joinResult.records.isEmpty());
        assertFalse(joinResult.joinFuture.isDone());

        // We should be in the middle of a rebalance, so the heartbeat should return rebalance in progress.
        HeartbeatRequestData heartbeatRequest = new HeartbeatRequestData()
            .setGroupId("group-id")
            .setMemberId(leaderJoinResponse.memberId())
            .setGenerationId(leaderJoinResponse.generationId());

        HeartbeatResponseData heartbeatResponse = context.sendClassicGroupHeartbeat(heartbeatRequest);
        assertEquals(Errors.REBALANCE_IN_PROGRESS.code(), heartbeatResponse.errorCode());
    }

    @Test
    public void testListGroups() {
        String consumerGroupId = "consumer-group-id";
        String classicGroupId = "classic-group-id";
        String memberId1 = Uuid.randomUuid().toString();
        String fooTopicName = "foo";

        MockPartitionAssignor assignor = new MockPartitionAssignor("range");
        GroupMetadataManagerTestContext context = new GroupMetadataManagerTestContext.Builder()
            .withAssignors(Collections.singletonList(assignor))
            .withConsumerGroup(new ConsumerGroupBuilder(consumerGroupId, 10))
            .build();

        // Create one classic group record.
        context.replay(GroupMetadataManagerTestContext.newGroupMetadataRecord(
            classicGroupId,
            new GroupMetadataValue()
                .setMembers(Collections.emptyList())
                .setGeneration(2)
                .setLeader(null)
                .setProtocolType("classic")
                .setProtocol("range")
                .setCurrentStateTimestamp(context.time.milliseconds()),
            MetadataVersion.latestTesting()));
        context.commit();
        ClassicGroup classicGroup = context.groupMetadataManager.getOrMaybeCreateClassicGroup(classicGroupId, false);
        context.replay(RecordHelpers.newMemberSubscriptionRecord(consumerGroupId, new ConsumerGroupMember.Builder(memberId1)
            .setSubscribedTopicNames(Collections.singletonList(fooTopicName))
            .build()));
        context.replay(RecordHelpers.newGroupEpochRecord(consumerGroupId, 11));

        // Test list group response without a group state or group type filter.
        Map<String, ListGroupsResponseData.ListedGroup> actualAllGroupMap =
            context.sendListGroups(Collections.emptyList(), Collections.emptyList()).stream()
                .collect(Collectors.toMap(ListGroupsResponseData.ListedGroup::groupId, Function.identity()));

        Map<String, ListGroupsResponseData.ListedGroup> expectAllGroupMap =
            Stream.of(
                new ListGroupsResponseData.ListedGroup()
                    .setGroupId(classicGroup.groupId())
                    .setProtocolType("classic")
                    .setGroupState(EMPTY.toString())
                    .setGroupType(Group.GroupType.CLASSIC.toString()),
                new ListGroupsResponseData.ListedGroup()
                    .setGroupId(consumerGroupId)
                    .setProtocolType(ConsumerProtocol.PROTOCOL_TYPE)
                    .setGroupState(ConsumerGroup.ConsumerGroupState.EMPTY.toString())
                    .setGroupType(Group.GroupType.CONSUMER.toString())
            ).collect(Collectors.toMap(ListGroupsResponseData.ListedGroup::groupId, Function.identity()));

        assertEquals(expectAllGroupMap, actualAllGroupMap);

        // List group with case-insensitive ‘empty’.
        actualAllGroupMap =
            context.sendListGroups(Collections.singletonList("empty"), Collections.emptyList())
                .stream().collect(Collectors.toMap(ListGroupsResponseData.ListedGroup::groupId, Function.identity()));

        assertEquals(expectAllGroupMap, actualAllGroupMap);

        context.commit();

        // Test list group response to check assigning state in the consumer group.
        actualAllGroupMap = context.sendListGroups(Collections.singletonList("assigning"), Collections.emptyList()).stream()
            .collect(Collectors.toMap(ListGroupsResponseData.ListedGroup::groupId, Function.identity()));
        expectAllGroupMap =
            Stream.of(
                new ListGroupsResponseData.ListedGroup()
                    .setGroupId(consumerGroupId)
                    .setProtocolType(ConsumerProtocol.PROTOCOL_TYPE)
                    .setGroupState(ConsumerGroup.ConsumerGroupState.ASSIGNING.toString())
                    .setGroupType(Group.GroupType.CONSUMER.toString())
            ).collect(Collectors.toMap(ListGroupsResponseData.ListedGroup::groupId, Function.identity()));

        assertEquals(expectAllGroupMap, actualAllGroupMap);

        // Test list group response with group state filter and no group type filter.
        actualAllGroupMap = context.sendListGroups(Collections.singletonList("Empty"), Collections.emptyList()).stream()
            .collect(Collectors.toMap(ListGroupsResponseData.ListedGroup::groupId, Function.identity()));
        expectAllGroupMap = Stream.of(
            new ListGroupsResponseData.ListedGroup()
                .setGroupId(classicGroup.groupId())
                .setProtocolType("classic")
                .setGroupState(EMPTY.toString())
                .setGroupType(Group.GroupType.CLASSIC.toString())
        ).collect(Collectors.toMap(ListGroupsResponseData.ListedGroup::groupId, Function.identity()));

        assertEquals(expectAllGroupMap, actualAllGroupMap);

        // Test list group response with no group state filter and with group type filter.
        actualAllGroupMap = context.sendListGroups(Collections.emptyList(), Collections.singletonList(Group.GroupType.CLASSIC.toString())).stream()
            .collect(Collectors.toMap(ListGroupsResponseData.ListedGroup::groupId, Function.identity()));
        expectAllGroupMap = Stream.of(
            new ListGroupsResponseData.ListedGroup()
                .setGroupId(classicGroup.groupId())
                .setProtocolType("classic")
                .setGroupState(EMPTY.toString())
                .setGroupType(Group.GroupType.CLASSIC.toString())
        ).collect(Collectors.toMap(ListGroupsResponseData.ListedGroup::groupId, Function.identity()));

        assertEquals(expectAllGroupMap, actualAllGroupMap);

        // Test list group response with no group state filter and with group type filter in a different case.
        actualAllGroupMap = context.sendListGroups(Collections.emptyList(), Collections.singletonList("Consumer")).stream()
            .collect(Collectors.toMap(ListGroupsResponseData.ListedGroup::groupId, Function.identity()));
        expectAllGroupMap = Stream.of(
            new ListGroupsResponseData.ListedGroup()
                .setGroupId(consumerGroupId)
                .setProtocolType(ConsumerProtocol.PROTOCOL_TYPE)
                .setGroupState(ConsumerGroup.ConsumerGroupState.ASSIGNING.toString())
                .setGroupType(Group.GroupType.CONSUMER.toString())
        ).collect(Collectors.toMap(ListGroupsResponseData.ListedGroup::groupId, Function.identity()));

        assertEquals(expectAllGroupMap, actualAllGroupMap);

        actualAllGroupMap = context.sendListGroups(Arrays.asList("empty", "Assigning"), Collections.emptyList()).stream()
            .collect(Collectors.toMap(ListGroupsResponseData.ListedGroup::groupId, Function.identity()));
        expectAllGroupMap = Stream.of(
            new ListGroupsResponseData.ListedGroup()
                .setGroupId(classicGroup.groupId())
                .setProtocolType(Group.GroupType.CLASSIC.toString())
                .setGroupState(EMPTY.toString())
                .setGroupType(Group.GroupType.CLASSIC.toString()),
            new ListGroupsResponseData.ListedGroup()
                .setGroupId(consumerGroupId)
                .setProtocolType(ConsumerProtocol.PROTOCOL_TYPE)
                .setGroupState(ConsumerGroup.ConsumerGroupState.ASSIGNING.toString())
                .setGroupType(Group.GroupType.CONSUMER.toString())
        ).collect(Collectors.toMap(ListGroupsResponseData.ListedGroup::groupId, Function.identity()));

        assertEquals(expectAllGroupMap, actualAllGroupMap);

        // Test list group response with no group state filter and with invalid group type filter .
        actualAllGroupMap = context.sendListGroups(Collections.emptyList(), Collections.singletonList("Invalid")).stream()
            .collect(Collectors.toMap(ListGroupsResponseData.ListedGroup::groupId, Function.identity()));
        expectAllGroupMap = Collections.emptyMap();

        assertEquals(expectAllGroupMap, actualAllGroupMap);

        // Test list group response with invalid group state filter and with no group type filter .
        actualAllGroupMap = context.sendListGroups(Collections.singletonList("Invalid"), Collections.emptyList()).stream()
            .collect(Collectors.toMap(ListGroupsResponseData.ListedGroup::groupId, Function.identity()));
        expectAllGroupMap = Collections.emptyMap();

        assertEquals(expectAllGroupMap, actualAllGroupMap);
    }

    @Test
    public void testConsumerGroupDescribeNoErrors() {
        List<String> consumerGroupIds = Arrays.asList("group-id-1", "group-id-2");
        int epoch = 10;
        String memberId = "member-id";
        String topicName = "topicName";
        ConsumerGroupMember.Builder memberBuilder = new ConsumerGroupMember.Builder(memberId)
            .setSubscribedTopicNames(Collections.singletonList(topicName))
            .setServerAssignorName("assignorName");

        MockPartitionAssignor assignor = new MockPartitionAssignor("range");
        GroupMetadataManagerTestContext context = new GroupMetadataManagerTestContext.Builder()
            .withAssignors(Collections.singletonList(assignor))
            .withConsumerGroup(new ConsumerGroupBuilder(consumerGroupIds.get(0), epoch))
            .withConsumerGroup(new ConsumerGroupBuilder(consumerGroupIds.get(1), epoch)
                .withMember(memberBuilder.build()))
            .build();

        List<ConsumerGroupDescribeResponseData.DescribedGroup> expected = Arrays.asList(
            new ConsumerGroupDescribeResponseData.DescribedGroup()
                .setGroupEpoch(epoch)
                .setGroupId(consumerGroupIds.get(0))
                .setGroupState(ConsumerGroup.ConsumerGroupState.EMPTY.toString())
                .setAssignorName("range"),
            new ConsumerGroupDescribeResponseData.DescribedGroup()
                .setGroupEpoch(epoch)
                .setGroupId(consumerGroupIds.get(1))
                .setMembers(Collections.singletonList(
                    memberBuilder.build().asConsumerGroupDescribeMember(
                        new Assignment(Collections.emptyMap()),
                        new MetadataImageBuilder().build().topics()
                    )
                ))
                .setGroupState(ConsumerGroup.ConsumerGroupState.ASSIGNING.toString())
                .setAssignorName("assignorName")
        );
        List<ConsumerGroupDescribeResponseData.DescribedGroup> actual = context.sendConsumerGroupDescribe(consumerGroupIds);

        assertEquals(expected, actual);
    }

    @Test
    public void testConsumerGroupDescribeWithErrors() {
        String groupId = "groupId";

        MockPartitionAssignor assignor = new MockPartitionAssignor("range");
        GroupMetadataManagerTestContext context = new GroupMetadataManagerTestContext.Builder()
            .withAssignors(Collections.singletonList(assignor))
            .build();

        List<ConsumerGroupDescribeResponseData.DescribedGroup> actual = context.sendConsumerGroupDescribe(Collections.singletonList(groupId));
        ConsumerGroupDescribeResponseData.DescribedGroup describedGroup = new ConsumerGroupDescribeResponseData.DescribedGroup()
            .setGroupId(groupId)
            .setErrorCode(Errors.GROUP_ID_NOT_FOUND.code());
        List<ConsumerGroupDescribeResponseData.DescribedGroup> expected = Collections.singletonList(
            describedGroup
        );

        assertEquals(expected, actual);
    }

    @Test
    public void testConsumerGroupDescribeBeforeAndAfterCommittingOffset() {
        String consumerGroupId = "consumerGroupId";
        int epoch = 10;
        String memberId1 = "memberId1";
        String memberId2 = "memberId2";
        String topicName = "topicName";
        Uuid topicId = Uuid.randomUuid();
        MetadataImage metadataImage = new MetadataImageBuilder()
            .addTopic(topicId, topicName, 3)
            .build();

        MockPartitionAssignor assignor = new MockPartitionAssignor("range");
        GroupMetadataManagerTestContext context = new GroupMetadataManagerTestContext.Builder()
            .withAssignors(Collections.singletonList(assignor))
            .withMetadataImage(metadataImage)
            .build();

        ConsumerGroupMember.Builder memberBuilder1 = new ConsumerGroupMember.Builder(memberId1)
            .setSubscribedTopicNames(Collections.singletonList(topicName));
        context.replay(RecordHelpers.newMemberSubscriptionRecord(consumerGroupId, memberBuilder1.build()));
        context.replay(RecordHelpers.newGroupEpochRecord(consumerGroupId, epoch + 1));

        Map<Uuid, Set<Integer>> assignmentMap = new HashMap<>();
        assignmentMap.put(topicId, Collections.emptySet());

        ConsumerGroupMember.Builder memberBuilder2 = new ConsumerGroupMember.Builder(memberId2);
        context.replay(RecordHelpers.newMemberSubscriptionRecord(consumerGroupId, memberBuilder2.build()));
        context.replay(RecordHelpers.newTargetAssignmentRecord(consumerGroupId, memberId2, assignmentMap));
        context.replay(RecordHelpers.newCurrentAssignmentRecord(consumerGroupId, memberBuilder2.build()));
        context.replay(RecordHelpers.newGroupEpochRecord(consumerGroupId, epoch + 2));

        List<ConsumerGroupDescribeResponseData.DescribedGroup> actual = context.groupMetadataManager.consumerGroupDescribe(Collections.singletonList(consumerGroupId), context.lastCommittedOffset);
        ConsumerGroupDescribeResponseData.DescribedGroup describedGroup = new ConsumerGroupDescribeResponseData.DescribedGroup()
            .setGroupId(consumerGroupId)
            .setErrorCode(Errors.GROUP_ID_NOT_FOUND.code());
        List<ConsumerGroupDescribeResponseData.DescribedGroup> expected = Collections.singletonList(
            describedGroup
        );
        assertEquals(expected, actual);

        // Commit the offset and test again
        context.commit();

        actual = context.groupMetadataManager.consumerGroupDescribe(Collections.singletonList(consumerGroupId), context.lastCommittedOffset);
        describedGroup = new ConsumerGroupDescribeResponseData.DescribedGroup()
            .setGroupId(consumerGroupId)
            .setMembers(Arrays.asList(
                memberBuilder1.build().asConsumerGroupDescribeMember(new Assignment(Collections.emptyMap()), metadataImage.topics()),
                memberBuilder2.build().asConsumerGroupDescribeMember(new Assignment(assignmentMap), metadataImage.topics())
            ))
            .setGroupState(ConsumerGroup.ConsumerGroupState.ASSIGNING.toString())
            .setAssignorName("range")
            .setGroupEpoch(epoch + 2);
        expected = Collections.singletonList(
            describedGroup
        );
        assertEquals(expected, actual);
    }

    @Test
    public void testDescribeGroupStable() {
        GroupMetadataManagerTestContext context = new GroupMetadataManagerTestContext.Builder()
            .build();

        GroupMetadataValue.MemberMetadata memberMetadata = new GroupMetadataValue.MemberMetadata()
            .setMemberId("member-id")
            .setGroupInstanceId("group-instance-id")
            .setClientHost("client-host")
            .setClientId("client-id")
            .setAssignment(new byte[]{0})
            .setSubscription(new byte[]{0, 1, 2});
        GroupMetadataValue groupMetadataValue = new GroupMetadataValue()
            .setMembers(Collections.singletonList(memberMetadata))
            .setProtocolType("consumer")
            .setProtocol("range")
            .setCurrentStateTimestamp(context.time.milliseconds());

        context.replay(GroupMetadataManagerTestContext.newGroupMetadataRecord(
            "group-id",
            groupMetadataValue,
            MetadataVersion.latestTesting()
        ));
        context.verifyDescribeGroupsReturnsDeadGroup("group-id");
        context.commit();

        List<DescribeGroupsResponseData.DescribedGroup> expectedDescribedGroups = Collections.singletonList(
            new DescribeGroupsResponseData.DescribedGroup()
                .setGroupId("group-id")
                .setGroupState(STABLE.toString())
                .setProtocolType(groupMetadataValue.protocolType())
                .setProtocolData(groupMetadataValue.protocol())
                .setMembers(Collections.singletonList(
                    new DescribeGroupsResponseData.DescribedGroupMember()
                        .setMemberId(memberMetadata.memberId())
                        .setGroupInstanceId(memberMetadata.groupInstanceId())
                        .setClientId(memberMetadata.clientId())
                        .setClientHost(memberMetadata.clientHost())
                        .setMemberMetadata(memberMetadata.subscription())
                        .setMemberAssignment(memberMetadata.assignment())
                ))
        );

        List<DescribeGroupsResponseData.DescribedGroup> describedGroups =
            context.describeGroups(Collections.singletonList("group-id"));

        assertEquals(expectedDescribedGroups, describedGroups);
    }

    @Test
    public void testDescribeGroupRebalancing() throws Exception {
        GroupMetadataManagerTestContext context = new GroupMetadataManagerTestContext.Builder()
            .build();

        GroupMetadataValue.MemberMetadata memberMetadata = new GroupMetadataValue.MemberMetadata()
            .setMemberId("member-id")
            .setGroupInstanceId("group-instance-id")
            .setClientHost("client-host")
            .setClientId("client-id")
            .setAssignment(new byte[]{0})
            .setSubscription(new byte[]{0, 1, 2});
        GroupMetadataValue groupMetadataValue = new GroupMetadataValue()
            .setMembers(Collections.singletonList(memberMetadata))
            .setProtocolType("consumer")
            .setProtocol("range")
            .setCurrentStateTimestamp(context.time.milliseconds());

        context.replay(GroupMetadataManagerTestContext.newGroupMetadataRecord(
            "group-id",
            groupMetadataValue,
            MetadataVersion.latestTesting()
        ));
        ClassicGroup group = context.groupMetadataManager.getOrMaybeCreateClassicGroup("group-id", false);
        context.groupMetadataManager.prepareRebalance(group, "trigger rebalance");

        context.verifyDescribeGroupsReturnsDeadGroup("group-id");
        context.commit();

        List<DescribeGroupsResponseData.DescribedGroup> expectedDescribedGroups = Collections.singletonList(
            new DescribeGroupsResponseData.DescribedGroup()
                .setGroupId("group-id")
                .setGroupState(PREPARING_REBALANCE.toString())
                .setProtocolType(groupMetadataValue.protocolType())
                .setProtocolData("")
                .setMembers(Collections.singletonList(
                    new DescribeGroupsResponseData.DescribedGroupMember()
                        .setMemberId(memberMetadata.memberId())
                        .setGroupInstanceId(memberMetadata.groupInstanceId())
                        .setClientId(memberMetadata.clientId())
                        .setClientHost(memberMetadata.clientHost())
                        .setMemberAssignment(memberMetadata.assignment())
                ))
        );

        List<DescribeGroupsResponseData.DescribedGroup> describedGroups =
            context.describeGroups(Collections.singletonList("group-id"));

        assertEquals(expectedDescribedGroups, describedGroups);
    }

    @Test
    public void testDescribeGroupsGroupIdNotFoundException() {
        GroupMetadataManagerTestContext context = new GroupMetadataManagerTestContext.Builder()
            .build();
        context.verifyDescribeGroupsReturnsDeadGroup("group-id");
    }

    @Test
    public void testGroupStuckInRebalanceTimeoutDueToNonjoinedStaticMember() throws Exception {
        GroupMetadataManagerTestContext context = new GroupMetadataManagerTestContext.Builder()
            .build();
        int longSessionTimeoutMs = 10000;
        int rebalanceTimeoutMs = 5000;
        GroupMetadataManagerTestContext.RebalanceResult rebalanceResult = context.staticMembersJoinAndRebalance(
            "group-id",
            "leader-instance-id",
            "follower-instance-id",
            rebalanceTimeoutMs,
            longSessionTimeoutMs
        );
        ClassicGroup group = context.groupMetadataManager.getOrMaybeCreateClassicGroup("group-id", false);

        // New member joins
        GroupMetadataManagerTestContext.JoinResult joinResult = context.sendClassicGroupJoin(
            new GroupMetadataManagerTestContext.JoinGroupRequestBuilder()
                .withGroupId("group-id")
                .withMemberId(UNKNOWN_MEMBER_ID)
                .withProtocolSuperset()
                .withSessionTimeoutMs(longSessionTimeoutMs)
                .build()
        );

        // The new dynamic member has been elected as leader
        GroupMetadataManagerTestContext.assertNoOrEmptyResult(context.sleep(rebalanceTimeoutMs));
        assertTrue(joinResult.joinFuture.isDone());
        assertEquals(Errors.NONE.code(), joinResult.joinFuture.get().errorCode());
        assertEquals(joinResult.joinFuture.get().leader(), joinResult.joinFuture.get().memberId());
        assertEquals(3, joinResult.joinFuture.get().members().size());
        assertEquals(2, joinResult.joinFuture.get().generationId());
        assertTrue(group.isInState(COMPLETING_REBALANCE));

        assertEquals(
            mkSet(rebalanceResult.leaderId, rebalanceResult.followerId, joinResult.joinFuture.get().memberId()),
            group.allMemberIds()
        );
        assertEquals(
            mkSet(rebalanceResult.leaderId, rebalanceResult.followerId),
            group.allStaticMemberIds()
        );
        assertEquals(
            mkSet(joinResult.joinFuture.get().memberId()),
            group.allDynamicMemberIds()
        );

        // Send a special leave group request from static follower, moving group towards PreparingRebalance
        CoordinatorResult<LeaveGroupResponseData, Record> leaveResult = context.sendClassicGroupLeave(
            new LeaveGroupRequestData()
                .setGroupId("group-id")
                .setMembers(Collections.singletonList(
                    new MemberIdentity()
                        .setMemberId(rebalanceResult.followerId)
                        .setGroupInstanceId("follower-instance-id")
                ))
        );

        LeaveGroupResponseData expectedResponse = new LeaveGroupResponseData()
            .setMembers(Collections.singletonList(
                new LeaveGroupResponseData.MemberResponse()
                    .setMemberId(rebalanceResult.followerId)
                    .setGroupInstanceId("follower-instance-id")));

        assertEquals(expectedResponse, leaveResult.response());
        assertTrue(group.isInState(PREPARING_REBALANCE));

        context.sleep(rebalanceTimeoutMs);
        // Only static leader is maintained, and group is stuck at PreparingRebalance stage
        assertTrue(group.allDynamicMemberIds().isEmpty());
        assertEquals(Collections.singleton(rebalanceResult.leaderId), group.allMemberIds());
        assertTrue(group.allDynamicMemberIds().isEmpty());
        assertEquals(2, group.generationId());
        assertTrue(group.isInState(PREPARING_REBALANCE));
    }

    @Test
    public void testPendingMembersLeaveGroup() throws Exception {
        GroupMetadataManagerTestContext context = new GroupMetadataManagerTestContext.Builder()
            .build();
        ClassicGroup group = context.createClassicGroup("group-id");
        JoinGroupResponseData pendingJoinResponse = context.setupGroupWithPendingMember(group).pendingMemberResponse;

        CoordinatorResult<LeaveGroupResponseData, Record> leaveResult = context.sendClassicGroupLeave(
            new LeaveGroupRequestData()
                .setGroupId("group-id")
                .setMembers(Collections.singletonList(
                    new MemberIdentity()
                        .setMemberId(pendingJoinResponse.memberId())
                ))
        );

        LeaveGroupResponseData expectedResponse = new LeaveGroupResponseData()
            .setMembers(Collections.singletonList(
                new LeaveGroupResponseData.MemberResponse()
                    .setGroupInstanceId(null)
                    .setMemberId(pendingJoinResponse.memberId())));

        assertEquals(expectedResponse, leaveResult.response());
        assertTrue(leaveResult.records().isEmpty());

        assertTrue(group.isInState(COMPLETING_REBALANCE));
        assertEquals(2, group.allMembers().size());
        assertEquals(2, group.allDynamicMemberIds().size());
        assertEquals(0, group.numPendingJoinMembers());
    }

    @Test
    public void testLeaveGroupInvalidGroup() {
        GroupMetadataManagerTestContext context = new GroupMetadataManagerTestContext.Builder()
            .build();
        context.createClassicGroup("group-id");

        assertThrows(UnknownMemberIdException.class, () -> context.sendClassicGroupLeave(
            new LeaveGroupRequestData()
                .setGroupId("invalid-group-id")
        ));
    }

    @Test
    public void testLeaveGroupUnknownGroup() {
        GroupMetadataManagerTestContext context = new GroupMetadataManagerTestContext.Builder()
            .build();

        assertThrows(UnknownMemberIdException.class, () -> context.sendClassicGroupLeave(
            new LeaveGroupRequestData()
                .setGroupId("unknown-group-id")
                .setMembers(Collections.singletonList(
                    new MemberIdentity()
                        .setMemberId("member-id")
                ))
        ));
    }

    @Test
    public void testLeaveGroupUnknownMemberIdExistingGroup() throws Exception {
        GroupMetadataManagerTestContext context = new GroupMetadataManagerTestContext.Builder()
            .build();
        context.createClassicGroup("group-id");

        context.joinClassicGroupAsDynamicMemberAndCompleteJoin(
            new GroupMetadataManagerTestContext.JoinGroupRequestBuilder()
                .withGroupId("group-id")
                .withMemberId(UNKNOWN_MEMBER_ID)
                .withDefaultProtocolTypeAndProtocols()
                .build()
        );

        CoordinatorResult<LeaveGroupResponseData, Record> leaveResult = context.sendClassicGroupLeave(
            new LeaveGroupRequestData()
                .setGroupId("group-id")
                .setMembers(Collections.singletonList(
                    new MemberIdentity()
                        .setMemberId("unknown-member-id")
                ))
        );

        LeaveGroupResponseData expectedResponse = new LeaveGroupResponseData()
            .setMembers(Collections.singletonList(
                new LeaveGroupResponseData.MemberResponse()
                    .setGroupInstanceId(null)
                    .setMemberId("unknown-member-id")
                    .setErrorCode(Errors.UNKNOWN_MEMBER_ID.code())));

        assertEquals(expectedResponse, leaveResult.response());
        assertTrue(leaveResult.records().isEmpty());
    }

    @Test
    public void testLeaveDeadGroup() {
        GroupMetadataManagerTestContext context = new GroupMetadataManagerTestContext.Builder()
            .build();
        ClassicGroup group = context.createClassicGroup("group-id");
        group.transitionTo(DEAD);

        CoordinatorResult<LeaveGroupResponseData, Record> leaveResult = context.sendClassicGroupLeave(
            new LeaveGroupRequestData()
                .setGroupId("group-id")
                .setMembers(Collections.singletonList(
                    new MemberIdentity()
                        .setMemberId("member-id")
                ))
        );

        LeaveGroupResponseData expectedResponse = new LeaveGroupResponseData()
            .setErrorCode(Errors.COORDINATOR_NOT_AVAILABLE.code());

        assertEquals(expectedResponse, leaveResult.response());
        assertTrue(leaveResult.records().isEmpty());
    }

    @Test
    public void testValidLeaveGroup() throws Exception {
        GroupMetadataManagerTestContext context = new GroupMetadataManagerTestContext.Builder()
            .build();
        ClassicGroup group = context.createClassicGroup("group-id");

        JoinGroupResponseData joinResponse = context.joinClassicGroupAsDynamicMemberAndCompleteJoin(
            new GroupMetadataManagerTestContext.JoinGroupRequestBuilder()
                .withGroupId("group-id")
                .withMemberId(UNKNOWN_MEMBER_ID)
                .withDefaultProtocolTypeAndProtocols()
                .build()
        );

        // Dynamic member leaves. The group becomes empty.
        CoordinatorResult<LeaveGroupResponseData, Record> leaveResult = context.sendClassicGroupLeave(
            new LeaveGroupRequestData()
                .setGroupId("group-id")
                .setMembers(Collections.singletonList(
                    new MemberIdentity()
                        .setMemberId(joinResponse.memberId())
                ))
        );
        assertEquals(
            Collections.singletonList(RecordHelpers.newGroupMetadataRecord(group, group.groupAssignment(), MetadataVersion.latestTesting())),
            leaveResult.records()
        );
        // Simulate a successful write to the log.
        leaveResult.appendFuture().complete(null);

        LeaveGroupResponseData expectedResponse = new LeaveGroupResponseData()
            .setMembers(Collections.singletonList(
                new LeaveGroupResponseData.MemberResponse()
                    .setGroupInstanceId(null)
                    .setMemberId(joinResponse.memberId())));

        assertEquals(expectedResponse, leaveResult.response());
        assertTrue(group.isInState(EMPTY));
        assertEquals(2, group.generationId());
    }

    @Test
    public void testLeaveGroupWithFencedInstanceId() throws Exception {
        GroupMetadataManagerTestContext context = new GroupMetadataManagerTestContext.Builder()
            .build();
        context.createClassicGroup("group-id");

        context.joinClassicGroupAndCompleteJoin(
            new GroupMetadataManagerTestContext.JoinGroupRequestBuilder()
                .withGroupId("group-id")
                .withGroupInstanceId("group-instance-id")
                .withMemberId(UNKNOWN_MEMBER_ID)
                .withDefaultProtocolTypeAndProtocols()
                .build(),
            true,
            true
        );

        CoordinatorResult<LeaveGroupResponseData, Record> leaveResult = context.sendClassicGroupLeave(
            new LeaveGroupRequestData()
                .setGroupId("group-id")
                .setMembers(Collections.singletonList(
                    new MemberIdentity()
                        .setGroupInstanceId("group-instance-id")
                        .setMemberId("other-member-id") // invalid member id
                ))
        );

        LeaveGroupResponseData expectedResponse = new LeaveGroupResponseData()
            .setMembers(Collections.singletonList(
                new LeaveGroupResponseData.MemberResponse()
                    .setGroupInstanceId("group-instance-id")
                    .setMemberId("other-member-id")
                    .setErrorCode(Errors.FENCED_INSTANCE_ID.code())));

        assertEquals(expectedResponse, leaveResult.response());
        assertTrue(leaveResult.records().isEmpty());
    }

    @Test
    public void testLeaveGroupStaticMemberWithUnknownMemberId() throws Exception {
        GroupMetadataManagerTestContext context = new GroupMetadataManagerTestContext.Builder()
            .build();
        context.createClassicGroup("group-id");

        context.joinClassicGroupAndCompleteJoin(
            new GroupMetadataManagerTestContext.JoinGroupRequestBuilder()
                .withGroupId("group-id")
                .withGroupInstanceId("group-instance-id")
                .withMemberId(UNKNOWN_MEMBER_ID)
                .withDefaultProtocolTypeAndProtocols()
                .build(),
            true,
            true
        );

        // Having unknown member id will not affect the request processing due to valid group instance id.
        CoordinatorResult<LeaveGroupResponseData, Record> leaveResult = context.sendClassicGroupLeave(
            new LeaveGroupRequestData()
                .setGroupId("group-id")
                .setMembers(Collections.singletonList(
                    new MemberIdentity()
                        .setGroupInstanceId("group-instance-id")
                        .setMemberId(UNKNOWN_MEMBER_ID)
                ))
        );

        LeaveGroupResponseData expectedResponse = new LeaveGroupResponseData()
            .setMembers(Collections.singletonList(
                new LeaveGroupResponseData.MemberResponse()
                    .setGroupInstanceId("group-instance-id")));

        assertEquals(expectedResponse, leaveResult.response());
    }

    @Test
    public void testStaticMembersValidBatchLeaveGroup() throws Exception {
        GroupMetadataManagerTestContext context = new GroupMetadataManagerTestContext.Builder()
            .build();
        context.staticMembersJoinAndRebalance(
            "group-id",
            "leader-instance-id",
            "follower-instance-id"
        );

        CoordinatorResult<LeaveGroupResponseData, Record> leaveResult = context.sendClassicGroupLeave(
            new LeaveGroupRequestData()
                .setGroupId("group-id")
                .setMembers(
                    Arrays.asList(
                        new MemberIdentity()
                            .setGroupInstanceId("leader-instance-id"),
                        new MemberIdentity()
                            .setGroupInstanceId("follower-instance-id")
                    )
                )
        );

        LeaveGroupResponseData expectedResponse = new LeaveGroupResponseData()
            .setMembers(Arrays.asList(
                new LeaveGroupResponseData.MemberResponse()
                    .setGroupInstanceId("leader-instance-id"),
                new LeaveGroupResponseData.MemberResponse()
                    .setGroupInstanceId("follower-instance-id")));

        assertEquals(expectedResponse, leaveResult.response());
    }

    @Test
    public void testStaticMembersLeaveUnknownGroup() throws Exception {
        GroupMetadataManagerTestContext context = new GroupMetadataManagerTestContext.Builder()
            .build();
        context.staticMembersJoinAndRebalance(
            "group-id",
            "leader-instance-id",
            "follower-instance-id"
        );

        assertThrows(UnknownMemberIdException.class, () -> context.sendClassicGroupLeave(
            new LeaveGroupRequestData()
                .setGroupId("invalid-group-id") // Invalid group id
                .setMembers(
                    Arrays.asList(
                        new MemberIdentity()
                            .setGroupInstanceId("leader-instance-id"),
                        new MemberIdentity()
                            .setGroupInstanceId("follower-instance-id")
                    )
                )
        ));
    }

    @Test
    public void testStaticMembersFencedInstanceBatchLeaveGroup() throws Exception {
        GroupMetadataManagerTestContext context = new GroupMetadataManagerTestContext.Builder()
            .build();
        context.staticMembersJoinAndRebalance(
            "group-id",
            "leader-instance-id",
            "follower-instance-id"
        );

        CoordinatorResult<LeaveGroupResponseData, Record> leaveResult = context.sendClassicGroupLeave(
            new LeaveGroupRequestData()
                .setGroupId("group-id")
                .setMembers(
                    Arrays.asList(
                        new MemberIdentity()
                            .setGroupInstanceId("leader-instance-id"),
                        new MemberIdentity()
                            .setGroupInstanceId("follower-instance-id")
                            .setMemberId("invalid-member-id")
                    )
                )
        );

        LeaveGroupResponseData expectedResponse = new LeaveGroupResponseData()
            .setMembers(Arrays.asList(
                new LeaveGroupResponseData.MemberResponse()
                    .setGroupInstanceId("leader-instance-id"),
                new LeaveGroupResponseData.MemberResponse()
                    .setGroupInstanceId("follower-instance-id")
                    .setMemberId("invalid-member-id")
                    .setErrorCode(Errors.FENCED_INSTANCE_ID.code())));

        assertEquals(expectedResponse, leaveResult.response());
    }

    @Test
    public void testStaticMembersUnknownInstanceBatchLeaveGroup() throws Exception {
        GroupMetadataManagerTestContext context = new GroupMetadataManagerTestContext.Builder()
            .build();
        context.staticMembersJoinAndRebalance(
            "group-id",
            "leader-instance-id",
            "follower-instance-id"
        );

        CoordinatorResult<LeaveGroupResponseData, Record> leaveResult = context.sendClassicGroupLeave(
            new LeaveGroupRequestData()
                .setGroupId("group-id")
                .setMembers(
                    Arrays.asList(
                        new MemberIdentity()
                            .setGroupInstanceId("unknown-instance-id"), // Unknown instance id
                        new MemberIdentity()
                            .setGroupInstanceId("follower-instance-id")
                    )
                )
        );

        LeaveGroupResponseData expectedResponse = new LeaveGroupResponseData()
            .setMembers(Arrays.asList(
                new LeaveGroupResponseData.MemberResponse()
                    .setGroupInstanceId("unknown-instance-id")
                    .setErrorCode(Errors.UNKNOWN_MEMBER_ID.code()),
                new LeaveGroupResponseData.MemberResponse()
                    .setGroupInstanceId("follower-instance-id")));

        assertEquals(expectedResponse, leaveResult.response());
        assertTrue(leaveResult.records().isEmpty());
    }

    @Test
    public void testPendingMemberBatchLeaveGroup() throws Exception {
        GroupMetadataManagerTestContext context = new GroupMetadataManagerTestContext.Builder()
            .build();
        ClassicGroup group = context.createClassicGroup("group-id");
        JoinGroupResponseData pendingJoinResponse = context.setupGroupWithPendingMember(group).pendingMemberResponse;

        CoordinatorResult<LeaveGroupResponseData, Record> leaveResult = context.sendClassicGroupLeave(
            new LeaveGroupRequestData()
                .setGroupId("group-id")
                .setMembers(
                    Arrays.asList(
                        new MemberIdentity()
                            .setGroupInstanceId("unknown-instance-id"), // Unknown instance id
                        new MemberIdentity()
                            .setMemberId(pendingJoinResponse.memberId())
                    )
                )
        );

        LeaveGroupResponseData expectedResponse = new LeaveGroupResponseData()
            .setMembers(Arrays.asList(
                new LeaveGroupResponseData.MemberResponse()
                    .setGroupInstanceId("unknown-instance-id")
                    .setErrorCode(Errors.UNKNOWN_MEMBER_ID.code()),
                new LeaveGroupResponseData.MemberResponse()
                    .setGroupInstanceId(null)
                    .setMemberId(pendingJoinResponse.memberId())));

        assertEquals(expectedResponse, leaveResult.response());
    }

    @Test
    public void testJoinedMemberPendingMemberBatchLeaveGroup() throws Exception {
        GroupMetadataManagerTestContext context = new GroupMetadataManagerTestContext.Builder()
            .build();
        ClassicGroup group = context.createClassicGroup("group-id");
        GroupMetadataManagerTestContext.PendingMemberGroupResult pendingMemberGroupResult = context.setupGroupWithPendingMember(group);

        CoordinatorResult<LeaveGroupResponseData, Record> leaveResult = context.sendClassicGroupLeave(
            new LeaveGroupRequestData()
                .setGroupId("group-id")
                .setMembers(
                    Arrays.asList(
                        new MemberIdentity()
                            .setMemberId(pendingMemberGroupResult.leaderId),
                        new MemberIdentity()
                            .setMemberId(pendingMemberGroupResult.followerId),
                        new MemberIdentity()
                            .setMemberId(pendingMemberGroupResult.pendingMemberResponse.memberId())
                    )
                )
        );

        LeaveGroupResponseData expectedResponse = new LeaveGroupResponseData()
            .setMembers(Arrays.asList(
                new LeaveGroupResponseData.MemberResponse()
                    .setGroupInstanceId(null)
                    .setMemberId(pendingMemberGroupResult.leaderId),
                new LeaveGroupResponseData.MemberResponse()
                    .setGroupInstanceId(null)
                    .setMemberId(pendingMemberGroupResult.followerId),
                new LeaveGroupResponseData.MemberResponse()
                    .setGroupInstanceId(null)
                    .setMemberId(pendingMemberGroupResult.pendingMemberResponse.memberId())));

        assertEquals(expectedResponse, leaveResult.response());
    }

    @Test
    public void testJoinedMemberPendingMemberBatchLeaveGroupWithUnknownMember() throws Exception {
        GroupMetadataManagerTestContext context = new GroupMetadataManagerTestContext.Builder()
            .build();
        ClassicGroup group = context.createClassicGroup("group-id");
        GroupMetadataManagerTestContext.PendingMemberGroupResult pendingMemberGroupResult = context.setupGroupWithPendingMember(group);

        CoordinatorResult<LeaveGroupResponseData, Record> leaveResult = context.sendClassicGroupLeave(
            new LeaveGroupRequestData()
                .setGroupId("group-id")
                .setMembers(
                    Arrays.asList(
                        new MemberIdentity()
                            .setMemberId(pendingMemberGroupResult.leaderId),
                        new MemberIdentity()
                            .setMemberId(pendingMemberGroupResult.followerId),
                        new MemberIdentity()
                            .setMemberId(pendingMemberGroupResult.pendingMemberResponse.memberId()),
                        new MemberIdentity()
                            .setMemberId("unknown-member-id")
                    )
                )
        );

        LeaveGroupResponseData expectedResponse = new LeaveGroupResponseData()
            .setMembers(Arrays.asList(
                new LeaveGroupResponseData.MemberResponse()
                    .setGroupInstanceId(null)
                    .setMemberId(pendingMemberGroupResult.leaderId),
                new LeaveGroupResponseData.MemberResponse()
                    .setGroupInstanceId(null)
                    .setMemberId(pendingMemberGroupResult.followerId),
                new LeaveGroupResponseData.MemberResponse()
                    .setGroupInstanceId(null)
                    .setMemberId(pendingMemberGroupResult.pendingMemberResponse.memberId()),
                new LeaveGroupResponseData.MemberResponse()
                    .setGroupInstanceId(null)
                    .setMemberId("unknown-member-id")
                    .setErrorCode(Errors.UNKNOWN_MEMBER_ID.code())));

        assertEquals(expectedResponse, leaveResult.response());
    }

    @Test
    public void testClassicGroupDelete() {
        GroupMetadataManagerTestContext context = new GroupMetadataManagerTestContext.Builder()
            .build();
        context.createClassicGroup("group-id");

        List<Record> expectedRecords = Collections.singletonList(RecordHelpers.newGroupMetadataTombstoneRecord("group-id"));
        List<Record> records = new ArrayList<>();
        context.groupMetadataManager.createGroupTombstoneRecords("group-id", records);
        assertEquals(expectedRecords, records);
    }

    @Test
    public void testClassicGroupMaybeDelete() {
        GroupMetadataManagerTestContext context = new GroupMetadataManagerTestContext.Builder()
            .build();
        ClassicGroup group = context.createClassicGroup("group-id");

        List<Record> expectedRecords = Collections.singletonList(RecordHelpers.newGroupMetadataTombstoneRecord("group-id"));
        List<Record> records = new ArrayList<>();
        context.groupMetadataManager.maybeDeleteGroup("group-id", records);
        assertEquals(expectedRecords, records);

        records = new ArrayList<>();
        group.transitionTo(PREPARING_REBALANCE);
        context.groupMetadataManager.maybeDeleteGroup("group-id", records);
        assertEquals(Collections.emptyList(), records);

        records = new ArrayList<>();
        context.groupMetadataManager.maybeDeleteGroup("invalid-group-id", records);
        assertEquals(Collections.emptyList(), records);
    }

    @Test
    public void testConsumerGroupDelete() {
        String groupId = "group-id";
        GroupMetadataManagerTestContext context = new GroupMetadataManagerTestContext.Builder()
            .withConsumerGroup(new ConsumerGroupBuilder(groupId, 10))
            .build();

        List<Record> expectedRecords = Arrays.asList(
            RecordHelpers.newTargetAssignmentEpochTombstoneRecord(groupId),
            RecordHelpers.newGroupSubscriptionMetadataTombstoneRecord(groupId),
            RecordHelpers.newGroupEpochTombstoneRecord(groupId)
        );
        List<Record> records = new ArrayList<>();
<<<<<<< HEAD
        context.groupMetadataManager.createGroupTombstoneRecords("group-id", records);
=======
        context.groupMetadataManager.deleteGroup(groupId, records);
>>>>>>> fa190cf1
        assertEquals(expectedRecords, records);
    }

    @Test
    public void testConsumerGroupMaybeDelete() {
        String groupId = "group-id";
        GroupMetadataManagerTestContext context = new GroupMetadataManagerTestContext.Builder()
            .withConsumerGroup(new ConsumerGroupBuilder(groupId, 10))
            .build();

        List<Record> expectedRecords = Arrays.asList(
            RecordHelpers.newTargetAssignmentEpochTombstoneRecord(groupId),
            RecordHelpers.newGroupSubscriptionMetadataTombstoneRecord(groupId),
            RecordHelpers.newGroupEpochTombstoneRecord(groupId)
        );
        List<Record> records = new ArrayList<>();
        context.groupMetadataManager.maybeDeleteGroup(groupId, records);
        assertEquals(expectedRecords, records);

        records = new ArrayList<>();
        context.replay(RecordHelpers.newMemberSubscriptionRecord(groupId, new ConsumerGroupMember.Builder("member")
            .setMemberEpoch(10)
            .setPreviousMemberEpoch(10)
            .build()));
        context.groupMetadataManager.maybeDeleteGroup(groupId, records);
        assertEquals(Collections.emptyList(), records);
    }

    @Test
    public void testClassicGroupCompletedRebalanceSensor() throws Exception {
        GroupMetadataManagerTestContext context = new GroupMetadataManagerTestContext.Builder()
            .build();
        context.joinClassicGroupAsDynamicMemberAndCompleteRebalance("group-id");
        verify(context.metrics).record(CLASSIC_GROUP_COMPLETED_REBALANCES_SENSOR_NAME);
    }

    @Test
    public void testConsumerGroupRebalanceSensor() {
        String groupId = "fooup";
        // Use a static member id as it makes the test easier.
        String memberId = Uuid.randomUuid().toString();

        Uuid fooTopicId = Uuid.randomUuid();
        String fooTopicName = "foo";
        Uuid barTopicId = Uuid.randomUuid();
        String barTopicName = "bar";

        MockPartitionAssignor assignor = new MockPartitionAssignor("range");
        GroupMetadataManagerTestContext context = new GroupMetadataManagerTestContext.Builder()
            .withAssignors(Collections.singletonList(assignor))
            .withMetadataImage(new MetadataImageBuilder()
                .addTopic(fooTopicId, fooTopicName, 6)
                .addTopic(barTopicId, barTopicName, 3)
                .addRacks()
                .build())
            .build();

        assignor.prepareGroupAssignment(new GroupAssignment(
            Collections.singletonMap(memberId, new MemberAssignment(mkAssignment(
                mkTopicAssignment(fooTopicId, 0, 1, 2, 3, 4, 5),
                mkTopicAssignment(barTopicId, 0, 1, 2)
            )))
        ));

        context.consumerGroupHeartbeat(
            new ConsumerGroupHeartbeatRequestData()
                .setGroupId(groupId)
                .setMemberId(memberId)
                .setMemberEpoch(0)
                .setServerAssignor("range")
                .setRebalanceTimeoutMs(5000)
                .setSubscribedTopicNames(Arrays.asList("foo", "bar"))
                .setTopicPartitions(Collections.emptyList()));

        verify(context.metrics).record(CONSUMER_GROUP_REBALANCES_SENSOR_NAME);
    }

    @Test
    public void testOnClassicGroupStateTransition() {
        GroupMetadataManagerTestContext context = new GroupMetadataManagerTestContext.Builder()
            .build();

        // Creating a classic group should increment metric.
        ClassicGroup group = context.createClassicGroup("group-id");
        verify(context.metrics, times(1)).onClassicGroupStateTransition(null, EMPTY);

        // Replaying a new group should not increment metric as the group was already created.
        context.replay(RecordHelpers.newGroupMetadataRecord(group, Collections.emptyMap(), MetadataVersion.LATEST_PRODUCTION));
        verify(context.metrics, times(1)).onClassicGroupStateTransition(null, EMPTY);

        // Loading a tombstone should remove group and decrement metric.
        context.createClassicGroup("group-id");
        context.replay(RecordHelpers.newGroupMetadataTombstoneRecord("group-id"));
        verify(context.metrics, times(1)).onClassicGroupStateTransition(EMPTY, null);
        assertThrows(GroupIdNotFoundException.class, () -> context.groupMetadataManager.group("group-id"));

        // Replaying a tombstone for a group that has already been deleted should not decrement metric.
        context.replay(RecordHelpers.newGroupMetadataTombstoneRecord("group-id"));
        verify(context.metrics, times(1)).onClassicGroupStateTransition(EMPTY, null);
    }

    @Test
    public void testOnClassicGroupStateTransitionOnLoading() {
        GroupMetadataManagerTestContext context = new GroupMetadataManagerTestContext.Builder()
            .build();

        ClassicGroup group = new ClassicGroup(
            new LogContext(),
            "group-id",
            EMPTY,
            context.time,
            context.metrics
        );

        // Even if there are more group metadata records loaded than tombstone records, the last replayed record
        // (tombstone in this test) is the latest state of the group. Hence, the overall metric count should be 0.
        IntStream.range(0, 5).forEach(__ ->
            context.replay(RecordHelpers.newGroupMetadataRecord(group, Collections.emptyMap(), MetadataVersion.LATEST_PRODUCTION))
        );
        IntStream.range(0, 4).forEach(__ ->
            context.replay(RecordHelpers.newGroupMetadataTombstoneRecord("group-id"))
        );

        verify(context.metrics, times(1)).onClassicGroupStateTransition(null, EMPTY);
        verify(context.metrics, times(1)).onClassicGroupStateTransition(EMPTY, null);
    }

    @Test
    public void testOnConsumerGroupStateTransition() {
        GroupMetadataManagerTestContext context = new GroupMetadataManagerTestContext.Builder()
            .build();

        // Replaying a consumer group epoch record should increment metric.
        context.replay(RecordHelpers.newGroupEpochRecord("group-id", 1));
        verify(context.metrics, times(1)).onConsumerGroupStateTransition(null, ConsumerGroup.ConsumerGroupState.EMPTY);

        // Replaying a consumer group epoch record for a group that has already been created should not increment metric.
        context.replay(RecordHelpers.newGroupEpochRecord("group-id", 1));
        verify(context.metrics, times(1)).onConsumerGroupStateTransition(null, ConsumerGroup.ConsumerGroupState.EMPTY);

        // Creating and replaying tombstones for a group should remove group and decrement metric.
        List<Record> tombstones = new ArrayList<>();
        Group group = context.groupMetadataManager.group("group-id");
        group.createGroupTombstoneRecords(tombstones);
        tombstones.forEach(context::replay);
        assertThrows(GroupIdNotFoundException.class, () -> context.groupMetadataManager.group("group-id"));
        verify(context.metrics, times(1)).onConsumerGroupStateTransition(ConsumerGroup.ConsumerGroupState.EMPTY, null);

        // Replaying a tombstone for a group that has already been removed should not decrement metric.
        tombstones.forEach(tombstone -> assertThrows(IllegalStateException.class, () -> context.replay(tombstone)));
        verify(context.metrics, times(1)).onConsumerGroupStateTransition(ConsumerGroup.ConsumerGroupState.EMPTY, null);
    }

    @Test
    public void testOnConsumerGroupStateTransitionOnLoading() {
        GroupMetadataManagerTestContext context = new GroupMetadataManagerTestContext.Builder()
            .build();

        // Even if there are more group epoch records loaded than tombstone records, the last replayed record
        // (tombstone in this test) is the latest state of the group. Hence, the overall metric count should be 0.
        IntStream.range(0, 5).forEach(__ ->
            context.replay(RecordHelpers.newGroupEpochRecord("group-id", 0))
        );
        context.replay(RecordHelpers.newTargetAssignmentEpochTombstoneRecord("group-id"));
        context.replay(RecordHelpers.newGroupEpochTombstoneRecord("group-id"));
        IntStream.range(0, 3).forEach(__ -> {
            assertThrows(IllegalStateException.class, () -> context.replay(RecordHelpers.newTargetAssignmentEpochTombstoneRecord("group-id")));
            assertThrows(IllegalStateException.class, () -> context.replay(RecordHelpers.newGroupEpochTombstoneRecord("group-id")));
        });

        verify(context.metrics, times(1)).onConsumerGroupStateTransition(null, ConsumerGroup.ConsumerGroupState.EMPTY);
        verify(context.metrics, times(1)).onConsumerGroupStateTransition(ConsumerGroup.ConsumerGroupState.EMPTY, null);
    }

    @Test
    public void testConsumerGroupHeartbeatWithNonEmptyClassicGroup() {
        String classicGroupId = "classic-group-id";
        String memberId = Uuid.randomUuid().toString();
        MockPartitionAssignor assignor = new MockPartitionAssignor("range");
        assignor.prepareGroupAssignment(new GroupAssignment(Collections.emptyMap()));
        GroupMetadataManagerTestContext context = new GroupMetadataManagerTestContext.Builder()
            .withAssignors(Collections.singletonList(assignor))
            .build();
        ClassicGroup classicGroup = new ClassicGroup(
            new LogContext(),
            classicGroupId,
            EMPTY,
            context.time,
            context.metrics
        );
        context.replay(RecordHelpers.newGroupMetadataRecord(classicGroup, classicGroup.groupAssignment(), MetadataVersion.latestTesting()));

        context.groupMetadataManager.getOrMaybeCreateClassicGroup(classicGroupId, false).transitionTo(PREPARING_REBALANCE);
        assertThrows(GroupIdNotFoundException.class, () ->
            context.consumerGroupHeartbeat(
                new ConsumerGroupHeartbeatRequestData()
                    .setGroupId(classicGroupId)
                    .setMemberId(memberId)
                    .setMemberEpoch(0)
                    .setServerAssignor("range")
                    .setRebalanceTimeoutMs(5000)
                    .setSubscribedTopicNames(Arrays.asList("foo", "bar"))
                    .setTopicPartitions(Collections.emptyList())));
    }

    @Test
    public void testConsumerGroupHeartbeatWithEmptyClassicGroup() {
        String classicGroupId = "classic-group-id";
        String memberId = Uuid.randomUuid().toString();
        MockPartitionAssignor assignor = new MockPartitionAssignor("range");
        assignor.prepareGroupAssignment(new GroupAssignment(Collections.emptyMap()));
        GroupMetadataManagerTestContext context = new GroupMetadataManagerTestContext.Builder()
            .withAssignors(Collections.singletonList(assignor))
            .build();
        ClassicGroup classicGroup = new ClassicGroup(
            new LogContext(),
            classicGroupId,
            EMPTY,
            context.time,
            context.metrics
        );
        context.replay(RecordHelpers.newGroupMetadataRecord(classicGroup, classicGroup.groupAssignment(), MetadataVersion.latestTesting()));

        CoordinatorResult<ConsumerGroupHeartbeatResponseData, Record> result = context.consumerGroupHeartbeat(
            new ConsumerGroupHeartbeatRequestData()
                .setGroupId(classicGroupId)
                .setMemberId(memberId)
                .setMemberEpoch(0)
                .setServerAssignor("range")
                .setRebalanceTimeoutMs(5000)
                .setSubscribedTopicNames(Arrays.asList("foo", "bar"))
                .setTopicPartitions(Collections.emptyList()));

        assertEquals(0, result.response().errorCode());
        assertEquals(RecordHelpers.newGroupMetadataTombstoneRecord(classicGroupId), result.records().get(0));
        assertEquals(Group.GroupType.CONSUMER,
            context.groupMetadataManager.getOrMaybeCreateConsumerGroup(classicGroupId, false).type());
    }

    @Test
    public void testClassicGroupJoinWithNonEmptyConsumerGroup() throws Exception {
        String consumerGroupId = "consumer-group-id";
        String memberId = Uuid.randomUuid().toString();
        GroupMetadataManagerTestContext context = new GroupMetadataManagerTestContext.Builder()
            .build();
        ConsumerGroupMember.Builder memberBuilder = new ConsumerGroupMember.Builder(memberId);
        // Create an empty group.
        context.replay(RecordHelpers.newGroupEpochRecord(consumerGroupId, 10));
        context.replay(RecordHelpers.newGroupSubscriptionMetadataRecord(consumerGroupId, Collections.emptyMap()));
        context.replay(RecordHelpers.newTargetAssignmentEpochRecord(consumerGroupId, 10));
        // Add a member to the group.
        context.replay(RecordHelpers.newMemberSubscriptionRecord(consumerGroupId, memberBuilder.build()));

        JoinGroupRequestData request = new GroupMetadataManagerTestContext.JoinGroupRequestBuilder()
            .withGroupId(consumerGroupId)
            .withMemberId(UNKNOWN_MEMBER_ID)
            .withDefaultProtocolTypeAndProtocols()
            .build();

        GroupMetadataManagerTestContext.JoinResult joinResult = context.sendClassicGroupJoin(request);
        assertEquals(Errors.GROUP_ID_NOT_FOUND.code(), joinResult.joinFuture.get().errorCode());
    }

    @Test
    public void testClassicGroupJoinWithEmptyConsumerGroup() throws Exception {
        String consumerGroupId = "consumer-group-id";
        GroupMetadataManagerTestContext context = new GroupMetadataManagerTestContext.Builder()
            .build();
        // Create an empty group.
        context.replay(RecordHelpers.newGroupEpochRecord(consumerGroupId, 10));
        context.replay(RecordHelpers.newGroupSubscriptionMetadataRecord(consumerGroupId, Collections.emptyMap()));
        context.replay(RecordHelpers.newTargetAssignmentEpochRecord(consumerGroupId, 10));

        JoinGroupRequestData request = new GroupMetadataManagerTestContext.JoinGroupRequestBuilder()
            .withGroupId(consumerGroupId)
            .withMemberId(UNKNOWN_MEMBER_ID)
            .withDefaultProtocolTypeAndProtocols()
            .build();
        GroupMetadataManagerTestContext.JoinResult joinResult = context.sendClassicGroupJoin(request, true);

        List<Record> expectedRecords = Arrays.asList(
            RecordHelpers.newTargetAssignmentEpochTombstoneRecord(consumerGroupId),
            RecordHelpers.newGroupSubscriptionMetadataTombstoneRecord(consumerGroupId),
            RecordHelpers.newGroupEpochTombstoneRecord(consumerGroupId)
        );

        assertNotEquals(Errors.GROUP_ID_NOT_FOUND.code(), joinResult.joinFuture.get().errorCode());
        assertEquals(expectedRecords, joinResult.records.subList(0, expectedRecords.size()));
        assertEquals(Group.GroupType.CLASSIC,
            context.groupMetadataManager.getOrMaybeCreateClassicGroup(consumerGroupId, false).type());
    }

    private static void checkJoinGroupResponse(
        JoinGroupResponseData expectedResponse,
        JoinGroupResponseData actualResponse,
        ClassicGroup group,
        ClassicGroupState expectedState,
        Set<String> expectedGroupInstanceIds
    ) {
        assertEquals(expectedResponse, actualResponse);
        assertTrue(group.isInState(expectedState));

        Set<String> groupInstanceIds = actualResponse.members()
                                                     .stream()
                                                     .map(JoinGroupResponseMember::groupInstanceId)
                                                     .collect(Collectors.toSet());

        assertEquals(expectedGroupInstanceIds, groupInstanceIds);
    }

    private static List<JoinGroupResponseMember> toJoinResponseMembers(ClassicGroup group) {
        List<JoinGroupResponseMember> members = new ArrayList<>();
        String protocolName = group.protocolName().get();
        group.allMembers().forEach(member -> members.add(
            new JoinGroupResponseMember()
                .setMemberId(member.memberId())
                .setGroupInstanceId(member.groupInstanceId().orElse(""))
                .setMetadata(member.metadata(protocolName))
        ));

        return members;
    }

    private static List<String> verifyClassicGroupJoinResponses(
        List<GroupMetadataManagerTestContext.JoinResult> joinResults,
        int expectedSuccessCount,
        Errors expectedFailure
    ) {
        int successCount = 0;
        List<String> memberIds = new ArrayList<>();
        for (GroupMetadataManagerTestContext.JoinResult joinResult : joinResults) {
            if (!joinResult.joinFuture.isDone()) {
                fail("All responseFutures should be completed.");
            }
            try {
                JoinGroupResponseData joinResponse = joinResult.joinFuture.get();
                if (joinResponse.errorCode() == Errors.NONE.code()) {
                    successCount++;
                } else {
                    assertEquals(expectedFailure.code(), joinResponse.errorCode());
                }
                memberIds.add(joinResponse.memberId());
            } catch (Exception e) {
                fail("Unexpected exception: " + e.getMessage());
            }
        }

        assertEquals(expectedSuccessCount, successCount);
        return memberIds;
    }
}<|MERGE_RESOLUTION|>--- conflicted
+++ resolved
@@ -9123,11 +9123,7 @@
             RecordHelpers.newGroupEpochTombstoneRecord(groupId)
         );
         List<Record> records = new ArrayList<>();
-<<<<<<< HEAD
         context.groupMetadataManager.createGroupTombstoneRecords("group-id", records);
-=======
-        context.groupMetadataManager.deleteGroup(groupId, records);
->>>>>>> fa190cf1
         assertEquals(expectedRecords, records);
     }
 
