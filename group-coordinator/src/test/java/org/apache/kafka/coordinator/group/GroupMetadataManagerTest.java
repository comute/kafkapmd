--- conflicted
+++ resolved
@@ -9548,11 +9548,7 @@
         ));
 
         GroupMetadataManagerTestContext context = new GroupMetadataManagerTestContext.Builder()
-<<<<<<< HEAD
-            .withGroupProtocolMigrationPolicy(GroupConsumerUpgradePolicy.UPGRADE)
-=======
             .withGroupProtocolMigrationPolicy(ConsumerGroupMigrationPolicy.UPGRADE)
->>>>>>> 96789ba6
             .withAssignors(Collections.singletonList(assignor))
             .withMetadataImage(new MetadataImageBuilder()
                 .addTopic(fooTopicId, fooTopicName, 1)
@@ -9713,11 +9709,7 @@
         ));
 
         GroupMetadataManagerTestContext context = new GroupMetadataManagerTestContext.Builder()
-<<<<<<< HEAD
-            .withGroupProtocolMigrationPolicy(GroupConsumerUpgradePolicy.UPGRADE)
-=======
             .withGroupProtocolMigrationPolicy(ConsumerGroupMigrationPolicy.UPGRADE)
->>>>>>> 96789ba6
             .withAssignors(Collections.singletonList(assignor))
             .withMetadataImage(new MetadataImageBuilder()
                 .addTopic(fooTopicId, fooTopicName, 2)
@@ -9903,7 +9895,6 @@
         assertEquals(expectedRecords, consumerGroupHeartbeatResult.records());
     }
 
-<<<<<<< HEAD
     @Test
     public void testLastNewProtocolConsumerLeavingUpgradingConsumerGroup() {
         String groupId = "group-id";
@@ -9929,7 +9920,7 @@
 
         // Consumer group with two members.
         GroupMetadataManagerTestContext context = new GroupMetadataManagerTestContext.Builder()
-            .withGroupProtocolMigrationPolicy(GroupConsumerUpgradePolicy.DOWNGRADE)
+            .withGroupProtocolMigrationPolicy(ConsumerGroupMigrationPolicy.DOWNGRADE)
             .withAssignors(Collections.singletonList(assignor))
             .withMetadataImage(new MetadataImageBuilder()
                 .addTopic(fooTopicId, fooTopicName, 6)
@@ -10007,8 +9998,6 @@
         assertRecordsEquals(expectedRecords, result.records());
     }
 
-=======
->>>>>>> 96789ba6
     private static void checkJoinGroupResponse(
         JoinGroupResponseData expectedResponse,
         JoinGroupResponseData actualResponse,
