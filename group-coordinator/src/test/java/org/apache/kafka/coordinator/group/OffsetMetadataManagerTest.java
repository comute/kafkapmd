/*
 * Licensed to the Apache Software Foundation (ASF) under one or more
 * contributor license agreements. See the NOTICE file distributed with
 * this work for additional information regarding copyright ownership.
 * The ASF licenses this file to You under the Apache License, Version 2.0
 * (the "License"); you may not use this file except in compliance with
 * the License. You may obtain a copy of the License at
 *
 *    http://www.apache.org/licenses/LICENSE-2.0
 *
 * Unless required by applicable law or agreed to in writing, software
 * distributed under the License is distributed on an "AS IS" BASIS,
 * WITHOUT WARRANTIES OR CONDITIONS OF ANY KIND, either express or implied.
 * See the License for the specific language governing permissions and
 * limitations under the License.
 */
package org.apache.kafka.coordinator.group;

import org.apache.kafka.common.Uuid;
import org.apache.kafka.common.errors.CoordinatorNotAvailableException;
import org.apache.kafka.common.errors.GroupIdNotFoundException;
import org.apache.kafka.common.errors.IllegalGenerationException;
import org.apache.kafka.common.errors.RebalanceInProgressException;
import org.apache.kafka.common.errors.StaleMemberEpochException;
import org.apache.kafka.common.errors.UnknownMemberIdException;
import org.apache.kafka.common.errors.UnsupportedVersionException;
import org.apache.kafka.common.message.JoinGroupRequestData;
import org.apache.kafka.common.message.OffsetCommitRequestData;
import org.apache.kafka.common.message.OffsetCommitResponseData;
import org.apache.kafka.common.message.OffsetDeleteRequestData;
import org.apache.kafka.common.message.OffsetDeleteResponseData;
import org.apache.kafka.common.message.OffsetFetchRequestData;
import org.apache.kafka.common.message.OffsetFetchResponseData;
import org.apache.kafka.common.message.TxnOffsetCommitRequestData;
import org.apache.kafka.common.message.TxnOffsetCommitResponseData;
import org.apache.kafka.common.network.ClientInformation;
import org.apache.kafka.common.network.ListenerName;
import org.apache.kafka.common.protocol.ApiKeys;
import org.apache.kafka.common.protocol.ApiMessage;
import org.apache.kafka.common.protocol.Errors;
import org.apache.kafka.common.record.RecordBatch;
import org.apache.kafka.common.requests.RequestContext;
import org.apache.kafka.common.requests.RequestHeader;
import org.apache.kafka.common.requests.TransactionResult;
import org.apache.kafka.common.security.auth.KafkaPrincipal;
import org.apache.kafka.common.security.auth.SecurityProtocol;
import org.apache.kafka.common.utils.LogContext;
import org.apache.kafka.common.utils.MockTime;
import org.apache.kafka.common.utils.annotation.ApiKeyVersionsSource;
import org.apache.kafka.coordinator.group.assignor.RangeAssignor;
import org.apache.kafka.coordinator.group.consumer.ConsumerGroup;
import org.apache.kafka.coordinator.group.consumer.ConsumerGroupMember;
import org.apache.kafka.coordinator.group.generated.OffsetCommitKey;
import org.apache.kafka.coordinator.group.generated.OffsetCommitValue;
import org.apache.kafka.coordinator.group.classic.ClassicGroup;
import org.apache.kafka.coordinator.group.classic.ClassicGroupMember;
import org.apache.kafka.coordinator.group.classic.ClassicGroupState;
import org.apache.kafka.coordinator.group.metrics.GroupCoordinatorMetricsShard;
import org.apache.kafka.coordinator.group.runtime.CoordinatorResult;
import org.apache.kafka.image.MetadataImage;
import org.apache.kafka.server.common.ApiMessageAndVersion;
import org.apache.kafka.server.common.MetadataVersion;
import org.apache.kafka.timeline.SnapshotRegistry;
import org.junit.jupiter.api.Test;
import org.junit.jupiter.params.ParameterizedTest;
import org.junit.jupiter.params.provider.EnumSource;

import java.net.InetAddress;
import java.util.ArrayList;
import java.util.Arrays;
import java.util.Collections;
import java.util.List;
import java.util.Optional;
import java.util.OptionalInt;
import java.util.OptionalLong;

import static org.apache.kafka.common.requests.OffsetFetchResponse.INVALID_OFFSET;
import static org.apache.kafka.coordinator.group.metrics.GroupCoordinatorMetrics.OFFSET_COMMITS_SENSOR_NAME;
import static org.apache.kafka.coordinator.group.metrics.GroupCoordinatorMetrics.OFFSET_DELETIONS_SENSOR_NAME;
import static org.apache.kafka.coordinator.group.metrics.GroupCoordinatorMetrics.OFFSET_EXPIRED_SENSOR_NAME;
import static org.junit.jupiter.api.Assertions.assertEquals;
import static org.junit.jupiter.api.Assertions.assertFalse;
import static org.junit.jupiter.api.Assertions.assertNotNull;
import static org.junit.jupiter.api.Assertions.assertNull;
import static org.junit.jupiter.api.Assertions.assertThrows;
import static org.junit.jupiter.api.Assertions.assertTrue;
import static org.mockito.Mockito.mock;
import static org.mockito.Mockito.times;
import static org.mockito.Mockito.verify;
import static org.mockito.Mockito.when;

public class OffsetMetadataManagerTest {
    static class OffsetMetadataManagerTestContext {
        public static class Builder {
            private final MockTime time = new MockTime();
            private final MockCoordinatorTimer<Void, Record> timer = new MockCoordinatorTimer<>(time);
            private final LogContext logContext = new LogContext();
            private final SnapshotRegistry snapshotRegistry = new SnapshotRegistry(logContext);
            private GroupMetadataManager groupMetadataManager = null;
            private MetadataImage metadataImage = null;
            private GroupCoordinatorConfig config = null;
            private GroupCoordinatorMetricsShard metrics = mock(GroupCoordinatorMetricsShard.class);

            Builder withOffsetMetadataMaxSize(int offsetMetadataMaxSize) {
                config = GroupCoordinatorConfigTest.createGroupCoordinatorConfig(offsetMetadataMaxSize, 60000L, 24 * 60 * 1000);
                return this;
            }

            Builder withOffsetsRetentionMs(long offsetsRetentionMs) {
                config = GroupCoordinatorConfigTest.createGroupCoordinatorConfig(4096, 60000L, offsetsRetentionMs);
                return this;
            }

            Builder withGroupMetadataManager(GroupMetadataManager groupMetadataManager) {
                this.groupMetadataManager = groupMetadataManager;
                return this;
            }

            OffsetMetadataManagerTestContext build() {
                if (metadataImage == null) metadataImage = MetadataImage.EMPTY;
                if (config == null) {
                    config = GroupCoordinatorConfigTest.createGroupCoordinatorConfig(4096, 60000L, 24 * 60 * 1000);
                }

                if (groupMetadataManager == null) {
                    groupMetadataManager = new GroupMetadataManager.Builder()
                        .withTime(time)
                        .withTimer(timer)
                        .withSnapshotRegistry(snapshotRegistry)
                        .withLogContext(logContext)
                        .withMetadataImage(metadataImage)
                        .withConsumerGroupAssignors(Collections.singletonList(new RangeAssignor()))
                        .withGroupCoordinatorMetricsShard(metrics)
                        .build();
                }

                OffsetMetadataManager offsetMetadataManager = new OffsetMetadataManager.Builder()
                    .withTime(time)
                    .withLogContext(logContext)
                    .withSnapshotRegistry(snapshotRegistry)
                    .withMetadataImage(metadataImage)
                    .withGroupMetadataManager(groupMetadataManager)
                    .withGroupCoordinatorConfig(config)
                    .withGroupCoordinatorMetricsShard(metrics)
                    .build();

                return new OffsetMetadataManagerTestContext(
                    time,
                    timer,
                    snapshotRegistry,
                    metrics,
                    groupMetadataManager,
                    offsetMetadataManager
                );
            }
        }

        final MockTime time;
        final MockCoordinatorTimer<Void, Record> timer;
        final SnapshotRegistry snapshotRegistry;
        final GroupCoordinatorMetricsShard metrics;
        final GroupMetadataManager groupMetadataManager;
        final OffsetMetadataManager offsetMetadataManager;

        long lastCommittedOffset = 0L;
        long lastWrittenOffset = 0L;

        OffsetMetadataManagerTestContext(
            MockTime time,
            MockCoordinatorTimer<Void, Record> timer,
            SnapshotRegistry snapshotRegistry,
            GroupCoordinatorMetricsShard metrics,
            GroupMetadataManager groupMetadataManager,
            OffsetMetadataManager offsetMetadataManager
        ) {
            this.time = time;
            this.timer = timer;
            this.snapshotRegistry = snapshotRegistry;
            this.metrics = metrics;
            this.groupMetadataManager = groupMetadataManager;
            this.offsetMetadataManager = offsetMetadataManager;
        }

        public Group getOrMaybeCreateGroup(
            Group.GroupType groupType,
            String groupId
        ) {
            switch (groupType) {
                case CLASSIC:
                    return groupMetadataManager.getOrMaybeCreateClassicGroup(
                        groupId,
                        true
                    );
                case CONSUMER:
                    return groupMetadataManager.getOrMaybeCreateConsumerGroup(
                        groupId,
                        true
                    );
                default:
                    throw new IllegalArgumentException("Invalid group type: " + groupType);
            }
        }

        public void commit() {
            long lastCommittedOffset = this.lastCommittedOffset;
            this.lastCommittedOffset = lastWrittenOffset;
            snapshotRegistry.deleteSnapshotsUpTo(lastCommittedOffset);
        }

        public CoordinatorResult<OffsetCommitResponseData, Record> commitOffset(
            OffsetCommitRequestData request
        ) {
            return commitOffset(ApiKeys.OFFSET_COMMIT.latestVersion(), request);
        }

        public CoordinatorResult<OffsetCommitResponseData, Record> commitOffset(
            short version,
            OffsetCommitRequestData request
        ) {
            RequestContext context = new RequestContext(
                new RequestHeader(
                    ApiKeys.OFFSET_COMMIT,
                    version,
                    "client",
                    0
                ),
                "1",
                InetAddress.getLoopbackAddress(),
                KafkaPrincipal.ANONYMOUS,
                ListenerName.forSecurityProtocol(SecurityProtocol.PLAINTEXT),
                SecurityProtocol.PLAINTEXT,
                ClientInformation.EMPTY,
                false
            );

            CoordinatorResult<OffsetCommitResponseData, Record> result = offsetMetadataManager.commitOffset(
                context,
                request
            );

            result.records().forEach(this::replay);
            return result;
        }

        public CoordinatorResult<TxnOffsetCommitResponseData, Record> commitTransactionalOffset(
            TxnOffsetCommitRequestData request
        ) {
            RequestContext context = new RequestContext(
                new RequestHeader(
                    ApiKeys.TXN_OFFSET_COMMIT,
                    ApiKeys.TXN_OFFSET_COMMIT.latestVersion(),
                    "client",
                    0
                ),
                "1",
                InetAddress.getLoopbackAddress(),
                KafkaPrincipal.ANONYMOUS,
                ListenerName.forSecurityProtocol(SecurityProtocol.PLAINTEXT),
                SecurityProtocol.PLAINTEXT,
                ClientInformation.EMPTY,
                false
            );

            CoordinatorResult<TxnOffsetCommitResponseData, Record> result = offsetMetadataManager.commitTransactionalOffset(
                context,
                request
            );

            result.records().forEach(record -> replay(
                request.producerId(),
                record
            ));

            return result;
        }

        public CoordinatorResult<OffsetDeleteResponseData, Record> deleteOffsets(
            OffsetDeleteRequestData request
        ) {
            CoordinatorResult<OffsetDeleteResponseData, Record> result = offsetMetadataManager.deleteOffsets(request);
            result.records().forEach(this::replay);
            return result;
        }

        public int deleteAllOffsets(
            String groupId,
            List<Record> records
        ) {
            List<Record> addedRecords = new ArrayList<>();
            int numDeletedOffsets = offsetMetadataManager.deleteAllOffsets(groupId, addedRecords);
            addedRecords.forEach(this::replay);

            records.addAll(addedRecords);
            return numDeletedOffsets;
        }

        public boolean cleanupExpiredOffsets(String groupId, List<Record> records) {
            List<Record> addedRecords = new ArrayList<>();
            boolean isOffsetsEmptyForGroup = offsetMetadataManager.cleanupExpiredOffsets(groupId, addedRecords);
            addedRecords.forEach(this::replay);

            records.addAll(addedRecords);
            return isOffsetsEmptyForGroup;
        }

        public List<OffsetFetchResponseData.OffsetFetchResponseTopics> fetchOffsets(
            String groupId,
            List<OffsetFetchRequestData.OffsetFetchRequestTopics> topics,
            long committedOffset
        ) {
            return fetchOffsets(
                groupId,
                null,
                -1,
                topics,
                committedOffset
            );
        }

        public List<OffsetFetchResponseData.OffsetFetchResponseTopics> fetchOffsets(
            String groupId,
            String memberId,
            int memberEpoch,
            List<OffsetFetchRequestData.OffsetFetchRequestTopics> topics,
            long committedOffset
        ) {
            OffsetFetchResponseData.OffsetFetchResponseGroup response = offsetMetadataManager.fetchOffsets(
                new OffsetFetchRequestData.OffsetFetchRequestGroup()
                    .setGroupId(groupId)
                    .setMemberId(memberId)
                    .setMemberEpoch(memberEpoch)
                    .setTopics(topics),
                committedOffset
            );
            assertEquals(groupId, response.groupId());
            return response.topics();
        }

        public List<OffsetFetchResponseData.OffsetFetchResponseTopics> fetchAllOffsets(
            String groupId,
            long committedOffset
        ) {
            return fetchAllOffsets(
                groupId,
                null,
                -1,
                committedOffset
            );
        }

        public List<OffsetFetchResponseData.OffsetFetchResponseTopics> fetchAllOffsets(
            String groupId,
            String memberId,
            int memberEpoch,
            long committedOffset
        ) {
            OffsetFetchResponseData.OffsetFetchResponseGroup response = offsetMetadataManager.fetchAllOffsets(
                new OffsetFetchRequestData.OffsetFetchRequestGroup()
                    .setGroupId(groupId)
                    .setMemberId(memberId)
                    .setMemberEpoch(memberEpoch),
                committedOffset
            );
            assertEquals(groupId, response.groupId());
            return response.topics();
        }

        public List<MockCoordinatorTimer.ExpiredTimeout<Void, Record>> sleep(long ms) {
            time.sleep(ms);
            List<MockCoordinatorTimer.ExpiredTimeout<Void, Record>> timeouts = timer.poll();
            timeouts.forEach(timeout -> {
                if (timeout.result.replayRecords()) {
                    timeout.result.records().forEach(this::replay);
                }
            });
            return timeouts;
        }

        public void commitOffset(
            String groupId,
            String topic,
            int partition,
            long offset,
            int leaderEpoch
        ) {
            commitOffset(
                groupId,
                topic,
                partition,
                offset,
                leaderEpoch,
                time.milliseconds()
            );
        }

        public void commitOffset(
            String groupId,
            String topic,
            int partition,
            long offset,
            int leaderEpoch,
            long commitTimestamp
        ) {
            commitOffset(
                RecordBatch.NO_PRODUCER_ID,
                groupId,
                topic,
                partition,
                offset,
                leaderEpoch,
                commitTimestamp
            );
        }

        public void commitOffset(
            long producerId,
            String groupId,
            String topic,
            int partition,
            long offset,
            int leaderEpoch,
            long commitTimestamp
        ) {
            replay(producerId, RecordHelpers.newOffsetCommitRecord(
                groupId,
                topic,
                partition,
                new OffsetAndMetadata(
                    offset,
                    OptionalInt.of(leaderEpoch),
                    "metadata",
                    commitTimestamp,
                    OptionalLong.empty()
                ),
                MetadataVersion.latestTesting()
            ));
        }

        public void deleteOffset(
            String groupId,
            String topic,
            int partition
        ) {
            replay(RecordHelpers.newOffsetCommitTombstoneRecord(
                groupId,
                topic,
                partition
            ));
        }

        private ApiMessage messageOrNull(ApiMessageAndVersion apiMessageAndVersion) {
            if (apiMessageAndVersion == null) {
                return null;
            } else {
                return apiMessageAndVersion.message();
            }
        }

        private void replay(
            Record record
        ) {
            replay(
                RecordBatch.NO_PRODUCER_ID,
                record
            );
        }

        private void replay(
            long producerId,
            Record record
        ) {
            snapshotRegistry.getOrCreateSnapshot(lastWrittenOffset);

            ApiMessageAndVersion key = record.key();
            ApiMessageAndVersion value = record.value();

            if (key == null) {
                throw new IllegalStateException("Received a null key in " + record);
            }

            switch (key.version()) {
                case OffsetCommitKey.HIGHEST_SUPPORTED_VERSION:
                    offsetMetadataManager.replay(
                        lastWrittenOffset,
                        producerId,
                        (OffsetCommitKey) key.message(),
                        (OffsetCommitValue) messageOrNull(value)
                    );
                    break;

                default:
                    throw new IllegalStateException("Received an unknown record type " + key.version()
                        + " in " + record);
            }

            lastWrittenOffset++;
        }

        private void replayEndTransactionMarker(
            long producerId,
            TransactionResult result
        ) {
            snapshotRegistry.getOrCreateSnapshot(lastWrittenOffset);
            offsetMetadataManager.replayEndTransactionMarker(producerId, result);
            lastWrittenOffset++;
        }

        public void testOffsetDeleteWith(
            String groupId,
            String topic,
            int partition,
            Errors expectedError
        ) {
            final OffsetDeleteRequestData.OffsetDeleteRequestTopicCollection requestTopicCollection =
                new OffsetDeleteRequestData.OffsetDeleteRequestTopicCollection(Collections.singletonList(
                    new OffsetDeleteRequestData.OffsetDeleteRequestTopic()
                        .setName(topic)
                        .setPartitions(Collections.singletonList(
                            new OffsetDeleteRequestData.OffsetDeleteRequestPartition().setPartitionIndex(partition)
                        ))
                ).iterator());

            final OffsetDeleteResponseData.OffsetDeleteResponsePartitionCollection expectedResponsePartitionCollection =
                new OffsetDeleteResponseData.OffsetDeleteResponsePartitionCollection();
            expectedResponsePartitionCollection.add(
                new OffsetDeleteResponseData.OffsetDeleteResponsePartition()
                    .setPartitionIndex(partition)
                    .setErrorCode(expectedError.code())
            );

            final OffsetDeleteResponseData.OffsetDeleteResponseTopicCollection expectedResponseTopicCollection =
                new OffsetDeleteResponseData.OffsetDeleteResponseTopicCollection(Collections.singletonList(
                    new OffsetDeleteResponseData.OffsetDeleteResponseTopic()
                        .setName(topic)
                        .setPartitions(expectedResponsePartitionCollection)
                ).iterator());

            List<Record> expectedRecords = Collections.emptyList();
            if (hasOffset(groupId, topic, partition) && expectedError == Errors.NONE) {
                expectedRecords = Collections.singletonList(
                    RecordHelpers.newOffsetCommitTombstoneRecord(groupId, topic, partition)
                );
            }

            final CoordinatorResult<OffsetDeleteResponseData, Record> coordinatorResult = deleteOffsets(
                new OffsetDeleteRequestData()
                    .setGroupId(groupId)
                    .setTopics(requestTopicCollection)
            );

            assertEquals(new OffsetDeleteResponseData().setTopics(expectedResponseTopicCollection), coordinatorResult.response());
            assertEquals(expectedRecords, coordinatorResult.records());
        }

        public boolean hasOffset(
            String groupId,
            String topic,
            int partition
        ) {
            return offsetMetadataManager.hasCommittedOffset(groupId, topic, partition) ||
                offsetMetadataManager.hasPendingTransactionalOffsets(groupId, topic, partition);
        }
    }

    @ParameterizedTest
    @ApiKeyVersionsSource(apiKey = ApiKeys.OFFSET_COMMIT)
    public void testOffsetCommitWithUnknownGroup(short version) {
        OffsetMetadataManagerTestContext context = new OffsetMetadataManagerTestContext.Builder().build();

        Class<? extends Throwable> expectedType;
        if (version >= 9) {
            expectedType = GroupIdNotFoundException.class;
        } else {
            expectedType = IllegalGenerationException.class;
        }

        // Verify that the request is rejected with the correct exception.
        assertThrows(expectedType, () -> context.commitOffset(
            version,
            new OffsetCommitRequestData()
                .setGroupId("foo")
                .setMemberId("member")
                .setGenerationIdOrMemberEpoch(10)
                .setTopics(Collections.singletonList(
                    new OffsetCommitRequestData.OffsetCommitRequestTopic()
                        .setName("bar")
                        .setPartitions(Collections.singletonList(
                            new OffsetCommitRequestData.OffsetCommitRequestPartition()
                                .setPartitionIndex(0)
                                .setCommittedOffset(100L)
                        ))
                ))
            )
        );
    }

    @Test
    public void testGenericGroupOffsetCommitWithDeadGroup() {
        OffsetMetadataManagerTestContext context = new OffsetMetadataManagerTestContext.Builder().build();

        // Create a dead group.
        ClassicGroup group = context.groupMetadataManager.getOrMaybeCreateClassicGroup(
            "foo",
            true
        );
        group.transitionTo(ClassicGroupState.DEAD);

        // Verify that the request is rejected with the correct exception.
        assertThrows(CoordinatorNotAvailableException.class, () -> context.commitOffset(
            new OffsetCommitRequestData()
                .setGroupId("foo")
                .setMemberId("member")
                .setGenerationIdOrMemberEpoch(10)
                .setTopics(Collections.singletonList(
                    new OffsetCommitRequestData.OffsetCommitRequestTopic()
                        .setName("bar")
                        .setPartitions(Collections.singletonList(
                            new OffsetCommitRequestData.OffsetCommitRequestPartition()
                                .setPartitionIndex(0)
                                .setCommittedOffset(100L)
                        ))
                ))
            )
        );
    }

    @Test
    public void testGenericGroupOffsetCommitWithUnknownMemberId() {
        OffsetMetadataManagerTestContext context = new OffsetMetadataManagerTestContext.Builder().build();

        // Create an empty group.
        context.groupMetadataManager.getOrMaybeCreateClassicGroup(
            "foo",
            true
        );

        // Verify that the request is rejected with the correct exception.
        assertThrows(UnknownMemberIdException.class, () -> context.commitOffset(
            new OffsetCommitRequestData()
                .setGroupId("foo")
                .setMemberId("member")
                .setGenerationIdOrMemberEpoch(10)
                .setTopics(Collections.singletonList(
                    new OffsetCommitRequestData.OffsetCommitRequestTopic()
                        .setName("bar")
                        .setPartitions(Collections.singletonList(
                            new OffsetCommitRequestData.OffsetCommitRequestPartition()
                                .setPartitionIndex(0)
                                .setCommittedOffset(100L)
                        ))
                ))
            )
        );
    }

    @Test
    public void testGenericGroupOffsetCommitWithIllegalGeneration() {
        OffsetMetadataManagerTestContext context = new OffsetMetadataManagerTestContext.Builder().build();

        // Create an empty group.
        ClassicGroup group = context.groupMetadataManager.getOrMaybeCreateClassicGroup(
            "foo",
            true
        );

        // Add member.
        group.add(mkGenericMember("member", Optional.of("new-instance-id")));

        // Transition to next generation.
        group.transitionTo(ClassicGroupState.PREPARING_REBALANCE);
        group.initNextGeneration();
        assertEquals(1, group.generationId());

        // Verify that the request is rejected with the correct exception.
        assertThrows(IllegalGenerationException.class, () -> context.commitOffset(
            new OffsetCommitRequestData()
                .setGroupId("foo")
                .setMemberId("member")
                .setGenerationIdOrMemberEpoch(10)
                .setTopics(Collections.singletonList(
                    new OffsetCommitRequestData.OffsetCommitRequestTopic()
                        .setName("bar")
                        .setPartitions(Collections.singletonList(
                            new OffsetCommitRequestData.OffsetCommitRequestPartition()
                                .setPartitionIndex(0)
                                .setCommittedOffset(100L)
                        ))
                ))
            )
        );
    }

    @Test
    public void testGenericGroupOffsetCommitWithUnknownInstanceId() {
        OffsetMetadataManagerTestContext context = new OffsetMetadataManagerTestContext.Builder().build();

        // Create an empty group.
        ClassicGroup group = context.groupMetadataManager.getOrMaybeCreateClassicGroup(
            "foo",
            true
        );

        // Add member without static id.
        group.add(mkGenericMember("member", Optional.empty()));

        // Verify that the request is rejected with the correct exception.
        assertThrows(UnknownMemberIdException.class, () -> context.commitOffset(
            new OffsetCommitRequestData()
                .setGroupId("foo")
                .setMemberId("member")
                .setGroupInstanceId("instanceid")
                .setGenerationIdOrMemberEpoch(10)
                .setTopics(Collections.singletonList(
                    new OffsetCommitRequestData.OffsetCommitRequestTopic()
                        .setName("bar")
                        .setPartitions(Collections.singletonList(
                            new OffsetCommitRequestData.OffsetCommitRequestPartition()
                                .setPartitionIndex(0)
                                .setCommittedOffset(100L)
                        ))
                ))
            )
        );
    }

    @Test
    public void testGenericGroupOffsetCommitWithFencedInstanceId() {
        OffsetMetadataManagerTestContext context = new OffsetMetadataManagerTestContext.Builder().build();

        // Create an empty group.
        ClassicGroup group = context.groupMetadataManager.getOrMaybeCreateClassicGroup(
            "foo",
            true
        );

        // Add member with static id.
        group.add(mkGenericMember("member", Optional.of("new-instance-id")));

        // Verify that the request is rejected with the correct exception.
        assertThrows(UnknownMemberIdException.class, () -> context.commitOffset(
            new OffsetCommitRequestData()
                .setGroupId("foo")
                .setMemberId("member")
                .setGroupInstanceId("old-instance-id")
                .setGenerationIdOrMemberEpoch(10)
                .setTopics(Collections.singletonList(
                    new OffsetCommitRequestData.OffsetCommitRequestTopic()
                        .setName("bar")
                        .setPartitions(Collections.singletonList(
                            new OffsetCommitRequestData.OffsetCommitRequestPartition()
                                .setPartitionIndex(0)
                                .setCommittedOffset(100L)
                        ))
                ))
            )
        );
    }

    @Test
    public void testGenericGroupOffsetCommitWhileInCompletingRebalanceState() {
        OffsetMetadataManagerTestContext context = new OffsetMetadataManagerTestContext.Builder().build();

        // Create an empty group.
        ClassicGroup group = context.groupMetadataManager.getOrMaybeCreateClassicGroup(
            "foo",
            true
        );

        // Add member.
        group.add(mkGenericMember("member", Optional.of("new-instance-id")));

        // Transition to next generation.
        group.transitionTo(ClassicGroupState.PREPARING_REBALANCE);
        group.initNextGeneration();
        assertEquals(1, group.generationId());

        // Verify that the request is rejected with the correct exception.
        assertThrows(RebalanceInProgressException.class, () -> context.commitOffset(
            new OffsetCommitRequestData()
                .setGroupId("foo")
                .setMemberId("member")
                .setGenerationIdOrMemberEpoch(1)
                .setTopics(Collections.singletonList(
                    new OffsetCommitRequestData.OffsetCommitRequestTopic()
                        .setName("bar")
                        .setPartitions(Collections.singletonList(
                            new OffsetCommitRequestData.OffsetCommitRequestPartition()
                                .setPartitionIndex(0)
                                .setCommittedOffset(100L)
                        ))
                ))
            )
        );
    }

    @Test
    public void testGenericGroupOffsetCommitWithoutMemberIdAndGeneration() {
        OffsetMetadataManagerTestContext context = new OffsetMetadataManagerTestContext.Builder().build();

        // Create an empty group.
        ClassicGroup group = context.groupMetadataManager.getOrMaybeCreateClassicGroup(
            "foo",
            true
        );

        // Add member.
        group.add(mkGenericMember("member", Optional.of("new-instance-id")));

        // Transition to next generation.
        group.transitionTo(ClassicGroupState.PREPARING_REBALANCE);
        group.initNextGeneration();
        assertEquals(1, group.generationId());

        // Verify that the request is rejected with the correct exception.
        assertThrows(UnknownMemberIdException.class, () -> context.commitOffset(
            new OffsetCommitRequestData()
                .setGroupId("foo")
                .setTopics(Collections.singletonList(
                    new OffsetCommitRequestData.OffsetCommitRequestTopic()
                        .setName("bar")
                        .setPartitions(Collections.singletonList(
                            new OffsetCommitRequestData.OffsetCommitRequestPartition()
                                .setPartitionIndex(0)
                                .setCommittedOffset(100L)
                        ))
                ))
            )
        );
    }

    @Test
    public void testGenericGroupOffsetCommitWithRetentionTime() {
        OffsetMetadataManagerTestContext context = new OffsetMetadataManagerTestContext.Builder().build();

        // Create an empty group.
        ClassicGroup group = context.groupMetadataManager.getOrMaybeCreateClassicGroup(
            "foo",
            true
        );

        // Add member.
        group.add(mkGenericMember("member", Optional.of("new-instance-id")));

        // Transition to next generation.
        group.transitionTo(ClassicGroupState.PREPARING_REBALANCE);
        group.initNextGeneration();
        assertEquals(1, group.generationId());
        group.transitionTo(ClassicGroupState.STABLE);

        CoordinatorResult<OffsetCommitResponseData, Record> result = context.commitOffset(
            new OffsetCommitRequestData()
                .setGroupId("foo")
                .setMemberId("member")
                .setGenerationIdOrMemberEpoch(1)
                .setRetentionTimeMs(1234L)
                .setTopics(Collections.singletonList(
                    new OffsetCommitRequestData.OffsetCommitRequestTopic()
                        .setName("bar")
                        .setPartitions(Collections.singletonList(
                            new OffsetCommitRequestData.OffsetCommitRequestPartition()
                                .setPartitionIndex(0)
                                .setCommittedOffset(100L)
                        ))
                ))
        );

        assertEquals(
            new OffsetCommitResponseData()
                .setTopics(Collections.singletonList(
                    new OffsetCommitResponseData.OffsetCommitResponseTopic()
                        .setName("bar")
                        .setPartitions(Collections.singletonList(
                            new OffsetCommitResponseData.OffsetCommitResponsePartition()
                                .setPartitionIndex(0)
                                .setErrorCode(Errors.NONE.code())
                        ))
                )),
            result.response()
        );

        assertEquals(
            Collections.singletonList(RecordHelpers.newOffsetCommitRecord(
                "foo",
                "bar",
                0,
                new OffsetAndMetadata(
                    100L,
                    OptionalInt.empty(),
                    "",
                    context.time.milliseconds(),
                    OptionalLong.of(context.time.milliseconds() + 1234L)
                ),
                MetadataImage.EMPTY.features().metadataVersion()
            )),
            result.records()
        );
    }

    @Test
    public void testGenericGroupOffsetCommitMaintainsSession() {
        OffsetMetadataManagerTestContext context = new OffsetMetadataManagerTestContext.Builder().build();

        // Create a group.
        ClassicGroup group = context.groupMetadataManager.getOrMaybeCreateClassicGroup(
            "foo",
            true
        );

        // Add member.
        ClassicGroupMember member = mkGenericMember("member", Optional.empty());
        group.add(member);

        // Transition to next generation.
        group.transitionTo(ClassicGroupState.PREPARING_REBALANCE);
        group.initNextGeneration();
        assertEquals(1, group.generationId());
        group.transitionTo(ClassicGroupState.STABLE);

        // Schedule session timeout. This would be normally done when
        // the group transitions to stable.
        context.groupMetadataManager.rescheduleClassicGroupMemberHeartbeat(group, member);

        // Advance time by half of the session timeout. No timeouts are
        // expired.
        assertEquals(Collections.emptyList(), context.sleep(5000 / 2));

        // Commit.
        context.commitOffset(
            new OffsetCommitRequestData()
                .setGroupId("foo")
                .setMemberId("member")
                .setGenerationIdOrMemberEpoch(1)
                .setRetentionTimeMs(1234L)
                .setTopics(Collections.singletonList(
                    new OffsetCommitRequestData.OffsetCommitRequestTopic()
                        .setName("bar")
                        .setPartitions(Collections.singletonList(
                            new OffsetCommitRequestData.OffsetCommitRequestPartition()
                                .setPartitionIndex(0)
                                .setCommittedOffset(100L)
                        ))
                ))
        );

        // Advance time by half of the session timeout. No timeouts are
        // expired.
        assertEquals(Collections.emptyList(), context.sleep(5000 / 2));

        // Advance time by half of the session timeout again. The timeout should
        // expire and the member is removed from the group.
        List<MockCoordinatorTimer.ExpiredTimeout<Void, Record>> timeouts =
            context.sleep(5000 / 2);
        assertEquals(1, timeouts.size());
        assertFalse(group.hasMemberId(member.memberId()));
    }

    @Test
    public void testSimpleGroupOffsetCommit() {
        OffsetMetadataManagerTestContext context = new OffsetMetadataManagerTestContext.Builder().build();

        CoordinatorResult<OffsetCommitResponseData, Record> result = context.commitOffset(
            new OffsetCommitRequestData()
                .setGroupId("foo")
                .setTopics(Collections.singletonList(
                    new OffsetCommitRequestData.OffsetCommitRequestTopic()
                        .setName("bar")
                        .setPartitions(Collections.singletonList(
                            new OffsetCommitRequestData.OffsetCommitRequestPartition()
                                .setPartitionIndex(0)
                                .setCommittedOffset(100L)
                        ))
                ))
        );

        assertEquals(
            new OffsetCommitResponseData()
                .setTopics(Collections.singletonList(
                    new OffsetCommitResponseData.OffsetCommitResponseTopic()
                        .setName("bar")
                        .setPartitions(Collections.singletonList(
                            new OffsetCommitResponseData.OffsetCommitResponsePartition()
                                .setPartitionIndex(0)
                                .setErrorCode(Errors.NONE.code())
                        ))
                )),
            result.response()
        );

        assertEquals(
            Collections.singletonList(RecordHelpers.newOffsetCommitRecord(
                "foo",
                "bar",
                0,
                new OffsetAndMetadata(
                    100L,
                    OptionalInt.empty(),
                    "",
                    context.time.milliseconds(),
                    OptionalLong.empty()
                ),
                MetadataImage.EMPTY.features().metadataVersion()
            )),
            result.records()
        );

        // A generic should have been created.
        ClassicGroup group = context.groupMetadataManager.getOrMaybeCreateClassicGroup(
            "foo",
            false
        );
        assertNotNull(group);
        assertEquals("foo", group.groupId());
    }

    @Test
    public void testSimpleGroupOffsetCommitWithInstanceId() {
        OffsetMetadataManagerTestContext context = new OffsetMetadataManagerTestContext.Builder().build();

        CoordinatorResult<OffsetCommitResponseData, Record> result = context.commitOffset(
            new OffsetCommitRequestData()
                .setGroupId("foo")
                // Instance id should be ignored.
                .setGroupInstanceId("instance-id")
                .setTopics(Collections.singletonList(
                    new OffsetCommitRequestData.OffsetCommitRequestTopic()
                        .setName("bar")
                        .setPartitions(Collections.singletonList(
                            new OffsetCommitRequestData.OffsetCommitRequestPartition()
                                .setPartitionIndex(0)
                                .setCommittedOffset(100L)
                        ))
                ))
        );

        assertEquals(
            new OffsetCommitResponseData()
                .setTopics(Collections.singletonList(
                    new OffsetCommitResponseData.OffsetCommitResponseTopic()
                        .setName("bar")
                        .setPartitions(Collections.singletonList(
                            new OffsetCommitResponseData.OffsetCommitResponsePartition()
                                .setPartitionIndex(0)
                                .setErrorCode(Errors.NONE.code())
                        ))
                )),
            result.response()
        );

        assertEquals(
            Collections.singletonList(RecordHelpers.newOffsetCommitRecord(
                "foo",
                "bar",
                0,
                new OffsetAndMetadata(
                    100L,
                    OptionalInt.empty(),
                    "",
                    context.time.milliseconds(),
                    OptionalLong.empty()
                ),
                MetadataImage.EMPTY.features().metadataVersion()
            )),
            result.records()
        );
    }

    @Test
    public void testConsumerGroupOffsetCommitWithUnknownMemberId() {
        OffsetMetadataManagerTestContext context = new OffsetMetadataManagerTestContext.Builder().build();

        // Create an empty group.
        context.groupMetadataManager.getOrMaybeCreateConsumerGroup(
            "foo",
            true
        );

        // Verify that the request is rejected with the correct exception.
        assertThrows(UnknownMemberIdException.class, () -> context.commitOffset(
            new OffsetCommitRequestData()
                .setGroupId("foo")
                .setMemberId("member")
                .setGenerationIdOrMemberEpoch(10)
                .setTopics(Collections.singletonList(
                    new OffsetCommitRequestData.OffsetCommitRequestTopic()
                        .setName("bar")
                        .setPartitions(Collections.singletonList(
                            new OffsetCommitRequestData.OffsetCommitRequestPartition()
                                .setPartitionIndex(0)
                                .setCommittedOffset(100L)
                        ))
                ))
            )
        );
    }

    @Test
    public void testConsumerGroupOffsetCommitWithStaleMemberEpoch() {
        OffsetMetadataManagerTestContext context = new OffsetMetadataManagerTestContext.Builder().build();

        // Create an empty group.
        ConsumerGroup group = context.groupMetadataManager.getOrMaybeCreateConsumerGroup(
            "foo",
            true
        );

        // Add member.
        group.updateMember(new ConsumerGroupMember.Builder("member")
            .setMemberEpoch(10)
            .setTargetMemberEpoch(10)
            .setPreviousMemberEpoch(10)
            .build()
        );

        OffsetCommitRequestData request = new OffsetCommitRequestData()
            .setGroupId("foo")
            .setMemberId("member")
            .setGenerationIdOrMemberEpoch(9)
            .setTopics(Collections.singletonList(
                new OffsetCommitRequestData.OffsetCommitRequestTopic()
                    .setName("bar")
                    .setPartitions(Collections.singletonList(
                        new OffsetCommitRequestData.OffsetCommitRequestPartition()
                            .setPartitionIndex(0)
                            .setCommittedOffset(100L)
                    ))
            ));

        // Verify that a smaller epoch is rejected.
        assertThrows(StaleMemberEpochException.class, () -> context.commitOffset(request));

        // Verify that a larger epoch is rejected.
        request.setGenerationIdOrMemberEpoch(11);
        assertThrows(StaleMemberEpochException.class, () -> context.commitOffset(request));
    }

    @ParameterizedTest
    @ApiKeyVersionsSource(apiKey = ApiKeys.OFFSET_COMMIT)
    public void testConsumerGroupOffsetCommitWithVersionSmallerThanVersion9(short version) {
        // All the newer versions are fine.
        if (version >= 9) return;
        // Version 0 does not support MemberId and GenerationIdOrMemberEpoch fields.
        if (version == 0) return;

        OffsetMetadataManagerTestContext context = new OffsetMetadataManagerTestContext.Builder().build();

        // Create an empty group.
        ConsumerGroup group = context.groupMetadataManager.getOrMaybeCreateConsumerGroup(
            "foo",
            true
        );

        // Add member.
        group.updateMember(new ConsumerGroupMember.Builder("member")
            .setMemberEpoch(10)
            .setTargetMemberEpoch(10)
            .setPreviousMemberEpoch(10)
            .build()
        );

        // Verify that the request is rejected with the correct exception.
        assertThrows(UnsupportedVersionException.class, () -> context.commitOffset(
            version,
            new OffsetCommitRequestData()
                .setGroupId("foo")
                .setMemberId("member")
                .setGenerationIdOrMemberEpoch(9)
                .setTopics(Collections.singletonList(
                    new OffsetCommitRequestData.OffsetCommitRequestTopic()
                        .setName("bar")
                        .setPartitions(Collections.singletonList(
                            new OffsetCommitRequestData.OffsetCommitRequestPartition()
                                .setPartitionIndex(0)
                                .setCommittedOffset(100L)
                        ))
                ))
            )
        );
    }

    @Test
    public void testConsumerGroupOffsetCommitFromAdminClient() {
        OffsetMetadataManagerTestContext context = new OffsetMetadataManagerTestContext.Builder().build();

        // Create an empty group.
        context.groupMetadataManager.getOrMaybeCreateConsumerGroup(
            "foo",
            true
        );

        CoordinatorResult<OffsetCommitResponseData, Record> result = context.commitOffset(
            new OffsetCommitRequestData()
                .setGroupId("foo")
                .setTopics(Collections.singletonList(
                    new OffsetCommitRequestData.OffsetCommitRequestTopic()
                        .setName("bar")
                        .setPartitions(Collections.singletonList(
                            new OffsetCommitRequestData.OffsetCommitRequestPartition()
                                .setPartitionIndex(0)
                                .setCommittedOffset(100L)
                        ))
                ))
        );

        assertEquals(
            new OffsetCommitResponseData()
                .setTopics(Collections.singletonList(
                    new OffsetCommitResponseData.OffsetCommitResponseTopic()
                        .setName("bar")
                        .setPartitions(Collections.singletonList(
                            new OffsetCommitResponseData.OffsetCommitResponsePartition()
                                .setPartitionIndex(0)
                                .setErrorCode(Errors.NONE.code())
                        ))
                )),
            result.response()
        );

        assertEquals(
            Collections.singletonList(RecordHelpers.newOffsetCommitRecord(
                "foo",
                "bar",
                0,
                new OffsetAndMetadata(
                    100L,
                    OptionalInt.empty(),
                    "",
                    context.time.milliseconds(),
                    OptionalLong.empty()
                ),
                MetadataImage.EMPTY.features().metadataVersion()
            )),
            result.records()
        );
    }

    @Test
    public void testConsumerGroupOffsetCommit() {
        OffsetMetadataManagerTestContext context = new OffsetMetadataManagerTestContext.Builder().build();

        // Create an empty group.
        ConsumerGroup group = context.groupMetadataManager.getOrMaybeCreateConsumerGroup(
            "foo",
            true
        );

        // Add member.
        group.updateMember(new ConsumerGroupMember.Builder("member")
            .setMemberEpoch(10)
            .setTargetMemberEpoch(10)
            .setPreviousMemberEpoch(10)
            .build()
        );

        CoordinatorResult<OffsetCommitResponseData, Record> result = context.commitOffset(
            new OffsetCommitRequestData()
                .setGroupId("foo")
                .setMemberId("member")
                .setGenerationIdOrMemberEpoch(10)
                .setTopics(Collections.singletonList(
                    new OffsetCommitRequestData.OffsetCommitRequestTopic()
                        .setName("bar")
                        .setPartitions(Collections.singletonList(
                            new OffsetCommitRequestData.OffsetCommitRequestPartition()
                                .setPartitionIndex(0)
                                .setCommittedOffset(100L)
                                .setCommittedLeaderEpoch(10)
                                .setCommittedMetadata("metadata")
                                .setCommitTimestamp(context.time.milliseconds())
                        ))
                ))
        );

        assertEquals(
            new OffsetCommitResponseData()
                .setTopics(Collections.singletonList(
                    new OffsetCommitResponseData.OffsetCommitResponseTopic()
                        .setName("bar")
                        .setPartitions(Collections.singletonList(
                            new OffsetCommitResponseData.OffsetCommitResponsePartition()
                                .setPartitionIndex(0)
                                .setErrorCode(Errors.NONE.code())
                        ))
                )),
            result.response()
        );

        assertEquals(
            Collections.singletonList(RecordHelpers.newOffsetCommitRecord(
                "foo",
                "bar",
                0,
                new OffsetAndMetadata(
                    100L,
                    OptionalInt.of(10),
                    "metadata",
                    context.time.milliseconds(),
                    OptionalLong.empty()
                ),
                MetadataImage.EMPTY.features().metadataVersion()
            )),
            result.records()
        );
    }

    @Test
    public void testConsumerGroupOffsetCommitWithOffsetMetadataTooLarge() {
        OffsetMetadataManagerTestContext context = new OffsetMetadataManagerTestContext.Builder()
            .withOffsetMetadataMaxSize(5)
            .build();

        // Create an empty group.
        ConsumerGroup group = context.groupMetadataManager.getOrMaybeCreateConsumerGroup(
            "foo",
            true
        );

        // Add member.
        group.updateMember(new ConsumerGroupMember.Builder("member")
            .setMemberEpoch(10)
            .setTargetMemberEpoch(10)
            .setPreviousMemberEpoch(10)
            .build()
        );

        CoordinatorResult<OffsetCommitResponseData, Record> result = context.commitOffset(
            new OffsetCommitRequestData()
                .setGroupId("foo")
                .setMemberId("member")
                .setGenerationIdOrMemberEpoch(10)
                .setTopics(Collections.singletonList(
                    new OffsetCommitRequestData.OffsetCommitRequestTopic()
                        .setName("bar")
                        .setPartitions(Arrays.asList(
                            new OffsetCommitRequestData.OffsetCommitRequestPartition()
                                .setPartitionIndex(0)
                                .setCommittedOffset(100L)
                                .setCommittedLeaderEpoch(10)
                                .setCommittedMetadata("toolarge")
                                .setCommitTimestamp(context.time.milliseconds()),
                            new OffsetCommitRequestData.OffsetCommitRequestPartition()
                                .setPartitionIndex(1)
                                .setCommittedOffset(100L)
                                .setCommittedLeaderEpoch(10)
                                .setCommittedMetadata("small")
                                .setCommitTimestamp(context.time.milliseconds())
                        ))
                ))
        );

        assertEquals(
            new OffsetCommitResponseData()
                .setTopics(Collections.singletonList(
                    new OffsetCommitResponseData.OffsetCommitResponseTopic()
                        .setName("bar")
                        .setPartitions(Arrays.asList(
                            new OffsetCommitResponseData.OffsetCommitResponsePartition()
                                .setPartitionIndex(0)
                                .setErrorCode(Errors.OFFSET_METADATA_TOO_LARGE.code()),
                            new OffsetCommitResponseData.OffsetCommitResponsePartition()
                                .setPartitionIndex(1)
                                .setErrorCode(Errors.NONE.code())
                        ))
                )),
            result.response()
        );

        assertEquals(
            Collections.singletonList(RecordHelpers.newOffsetCommitRecord(
                "foo",
                "bar",
                1,
                new OffsetAndMetadata(
                    100L,
                    OptionalInt.of(10),
                    "small",
                    context.time.milliseconds(),
                    OptionalLong.empty()
                ),
                MetadataImage.EMPTY.features().metadataVersion()
            )),
            result.records()
        );
    }

    @Test
    public void testConsumerGroupTransactionalOffsetCommit() {
        OffsetMetadataManagerTestContext context = new OffsetMetadataManagerTestContext.Builder().build();

        // Create an empty group.
        ConsumerGroup group = context.groupMetadataManager.getOrMaybeCreateConsumerGroup(
            "foo",
            true
        );

        // Add member.
        group.updateMember(new ConsumerGroupMember.Builder("member")
            .setMemberEpoch(10)
            .setTargetMemberEpoch(10)
            .setPreviousMemberEpoch(10)
            .build()
        );

        CoordinatorResult<TxnOffsetCommitResponseData, Record> result = context.commitTransactionalOffset(
            new TxnOffsetCommitRequestData()
                .setGroupId("foo")
                .setMemberId("member")
                .setGenerationId(10)
                .setTopics(Collections.singletonList(
                    new TxnOffsetCommitRequestData.TxnOffsetCommitRequestTopic()
                        .setName("bar")
                        .setPartitions(Collections.singletonList(
                            new TxnOffsetCommitRequestData.TxnOffsetCommitRequestPartition()
                                .setPartitionIndex(0)
                                .setCommittedOffset(100L)
                                .setCommittedLeaderEpoch(10)
                                .setCommittedMetadata("metadata")
                        ))
                ))
        );

        assertEquals(
            new TxnOffsetCommitResponseData()
                .setTopics(Collections.singletonList(
                    new TxnOffsetCommitResponseData.TxnOffsetCommitResponseTopic()
                        .setName("bar")
                        .setPartitions(Collections.singletonList(
                            new TxnOffsetCommitResponseData.TxnOffsetCommitResponsePartition()
                                .setPartitionIndex(0)
                                .setErrorCode(Errors.NONE.code())
                        ))
                )),
            result.response()
        );

        assertEquals(
            Collections.singletonList(RecordHelpers.newOffsetCommitRecord(
                "foo",
                "bar",
                0,
                new OffsetAndMetadata(
                    100L,
                    OptionalInt.of(10),
                    "metadata",
                    context.time.milliseconds(),
                    OptionalLong.empty()
                ),
                MetadataImage.EMPTY.features().metadataVersion()
            )),
            result.records()
        );
    }

    @Test
    public void testConsumerGroupTransactionalOffsetCommitWithUnknownGroupId() {
        OffsetMetadataManagerTestContext context = new OffsetMetadataManagerTestContext.Builder().build();

        assertThrows(IllegalGenerationException.class, () -> context.commitTransactionalOffset(
            new TxnOffsetCommitRequestData()
                .setGroupId("foo")
                .setMemberId("member")
                .setGenerationId(10)
                .setTopics(Collections.singletonList(
                    new TxnOffsetCommitRequestData.TxnOffsetCommitRequestTopic()
                        .setName("bar")
                        .setPartitions(Collections.singletonList(
                            new TxnOffsetCommitRequestData.TxnOffsetCommitRequestPartition()
                                .setPartitionIndex(0)
                                .setCommittedOffset(100L)
                                .setCommittedLeaderEpoch(10)
                                .setCommittedMetadata("metadata")
                        ))
                ))
        ));
    }

    @Test
    public void testConsumerGroupTransactionalOffsetCommitWithUnknownMemberId() {
        OffsetMetadataManagerTestContext context = new OffsetMetadataManagerTestContext.Builder().build();

        // Create an empty group.
        context.groupMetadataManager.getOrMaybeCreateConsumerGroup(
            "foo",
            true
        );

        assertThrows(UnknownMemberIdException.class, () -> context.commitTransactionalOffset(
            new TxnOffsetCommitRequestData()
                .setGroupId("foo")
                .setMemberId("member")
                .setGenerationId(10)
                .setTopics(Collections.singletonList(
                    new TxnOffsetCommitRequestData.TxnOffsetCommitRequestTopic()
                        .setName("bar")
                        .setPartitions(Collections.singletonList(
                            new TxnOffsetCommitRequestData.TxnOffsetCommitRequestPartition()
                                .setPartitionIndex(0)
                                .setCommittedOffset(100L)
                                .setCommittedLeaderEpoch(10)
                                .setCommittedMetadata("metadata")
                        ))
                ))
        ));
    }

    @Test
    public void testConsumerGroupTransactionalOffsetCommitWithStaleMemberEpoch() {
        OffsetMetadataManagerTestContext context = new OffsetMetadataManagerTestContext.Builder().build();

        // Create an empty group.
        ConsumerGroup group = context.groupMetadataManager.getOrMaybeCreateConsumerGroup(
            "foo",
            true
        );

        // Add member.
        group.updateMember(new ConsumerGroupMember.Builder("member")
            .setMemberEpoch(10)
            .setTargetMemberEpoch(10)
            .setPreviousMemberEpoch(10)
            .build()
        );

        assertThrows(IllegalGenerationException.class, () -> context.commitTransactionalOffset(
            new TxnOffsetCommitRequestData()
                .setGroupId("foo")
                .setMemberId("member")
                .setGenerationId(100)
                .setTopics(Collections.singletonList(
                    new TxnOffsetCommitRequestData.TxnOffsetCommitRequestTopic()
                        .setName("bar")
                        .setPartitions(Collections.singletonList(
                            new TxnOffsetCommitRequestData.TxnOffsetCommitRequestPartition()
                                .setPartitionIndex(0)
                                .setCommittedOffset(100L)
                                .setCommittedLeaderEpoch(10)
                                .setCommittedMetadata("metadata")
                        ))
                ))
        ));
    }

    @Test
    public void testGenericGroupTransactionalOffsetCommit() {
        OffsetMetadataManagerTestContext context = new OffsetMetadataManagerTestContext.Builder().build();

        // Create a group.
        ClassicGroup group = context.groupMetadataManager.getOrMaybeCreateClassicGroup(
            "foo",
            true
        );

        // Add member.
        ClassicGroupMember member = mkGenericMember("member", Optional.empty());
        group.add(member);

        // Transition to next generation.
        group.transitionTo(ClassicGroupState.PREPARING_REBALANCE);
        group.initNextGeneration();
        assertEquals(1, group.generationId());
        group.transitionTo(ClassicGroupState.STABLE);

        CoordinatorResult<TxnOffsetCommitResponseData, Record> result = context.commitTransactionalOffset(
            new TxnOffsetCommitRequestData()
                .setGroupId("foo")
                .setMemberId("member")
                .setGenerationId(1)
                .setTopics(Collections.singletonList(
                    new TxnOffsetCommitRequestData.TxnOffsetCommitRequestTopic()
                        .setName("bar")
                        .setPartitions(Collections.singletonList(
                            new TxnOffsetCommitRequestData.TxnOffsetCommitRequestPartition()
                                .setPartitionIndex(0)
                                .setCommittedOffset(100L)
                                .setCommittedLeaderEpoch(10)
                                .setCommittedMetadata("metadata")
                        ))
                ))
        );

        assertEquals(
            new TxnOffsetCommitResponseData()
                .setTopics(Collections.singletonList(
                    new TxnOffsetCommitResponseData.TxnOffsetCommitResponseTopic()
                        .setName("bar")
                        .setPartitions(Collections.singletonList(
                            new TxnOffsetCommitResponseData.TxnOffsetCommitResponsePartition()
                                .setPartitionIndex(0)
                                .setErrorCode(Errors.NONE.code())
                        ))
                )),
            result.response()
        );

        assertEquals(
            Collections.singletonList(RecordHelpers.newOffsetCommitRecord(
                "foo",
                "bar",
                0,
                new OffsetAndMetadata(
                    100L,
                    OptionalInt.of(10),
                    "metadata",
                    context.time.milliseconds(),
                    OptionalLong.empty()
                ),
                MetadataImage.EMPTY.features().metadataVersion()
            )),
            result.records()
        );
    }

    @Test
    public void testGenericGroupTransactionalOffsetCommitWithUnknownGroupId() {
        OffsetMetadataManagerTestContext context = new OffsetMetadataManagerTestContext.Builder().build();

        assertThrows(IllegalGenerationException.class, () -> context.commitTransactionalOffset(
            new TxnOffsetCommitRequestData()
                .setGroupId("foo")
                .setMemberId("member")
                .setGenerationId(10)
                .setTopics(Collections.singletonList(
                    new TxnOffsetCommitRequestData.TxnOffsetCommitRequestTopic()
                        .setName("bar")
                        .setPartitions(Collections.singletonList(
                            new TxnOffsetCommitRequestData.TxnOffsetCommitRequestPartition()
                                .setPartitionIndex(0)
                                .setCommittedOffset(100L)
                                .setCommittedLeaderEpoch(10)
                                .setCommittedMetadata("metadata")
                        ))
                ))
        ));
    }

    @Test
    public void testGenericGroupTransactionalOffsetCommitWithUnknownMemberId() {
        OffsetMetadataManagerTestContext context = new OffsetMetadataManagerTestContext.Builder().build();

        // Create an empty group.
        context.groupMetadataManager.getOrMaybeCreateClassicGroup(
            "foo",
            true
        );

        assertThrows(UnknownMemberIdException.class, () -> context.commitTransactionalOffset(
            new TxnOffsetCommitRequestData()
                .setGroupId("foo")
                .setMemberId("member")
                .setGenerationId(10)
                .setTopics(Collections.singletonList(
                    new TxnOffsetCommitRequestData.TxnOffsetCommitRequestTopic()
                        .setName("bar")
                        .setPartitions(Collections.singletonList(
                            new TxnOffsetCommitRequestData.TxnOffsetCommitRequestPartition()
                                .setPartitionIndex(0)
                                .setCommittedOffset(100L)
                                .setCommittedLeaderEpoch(10)
                                .setCommittedMetadata("metadata")
                        ))
                ))
        ));
    }

    @Test
    public void testGenericGroupTransactionalOffsetCommitWithIllegalGenerationId() {
        OffsetMetadataManagerTestContext context = new OffsetMetadataManagerTestContext.Builder().build();

        // Create a group.
        ClassicGroup group = context.groupMetadataManager.getOrMaybeCreateClassicGroup(
            "foo",
            true
        );

        // Add member.
        ClassicGroupMember member = mkGenericMember("member", Optional.empty());
        group.add(member);

        // Transition to next generation.
        group.transitionTo(ClassicGroupState.PREPARING_REBALANCE);
        group.initNextGeneration();
        assertEquals(1, group.generationId());
        group.transitionTo(ClassicGroupState.STABLE);

        assertThrows(IllegalGenerationException.class, () -> context.commitTransactionalOffset(
            new TxnOffsetCommitRequestData()
                .setGroupId("foo")
                .setMemberId("member")
                .setGenerationId(100)
                .setTopics(Collections.singletonList(
                    new TxnOffsetCommitRequestData.TxnOffsetCommitRequestTopic()
                        .setName("bar")
                        .setPartitions(Collections.singletonList(
                            new TxnOffsetCommitRequestData.TxnOffsetCommitRequestPartition()
                                .setPartitionIndex(0)
                                .setCommittedOffset(100L)
                                .setCommittedLeaderEpoch(10)
                                .setCommittedMetadata("metadata")
                        ))
                ))
        ));
    }

    @Test
    public void testGenericGroupFetchOffsetsWithDeadGroup() {
        OffsetMetadataManagerTestContext context = new OffsetMetadataManagerTestContext.Builder().build();

        // Create a dead group.
        ClassicGroup group = context.groupMetadataManager.getOrMaybeCreateClassicGroup(
            "group",
            true
        );
        group.transitionTo(ClassicGroupState.DEAD);

        List<OffsetFetchRequestData.OffsetFetchRequestTopics> request = Arrays.asList(
            new OffsetFetchRequestData.OffsetFetchRequestTopics()
                .setName("foo")
                .setPartitionIndexes(Arrays.asList(0, 1)),
            new OffsetFetchRequestData.OffsetFetchRequestTopics()
                .setName("bar")
                .setPartitionIndexes(Collections.singletonList(0))
        );

        List<OffsetFetchResponseData.OffsetFetchResponseTopics> expectedResponse = Arrays.asList(
            new OffsetFetchResponseData.OffsetFetchResponseTopics()
                .setName("foo")
                .setPartitions(Arrays.asList(
                    mkInvalidOffsetPartitionResponse(0),
                    mkInvalidOffsetPartitionResponse(1)
                )),
            new OffsetFetchResponseData.OffsetFetchResponseTopics()
                .setName("bar")
                .setPartitions(Collections.singletonList(
                    mkInvalidOffsetPartitionResponse(0)
                ))
        );

        assertEquals(expectedResponse, context.fetchOffsets("group", request, Long.MAX_VALUE));
    }

    @Test
    public void testFetchOffsetsWithUnknownGroup() {
        OffsetMetadataManagerTestContext context = new OffsetMetadataManagerTestContext.Builder().build();

        List<OffsetFetchRequestData.OffsetFetchRequestTopics> request = Arrays.asList(
            new OffsetFetchRequestData.OffsetFetchRequestTopics()
                .setName("foo")
                .setPartitionIndexes(Arrays.asList(0, 1)),
            new OffsetFetchRequestData.OffsetFetchRequestTopics()
                .setName("bar")
                .setPartitionIndexes(Collections.singletonList(0))
        );

        List<OffsetFetchResponseData.OffsetFetchResponseTopics> expectedResponse = Arrays.asList(
            new OffsetFetchResponseData.OffsetFetchResponseTopics()
                .setName("foo")
                .setPartitions(Arrays.asList(
                    mkInvalidOffsetPartitionResponse(0),
                    mkInvalidOffsetPartitionResponse(1)
                )),
            new OffsetFetchResponseData.OffsetFetchResponseTopics()
                .setName("bar")
                .setPartitions(Collections.singletonList(
                    mkInvalidOffsetPartitionResponse(0)
                ))
        );

        assertEquals(expectedResponse, context.fetchOffsets("group", request, Long.MAX_VALUE));
    }

    @Test
    public void testFetchOffsetsAtDifferentCommittedOffset() {
        OffsetMetadataManagerTestContext context = new OffsetMetadataManagerTestContext.Builder().build();

        context.groupMetadataManager.getOrMaybeCreateConsumerGroup("group", true);

        assertEquals(0, context.lastWrittenOffset);
        context.commitOffset("group", "foo", 0, 100L, 1);
        assertEquals(1, context.lastWrittenOffset);
        context.commitOffset("group", "foo", 1, 110L, 1);
        assertEquals(2, context.lastWrittenOffset);
        context.commitOffset("group", "bar", 0, 200L, 1);
        assertEquals(3, context.lastWrittenOffset);
        context.commitOffset("group", "foo", 1, 111L, 2);
        assertEquals(4, context.lastWrittenOffset);
        context.commitOffset("group", "bar", 1, 210L, 2);
        assertEquals(5, context.lastWrittenOffset);

        // Always use the same request.
        List<OffsetFetchRequestData.OffsetFetchRequestTopics> request = Arrays.asList(
            new OffsetFetchRequestData.OffsetFetchRequestTopics()
                .setName("foo")
                .setPartitionIndexes(Arrays.asList(0, 1)),
            new OffsetFetchRequestData.OffsetFetchRequestTopics()
                .setName("bar")
                .setPartitionIndexes(Arrays.asList(0, 1))
        );

        // Fetching with 0 should return all invalid offsets.
        assertEquals(Arrays.asList(
            new OffsetFetchResponseData.OffsetFetchResponseTopics()
                .setName("foo")
                .setPartitions(Arrays.asList(
                    mkInvalidOffsetPartitionResponse(0),
                    mkInvalidOffsetPartitionResponse(1)
                )),
            new OffsetFetchResponseData.OffsetFetchResponseTopics()
                .setName("bar")
                .setPartitions(Arrays.asList(
                    mkInvalidOffsetPartitionResponse(0),
                    mkInvalidOffsetPartitionResponse(1)
                ))
        ), context.fetchOffsets("group", request, 0L));

        // Fetching with 1 should return data up to offset 1.
        assertEquals(Arrays.asList(
            new OffsetFetchResponseData.OffsetFetchResponseTopics()
                .setName("foo")
                .setPartitions(Arrays.asList(
                    mkOffsetPartitionResponse(0, 100L, 1, "metadata"),
                    mkInvalidOffsetPartitionResponse(1)
                )),
            new OffsetFetchResponseData.OffsetFetchResponseTopics()
                .setName("bar")
                .setPartitions(Arrays.asList(
                    mkInvalidOffsetPartitionResponse(0),
                    mkInvalidOffsetPartitionResponse(1)
                ))
        ), context.fetchOffsets("group", request, 1L));

        // Fetching with 2 should return data up to offset 2.
        assertEquals(Arrays.asList(
            new OffsetFetchResponseData.OffsetFetchResponseTopics()
                .setName("foo")
                .setPartitions(Arrays.asList(
                    mkOffsetPartitionResponse(0, 100L, 1, "metadata"),
                    mkOffsetPartitionResponse(1, 110L, 1, "metadata")
                )),
            new OffsetFetchResponseData.OffsetFetchResponseTopics()
                .setName("bar")
                .setPartitions(Arrays.asList(
                    mkInvalidOffsetPartitionResponse(0),
                    mkInvalidOffsetPartitionResponse(1)
                ))
        ), context.fetchOffsets("group", request, 2L));

        // Fetching with 3 should return data up to offset 3.
        assertEquals(Arrays.asList(
            new OffsetFetchResponseData.OffsetFetchResponseTopics()
                .setName("foo")
                .setPartitions(Arrays.asList(
                    mkOffsetPartitionResponse(0, 100L, 1, "metadata"),
                    mkOffsetPartitionResponse(1, 110L, 1, "metadata")
                )),
            new OffsetFetchResponseData.OffsetFetchResponseTopics()
                .setName("bar")
                .setPartitions(Arrays.asList(
                    mkOffsetPartitionResponse(0, 200L, 1, "metadata"),
                    mkInvalidOffsetPartitionResponse(1)
                ))
        ), context.fetchOffsets("group", request, 3L));

        // Fetching with 4 should return data up to offset 4.
        assertEquals(Arrays.asList(
            new OffsetFetchResponseData.OffsetFetchResponseTopics()
                .setName("foo")
                .setPartitions(Arrays.asList(
                    mkOffsetPartitionResponse(0, 100L, 1, "metadata"),
                    mkOffsetPartitionResponse(1, 111L, 2, "metadata")
                )),
            new OffsetFetchResponseData.OffsetFetchResponseTopics()
                .setName("bar")
                .setPartitions(Arrays.asList(
                    mkOffsetPartitionResponse(0, 200L, 1, "metadata"),
                    mkInvalidOffsetPartitionResponse(1)
                ))
        ), context.fetchOffsets("group", request, 4L));

        // Fetching with 5 should return data up to offset 5.
        assertEquals(Arrays.asList(
            new OffsetFetchResponseData.OffsetFetchResponseTopics()
                .setName("foo")
                .setPartitions(Arrays.asList(
                    mkOffsetPartitionResponse(0, 100L, 1, "metadata"),
                    mkOffsetPartitionResponse(1, 111L, 2, "metadata")
                )),
            new OffsetFetchResponseData.OffsetFetchResponseTopics()
                .setName("bar")
                .setPartitions(Arrays.asList(
                    mkOffsetPartitionResponse(0, 200L, 1, "metadata"),
                    mkOffsetPartitionResponse(1, 210L, 2, "metadata")
                ))
        ), context.fetchOffsets("group", request, 5L));

        // Fetching with Long.MAX_VALUE should return all offsets.
        assertEquals(Arrays.asList(
            new OffsetFetchResponseData.OffsetFetchResponseTopics()
                .setName("foo")
                .setPartitions(Arrays.asList(
                    mkOffsetPartitionResponse(0, 100L, 1, "metadata"),
                    mkOffsetPartitionResponse(1, 111L, 2, "metadata")
                )),
            new OffsetFetchResponseData.OffsetFetchResponseTopics()
                .setName("bar")
                .setPartitions(Arrays.asList(
                    mkOffsetPartitionResponse(0, 200L, 1, "metadata"),
                    mkOffsetPartitionResponse(1, 210L, 2, "metadata")
                ))
        ), context.fetchOffsets("group", request, Long.MAX_VALUE));
    }

    @Test
    public void testFetchOffsetsWithPendingTransactionalOffsets() {
        OffsetMetadataManagerTestContext context = new OffsetMetadataManagerTestContext.Builder().build();

        context.groupMetadataManager.getOrMaybeCreateConsumerGroup("group", true);

        context.commitOffset("group", "foo", 0, 100L, 1);
        context.commitOffset("group", "foo", 1, 110L, 1);
        context.commitOffset("group", "bar", 0, 200L, 1);

        context.commit();

        assertEquals(3, context.lastWrittenOffset);
        assertEquals(3, context.lastCommittedOffset);

        context.commitOffset(10L, "group", "foo", 1, 111L, 1, context.time.milliseconds());
        context.commitOffset(10L, "group", "bar", 0, 201L, 1, context.time.milliseconds());
        // Note that bar-1 does not exist in the initial commits. UNSTABLE_OFFSET_COMMIT errors
        // must be returned in this case too.
        context.commitOffset(10L, "group", "bar", 1, 211L, 1, context.time.milliseconds());

        // Always use the same request.
        List<OffsetFetchRequestData.OffsetFetchRequestTopics> request = Arrays.asList(
            new OffsetFetchRequestData.OffsetFetchRequestTopics()
                .setName("foo")
                .setPartitionIndexes(Arrays.asList(0, 1)),
            new OffsetFetchRequestData.OffsetFetchRequestTopics()
                .setName("bar")
                .setPartitionIndexes(Arrays.asList(0, 1))
        );

        // Fetching offsets with "require stable" (Long.MAX_VALUE) should return the committed offset for
        // foo-0 and the UNSTABLE_OFFSET_COMMIT error for foo-1, bar-0 and bar-1.
        assertEquals(Arrays.asList(
            new OffsetFetchResponseData.OffsetFetchResponseTopics()
                .setName("foo")
                .setPartitions(Arrays.asList(
                    mkOffsetPartitionResponse(0, 100L, 1, "metadata"),
                    mkOffsetPartitionResponse(1, Errors.UNSTABLE_OFFSET_COMMIT)
                )),
            new OffsetFetchResponseData.OffsetFetchResponseTopics()
                .setName("bar")
                .setPartitions(Arrays.asList(
                    mkOffsetPartitionResponse(0, Errors.UNSTABLE_OFFSET_COMMIT),
                    mkOffsetPartitionResponse(1, Errors.UNSTABLE_OFFSET_COMMIT)
                ))
        ), context.fetchOffsets("group", request, Long.MAX_VALUE));

        // Fetching offsets without "require stable" (lastCommittedOffset) should return the committed
        // offset for foo-0, foo-1 and bar-0 and the INVALID_OFFSET for bar-1.
        assertEquals(Arrays.asList(
            new OffsetFetchResponseData.OffsetFetchResponseTopics()
                .setName("foo")
                .setPartitions(Arrays.asList(
                    mkOffsetPartitionResponse(0, 100L, 1, "metadata"),
                    mkOffsetPartitionResponse(1, 110L, 1, "metadata")
                )),
            new OffsetFetchResponseData.OffsetFetchResponseTopics()
                .setName("bar")
                .setPartitions(Arrays.asList(
                    mkOffsetPartitionResponse(0, 200L, 1, "metadata"),
                    mkInvalidOffsetPartitionResponse(1)
                ))
        ), context.fetchOffsets("group", request, context.lastCommittedOffset));

        // Commit the ongoing transaction.
        context.replayEndTransactionMarker(10L, TransactionResult.COMMIT);

        // Fetching offsets with "require stable" (Long.MAX_VALUE) should not return any errors now.
        assertEquals(Arrays.asList(
            new OffsetFetchResponseData.OffsetFetchResponseTopics()
                .setName("foo")
                .setPartitions(Arrays.asList(
                    mkOffsetPartitionResponse(0, 100L, 1, "metadata"),
                    mkOffsetPartitionResponse(1, 111L, 1, "metadata")
                )),
            new OffsetFetchResponseData.OffsetFetchResponseTopics()
                .setName("bar")
                .setPartitions(Arrays.asList(
                    mkOffsetPartitionResponse(0, 201L, 1, "metadata"),
                    mkOffsetPartitionResponse(1, 211L, 1, "metadata")
                ))
        ), context.fetchOffsets("group", request, Long.MAX_VALUE));
    }

    @Test
    public void testGenericGroupFetchAllOffsetsWithDeadGroup() {
        OffsetMetadataManagerTestContext context = new OffsetMetadataManagerTestContext.Builder().build();

        // Create a dead group.
        ClassicGroup group = context.groupMetadataManager.getOrMaybeCreateClassicGroup(
            "group",
            true
        );
        group.transitionTo(ClassicGroupState.DEAD);

        assertEquals(Collections.emptyList(), context.fetchAllOffsets("group", Long.MAX_VALUE));
    }

    @Test
    public void testFetchAllOffsetsWithUnknownGroup() {
        OffsetMetadataManagerTestContext context = new OffsetMetadataManagerTestContext.Builder().build();
        assertEquals(Collections.emptyList(), context.fetchAllOffsets("group", Long.MAX_VALUE));
    }

    @Test
    public void testFetchAllOffsetsAtDifferentCommittedOffset() {
        OffsetMetadataManagerTestContext context = new OffsetMetadataManagerTestContext.Builder().build();

        context.groupMetadataManager.getOrMaybeCreateConsumerGroup("group", true);

        assertEquals(0, context.lastWrittenOffset);
        context.commitOffset("group", "foo", 0, 100L, 1);
        assertEquals(1, context.lastWrittenOffset);
        context.commitOffset("group", "foo", 1, 110L, 1);
        assertEquals(2, context.lastWrittenOffset);
        context.commitOffset("group", "bar", 0, 200L, 1);
        assertEquals(3, context.lastWrittenOffset);
        context.commitOffset("group", "foo", 1, 111L, 2);
        assertEquals(4, context.lastWrittenOffset);
        context.commitOffset("group", "bar", 1, 210L, 2);
        assertEquals(5, context.lastWrittenOffset);

        // Fetching with 0 should no offsets.
        assertEquals(Collections.emptyList(), context.fetchAllOffsets("group", 0L));

        // Fetching with 1 should return data up to offset 1.
        assertEquals(Arrays.asList(
            new OffsetFetchResponseData.OffsetFetchResponseTopics()
                .setName("foo")
                .setPartitions(Arrays.asList(
                    mkOffsetPartitionResponse(0, 100L, 1, "metadata")
                ))
        ), context.fetchAllOffsets("group", 1L));

        // Fetching with 2 should return data up to offset 2.
        assertEquals(Arrays.asList(
            new OffsetFetchResponseData.OffsetFetchResponseTopics()
                .setName("foo")
                .setPartitions(Arrays.asList(
                    mkOffsetPartitionResponse(0, 100L, 1, "metadata"),
                    mkOffsetPartitionResponse(1, 110L, 1, "metadata")
                ))
        ), context.fetchAllOffsets("group", 2L));

        // Fetching with 3 should return data up to offset 3.
        assertEquals(Arrays.asList(
            new OffsetFetchResponseData.OffsetFetchResponseTopics()
                .setName("bar")
                .setPartitions(Arrays.asList(
                    mkOffsetPartitionResponse(0, 200L, 1, "metadata")
                )),
            new OffsetFetchResponseData.OffsetFetchResponseTopics()
                .setName("foo")
                .setPartitions(Arrays.asList(
                    mkOffsetPartitionResponse(0, 100L, 1, "metadata"),
                    mkOffsetPartitionResponse(1, 110L, 1, "metadata")
                ))
        ), context.fetchAllOffsets("group", 3L));

        // Fetching with 4 should return data up to offset 4.
        assertEquals(Arrays.asList(
            new OffsetFetchResponseData.OffsetFetchResponseTopics()
                .setName("bar")
                .setPartitions(Arrays.asList(
                    mkOffsetPartitionResponse(0, 200L, 1, "metadata")
                )),
            new OffsetFetchResponseData.OffsetFetchResponseTopics()
                .setName("foo")
                .setPartitions(Arrays.asList(
                    mkOffsetPartitionResponse(0, 100L, 1, "metadata"),
                    mkOffsetPartitionResponse(1, 111L, 2, "metadata")
                ))
        ), context.fetchAllOffsets("group", 4L));

        // Fetching with Long.MAX_VALUE should return all offsets.
        assertEquals(Arrays.asList(
            new OffsetFetchResponseData.OffsetFetchResponseTopics()
                .setName("bar")
                .setPartitions(Arrays.asList(
                    mkOffsetPartitionResponse(0, 200L, 1, "metadata"),
                    mkOffsetPartitionResponse(1, 210L, 2, "metadata")
                )),
            new OffsetFetchResponseData.OffsetFetchResponseTopics()
                .setName("foo")
                .setPartitions(Arrays.asList(
                    mkOffsetPartitionResponse(0, 100L, 1, "metadata"),
                    mkOffsetPartitionResponse(1, 111L, 2, "metadata")
                ))
        ), context.fetchAllOffsets("group", Long.MAX_VALUE));
    }

    @Test
    public void testFetchAllOffsetsWithPendingTransactionalOffsets() {
        OffsetMetadataManagerTestContext context = new OffsetMetadataManagerTestContext.Builder().build();

        context.groupMetadataManager.getOrMaybeCreateConsumerGroup("group", true);

        context.commitOffset("group", "foo", 0, 100L, 1);
        context.commitOffset("group", "foo", 1, 110L, 1);
        context.commitOffset("group", "bar", 0, 200L, 1);

        context.commit();

        assertEquals(3, context.lastWrittenOffset);
        assertEquals(3, context.lastCommittedOffset);

        context.commitOffset(10L, "group", "foo", 1, 111L, 1, context.time.milliseconds());
        context.commitOffset(10L, "group", "bar", 0, 201L, 1, context.time.milliseconds());
        // Note that bar-1 does not exist in the initial commits. The API does not return it at all until
        // the transaction is committed.
        context.commitOffset(10L, "group", "bar", 1, 211L, 1, context.time.milliseconds());


        // Fetching offsets with "require stable" (Long.MAX_VALUE) should return the committed offset for
        // foo-0 and the UNSTABLE_OFFSET_COMMIT error for foo-1 and bar-0.
        assertEquals(Arrays.asList(
            new OffsetFetchResponseData.OffsetFetchResponseTopics()
                .setName("bar")
                .setPartitions(Arrays.asList(
                    mkOffsetPartitionResponse(0, Errors.UNSTABLE_OFFSET_COMMIT)
                )),
            new OffsetFetchResponseData.OffsetFetchResponseTopics()
                .setName("foo")
                .setPartitions(Arrays.asList(
                    mkOffsetPartitionResponse(0, 100L, 1, "metadata"),
                    mkOffsetPartitionResponse(1, Errors.UNSTABLE_OFFSET_COMMIT)
                ))
        ), context.fetchAllOffsets("group", Long.MAX_VALUE));

        // Fetching offsets without "require stable" (lastCommittedOffset) should the committed
        // offset for the foo-0, foo-1 and bar-0.
        assertEquals(Arrays.asList(
            new OffsetFetchResponseData.OffsetFetchResponseTopics()
                .setName("bar")
                .setPartitions(Arrays.asList(
                    mkOffsetPartitionResponse(0, 200L, 1, "metadata")
                )),
            new OffsetFetchResponseData.OffsetFetchResponseTopics()
                .setName("foo")
                .setPartitions(Arrays.asList(
                    mkOffsetPartitionResponse(0, 100L, 1, "metadata"),
                    mkOffsetPartitionResponse(1, 110L, 1, "metadata")
                ))
        ), context.fetchAllOffsets("group", context.lastCommittedOffset));

        // Commit the ongoing transaction.
        context.replayEndTransactionMarker(10L, TransactionResult.COMMIT);

        // Fetching offsets with "require stable" (Long.MAX_VALUE) should not return any errors now.
        assertEquals(Arrays.asList(
            new OffsetFetchResponseData.OffsetFetchResponseTopics()
                .setName("bar")
                .setPartitions(Arrays.asList(
                    mkOffsetPartitionResponse(0, 201L, 1, "metadata"),
                    mkOffsetPartitionResponse(1, 211L, 1, "metadata")
                )),
            new OffsetFetchResponseData.OffsetFetchResponseTopics()
                .setName("foo")
                .setPartitions(Arrays.asList(
                    mkOffsetPartitionResponse(0, 100L, 1, "metadata"),
                    mkOffsetPartitionResponse(1, 111L, 1, "metadata")
                ))
        ), context.fetchAllOffsets("group", Long.MAX_VALUE));
    }

    @Test
    public void testConsumerGroupOffsetFetchWithMemberIdAndEpoch() {
        OffsetMetadataManagerTestContext context = new OffsetMetadataManagerTestContext.Builder().build();
        // Create consumer group.
        ConsumerGroup group = context.groupMetadataManager.getOrMaybeCreateConsumerGroup("group", true);
        // Create member.
        group.getOrMaybeCreateMember("member", true);
        // Commit offset.
        context.commitOffset("group", "foo", 0, 100L, 1);

        // Fetch offsets case.
        List<OffsetFetchRequestData.OffsetFetchRequestTopics> topics = Collections.singletonList(
            new OffsetFetchRequestData.OffsetFetchRequestTopics()
                .setName("foo")
                .setPartitionIndexes(Collections.singletonList(0))
        );

        assertEquals(Collections.singletonList(
            new OffsetFetchResponseData.OffsetFetchResponseTopics()
                .setName("foo")
                .setPartitions(Collections.singletonList(
                    mkOffsetPartitionResponse(0, 100L, 1, "metadata")
                ))
        ), context.fetchOffsets("group", "member", 0, topics, Long.MAX_VALUE));

        // Fetch all offsets case.
        assertEquals(Collections.singletonList(
            new OffsetFetchResponseData.OffsetFetchResponseTopics()
                .setName("foo")
                .setPartitions(Collections.singletonList(
                    mkOffsetPartitionResponse(0, 100L, 1, "metadata")
                ))
        ), context.fetchAllOffsets("group", "member", 0, Long.MAX_VALUE));
    }

    @Test
    public void testConsumerGroupOffsetFetchFromAdminClient() {
        OffsetMetadataManagerTestContext context = new OffsetMetadataManagerTestContext.Builder().build();
        // Create consumer group.
        ConsumerGroup group = context.groupMetadataManager.getOrMaybeCreateConsumerGroup("group", true);
        // Create member.
        group.getOrMaybeCreateMember("member", true);
        // Commit offset.
        context.commitOffset("group", "foo", 0, 100L, 1);

        // Fetch offsets case.
        List<OffsetFetchRequestData.OffsetFetchRequestTopics> topics = Collections.singletonList(
            new OffsetFetchRequestData.OffsetFetchRequestTopics()
                .setName("foo")
                .setPartitionIndexes(Collections.singletonList(0))
        );

        assertEquals(Collections.singletonList(
            new OffsetFetchResponseData.OffsetFetchResponseTopics()
                .setName("foo")
                .setPartitions(Collections.singletonList(
                    mkOffsetPartitionResponse(0, 100L, 1, "metadata")
                ))
        ), context.fetchOffsets("group", topics, Long.MAX_VALUE));

        // Fetch all offsets case.
        assertEquals(Collections.singletonList(
            new OffsetFetchResponseData.OffsetFetchResponseTopics()
                .setName("foo")
                .setPartitions(Collections.singletonList(
                    mkOffsetPartitionResponse(0, 100L, 1, "metadata")
                ))
        ), context.fetchAllOffsets("group", Long.MAX_VALUE));
    }

    @Test
    public void testConsumerGroupOffsetFetchWithUnknownMemberId() {
        OffsetMetadataManagerTestContext context = new OffsetMetadataManagerTestContext.Builder().build();
        context.groupMetadataManager.getOrMaybeCreateConsumerGroup("group", true);

        // Fetch offsets case.
        List<OffsetFetchRequestData.OffsetFetchRequestTopics> topics = Collections.singletonList(
            new OffsetFetchRequestData.OffsetFetchRequestTopics()
                .setName("foo")
                .setPartitionIndexes(Collections.singletonList(0))
        );

        // Fetch offsets cases.
        assertThrows(UnknownMemberIdException.class,
            () -> context.fetchOffsets("group", "", 0, topics, Long.MAX_VALUE));
        assertThrows(UnknownMemberIdException.class,
            () -> context.fetchOffsets("group", "member", 0, topics, Long.MAX_VALUE));

        // Fetch all offsets cases.
        assertThrows(UnknownMemberIdException.class,
            () -> context.fetchAllOffsets("group", "", 0, Long.MAX_VALUE));
        assertThrows(UnknownMemberIdException.class,
            () -> context.fetchAllOffsets("group", "member", 0, Long.MAX_VALUE));
    }

    @Test
    public void testConsumerGroupOffsetFetchWithStaleMemberEpoch() {
        OffsetMetadataManagerTestContext context = new OffsetMetadataManagerTestContext.Builder().build();
        ConsumerGroup group = context.groupMetadataManager.getOrMaybeCreateConsumerGroup("group", true);
        group.getOrMaybeCreateMember("member", true);

        // Fetch offsets case.
        List<OffsetFetchRequestData.OffsetFetchRequestTopics> topics = Collections.singletonList(
            new OffsetFetchRequestData.OffsetFetchRequestTopics()
                .setName("foo")
                .setPartitionIndexes(Collections.singletonList(0))
        );

        // Fetch offsets case.
        assertThrows(StaleMemberEpochException.class,
            () -> context.fetchOffsets("group", "member", 10, topics, Long.MAX_VALUE));

        // Fetch all offsets case.
        assertThrows(StaleMemberEpochException.class,
            () -> context.fetchAllOffsets("group", "member", 10, Long.MAX_VALUE));
    }

    @Test
    public void testGenericGroupOffsetDelete() {
        OffsetMetadataManagerTestContext context = new OffsetMetadataManagerTestContext.Builder().build();
        ClassicGroup group = context.groupMetadataManager.getOrMaybeCreateClassicGroup(
            "foo",
            true
        );
        context.commitOffset("foo", "bar", 0, 100L, 0);
        group.setSubscribedTopics(Optional.of(Collections.emptySet()));
        context.testOffsetDeleteWith("foo", "bar", 0, Errors.NONE);
        assertFalse(context.hasOffset("foo", "bar", 0));
    }

    @Test
    public void testGenericGroupOffsetDeleteWithErrors() {
        OffsetMetadataManagerTestContext context = new OffsetMetadataManagerTestContext.Builder().build();
        ClassicGroup group = context.groupMetadataManager.getOrMaybeCreateClassicGroup(
            "foo",
            true
        );
        group.setSubscribedTopics(Optional.of(Collections.singleton("bar")));
        context.commitOffset("foo", "bar", 0, 100L, 0);

        // Delete the offset whose topic partition doesn't exist.
        context.testOffsetDeleteWith("foo", "bar1", 0, Errors.NONE);
        // Delete the offset from the topic that the group is subscribed to.
        context.testOffsetDeleteWith("foo", "bar", 0, Errors.GROUP_SUBSCRIBED_TO_TOPIC);
    }

    @Test
    public void testGenericGroupOffsetDeleteWithPendingTransactionalOffsets() {
        OffsetMetadataManagerTestContext context = new OffsetMetadataManagerTestContext.Builder().build();
        ClassicGroup group = context.groupMetadataManager.getOrMaybeCreateClassicGroup(
            "foo",
            true
        );
        context.commitOffset(10L, "foo", "bar", 0, 100L, 0, context.time.milliseconds());
        group.setSubscribedTopics(Optional.of(Collections.emptySet()));
        context.testOffsetDeleteWith("foo", "bar", 0, Errors.NONE);
        assertFalse(context.hasOffset("foo", "bar", 0));
    }

    @Test
    public void testConsumerGroupOffsetDelete() {
        OffsetMetadataManagerTestContext context = new OffsetMetadataManagerTestContext.Builder().build();
        ConsumerGroup group = context.groupMetadataManager.getOrMaybeCreateConsumerGroup(
            "foo",
            true
        );
        context.commitOffset("foo", "bar", 0, 100L, 0);
        assertFalse(group.isSubscribedToTopic("bar"));
        context.testOffsetDeleteWith("foo", "bar", 0, Errors.NONE);
    }

    @Test
    public void testConsumerGroupOffsetDeleteWithErrors() {
        OffsetMetadataManagerTestContext context = new OffsetMetadataManagerTestContext.Builder().build();
        ConsumerGroup group = context.groupMetadataManager.getOrMaybeCreateConsumerGroup(
            "foo",
            true
        );
        MetadataImage image = new GroupMetadataManagerTest.MetadataImageBuilder()
            .addTopic(Uuid.randomUuid(), "foo", 1)
            .addRacks()
            .build();
        ConsumerGroupMember member1 = new ConsumerGroupMember.Builder("member1")
            .setSubscribedTopicNames(Collections.singletonList("bar"))
            .build();
        group.computeSubscriptionMetadata(
            null,
            member1,
            image.topics(),
            image.cluster()
        );
        group.updateMember(member1);
        context.commitOffset("foo", "bar", 0, 100L, 0);
        assertTrue(group.isSubscribedToTopic("bar"));

        // Delete the offset whose topic partition doesn't exist.
        context.testOffsetDeleteWith("foo", "bar1", 0, Errors.NONE);
        // Delete the offset from the topic that the group is subscribed to.
        context.testOffsetDeleteWith("foo", "bar", 0, Errors.GROUP_SUBSCRIBED_TO_TOPIC);
    }

    @Test
    public void testConsumerGroupOffsetDeleteWithPendingTransactionalOffsets() {
        OffsetMetadataManagerTestContext context = new OffsetMetadataManagerTestContext.Builder().build();
        ConsumerGroup group = context.groupMetadataManager.getOrMaybeCreateConsumerGroup(
            "foo",
            true
        );
        context.commitOffset(10L, "foo", "bar", 0, 100L, 0, context.time.milliseconds());
        assertFalse(group.isSubscribedToTopic("bar"));
        context.testOffsetDeleteWith("foo", "bar", 0, Errors.NONE);
    }

    @ParameterizedTest
    @EnumSource(Group.GroupType.class)
    public void testDeleteGroupAllOffsets(Group.GroupType groupType) {
        OffsetMetadataManagerTestContext context = new OffsetMetadataManagerTestContext.Builder().build();
        context.getOrMaybeCreateGroup(groupType, "foo");

        context.commitOffset("foo", "bar-0", 0, 100L, 0);
        context.commitOffset("foo", "bar-0", 1, 100L, 0);
        context.commitOffset("foo", "bar-1", 0, 100L, 0);

        List<Record> expectedRecords = Arrays.asList(
            RecordHelpers.newOffsetCommitTombstoneRecord("foo", "bar-1", 0),
            RecordHelpers.newOffsetCommitTombstoneRecord("foo", "bar-0", 0),
            RecordHelpers.newOffsetCommitTombstoneRecord("foo", "bar-0", 1)
        );

        List<Record> records = new ArrayList<>();
        int numDeleteOffsets = context.deleteAllOffsets("foo", records);

        assertEquals(expectedRecords, records);
        assertEquals(3, numDeleteOffsets);
    }

    @ParameterizedTest
    @EnumSource(Group.GroupType.class)
    public void testDeleteGroupAllOffsetsWithPendingTransactionalOffsets(Group.GroupType groupType) {
        OffsetMetadataManagerTestContext context = new OffsetMetadataManagerTestContext.Builder().build();
        context.getOrMaybeCreateGroup(groupType, "foo");

        context.commitOffset("foo", "bar-0", 0, 100L, 0);
        context.commitOffset("foo", "bar-0", 1, 100L, 0);
        context.commitOffset("foo", "bar-1", 0, 100L, 0);

        context.commitOffset(10L, "foo", "bar-1", 0, 101L, 0, context.time.milliseconds());
        context.commitOffset(10L, "foo", "bar-2", 0, 100L, 0, context.time.milliseconds());

        List<Record> expectedRecords = Arrays.asList(
            RecordHelpers.newOffsetCommitTombstoneRecord("foo", "bar-1", 0),
            RecordHelpers.newOffsetCommitTombstoneRecord("foo", "bar-0", 0),
            RecordHelpers.newOffsetCommitTombstoneRecord("foo", "bar-0", 1),
            RecordHelpers.newOffsetCommitTombstoneRecord("foo", "bar-2", 0)
        );

        List<Record> records = new ArrayList<>();
        int numDeleteOffsets = context.deleteAllOffsets("foo", records);

        assertEquals(expectedRecords, records);
        assertEquals(4, numDeleteOffsets);

        assertFalse(context.hasOffset("foo", "bar-0", 0));
        assertFalse(context.hasOffset("foo", "bar-0", 1));
        assertFalse(context.hasOffset("foo", "bar-1", 0));
        assertFalse(context.hasOffset("foo", "bar-2", 0));
    }

    @Test
    public void testCleanupExpiredOffsetsGroupHasNoOffsets() {
        OffsetMetadataManagerTestContext context = new OffsetMetadataManagerTestContext.Builder()
            .build();

        List<Record> records = new ArrayList<>();
        assertTrue(context.cleanupExpiredOffsets("unknown-group-id", records));
        assertEquals(Collections.emptyList(), records);
    }

    @Test
    public void testCleanupExpiredOffsetsGroupDoesNotExist() {
        GroupMetadataManager groupMetadataManager = mock(GroupMetadataManager.class);
        OffsetMetadataManagerTestContext context = new OffsetMetadataManagerTestContext.Builder()
            .withGroupMetadataManager(groupMetadataManager)
            .build();

        when(groupMetadataManager.group("unknown-group-id")).thenThrow(GroupIdNotFoundException.class);
        context.commitOffset("unknown-group-id", "topic", 0, 100L, 0);
        assertThrows(GroupIdNotFoundException.class, () -> context.cleanupExpiredOffsets("unknown-group-id", new ArrayList<>()));
    }

    @Test
    public void testCleanupExpiredOffsetsEmptyOffsetExpirationCondition() {
        GroupMetadataManager groupMetadataManager = mock(GroupMetadataManager.class);
        Group group = mock(Group.class);

        OffsetMetadataManagerTestContext context = new OffsetMetadataManagerTestContext.Builder()
            .withGroupMetadataManager(groupMetadataManager)
            .build();

        context.commitOffset("group-id", "topic", 0, 100L, 0);

        when(groupMetadataManager.group("group-id")).thenReturn(group);
        when(group.offsetExpirationCondition()).thenReturn(Optional.empty());

        List<Record> records = new ArrayList<>();
        assertFalse(context.cleanupExpiredOffsets("group-id", records));
        assertEquals(Collections.emptyList(), records);
    }

    @Test
    public void testCleanupExpiredOffsets() {
        GroupMetadataManager groupMetadataManager = mock(GroupMetadataManager.class);
        Group group = mock(Group.class);

        OffsetMetadataManagerTestContext context = new OffsetMetadataManagerTestContext.Builder()
            .withGroupMetadataManager(groupMetadataManager)
            .withOffsetsRetentionMs(1000)
            .build();

        long commitTimestamp = context.time.milliseconds();

        context.commitOffset("group-id", "firstTopic", 0, 100L, 0, commitTimestamp);
        context.commitOffset("group-id", "secondTopic", 0, 100L, 0, commitTimestamp);
        context.commitOffset("group-id", "secondTopic", 1, 100L, 0, commitTimestamp + 500);

        context.time.sleep(1000);

        // firstTopic-0: group is still subscribed to firstTopic. Do not expire.
        // secondTopic-0: should expire as offset retention has passed.
        // secondTopic-1: has not passed offset retention. Do not expire.
        List<Record> expectedRecords = Collections.singletonList(
            RecordHelpers.newOffsetCommitTombstoneRecord("group-id", "secondTopic", 0)
        );

        when(groupMetadataManager.group("group-id")).thenReturn(group);
        when(group.offsetExpirationCondition()).thenReturn(Optional.of(
            new OffsetExpirationConditionImpl(offsetAndMetadata -> offsetAndMetadata.commitTimestampMs)));
        when(group.isSubscribedToTopic("firstTopic")).thenReturn(true);
        when(group.isSubscribedToTopic("secondTopic")).thenReturn(false);

        List<Record> records = new ArrayList<>();
        assertFalse(context.cleanupExpiredOffsets("group-id", records));
        assertEquals(expectedRecords, records);

        // Expire secondTopic-1.
        context.time.sleep(500);
        expectedRecords = Collections.singletonList(
            RecordHelpers.newOffsetCommitTombstoneRecord("group-id", "secondTopic", 1)
        );

        records = new ArrayList<>();
        assertFalse(context.cleanupExpiredOffsets("group-id", records));
        assertEquals(expectedRecords, records);

        // Add 2 more commits, then expire all.
        when(group.isSubscribedToTopic("firstTopic")).thenReturn(false);
        context.commitOffset("group-id", "firstTopic", 1, 100L, 0, commitTimestamp + 500);
        context.commitOffset("group-id", "secondTopic", 0, 101L, 0, commitTimestamp + 500);

        expectedRecords = Arrays.asList(
            RecordHelpers.newOffsetCommitTombstoneRecord("group-id", "firstTopic", 0),
            RecordHelpers.newOffsetCommitTombstoneRecord("group-id", "firstTopic", 1),
            RecordHelpers.newOffsetCommitTombstoneRecord("group-id", "secondTopic", 0)
        );

        records = new ArrayList<>();
        assertTrue(context.cleanupExpiredOffsets("group-id", records));
        assertEquals(expectedRecords, records);
    }

    @Test
    public void testCleanupExpiredOffsetsWithPendingTransactionalOffsets() {
        GroupMetadataManager groupMetadataManager = mock(GroupMetadataManager.class);
        Group group = mock(Group.class);

        OffsetMetadataManagerTestContext context = new OffsetMetadataManagerTestContext.Builder()
            .withGroupMetadataManager(groupMetadataManager)
            .withOffsetsRetentionMs(1000)
            .build();

        long commitTimestamp = context.time.milliseconds();

        context.commitOffset("group-id", "foo", 0, 100L, 0, commitTimestamp);
        context.commitOffset(10L, "group-id", "foo", 0, 101L, 0, commitTimestamp + 500);

        context.time.sleep(1000);

        when(groupMetadataManager.group("group-id")).thenReturn(group);
        when(group.offsetExpirationCondition()).thenReturn(Optional.of(
            new OffsetExpirationConditionImpl(offsetAndMetadata -> offsetAndMetadata.commitTimestampMs)));
        when(group.isSubscribedToTopic("foo")).thenReturn(false);

        // foo-0 should not be expired because it has a pending transactional offset commit.
        List<Record> records = new ArrayList<>();
        assertFalse(context.cleanupExpiredOffsets("group-id", records));
        assertEquals(Collections.emptyList(), records);
    }

    static private OffsetFetchResponseData.OffsetFetchResponsePartitions mkOffsetPartitionResponse(
        int partition,
        long offset,
        int leaderEpoch,
        String metadata
    ) {
        return new OffsetFetchResponseData.OffsetFetchResponsePartitions()
            .setPartitionIndex(partition)
            .setCommittedOffset(offset)
            .setCommittedLeaderEpoch(leaderEpoch)
            .setMetadata(metadata);
    }

    static private OffsetFetchResponseData.OffsetFetchResponsePartitions mkInvalidOffsetPartitionResponse(int partition) {
        return new OffsetFetchResponseData.OffsetFetchResponsePartitions()
            .setPartitionIndex(partition)
            .setCommittedOffset(INVALID_OFFSET)
            .setCommittedLeaderEpoch(-1)
            .setMetadata("");
    }

    static private OffsetFetchResponseData.OffsetFetchResponsePartitions mkOffsetPartitionResponse(int partition, Errors error) {
        return new OffsetFetchResponseData.OffsetFetchResponsePartitions()
            .setPartitionIndex(partition)
            .setErrorCode(error.code())
            .setCommittedOffset(INVALID_OFFSET)
            .setCommittedLeaderEpoch(-1)
            .setMetadata("");
    }

    @Test
    public void testReplay() {
        OffsetMetadataManagerTestContext context = new OffsetMetadataManagerTestContext.Builder().build();

        verifyReplay(context, "foo", "bar", 0, new OffsetAndMetadata(
            0L,
            100L,
            OptionalInt.empty(),
            "small",
            context.time.milliseconds(),
            OptionalLong.empty()
        ));

        verifyReplay(context, "foo", "bar", 0, new OffsetAndMetadata(
            1L,
            200L,
            OptionalInt.of(10),
            "small",
            context.time.milliseconds(),
            OptionalLong.empty()
        ));

        verifyReplay(context, "foo", "bar", 1, new OffsetAndMetadata(
            2L,
            200L,
            OptionalInt.of(10),
            "small",
            context.time.milliseconds(),
            OptionalLong.empty()
        ));

        verifyReplay(context, "foo", "bar", 1, new OffsetAndMetadata(
            3L,
            300L,
            OptionalInt.of(10),
            "small",
            context.time.milliseconds(),
            OptionalLong.of(12345L)
        ));
    }

    @Test
    public void testTransactionalReplay() {
        OffsetMetadataManagerTestContext context = new OffsetMetadataManagerTestContext.Builder().build();

        verifyTransactionalReplay(context, 5, "foo", "bar", 0, new OffsetAndMetadata(
            0L,
            100L,
            OptionalInt.empty(),
            "small",
            context.time.milliseconds(),
            OptionalLong.empty()
        ));

        verifyTransactionalReplay(context, 5, "foo", "bar", 1, new OffsetAndMetadata(
            1L,
            101L,
            OptionalInt.empty(),
            "small",
            context.time.milliseconds(),
            OptionalLong.empty()
        ));

        verifyTransactionalReplay(context, 5, "bar", "zar", 0, new OffsetAndMetadata(
            2L,
            100L,
            OptionalInt.empty(),
            "small",
            context.time.milliseconds(),
            OptionalLong.empty()
        ));

        verifyTransactionalReplay(context, 5, "bar", "zar", 1, new OffsetAndMetadata(
            3L,
            101L,
            OptionalInt.empty(),
            "small",
            context.time.milliseconds(),
            OptionalLong.empty()
        ));

        verifyTransactionalReplay(context, 6, "foo", "bar", 2, new OffsetAndMetadata(
            4L,
            102L,
            OptionalInt.empty(),
            "small",
            context.time.milliseconds(),
            OptionalLong.empty()
        ));

        verifyTransactionalReplay(context, 6, "foo", "bar", 3, new OffsetAndMetadata(
            5L,
            102L,
            OptionalInt.empty(),
            "small",
            context.time.milliseconds(),
            OptionalLong.empty()
        ));
    }

    @Test
    public void testReplayWithTombstoneAndPendingTransactionalOffsets() {
        OffsetMetadataManagerTestContext context = new OffsetMetadataManagerTestContext.Builder().build();

        // Add the offsets.
        verifyReplay(context, "foo", "bar", 0, new OffsetAndMetadata(
            0L,
            100L,
            OptionalInt.empty(),
            "small",
            context.time.milliseconds(),
            OptionalLong.empty()
        ));

        verifyTransactionalReplay(context, 10L, "foo", "bar", 0, new OffsetAndMetadata(
            100L,
            OptionalInt.empty(),
            "small",
            context.time.milliseconds(),
            OptionalLong.empty()
        ));

        verifyTransactionalReplay(context, 10L, "foo", "bar", 1, new OffsetAndMetadata(
            100L,
            OptionalInt.empty(),
            "small",
            context.time.milliseconds(),
            OptionalLong.empty()
        ));

        // Delete the offsets.
        context.replay(RecordHelpers.newOffsetCommitTombstoneRecord(
            "foo",
            "bar",
            0
        ));

        context.replay(RecordHelpers.newOffsetCommitTombstoneRecord(
            "foo",
            "bar",
            1
        ));

        // Verify that the offset is gone.
        assertFalse(context.hasOffset("foo", "bar", 0));
        assertFalse(context.hasOffset("foo", "bar", 1));
    }

    @Test
    public void testReplayTransactionEndMarkerWithCommit() {
        OffsetMetadataManagerTestContext context = new OffsetMetadataManagerTestContext.Builder().build();

        // Add regular offset commit.
        verifyReplay(context, "foo", "bar", 0, new OffsetAndMetadata(
            0L,
            99L,
            OptionalInt.empty(),
            "small",
            context.time.milliseconds(),
            OptionalLong.empty()
        ));

        // Add pending transactional commit for producer id 5.
        verifyTransactionalReplay(context, 5L, "foo", "bar", 0, new OffsetAndMetadata(
            1L,
            100L,
            OptionalInt.empty(),
            "small",
            context.time.milliseconds(),
            OptionalLong.empty()
        ));

        // Add pending transactional commit for producer id 6.
        verifyTransactionalReplay(context, 6L, "foo", "bar", 1, new OffsetAndMetadata(
            2L,
            200L,
            OptionalInt.empty(),
            "small",
            context.time.milliseconds(),
            OptionalLong.empty()
        ));

        // Replaying an end marker with an unknown producer id should not fail.
        context.replayEndTransactionMarker(1L, TransactionResult.COMMIT);

        // Replaying an end marker to commit transaction of producer id 5.
        context.replayEndTransactionMarker(5L, TransactionResult.COMMIT);

        // The pending offset is removed...
        assertNull(context.offsetMetadataManager.pendingTransactionalOffset(
            5L,
            "foo",
            "bar",
            0
        ));

        // ... and added to the main offset storage.
        assertEquals(new OffsetAndMetadata(
            1L,
            100L,
            OptionalInt.empty(),
            "small",
            context.time.milliseconds(),
            OptionalLong.empty()
        ), context.offsetMetadataManager.offset(
            "foo",
            "bar",
            0
        ));

        // Replaying an end marker to abort transaction of producer id 6.
        context.replayEndTransactionMarker(6L, TransactionResult.ABORT);

        // The pending offset is removed from the pending offsets and
        // it is not added to the main offset storage.
        assertNull(context.offsetMetadataManager.pendingTransactionalOffset(
            6L,
            "foo",
            "bar",
            1
        ));
        assertNull(context.offsetMetadataManager.offset(
            "foo",
            "bar",
            1
        ));
    }

    @Test
<<<<<<< HEAD
    public void testOffsetCommitsNumberMetricWithTransactionalOffsets() {
        OffsetMetadataManagerTestContext context = new OffsetMetadataManagerTestContext.Builder().build();

        // Add pending transactional commit for producer id 4.
        verifyTransactionalReplay(context, 4L, "foo", "bar", 0, new OffsetAndMetadata(
=======
    public void testReplayTransactionEndMarkerKeepsTheMostRecentCommittedOffset() {
        OffsetMetadataManagerTestContext context = new OffsetMetadataManagerTestContext.Builder().build();

        // Add pending transactional offset commit for producer id 5.
        verifyTransactionalReplay(context, 5L, "foo", "bar", 0, new OffsetAndMetadata(
            0L,
>>>>>>> 4d6a422e
            100L,
            OptionalInt.empty(),
            "small",
            context.time.milliseconds(),
            OptionalLong.empty()
        ));

<<<<<<< HEAD
        // Add pending transactional commit for producer id 5.
        verifyTransactionalReplay(context, 5L, "foo", "bar", 0, new OffsetAndMetadata(
=======
        // Add regular offset commit.
        verifyReplay(context, "foo", "bar", 0, new OffsetAndMetadata(
            1L,
>>>>>>> 4d6a422e
            101L,
            OptionalInt.empty(),
            "small",
            context.time.milliseconds(),
            OptionalLong.empty()
        ));

<<<<<<< HEAD
        // Add pending transactional commit for producer id 6.
        verifyTransactionalReplay(context, 6L, "foo", "bar", 1, new OffsetAndMetadata(
            200L,
=======
        // Replaying an end marker to commit transaction of producer id 5.
        context.replayEndTransactionMarker(5L, TransactionResult.COMMIT);

        // The pending offset is removed...
        assertNull(context.offsetMetadataManager.pendingTransactionalOffset(
            5L,
            "foo",
            "bar",
            0
        ));

        // ... but it is not added to the main storage because the regular
        // committed offset is more recent.
        assertEquals(new OffsetAndMetadata(
            1L,
            101L,
>>>>>>> 4d6a422e
            OptionalInt.empty(),
            "small",
            context.time.milliseconds(),
            OptionalLong.empty()
<<<<<<< HEAD
        ));

        // Commit all the transactions.
        context.replayEndTransactionMarker(4L, TransactionResult.COMMIT);
        context.replayEndTransactionMarker(5L, TransactionResult.COMMIT);
        context.replayEndTransactionMarker(6L, TransactionResult.COMMIT);

        // Verify the sensor is called twice as we have only
        // two partitions.
        verify(context.metrics, times(2)).incrementNumOffsets();
=======
        ), context.offsetMetadataManager.offset(
            "foo",
            "bar",
            0
        ));
>>>>>>> 4d6a422e
    }

    @Test
    public void testOffsetCommitsSensor() {
        OffsetMetadataManagerTestContext context = new OffsetMetadataManagerTestContext.Builder().build();

        // Create an empty group.
        ClassicGroup group = context.groupMetadataManager.getOrMaybeCreateClassicGroup(
            "foo",
            true
        );

        // Add member.
        group.add(mkGenericMember("member", Optional.of("new-instance-id")));

        // Transition to next generation.
        group.transitionTo(ClassicGroupState.PREPARING_REBALANCE);
        group.initNextGeneration();
        assertEquals(1, group.generationId());
        group.transitionTo(ClassicGroupState.STABLE);

        CoordinatorResult<OffsetCommitResponseData, Record> result = context.commitOffset(
            new OffsetCommitRequestData()
                .setGroupId("foo")
                .setMemberId("member")
                .setGenerationIdOrMemberEpoch(1)
                .setRetentionTimeMs(1234L)
                .setTopics(Collections.singletonList(
                    new OffsetCommitRequestData.OffsetCommitRequestTopic()
                        .setName("bar")
                        .setPartitions(Arrays.asList(
                            new OffsetCommitRequestData.OffsetCommitRequestPartition()
                                .setPartitionIndex(0)
                                .setCommittedOffset(100L),
                            new OffsetCommitRequestData.OffsetCommitRequestPartition()
                                .setPartitionIndex(1)
                                .setCommittedOffset(150L)
                        ))
                ))
        );

        verify(context.metrics).record(OFFSET_COMMITS_SENSOR_NAME, 2);
    }

    @Test
    public void testOffsetsExpiredSensor() {
        GroupMetadataManager groupMetadataManager = mock(GroupMetadataManager.class);
        Group group = mock(Group.class);

        OffsetMetadataManagerTestContext context = new OffsetMetadataManagerTestContext.Builder()
            .withGroupMetadataManager(groupMetadataManager)
            .withOffsetsRetentionMs(1000)
            .build();

        long commitTimestamp = context.time.milliseconds();

        context.commitOffset("group-id", "firstTopic", 0, 100L, 0, commitTimestamp);
        context.commitOffset("group-id", "secondTopic", 0, 100L, 0, commitTimestamp);
        context.commitOffset("group-id", "secondTopic", 1, 100L, 0, commitTimestamp + 500);

        context.time.sleep(1000);

        // firstTopic-0: group is still subscribed to firstTopic. Do not expire.
        // secondTopic-0: should expire as offset retention has passed.
        // secondTopic-1: has not passed offset retention. Do not expire.
        List<Record> expectedRecords = Collections.singletonList(
            RecordHelpers.newOffsetCommitTombstoneRecord("group-id", "secondTopic", 0)
        );

        when(groupMetadataManager.group("group-id")).thenReturn(group);
        when(group.offsetExpirationCondition()).thenReturn(Optional.of(
            new OffsetExpirationConditionImpl(offsetAndMetadata -> offsetAndMetadata.commitTimestampMs)));
        when(group.isSubscribedToTopic("firstTopic")).thenReturn(true);
        when(group.isSubscribedToTopic("secondTopic")).thenReturn(false);

        List<Record> records = new ArrayList<>();
        assertFalse(context.cleanupExpiredOffsets("group-id", records));
        assertEquals(expectedRecords, records);

        // Expire secondTopic-1.
        context.time.sleep(500);

        records = new ArrayList<>();
        assertFalse(context.cleanupExpiredOffsets("group-id", records));
        verify(context.metrics, times(2)).record(OFFSET_EXPIRED_SENSOR_NAME, 1);

        // Add 2 more commits, then expire all.
        when(group.isSubscribedToTopic("firstTopic")).thenReturn(false);
        context.commitOffset("group-id", "firstTopic", 1, 100L, 0, commitTimestamp + 500);
        context.commitOffset("group-id", "secondTopic", 0, 101L, 0, commitTimestamp + 500);

        records = new ArrayList<>();
        assertTrue(context.cleanupExpiredOffsets("group-id", records));
        verify(context.metrics).record(OFFSET_EXPIRED_SENSOR_NAME, 3);
    }

    @Test
    public void testOffsetDeletionsSensor() {
        OffsetMetadataManagerTestContext context = new OffsetMetadataManagerTestContext.Builder().build();
        ClassicGroup group = context.groupMetadataManager.getOrMaybeCreateClassicGroup("foo", true);

        context.commitOffset("foo", "bar", 0, 100L, 0);
        context.commitOffset("foo", "bar", 1, 150L, 0);
        group.setSubscribedTopics(Optional.of(Collections.emptySet()));

        OffsetDeleteRequestData.OffsetDeleteRequestTopicCollection requestTopicCollection =
            new OffsetDeleteRequestData.OffsetDeleteRequestTopicCollection(Collections.singletonList(
                new OffsetDeleteRequestData.OffsetDeleteRequestTopic()
                    .setName("bar")
                    .setPartitions(Arrays.asList(
                        new OffsetDeleteRequestData.OffsetDeleteRequestPartition().setPartitionIndex(0),
                        new OffsetDeleteRequestData.OffsetDeleteRequestPartition().setPartitionIndex(1)
                    ))
            ).iterator());

        context.deleteOffsets(
            new OffsetDeleteRequestData()
                .setGroupId("foo")
                .setTopics(requestTopicCollection)
        );

        verify(context.metrics).record(OFFSET_DELETIONS_SENSOR_NAME, 2);
    }

    private void verifyReplay(
        OffsetMetadataManagerTestContext context,
        String groupId,
        String topic,
        int partition,
        OffsetAndMetadata offsetAndMetadata
    ) {
        context.replay(RecordHelpers.newOffsetCommitRecord(
            groupId,
            topic,
            partition,
            offsetAndMetadata,
            MetadataImage.EMPTY.features().metadataVersion()
        ));

        assertEquals(offsetAndMetadata, context.offsetMetadataManager.offset(
            groupId,
            topic,
            partition
        ));
    }

    private void verifyTransactionalReplay(
        OffsetMetadataManagerTestContext context,
        long producerId,
        String groupId,
        String topic,
        int partition,
        OffsetAndMetadata offsetAndMetadata
    ) {
        context.replay(producerId, RecordHelpers.newOffsetCommitRecord(
            groupId,
            topic,
            partition,
            offsetAndMetadata,
            MetadataImage.EMPTY.features().metadataVersion()
        ));

        assertEquals(offsetAndMetadata, context.offsetMetadataManager.pendingTransactionalOffset(
            producerId,
            groupId,
            topic,
            partition
        ));
    }

    private ClassicGroupMember mkGenericMember(
        String memberId,
        Optional<String> groupInstanceId
    ) {
        return new ClassicGroupMember(
            memberId,
            groupInstanceId,
            "client-id",
            "host",
            5000,
            5000,
            "consumer",
            new JoinGroupRequestData.JoinGroupRequestProtocolCollection(
                Collections.singletonList(new JoinGroupRequestData.JoinGroupRequestProtocol()
                    .setName("range")
                    .setMetadata(new byte[0])
                ).iterator()
            )
        );
    }
}<|MERGE_RESOLUTION|>--- conflicted
+++ resolved
@@ -2717,6 +2717,7 @@
         ));
 
         verifyTransactionalReplay(context, 10L, "foo", "bar", 0, new OffsetAndMetadata(
+            1L,
             100L,
             OptionalInt.empty(),
             "small",
@@ -2725,6 +2726,7 @@
         ));
 
         verifyTransactionalReplay(context, 10L, "foo", "bar", 1, new OffsetAndMetadata(
+            2L,
             100L,
             OptionalInt.empty(),
             "small",
@@ -2831,20 +2833,12 @@
     }
 
     @Test
-<<<<<<< HEAD
-    public void testOffsetCommitsNumberMetricWithTransactionalOffsets() {
-        OffsetMetadataManagerTestContext context = new OffsetMetadataManagerTestContext.Builder().build();
-
-        // Add pending transactional commit for producer id 4.
-        verifyTransactionalReplay(context, 4L, "foo", "bar", 0, new OffsetAndMetadata(
-=======
     public void testReplayTransactionEndMarkerKeepsTheMostRecentCommittedOffset() {
         OffsetMetadataManagerTestContext context = new OffsetMetadataManagerTestContext.Builder().build();
 
         // Add pending transactional offset commit for producer id 5.
         verifyTransactionalReplay(context, 5L, "foo", "bar", 0, new OffsetAndMetadata(
             0L,
->>>>>>> 4d6a422e
             100L,
             OptionalInt.empty(),
             "small",
@@ -2852,14 +2846,9 @@
             OptionalLong.empty()
         ));
 
-<<<<<<< HEAD
-        // Add pending transactional commit for producer id 5.
-        verifyTransactionalReplay(context, 5L, "foo", "bar", 0, new OffsetAndMetadata(
-=======
         // Add regular offset commit.
         verifyReplay(context, "foo", "bar", 0, new OffsetAndMetadata(
             1L,
->>>>>>> 4d6a422e
             101L,
             OptionalInt.empty(),
             "small",
@@ -2867,11 +2856,6 @@
             OptionalLong.empty()
         ));
 
-<<<<<<< HEAD
-        // Add pending transactional commit for producer id 6.
-        verifyTransactionalReplay(context, 6L, "foo", "bar", 1, new OffsetAndMetadata(
-            200L,
-=======
         // Replaying an end marker to commit transaction of producer id 5.
         context.replayEndTransactionMarker(5L, TransactionResult.COMMIT);
 
@@ -2888,12 +2872,49 @@
         assertEquals(new OffsetAndMetadata(
             1L,
             101L,
->>>>>>> 4d6a422e
             OptionalInt.empty(),
             "small",
             context.time.milliseconds(),
             OptionalLong.empty()
-<<<<<<< HEAD
+        ), context.offsetMetadataManager.offset(
+            "foo",
+            "bar",
+            0
+        ));
+    }
+
+    @Test
+    public void testOffsetCommitsNumberMetricWithTransactionalOffsets() {
+        OffsetMetadataManagerTestContext context = new OffsetMetadataManagerTestContext.Builder().build();
+
+        // Add pending transactional commit for producer id 4.
+        verifyTransactionalReplay(context, 4L, "foo", "bar", 0, new OffsetAndMetadata(
+            0L,
+            100L,
+            OptionalInt.empty(),
+            "small",
+            context.time.milliseconds(),
+            OptionalLong.empty()
+        ));
+
+        // Add pending transactional commit for producer id 5.
+        verifyTransactionalReplay(context, 5L, "foo", "bar", 0, new OffsetAndMetadata(
+            1L,
+            101L,
+            OptionalInt.empty(),
+            "small",
+            context.time.milliseconds(),
+            OptionalLong.empty()
+        ));
+
+        // Add pending transactional commit for producer id 6.
+        verifyTransactionalReplay(context, 6L, "foo", "bar", 1, new OffsetAndMetadata(
+            2L,
+            200L,
+            OptionalInt.empty(),
+            "small",
+            context.time.milliseconds(),
+            OptionalLong.empty()
         ));
 
         // Commit all the transactions.
@@ -2904,13 +2925,6 @@
         // Verify the sensor is called twice as we have only
         // two partitions.
         verify(context.metrics, times(2)).incrementNumOffsets();
-=======
-        ), context.offsetMetadataManager.offset(
-            "foo",
-            "bar",
-            0
-        ));
->>>>>>> 4d6a422e
     }
 
     @Test
