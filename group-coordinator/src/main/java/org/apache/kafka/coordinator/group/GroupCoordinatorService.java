--- conflicted
+++ resolved
@@ -195,13 +195,10 @@
                     .withDefaultWriteTimeOut(Duration.ofMillis(config.offsetCommitTimeoutMs))
                     .withCoordinatorRuntimeMetrics(coordinatorRuntimeMetrics)
                     .withCoordinatorMetrics(groupCoordinatorMetrics)
-<<<<<<< HEAD
-                    .withGroupConfigManager(groupConfigManager)
-=======
                     .withSerializer(new CoordinatorRecordSerde())
                     .withCompression(Compression.of(config.compressionType).build())
                     .withAppendLingerMs(config.appendLingerMs)
->>>>>>> d239dde8
+                    .withGroupConfigManager(groupConfigManager)
                     .build();
 
             return new GroupCoordinatorService(
