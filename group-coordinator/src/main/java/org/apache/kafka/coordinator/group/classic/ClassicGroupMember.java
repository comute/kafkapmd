--- conflicted
+++ resolved
@@ -420,7 +420,6 @@
         this.isNew = value;
     }
 
-<<<<<<< HEAD
     /**
      * @return The consumer protocol version corresponding to the provided protocol.
      */
@@ -435,24 +434,6 @@
             protocolName);
     }
 
-    /**
-     * @return The list of supported protocols in the {@link ConsumerGroupMemberMetadataValue} format
-     */
-    public ConsumerGroupMemberMetadataValue.ClassicJoinGroupRequestProtocolCollection supportedClassicJoinGroupRequestProtocols() {
-        ConsumerGroupMemberMetadataValue.ClassicJoinGroupRequestProtocolCollection protocols =
-            new ConsumerGroupMemberMetadataValue.ClassicJoinGroupRequestProtocolCollection(supportedProtocols.size());
-        supportedProtocols.forEach(protocol ->
-            protocols.add(
-                new ConsumerGroupMemberMetadataValue.ClassicJoinGroupRequestProtocol()
-                    .setName(protocol.name())
-                    .setMetadata(protocol.metadata())
-            )
-        );
-        return protocols;
-    }
-
-=======
->>>>>>> 2a1e1a3d
     @Override
     public String toString() {
         return "ClassicGroupMember(" +
