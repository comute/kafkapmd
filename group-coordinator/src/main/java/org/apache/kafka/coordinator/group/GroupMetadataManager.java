--- conflicted
+++ resolved
@@ -58,16 +58,10 @@
 import org.apache.kafka.common.requests.RequestContext;
 import org.apache.kafka.common.utils.LogContext;
 import org.apache.kafka.common.utils.Time;
-<<<<<<< HEAD
-import org.apache.kafka.coordinator.group.assignor.ConsumerGroupPartitionAssignor;
-import org.apache.kafka.coordinator.group.assignor.PartitionAssignorException;
-import org.apache.kafka.coordinator.group.assignor.SubscriptionType;
-=======
 import org.apache.kafka.coordinator.group.api.assignor.ConsumerGroupPartitionAssignor;
 import org.apache.kafka.coordinator.group.api.assignor.MemberAssignment;
 import org.apache.kafka.coordinator.group.api.assignor.PartitionAssignorException;
 import org.apache.kafka.coordinator.group.api.assignor.SubscriptionType;
->>>>>>> 1426e8e9
 import org.apache.kafka.coordinator.group.consumer.Assignment;
 import org.apache.kafka.coordinator.group.consumer.ConsumerGroup;
 import org.apache.kafka.coordinator.group.consumer.ConsumerGroupMember;
@@ -1911,26 +1905,14 @@
                     .withInvertedTargetAssignment(group.invertedTargetAssignment())
                     .withTopicsImage(metadataImage.topics())
                     .addOrUpdateMember(updatedMember.memberId(), updatedMember);
-            TargetAssignmentBuilder.TargetAssignmentResult assignmentResult;
-            // A new static member is replacing an older one with the same subscriptions.
-            // We just need to remove the older member and add the newer one. The new member should
-            // reuse the target assignment of the older member.
+
             if (staticMemberReplaced) {
-                assignmentResult = assignmentResultBuilder
-                    .removeMember(member.memberId())
-                    .build();
-            } else {
-                assignmentResult = assignmentResultBuilder
-                    .build();
-            }
-
-<<<<<<< HEAD
-            log.info("[GroupId {}] Computed a new target assignment for epoch {} with '{}' assignor: {}.",
-                group.groupId(), groupEpoch, preferredServerAssignor, assignmentResult.targetAssignment());
-
-            records.addAll(assignmentResult.records());
-            return assignmentResult.targetAssignment().get(updatedMember.memberId());
-=======
+                // A new static member is replacing an older one with the same subscriptions.
+                // We just need to remove the older member and add the newer one. The new member should
+                // reuse the target assignment of the older member.
+                assignmentResultBuilder.removeMember(member.memberId());
+            }
+
             long startTimeMs = time.milliseconds();
             TargetAssignmentBuilder.TargetAssignmentResult assignmentResult =
                 assignmentResultBuilder.build();
@@ -1947,7 +1929,6 @@
             } else {
                 return Assignment.EMPTY;
             }
->>>>>>> 1426e8e9
         } catch (PartitionAssignorException ex) {
             String msg = String.format("Failed to compute a new target assignment for epoch %d: %s",
                 groupEpoch, ex.getMessage());
