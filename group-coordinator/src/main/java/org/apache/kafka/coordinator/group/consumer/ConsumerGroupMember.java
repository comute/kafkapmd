/*
 * Licensed to the Apache Software Foundation (ASF) under one or more
 * contributor license agreements. See the NOTICE file distributed with
 * this work for additional information regarding copyright ownership.
 * The ASF licenses this file to You under the Apache License, Version 2.0
 * (the "License"); you may not use this file except in compliance with
 * the License. You may obtain a copy of the License at
 *
 *    http://www.apache.org/licenses/LICENSE-2.0
 *
 * Unless required by applicable law or agreed to in writing, software
 * distributed under the License is distributed on an "AS IS" BASIS,
 * WITHOUT WARRANTIES OR CONDITIONS OF ANY KIND, either express or implied.
 * See the License for the specific language governing permissions and
 * limitations under the License.
 */
package org.apache.kafka.coordinator.group.consumer;

import org.apache.kafka.common.Uuid;
import org.apache.kafka.common.message.ConsumerGroupDescribeResponseData;
import org.apache.kafka.common.message.JoinGroupRequestData;
import org.apache.kafka.coordinator.group.GroupMember;
import org.apache.kafka.coordinator.group.common.MemberState;
import org.apache.kafka.coordinator.group.generated.ConsumerGroupCurrentMemberAssignmentValue;
import org.apache.kafka.coordinator.group.generated.ConsumerGroupMemberMetadataValue;
import org.apache.kafka.image.TopicImage;
import org.apache.kafka.image.TopicsImage;

import java.util.ArrayList;
import java.util.Collections;
<<<<<<< HEAD
import java.util.Comparator;
=======
import java.util.HashSet;
>>>>>>> bac8df56
import java.util.List;
import java.util.Map;
import java.util.Objects;
import java.util.Optional;
import java.util.OptionalInt;
import java.util.Set;

/**
 * ConsumerGroupMember contains all the information related to a member
 * within a consumer group. This class is immutable and is fully backed
 * by records stored in the __consumer_offsets topic.
 */
public class ConsumerGroupMember extends GroupMember {

    /**
     * A builder that facilitates the creation of a new member or the update of
     * an existing one.
     *
     * Please refer to the javadoc of {{@link ConsumerGroupMember}} for the
     * definition of the fields.
     */
    public static class Builder {
        private final String memberId;
        private int memberEpoch = 0;
        private int previousMemberEpoch = -1;
        private MemberState state = MemberState.STABLE;
        private String instanceId = null;
        private String rackId = null;
        private int rebalanceTimeoutMs = -1;
        private String clientId = "";
        private String clientHost = "";
        private Set<String> subscribedTopicNames = Collections.emptySet();
        private String subscribedTopicRegex = "";
        private String serverAssignorName = null;
        private Map<Uuid, Set<Integer>> assignedPartitions = Collections.emptyMap();
        private Map<Uuid, Set<Integer>> partitionsPendingRevocation = Collections.emptyMap();
        private ConsumerGroupMemberMetadataValue.ClassicMemberMetadata classicMemberMetadata = null;

        public Builder(String memberId) {
            this.memberId = Objects.requireNonNull(memberId);
        }

        public Builder(ConsumerGroupMember member) {
            Objects.requireNonNull(member);

            this.memberId = member.memberId;
            this.memberEpoch = member.memberEpoch;
            this.previousMemberEpoch = member.previousMemberEpoch;
            this.instanceId = member.instanceId;
            this.rackId = member.rackId;
            this.rebalanceTimeoutMs = member.rebalanceTimeoutMs;
            this.clientId = member.clientId;
            this.clientHost = member.clientHost;
            this.subscribedTopicNames = member.subscribedTopicNames;
            this.subscribedTopicRegex = member.subscribedTopicRegex;
            this.serverAssignorName = member.serverAssignorName;
            this.state = member.state;
            this.assignedPartitions = member.assignedPartitions;
            this.partitionsPendingRevocation = member.partitionsPendingRevocation;
            this.classicMemberMetadata = member.classicMemberMetadata;
        }

        public Builder updateMemberEpoch(int memberEpoch) {
            int currentMemberEpoch = this.memberEpoch;
            this.memberEpoch = memberEpoch;
            this.previousMemberEpoch = currentMemberEpoch;
            return this;
        }

        public Builder setMemberEpoch(int memberEpoch) {
            this.memberEpoch = memberEpoch;
            return this;
        }

        public Builder setPreviousMemberEpoch(int previousMemberEpoch) {
            this.previousMemberEpoch = previousMemberEpoch;
            return this;
        }

        public Builder setInstanceId(String instanceId) {
            this.instanceId = instanceId;
            return this;
        }

        public Builder maybeUpdateInstanceId(Optional<String> instanceId) {
            this.instanceId = instanceId.orElse(this.instanceId);
            return this;
        }

        public Builder setRackId(String rackId) {
            this.rackId = rackId;
            return this;
        }

        public Builder maybeUpdateRackId(Optional<String> rackId) {
            this.rackId = rackId.orElse(this.rackId);
            return this;
        }

        public Builder setRebalanceTimeoutMs(int rebalanceTimeoutMs) {
            this.rebalanceTimeoutMs = rebalanceTimeoutMs;
            return this;
        }

        public Builder maybeUpdateRebalanceTimeoutMs(OptionalInt rebalanceTimeoutMs) {
            this.rebalanceTimeoutMs = rebalanceTimeoutMs.orElse(this.rebalanceTimeoutMs);
            return this;
        }

        public Builder setClientId(String clientId) {
            this.clientId = clientId;
            return this;
        }

        public Builder setClientHost(String clientHost) {
            this.clientHost = clientHost;
            return this;
        }

        public Builder setSubscribedTopicNames(List<String> subscribedTopicList) {
            if (subscribedTopicNames != null) this.subscribedTopicNames = new HashSet<>(subscribedTopicList);
            return this;
        }

        public Builder maybeUpdateSubscribedTopicNames(Optional<List<String>> subscribedTopicList) {
            subscribedTopicList.ifPresent(list -> this.subscribedTopicNames = new HashSet<>(list));
            return this;
        }

        public Builder setSubscribedTopicRegex(String subscribedTopicRegex) {
            this.subscribedTopicRegex = subscribedTopicRegex;
            return this;
        }

        public Builder maybeUpdateSubscribedTopicRegex(Optional<String> subscribedTopicRegex) {
            this.subscribedTopicRegex = subscribedTopicRegex.orElse(this.subscribedTopicRegex);
            return this;
        }

        public Builder setServerAssignorName(String serverAssignorName) {
            this.serverAssignorName = serverAssignorName;
            return this;
        }

        public Builder maybeUpdateServerAssignorName(Optional<String> serverAssignorName) {
            this.serverAssignorName = serverAssignorName.orElse(this.serverAssignorName);
            return this;
        }

        public Builder setState(MemberState state) {
            this.state = state;
            return this;
        }

        public Builder setAssignedPartitions(Map<Uuid, Set<Integer>> assignedPartitions) {
            this.assignedPartitions = assignedPartitions;
            return this;
        }

        public Builder setPartitionsPendingRevocation(Map<Uuid, Set<Integer>> partitionsPendingRevocation) {
            this.partitionsPendingRevocation = partitionsPendingRevocation;
            return this;
        }

        public Builder setClassicMemberMetadata(ConsumerGroupMemberMetadataValue.ClassicMemberMetadata classicMemberMetadata) {
            this.classicMemberMetadata = classicMemberMetadata;
            return this;
        }

        public Builder updateWith(ConsumerGroupMemberMetadataValue record) {
            setInstanceId(record.instanceId());
            setRackId(record.rackId());
            setClientId(record.clientId());
            setClientHost(record.clientHost());
            setSubscribedTopicNames(record.subscribedTopicNames());
            setSubscribedTopicRegex(record.subscribedTopicRegex());
            setRebalanceTimeoutMs(record.rebalanceTimeoutMs());
            setServerAssignorName(record.serverAssignor());
            setClassicMemberMetadata(record.classicMemberMetadata());
            return this;
        }

        public Builder updateWith(ConsumerGroupCurrentMemberAssignmentValue record) {
            setMemberEpoch(record.memberEpoch());
            setPreviousMemberEpoch(record.previousMemberEpoch());
            setState(MemberState.fromValue(record.state()));
            setAssignedPartitions(assignmentFromTopicPartitions(record.assignedPartitions()));
            setPartitionsPendingRevocation(assignmentFromTopicPartitions(record.partitionsPendingRevocation()));
            return this;
        }

        public ConsumerGroupMember build() {
            return new ConsumerGroupMember(
                memberId,
                memberEpoch,
                previousMemberEpoch,
                instanceId,
                rackId,
                rebalanceTimeoutMs,
                clientId,
                clientHost,
                subscribedTopicNames,
                subscribedTopicRegex,
                serverAssignorName,
                state,
                assignedPartitions,
                partitionsPendingRevocation,
                classicMemberMetadata
            );
        }
    }

<<<<<<< HEAD
=======
    /**
     * The member id.
     */
    private final String memberId;

    /**
     * The current member epoch.
     */
    private final int memberEpoch;

    /**
     * The previous member epoch.
     */
    private final int previousMemberEpoch;

    /**
     * The member state.
     */
    private final MemberState state;

    /**
     * The instance id provided by the member.
     */
    private final String instanceId;

    /**
     * The rack id provided by the member.
     */
    private final String rackId;

    /**
     * The rebalance timeout provided by the member.
     */
    private final int rebalanceTimeoutMs;

    /**
     * The client id reported by the member.
     */
    private final String clientId;

    /**
     * The host reported by the member.
     */
    private final String clientHost;

    /**
     * The list of subscriptions (topic names) configured by the member.
     */
    private final Set<String> subscribedTopicNames;
>>>>>>> bac8df56

    /**
     * The subscription pattern configured by the member.
     */
    private final String subscribedTopicRegex;

    /**
     * The server side assignor selected by the member.
     */
    private final String serverAssignorName;

    /**
     * The partitions being revoked by this member.
     */
    private final Map<Uuid, Set<Integer>> partitionsPendingRevocation;

    /**
     * The classic member metadata if the consumer uses the classic protocol.
     */
    private final ConsumerGroupMemberMetadataValue.ClassicMemberMetadata classicMemberMetadata;

    private ConsumerGroupMember(
        String memberId,
        int memberEpoch,
        int previousMemberEpoch,
        String instanceId,
        String rackId,
        int rebalanceTimeoutMs,
        String clientId,
        String clientHost,
        Set<String> subscribedTopicNames,
        String subscribedTopicRegex,
        String serverAssignorName,
        MemberState state,
        Map<Uuid, Set<Integer>> assignedPartitions,
        Map<Uuid, Set<Integer>> partitionsPendingRevocation,
        ConsumerGroupMemberMetadataValue.ClassicMemberMetadata classicMemberMetadata
    ) {
        super(
            memberId,
            memberEpoch,
            previousMemberEpoch,
            instanceId,
            rackId,
            rebalanceTimeoutMs,
            clientId,
            clientHost,
            subscribedTopicNames,
            state,
            assignedPartitions
        );
        this.subscribedTopicRegex = subscribedTopicRegex;
        this.serverAssignorName = serverAssignorName;
        this.partitionsPendingRevocation = partitionsPendingRevocation;
        this.classicMemberMetadata = classicMemberMetadata;
    }

    /**
<<<<<<< HEAD
=======
     * @return The member id.
     */
    public String memberId() {
        return memberId;
    }

    /**
     * @return The current member epoch.
     */
    public int memberEpoch() {
        return memberEpoch;
    }

    /**
     * @return The previous member epoch.
     */
    public int previousMemberEpoch() {
        return previousMemberEpoch;
    }

    /**
     * @return The instance id.
     */
    public String instanceId() {
        return instanceId;
    }

    /**
     * @return The rack id.
     */
    public String rackId() {
        return rackId;
    }

    /**
     * @return The rebalance timeout in millis.
     */
    public int rebalanceTimeoutMs() {
        return rebalanceTimeoutMs;
    }

    /**
     * @return The client id.
     */
    public String clientId() {
        return clientId;
    }

    /**
     * @return The client host.
     */
    public String clientHost() {
        return clientHost;
    }

    /**
     * @return The list of subscribed topic names.
     */
    public Set<String> subscribedTopicNames() {
        return subscribedTopicNames;
    }

    /**
>>>>>>> bac8df56
     * @return The regular expression based subscription.
     */
    public String subscribedTopicRegex() {
        return subscribedTopicRegex;
    }

    /**
     * @return The server side assignor or an empty optional.
     */
    public Optional<String> serverAssignorName() {
        return Optional.ofNullable(serverAssignorName);
    }

    /**
     * @return The set of partitions awaiting revocation from the member.
     */
    public Map<Uuid, Set<Integer>> partitionsPendingRevocation() {
        return partitionsPendingRevocation;
    }

    /**
     * @return The supported classic protocols converted to JoinGroupRequestProtocolCollection.
     */
    public JoinGroupRequestData.JoinGroupRequestProtocolCollection supportedJoinGroupRequestProtocols() {
        JoinGroupRequestData.JoinGroupRequestProtocolCollection protocols =
            new JoinGroupRequestData.JoinGroupRequestProtocolCollection();
        supportedClassicProtocols().ifPresent(classicProtocols -> classicProtocols.forEach(protocol ->
            protocols.add(
                new JoinGroupRequestData.JoinGroupRequestProtocol()
                    .setName(protocol.name())
                    .setMetadata(protocol.metadata())
            )
        ));
        return protocols;
    }

    /**
     * @return The session timeout if the member uses the classic protocol.
     */
    public Optional<Integer> classicProtocolSessionTimeout() {
        if (useClassicProtocol()) {
            return Optional.ofNullable(classicMemberMetadata.sessionTimeoutMs());
        } else {
            return Optional.empty();
        }
    }

    /**
     * @return The classicMemberMetadata if the consumer uses the classic protocol.
     */
    public Optional<ConsumerGroupMemberMetadataValue.ClassicMemberMetadata> classicMemberMetadata() {
        return Optional.ofNullable(classicMemberMetadata);
    }

    /**
     * @return The list of protocols if the consumer uses the classic protocol.
     */
    public Optional<List<ConsumerGroupMemberMetadataValue.ClassicProtocol>> supportedClassicProtocols() {
        if (useClassicProtocol()) {
            return Optional.ofNullable(classicMemberMetadata.supportedProtocols());
        } else {
            return Optional.empty();
        }
    }

    /**
     * @param targetAssignment The target assignment of this member in the corresponding group.
     *
     * @return The ConsumerGroupMember mapped as ConsumerGroupDescribeResponseData.Member.
     */
    public ConsumerGroupDescribeResponseData.Member asConsumerGroupDescribeMember(
        Assignment targetAssignment,
        TopicsImage topicsImage
    ) {
        return new ConsumerGroupDescribeResponseData.Member()
            .setMemberEpoch(memberEpoch)
            .setMemberId(memberId)
            .setAssignment(new ConsumerGroupDescribeResponseData.Assignment()
                .setTopicPartitions(topicPartitionsFromMap(assignedPartitions, topicsImage)))
            .setTargetAssignment(new ConsumerGroupDescribeResponseData.Assignment()
                .setTopicPartitions(topicPartitionsFromMap(
                    targetAssignment != null ? targetAssignment.partitions() : Collections.emptyMap(),
                    topicsImage
                )))
            .setClientHost(clientHost)
            .setClientId(clientId)
            .setInstanceId(instanceId)
            .setRackId(rackId)
            .setSubscribedTopicNames(subscribedTopicNames == null ? null : new ArrayList<>(subscribedTopicNames))
            .setSubscribedTopicRegex(subscribedTopicRegex);
    }

    private static List<ConsumerGroupDescribeResponseData.TopicPartitions> topicPartitionsFromMap(
        Map<Uuid, Set<Integer>> partitions,
        TopicsImage topicsImage
    ) {
        List<ConsumerGroupDescribeResponseData.TopicPartitions> topicPartitions = new ArrayList<>();
        partitions.forEach((topicId, partitionSet) -> {
            String topicName = lookupTopicNameById(topicId, topicsImage);
            if (topicName != null) {
                topicPartitions.add(new ConsumerGroupDescribeResponseData.TopicPartitions()
                    .setTopicId(topicId)
                    .setTopicName(topicName)
                    .setPartitions(new ArrayList<>(partitionSet)));
            }
        });
        return topicPartitions;
    }

    private static String lookupTopicNameById(
        Uuid topicId,
        TopicsImage topicsImage
    ) {
        TopicImage topicImage = topicsImage.getTopic(topicId);
        if (topicImage != null) {
            return topicImage.name();
        } else {
            return null;
        }
    }

    /**
     * Converts the JoinGroupRequestProtocolCollection to a list of ClassicProtocol.
     *
     * @param protocols The JoinGroupRequestProtocolCollection.
     * @return The converted list of ClassicProtocol.
     */
    public static List<ConsumerGroupMemberMetadataValue.ClassicProtocol> classicProtocolListFromJoinRequestProtocolCollection(
        JoinGroupRequestData.JoinGroupRequestProtocolCollection protocols
    ) {
        List<ConsumerGroupMemberMetadataValue.ClassicProtocol> newSupportedProtocols = new ArrayList<>();
        protocols.forEach(protocol ->
            newSupportedProtocols.add(
                new ConsumerGroupMemberMetadataValue.ClassicProtocol()
                    .setName(protocol.name())
                    .setMetadata(protocol.metadata())
            )
        );
        return newSupportedProtocols;
    }

    /**
     * @return A boolean indicating whether the member uses the classic protocol.
     */
    public boolean useClassicProtocol() {
        return classicMemberMetadata != null;
    }

    @Override
    public boolean equals(Object o) {
        if (this == o) return true;
        if (o == null || getClass() != o.getClass()) return false;
        ConsumerGroupMember that = (ConsumerGroupMember) o;
        return memberEpoch == that.memberEpoch
            && previousMemberEpoch == that.previousMemberEpoch
            && state == that.state
            && rebalanceTimeoutMs == that.rebalanceTimeoutMs
            && Objects.equals(memberId, that.memberId)
            && Objects.equals(instanceId, that.instanceId)
            && Objects.equals(rackId, that.rackId)
            && Objects.equals(clientId, that.clientId)
            && Objects.equals(clientHost, that.clientHost)
            && Objects.equals(subscribedTopicNames, that.subscribedTopicNames)
            && Objects.equals(subscribedTopicRegex, that.subscribedTopicRegex)
            && Objects.equals(serverAssignorName, that.serverAssignorName)
            && Objects.equals(assignedPartitions, that.assignedPartitions)
            && Objects.equals(partitionsPendingRevocation, that.partitionsPendingRevocation)
            && Objects.equals(classicMemberMetadata, that.classicMemberMetadata);
    }

    @Override
    public int hashCode() {
        int result = memberId != null ? memberId.hashCode() : 0;
        result = 31 * result + memberEpoch;
        result = 31 * result + previousMemberEpoch;
        result = 31 * result + Objects.hashCode(state);
        result = 31 * result + Objects.hashCode(instanceId);
        result = 31 * result + Objects.hashCode(rackId);
        result = 31 * result + rebalanceTimeoutMs;
        result = 31 * result + Objects.hashCode(clientId);
        result = 31 * result + Objects.hashCode(clientHost);
        result = 31 * result + Objects.hashCode(subscribedTopicNames);
        result = 31 * result + Objects.hashCode(subscribedTopicRegex);
        result = 31 * result + Objects.hashCode(serverAssignorName);
        result = 31 * result + Objects.hashCode(assignedPartitions);
        result = 31 * result + Objects.hashCode(partitionsPendingRevocation);
        result = 31 * result + Objects.hashCode(classicMemberMetadata);
        return result;
    }

    @Override
    public String toString() {
        return "ConsumerGroupMember(" +
            "memberId='" + memberId + '\'' +
            ", memberEpoch=" + memberEpoch +
            ", previousMemberEpoch=" + previousMemberEpoch +
            ", state='" + state + '\'' +
            ", instanceId='" + instanceId + '\'' +
            ", rackId='" + rackId + '\'' +
            ", rebalanceTimeoutMs=" + rebalanceTimeoutMs +
            ", clientId='" + clientId + '\'' +
            ", clientHost='" + clientHost + '\'' +
            ", subscribedTopicNames=" + subscribedTopicNames +
            ", subscribedTopicRegex='" + subscribedTopicRegex + '\'' +
            ", serverAssignorName='" + serverAssignorName + '\'' +
            ", assignedPartitions=" + assignedPartitions +
            ", partitionsPendingRevocation=" + partitionsPendingRevocation +
            ", classicMemberMetadata='" + classicMemberMetadata + '\'' +
            ')';
    }
}<|MERGE_RESOLUTION|>--- conflicted
+++ resolved
@@ -28,11 +28,7 @@
 
 import java.util.ArrayList;
 import java.util.Collections;
-<<<<<<< HEAD
 import java.util.Comparator;
-=======
-import java.util.HashSet;
->>>>>>> bac8df56
 import java.util.List;
 import java.util.Map;
 import java.util.Objects;
@@ -245,58 +241,6 @@
         }
     }
 
-<<<<<<< HEAD
-=======
-    /**
-     * The member id.
-     */
-    private final String memberId;
-
-    /**
-     * The current member epoch.
-     */
-    private final int memberEpoch;
-
-    /**
-     * The previous member epoch.
-     */
-    private final int previousMemberEpoch;
-
-    /**
-     * The member state.
-     */
-    private final MemberState state;
-
-    /**
-     * The instance id provided by the member.
-     */
-    private final String instanceId;
-
-    /**
-     * The rack id provided by the member.
-     */
-    private final String rackId;
-
-    /**
-     * The rebalance timeout provided by the member.
-     */
-    private final int rebalanceTimeoutMs;
-
-    /**
-     * The client id reported by the member.
-     */
-    private final String clientId;
-
-    /**
-     * The host reported by the member.
-     */
-    private final String clientHost;
-
-    /**
-     * The list of subscriptions (topic names) configured by the member.
-     */
-    private final Set<String> subscribedTopicNames;
->>>>>>> bac8df56
 
     /**
      * The subscription pattern configured by the member.
@@ -355,72 +299,6 @@
     }
 
     /**
-<<<<<<< HEAD
-=======
-     * @return The member id.
-     */
-    public String memberId() {
-        return memberId;
-    }
-
-    /**
-     * @return The current member epoch.
-     */
-    public int memberEpoch() {
-        return memberEpoch;
-    }
-
-    /**
-     * @return The previous member epoch.
-     */
-    public int previousMemberEpoch() {
-        return previousMemberEpoch;
-    }
-
-    /**
-     * @return The instance id.
-     */
-    public String instanceId() {
-        return instanceId;
-    }
-
-    /**
-     * @return The rack id.
-     */
-    public String rackId() {
-        return rackId;
-    }
-
-    /**
-     * @return The rebalance timeout in millis.
-     */
-    public int rebalanceTimeoutMs() {
-        return rebalanceTimeoutMs;
-    }
-
-    /**
-     * @return The client id.
-     */
-    public String clientId() {
-        return clientId;
-    }
-
-    /**
-     * @return The client host.
-     */
-    public String clientHost() {
-        return clientHost;
-    }
-
-    /**
-     * @return The list of subscribed topic names.
-     */
-    public Set<String> subscribedTopicNames() {
-        return subscribedTopicNames;
-    }
-
-    /**
->>>>>>> bac8df56
      * @return The regular expression based subscription.
      */
     public String subscribedTopicRegex() {
