--- conflicted
+++ resolved
@@ -1060,7 +1060,6 @@
         return describedGroup;
     }
 
-<<<<<<< HEAD
     /**
      * @param memberId The fenced member id.
      *
@@ -1074,10 +1073,6 @@
         }
         return true;
     }
-
-    public Map<String, Integer> legacyMembersSupportedProtocols() {
-        return Collections.unmodifiableMap(legacyProtocolMembersSupportedProtocols);
-=======
 
     /**
      * Set the attributes of the consumer group according to a classic group.
@@ -1165,6 +1160,5 @@
                 memberProtocols.stream()
                     .anyMatch(name -> legacyProtocolMembersSupportedProtocols.getOrDefault(name, 0) == numLegacyProtocolMember());
         }
->>>>>>> 2842684e
     }
 }