/*
 * Licensed to the Apache Software Foundation (ASF) under one or more
 * contributor license agreements. See the NOTICE file distributed with
 * this work for additional information regarding copyright ownership.
 * The ASF licenses this file to You under the Apache License, Version 2.0
 * (the "License"); you may not use this file except in compliance with
 * the License. You may obtain a copy of the License at
 *
 *    http://www.apache.org/licenses/LICENSE-2.0
 *
 * Unless required by applicable law or agreed to in writing, software
 * distributed under the License is distributed on an "AS IS" BASIS,
 * WITHOUT WARRANTIES OR CONDITIONS OF ANY KIND, either express or implied.
 * See the License for the specific language governing permissions and
 * limitations under the License.
 */

package org.apache.kafka.coordinator.share;

import org.apache.kafka.common.Uuid;
import org.apache.kafka.common.message.ReadShareGroupStateRequestData;
import org.apache.kafka.common.message.ReadShareGroupStateResponseData;
import org.apache.kafka.common.message.WriteShareGroupStateRequestData;
import org.apache.kafka.common.message.WriteShareGroupStateResponseData;
import org.apache.kafka.common.protocol.ApiMessage;
import org.apache.kafka.common.protocol.Errors;
import org.apache.kafka.common.requests.ReadShareGroupStateResponse;
import org.apache.kafka.common.requests.WriteShareGroupStateResponse;
import org.apache.kafka.common.utils.LogContext;
import org.apache.kafka.coordinator.common.runtime.CoordinatorMetrics;
import org.apache.kafka.coordinator.common.runtime.CoordinatorMetricsShard;
import org.apache.kafka.coordinator.common.runtime.CoordinatorRecord;
import org.apache.kafka.coordinator.common.runtime.CoordinatorResult;
import org.apache.kafka.coordinator.share.generated.ShareSnapshotKey;
import org.apache.kafka.coordinator.share.generated.ShareSnapshotValue;
import org.apache.kafka.coordinator.share.generated.ShareUpdateValue;
import org.apache.kafka.coordinator.share.metrics.ShareCoordinatorMetrics;
import org.apache.kafka.image.MetadataImage;
import org.apache.kafka.image.TopicImage;
import org.apache.kafka.metadata.PartitionRegistration;
import org.apache.kafka.server.common.ApiMessageAndVersion;
import org.apache.kafka.server.config.ShareCoordinatorConfig;
import org.apache.kafka.server.share.SharePartitionKey;
import org.apache.kafka.server.share.persister.PartitionFactory;
import org.apache.kafka.server.share.persister.PersisterStateBatch;
import org.apache.kafka.timeline.SnapshotRegistry;

import org.junit.jupiter.api.Test;

import java.util.Arrays;
import java.util.Collections;
import java.util.HashMap;
import java.util.List;
import java.util.Map;
import java.util.Optional;

import static org.junit.jupiter.api.Assertions.assertEquals;
import static org.junit.jupiter.api.Assertions.assertFalse;
import static org.junit.jupiter.api.Assertions.assertNull;
import static org.junit.jupiter.api.Assertions.assertTrue;
import static org.mockito.ArgumentMatchers.any;
import static org.mockito.ArgumentMatchers.anyInt;
import static org.mockito.Mockito.RETURNS_DEEP_STUBS;
import static org.mockito.Mockito.mock;
import static org.mockito.Mockito.times;
import static org.mockito.Mockito.verify;
import static org.mockito.Mockito.when;

class ShareCoordinatorShardTest {

    private static final String GROUP_ID = "group1";
    private static final Uuid TOPIC_ID = Uuid.randomUuid();
    private static final int PARTITION = 0;

    public static class ShareCoordinatorShardBuilder {
        private final LogContext logContext = new LogContext();
        private ShareCoordinatorConfig config = null;
        private final CoordinatorMetrics coordinatorMetrics = mock(CoordinatorMetrics.class);
        private final CoordinatorMetricsShard metricsShard = mock(CoordinatorMetricsShard.class);
        private final SnapshotRegistry snapshotRegistry = new SnapshotRegistry(logContext);
        private MetadataImage metadataImage = null;
        private Map<String, String> configOverrides = new HashMap<>();
        ShareCoordinatorOffsetsManager offsetsManager = mock(ShareCoordinatorOffsetsManager.class);

        ShareCoordinatorShard build() {
            if (metadataImage == null) metadataImage = mock(MetadataImage.class, RETURNS_DEEP_STUBS);
            if (config == null) {
                config = ShareCoordinatorConfigTest.createConfig(ShareCoordinatorConfigTest.testConfigMap(configOverrides));
            }

            ShareCoordinatorShard shard = new ShareCoordinatorShard(
                logContext,
                config,
                coordinatorMetrics,
                metricsShard,
                snapshotRegistry,
                offsetsManager
            );
            when(metadataImage.topics().getTopic((Uuid) any())).thenReturn(mock(TopicImage.class));
            when(metadataImage.topics().getPartition(any(), anyInt())).thenReturn(mock(PartitionRegistration.class));
            shard.onNewMetadataImage(metadataImage, null);
            return shard;
        }

        public ShareCoordinatorShardBuilder setConfigOverrides(Map<String, String> configOverrides) {
            this.configOverrides = configOverrides;
            return this;
        }

        public ShareCoordinatorShardBuilder setOffsetsManager(ShareCoordinatorOffsetsManager offsetsManager) {
            this.offsetsManager = offsetsManager;
            return this;
        }
    }

    private void writeAndReplayDefaultRecord(ShareCoordinatorShard shard) {
        writeAndReplayRecord(shard, 0);
    }

    private void writeAndReplayRecord(ShareCoordinatorShard shard, int leaderEpoch) {

        WriteShareGroupStateRequestData request = new WriteShareGroupStateRequestData()
            .setGroupId(GROUP_ID)
            .setTopics(Collections.singletonList(new WriteShareGroupStateRequestData.WriteStateData()
                .setTopicId(TOPIC_ID)
                .setPartitions(Collections.singletonList(new WriteShareGroupStateRequestData.PartitionData()
                    .setPartition(PARTITION)
                    .setStartOffset(0)
                    .setStateEpoch(0)
                    .setLeaderEpoch(leaderEpoch)
                    .setStateBatches(Collections.singletonList(new WriteShareGroupStateRequestData.StateBatch()
                        .setFirstOffset(0)
                        .setLastOffset(10)
                        .setDeliveryCount((short) 1)
                        .setDeliveryState((byte) 0)))))));

        CoordinatorResult<WriteShareGroupStateResponseData, CoordinatorRecord> result = shard.writeState(request);

        shard.replay(0L, 0L, (short) 0, result.records().get(0));
    }

    @Test
    public void testReplayWithShareSnapshot() {
        ShareCoordinatorShard shard = new ShareCoordinatorShardBuilder().build();

        long offset = 0;
        long producerId = 0;
        short producerEpoch = 0;

        int leaderEpoch = 1;

        SharePartitionKey shareCoordinatorKey = SharePartitionKey.getInstance(GROUP_ID, TOPIC_ID, PARTITION);

        CoordinatorRecord record1 = new CoordinatorRecord(
            new ApiMessageAndVersion(
                new ShareSnapshotKey()
                    .setGroupId(GROUP_ID)
                    .setTopicId(TOPIC_ID)
                    .setPartition(PARTITION),
                (short) 0
            ),
            new ApiMessageAndVersion(
                new ShareSnapshotValue()
                    .setSnapshotEpoch(0)
                    .setStateEpoch(0)
                    .setLeaderEpoch(leaderEpoch)
                    .setStateBatches(Collections.singletonList(
                        new ShareSnapshotValue.StateBatch()
                            .setFirstOffset(0)
                            .setLastOffset(10)
                            .setDeliveryCount((short) 1)
                            .setDeliveryState((byte) 0))),
                (short) 0
            )
        );

        CoordinatorRecord record2 = new CoordinatorRecord(
            new ApiMessageAndVersion(
                new ShareSnapshotKey()
                    .setGroupId(GROUP_ID)
                    .setTopicId(TOPIC_ID)
                    .setPartition(PARTITION),
                (short) 0
            ),
            new ApiMessageAndVersion(
                new ShareSnapshotValue()
                    .setSnapshotEpoch(1)
                    .setStateEpoch(1)
                    .setLeaderEpoch(leaderEpoch + 1)
                    .setStateBatches(Collections.singletonList(
                        new ShareSnapshotValue.StateBatch()
                            .setFirstOffset(11)
                            .setLastOffset(12)
                            .setDeliveryCount((short) 1)
                            .setDeliveryState((byte) 0))),
                (short) 0
            )
        );

        // First replay should populate values in otherwise empty shareStateMap and leaderMap.
        shard.replay(offset, producerId, producerEpoch, record1);

        assertEquals(groupOffset(record1.value().message()),
            shard.getShareStateMapValue(shareCoordinatorKey));
        assertEquals(leaderEpoch, shard.getLeaderMapValue(shareCoordinatorKey));


        // Second replay should update the existing values in shareStateMap and leaderMap.
        shard.replay(offset + 1, producerId, producerEpoch, record2);

        assertEquals(groupOffset(record2.value().message()), shard.getShareStateMapValue(shareCoordinatorKey));
        assertEquals(leaderEpoch + 1, shard.getLeaderMapValue(shareCoordinatorKey));
    }

    @Test
    public void testWriteStateSuccess() {
        ShareCoordinatorShard shard = new ShareCoordinatorShardBuilder().build();

        SharePartitionKey shareCoordinatorKey = SharePartitionKey.getInstance(GROUP_ID, TOPIC_ID, PARTITION);

        WriteShareGroupStateRequestData request = new WriteShareGroupStateRequestData()
            .setGroupId(GROUP_ID)
            .setTopics(Collections.singletonList(new WriteShareGroupStateRequestData.WriteStateData()
                .setTopicId(TOPIC_ID)
                .setPartitions(Collections.singletonList(new WriteShareGroupStateRequestData.PartitionData()
                    .setPartition(PARTITION)
                    .setStartOffset(0)
                    .setStateEpoch(0)
                    .setLeaderEpoch(0)
                    .setStateBatches(Collections.singletonList(new WriteShareGroupStateRequestData.StateBatch()
                        .setFirstOffset(0)
                        .setLastOffset(10)
                        .setDeliveryCount((short) 1)
                        .setDeliveryState((byte) 0)))))));

        CoordinatorResult<WriteShareGroupStateResponseData, CoordinatorRecord> result = shard.writeState(request);

        shard.replay(0L, 0L, (short) 0, result.records().get(0));

        WriteShareGroupStateResponseData expectedData = WriteShareGroupStateResponse.toResponseData(TOPIC_ID, PARTITION);
        List<CoordinatorRecord> expectedRecords = Collections.singletonList(ShareCoordinatorRecordHelpers.newShareSnapshotRecord(
            GROUP_ID, TOPIC_ID, PARTITION, ShareGroupOffset.fromRequest(request.topics().get(0).partitions().get(0))
        ));

        assertEquals(expectedData, result.response());
        assertEquals(expectedRecords, result.records());

        assertEquals(groupOffset(ShareCoordinatorRecordHelpers.newShareSnapshotRecord(
            GROUP_ID, TOPIC_ID, PARTITION, ShareGroupOffset.fromRequest(request.topics().get(0).partitions().get(0))
        ).value().message()), shard.getShareStateMapValue(shareCoordinatorKey));
        assertEquals(0, shard.getLeaderMapValue(shareCoordinatorKey));
        verify(shard.getMetricsShard()).record(ShareCoordinatorMetrics.SHARE_COORDINATOR_WRITE_SENSOR_NAME);
    }

    @Test
    public void testSubsequentWriteStateSnapshotEpochUpdatesSuccessfully() {
        ShareCoordinatorShard shard = new ShareCoordinatorShardBuilder().build();

        SharePartitionKey shareCoordinatorKey = SharePartitionKey.getInstance(GROUP_ID, TOPIC_ID, PARTITION);

        WriteShareGroupStateRequestData request1 = new WriteShareGroupStateRequestData()
            .setGroupId(GROUP_ID)
            .setTopics(Collections.singletonList(new WriteShareGroupStateRequestData.WriteStateData()
                .setTopicId(TOPIC_ID)
                .setPartitions(Collections.singletonList(new WriteShareGroupStateRequestData.PartitionData()
                    .setPartition(PARTITION)
                    .setStartOffset(0)
                    .setStateEpoch(0)
                    .setLeaderEpoch(0)
                    .setStateBatches(Collections.singletonList(new WriteShareGroupStateRequestData.StateBatch()
                        .setFirstOffset(0)
                        .setLastOffset(10)
                        .setDeliveryCount((short) 1)
                        .setDeliveryState((byte) 0)))))));

        WriteShareGroupStateRequestData request2 = new WriteShareGroupStateRequestData()
            .setGroupId(GROUP_ID)
            .setTopics(Collections.singletonList(new WriteShareGroupStateRequestData.WriteStateData()
                .setTopicId(TOPIC_ID)
                .setPartitions(Collections.singletonList(new WriteShareGroupStateRequestData.PartitionData()
                    .setPartition(PARTITION)
                    .setStartOffset(0)
                    .setStateEpoch(0)
                    .setLeaderEpoch(0)
                    .setStateBatches(Collections.singletonList(new WriteShareGroupStateRequestData.StateBatch()
                        .setFirstOffset(11)
                        .setLastOffset(20)
                        .setDeliveryCount((short) 1)
                        .setDeliveryState((byte) 0)))))));

        CoordinatorResult<WriteShareGroupStateResponseData, CoordinatorRecord> result = shard.writeState(request1);

        shard.replay(0L, 0L, (short) 0, result.records().get(0));

        WriteShareGroupStateResponseData expectedData = WriteShareGroupStateResponse.toResponseData(TOPIC_ID, PARTITION);
        List<CoordinatorRecord> expectedRecords = Collections.singletonList(ShareCoordinatorRecordHelpers.newShareSnapshotRecord(
            GROUP_ID, TOPIC_ID, PARTITION, ShareGroupOffset.fromRequest(request1.topics().get(0).partitions().get(0))
        ));

        assertEquals(expectedData, result.response());
        assertEquals(expectedRecords, result.records());

        assertEquals(groupOffset(expectedRecords.get(0).value().message()),
            shard.getShareStateMapValue(shareCoordinatorKey));
        assertEquals(0, shard.getLeaderMapValue(shareCoordinatorKey));

        result = shard.writeState(request2);

        shard.replay(0L, 0L, (short) 0, result.records().get(0));

        expectedData = WriteShareGroupStateResponse.toResponseData(TOPIC_ID, PARTITION);
        // The snapshot epoch here will be 1 since this is a snapshot update record,
        // and it refers to parent share snapshot.
        expectedRecords = Collections.singletonList(ShareCoordinatorRecordHelpers.newShareSnapshotUpdateRecord(
            GROUP_ID, TOPIC_ID, PARTITION, ShareGroupOffset.fromRequest(request2.topics().get(0).partitions().get(0), 0)
        ));

        assertEquals(expectedData, result.response());
        assertEquals(expectedRecords, result.records());

        ShareGroupOffset incrementalUpdate = groupOffset(expectedRecords.get(0).value().message());
        ShareGroupOffset combinedState = shard.getShareStateMapValue(shareCoordinatorKey);
        assertEquals(incrementalUpdate.snapshotEpoch(), combinedState.snapshotEpoch());
        assertEquals(incrementalUpdate.leaderEpoch(), combinedState.leaderEpoch());
        assertEquals(incrementalUpdate.startOffset(), combinedState.startOffset());
        // The batches should have combined to 1 since same state.
        assertEquals(Collections.singletonList(new PersisterStateBatch(0, 20, (byte) 0, (short) 1)),
            combinedState.stateBatches());
        assertEquals(0, shard.getLeaderMapValue(shareCoordinatorKey));
    }

    @Test
    public void testWriteStateInvalidRequestData() {
        ShareCoordinatorShard shard = new ShareCoordinatorShardBuilder().build();

        int partition = -1;

        SharePartitionKey shareCoordinatorKey = SharePartitionKey.getInstance(GROUP_ID, TOPIC_ID, PARTITION);

        WriteShareGroupStateRequestData request = new WriteShareGroupStateRequestData()
            .setGroupId(GROUP_ID)
            .setTopics(Collections.singletonList(new WriteShareGroupStateRequestData.WriteStateData()
                .setTopicId(TOPIC_ID)
                .setPartitions(Collections.singletonList(new WriteShareGroupStateRequestData.PartitionData()
                    .setPartition(partition)
                    .setStartOffset(0)
                    .setStateEpoch(0)
                    .setLeaderEpoch(0)
                    .setStateBatches(Collections.singletonList(new WriteShareGroupStateRequestData.StateBatch()
                        .setFirstOffset(0)
                        .setLastOffset(10)
                        .setDeliveryCount((short) 1)
                        .setDeliveryState((byte) 0)))))));

        CoordinatorResult<WriteShareGroupStateResponseData, CoordinatorRecord> result = shard.writeState(request);

        WriteShareGroupStateResponseData expectedData = WriteShareGroupStateResponse.toErrorResponseData(
            TOPIC_ID, partition, Errors.INVALID_REQUEST, ShareCoordinatorShard.NEGATIVE_PARTITION_ID.getMessage());
        List<CoordinatorRecord> expectedRecords = Collections.emptyList();

        assertEquals(expectedData, result.response());
        assertEquals(expectedRecords, result.records());

        assertNull(shard.getShareStateMapValue(shareCoordinatorKey));
        assertNull(shard.getLeaderMapValue(shareCoordinatorKey));
    }

    @Test
    public void testWriteNullMetadataImage() {
        ShareCoordinatorShard shard = new ShareCoordinatorShardBuilder().build();
        shard.onNewMetadataImage(null, null);

        SharePartitionKey shareCoordinatorKey = SharePartitionKey.getInstance(GROUP_ID, TOPIC_ID, PARTITION);

        WriteShareGroupStateRequestData request = new WriteShareGroupStateRequestData()
            .setGroupId(GROUP_ID)
            .setTopics(Collections.singletonList(new WriteShareGroupStateRequestData.WriteStateData()
                .setTopicId(TOPIC_ID)
                .setPartitions(Collections.singletonList(new WriteShareGroupStateRequestData.PartitionData()
                    .setPartition(0)
                    .setStartOffset(0)
                    .setStateEpoch(0)
                    .setLeaderEpoch(0)
                    .setStateBatches(Collections.singletonList(new WriteShareGroupStateRequestData.StateBatch()
                        .setFirstOffset(0)
                        .setLastOffset(10)
                        .setDeliveryCount((short) 1)
                        .setDeliveryState((byte) 0)))))));

        CoordinatorResult<WriteShareGroupStateResponseData, CoordinatorRecord> result = shard.writeState(request);

        WriteShareGroupStateResponseData expectedData = WriteShareGroupStateResponse.toErrorResponseData(
            TOPIC_ID, 0, Errors.UNKNOWN_TOPIC_OR_PARTITION, Errors.UNKNOWN_TOPIC_OR_PARTITION.message());
        List<CoordinatorRecord> expectedRecords = Collections.emptyList();

        assertEquals(expectedData, result.response());
        assertEquals(expectedRecords, result.records());

        assertNull(shard.getShareStateMapValue(shareCoordinatorKey));
        assertNull(shard.getLeaderMapValue(shareCoordinatorKey));
    }

    @Test
    public void testWriteStateFencedLeaderEpochError() {
        ShareCoordinatorShard shard = new ShareCoordinatorShardBuilder().build();

        SharePartitionKey shareCoordinatorKey = SharePartitionKey.getInstance(GROUP_ID, TOPIC_ID, PARTITION);

        WriteShareGroupStateRequestData request1 = new WriteShareGroupStateRequestData()
            .setGroupId(GROUP_ID)
            .setTopics(Collections.singletonList(new WriteShareGroupStateRequestData.WriteStateData()
                .setTopicId(TOPIC_ID)
                .setPartitions(Collections.singletonList(new WriteShareGroupStateRequestData.PartitionData()
                    .setPartition(PARTITION)
                    .setStartOffset(0)
                    .setStateEpoch(0)
                    .setLeaderEpoch(5)
                    .setStateBatches(Collections.singletonList(new WriteShareGroupStateRequestData.StateBatch()
                        .setFirstOffset(0)
                        .setLastOffset(10)
                        .setDeliveryCount((short) 1)
                        .setDeliveryState((byte) 0)))))));

        WriteShareGroupStateRequestData request2 = new WriteShareGroupStateRequestData()
            .setGroupId(GROUP_ID)
            .setTopics(Collections.singletonList(new WriteShareGroupStateRequestData.WriteStateData()
                .setTopicId(TOPIC_ID)
                .setPartitions(Collections.singletonList(new WriteShareGroupStateRequestData.PartitionData()
                    .setPartition(PARTITION)
                    .setStartOffset(0)
                    .setStateEpoch(0)
                    .setLeaderEpoch(3) // Lower leader epoch in the second request.
                    .setStateBatches(Collections.singletonList(new WriteShareGroupStateRequestData.StateBatch()
                        .setFirstOffset(11)
                        .setLastOffset(20)
                        .setDeliveryCount((short) 1)
                        .setDeliveryState((byte) 0)))))));

        CoordinatorResult<WriteShareGroupStateResponseData, CoordinatorRecord> result = shard.writeState(request1);

        shard.replay(0L, 0L, (short) 0, result.records().get(0));

        WriteShareGroupStateResponseData expectedData = WriteShareGroupStateResponse.toResponseData(TOPIC_ID, PARTITION);
        List<CoordinatorRecord> expectedRecords = Collections.singletonList(ShareCoordinatorRecordHelpers.newShareSnapshotRecord(
            GROUP_ID, TOPIC_ID, PARTITION, ShareGroupOffset.fromRequest(request1.topics().get(0).partitions().get(0))
        ));

        assertEquals(expectedData, result.response());
        assertEquals(expectedRecords, result.records());

        assertEquals(groupOffset(expectedRecords.get(0).value().message()),
            shard.getShareStateMapValue(shareCoordinatorKey));
        assertEquals(5, shard.getLeaderMapValue(shareCoordinatorKey));

        result = shard.writeState(request2);

        // Since the leader epoch in the second request was lower than the one in the first request, FENCED_LEADER_EPOCH error is expected.
        expectedData = WriteShareGroupStateResponse.toErrorResponseData(
            TOPIC_ID, PARTITION, Errors.FENCED_LEADER_EPOCH, Errors.FENCED_LEADER_EPOCH.message());
        expectedRecords = Collections.emptyList();

        assertEquals(expectedData, result.response());
        assertEquals(expectedRecords, result.records());

        // No changes to the leaderMap.
        assertEquals(5, shard.getLeaderMapValue(shareCoordinatorKey));
    }

    @Test
    public void testWriteStateFencedStateEpochError() {
        ShareCoordinatorShard shard = new ShareCoordinatorShardBuilder().build();

        SharePartitionKey shareCoordinatorKey = SharePartitionKey.getInstance(GROUP_ID, TOPIC_ID, PARTITION);

        WriteShareGroupStateRequestData request1 = new WriteShareGroupStateRequestData()
            .setGroupId(GROUP_ID)
            .setTopics(Collections.singletonList(new WriteShareGroupStateRequestData.WriteStateData()
                .setTopicId(TOPIC_ID)
                .setPartitions(Collections.singletonList(new WriteShareGroupStateRequestData.PartitionData()
                    .setPartition(PARTITION)
                    .setStartOffset(0)
                    .setStateEpoch(1)
                    .setLeaderEpoch(5)
                    .setStateBatches(Collections.singletonList(new WriteShareGroupStateRequestData.StateBatch()
                        .setFirstOffset(0)
                        .setLastOffset(10)
                        .setDeliveryCount((short) 1)
                        .setDeliveryState((byte) 0)))))));

        WriteShareGroupStateRequestData request2 = new WriteShareGroupStateRequestData()
            .setGroupId(GROUP_ID)
            .setTopics(Collections.singletonList(new WriteShareGroupStateRequestData.WriteStateData()
                .setTopicId(TOPIC_ID)
                .setPartitions(Collections.singletonList(new WriteShareGroupStateRequestData.PartitionData()
                    .setPartition(PARTITION)
                    .setStartOffset(0)
                    .setStateEpoch(0)   // Lower state epoch in the second request.
                    .setLeaderEpoch(5)
                    .setStateBatches(Collections.singletonList(new WriteShareGroupStateRequestData.StateBatch()
                        .setFirstOffset(11)
                        .setLastOffset(20)
                        .setDeliveryCount((short) 1)
                        .setDeliveryState((byte) 0)))))));

        CoordinatorResult<WriteShareGroupStateResponseData, CoordinatorRecord> result = shard.writeState(request1);

        shard.replay(0L, 0L, (short) 0, result.records().get(0));

        WriteShareGroupStateResponseData expectedData = WriteShareGroupStateResponse.toResponseData(TOPIC_ID, PARTITION);
        List<CoordinatorRecord> expectedRecords = Collections.singletonList(ShareCoordinatorRecordHelpers.newShareSnapshotRecord(
            GROUP_ID, TOPIC_ID, PARTITION, ShareGroupOffset.fromRequest(request1.topics().get(0).partitions().get(0))
        ));

        assertEquals(expectedData, result.response());
        assertEquals(expectedRecords, result.records());

        assertEquals(groupOffset(expectedRecords.get(0).value().message()),
            shard.getShareStateMapValue(shareCoordinatorKey));
        assertEquals(5, shard.getLeaderMapValue(shareCoordinatorKey));

        result = shard.writeState(request2);

        // Since the leader epoch in the second request was lower than the one in the first request, FENCED_LEADER_EPOCH error is expected.
        expectedData = WriteShareGroupStateResponse.toErrorResponseData(
            TOPIC_ID, PARTITION, Errors.FENCED_STATE_EPOCH, Errors.FENCED_STATE_EPOCH.message());
        expectedRecords = Collections.emptyList();

        assertEquals(expectedData, result.response());
        assertEquals(expectedRecords, result.records());

        // No changes to the stateEpochMap.
        assertEquals(1, shard.getStateEpochMapValue(shareCoordinatorKey));
    }

    @Test
    public void testReadStateSuccess() {
        ShareCoordinatorShard shard = new ShareCoordinatorShardBuilder().build();

        SharePartitionKey coordinatorKey = SharePartitionKey.getInstance(GROUP_ID, TOPIC_ID, PARTITION);

        writeAndReplayDefaultRecord(shard);

        ReadShareGroupStateRequestData request = new ReadShareGroupStateRequestData()
            .setGroupId(GROUP_ID)
            .setTopics(Collections.singletonList(new ReadShareGroupStateRequestData.ReadStateData()
                .setTopicId(TOPIC_ID)
                .setPartitions(Collections.singletonList(new ReadShareGroupStateRequestData.PartitionData()
                    .setPartition(PARTITION)
                    .setLeaderEpoch(1)))));

        CoordinatorResult<ReadShareGroupStateResponseData, CoordinatorRecord> result = shard.readStateAndMaybeUpdateLeaderEpoch(request);

        assertEquals(ReadShareGroupStateResponse.toResponseData(
            TOPIC_ID,
            PARTITION,
            0,
            0,
            Collections.singletonList(new ReadShareGroupStateResponseData.StateBatch()
                .setFirstOffset(0)
                .setLastOffset(10)
                .setDeliveryCount((short) 1)
                .setDeliveryState((byte) 0)
            )
        ), result.response());

        assertEquals(0, shard.getLeaderMapValue(coordinatorKey));
    }

    @Test
    public void testReadStateInvalidRequestData() {
        ShareCoordinatorShard shard = new ShareCoordinatorShardBuilder().build();

        int partition = -1;

        writeAndReplayDefaultRecord(shard);

        SharePartitionKey shareCoordinatorKey = SharePartitionKey.getInstance(GROUP_ID, TOPIC_ID, PARTITION);

        ReadShareGroupStateRequestData request = new ReadShareGroupStateRequestData()
            .setGroupId(GROUP_ID)
            .setTopics(Collections.singletonList(new ReadShareGroupStateRequestData.ReadStateData()
                .setTopicId(TOPIC_ID)
                .setPartitions(Collections.singletonList(new ReadShareGroupStateRequestData.PartitionData()
                    .setPartition(partition)
                    .setLeaderEpoch(5)))));

        CoordinatorResult<ReadShareGroupStateResponseData, CoordinatorRecord> result = shard.readStateAndMaybeUpdateLeaderEpoch(request);

        ReadShareGroupStateResponseData expectedData = ReadShareGroupStateResponse.toErrorResponseData(
            TOPIC_ID, partition, Errors.INVALID_REQUEST, ShareCoordinatorShard.NEGATIVE_PARTITION_ID.getMessage());

        assertEquals(expectedData, result.response());

        // Leader epoch should not be changed because the request failed.
        assertEquals(0, shard.getLeaderMapValue(shareCoordinatorKey));
    }

    @Test
    public void testReadNullMetadataImage() {
        ShareCoordinatorShard shard = new ShareCoordinatorShardBuilder().build();

        writeAndReplayDefaultRecord(shard);

        shard.onNewMetadataImage(null, null);

        SharePartitionKey shareCoordinatorKey = SharePartitionKey.getInstance(GROUP_ID, TOPIC_ID, PARTITION);

        ReadShareGroupStateRequestData request = new ReadShareGroupStateRequestData()
            .setGroupId(GROUP_ID)
            .setTopics(Collections.singletonList(new ReadShareGroupStateRequestData.ReadStateData()
                .setTopicId(TOPIC_ID)
                .setPartitions(Collections.singletonList(new ReadShareGroupStateRequestData.PartitionData()
                    .setPartition(0)
                    .setLeaderEpoch(5)))));

        CoordinatorResult<ReadShareGroupStateResponseData, CoordinatorRecord> result = shard.readStateAndMaybeUpdateLeaderEpoch(request);

        ReadShareGroupStateResponseData expectedData = ReadShareGroupStateResponse.toErrorResponseData(
            TOPIC_ID, 0, Errors.UNKNOWN_TOPIC_OR_PARTITION, Errors.UNKNOWN_TOPIC_OR_PARTITION.message());

        assertEquals(expectedData, result.response());

        // Leader epoch should not be changed because the request failed.
        assertEquals(0, shard.getLeaderMapValue(shareCoordinatorKey));
    }

    @Test
    public void testReadStateFencedLeaderEpochError() {
        ShareCoordinatorShard shard = new ShareCoordinatorShardBuilder().build();

        int leaderEpoch = 5;

        writeAndReplayRecord(shard, leaderEpoch); // leaderEpoch in the leaderMap will be 5.

        SharePartitionKey shareCoordinatorKey = SharePartitionKey.getInstance(GROUP_ID, TOPIC_ID, PARTITION);

        ReadShareGroupStateRequestData request = new ReadShareGroupStateRequestData()
            .setGroupId(GROUP_ID)
            .setTopics(Collections.singletonList(new ReadShareGroupStateRequestData.ReadStateData()
                .setTopicId(TOPIC_ID)
                .setPartitions(Collections.singletonList(new ReadShareGroupStateRequestData.PartitionData()
                    .setPartition(PARTITION)
                    .setLeaderEpoch(3))))); // Lower leaderEpoch than the one stored in leaderMap.

        CoordinatorResult<ReadShareGroupStateResponseData, CoordinatorRecord> result = shard.readStateAndMaybeUpdateLeaderEpoch(request);

        ReadShareGroupStateResponseData expectedData = ReadShareGroupStateResponse.toErrorResponseData(
            TOPIC_ID,
            PARTITION,
            Errors.FENCED_LEADER_EPOCH,
            Errors.FENCED_LEADER_EPOCH.message());

        assertEquals(expectedData, result.response());

        assertEquals(leaderEpoch, shard.getLeaderMapValue(shareCoordinatorKey));
    }

    @Test
    public void testNonSequentialBatchUpdates() {
        //        startOffset: 100
        //        Batch1 {
        //            firstOffset: 100
        //            lastOffset: 109
        //            deliverState: Acquired
        //            deliverCount: 1
        //        }
        //        Batch2 {
        //            firstOffset: 110
        //            lastOffset: 119
        //            deliverState: Acquired
        //            deliverCount: 2
        //        }
        //        Batch3 {
        //            firstOffset: 120
        //            lastOffset: 129
        //            deliverState: Acquired
        //            deliverCount: 0
        //        }
        //
        //        -Share leader acks batch 1 and sends the state of batch 1 to Share Coordinator.
        //        -Share leader advances startOffset to 110.
        //        -Share leader acks batch 3 and sends the new startOffset and the state of batch 3 to share coordinator.
        //        -Share coordinator writes the snapshot with startOffset 110 and batch 3.
        //        -batch2 should NOT be lost
        ShareCoordinatorShard shard = new ShareCoordinatorShardBuilder()
            .setConfigOverrides(Collections.singletonMap(ShareCoordinatorConfig.SNAPSHOT_UPDATE_RECORDS_PER_SNAPSHOT_CONFIG, "0"))
            .build();

        SharePartitionKey shareCoordinatorKey = SharePartitionKey.getInstance(GROUP_ID, TOPIC_ID, PARTITION);

        // Set initial state.
        WriteShareGroupStateRequestData request = new WriteShareGroupStateRequestData()
            .setGroupId(GROUP_ID)
            .setTopics(Collections.singletonList(new WriteShareGroupStateRequestData.WriteStateData()
                .setTopicId(TOPIC_ID)
                .setPartitions(Collections.singletonList(new WriteShareGroupStateRequestData.PartitionData()
                    .setPartition(PARTITION)
                    .setStartOffset(100)
                    .setStateEpoch(0)
                    .setLeaderEpoch(0)
                    .setStateBatches(Arrays.asList(
                        new WriteShareGroupStateRequestData.StateBatch()    //b1
                            .setFirstOffset(100)
                            .setLastOffset(109)
                            .setDeliveryCount((short) 1)
                            .setDeliveryState((byte) 1),   //acquired
                        new WriteShareGroupStateRequestData.StateBatch()    //b2
                            .setFirstOffset(110)
                            .setLastOffset(119)
                            .setDeliveryCount((short) 2)
                            .setDeliveryState((byte) 1),   //acquired
                        new WriteShareGroupStateRequestData.StateBatch()    //b3
                            .setFirstOffset(120)
                            .setLastOffset(129)
                            .setDeliveryCount((short) 0)
                            .setDeliveryState((byte) 1)))   //acquired
                ))
            ));

        CoordinatorResult<WriteShareGroupStateResponseData, CoordinatorRecord> result = shard.writeState(request);

        shard.replay(0L, 0L, (short) 0, result.records().get(0));

        WriteShareGroupStateResponseData expectedData = WriteShareGroupStateResponse.toResponseData(TOPIC_ID, PARTITION);
        List<CoordinatorRecord> expectedRecords = Collections.singletonList(ShareCoordinatorRecordHelpers.newShareSnapshotRecord(
            GROUP_ID, TOPIC_ID, PARTITION, ShareGroupOffset.fromRequest(request.topics().get(0).partitions().get(0))
        ));

        assertEquals(expectedData, result.response());
        assertEquals(expectedRecords, result.records());

        assertEquals(groupOffset(ShareCoordinatorRecordHelpers.newShareSnapshotRecord(
            GROUP_ID, TOPIC_ID, PARTITION, ShareGroupOffset.fromRequest(request.topics().get(0).partitions().get(0))
        ).value().message()), shard.getShareStateMapValue(shareCoordinatorKey));
        assertEquals(0, shard.getLeaderMapValue(shareCoordinatorKey));
        verify(shard.getMetricsShard()).record(ShareCoordinatorMetrics.SHARE_COORDINATOR_WRITE_SENSOR_NAME);

        // Acknowledge b1.
        WriteShareGroupStateRequestData requestUpdateB1 = new WriteShareGroupStateRequestData()
            .setGroupId(GROUP_ID)
            .setTopics(Collections.singletonList(new WriteShareGroupStateRequestData.WriteStateData()
                .setTopicId(TOPIC_ID)
                .setPartitions(Collections.singletonList(new WriteShareGroupStateRequestData.PartitionData()
                    .setPartition(PARTITION)
                    .setStartOffset(-1)
                    .setStateEpoch(0)
                    .setLeaderEpoch(0)
                    .setStateBatches(Collections.singletonList(
                        new WriteShareGroupStateRequestData.StateBatch()    //b1
                            .setFirstOffset(100)
                            .setLastOffset(109)
                            .setDeliveryCount((short) 1)
                            .setDeliveryState((byte) 2)))   // Acked
                ))
            ));

        result = shard.writeState(requestUpdateB1);
        shard.replay(0L, 0L, (short) 0, result.records().get(0));

        // Ack batch 3 and move start offset.
        WriteShareGroupStateRequestData requestUpdateStartOffsetAndB3 = new WriteShareGroupStateRequestData()
            .setGroupId(GROUP_ID)
            .setTopics(Collections.singletonList(new WriteShareGroupStateRequestData.WriteStateData()
                .setTopicId(TOPIC_ID)
                .setPartitions(Collections.singletonList(new WriteShareGroupStateRequestData.PartitionData()
                    .setPartition(PARTITION)
                    .setStartOffset(110)    // 100 -> 110
                    .setStateEpoch(0)
                    .setLeaderEpoch(0)
                    .setStateBatches(Collections.singletonList(
                        new WriteShareGroupStateRequestData.StateBatch()    //b3
                            .setFirstOffset(120)
                            .setLastOffset(129)
                            .setDeliveryCount((short) 1)
                            .setDeliveryState((byte) 2)))   //Acked
                ))
            ));

        result = shard.writeState(requestUpdateStartOffsetAndB3);
        shard.replay(0L, 0L, (short) 0, result.records().get(0));

        WriteShareGroupStateResponseData expectedDataFinal = WriteShareGroupStateResponse.toResponseData(TOPIC_ID, PARTITION);
        ShareGroupOffset offsetFinal = new ShareGroupOffset.Builder()
            .setStartOffset(110)
            .setLeaderEpoch(0)
            .setStateEpoch(0)
            .setSnapshotEpoch(2)    // since 2nd share snapshot
            .setStateBatches(Arrays.asList(
                new PersisterStateBatch(110, 119, (byte) 1, (short) 2),  // b2 not lost
                new PersisterStateBatch(120, 129, (byte) 2, (short) 1)
            ))
            .build();
        List<CoordinatorRecord> expectedRecordsFinal = Collections.singletonList(ShareCoordinatorRecordHelpers.newShareSnapshotRecord(
            GROUP_ID, TOPIC_ID, PARTITION, offsetFinal
        ));

        assertEquals(expectedDataFinal, result.response());
        assertEquals(expectedRecordsFinal, result.records());

        assertEquals(groupOffset(ShareCoordinatorRecordHelpers.newShareSnapshotRecord(
            GROUP_ID, TOPIC_ID, PARTITION, offsetFinal
        ).value().message()), shard.getShareStateMapValue(shareCoordinatorKey));
        assertEquals(0, shard.getLeaderMapValue(shareCoordinatorKey));
        verify(shard.getMetricsShard(), times(3)).record(ShareCoordinatorMetrics.SHARE_COORDINATOR_WRITE_SENSOR_NAME);
    }

    @Test
<<<<<<< HEAD
    public void testLastRedundantOffset() {
        ShareCoordinatorOffsetsManager manager = mock(ShareCoordinatorOffsetsManager.class);
        ShareCoordinatorShard shard = new ShareCoordinatorShardBuilder()
            .setOffsetsManager(manager)
            .build();

        when(manager.lastRedundantOffset()).thenReturn(Optional.of(10L));
        assertEquals(new CoordinatorResult<>(Collections.emptyList(), Optional.of(10L)), shard.lastRedundantOffset());
=======
    public void testReadStateLeaderEpochUpdateSuccess() {
        ShareCoordinatorShard shard = new ShareCoordinatorShardBuilder().build();

        SharePartitionKey shareCoordinatorKey = SharePartitionKey.getInstance(GROUP_ID, TOPIC_ID, PARTITION);

        ReadShareGroupStateRequestData request = new ReadShareGroupStateRequestData()
            .setGroupId(GROUP_ID)
            .setTopics(Collections.singletonList(new ReadShareGroupStateRequestData.ReadStateData()
                .setTopicId(TOPIC_ID)
                .setPartitions(Collections.singletonList(new ReadShareGroupStateRequestData.PartitionData()
                    .setPartition(PARTITION)
                    .setLeaderEpoch(2)
                ))));

        CoordinatorResult<ReadShareGroupStateResponseData, CoordinatorRecord> result = shard.readStateAndMaybeUpdateLeaderEpoch(request);

        shard.replay(0L, 0L, (short) 0, result.records().get(0));

        ReadShareGroupStateResponseData expectedData = ReadShareGroupStateResponse.toResponseData(
            TOPIC_ID, PARTITION,
            PartitionFactory.UNINITIALIZED_START_OFFSET,
            PartitionFactory.DEFAULT_STATE_EPOCH,
            Collections.emptyList());
        List<CoordinatorRecord> expectedRecords = Collections.singletonList(ShareCoordinatorRecordHelpers.newShareSnapshotRecord(
            GROUP_ID, TOPIC_ID, PARTITION, new ShareGroupOffset.Builder()
                .setStartOffset(PartitionFactory.UNINITIALIZED_START_OFFSET)
                .setLeaderEpoch(2)
                .setStateBatches(Collections.emptyList())
                .setSnapshotEpoch(0)
                .setStateEpoch(PartitionFactory.DEFAULT_STATE_EPOCH)
                .build()
        ));

        assertEquals(expectedData, result.response());
        assertEquals(expectedRecords, result.records());

        assertEquals(groupOffset(expectedRecords.get(0).value().message()), shard.getShareStateMapValue(shareCoordinatorKey));
        assertEquals(2, shard.getLeaderMapValue(shareCoordinatorKey));
        verify(shard.getMetricsShard()).record(ShareCoordinatorMetrics.SHARE_COORDINATOR_WRITE_SENSOR_NAME);
    }

    @Test
    public void testReadStateLeaderEpochUpdateNoUpdate() {
        ShareCoordinatorShard shard = new ShareCoordinatorShardBuilder().build();

        ReadShareGroupStateRequestData request1 = new ReadShareGroupStateRequestData()
            .setGroupId(GROUP_ID)
            .setTopics(Collections.singletonList(new ReadShareGroupStateRequestData.ReadStateData()
                .setTopicId(TOPIC_ID)
                .setPartitions(Collections.singletonList(new ReadShareGroupStateRequestData.PartitionData()
                    .setPartition(PARTITION)
                    .setLeaderEpoch(2)
                ))));

        CoordinatorResult<ReadShareGroupStateResponseData, CoordinatorRecord> result = shard.readStateAndMaybeUpdateLeaderEpoch(request1);
        assertFalse(result.records().isEmpty());    // Record generated.

        // Apply record to update soft state.
        shard.replay(0L, 0L, (short) 0, result.records().get(0));

        ReadShareGroupStateRequestData request2 = new ReadShareGroupStateRequestData()
            .setGroupId(GROUP_ID)
            .setTopics(Collections.singletonList(new ReadShareGroupStateRequestData.ReadStateData()
                .setTopicId(TOPIC_ID)
                .setPartitions(Collections.singletonList(new ReadShareGroupStateRequestData.PartitionData()
                    .setPartition(PARTITION)
                    .setLeaderEpoch(-1)
                ))));

        CoordinatorResult<ReadShareGroupStateResponseData, CoordinatorRecord> result2 = shard.readStateAndMaybeUpdateLeaderEpoch(request2);

        assertTrue(result2.records().isEmpty());    // Leader epoch -1 - no update.

        ReadShareGroupStateRequestData request3 = new ReadShareGroupStateRequestData()
            .setGroupId(GROUP_ID)
            .setTopics(Collections.singletonList(new ReadShareGroupStateRequestData.ReadStateData()
                .setTopicId(TOPIC_ID)
                .setPartitions(Collections.singletonList(new ReadShareGroupStateRequestData.PartitionData()
                    .setPartition(PARTITION)
                    .setLeaderEpoch(-1)
                ))));

        CoordinatorResult<ReadShareGroupStateResponseData, CoordinatorRecord> result3 = shard.readStateAndMaybeUpdateLeaderEpoch(request3);

        assertTrue(result3.records().isEmpty());    // Same leader epoch - no update.
        verify(shard.getMetricsShard()).record(ShareCoordinatorMetrics.SHARE_COORDINATOR_WRITE_SENSOR_NAME);
>>>>>>> ee426443
    }

    private static ShareGroupOffset groupOffset(ApiMessage record) {
        if (record instanceof ShareSnapshotValue) {
            return ShareGroupOffset.fromRecord((ShareSnapshotValue) record);
        }
        return ShareGroupOffset.fromRecord((ShareUpdateValue) record);
    }
}<|MERGE_RESOLUTION|>--- conflicted
+++ resolved
@@ -805,7 +805,6 @@
     }
 
     @Test
-<<<<<<< HEAD
     public void testLastRedundantOffset() {
         ShareCoordinatorOffsetsManager manager = mock(ShareCoordinatorOffsetsManager.class);
         ShareCoordinatorShard shard = new ShareCoordinatorShardBuilder()
@@ -814,7 +813,9 @@
 
         when(manager.lastRedundantOffset()).thenReturn(Optional.of(10L));
         assertEquals(new CoordinatorResult<>(Collections.emptyList(), Optional.of(10L)), shard.lastRedundantOffset());
-=======
+    }
+
+    @Test
     public void testReadStateLeaderEpochUpdateSuccess() {
         ShareCoordinatorShard shard = new ShareCoordinatorShardBuilder().build();
 
@@ -901,7 +902,6 @@
 
         assertTrue(result3.records().isEmpty());    // Same leader epoch - no update.
         verify(shard.getMetricsShard()).record(ShareCoordinatorMetrics.SHARE_COORDINATOR_WRITE_SENSOR_NAME);
->>>>>>> ee426443
     }
 
     private static ShareGroupOffset groupOffset(ApiMessage record) {
