/*
 * Licensed to the Apache Software Foundation (ASF) under one or more
 * contributor license agreements. See the NOTICE file distributed with
 * this work for additional information regarding copyright ownership.
 * The ASF licenses this file to You under the Apache License, Version 2.0
 * (the "License"); you may not use this file except in compliance with
 * the License. You may obtain a copy of the License at
 *
 *    http://www.apache.org/licenses/LICENSE-2.0
 *
 * Unless required by applicable law or agreed to in writing, software
 * distributed under the License is distributed on an "AS IS" BASIS,
 * WITHOUT WARRANTIES OR CONDITIONS OF ANY KIND, either express or implied.
 * See the License for the specific language governing permissions and
 * limitations under the License.
 */

package org.apache.kafka.shell;

import com.fasterxml.jackson.databind.JsonNode;
import com.fasterxml.jackson.databind.ObjectMapper;
import com.fasterxml.jackson.datatype.jdk8.Jdk8Module;
import org.apache.kafka.common.config.ConfigResource;
import org.apache.kafka.common.metadata.ConfigRecord;
import org.apache.kafka.common.metadata.FenceBrokerRecord;
import org.apache.kafka.common.metadata.MetadataRecordType;
import org.apache.kafka.common.metadata.PartitionChangeRecord;
import org.apache.kafka.common.metadata.PartitionRecord;
import org.apache.kafka.common.metadata.PartitionRecordJsonConverter;
import org.apache.kafka.common.metadata.RegisterBrokerRecord;
import org.apache.kafka.common.metadata.RemoveTopicRecord;
import org.apache.kafka.common.metadata.TopicRecord;
import org.apache.kafka.common.metadata.UnfenceBrokerRecord;
import org.apache.kafka.common.metadata.UnregisterBrokerRecord;
import org.apache.kafka.common.protocol.ApiMessage;
import org.apache.kafka.common.utils.AppInfoParser;
import org.apache.kafka.common.utils.LogContext;
import org.apache.kafka.common.utils.Time;
<<<<<<< HEAD
import org.apache.kafka.metadata.ApiMessageAndVersion;
=======
import org.apache.kafka.metalog.MetaLogLeader;
import org.apache.kafka.metalog.MetaLogListener;
>>>>>>> f20fdbd8
import org.apache.kafka.queue.EventQueue;
import org.apache.kafka.queue.KafkaEventQueue;
import org.apache.kafka.raft.Batch;
import org.apache.kafka.raft.BatchReader;
import org.apache.kafka.raft.LeaderAndEpoch;
import org.apache.kafka.raft.RaftClient;
import org.apache.kafka.server.common.ApiMessageAndVersion;
import org.apache.kafka.snapshot.SnapshotReader;
import org.apache.kafka.shell.MetadataNode.DirectoryNode;
import org.apache.kafka.shell.MetadataNode.FileNode;
import org.slf4j.Logger;
import org.slf4j.LoggerFactory;

import java.util.concurrent.CompletableFuture;
import java.util.function.Consumer;

/**
 * Maintains the in-memory metadata for the metadata tool.
 */
public final class MetadataNodeManager implements AutoCloseable {
    private static final int NO_LEADER_CHANGE = -2;

    private static final Logger log = LoggerFactory.getLogger(MetadataNodeManager.class);

    public static class Data {
        private final DirectoryNode root = new DirectoryNode();
        private String workingDirectory = "/";

        public DirectoryNode root() {
            return root;
        }

        public String workingDirectory() {
            return workingDirectory;
        }

        public void setWorkingDirectory(String workingDirectory) {
            this.workingDirectory = workingDirectory;
        }
    }

    class LogListener implements RaftClient.Listener<ApiMessageAndVersion> {
        @Override
        public void handleCommit(BatchReader<ApiMessageAndVersion> reader) {
            try {
                while (reader.hasNext()) {
<<<<<<< HEAD
                    BatchReader.Batch<ApiMessageAndVersion> batch = reader.next();
                    log.debug("handleCommits " + batch.records() + " at offset " + batch.lastOffset());
                    DirectoryNode dir = data.root.mkdirs("metadataQuorum");
                    dir.create("offset").setContents(String.valueOf(batch.lastOffset()));
=======
                    Batch<ApiMessageAndVersion> batch = reader.next();
>>>>>>> f20fdbd8
                    for (ApiMessageAndVersion messageAndVersion : batch.records()) {
                        handleMessage(messageAndVersion.message());
                    }
                }
            } finally {
                reader.close();
            }
        }

        @Override
<<<<<<< HEAD
        public void handleLeaderChange(LeaderAndEpoch leader) {
=======
        public void handleCommits(long lastOffset, List<ApiMessage> messages) {
            appendEvent("handleCommits", () -> {
                log.debug("handleCommits " + messages + " at offset " + lastOffset);
                DirectoryNode dir = data.root.mkdirs("metadataQuorum");
                dir.create("offset").setContents(String.valueOf(lastOffset));
                for (ApiMessage message : messages) {
                    handleMessage(message);
                }
            }, null);
        }

        @Override
        public void handleSnapshot(SnapshotReader<ApiMessageAndVersion> reader) {
            try {
                while (reader.hasNext()) {
                    Batch<ApiMessageAndVersion> batch = reader.next();
                    for (ApiMessageAndVersion messageAndVersion : batch) {
                        handleMessage(messageAndVersion.message());
                    }
                }
            } finally {
                reader.close();
            }
        }

        @Override
        public void handleNewLeader(MetaLogLeader leader) {
>>>>>>> f20fdbd8
            appendEvent("handleNewLeader", () -> {
                log.debug("handleNewLeader " + leader);
                DirectoryNode dir = data.root.mkdirs("metadataQuorum");
                dir.create("leader").setContents(leader.toString());
            }, null);
        }

        @Override
        public void beginShutdown() {
            log.debug("MetaLogListener sent beginShutdown");
        }
    }

    private final Data data = new Data();
    private final LogListener logListener = new LogListener();
    private final ObjectMapper objectMapper;
    private final KafkaEventQueue queue;

    public MetadataNodeManager() {
        this.objectMapper = new ObjectMapper();
        this.objectMapper.registerModule(new Jdk8Module());
        this.queue = new KafkaEventQueue(Time.SYSTEM,
            new LogContext("[node-manager-event-queue] "), "");
    }

    public void setup() throws Exception {
        CompletableFuture<Void> future = new CompletableFuture<>();
        appendEvent("createShellNodes", () -> {
            DirectoryNode directory = data.root().mkdirs("local");
            directory.create("version").setContents(AppInfoParser.getVersion());
            directory.create("commitId").setContents(AppInfoParser.getCommitId());
            future.complete(null);
        }, future);
        future.get();
    }

    public LogListener logListener() {
        return logListener;
    }

    @Override
    public void close() throws Exception {
        queue.close();
    }

    public void visit(Consumer<Data> consumer) throws Exception {
        CompletableFuture<Void> future = new CompletableFuture<>();
        appendEvent("visit", () -> {
            consumer.accept(data);
            future.complete(null);
        }, future);
        future.get();
    }

    private void appendEvent(String name, Runnable runnable, CompletableFuture<?> future) {
        queue.append(new EventQueue.Event() {
            @Override
            public void run() throws Exception {
                runnable.run();
            }

            @Override
            public void handleException(Throwable e) {
                log.error("Unexpected error while handling event " + name, e);
                if (future != null) {
                    future.completeExceptionally(e);
                }
            }
        });
    }

    private void handleMessage(ApiMessage message) {
        try {
            MetadataRecordType type = MetadataRecordType.fromId(message.apiKey());
            handleCommitImpl(type, message);
        } catch (Exception e) {
            log.error("Error processing record of type " + message.apiKey(), e);
        }
    }

    private void handleCommitImpl(MetadataRecordType type, ApiMessage message)
            throws Exception {
        switch (type) {
            case REGISTER_BROKER_RECORD: {
                DirectoryNode brokersNode = data.root.mkdirs("brokers");
                RegisterBrokerRecord record = (RegisterBrokerRecord) message;
                DirectoryNode brokerNode = brokersNode.
                    mkdirs(Integer.toString(record.brokerId()));
                FileNode registrationNode = brokerNode.create("registration");
                registrationNode.setContents(record.toString());
                brokerNode.create("isFenced").setContents("true");
                break;
            }
            case UNREGISTER_BROKER_RECORD: {
                UnregisterBrokerRecord record = (UnregisterBrokerRecord) message;
                data.root.rmrf("brokers", Integer.toString(record.brokerId()));
                break;
            }
            case TOPIC_RECORD: {
                TopicRecord record = (TopicRecord) message;
                DirectoryNode topicsDirectory = data.root.mkdirs("topics");
                DirectoryNode topicDirectory = topicsDirectory.mkdirs(record.name());
                topicDirectory.create("id").setContents(record.topicId().toString());
                topicDirectory.create("name").setContents(record.name().toString());
                DirectoryNode topicIdsDirectory = data.root.mkdirs("topicIds");
                topicIdsDirectory.addChild(record.topicId().toString(), topicDirectory);
                break;
            }
            case PARTITION_RECORD: {
                PartitionRecord record = (PartitionRecord) message;
                DirectoryNode topicDirectory =
                    data.root.mkdirs("topicIds").mkdirs(record.topicId().toString());
                DirectoryNode partitionDirectory =
                    topicDirectory.mkdirs(Integer.toString(record.partitionId()));
                JsonNode node = PartitionRecordJsonConverter.
                    write(record, PartitionRecord.HIGHEST_SUPPORTED_VERSION);
                partitionDirectory.create("data").setContents(node.toPrettyString());
                break;
            }
            case CONFIG_RECORD: {
                ConfigRecord record = (ConfigRecord) message;
                String typeString = "";
                switch (ConfigResource.Type.forId(record.resourceType())) {
                    case BROKER:
                        typeString = "broker";
                        break;
                    case TOPIC:
                        typeString = "topic";
                        break;
                    default:
                        throw new RuntimeException("Error processing CONFIG_RECORD: " +
                            "Can't handle ConfigResource.Type " + record.resourceType());
                }
                DirectoryNode configDirectory = data.root.mkdirs("configs").
                    mkdirs(typeString).mkdirs(record.resourceName());
                if (record.value() == null) {
                    configDirectory.rmrf(record.name());
                } else {
                    configDirectory.create(record.name()).setContents(record.value());
                }
                break;
            }
            case PARTITION_CHANGE_RECORD: {
                PartitionChangeRecord record = (PartitionChangeRecord) message;
                FileNode file = data.root.file("topicIds", record.topicId().toString(),
                    Integer.toString(record.partitionId()), "data");
                JsonNode node = objectMapper.readTree(file.contents());
                PartitionRecord partition = PartitionRecordJsonConverter.
                    read(node, PartitionRecord.HIGHEST_SUPPORTED_VERSION);
                if (record.isr() != null) {
                    partition.setIsr(record.isr());
                }
                if (record.leader() != NO_LEADER_CHANGE) {
                    partition.setLeader(record.leader());
                    partition.setLeaderEpoch(partition.leaderEpoch() + 1);
                }
                partition.setPartitionEpoch(partition.partitionEpoch() + 1);
                file.setContents(PartitionRecordJsonConverter.write(partition,
                    PartitionRecord.HIGHEST_SUPPORTED_VERSION).toPrettyString());
                break;
            }
            case FENCE_BROKER_RECORD: {
                FenceBrokerRecord record = (FenceBrokerRecord) message;
                data.root.mkdirs("brokers", Integer.toString(record.id())).
                    create("isFenced").setContents("true");
                break;
            }
            case UNFENCE_BROKER_RECORD: {
                UnfenceBrokerRecord record = (UnfenceBrokerRecord) message;
                data.root.mkdirs("brokers", Integer.toString(record.id())).
                    create("isFenced").setContents("false");
                break;
            }
            case REMOVE_TOPIC_RECORD: {
                RemoveTopicRecord record = (RemoveTopicRecord) message;
                DirectoryNode topicsDirectory =
                    data.root.directory("topicIds", record.topicId().toString());
                String name = topicsDirectory.file("name").contents();
                data.root.rmrf("topics", name);
                data.root.rmrf("topicIds", record.topicId().toString());
                break;
            }
            default:
                throw new RuntimeException("Unhandled metadata record type");
        }
    }
}<|MERGE_RESOLUTION|>--- conflicted
+++ resolved
@@ -36,12 +36,6 @@
 import org.apache.kafka.common.utils.AppInfoParser;
 import org.apache.kafka.common.utils.LogContext;
 import org.apache.kafka.common.utils.Time;
-<<<<<<< HEAD
-import org.apache.kafka.metadata.ApiMessageAndVersion;
-=======
-import org.apache.kafka.metalog.MetaLogLeader;
-import org.apache.kafka.metalog.MetaLogListener;
->>>>>>> f20fdbd8
 import org.apache.kafka.queue.EventQueue;
 import org.apache.kafka.queue.KafkaEventQueue;
 import org.apache.kafka.raft.Batch;
@@ -49,9 +43,9 @@
 import org.apache.kafka.raft.LeaderAndEpoch;
 import org.apache.kafka.raft.RaftClient;
 import org.apache.kafka.server.common.ApiMessageAndVersion;
-import org.apache.kafka.snapshot.SnapshotReader;
 import org.apache.kafka.shell.MetadataNode.DirectoryNode;
 import org.apache.kafka.shell.MetadataNode.FileNode;
+import org.apache.kafka.snapshot.SnapshotReader;
 import org.slf4j.Logger;
 import org.slf4j.LoggerFactory;
 
@@ -88,14 +82,10 @@
         public void handleCommit(BatchReader<ApiMessageAndVersion> reader) {
             try {
                 while (reader.hasNext()) {
-<<<<<<< HEAD
-                    BatchReader.Batch<ApiMessageAndVersion> batch = reader.next();
+                    Batch<ApiMessageAndVersion> batch = reader.next();
                     log.debug("handleCommits " + batch.records() + " at offset " + batch.lastOffset());
                     DirectoryNode dir = data.root.mkdirs("metadataQuorum");
                     dir.create("offset").setContents(String.valueOf(batch.lastOffset()));
-=======
-                    Batch<ApiMessageAndVersion> batch = reader.next();
->>>>>>> f20fdbd8
                     for (ApiMessageAndVersion messageAndVersion : batch.records()) {
                         handleMessage(messageAndVersion.message());
                     }
@@ -103,21 +93,6 @@
             } finally {
                 reader.close();
             }
-        }
-
-        @Override
-<<<<<<< HEAD
-        public void handleLeaderChange(LeaderAndEpoch leader) {
-=======
-        public void handleCommits(long lastOffset, List<ApiMessage> messages) {
-            appendEvent("handleCommits", () -> {
-                log.debug("handleCommits " + messages + " at offset " + lastOffset);
-                DirectoryNode dir = data.root.mkdirs("metadataQuorum");
-                dir.create("offset").setContents(String.valueOf(lastOffset));
-                for (ApiMessage message : messages) {
-                    handleMessage(message);
-                }
-            }, null);
         }
 
         @Override
@@ -135,8 +110,7 @@
         }
 
         @Override
-        public void handleNewLeader(MetaLogLeader leader) {
->>>>>>> f20fdbd8
+        public void handleLeaderChange(LeaderAndEpoch leader) {
             appendEvent("handleNewLeader", () -> {
                 log.debug("handleNewLeader " + leader);
                 DirectoryNode dir = data.root.mkdirs("metadataQuorum");
@@ -146,7 +120,7 @@
 
         @Override
         public void beginShutdown() {
-            log.debug("MetaLogListener sent beginShutdown");
+            log.debug("Metadata log listener sent beginShutdown");
         }
     }
 
