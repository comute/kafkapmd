--- conflicted
+++ resolved
@@ -146,10 +146,9 @@
     public static MetadataResponse metadataUpdateWithIds(final int numNodes,
                                                          final Map<String, Integer> topicPartitionCounts,
                                                          final Map<String, Uuid> topicIds) {
-<<<<<<< HEAD
         return metadataUpdateWith("kafka-cluster", numNodes, Collections.emptyMap(),
-=======
-        return metadataUpdateWithIds("kafka-cluster", numNodes, topicPartitionCounts, topicIds);
+                topicPartitionCounts, tp -> null, MetadataResponse.PartitionMetadata::new, ApiKeys.METADATA.latestVersion(),
+                topicIds);
     }
 
     public static MetadataResponse metadataUpdateWithIds(final int numNodes,
@@ -163,40 +162,8 @@
 
     public static MetadataResponse metadataUpdateWithIds(final String clusterId,
                                                          final int numNodes,
-                                                         final Map<String, Integer> topicPartitionCounts,
-                                                         final Map<String, Uuid> topicIds) {
-        return metadataUpdateWith(clusterId, numNodes, Collections.emptyMap(),
->>>>>>> cd24e123
-                topicPartitionCounts, tp -> null, MetadataResponse.PartitionMetadata::new, ApiKeys.METADATA.latestVersion(),
-                topicIds);
-    }
-
-    public static MetadataResponse metadataUpdateWithIds(final String clusterId,
-                                                         final int numNodes,
                                                          final Map<String, Errors> topicErrors,
                                                          final Map<String, Integer> topicPartitionCounts,
-<<<<<<< HEAD
-=======
-                                                         final Map<String, Uuid> topicIds) {
-        return metadataUpdateWith(clusterId, numNodes, topicErrors,
-                topicPartitionCounts, tp -> null, MetadataResponse.PartitionMetadata::new, ApiKeys.METADATA.latestVersion(), topicIds);
-    }
-
-    public static MetadataResponse metadataUpdateWithIds(final String clusterId,
-                                                         final int numNodes,
-                                                         final Map<String, Errors> topicErrors,
-                                                         final Map<String, Integer> topicPartitionCounts,
-                                                         final short responseVersion,
-                                                         final Map<String, Uuid> topicIds) {
-        return metadataUpdateWith(clusterId, numNodes, topicErrors,
-                topicPartitionCounts, tp -> null, MetadataResponse.PartitionMetadata::new, responseVersion, topicIds);
-    }
-
-    public static MetadataResponse metadataUpdateWithIds(final String clusterId,
-                                                         final int numNodes,
-                                                         final Map<String, Errors> topicErrors,
-                                                         final Map<String, Integer> topicPartitionCounts,
->>>>>>> cd24e123
                                                          final Function<TopicPartition, Integer> epochSupplier,
                                                          final Map<String, Uuid> topicIds) {
         return metadataUpdateWith(clusterId, numNodes, topicErrors,
