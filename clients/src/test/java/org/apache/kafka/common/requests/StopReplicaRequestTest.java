/*
 * Licensed to the Apache Software Foundation (ASF) under one or more
 * contributor license agreements. See the NOTICE file distributed with
 * this work for additional information regarding copyright ownership.
 * The ASF licenses this file to You under the Apache License, Version 2.0
 * (the "License"); you may not use this file except in compliance with
 * the License. You may obtain a copy of the License at
 *
 *    http://www.apache.org/licenses/LICENSE-2.0
 *
 * Unless required by applicable law or agreed to in writing, software
 * distributed under the License is distributed on an "AS IS" BASIS,
 * WITHOUT WARRANTIES OR CONDITIONS OF ANY KIND, either express or implied.
 * See the License for the specific language governing permissions and
 * limitations under the License.
 */
package org.apache.kafka.common.requests;

import org.apache.kafka.common.TopicPartition;
import org.apache.kafka.common.errors.ClusterAuthorizationException;
import org.apache.kafka.common.errors.UnsupportedVersionException;
import org.apache.kafka.common.message.StopReplicaRequestData;
import org.apache.kafka.common.message.StopReplicaRequestData.StopReplicaPartitionState;
import org.apache.kafka.common.message.StopReplicaRequestData.StopReplicaPartitionV0;
import org.apache.kafka.common.message.StopReplicaRequestData.StopReplicaTopicV1;
import org.apache.kafka.common.message.StopReplicaRequestData.StopReplicaTopicState;
import org.apache.kafka.common.message.StopReplicaResponseData.StopReplicaPartitionError;
import org.apache.kafka.common.protocol.Errors;
<<<<<<< HEAD
import org.apache.kafka.test.TestUtils;
=======
>>>>>>> 2eb0ccfa
import org.junit.Test;

import java.util.ArrayList;
import java.util.Collections;
import java.util.HashMap;
import java.util.HashSet;
import java.util.List;
import java.util.Map;
import java.util.Set;

import static org.apache.kafka.common.protocol.ApiKeys.STOP_REPLICA;
import static org.junit.Assert.assertEquals;
import static org.junit.Assert.assertFalse;
import static org.junit.Assert.assertThrows;
import static org.junit.Assert.assertTrue;

public class StopReplicaRequestTest {

    @Test
    public void testUnsupportedVersion() {
        StopReplicaRequest.Builder builder = new StopReplicaRequest.Builder(
                (short) (STOP_REPLICA.latestVersion() + 1),
                0, 0, 0L, false, Collections.emptyList());
        assertThrows(UnsupportedVersionException.class, builder::build);
    }

    @Test
    public void testGetErrorResponse() {
        List<StopReplicaTopicState> topicStates = topicStates(true);

        Set<StopReplicaPartitionError> expectedPartitions = new HashSet<>();
        for (StopReplicaTopicState topicState : topicStates) {
            for (StopReplicaPartitionState partitionState: topicState.partitionStates()) {
                expectedPartitions.add(new StopReplicaPartitionError()
                    .setTopicName(topicState.topicName())
                    .setPartitionIndex(partitionState.partitionIndex())
                    .setErrorCode(Errors.CLUSTER_AUTHORIZATION_FAILED.code()));
            }
        }

        for (short version = STOP_REPLICA.oldestVersion(); version < STOP_REPLICA.latestVersion(); version++) {
            StopReplicaRequest.Builder builder = new StopReplicaRequest.Builder(version,
                    0, 0, 0L, false, topicStates);
            StopReplicaRequest request = builder.build();
            StopReplicaResponse response = request.getErrorResponse(0,
                    new ClusterAuthorizationException("Not authorized"));
            assertEquals(Errors.CLUSTER_AUTHORIZATION_FAILED, response.error());
            assertEquals(expectedPartitions, new HashSet<>(response.partitionErrors()));
        }
    }

    @Test
<<<<<<< HEAD
    public void testStopReplicaRequestNormalization() {
        Set<TopicPartition> tps = TestUtils.generateRandomTopicPartitions(10, 10);
        StopReplicaRequest.Builder builder = new StopReplicaRequest.Builder((short) 5, 0, 0, 0, false, tps);
        assertTrue(builder.build((short) 1).sizeInBytes() <  builder.build((short) 0).sizeInBytes());
=======
    public void testBuilderNormalizationWithAllDeletePartitionEqualToTrue() {
        testBuilderNormalization(true);
    }

    @Test
    public void testBuilderNormalizationWithAllDeletePartitionEqualToFalse() {
        testBuilderNormalization(false);
    }

    private void testBuilderNormalization(boolean deletePartitions) {
        List<StopReplicaTopicState> topicStates = topicStates(deletePartitions);

        Map<TopicPartition, StopReplicaPartitionState> expectedPartitionStates =
            StopReplicaRequestTest.partitionStates(topicStates);

        for (short version = STOP_REPLICA.oldestVersion(); version < STOP_REPLICA.latestVersion(); version++) {
            StopReplicaRequest request = new StopReplicaRequest.Builder(version, 0, 1, 0,
                deletePartitions, topicStates).build(version);
            StopReplicaRequestData data = request.data();

            if (version < 1) {
                Set<TopicPartition> partitions = new HashSet<>();
                for (StopReplicaPartitionV0 partition : data.ungroupedPartitions()) {
                    partitions.add(new TopicPartition(partition.topicName(), partition.partitionIndex()));
                }
                assertEquals(expectedPartitionStates.keySet(), partitions);
                assertEquals(deletePartitions, data.deletePartitions());
            } else if (version < 3) {
                Set<TopicPartition> partitions = new HashSet<>();
                for (StopReplicaTopicV1 topic : data.topics()) {
                    for (Integer partition : topic.partitionIndexes()) {
                        partitions.add(new TopicPartition(topic.name(), partition));
                    }
                }
                assertEquals(expectedPartitionStates.keySet(), partitions);
                assertEquals(deletePartitions, data.deletePartitions());
            } else {
                Map<TopicPartition, StopReplicaPartitionState> partitionStates =
                    StopReplicaRequestTest.partitionStates(data.topicStates());
                assertEquals(expectedPartitionStates, partitionStates);
                // Always false from V3 on
                assertFalse(data.deletePartitions());
            }
        }
>>>>>>> 2eb0ccfa
    }

    @Test
    public void testTopicStatesNormalization() {
        List<StopReplicaTopicState> topicStates = topicStates(true);

        for (short version = STOP_REPLICA.oldestVersion(); version < STOP_REPLICA.latestVersion(); version++) {
            // Create a request for version to get its struct
            StopReplicaRequest baseRequest = new StopReplicaRequest.Builder(version, 0, 1, 0,
                true, topicStates).build(version);

            // Construct the request from the struct
            StopReplicaRequest request = new StopReplicaRequest(baseRequest.toStruct(), version);

            Map<TopicPartition, StopReplicaPartitionState> partitionStates =
                StopReplicaRequestTest.partitionStates(request.topicStates());
            assertEquals(6, partitionStates.size());

            for (StopReplicaTopicState expectedTopicState : topicStates) {
                for (StopReplicaPartitionState expectedPartitionState: expectedTopicState.partitionStates()) {
                    TopicPartition tp = new TopicPartition(expectedTopicState.topicName(),
                        expectedPartitionState.partitionIndex());
                    StopReplicaPartitionState partitionState = partitionStates.get(tp);

                    assertEquals(expectedPartitionState.partitionIndex(), partitionState.partitionIndex());
                    assertTrue(partitionState.deletePartition());

                    if (version >= 3) {
                        assertEquals(expectedPartitionState.leaderEpoch(), partitionState.leaderEpoch());
                    } else {
                        assertEquals(-1, partitionState.leaderEpoch());
                    }
                }
            }
        }
    }

    @Test
    public void testPartitionStatesNormalization() {
        List<StopReplicaTopicState> topicStates = topicStates(true);

        for (short version = STOP_REPLICA.oldestVersion(); version < STOP_REPLICA.latestVersion(); version++) {
            // Create a request for version to get its struct
            StopReplicaRequest baseRequest = new StopReplicaRequest.Builder(version, 0, 1, 0,
                true, topicStates).build(version);

            // Construct the request from the struct
            StopReplicaRequest request = new StopReplicaRequest(baseRequest.toStruct(), version);

            Map<TopicPartition, StopReplicaPartitionState> partitionStates = request.partitionStates();
            assertEquals(6, partitionStates.size());

            for (StopReplicaTopicState expectedTopicState : topicStates) {
                for (StopReplicaPartitionState expectedPartitionState: expectedTopicState.partitionStates()) {
                    TopicPartition tp = new TopicPartition(expectedTopicState.topicName(),
                        expectedPartitionState.partitionIndex());
                    StopReplicaPartitionState partitionState = partitionStates.get(tp);

                    assertEquals(expectedPartitionState.partitionIndex(), partitionState.partitionIndex());
                    assertTrue(partitionState.deletePartition());

                    if (version >= 3) {
                        assertEquals(expectedPartitionState.leaderEpoch(), partitionState.leaderEpoch());
                    } else {
                        assertEquals(-1, partitionState.leaderEpoch());
                    }
                }
            }
        }
    }

    private List<StopReplicaTopicState> topicStates(boolean deletePartition) {
        List<StopReplicaTopicState> topicStates = new ArrayList<>();
        StopReplicaTopicState topic0 = new StopReplicaTopicState()
            .setTopicName("topic0");
        topic0.partitionStates().add(new StopReplicaPartitionState()
            .setPartitionIndex(0)
            .setLeaderEpoch(0)
            .setDeletePartition(deletePartition));
        topic0.partitionStates().add(new StopReplicaPartitionState()
            .setPartitionIndex(1)
            .setLeaderEpoch(1)
            .setDeletePartition(deletePartition));
        topicStates.add(topic0);
        StopReplicaTopicState topic1 = new StopReplicaTopicState()
            .setTopicName("topic1");
        topic1.partitionStates().add(new StopReplicaPartitionState()
            .setPartitionIndex(2)
            .setLeaderEpoch(2)
            .setDeletePartition(deletePartition));
        topic1.partitionStates().add(new StopReplicaPartitionState()
            .setPartitionIndex(3)
            .setLeaderEpoch(3)
            .setDeletePartition(deletePartition));
        topicStates.add(topic1);
        StopReplicaTopicState topic3 = new StopReplicaTopicState()
            .setTopicName("topic1");
        topic3.partitionStates().add(new StopReplicaPartitionState()
            .setPartitionIndex(4)
            .setLeaderEpoch(-2)
            .setDeletePartition(deletePartition));
        topic3.partitionStates().add(new StopReplicaPartitionState()
            .setPartitionIndex(5)
            .setLeaderEpoch(-2)
            .setDeletePartition(deletePartition));
        topicStates.add(topic3);
        return topicStates;
    }

    public static Map<TopicPartition, StopReplicaPartitionState> partitionStates(
        Iterable<StopReplicaTopicState> topicStates) {
        Map<TopicPartition, StopReplicaPartitionState> partitionStates = new HashMap<>();
        for (StopReplicaTopicState topicState : topicStates) {
            for (StopReplicaPartitionState partitionState: topicState.partitionStates()) {
                partitionStates.put(
                    new TopicPartition(topicState.topicName(), partitionState.partitionIndex()),
                    partitionState);
            }
        }
        return partitionStates;
    }
}<|MERGE_RESOLUTION|>--- conflicted
+++ resolved
@@ -26,10 +26,7 @@
 import org.apache.kafka.common.message.StopReplicaRequestData.StopReplicaTopicState;
 import org.apache.kafka.common.message.StopReplicaResponseData.StopReplicaPartitionError;
 import org.apache.kafka.common.protocol.Errors;
-<<<<<<< HEAD
 import org.apache.kafka.test.TestUtils;
-=======
->>>>>>> 2eb0ccfa
 import org.junit.Test;
 
 import java.util.ArrayList;
@@ -82,12 +79,12 @@
     }
 
     @Test
-<<<<<<< HEAD
     public void testStopReplicaRequestNormalization() {
         Set<TopicPartition> tps = TestUtils.generateRandomTopicPartitions(10, 10);
         StopReplicaRequest.Builder builder = new StopReplicaRequest.Builder((short) 5, 0, 0, 0, false, tps);
-        assertTrue(builder.build((short) 1).sizeInBytes() <  builder.build((short) 0).sizeInBytes());
-=======
+        assertTrue(builder.build((short) 1).sizeInBytes() < builder.build((short) 0).sizeInBytes());
+    }
+
     public void testBuilderNormalizationWithAllDeletePartitionEqualToTrue() {
         testBuilderNormalization(true);
     }
@@ -132,7 +129,6 @@
                 assertFalse(data.deletePartitions());
             }
         }
->>>>>>> 2eb0ccfa
     }
 
     @Test
