--- conflicted
+++ resolved
@@ -51,15 +51,9 @@
         configs.put(SSLConfigs.PRINCIPAL_BUILDER_CLASS_CONFIG, Class.forName(SSLConfigs.DEFAULT_PRINCIPAL_BUILDER_CLASS));
         this.server = new EchoServer(configs);
         this.server.start();
-<<<<<<< HEAD
-
         this.channelBuilder = new PlainTextChannelBuilder();
         this.channelBuilder.configure(configs);
         this.selector = new Selector(5000, new Metrics(), new MockTime() , "MetricGroup", new LinkedHashMap<String, String>(), channelBuilder);
-=======
-        this.time = new MockTime();
-        this.selector = new Selector(5000, new Metrics(), time, "MetricGroup", new LinkedHashMap<String, String>());
->>>>>>> 16ecf980
     }
 
     @After
