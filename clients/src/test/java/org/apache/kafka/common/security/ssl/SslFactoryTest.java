/*
 * Licensed to the Apache Software Foundation (ASF) under one or more
 * contributor license agreements. See the NOTICE file distributed with
 * this work for additional information regarding copyright ownership.
 * The ASF licenses this file to You under the Apache License, Version 2.0
 * (the "License"); you may not use this file except in compliance with
 * the License. You may obtain a copy of the License at
 *
 *    http://www.apache.org/licenses/LICENSE-2.0
 *
 * Unless required by applicable law or agreed to in writing, software
 * distributed under the License is distributed on an "AS IS" BASIS,
 * WITHOUT WARRANTIES OR CONDITIONS OF ANY KIND, either express or implied.
 * See the License for the specific language governing permissions and
 * limitations under the License.
 */
package org.apache.kafka.common.security.ssl;

import java.io.File;
import java.io.IOException;
import java.nio.file.Files;
import java.security.GeneralSecurityException;
import java.security.KeyStore;
import java.util.Arrays;
import java.util.Map;

import javax.net.ssl.SSLContext;
import javax.net.ssl.SSLEngine;

import org.apache.kafka.common.KafkaException;
import org.apache.kafka.common.config.ConfigException;
import org.apache.kafka.common.config.SecurityConfig;
import org.apache.kafka.common.config.SslConfigs;
import org.apache.kafka.common.config.types.Password;
import org.apache.kafka.common.security.TestSecurityConfig;
import org.apache.kafka.common.security.auth.SslEngineFactory;
import org.apache.kafka.common.security.ssl.DefaultSslEngineFactory.FileBasedStore;
import org.apache.kafka.common.security.ssl.DefaultSslEngineFactory.PemStore;
import org.apache.kafka.common.security.ssl.DefaultSslEngineFactory.SecurityStore;
import org.apache.kafka.common.security.ssl.mock.TestKeyManagerFactory;
import org.apache.kafka.common.security.ssl.mock.TestProviderCreator;
import org.apache.kafka.common.security.ssl.mock.TestTrustManagerFactory;
import org.apache.kafka.common.utils.Utils;
import org.apache.kafka.test.TestSslUtils;
import org.apache.kafka.common.network.Mode;
import org.junit.jupiter.api.Test;

import static org.junit.jupiter.api.Assertions.assertEquals;
import static org.junit.jupiter.api.Assertions.assertFalse;
import static org.junit.jupiter.api.Assertions.assertNotEquals;
import static org.junit.jupiter.api.Assertions.assertNotNull;
import static org.junit.jupiter.api.Assertions.assertNotSame;
import static org.junit.jupiter.api.Assertions.assertSame;
import static org.junit.jupiter.api.Assertions.assertThrows;
import static org.junit.jupiter.api.Assertions.assertTrue;
import static org.junit.jupiter.api.Assertions.fail;
import java.security.Security;
import java.util.Properties;

public abstract class SslFactoryTest {
    private final String tlsProtocol;

    public SslFactoryTest(String tlsProtocol) {
        this.tlsProtocol = tlsProtocol;
    }

    @Test
    public void testSslFactoryConfiguration() throws Exception {
        File trustStoreFile = File.createTempFile("truststore", ".jks");
        Map<String, Object> serverSslConfig = sslConfigsBuilder(Mode.SERVER)
                .createNewTrustStore(trustStoreFile)
                .build();
        SslFactory sslFactory = new SslFactory(Mode.SERVER);
        sslFactory.configure(serverSslConfig);
        //host and port are hints
        SSLEngine engine = sslFactory.createSslEngine("localhost", 0);
        assertNotNull(engine);
        assertEquals(Utils.mkSet(tlsProtocol), Utils.mkSet(engine.getEnabledProtocols()));
        assertEquals(false, engine.getUseClientMode());
    }

    @Test
    public void testSslFactoryWithCustomKeyManagerConfiguration() {
        TestProviderCreator testProviderCreator = new TestProviderCreator();
        Map<String, Object> serverSslConfig = TestSslUtils.createSslConfig(
                TestKeyManagerFactory.ALGORITHM,
                TestTrustManagerFactory.ALGORITHM,
                tlsProtocol
        );
        serverSslConfig.put(SecurityConfig.SECURITY_PROVIDERS_CONFIG, testProviderCreator.getClass().getName());
        SslFactory sslFactory = new SslFactory(Mode.SERVER);
        sslFactory.configure(serverSslConfig);
        assertNotNull(sslFactory.sslEngineFactory(), "SslEngineFactory not created");
        Security.removeProvider(testProviderCreator.getProvider().getName());
    }

    @Test
    public void testSslFactoryWithoutProviderClassConfiguration() {
        // An exception is thrown as the algorithm is not registered through a provider
        Map<String, Object> serverSslConfig = TestSslUtils.createSslConfig(
                TestKeyManagerFactory.ALGORITHM,
                TestTrustManagerFactory.ALGORITHM,
                tlsProtocol
        );
        SslFactory sslFactory = new SslFactory(Mode.SERVER);
        assertThrows(KafkaException.class, () -> sslFactory.configure(serverSslConfig));
    }

    @Test
    public void testSslFactoryWithIncorrectProviderClassConfiguration() {
        // An exception is thrown as the algorithm is not registered through a provider
        Map<String, Object> serverSslConfig = TestSslUtils.createSslConfig(
                TestKeyManagerFactory.ALGORITHM,
                TestTrustManagerFactory.ALGORITHM,
                tlsProtocol
        );
        serverSslConfig.put(SecurityConfig.SECURITY_PROVIDERS_CONFIG,
                "com.fake.ProviderClass1,com.fake.ProviderClass2");
        SslFactory sslFactory = new SslFactory(Mode.SERVER);
        assertThrows(KafkaException.class, () -> sslFactory.configure(serverSslConfig));
    }

    @Test
    public void testSslFactoryWithoutPasswordConfiguration() throws Exception {
        File trustStoreFile = File.createTempFile("truststore", ".jks");
        Map<String, Object> serverSslConfig = sslConfigsBuilder(Mode.SERVER)
                .createNewTrustStore(trustStoreFile)
                .build();
        // unset the password
        serverSslConfig.remove(SslConfigs.SSL_TRUSTSTORE_PASSWORD_CONFIG);
        SslFactory sslFactory = new SslFactory(Mode.SERVER);
        try {
            sslFactory.configure(serverSslConfig);
        } catch (Exception e) {
            fail("An exception was thrown when configuring the truststore without a password: " + e);
        }
    }

    @Test
    public void testClientMode() throws Exception {
        File trustStoreFile = File.createTempFile("truststore", ".jks");
        Map<String, Object> clientSslConfig = sslConfigsBuilder(Mode.CLIENT)
                .createNewTrustStore(trustStoreFile)
                .useClientCert(false)
                .build();
        SslFactory sslFactory = new SslFactory(Mode.CLIENT);
        sslFactory.configure(clientSslConfig);
        //host and port are hints
        SSLEngine engine = sslFactory.createSslEngine("localhost", 0);
        assertTrue(engine.getUseClientMode());
    }

    @Test
    public void staleSslEngineFactoryShouldBeClosed() throws IOException, GeneralSecurityException {
        File trustStoreFile = File.createTempFile("truststore", ".jks");
        Map<String, Object> clientSslConfig = sslConfigsBuilder(Mode.SERVER)
                .createNewTrustStore(trustStoreFile)
                .useClientCert(false)
                .build();
        clientSslConfig.put(SslConfigs.SSL_ENGINE_FACTORY_CLASS_CONFIG, TestSslUtils.TestSslEngineFactory.class);
        SslFactory sslFactory = new SslFactory(Mode.SERVER);
        sslFactory.configure(clientSslConfig);
        TestSslUtils.TestSslEngineFactory sslEngineFactory = (TestSslUtils.TestSslEngineFactory) sslFactory.sslEngineFactory();
        assertNotNull(sslEngineFactory);
        assertFalse(sslEngineFactory.closed);

        trustStoreFile = File.createTempFile("truststore", ".jks");
        clientSslConfig = sslConfigsBuilder(Mode.SERVER)
                .createNewTrustStore(trustStoreFile)
                .build();
        clientSslConfig.put(SslConfigs.SSL_ENGINE_FACTORY_CLASS_CONFIG, TestSslUtils.TestSslEngineFactory.class);
        sslFactory.reconfigure(clientSslConfig);
        TestSslUtils.TestSslEngineFactory newSslEngineFactory = (TestSslUtils.TestSslEngineFactory) sslFactory.sslEngineFactory();
        assertNotEquals(sslEngineFactory, newSslEngineFactory);
        // the older one should be closed
        assertTrue(sslEngineFactory.closed);
    }

    @Test
    public void testReconfiguration() throws Exception {
        File trustStoreFile = File.createTempFile("truststore", ".jks");
        Map<String, Object> sslConfig = sslConfigsBuilder(Mode.SERVER)
                .createNewTrustStore(trustStoreFile)
                .build();
        SslFactory sslFactory = new SslFactory(Mode.SERVER);
        sslFactory.configure(sslConfig);
        SslEngineFactory sslEngineFactory = sslFactory.sslEngineFactory();
        assertNotNull(sslEngineFactory, "SslEngineFactory not created");

        // Verify that SslEngineFactory is not recreated on reconfigure() if config and
        // file are not changed
        sslFactory.reconfigure(sslConfig);
        assertSame(sslEngineFactory, sslFactory.sslEngineFactory(), "SslEngineFactory recreated unnecessarily");

        // Verify that the SslEngineFactory is recreated on reconfigure() if config is changed
        trustStoreFile = File.createTempFile("truststore", ".jks");
        sslConfig = sslConfigsBuilder(Mode.SERVER)
                .createNewTrustStore(trustStoreFile)
                .build();
        sslFactory.reconfigure(sslConfig);
        assertNotSame(sslEngineFactory, sslFactory.sslEngineFactory(), "SslEngineFactory not recreated");
        sslEngineFactory = sslFactory.sslEngineFactory();

        // Verify that builder is recreated on reconfigure() if config is not changed, but truststore file was modified
        trustStoreFile.setLastModified(System.currentTimeMillis() + 10000);
        sslFactory.reconfigure(sslConfig);
        assertNotSame(sslEngineFactory, sslFactory.sslEngineFactory(), "SslEngineFactory not recreated");
        sslEngineFactory = sslFactory.sslEngineFactory();

        // Verify that builder is recreated on reconfigure() if config is not changed, but keystore file was modified
        File keyStoreFile = new File((String) sslConfig.get(SslConfigs.SSL_KEYSTORE_LOCATION_CONFIG));
        keyStoreFile.setLastModified(System.currentTimeMillis() + 10000);
        sslFactory.reconfigure(sslConfig);
        assertNotSame(sslEngineFactory, sslFactory.sslEngineFactory(), "SslEngineFactory not recreated");
        sslEngineFactory = sslFactory.sslEngineFactory();

        // Verify that builder is recreated after validation on reconfigure() if config is not changed, but keystore file was modified
        keyStoreFile.setLastModified(System.currentTimeMillis() + 15000);
        sslFactory.validateReconfiguration(sslConfig);
        sslFactory.reconfigure(sslConfig);
        assertNotSame(sslEngineFactory, sslFactory.sslEngineFactory(), "SslEngineFactory not recreated");
        sslEngineFactory = sslFactory.sslEngineFactory();

        // Verify that the builder is not recreated if modification time cannot be determined
        keyStoreFile.setLastModified(System.currentTimeMillis() + 20000);
        Files.delete(keyStoreFile.toPath());
        sslFactory.reconfigure(sslConfig);
        assertSame(sslEngineFactory, sslFactory.sslEngineFactory(), "SslEngineFactory recreated unnecessarily");
    }

    @Test
    public void testReconfigurationWithoutTruststore() throws Exception {
        File trustStoreFile = File.createTempFile("truststore", ".jks");
        Map<String, Object> sslConfig = sslConfigsBuilder(Mode.SERVER)
                .createNewTrustStore(trustStoreFile)
                .build();
        sslConfig.remove(SslConfigs.SSL_TRUSTSTORE_LOCATION_CONFIG);
        sslConfig.remove(SslConfigs.SSL_TRUSTSTORE_PASSWORD_CONFIG);
        sslConfig.remove(SslConfigs.SSL_TRUSTSTORE_TYPE_CONFIG);
        SslFactory sslFactory = new SslFactory(Mode.SERVER);
        sslFactory.configure(sslConfig);
        SSLContext sslContext = ((DefaultSslEngineFactory) sslFactory.sslEngineFactory()).sslContext();
        assertNotNull(sslContext, "SSL context not created");
        assertSame(sslContext, ((DefaultSslEngineFactory) sslFactory.sslEngineFactory()).sslContext(),
                "SSL context recreated unnecessarily");
        assertFalse(sslFactory.createSslEngine("localhost", 0).getUseClientMode());

        Map<String, Object> sslConfig2 = sslConfigsBuilder(Mode.SERVER)
                .createNewTrustStore(trustStoreFile)
                .build();
        try {
            sslFactory.validateReconfiguration(sslConfig2);
            fail("Truststore configured dynamically for listener without previous truststore");
        } catch (ConfigException e) {
            // Expected exception
        }
    }

    @Test
    public void testReconfigurationWithoutKeystore() throws Exception {
        File trustStoreFile = File.createTempFile("truststore", ".jks");
        Map<String, Object> sslConfig = sslConfigsBuilder(Mode.SERVER)
                .createNewTrustStore(trustStoreFile)
                .build();
        sslConfig.remove(SslConfigs.SSL_KEYSTORE_LOCATION_CONFIG);
        sslConfig.remove(SslConfigs.SSL_KEYSTORE_PASSWORD_CONFIG);
        sslConfig.remove(SslConfigs.SSL_KEYSTORE_TYPE_CONFIG);
        SslFactory sslFactory = new SslFactory(Mode.SERVER);
        sslFactory.configure(sslConfig);
        SSLContext sslContext = ((DefaultSslEngineFactory) sslFactory.sslEngineFactory()).sslContext();
        assertNotNull(sslContext, "SSL context not created");
        assertSame(sslContext, ((DefaultSslEngineFactory) sslFactory.sslEngineFactory()).sslContext(),
                "SSL context recreated unnecessarily");
        assertFalse(sslFactory.createSslEngine("localhost", 0).getUseClientMode());

        File newTrustStoreFile = File.createTempFile("truststore", ".jks");
        sslConfig = sslConfigsBuilder(Mode.SERVER)
                .createNewTrustStore(newTrustStoreFile)
                .build();
        sslConfig.remove(SslConfigs.SSL_KEYSTORE_LOCATION_CONFIG);
        sslConfig.remove(SslConfigs.SSL_KEYSTORE_PASSWORD_CONFIG);
        sslConfig.remove(SslConfigs.SSL_KEYSTORE_TYPE_CONFIG);
        sslFactory.reconfigure(sslConfig);
        assertNotSame(sslContext, ((DefaultSslEngineFactory) sslFactory.sslEngineFactory()).sslContext(),
                "SSL context not recreated");

        sslConfig = sslConfigsBuilder(Mode.SERVER)
                .createNewTrustStore(newTrustStoreFile)
                .build();
        try {
            sslFactory.validateReconfiguration(sslConfig);
            fail("Keystore configured dynamically for listener without previous keystore");
        } catch (ConfigException e) {
            // Expected exception
        }
    }

    @Test
    public void testPemReconfiguration() throws Exception {
<<<<<<< HEAD
        Map<String, Object> sslConfig = sslConfigsBuilder(Mode.SERVER)
                .createNewTrustStore(null)
                .usePem(true)
                .build();
        SslFactory sslFactory = new SslFactory(Mode.SERVER);
        sslFactory.configure(sslConfig);
        SslEngineFactory sslEngineFactory = sslFactory.sslEngineFactory();
        assertNotNull("SslEngineFactory not created", sslEngineFactory);

        sslConfig.put("some.config", "some.value");
        sslFactory.reconfigure(sslConfig);
        assertSame("SslEngineFactory recreated unnecessarily", sslEngineFactory, sslFactory.sslEngineFactory());

        sslConfig.put(SslConfigs.SSL_KEYSTORE_KEY_CONFIG,
                new Password(((Password) sslConfig.get(SslConfigs.SSL_KEYSTORE_KEY_CONFIG)).value() + " "));
        sslFactory.reconfigure(sslConfig);
        assertNotSame("SslEngineFactory not recreated", sslEngineFactory, sslFactory.sslEngineFactory());
        sslEngineFactory = sslFactory.sslEngineFactory();

        sslConfig.put(SslConfigs.SSL_KEYSTORE_CERTIFICATE_CHAIN_CONFIG,
                new Password(((Password) sslConfig.get(SslConfigs.SSL_KEYSTORE_CERTIFICATE_CHAIN_CONFIG)).value() + " "));
        sslFactory.reconfigure(sslConfig);
        assertNotSame("SslEngineFactory not recreated", sslEngineFactory, sslFactory.sslEngineFactory());
        sslEngineFactory = sslFactory.sslEngineFactory();

        sslConfig.put(SslConfigs.SSL_TRUSTSTORE_CERTIFICATES_CONFIG,
                new Password(((Password) sslConfig.get(SslConfigs.SSL_TRUSTSTORE_CERTIFICATES_CONFIG)).value() + " "));
        sslFactory.reconfigure(sslConfig);
        assertNotSame("SslEngineFactory not recreated", sslEngineFactory, sslFactory.sslEngineFactory());
=======
        Properties props = new Properties();
        props.putAll(sslConfigsBuilder(Mode.SERVER)
                .createNewTrustStore(null)
                .usePem(true)
                .build());
        TestSecurityConfig sslConfig = new TestSecurityConfig(props);

        SslFactory sslFactory = new SslFactory(Mode.SERVER);
        sslFactory.configure(sslConfig.values());
        SslEngineFactory sslEngineFactory = sslFactory.sslEngineFactory();
        assertNotNull(sslEngineFactory, "SslEngineFactory not created");

        props.put("some.config", "some.value");
        sslConfig = new TestSecurityConfig(props);
        sslFactory.reconfigure(sslConfig.values());
        assertSame(sslEngineFactory, sslFactory.sslEngineFactory(), "SslEngineFactory recreated unnecessarily");

        props.put(SslConfigs.SSL_KEYSTORE_KEY_CONFIG,
                new Password(((Password) props.get(SslConfigs.SSL_KEYSTORE_KEY_CONFIG)).value() + " "));
        sslConfig = new TestSecurityConfig(props);
        sslFactory.reconfigure(sslConfig.values());
        assertNotSame(sslEngineFactory, sslFactory.sslEngineFactory(), "SslEngineFactory not recreated");
        sslEngineFactory = sslFactory.sslEngineFactory();

        props.put(SslConfigs.SSL_KEYSTORE_CERTIFICATE_CHAIN_CONFIG,
                new Password(((Password) props.get(SslConfigs.SSL_KEYSTORE_CERTIFICATE_CHAIN_CONFIG)).value() + " "));
        sslConfig = new TestSecurityConfig(props);
        sslFactory.reconfigure(sslConfig.values());
        assertNotSame(sslEngineFactory, sslFactory.sslEngineFactory(), "SslEngineFactory not recreated");
        sslEngineFactory = sslFactory.sslEngineFactory();

        props.put(SslConfigs.SSL_TRUSTSTORE_CERTIFICATES_CONFIG,
                new Password(((Password) props.get(SslConfigs.SSL_TRUSTSTORE_CERTIFICATES_CONFIG)).value() + " "));
        sslConfig = new TestSecurityConfig(props);
        sslFactory.reconfigure(sslConfig.values());
        assertNotSame(sslEngineFactory, sslFactory.sslEngineFactory(), "SslEngineFactory not recreated");
>>>>>>> 62e88657
        sslEngineFactory = sslFactory.sslEngineFactory();
    }

    @Test
    public void testKeyStoreTrustStoreValidation() throws Exception {
        File trustStoreFile = File.createTempFile("truststore", ".jks");
        Map<String, Object> serverSslConfig = sslConfigsBuilder(Mode.SERVER)
                .createNewTrustStore(trustStoreFile)
                .build();
        SslFactory sslFactory = new SslFactory(Mode.SERVER);
        sslFactory.configure(serverSslConfig);
        assertNotNull(sslFactory.sslEngineFactory(), "SslEngineFactory not created");
    }

    @Test
    public void testUntrustedKeyStoreValidationFails() throws Exception {
        File trustStoreFile1 = File.createTempFile("truststore1", ".jks");
        File trustStoreFile2 = File.createTempFile("truststore2", ".jks");
        Map<String, Object> sslConfig1 = sslConfigsBuilder(Mode.SERVER)
                .createNewTrustStore(trustStoreFile1)
                .build();
        Map<String, Object> sslConfig2 = sslConfigsBuilder(Mode.SERVER)
                .createNewTrustStore(trustStoreFile2)
                .build();
        SslFactory sslFactory = new SslFactory(Mode.SERVER, null, true);
        for (String key : Arrays.asList(SslConfigs.SSL_TRUSTSTORE_LOCATION_CONFIG,
                SslConfigs.SSL_TRUSTSTORE_PASSWORD_CONFIG,
                SslConfigs.SSL_TRUSTSTORE_TYPE_CONFIG,
                SslConfigs.SSL_TRUSTMANAGER_ALGORITHM_CONFIG)) {
            sslConfig1.put(key, sslConfig2.get(key));
        }
        try {
            sslFactory.configure(sslConfig1);
            fail("Validation did not fail with untrusted truststore");
        } catch (ConfigException e) {
            // Expected exception
        }
    }

    @Test
    public void testKeystoreVerifiableUsingTruststore() throws Exception {
<<<<<<< HEAD
        verifyKeystoreVerifiableUsingTruststore(false);
=======
        verifyKeystoreVerifiableUsingTruststore(false, tlsProtocol);
>>>>>>> 62e88657
    }

    @Test
    public void testPemKeystoreVerifiableUsingTruststore() throws Exception {
<<<<<<< HEAD
        verifyKeystoreVerifiableUsingTruststore(true);
    }

    private void verifyKeystoreVerifiableUsingTruststore(boolean usePem) throws Exception {
=======
        verifyKeystoreVerifiableUsingTruststore(true, tlsProtocol);
    }

    private void verifyKeystoreVerifiableUsingTruststore(boolean usePem, String tlsProtocol) throws Exception {
>>>>>>> 62e88657
        File trustStoreFile1 = usePem ? null : File.createTempFile("truststore1", ".jks");
        Map<String, Object> sslConfig1 = sslConfigsBuilder(Mode.SERVER)
                .createNewTrustStore(trustStoreFile1)
                .usePem(usePem)
                .build();
        SslFactory sslFactory = new SslFactory(Mode.SERVER, null, true);
        sslFactory.configure(sslConfig1);

        File trustStoreFile2 = usePem ? null : File.createTempFile("truststore2", ".jks");
        Map<String, Object> sslConfig2 = sslConfigsBuilder(Mode.SERVER)
                .createNewTrustStore(trustStoreFile2)
                .usePem(usePem)
                .build();
        // Verify that `createSSLContext` fails even if certificate from new keystore is trusted by
        // the new truststore, if certificate is not trusted by the existing truststore on the `SslFactory`.
        // This is to prevent both keystores and truststores to be modified simultaneously on an inter-broker
        // listener to stores that may not work with other brokers where the update hasn't yet been performed.
        try {
            sslFactory.validateReconfiguration(sslConfig2);
            fail("ValidateReconfiguration did not fail as expected");
        } catch (ConfigException e) {
            // Expected exception
        }
    }

    @Test
    public void testCertificateEntriesValidation() throws Exception {
<<<<<<< HEAD
        verifyCertificateEntriesValidation(false);
=======
        verifyCertificateEntriesValidation(false, tlsProtocol);
>>>>>>> 62e88657
    }

    @Test
    public void testPemCertificateEntriesValidation() throws Exception {
<<<<<<< HEAD
        verifyCertificateEntriesValidation(true);
    }

    private void verifyCertificateEntriesValidation(boolean usePem) throws Exception {
=======
        verifyCertificateEntriesValidation(true, tlsProtocol);
    }

    private void verifyCertificateEntriesValidation(boolean usePem, String tlsProtocol) throws Exception {
>>>>>>> 62e88657
        File trustStoreFile = usePem ? null : File.createTempFile("truststore", ".jks");
        Map<String, Object> serverSslConfig = sslConfigsBuilder(Mode.SERVER)
                .createNewTrustStore(trustStoreFile)
                .usePem(usePem)
                .build();
        File newTrustStoreFile = usePem ? null : File.createTempFile("truststore", ".jks");
        Map<String, Object> newCnConfig = sslConfigsBuilder(Mode.SERVER)
                .createNewTrustStore(newTrustStoreFile)
                .cn("Another CN")
                .usePem(usePem)
                .build();
        KeyStore ks1 = sslKeyStore(serverSslConfig);
        KeyStore ks2 = sslKeyStore(serverSslConfig);
        assertEquals(SslFactory.CertificateEntries.create(ks1), SslFactory.CertificateEntries.create(ks2));

        // Use different alias name, validation should succeed
        ks2.setCertificateEntry("another", ks1.getCertificate("localhost"));
        assertEquals(SslFactory.CertificateEntries.create(ks1), SslFactory.CertificateEntries.create(ks2));

        KeyStore ks3 = sslKeyStore(newCnConfig);
        assertNotEquals(SslFactory.CertificateEntries.create(ks1), SslFactory.CertificateEntries.create(ks3));
    }

    /**
     * Tests client side ssl.engine.factory configuration is used when specified
     */
    @Test
    public void testClientSpecifiedSslEngineFactoryUsed() throws Exception {
        File trustStoreFile = File.createTempFile("truststore", ".jks");
        Map<String, Object> clientSslConfig = sslConfigsBuilder(Mode.CLIENT)
                .createNewTrustStore(trustStoreFile)
                .useClientCert(false)
                .build();
        clientSslConfig.put(SslConfigs.SSL_ENGINE_FACTORY_CLASS_CONFIG, TestSslUtils.TestSslEngineFactory.class);
        SslFactory sslFactory = new SslFactory(Mode.CLIENT);
        sslFactory.configure(clientSslConfig);
        assertTrue(sslFactory.sslEngineFactory() instanceof TestSslUtils.TestSslEngineFactory,
            "SslEngineFactory must be of expected type");
    }

    @Test
    public void testEngineFactoryClosed() throws Exception {
        File trustStoreFile = File.createTempFile("truststore", ".jks");
        Map<String, Object> clientSslConfig = sslConfigsBuilder(Mode.CLIENT)
                .createNewTrustStore(trustStoreFile)
                .useClientCert(false)
                .build();
        clientSslConfig.put(SslConfigs.SSL_ENGINE_FACTORY_CLASS_CONFIG, TestSslUtils.TestSslEngineFactory.class);
        SslFactory sslFactory = new SslFactory(Mode.CLIENT);
        sslFactory.configure(clientSslConfig);
        TestSslUtils.TestSslEngineFactory engine = (TestSslUtils.TestSslEngineFactory) sslFactory.sslEngineFactory();
        assertFalse(engine.closed);
        sslFactory.close();
        assertTrue(engine.closed);
    }

    /**
     * Tests server side ssl.engine.factory configuration is used when specified
     */
    @Test
    public void testServerSpecifiedSslEngineFactoryUsed() throws Exception {
        File trustStoreFile = File.createTempFile("truststore", ".jks");
        Map<String, Object> serverSslConfig = sslConfigsBuilder(Mode.SERVER)
                .createNewTrustStore(trustStoreFile)
                .useClientCert(false)
                .build();
        serverSslConfig.put(SslConfigs.SSL_ENGINE_FACTORY_CLASS_CONFIG, TestSslUtils.TestSslEngineFactory.class);
        SslFactory sslFactory = new SslFactory(Mode.SERVER);
        sslFactory.configure(serverSslConfig);
        assertTrue(sslFactory.sslEngineFactory() instanceof TestSslUtils.TestSslEngineFactory,
            "SslEngineFactory must be of expected type");
    }

    /**
     * Tests invalid ssl.engine.factory configuration
     */
    @Test
    public void testInvalidSslEngineFactory() throws Exception {
        File trustStoreFile = File.createTempFile("truststore", ".jks");
        Map<String, Object> clientSslConfig = sslConfigsBuilder(Mode.CLIENT)
                .createNewTrustStore(trustStoreFile)
                .useClientCert(false)
                .build();
        clientSslConfig.put(SslConfigs.SSL_ENGINE_FACTORY_CLASS_CONFIG, String.class);
        SslFactory sslFactory = new SslFactory(Mode.CLIENT);
        assertThrows(ClassCastException.class, () -> sslFactory.configure(clientSslConfig));
    }

<<<<<<< HEAD
=======
    @Test
    public void testUsedConfigs() throws IOException, GeneralSecurityException {
        Map<String, Object> serverSslConfig = sslConfigsBuilder(Mode.SERVER)
                .createNewTrustStore(File.createTempFile("truststore", ".jks"))
                .useClientCert(false)
                .build();
        serverSslConfig.put(SslConfigs.SSL_ENGINE_FACTORY_CLASS_CONFIG, TestSslUtils.TestSslEngineFactory.class);
        TestSecurityConfig securityConfig = new TestSecurityConfig(serverSslConfig);
        SslFactory sslFactory = new SslFactory(Mode.SERVER);
        sslFactory.configure(securityConfig.values());
        assertFalse(securityConfig.unused().contains(SslConfigs.SSL_ENGINE_FACTORY_CLASS_CONFIG));
    }

>>>>>>> 62e88657
    private KeyStore sslKeyStore(Map<String, Object> sslConfig) {
        SecurityStore store;
        if (sslConfig.get(SslConfigs.SSL_KEYSTORE_LOCATION_CONFIG) != null) {
            store = new FileBasedStore(
                    (String) sslConfig.get(SslConfigs.SSL_KEYSTORE_TYPE_CONFIG),
                    (String) sslConfig.get(SslConfigs.SSL_KEYSTORE_LOCATION_CONFIG),
                    (Password) sslConfig.get(SslConfigs.SSL_KEYSTORE_PASSWORD_CONFIG),
                    (Password) sslConfig.get(SslConfigs.SSL_KEY_PASSWORD_CONFIG),
                    true
            );
        } else {
            store = new PemStore(
                    (Password) sslConfig.get(SslConfigs.SSL_KEYSTORE_CERTIFICATE_CHAIN_CONFIG),
                    (Password) sslConfig.get(SslConfigs.SSL_KEYSTORE_KEY_CONFIG),
                    (Password) sslConfig.get(SslConfigs.SSL_KEY_PASSWORD_CONFIG)
            );
        }
        return store.get();
    }

    private TestSslUtils.SslConfigsBuilder sslConfigsBuilder(Mode mode) {
        return new TestSslUtils.SslConfigsBuilder(mode).tlsProtocol(tlsProtocol);
    }
}<|MERGE_RESOLUTION|>--- conflicted
+++ resolved
@@ -297,37 +297,6 @@
 
     @Test
     public void testPemReconfiguration() throws Exception {
-<<<<<<< HEAD
-        Map<String, Object> sslConfig = sslConfigsBuilder(Mode.SERVER)
-                .createNewTrustStore(null)
-                .usePem(true)
-                .build();
-        SslFactory sslFactory = new SslFactory(Mode.SERVER);
-        sslFactory.configure(sslConfig);
-        SslEngineFactory sslEngineFactory = sslFactory.sslEngineFactory();
-        assertNotNull("SslEngineFactory not created", sslEngineFactory);
-
-        sslConfig.put("some.config", "some.value");
-        sslFactory.reconfigure(sslConfig);
-        assertSame("SslEngineFactory recreated unnecessarily", sslEngineFactory, sslFactory.sslEngineFactory());
-
-        sslConfig.put(SslConfigs.SSL_KEYSTORE_KEY_CONFIG,
-                new Password(((Password) sslConfig.get(SslConfigs.SSL_KEYSTORE_KEY_CONFIG)).value() + " "));
-        sslFactory.reconfigure(sslConfig);
-        assertNotSame("SslEngineFactory not recreated", sslEngineFactory, sslFactory.sslEngineFactory());
-        sslEngineFactory = sslFactory.sslEngineFactory();
-
-        sslConfig.put(SslConfigs.SSL_KEYSTORE_CERTIFICATE_CHAIN_CONFIG,
-                new Password(((Password) sslConfig.get(SslConfigs.SSL_KEYSTORE_CERTIFICATE_CHAIN_CONFIG)).value() + " "));
-        sslFactory.reconfigure(sslConfig);
-        assertNotSame("SslEngineFactory not recreated", sslEngineFactory, sslFactory.sslEngineFactory());
-        sslEngineFactory = sslFactory.sslEngineFactory();
-
-        sslConfig.put(SslConfigs.SSL_TRUSTSTORE_CERTIFICATES_CONFIG,
-                new Password(((Password) sslConfig.get(SslConfigs.SSL_TRUSTSTORE_CERTIFICATES_CONFIG)).value() + " "));
-        sslFactory.reconfigure(sslConfig);
-        assertNotSame("SslEngineFactory not recreated", sslEngineFactory, sslFactory.sslEngineFactory());
-=======
         Properties props = new Properties();
         props.putAll(sslConfigsBuilder(Mode.SERVER)
                 .createNewTrustStore(null)
@@ -364,7 +333,6 @@
         sslConfig = new TestSecurityConfig(props);
         sslFactory.reconfigure(sslConfig.values());
         assertNotSame(sslEngineFactory, sslFactory.sslEngineFactory(), "SslEngineFactory not recreated");
->>>>>>> 62e88657
         sslEngineFactory = sslFactory.sslEngineFactory();
     }
 
@@ -406,26 +374,15 @@
 
     @Test
     public void testKeystoreVerifiableUsingTruststore() throws Exception {
-<<<<<<< HEAD
-        verifyKeystoreVerifiableUsingTruststore(false);
-=======
         verifyKeystoreVerifiableUsingTruststore(false, tlsProtocol);
->>>>>>> 62e88657
     }
 
     @Test
     public void testPemKeystoreVerifiableUsingTruststore() throws Exception {
-<<<<<<< HEAD
-        verifyKeystoreVerifiableUsingTruststore(true);
-    }
-
-    private void verifyKeystoreVerifiableUsingTruststore(boolean usePem) throws Exception {
-=======
         verifyKeystoreVerifiableUsingTruststore(true, tlsProtocol);
     }
 
     private void verifyKeystoreVerifiableUsingTruststore(boolean usePem, String tlsProtocol) throws Exception {
->>>>>>> 62e88657
         File trustStoreFile1 = usePem ? null : File.createTempFile("truststore1", ".jks");
         Map<String, Object> sslConfig1 = sslConfigsBuilder(Mode.SERVER)
                 .createNewTrustStore(trustStoreFile1)
@@ -453,26 +410,15 @@
 
     @Test
     public void testCertificateEntriesValidation() throws Exception {
-<<<<<<< HEAD
-        verifyCertificateEntriesValidation(false);
-=======
         verifyCertificateEntriesValidation(false, tlsProtocol);
->>>>>>> 62e88657
     }
 
     @Test
     public void testPemCertificateEntriesValidation() throws Exception {
-<<<<<<< HEAD
-        verifyCertificateEntriesValidation(true);
-    }
-
-    private void verifyCertificateEntriesValidation(boolean usePem) throws Exception {
-=======
         verifyCertificateEntriesValidation(true, tlsProtocol);
     }
 
     private void verifyCertificateEntriesValidation(boolean usePem, String tlsProtocol) throws Exception {
->>>>>>> 62e88657
         File trustStoreFile = usePem ? null : File.createTempFile("truststore", ".jks");
         Map<String, Object> serverSslConfig = sslConfigsBuilder(Mode.SERVER)
                 .createNewTrustStore(trustStoreFile)
@@ -561,8 +507,6 @@
         assertThrows(ClassCastException.class, () -> sslFactory.configure(clientSslConfig));
     }
 
-<<<<<<< HEAD
-=======
     @Test
     public void testUsedConfigs() throws IOException, GeneralSecurityException {
         Map<String, Object> serverSslConfig = sslConfigsBuilder(Mode.SERVER)
@@ -576,7 +520,6 @@
         assertFalse(securityConfig.unused().contains(SslConfigs.SSL_ENGINE_FACTORY_CLASS_CONFIG));
     }
 
->>>>>>> 62e88657
     private KeyStore sslKeyStore(Map<String, Object> sslConfig) {
         SecurityStore store;
         if (sslConfig.get(SslConfigs.SSL_KEYSTORE_LOCATION_CONFIG) != null) {
