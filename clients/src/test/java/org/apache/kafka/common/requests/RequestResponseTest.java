--- conflicted
+++ resolved
@@ -515,7 +515,7 @@
         try {
             Struct struct = req.toStruct();
             ByteBuffer serializedBytes = req.serializeBody();
-            AbstractRequest deserialized = AbstractRequest.parseRequest(req.api, req.version(), serializedBytes).request;
+            AbstractRequest deserialized = AbstractRequest.parseRequest(req.apiKey, req.version(), serializedBytes).request;
             Struct struct2 = deserialized.toStruct();
             if (checkEqualityAndHashCode) {
                 assertEquals(struct, struct2);
@@ -606,57 +606,6 @@
     }
 
     @Test
-<<<<<<< HEAD
-    public void produceResponseV5Test() {
-        Map<TopicPartition, ProduceResponse.PartitionResponse> responseData = new HashMap<>();
-        TopicPartition tp0 = new TopicPartition("test", 0);
-        responseData.put(tp0, new ProduceResponse.PartitionResponse(Errors.NONE,
-                10000, RecordBatch.NO_TIMESTAMP, 100));
-
-        ProduceResponse v5Response = new ProduceResponse(responseData, 10);
-        short version = 5;
-
-        ByteBuffer buffer = v5Response.serializeWithHeader(ApiKeys.PRODUCE, version, 0);
-        buffer.rewind();
-
-        ResponseHeader.parse(buffer, ApiKeys.PRODUCE.responseHeaderVersion(version)); // throw away.
-        ProduceResponse v5FromBytes = (ProduceResponse) AbstractResponse.parseResponse(ApiKeys.PRODUCE,
-                buffer, version);
-
-        assertEquals(1, v5FromBytes.responses().size());
-        assertTrue(v5FromBytes.responses().containsKey(tp0));
-        ProduceResponse.PartitionResponse partitionResponse = v5FromBytes.responses().get(tp0);
-        assertEquals(100, partitionResponse.logStartOffset);
-        assertEquals(10000, partitionResponse.baseOffset);
-        assertEquals(10, v5FromBytes.throttleTimeMs());
-        assertEquals(responseData, v5Response.responses());
-    }
-
-    @Test
-    public void produceResponseVersionTest() {
-        Map<TopicPartition, ProduceResponse.PartitionResponse> responseData = new HashMap<>();
-        responseData.put(new TopicPartition("test", 0), new ProduceResponse.PartitionResponse(Errors.NONE,
-                10000, RecordBatch.NO_TIMESTAMP, 100));
-        ProduceResponse v0Response = new ProduceResponse(responseData);
-        ProduceResponse v1Response = new ProduceResponse(responseData, 10);
-        ProduceResponse v2Response = new ProduceResponse(responseData, 10);
-        assertEquals("Throttle time must be zero", 0, v0Response.throttleTimeMs());
-        assertEquals("Throttle time must be 10", 10, v1Response.throttleTimeMs());
-        assertEquals("Throttle time must be 10", 10, v2Response.throttleTimeMs());
-        assertEquals("Should use schema version 0", ApiKeys.PRODUCE.responseSchema((short) 0),
-                v0Response.toStruct((short) 0).schema());
-        assertEquals("Should use schema version 1", ApiKeys.PRODUCE.responseSchema((short) 1),
-                v1Response.toStruct((short) 1).schema());
-        assertEquals("Should use schema version 2", ApiKeys.PRODUCE.responseSchema((short) 2),
-                v2Response.toStruct((short) 2).schema());
-        assertEquals("Response data does not match", responseData, v0Response.responses());
-        assertEquals("Response data does not match", responseData, v1Response.responses());
-        assertEquals("Response data does not match", responseData, v2Response.responses());
-    }
-
-    @Test
-=======
->>>>>>> 342f13a8
     public void fetchResponseVersionTest() {
         LinkedHashMap<TopicPartition, FetchResponse.PartitionData<MemoryRecords>> responseData = new LinkedHashMap<>();
 
