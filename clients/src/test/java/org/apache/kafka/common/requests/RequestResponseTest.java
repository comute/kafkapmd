--- conflicted
+++ resolved
@@ -374,12 +374,8 @@
         return new LeaderAndIsrResponse(Errors.NONE.code(), responses);
     }
 
-<<<<<<< HEAD
+    @SuppressWarnings("deprecation")
     private AbstractRequest createUpdateMetadataRequest(int version, String rack) {
-=======
-    @SuppressWarnings("deprecation")
-    private AbstractRequest createUpdateMetadataRequest(int version) {
->>>>>>> deb2b004
         Map<TopicPartition, UpdateMetadataRequest.PartitionState> partitionStates = new HashMap<>();
         List<Integer> isr = Arrays.asList(1, 2);
         List<Integer> replicas = Arrays.asList(1, 2, 3, 4);
