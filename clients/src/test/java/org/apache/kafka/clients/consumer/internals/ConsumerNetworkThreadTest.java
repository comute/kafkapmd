/*
 * Licensed to the Apache Software Foundation (ASF) under one or more
 * contributor license agreements. See the NOTICE file distributed with
 * this work for additional information regarding copyright ownership.
 * The ASF licenses this file to You under the Apache License, Version 2.0
 * (the "License"); you may not use this file except in compliance with
 * the License. You may obtain a copy of the License at
 *
 *    http://www.apache.org/licenses/LICENSE-2.0
 *
 * Unless required by applicable law or agreed to in writing, software
 * distributed under the License is distributed on an "AS IS" BASIS,
 * WITHOUT WARRANTIES OR CONDITIONS OF ANY KIND, either express or implied.
 * See the License for the specific language governing permissions and
 * limitations under the License.
 */
package org.apache.kafka.clients.consumer.internals;

import org.apache.kafka.clients.MockClient;
import org.apache.kafka.clients.consumer.OffsetAndMetadata;
import org.apache.kafka.clients.consumer.internals.events.ApplicationEvent;
import org.apache.kafka.clients.consumer.internals.events.ApplicationEventProcessor;
import org.apache.kafka.clients.consumer.internals.events.AssignmentChangeEvent;
import org.apache.kafka.clients.consumer.internals.events.AsyncCommitEvent;
import org.apache.kafka.clients.consumer.internals.events.CompletableApplicationEvent;
import org.apache.kafka.clients.consumer.internals.events.ListOffsetsEvent;
import org.apache.kafka.clients.consumer.internals.events.NewTopicsMetadataUpdateRequestEvent;
import org.apache.kafka.clients.consumer.internals.events.PollEvent;
import org.apache.kafka.clients.consumer.internals.events.ResetPositionsEvent;
import org.apache.kafka.clients.consumer.internals.events.SyncCommitEvent;
import org.apache.kafka.clients.consumer.internals.events.TopicMetadataEvent;
import org.apache.kafka.clients.consumer.internals.events.ValidatePositionsEvent;
import org.apache.kafka.common.Node;
import org.apache.kafka.common.TopicPartition;
import org.apache.kafka.common.message.FindCoordinatorRequestData;
import org.apache.kafka.common.protocol.Errors;
import org.apache.kafka.common.requests.FindCoordinatorRequest;
import org.apache.kafka.common.requests.FindCoordinatorResponse;
import org.apache.kafka.common.requests.MetadataResponse;
import org.apache.kafka.common.requests.OffsetCommitRequest;
import org.apache.kafka.common.requests.OffsetCommitResponse;
import org.apache.kafka.common.requests.RequestTestUtils;
import org.apache.kafka.common.utils.Time;
import org.apache.kafka.common.utils.Timer;
import org.apache.kafka.test.TestCondition;
import org.apache.kafka.test.TestUtils;
import org.junit.jupiter.api.AfterEach;
import org.junit.jupiter.api.BeforeEach;
import org.junit.jupiter.api.Test;

import java.time.Duration;
import java.util.ArrayList;
import java.util.Collection;
import java.util.Collections;
import java.util.HashMap;
import java.util.Map;
import java.util.Optional;
import java.util.concurrent.BlockingQueue;
import java.util.concurrent.CompletableFuture;

import static org.apache.kafka.clients.consumer.internals.ConsumerTestBuilder.DEFAULT_HEARTBEAT_INTERVAL_MS;
import static org.apache.kafka.clients.consumer.internals.ConsumerTestBuilder.DEFAULT_REQUEST_TIMEOUT_MS;
import static org.apache.kafka.test.TestUtils.DEFAULT_MAX_WAIT_MS;
import static org.junit.jupiter.api.Assertions.assertDoesNotThrow;
import static org.junit.jupiter.api.Assertions.assertEquals;
import static org.junit.jupiter.api.Assertions.assertFalse;
import static org.junit.jupiter.api.Assertions.assertTrue;
import static org.mockito.ArgumentMatchers.any;
import static org.mockito.ArgumentMatchers.anyLong;
import static org.mockito.ArgumentMatchers.eq;
import static org.mockito.Mockito.doThrow;
import static org.mockito.Mockito.spy;
import static org.mockito.Mockito.times;
import static org.mockito.Mockito.verify;
import static org.mockito.Mockito.when;

@SuppressWarnings("ClassDataAbstractionCoupling")
public class ConsumerNetworkThreadTest {

    private ConsumerTestBuilder.ConsumerNetworkThreadTestBuilder testBuilder;
    private Time time;
    private ConsumerMetadata metadata;
    private NetworkClientDelegate networkClient;
    private BlockingQueue<ApplicationEvent> applicationEventsQueue;
    private ApplicationEventProcessor applicationEventProcessor;
    private OffsetsRequestManager offsetsRequestManager;
    private CommitRequestManager commitRequestManager;
    private CoordinatorRequestManager coordinatorRequestManager;
    private HeartbeatRequestManager heartbeatRequestManager;
    private MembershipManager memberhipsManager;
    private ConsumerNetworkThread consumerNetworkThread;
    private MockClient client;
    private SubscriptionState subscriptions;

    @BeforeEach
    public void setup() {
        testBuilder = new ConsumerTestBuilder.ConsumerNetworkThreadTestBuilder();
        time = testBuilder.time;
        metadata = testBuilder.metadata;
        networkClient = testBuilder.networkClientDelegate;
        client = testBuilder.client;
        applicationEventsQueue = testBuilder.applicationEventQueue;
        applicationEventProcessor = testBuilder.applicationEventProcessor;
        commitRequestManager = testBuilder.commitRequestManager.orElseThrow(IllegalStateException::new);
        offsetsRequestManager = testBuilder.offsetsRequestManager;
        coordinatorRequestManager = testBuilder.coordinatorRequestManager.orElseThrow(IllegalStateException::new);
        heartbeatRequestManager = testBuilder.heartbeatRequestManager.orElseThrow(IllegalStateException::new);
        memberhipsManager = testBuilder.membershipManager.orElseThrow(IllegalStateException::new);
        consumerNetworkThread = testBuilder.consumerNetworkThread;
        subscriptions = testBuilder.subscriptions;
        consumerNetworkThread.initializeResources();
    }

    @AfterEach
    public void tearDown() {
        if (testBuilder != null)
            testBuilder.close();
    }

    @Test
    public void testStartupAndTearDown() throws InterruptedException {
        // The consumer is closed in ConsumerTestBuilder.ConsumerNetworkThreadTestBuilder.close()
        // which is called from tearDown().
        consumerNetworkThread.start();
        TestCondition isStarted = () -> consumerNetworkThread.isRunning();
        TestCondition isClosed = () -> !(consumerNetworkThread.isRunning() || consumerNetworkThread.isAlive());

        // There's a nonzero amount of time between starting the thread and having it
        // begin to execute our code. Wait for a bit before checking...
        TestUtils.waitForCondition(isStarted,
                "The consumer network thread did not start within " + DEFAULT_MAX_WAIT_MS + " ms");

        consumerNetworkThread.close(Duration.ofMillis(DEFAULT_MAX_WAIT_MS));

        TestUtils.waitForCondition(isClosed,
                "The consumer network thread did not stop within " + DEFAULT_MAX_WAIT_MS + " ms");
    }

    @Test
    public void testApplicationEvent() {
        ApplicationEvent e = new PollEvent(100);
        applicationEventsQueue.add(e);
        consumerNetworkThread.runOnce();
        verify(applicationEventProcessor, times(1)).process(e);
    }

    @Test
    public void testMetadataUpdateEvent() {
        ApplicationEvent e = new NewTopicsMetadataUpdateRequestEvent();
        applicationEventsQueue.add(e);
        consumerNetworkThread.runOnce();
        verify(metadata).requestUpdateForNewTopics();
    }

    @Test
    public void testAsyncCommitEvent() {
        ApplicationEvent e = new AsyncCommitEvent(new HashMap<>(), time.timer(100L));
        applicationEventsQueue.add(e);
        consumerNetworkThread.runOnce();
        verify(applicationEventProcessor).process(any(AsyncCommitEvent.class));
    }

    @Test
    public void testSyncCommitEvent() {
<<<<<<< HEAD
        ApplicationEvent e = new SyncCommitEvent(new HashMap<>(), time.timer(100L));
=======
        Timer timer = time.timer(100);
        ApplicationEvent e = new SyncCommitEvent(new HashMap<>(), timer);
>>>>>>> 41436597
        applicationEventsQueue.add(e);
        consumerNetworkThread.runOnce();
        verify(applicationEventProcessor).process(any(SyncCommitEvent.class));
    }

    @Test
    public void testListOffsetsEventIsProcessed() {
        Map<TopicPartition, Long> timestamps = Collections.singletonMap(new TopicPartition("topic1", 1), 5L);
<<<<<<< HEAD
        ApplicationEvent e = new ListOffsetsEvent(timestamps, true, time.timer(1000));
=======
        Timer timer = time.timer(100);
        ApplicationEvent e = new ListOffsetsEvent(timestamps, true, timer);
>>>>>>> 41436597
        applicationEventsQueue.add(e);
        consumerNetworkThread.runOnce();
        verify(applicationEventProcessor).process(any(ListOffsetsEvent.class));
        assertTrue(applicationEventsQueue.isEmpty());
    }

    @Test
    public void testResetPositionsEventIsProcessed() {
<<<<<<< HEAD
        ApplicationEvent e = new ResetPositionsEvent(time.timer(1000));
=======
        Timer timer = time.timer(100);
        ResetPositionsEvent e = new ResetPositionsEvent(timer);
>>>>>>> 41436597
        applicationEventsQueue.add(e);
        consumerNetworkThread.runOnce();
        verify(applicationEventProcessor).process(any(ResetPositionsEvent.class));
        assertTrue(applicationEventsQueue.isEmpty());
    }

    @Test
    public void testResetPositionsProcessFailureIsIgnored() {
        doThrow(new NullPointerException()).when(offsetsRequestManager).resetPositionsIfNeeded();

<<<<<<< HEAD
        ApplicationEvent event = new ResetPositionsEvent(time.timer(1000));
=======
        Timer timer = time.timer(100);
        ResetPositionsEvent event = new ResetPositionsEvent(timer);
>>>>>>> 41436597
        applicationEventsQueue.add(event);
        assertDoesNotThrow(() -> consumerNetworkThread.runOnce());

        verify(applicationEventProcessor).process(any(ResetPositionsEvent.class));
    }

    @Test
    public void testValidatePositionsEventIsProcessed() {
<<<<<<< HEAD
        ApplicationEvent e = new ValidatePositionsEvent(time.timer(1000));
=======
        Timer timer = time.timer(100);
        ValidatePositionsEvent e = new ValidatePositionsEvent(timer);
>>>>>>> 41436597
        applicationEventsQueue.add(e);
        consumerNetworkThread.runOnce();
        verify(applicationEventProcessor).process(any(ValidatePositionsEvent.class));
        assertTrue(applicationEventsQueue.isEmpty());
    }

    @Test
    public void testAssignmentChangeEvent() {
        HashMap<TopicPartition, OffsetAndMetadata> offset = mockTopicPartitionOffset();

        final long currentTimeMs = time.milliseconds();
        ApplicationEvent e = new AssignmentChangeEvent(offset, currentTimeMs);
        applicationEventsQueue.add(e);

        consumerNetworkThread.runOnce();
        verify(applicationEventProcessor).process(any(AssignmentChangeEvent.class));
        verify(networkClient, times(1)).poll(anyLong(), anyLong());
        verify(commitRequestManager, times(1)).updateAutoCommitTimer(currentTimeMs);
        // Assignment change should generate an async commit (not retried).
        verify(commitRequestManager, times(1)).maybeAutoCommitAsync();
    }

    @Test
    void testFetchTopicMetadata() {
<<<<<<< HEAD
        applicationEventsQueue.add(new TopicMetadataEvent("topic", time.timer(Long.MAX_VALUE)));
=======
        Timer timer = time.timer(Long.MAX_VALUE);
        applicationEventsQueue.add(new TopicMetadataEvent("topic", timer));
>>>>>>> 41436597
        consumerNetworkThread.runOnce();
        verify(applicationEventProcessor).process(any(TopicMetadataEvent.class));
    }

    @Test
    void testPollResultTimer() {
        NetworkClientDelegate.UnsentRequest req = new NetworkClientDelegate.UnsentRequest(
                new FindCoordinatorRequest.Builder(
                        new FindCoordinatorRequestData()
                                .setKeyType(FindCoordinatorRequest.CoordinatorType.TRANSACTION.id())
                                .setKey("foobar")),
                Optional.empty());
        req.setTimer(time, DEFAULT_REQUEST_TIMEOUT_MS);

        // purposely setting a non-MAX time to ensure it is returning Long.MAX_VALUE upon success
        NetworkClientDelegate.PollResult success = new NetworkClientDelegate.PollResult(
                10,
                Collections.singletonList(req));
        assertEquals(10, networkClient.addAll(success));

        NetworkClientDelegate.PollResult failure = new NetworkClientDelegate.PollResult(
                10,
                new ArrayList<>());
        assertEquals(10, networkClient.addAll(failure));
    }

    @Test
    void testMaximumTimeToWait() {
        // Initial value before runOnce has been called
        assertEquals(ConsumerNetworkThread.MAX_POLL_TIMEOUT_MS, consumerNetworkThread.maximumTimeToWait());
        consumerNetworkThread.runOnce();
        // After runOnce has been called, it takes the default heartbeat interval from the heartbeat request manager
        assertEquals(DEFAULT_HEARTBEAT_INTERVAL_MS, consumerNetworkThread.maximumTimeToWait());
    }

    @Test
    void testRequestManagersArePolledOnce() {
        consumerNetworkThread.runOnce();
        testBuilder.requestManagers.entries().forEach(rmo -> rmo.ifPresent(rm -> verify(rm, times(1)).poll(anyLong())));
        testBuilder.requestManagers.entries().forEach(rmo -> rmo.ifPresent(rm -> verify(rm, times(1)).maximumTimeToWait(anyLong())));
        verify(networkClient, times(1)).poll(anyLong(), anyLong());
    }

    @Test
    void testEnsureMetadataUpdateOnPoll() {
        MetadataResponse metadataResponse = RequestTestUtils.metadataUpdateWith(2, Collections.emptyMap());
        client.prepareMetadataUpdate(metadataResponse);
        metadata.requestUpdate(false);
        consumerNetworkThread.runOnce();
        verify(metadata, times(1)).updateWithCurrentRequestVersion(eq(metadataResponse), eq(false), anyLong());
    }

    @Test
    void testEnsureEventsAreCompleted() {
        Node node = metadata.fetch().nodes().get(0);
        coordinatorRequestManager.markCoordinatorUnknown("test", time.milliseconds());
        client.prepareResponse(FindCoordinatorResponse.prepareResponse(Errors.NONE, "group-id", node));
        prepareOffsetCommitRequest(new HashMap<>(), Errors.NONE, false);
        Timer timer = time.timer(1000);
        CompletableApplicationEvent<Void> event1 = spy(new AsyncCommitEvent(Collections.emptyMap(), timer));
        ApplicationEvent event2 = new AsyncCommitEvent(Collections.emptyMap(), timer);
        CompletableFuture<Void> future = new CompletableFuture<>();
        when(event1.future()).thenReturn(future);
        applicationEventsQueue.add(event1);
        applicationEventsQueue.add(event2);
        assertFalse(future.isDone());
        assertFalse(applicationEventsQueue.isEmpty());

        consumerNetworkThread.cleanup();
        assertTrue(future.isCompletedExceptionally());
        assertTrue(applicationEventsQueue.isEmpty());
    }

    private void prepareOffsetCommitRequest(final Map<TopicPartition, Long> expectedOffsets,
                                            final Errors error,
                                            final boolean disconnected) {
        Map<TopicPartition, Errors> errors = partitionErrors(expectedOffsets.keySet(), error);
        client.prepareResponse(offsetCommitRequestMatcher(expectedOffsets), offsetCommitResponse(errors), disconnected);
    }

    private Map<TopicPartition, Errors> partitionErrors(final Collection<TopicPartition> partitions,
                                                        final Errors error) {
        final Map<TopicPartition, Errors> errors = new HashMap<>();
        for (TopicPartition partition : partitions) {
            errors.put(partition, error);
        }
        return errors;
    }

    private OffsetCommitResponse offsetCommitResponse(final Map<TopicPartition, Errors> responseData) {
        return new OffsetCommitResponse(responseData);
    }

    private MockClient.RequestMatcher offsetCommitRequestMatcher(final Map<TopicPartition, Long> expectedOffsets) {
        return body -> {
            OffsetCommitRequest req = (OffsetCommitRequest) body;
            Map<TopicPartition, Long> offsets = req.offsets();
            if (offsets.size() != expectedOffsets.size())
                return false;

            for (Map.Entry<TopicPartition, Long> expectedOffset : expectedOffsets.entrySet()) {
                if (!offsets.containsKey(expectedOffset.getKey())) {
                    return false;
                } else {
                    Long actualOffset = offsets.get(expectedOffset.getKey());
                    if (!actualOffset.equals(expectedOffset.getValue())) {
                        return false;
                    }
                }
            }
            return true;
        };
    }

    private HashMap<TopicPartition, OffsetAndMetadata> mockTopicPartitionOffset() {
        final TopicPartition t0 = new TopicPartition("t0", 2);
        final TopicPartition t1 = new TopicPartition("t0", 3);
        HashMap<TopicPartition, OffsetAndMetadata> topicPartitionOffsets = new HashMap<>();
        topicPartitionOffsets.put(t0, new OffsetAndMetadata(10L));
        topicPartitionOffsets.put(t1, new OffsetAndMetadata(20L));
        return topicPartitionOffsets;
    }
}<|MERGE_RESOLUTION|>--- conflicted
+++ resolved
@@ -154,7 +154,7 @@
 
     @Test
     public void testAsyncCommitEvent() {
-        ApplicationEvent e = new AsyncCommitEvent(new HashMap<>(), time.timer(100L));
+        ApplicationEvent e = new AsyncCommitEvent(new HashMap<>());
         applicationEventsQueue.add(e);
         consumerNetworkThread.runOnce();
         verify(applicationEventProcessor).process(any(AsyncCommitEvent.class));
@@ -162,12 +162,8 @@
 
     @Test
     public void testSyncCommitEvent() {
-<<<<<<< HEAD
-        ApplicationEvent e = new SyncCommitEvent(new HashMap<>(), time.timer(100L));
-=======
         Timer timer = time.timer(100);
         ApplicationEvent e = new SyncCommitEvent(new HashMap<>(), timer);
->>>>>>> 41436597
         applicationEventsQueue.add(e);
         consumerNetworkThread.runOnce();
         verify(applicationEventProcessor).process(any(SyncCommitEvent.class));
@@ -176,12 +172,7 @@
     @Test
     public void testListOffsetsEventIsProcessed() {
         Map<TopicPartition, Long> timestamps = Collections.singletonMap(new TopicPartition("topic1", 1), 5L);
-<<<<<<< HEAD
         ApplicationEvent e = new ListOffsetsEvent(timestamps, true, time.timer(1000));
-=======
-        Timer timer = time.timer(100);
-        ApplicationEvent e = new ListOffsetsEvent(timestamps, true, timer);
->>>>>>> 41436597
         applicationEventsQueue.add(e);
         consumerNetworkThread.runOnce();
         verify(applicationEventProcessor).process(any(ListOffsetsEvent.class));
@@ -190,12 +181,7 @@
 
     @Test
     public void testResetPositionsEventIsProcessed() {
-<<<<<<< HEAD
         ApplicationEvent e = new ResetPositionsEvent(time.timer(1000));
-=======
-        Timer timer = time.timer(100);
-        ResetPositionsEvent e = new ResetPositionsEvent(timer);
->>>>>>> 41436597
         applicationEventsQueue.add(e);
         consumerNetworkThread.runOnce();
         verify(applicationEventProcessor).process(any(ResetPositionsEvent.class));
@@ -206,12 +192,7 @@
     public void testResetPositionsProcessFailureIsIgnored() {
         doThrow(new NullPointerException()).when(offsetsRequestManager).resetPositionsIfNeeded();
 
-<<<<<<< HEAD
         ApplicationEvent event = new ResetPositionsEvent(time.timer(1000));
-=======
-        Timer timer = time.timer(100);
-        ResetPositionsEvent event = new ResetPositionsEvent(timer);
->>>>>>> 41436597
         applicationEventsQueue.add(event);
         assertDoesNotThrow(() -> consumerNetworkThread.runOnce());
 
@@ -220,12 +201,7 @@
 
     @Test
     public void testValidatePositionsEventIsProcessed() {
-<<<<<<< HEAD
         ApplicationEvent e = new ValidatePositionsEvent(time.timer(1000));
-=======
-        Timer timer = time.timer(100);
-        ValidatePositionsEvent e = new ValidatePositionsEvent(timer);
->>>>>>> 41436597
         applicationEventsQueue.add(e);
         consumerNetworkThread.runOnce();
         verify(applicationEventProcessor).process(any(ValidatePositionsEvent.class));
@@ -250,12 +226,7 @@
 
     @Test
     void testFetchTopicMetadata() {
-<<<<<<< HEAD
         applicationEventsQueue.add(new TopicMetadataEvent("topic", time.timer(Long.MAX_VALUE)));
-=======
-        Timer timer = time.timer(Long.MAX_VALUE);
-        applicationEventsQueue.add(new TopicMetadataEvent("topic", timer));
->>>>>>> 41436597
         consumerNetworkThread.runOnce();
         verify(applicationEventProcessor).process(any(TopicMetadataEvent.class));
     }
@@ -314,9 +285,8 @@
         coordinatorRequestManager.markCoordinatorUnknown("test", time.milliseconds());
         client.prepareResponse(FindCoordinatorResponse.prepareResponse(Errors.NONE, "group-id", node));
         prepareOffsetCommitRequest(new HashMap<>(), Errors.NONE, false);
-        Timer timer = time.timer(1000);
-        CompletableApplicationEvent<Void> event1 = spy(new AsyncCommitEvent(Collections.emptyMap(), timer));
-        ApplicationEvent event2 = new AsyncCommitEvent(Collections.emptyMap(), timer);
+        CompletableApplicationEvent<Void> event1 = spy(new AsyncCommitEvent(Collections.emptyMap()));
+        ApplicationEvent event2 = new AsyncCommitEvent(Collections.emptyMap());
         CompletableFuture<Void> future = new CompletableFuture<>();
         when(event1.future()).thenReturn(future);
         applicationEventsQueue.add(event1);
