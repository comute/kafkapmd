/*
 * Licensed to the Apache Software Foundation (ASF) under one or more
 * contributor license agreements. See the NOTICE file distributed with
 * this work for additional information regarding copyright ownership.
 * The ASF licenses this file to You under the Apache License, Version 2.0
 * (the "License"); you may not use this file except in compliance with
 * the License. You may obtain a copy of the License at
 *
 *    http://www.apache.org/licenses/LICENSE-2.0
 *
 * Unless required by applicable law or agreed to in writing, software
 * distributed under the License is distributed on an "AS IS" BASIS,
 * WITHOUT WARRANTIES OR CONDITIONS OF ANY KIND, either express or implied.
 * See the License for the specific language governing permissions and
 * limitations under the License.
 */
package org.apache.kafka.clients.consumer.internals;

import org.apache.kafka.clients.Metadata;
import org.apache.kafka.clients.consumer.ConsumerRebalanceListener;
import org.apache.kafka.clients.consumer.OffsetResetStrategy;
import org.apache.kafka.common.Node;
import org.apache.kafka.common.TopicPartition;
import org.apache.kafka.common.utils.LogContext;
import org.apache.kafka.common.utils.Utils;
import org.junit.Test;

import java.util.Arrays;
import java.util.Collection;
import java.util.Collections;
import java.util.HashSet;
import java.util.Optional;
import java.util.Set;
import java.util.concurrent.atomic.AtomicReference;
import java.util.regex.Pattern;

import static java.util.Collections.singleton;
import static org.junit.Assert.assertEquals;
import static org.junit.Assert.assertFalse;
import static org.junit.Assert.assertTrue;

public class SubscriptionStateTest {

    private final SubscriptionState state = new SubscriptionState(
            new LogContext(),
            OffsetResetStrategy.EARLIEST);
    private final String topic = "test";
    private final String topic1 = "test1";
    private final TopicPartition tp0 = new TopicPartition(topic, 0);
    private final TopicPartition tp1 = new TopicPartition(topic, 1);
    private final TopicPartition t1p0 = new TopicPartition(topic1, 0);
    private final MockRebalanceListener rebalanceListener = new MockRebalanceListener();
    private final Metadata.LeaderAndEpoch leaderAndEpoch = new Metadata.LeaderAndEpoch(Node.noNode(), Optional.empty());

    @Test
    public void partitionAssignment() {
        state.assignFromUser(singleton(tp0));
        assertEquals(singleton(tp0), state.assignedPartitions());
        assertEquals(1, state.numAssignedPartitions());
        assertFalse(state.hasAllFetchPositions());
        state.seek(tp0, 1);
        assertTrue(state.isFetchable(tp0));
        assertEquals(1L, state.position(tp0).offset);
        state.assignFromUser(Collections.<TopicPartition>emptySet());
        assertTrue(state.assignedPartitions().isEmpty());
        assertEquals(0, state.numAssignedPartitions());
        assertFalse(state.isAssigned(tp0));
        assertFalse(state.isFetchable(tp0));
    }

    @Test
    public void partitionAssignmentChangeOnTopicSubscription() {
        state.assignFromUser(new HashSet<>(Arrays.asList(tp0, tp1)));
        // assigned partitions should immediately change
        assertEquals(2, state.assignedPartitions().size());
        assertEquals(2, state.numAssignedPartitions());
        assertTrue(state.assignedPartitions().contains(tp0));
        assertTrue(state.assignedPartitions().contains(tp1));

        state.unsubscribe();
        // assigned partitions should immediately change
        assertTrue(state.assignedPartitions().isEmpty());
        assertEquals(0, state.numAssignedPartitions());

        state.subscribe(singleton(topic1), rebalanceListener);
        // assigned partitions should remain unchanged
        assertTrue(state.assignedPartitions().isEmpty());
        assertEquals(0, state.numAssignedPartitions());

        assertTrue(state.assignFromSubscribed(singleton(t1p0)));
        // assigned partitions should immediately change
        assertEquals(singleton(t1p0), state.assignedPartitions());
        assertEquals(1, state.numAssignedPartitions());

        state.subscribe(singleton(topic), rebalanceListener);
        // assigned partitions should remain unchanged
        assertEquals(singleton(t1p0), state.assignedPartitions());
        assertEquals(1, state.numAssignedPartitions());

        state.unsubscribe();
        // assigned partitions should immediately change
        assertTrue(state.assignedPartitions().isEmpty());
        assertEquals(0, state.numAssignedPartitions());
    }

    @Test
    public void partitionAssignmentChangeOnPatternSubscription() {
        state.subscribe(Pattern.compile(".*"), rebalanceListener);
        // assigned partitions should remain unchanged
        assertTrue(state.assignedPartitions().isEmpty());
        assertEquals(0, state.numAssignedPartitions());

        state.subscribeFromPattern(new HashSet<>(Collections.singletonList(topic)));
        // assigned partitions should remain unchanged
        assertTrue(state.assignedPartitions().isEmpty());
        assertEquals(0, state.numAssignedPartitions());

        assertTrue(state.assignFromSubscribed(singleton(tp1)));
        // assigned partitions should immediately change
        assertEquals(singleton(tp1), state.assignedPartitions());
        assertEquals(1, state.numAssignedPartitions());
        assertEquals(singleton(topic), state.subscription());

        assertTrue(state.assignFromSubscribed(Collections.singletonList(t1p0)));
        // assigned partitions should immediately change
        assertEquals(singleton(t1p0), state.assignedPartitions());
        assertEquals(1, state.numAssignedPartitions());
        assertEquals(singleton(topic), state.subscription());

        state.subscribe(Pattern.compile(".*t"), rebalanceListener);
        // assigned partitions should remain unchanged
        assertEquals(singleton(t1p0), state.assignedPartitions());
        assertEquals(1, state.numAssignedPartitions());

        state.subscribeFromPattern(singleton(topic));
        // assigned partitions should remain unchanged
        assertEquals(singleton(t1p0), state.assignedPartitions());
        assertEquals(1, state.numAssignedPartitions());

        assertTrue(state.assignFromSubscribed(Collections.singletonList(tp0)));
        // assigned partitions should immediately change
        assertEquals(singleton(tp0), state.assignedPartitions());
        assertEquals(1, state.numAssignedPartitions());
        assertEquals(singleton(topic), state.subscription());

        state.unsubscribe();
        // assigned partitions should immediately change
        assertTrue(state.assignedPartitions().isEmpty());
        assertEquals(0, state.numAssignedPartitions());
    }

    @Test
    public void verifyAssignmentListener() {
        final AtomicReference<Set<TopicPartition>> assignmentRef = new AtomicReference<>();
        state.addListener(new SubscriptionState.Listener() {
            @Override
            public void onAssignment(Set<TopicPartition> assignment) {
                assignmentRef.set(assignment);
            }
        });
        Set<TopicPartition> userAssignment = Utils.mkSet(tp0, tp1);
        state.assignFromUser(userAssignment);
        assertEquals(userAssignment, assignmentRef.get());

        state.unsubscribe();
        assertEquals(Collections.emptySet(), assignmentRef.get());

        Set<TopicPartition> autoAssignment = Utils.mkSet(t1p0);
        state.subscribe(singleton(topic1), rebalanceListener);
        assertTrue(state.assignFromSubscribed(autoAssignment));
        assertEquals(autoAssignment, assignmentRef.get());
    }

    @Test
    public void partitionReset() {
        state.assignFromUser(singleton(tp0));
        state.seek(tp0, 5);
        assertEquals(5L, state.position(tp0).offset);
        state.requestOffsetReset(tp0);
        assertFalse(state.isFetchable(tp0));
        assertTrue(state.isOffsetResetNeeded(tp0));
        assertEquals(null, state.position(tp0));

        // seek should clear the reset and make the partition fetchable
        state.seek(tp0, 0);
        assertTrue(state.isFetchable(tp0));
        assertFalse(state.isOffsetResetNeeded(tp0));
    }

    @Test
    public void topicSubscription() {
        state.subscribe(singleton(topic), rebalanceListener);
        assertEquals(1, state.subscription().size());
        assertTrue(state.assignedPartitions().isEmpty());
        assertEquals(0, state.numAssignedPartitions());
        assertTrue(state.partitionsAutoAssigned());
        assertTrue(state.assignFromSubscribed(singleton(tp0)));
        state.seek(tp0, 1);
<<<<<<< HEAD
        assertEquals(1L, state.position(tp0).offset);
        state.assignFromSubscribed(singleton(tp1));
=======
        assertEquals(1L, state.position(tp0).longValue());
        assertTrue(state.assignFromSubscribed(singleton(tp1)));
>>>>>>> 9ee5f920
        assertTrue(state.isAssigned(tp1));
        assertFalse(state.isAssigned(tp0));
        assertFalse(state.isFetchable(tp1));
        assertEquals(singleton(tp1), state.assignedPartitions());
        assertEquals(1, state.numAssignedPartitions());
    }

    @Test
    public void partitionPause() {
        state.assignFromUser(singleton(tp0));
        state.seek(tp0, 100);
        assertTrue(state.isFetchable(tp0));
        state.pause(tp0);
        assertFalse(state.isFetchable(tp0));
        state.resume(tp0);
        assertTrue(state.isFetchable(tp0));
    }

    @Test(expected = IllegalStateException.class)
    public void invalidPositionUpdate() {
        state.subscribe(singleton(topic), rebalanceListener);
<<<<<<< HEAD
        state.assignFromSubscribed(singleton(tp0));
        state.position(tp0, new SubscriptionState.FetchPosition(0, Optional.empty(), leaderAndEpoch));
=======
        assertTrue(state.assignFromSubscribed(singleton(tp0)));
        state.position(tp0, 0);
>>>>>>> 9ee5f920
    }

    @Test
    public void cantAssignPartitionForUnsubscribedTopics() {
        state.subscribe(singleton(topic), rebalanceListener);
        assertFalse(state.assignFromSubscribed(Collections.singletonList(t1p0)));
    }

    @Test
    public void cantAssignPartitionForUnmatchedPattern() {
        state.subscribe(Pattern.compile(".*t"), rebalanceListener);
        state.subscribeFromPattern(new HashSet<>(Collections.singletonList(topic)));
        assertFalse(state.assignFromSubscribed(Collections.singletonList(t1p0)));
    }

    @Test(expected = IllegalStateException.class)
    public void cantChangePositionForNonAssignedPartition() {
        state.position(tp0, new SubscriptionState.FetchPosition(1, Optional.empty(), leaderAndEpoch));
    }

    @Test(expected = IllegalStateException.class)
    public void cantSubscribeTopicAndPattern() {
        state.subscribe(singleton(topic), rebalanceListener);
        state.subscribe(Pattern.compile(".*"), rebalanceListener);
    }

    @Test(expected = IllegalStateException.class)
    public void cantSubscribePartitionAndPattern() {
        state.assignFromUser(singleton(tp0));
        state.subscribe(Pattern.compile(".*"), rebalanceListener);
    }

    @Test(expected = IllegalStateException.class)
    public void cantSubscribePatternAndTopic() {
        state.subscribe(Pattern.compile(".*"), rebalanceListener);
        state.subscribe(singleton(topic), rebalanceListener);
    }

    @Test(expected = IllegalStateException.class)
    public void cantSubscribePatternAndPartition() {
        state.subscribe(Pattern.compile(".*"), rebalanceListener);
        state.assignFromUser(singleton(tp0));
    }

    @Test
    public void patternSubscription() {
        state.subscribe(Pattern.compile(".*"), rebalanceListener);
        state.subscribeFromPattern(new HashSet<>(Arrays.asList(topic, topic1)));
        assertEquals("Expected subscribed topics count is incorrect", 2, state.subscription().size());
    }

    @Test
    public void unsubscribeUserAssignment() {
        state.assignFromUser(new HashSet<>(Arrays.asList(tp0, tp1)));
        state.unsubscribe();
        state.subscribe(singleton(topic), rebalanceListener);
        assertEquals(singleton(topic), state.subscription());
    }

    @Test
    public void unsubscribeUserSubscribe() {
        state.subscribe(singleton(topic), rebalanceListener);
        state.unsubscribe();
        state.assignFromUser(singleton(tp0));
        assertEquals(singleton(tp0), state.assignedPartitions());
        assertEquals(1, state.numAssignedPartitions());
    }

    @Test
    public void unsubscription() {
        state.subscribe(Pattern.compile(".*"), rebalanceListener);
        state.subscribeFromPattern(new HashSet<>(Arrays.asList(topic, topic1)));
        assertTrue(state.assignFromSubscribed(singleton(tp1)));
        assertEquals(singleton(tp1), state.assignedPartitions());
        assertEquals(1, state.numAssignedPartitions());

        state.unsubscribe();
        assertEquals(0, state.subscription().size());
        assertTrue(state.assignedPartitions().isEmpty());
        assertEquals(0, state.numAssignedPartitions());

        state.assignFromUser(singleton(tp0));
        assertEquals(singleton(tp0), state.assignedPartitions());
        assertEquals(1, state.numAssignedPartitions());

        state.unsubscribe();
        assertEquals(0, state.subscription().size());
        assertTrue(state.assignedPartitions().isEmpty());
        assertEquals(0, state.numAssignedPartitions());
    }

    private static class MockRebalanceListener implements ConsumerRebalanceListener {
        public Collection<TopicPartition> revoked;
        public Collection<TopicPartition> assigned;
        public int revokedCount = 0;
        public int assignedCount = 0;


        @Override
        public void onPartitionsAssigned(Collection<TopicPartition> partitions) {
            this.assigned = partitions;
            assignedCount++;
        }

        @Override
        public void onPartitionsRevoked(Collection<TopicPartition> partitions) {
            this.revoked = partitions;
            revokedCount++;
        }

    }

}<|MERGE_RESOLUTION|>--- conflicted
+++ resolved
@@ -196,13 +196,8 @@
         assertTrue(state.partitionsAutoAssigned());
         assertTrue(state.assignFromSubscribed(singleton(tp0)));
         state.seek(tp0, 1);
-<<<<<<< HEAD
         assertEquals(1L, state.position(tp0).offset);
-        state.assignFromSubscribed(singleton(tp1));
-=======
-        assertEquals(1L, state.position(tp0).longValue());
         assertTrue(state.assignFromSubscribed(singleton(tp1)));
->>>>>>> 9ee5f920
         assertTrue(state.isAssigned(tp1));
         assertFalse(state.isAssigned(tp0));
         assertFalse(state.isFetchable(tp1));
@@ -224,13 +219,8 @@
     @Test(expected = IllegalStateException.class)
     public void invalidPositionUpdate() {
         state.subscribe(singleton(topic), rebalanceListener);
-<<<<<<< HEAD
-        state.assignFromSubscribed(singleton(tp0));
+        assertTrue(state.assignFromSubscribed(singleton(tp0)));
         state.position(tp0, new SubscriptionState.FetchPosition(0, Optional.empty(), leaderAndEpoch));
-=======
-        assertTrue(state.assignFromSubscribed(singleton(tp0)));
-        state.position(tp0, 0);
->>>>>>> 9ee5f920
     }
 
     @Test
