/*
 * Licensed to the Apache Software Foundation (ASF) under one or more
 * contributor license agreements. See the NOTICE file distributed with
 * this work for additional information regarding copyright ownership.
 * The ASF licenses this file to You under the Apache License, Version 2.0
 * (the "License"); you may not use this file except in compliance with
 * the License. You may obtain a copy of the License at
 *
 *    http://www.apache.org/licenses/LICENSE-2.0
 *
 * Unless required by applicable law or agreed to in writing, software
 * distributed under the License is distributed on an "AS IS" BASIS,
 * WITHOUT WARRANTIES OR CONDITIONS OF ANY KIND, either express or implied.
 * See the License for the specific language governing permissions and
 * limitations under the License.
 */
package org.apache.kafka.clients.admin;

import org.apache.kafka.clients.ClientDnsLookup;
import org.apache.kafka.clients.ClientUtils;
import org.apache.kafka.clients.MockClient;
import org.apache.kafka.clients.NodeApiVersions;
import org.apache.kafka.clients.admin.DeleteAclsResult.FilterResults;
import org.apache.kafka.clients.admin.ListOffsetsResult.ListOffsetsResultInfo;
import org.apache.kafka.clients.consumer.ConsumerPartitionAssignor;
import org.apache.kafka.clients.consumer.OffsetAndMetadata;
import org.apache.kafka.clients.consumer.internals.ConsumerProtocol;
import org.apache.kafka.common.Cluster;
import org.apache.kafka.common.ElectionType;
import org.apache.kafka.common.KafkaException;
import org.apache.kafka.common.KafkaFuture;
import org.apache.kafka.common.Node;
import org.apache.kafka.common.PartitionInfo;
import org.apache.kafka.common.TopicPartition;
import org.apache.kafka.common.acl.AccessControlEntry;
import org.apache.kafka.common.acl.AccessControlEntryFilter;
import org.apache.kafka.common.acl.AclBinding;
import org.apache.kafka.common.acl.AclBindingFilter;
import org.apache.kafka.common.acl.AclOperation;
import org.apache.kafka.common.acl.AclPermissionType;
import org.apache.kafka.common.config.ConfigException;
import org.apache.kafka.common.config.ConfigResource;
import org.apache.kafka.common.errors.AuthenticationException;
import org.apache.kafka.common.errors.ClusterAuthorizationException;
import org.apache.kafka.common.errors.FencedInstanceIdException;
import org.apache.kafka.common.errors.GroupAuthorizationException;
import org.apache.kafka.common.errors.GroupSubscribedToTopicException;
import org.apache.kafka.common.errors.InvalidRequestException;
import org.apache.kafka.common.errors.InvalidTopicException;
import org.apache.kafka.common.errors.LeaderNotAvailableException;
import org.apache.kafka.common.errors.TimeoutException;
import org.apache.kafka.common.errors.NotLeaderForPartitionException;
import org.apache.kafka.common.errors.OffsetOutOfRangeException;
import org.apache.kafka.common.errors.SaslAuthenticationException;
import org.apache.kafka.common.errors.SecurityDisabledException;
import org.apache.kafka.common.errors.TopicAuthorizationException;
import org.apache.kafka.common.errors.TopicDeletionDisabledException;
import org.apache.kafka.common.errors.UnknownMemberIdException;
import org.apache.kafka.common.errors.UnknownServerException;
import org.apache.kafka.common.errors.UnknownTopicOrPartitionException;
import org.apache.kafka.common.message.AlterPartitionReassignmentsResponseData;
import org.apache.kafka.common.message.CreatePartitionsResponseData;
import org.apache.kafka.common.message.CreatePartitionsResponseData.CreatePartitionsTopicResult;
import org.apache.kafka.common.message.CreateAclsResponseData;
import org.apache.kafka.common.message.CreateTopicsResponseData;
import org.apache.kafka.common.message.CreateTopicsResponseData.CreatableTopicResult;
import org.apache.kafka.common.message.DeleteAclsResponseData;
import org.apache.kafka.common.message.DeleteGroupsResponseData;
import org.apache.kafka.common.message.DeleteGroupsResponseData.DeletableGroupResult;
import org.apache.kafka.common.message.DeleteGroupsResponseData.DeletableGroupResultCollection;
import org.apache.kafka.common.message.DeleteRecordsResponseData;
import org.apache.kafka.common.message.DeleteTopicsResponseData;
import org.apache.kafka.common.message.DeleteTopicsResponseData.DeletableTopicResult;
import org.apache.kafka.common.message.DescribeAclsResponseData;
import org.apache.kafka.common.message.DescribeGroupsResponseData;
import org.apache.kafka.common.message.DescribeGroupsResponseData.DescribedGroupMember;
import org.apache.kafka.common.message.ElectLeadersResponseData.PartitionResult;
import org.apache.kafka.common.message.ElectLeadersResponseData.ReplicaElectionResult;
import org.apache.kafka.common.message.IncrementalAlterConfigsResponseData;
import org.apache.kafka.common.message.IncrementalAlterConfigsResponseData.AlterConfigsResourceResponse;
import org.apache.kafka.common.message.LeaveGroupRequestData.MemberIdentity;
import org.apache.kafka.common.message.LeaveGroupResponseData;
import org.apache.kafka.common.message.LeaveGroupResponseData.MemberResponse;
import org.apache.kafka.common.message.ListGroupsResponseData;
import org.apache.kafka.common.message.ListPartitionReassignmentsResponseData;
import org.apache.kafka.common.message.MetadataResponseData.MetadataResponseTopic;
import org.apache.kafka.common.message.MetadataResponseData.MetadataResponsePartition;
import org.apache.kafka.common.message.OffsetDeleteResponseData;
import org.apache.kafka.common.message.OffsetDeleteResponseData.OffsetDeleteResponsePartition;
import org.apache.kafka.common.message.OffsetDeleteResponseData.OffsetDeleteResponsePartitionCollection;
import org.apache.kafka.common.message.OffsetDeleteResponseData.OffsetDeleteResponseTopic;
import org.apache.kafka.common.message.OffsetDeleteResponseData.OffsetDeleteResponseTopicCollection;
import org.apache.kafka.common.protocol.ApiKeys;
import org.apache.kafka.common.protocol.Errors;
import org.apache.kafka.common.quota.ClientQuotaAlteration;
import org.apache.kafka.common.quota.ClientQuotaEntity;
import org.apache.kafka.common.quota.ClientQuotaFilter;
import org.apache.kafka.common.quota.ClientQuotaFilterComponent;
import org.apache.kafka.common.requests.AlterClientQuotasResponse;
import org.apache.kafka.common.requests.AlterPartitionReassignmentsResponse;
import org.apache.kafka.common.requests.ApiError;
import org.apache.kafka.common.requests.CreateAclsResponse;
import org.apache.kafka.common.requests.CreatePartitionsResponse;
import org.apache.kafka.common.requests.CreateTopicsRequest;
import org.apache.kafka.common.requests.CreateTopicsResponse;
import org.apache.kafka.common.requests.DeleteAclsResponse;
import org.apache.kafka.common.requests.DeleteGroupsResponse;
import org.apache.kafka.common.requests.DeleteRecordsResponse;
import org.apache.kafka.common.requests.DeleteTopicsRequest;
import org.apache.kafka.common.requests.DeleteTopicsResponse;
import org.apache.kafka.common.requests.DescribeAclsResponse;
import org.apache.kafka.common.requests.DescribeClientQuotasResponse;
import org.apache.kafka.common.requests.DescribeConfigsResponse;
import org.apache.kafka.common.requests.DescribeGroupsResponse;
import org.apache.kafka.common.requests.ElectLeadersResponse;
import org.apache.kafka.common.requests.FindCoordinatorResponse;
import org.apache.kafka.common.requests.IncrementalAlterConfigsResponse;
import org.apache.kafka.common.requests.LeaveGroupResponse;
import org.apache.kafka.common.requests.ListGroupsResponse;
import org.apache.kafka.common.requests.ListOffsetResponse;
import org.apache.kafka.common.requests.ListOffsetResponse.PartitionData;
import org.apache.kafka.common.requests.ListPartitionReassignmentsResponse;
import org.apache.kafka.common.requests.MetadataRequest;
import org.apache.kafka.common.requests.MetadataResponse;
import org.apache.kafka.common.requests.OffsetCommitResponse;
import org.apache.kafka.common.requests.OffsetDeleteResponse;
import org.apache.kafka.common.requests.OffsetFetchResponse;
import org.apache.kafka.common.resource.PatternType;
import org.apache.kafka.common.resource.ResourcePattern;
import org.apache.kafka.common.resource.ResourcePatternFilter;
import org.apache.kafka.common.resource.ResourceType;
import org.apache.kafka.common.utils.MockTime;
import org.apache.kafka.common.utils.Time;
import org.apache.kafka.common.utils.Utils;
import org.apache.kafka.test.TestUtils;
import org.junit.Rule;
import org.junit.Test;
import org.junit.rules.Timeout;
import org.slf4j.Logger;
import org.slf4j.LoggerFactory;

import java.net.InetSocketAddress;
import java.nio.ByteBuffer;
import java.util.ArrayList;
import java.util.Arrays;
import java.util.Collection;
import java.util.Collections;
import java.util.HashMap;
import java.util.HashSet;
import java.util.LinkedList;
import java.util.List;
import java.util.Map;
import java.util.Optional;
import java.util.OptionalInt;
import java.util.Set;
import java.util.concurrent.ExecutionException;
import java.util.concurrent.Future;
import java.util.concurrent.Semaphore;
import java.util.concurrent.TimeUnit;
import java.util.concurrent.atomic.AtomicLong;
import java.util.stream.Collectors;
import java.util.stream.Stream;

import static java.util.Arrays.asList;
import static java.util.Collections.singletonList;
import static org.apache.kafka.common.message.AlterPartitionReassignmentsResponseData.ReassignablePartitionResponse;
import static org.apache.kafka.common.message.AlterPartitionReassignmentsResponseData.ReassignableTopicResponse;
import static org.apache.kafka.common.message.ListPartitionReassignmentsResponseData.OngoingPartitionReassignment;
import static org.apache.kafka.common.message.ListPartitionReassignmentsResponseData.OngoingTopicReassignment;
import static org.junit.Assert.assertEquals;
import static org.junit.Assert.assertFalse;
import static org.junit.Assert.assertNotEquals;
import static org.junit.Assert.assertNotNull;
import static org.junit.Assert.assertNull;
import static org.junit.Assert.assertThrows;
import static org.junit.Assert.assertTrue;
import static org.junit.Assert.fail;

/**
 * A unit test for KafkaAdminClient.
 *
 * See AdminClientIntegrationTest for an integration test.
 */
public class KafkaAdminClientTest {
    private static final Logger log = LoggerFactory.getLogger(KafkaAdminClientTest.class);

    @Rule
    final public Timeout globalTimeout = Timeout.millis(120000);

    @Test
    public void testDefaultApiTimeoutAndRequestTimeoutConflicts() {
        final AdminClientConfig config = newConfMap(AdminClientConfig.DEFAULT_API_TIMEOUT_MS_CONFIG, "500");
        KafkaException exception = assertThrows(KafkaException.class,
            () -> KafkaAdminClient.createInternal(config, null));
        assertTrue(exception.getCause() instanceof ConfigException);
    }

    @Test
    public void testGetOrCreateListValue() {
        Map<String, List<String>> map = new HashMap<>();
        List<String> fooList = KafkaAdminClient.getOrCreateListValue(map, "foo");
        assertNotNull(fooList);
        fooList.add("a");
        fooList.add("b");
        List<String> fooList2 = KafkaAdminClient.getOrCreateListValue(map, "foo");
        assertEquals(fooList, fooList2);
        assertTrue(fooList2.contains("a"));
        assertTrue(fooList2.contains("b"));
        List<String> barList = KafkaAdminClient.getOrCreateListValue(map, "bar");
        assertNotNull(barList);
        assertTrue(barList.isEmpty());
    }

    @Test
    public void testCalcTimeoutMsRemainingAsInt() {
        assertEquals(0, KafkaAdminClient.calcTimeoutMsRemainingAsInt(1000, 1000));
        assertEquals(100, KafkaAdminClient.calcTimeoutMsRemainingAsInt(1000, 1100));
        assertEquals(Integer.MAX_VALUE, KafkaAdminClient.calcTimeoutMsRemainingAsInt(0, Long.MAX_VALUE));
        assertEquals(Integer.MIN_VALUE, KafkaAdminClient.calcTimeoutMsRemainingAsInt(Long.MAX_VALUE, 0));
    }

    @Test
    public void testPrettyPrintException() {
        assertEquals("Null exception.", KafkaAdminClient.prettyPrintException(null));
        assertEquals("TimeoutException", KafkaAdminClient.prettyPrintException(new TimeoutException()));
        assertEquals("TimeoutException: The foobar timed out.",
                KafkaAdminClient.prettyPrintException(new TimeoutException("The foobar timed out.")));
    }

    private static Map<String, Object> newStrMap(String... vals) {
        Map<String, Object> map = new HashMap<>();
        map.put(AdminClientConfig.BOOTSTRAP_SERVERS_CONFIG, "localhost:8121");
        map.put(AdminClientConfig.REQUEST_TIMEOUT_MS_CONFIG, "1000");
        if (vals.length % 2 != 0) {
            throw new IllegalStateException();
        }
        for (int i = 0; i < vals.length; i += 2) {
            map.put(vals[i], vals[i + 1]);
        }
        return map;
    }

    private static AdminClientConfig newConfMap(String... vals) {
        return new AdminClientConfig(newStrMap(vals));
    }

    @Test
    public void testGenerateClientId() {
        Set<String> ids = new HashSet<>();
        for (int i = 0; i < 10; i++) {
            String id = KafkaAdminClient.generateClientId(newConfMap(AdminClientConfig.CLIENT_ID_CONFIG, ""));
            assertTrue("Got duplicate id " + id, !ids.contains(id));
            ids.add(id);
        }
        assertEquals("myCustomId",
                KafkaAdminClient.generateClientId(newConfMap(AdminClientConfig.CLIENT_ID_CONFIG, "myCustomId")));
    }

    private static Cluster mockCluster(int numNodes, int controllerIndex) {
        HashMap<Integer, Node> nodes = new HashMap<>();
        for (int i = 0; i < numNodes; i++)
            nodes.put(i, new Node(i, "localhost", 8121 + i));
        return new Cluster("mockClusterId", nodes.values(),
            Collections.emptySet(), Collections.emptySet(),
            Collections.emptySet(), nodes.get(controllerIndex));
    }

    private static Cluster mockBootstrapCluster() {
        return Cluster.bootstrap(ClientUtils.parseAndValidateAddresses(
                singletonList("localhost:8121"), ClientDnsLookup.DEFAULT));
    }

    private static AdminClientUnitTestEnv mockClientEnv(String... configVals) {
        return new AdminClientUnitTestEnv(mockCluster(3, 0), configVals);
    }

    @Test
    public void testCloseAdminClient() {
        try (AdminClientUnitTestEnv env = mockClientEnv()) {
        }
    }

    /**
     * Test if admin client can be closed in the callback invoked when
     * an api call completes. If calling {@link Admin#close()} in callback, AdminClient thread hangs
     */
    @Test(timeout = 10_000)
    public void testCloseAdminClientInCallback() throws InterruptedException {
        MockTime time = new MockTime();
        AdminClientUnitTestEnv env = new AdminClientUnitTestEnv(time, mockCluster(3, 0));

        final ListTopicsResult result = env.adminClient().listTopics(new ListTopicsOptions().timeoutMs(1000));
        final KafkaFuture<Collection<TopicListing>> kafkaFuture = result.listings();
        final Semaphore callbackCalled = new Semaphore(0);
        kafkaFuture.whenComplete((topicListings, throwable) -> {
            env.close();
            callbackCalled.release();
        });

        time.sleep(2000); // Advance time to timeout and complete listTopics request
        callbackCalled.acquire();
    }

    private static OffsetDeleteResponse prepareOffsetDeleteResponse(Errors error) {
        return new OffsetDeleteResponse(
            new OffsetDeleteResponseData()
                .setErrorCode(error.code())
                .setTopics(new OffsetDeleteResponseTopicCollection())
        );
    }

    private static OffsetDeleteResponse prepareOffsetDeleteResponse(String topic, int partition, Errors error) {
        return new OffsetDeleteResponse(
            new OffsetDeleteResponseData()
                .setErrorCode(Errors.NONE.code())
                .setTopics(new OffsetDeleteResponseTopicCollection(Stream.of(
                    new OffsetDeleteResponseTopic()
                        .setName(topic)
                        .setPartitions(new OffsetDeleteResponsePartitionCollection(Collections.singletonList(
                            new OffsetDeleteResponsePartition()
                                .setPartitionIndex(partition)
                                .setErrorCode(error.code())
                        ).iterator()))
                ).collect(Collectors.toList()).iterator()))
        );
    }

    private static OffsetCommitResponse prepareOffsetCommitResponse(TopicPartition tp, Errors error) {
        Map<TopicPartition, Errors> responseData = new HashMap<>();
        responseData.put(tp, error);
        return new OffsetCommitResponse(0, responseData);
    }

    private static CreateTopicsResponse prepareCreateTopicsResponse(String topicName, Errors error) {
        CreateTopicsResponseData data = new CreateTopicsResponseData();
        data.topics().add(new CreatableTopicResult().
            setName(topicName).setErrorCode(error.code()));
        return new CreateTopicsResponse(data);
    }

    private static DeleteTopicsResponse prepareDeleteTopicsResponse(String topicName, Errors error) {
        DeleteTopicsResponseData data = new DeleteTopicsResponseData();
        data.responses().add(new DeletableTopicResult()
                .setName(topicName)
                .setErrorCode(error.code()));
        return new DeleteTopicsResponse(data);
    }

    private static FindCoordinatorResponse prepareFindCoordinatorResponse(Errors error, Node node) {
        return FindCoordinatorResponse.prepareResponse(error, node);
    }

    private static MetadataResponse prepareMetadataResponse(Cluster cluster, Errors error) {
        List<MetadataResponseTopic> metadata = new ArrayList<>();
        for (String topic : cluster.topics()) {
            List<MetadataResponsePartition> pms = new ArrayList<>();
            for (PartitionInfo pInfo : cluster.availablePartitionsForTopic(topic)) {
                MetadataResponsePartition pm  = new MetadataResponsePartition()
                    .setErrorCode(error.code())
                    .setPartitionIndex(pInfo.partition())
                    .setLeaderId(pInfo.leader().id())
                    .setLeaderEpoch(234)
                    .setReplicaNodes(Arrays.stream(pInfo.replicas()).map(Node::id).collect(Collectors.toList()))
                    .setIsrNodes(Arrays.stream(pInfo.inSyncReplicas()).map(Node::id).collect(Collectors.toList()))
                    .setOfflineReplicas(Arrays.stream(pInfo.offlineReplicas()).map(Node::id).collect(Collectors.toList()));
                pms.add(pm);
            }
            MetadataResponseTopic tm = new MetadataResponseTopic()
                .setErrorCode(error.code())
                .setName(topic)
                .setIsInternal(false)
                .setPartitions(pms);
            metadata.add(tm);
        }
<<<<<<< HEAD
        return TestUtils.metadataResponse(0,
                cluster.nodes(),
                cluster.clusterResource().clusterId(),
                cluster.controller().id(),
                metadata,
                MetadataResponse.AUTHORIZED_OPERATIONS_OMITTED);
=======
        return MetadataResponse.prepareResponse(0,
            metadata,
            cluster.nodes(),
            cluster.clusterResource().clusterId(),
            cluster.controller().id(),
            MetadataResponse.AUTHORIZED_OPERATIONS_OMITTED);
>>>>>>> 2eb0ccfa
    }

    /**
     * Test that the client properly times out when we don't receive any metadata.
     */
    @Test
    public void testTimeoutWithoutMetadata() throws Exception {
        try (final AdminClientUnitTestEnv env = new AdminClientUnitTestEnv(Time.SYSTEM, mockBootstrapCluster(),
                newStrMap(AdminClientConfig.REQUEST_TIMEOUT_MS_CONFIG, "10"))) {
            env.kafkaClient().setNodeApiVersions(NodeApiVersions.create());
            env.kafkaClient().prepareResponse(prepareCreateTopicsResponse("myTopic", Errors.NONE));
            KafkaFuture<Void> future = env.adminClient().createTopics(
                    Collections.singleton(new NewTopic("myTopic", Collections.singletonMap(0, asList(0, 1, 2)))),
                    new CreateTopicsOptions().timeoutMs(1000)).all();
            TestUtils.assertFutureError(future, TimeoutException.class);
        }
    }

    @Test
    public void testConnectionFailureOnMetadataUpdate() throws Exception {
        // This tests the scenario in which we successfully connect to the bootstrap server, but
        // the server disconnects before sending the full response

        Cluster cluster = mockBootstrapCluster();
        try (final AdminClientUnitTestEnv env = new AdminClientUnitTestEnv(Time.SYSTEM, cluster)) {
            Cluster discoveredCluster = mockCluster(3, 0);
            env.kafkaClient().setNodeApiVersions(NodeApiVersions.create());
            env.kafkaClient().prepareResponse(request -> request instanceof MetadataRequest, null, true);
            env.kafkaClient().prepareResponse(request -> request instanceof MetadataRequest,
                    TestUtils.metadataResponse(discoveredCluster.nodes(), discoveredCluster.clusterResource().clusterId(),
                            1, Collections.emptyList()));
            env.kafkaClient().prepareResponse(body -> body instanceof CreateTopicsRequest,
                    prepareCreateTopicsResponse("myTopic", Errors.NONE));

            KafkaFuture<Void> future = env.adminClient().createTopics(
                    Collections.singleton(new NewTopic("myTopic", Collections.singletonMap(0, asList(0, 1, 2)))),
                    new CreateTopicsOptions().timeoutMs(10000)).all();

            future.get();
        }
    }

    @Test
    public void testUnreachableBootstrapServer() throws Exception {
        // This tests the scenario in which the bootstrap server is unreachable for a short while,
        // which prevents AdminClient from being able to send the initial metadata request

        Cluster cluster = Cluster.bootstrap(singletonList(new InetSocketAddress("localhost", 8121)));
        Map<Node, Long> unreachableNodes = Collections.singletonMap(cluster.nodes().get(0), 200L);
        try (final AdminClientUnitTestEnv env = new AdminClientUnitTestEnv(Time.SYSTEM, cluster,
                AdminClientUnitTestEnv.clientConfigs(), unreachableNodes)) {
            Cluster discoveredCluster = mockCluster(3, 0);
            env.kafkaClient().setNodeApiVersions(NodeApiVersions.create());
            env.kafkaClient().prepareResponse(body -> body instanceof MetadataRequest,
                    TestUtils.metadataResponse(discoveredCluster.nodes(), discoveredCluster.clusterResource().clusterId(),
                            1, Collections.emptyList()));
            env.kafkaClient().prepareResponse(body -> body instanceof CreateTopicsRequest,
                prepareCreateTopicsResponse("myTopic", Errors.NONE));

            KafkaFuture<Void> future = env.adminClient().createTopics(
                    Collections.singleton(new NewTopic("myTopic", Collections.singletonMap(0, asList(0, 1, 2)))),
                    new CreateTopicsOptions().timeoutMs(10000)).all();

            future.get();
        }
    }

    /**
     * Test that we propagate exceptions encountered when fetching metadata.
     */
    @Test
    public void testPropagatedMetadataFetchException() throws Exception {
        try (final AdminClientUnitTestEnv env = new AdminClientUnitTestEnv(Time.SYSTEM,
                mockCluster(3, 0),
                newStrMap(AdminClientConfig.BOOTSTRAP_SERVERS_CONFIG, "localhost:8121",
                AdminClientConfig.REQUEST_TIMEOUT_MS_CONFIG, "10"))) {
            env.kafkaClient().setNodeApiVersions(NodeApiVersions.create());
            env.kafkaClient().createPendingAuthenticationError(env.cluster().nodeById(0),
                    TimeUnit.DAYS.toMillis(1));
            env.kafkaClient().prepareResponse(prepareCreateTopicsResponse("myTopic", Errors.NONE));
            KafkaFuture<Void> future = env.adminClient().createTopics(
                Collections.singleton(new NewTopic("myTopic", Collections.singletonMap(0, asList(0, 1, 2)))),
                new CreateTopicsOptions().timeoutMs(1000)).all();
            TestUtils.assertFutureError(future, SaslAuthenticationException.class);
        }
    }

    @Test
    public void testCreateTopics() throws Exception {
        try (AdminClientUnitTestEnv env = mockClientEnv()) {
            env.kafkaClient().setNodeApiVersions(NodeApiVersions.create());
            env.kafkaClient().prepareResponse(body -> body instanceof CreateTopicsRequest,
                    prepareCreateTopicsResponse("myTopic", Errors.NONE));
            KafkaFuture<Void> future = env.adminClient().createTopics(
                    Collections.singleton(new NewTopic("myTopic", Collections.singletonMap(0, asList(0, 1, 2)))),
                    new CreateTopicsOptions().timeoutMs(10000)).all();
            future.get();
        }
    }

    @Test
    public void testCreateTopicsRetryBackoff() throws Exception {
        MockTime time = new MockTime();
        int retryBackoff = 100;

        try (final AdminClientUnitTestEnv env = new AdminClientUnitTestEnv(time,
                mockCluster(3, 0),
                newStrMap(AdminClientConfig.RETRY_BACKOFF_MS_CONFIG, "" + retryBackoff))) {
            MockClient mockClient = env.kafkaClient();

            mockClient.setNodeApiVersions(NodeApiVersions.create());

            AtomicLong firstAttemptTime = new AtomicLong(0);
            AtomicLong secondAttemptTime = new AtomicLong(0);

            mockClient.prepareResponse(body -> {
                firstAttemptTime.set(time.milliseconds());
                return body instanceof CreateTopicsRequest;
            }, null, true);

            mockClient.prepareResponse(body -> {
                secondAttemptTime.set(time.milliseconds());
                return body instanceof CreateTopicsRequest;
            }, prepareCreateTopicsResponse("myTopic", Errors.NONE));

            KafkaFuture<Void> future = env.adminClient().createTopics(
                    Collections.singleton(new NewTopic("myTopic", Collections.singletonMap(0, asList(0, 1, 2)))),
                    new CreateTopicsOptions().timeoutMs(10000)).all();

            // Wait until the first attempt has failed, then advance the time
            TestUtils.waitForCondition(() -> mockClient.numAwaitingResponses() == 1,
                    "Failed awaiting CreateTopics first request failure");

            // Wait until the retry call added to the queue in AdminClient
            TestUtils.waitForCondition(() -> ((KafkaAdminClient) env.adminClient()).numPendingCalls() == 1,
                "Failed to add retry CreateTopics call");

            time.sleep(retryBackoff);

            future.get();

            long actualRetryBackoff = secondAttemptTime.get() - firstAttemptTime.get();
            assertEquals("CreateTopics retry did not await expected backoff",
                    retryBackoff, actualRetryBackoff);
        }
    }

    @Test
    public void testCreateTopicsHandleNotControllerException() throws Exception {
        try (AdminClientUnitTestEnv env = mockClientEnv()) {
            env.kafkaClient().setNodeApiVersions(NodeApiVersions.create());
            env.kafkaClient().prepareResponseFrom(
                prepareCreateTopicsResponse("myTopic", Errors.NOT_CONTROLLER),
                env.cluster().nodeById(0));
            env.kafkaClient().prepareResponse(TestUtils.metadataResponse(env.cluster().nodes(),
                env.cluster().clusterResource().clusterId(),
                1,
                Collections.<MetadataResponse.TopicMetadata>emptyList()));
            env.kafkaClient().prepareResponseFrom(
                prepareCreateTopicsResponse("myTopic", Errors.NONE),
                env.cluster().nodeById(1));
            KafkaFuture<Void> future = env.adminClient().createTopics(
                    Collections.singleton(new NewTopic("myTopic", Collections.singletonMap(0, asList(0, 1, 2)))),
                    new CreateTopicsOptions().timeoutMs(10000)).all();
            future.get();
        }
    }

    @Test
    public void testDeleteTopics() throws Exception {
        try (AdminClientUnitTestEnv env = mockClientEnv()) {
            env.kafkaClient().setNodeApiVersions(NodeApiVersions.create());

            env.kafkaClient().prepareResponse(body -> body instanceof DeleteTopicsRequest,
                    prepareDeleteTopicsResponse("myTopic", Errors.NONE));
            KafkaFuture<Void> future = env.adminClient().deleteTopics(singletonList("myTopic"),
                    new DeleteTopicsOptions()).all();
            future.get();

            env.kafkaClient().prepareResponse(body -> body instanceof DeleteTopicsRequest,
                    prepareDeleteTopicsResponse("myTopic", Errors.TOPIC_DELETION_DISABLED));
            future = env.adminClient().deleteTopics(singletonList("myTopic"),
                    new DeleteTopicsOptions()).all();
            TestUtils.assertFutureError(future, TopicDeletionDisabledException.class);

            env.kafkaClient().prepareResponse(body -> body instanceof DeleteTopicsRequest,
                    prepareDeleteTopicsResponse("myTopic", Errors.UNKNOWN_TOPIC_OR_PARTITION));
            future = env.adminClient().deleteTopics(singletonList("myTopic"),
                    new DeleteTopicsOptions()).all();
            TestUtils.assertFutureError(future, UnknownTopicOrPartitionException.class);
        }
    }

    @Test
    public void testInvalidTopicNames() throws Exception {
        try (AdminClientUnitTestEnv env = mockClientEnv()) {
            env.kafkaClient().setNodeApiVersions(NodeApiVersions.create());

            List<String> sillyTopicNames = asList("", null);
            Map<String, KafkaFuture<Void>> deleteFutures = env.adminClient().deleteTopics(sillyTopicNames).values();
            for (String sillyTopicName : sillyTopicNames) {
                TestUtils.assertFutureError(deleteFutures.get(sillyTopicName), InvalidTopicException.class);
            }
            assertEquals(0, env.kafkaClient().inFlightRequestCount());

            Map<String, KafkaFuture<TopicDescription>> describeFutures =
                    env.adminClient().describeTopics(sillyTopicNames).values();
            for (String sillyTopicName : sillyTopicNames) {
                TestUtils.assertFutureError(describeFutures.get(sillyTopicName), InvalidTopicException.class);
            }
            assertEquals(0, env.kafkaClient().inFlightRequestCount());

            List<NewTopic> newTopics = new ArrayList<>();
            for (String sillyTopicName : sillyTopicNames) {
                newTopics.add(new NewTopic(sillyTopicName, 1, (short) 1));
            }

            Map<String, KafkaFuture<Void>> createFutures = env.adminClient().createTopics(newTopics).values();
            for (String sillyTopicName : sillyTopicNames) {
                TestUtils.assertFutureError(createFutures .get(sillyTopicName), InvalidTopicException.class);
            }
            assertEquals(0, env.kafkaClient().inFlightRequestCount());
        }
    }

    @Test
    public void testMetadataRetries() throws Exception {
        // We should continue retrying on metadata update failures in spite of retry configuration

        String topic = "topic";
        Cluster bootstrapCluster = Cluster.bootstrap(singletonList(new InetSocketAddress("localhost", 9999)));
        Cluster initializedCluster = mockCluster(3, 0);

        try (final AdminClientUnitTestEnv env = new AdminClientUnitTestEnv(Time.SYSTEM, bootstrapCluster,
                newStrMap(AdminClientConfig.BOOTSTRAP_SERVERS_CONFIG, "localhost:9999",
                        AdminClientConfig.DEFAULT_API_TIMEOUT_MS_CONFIG, "10000000",
                        AdminClientConfig.RETRIES_CONFIG, "0"))) {

            // The first request fails with a disconnect
            env.kafkaClient().prepareResponse(null, true);

            // The next one succeeds and gives us the controller id
            env.kafkaClient().prepareResponse(TestUtils.metadataResponse(initializedCluster.nodes(),
                    initializedCluster.clusterResource().clusterId(),
                    initializedCluster.controller().id(),
                    Collections.emptyList()));

            // Then we respond to the DescribeTopic request
            Node leader = initializedCluster.nodes().get(0);
            MetadataResponse.PartitionMetadata partitionMetadata = new MetadataResponse.PartitionMetadata(
                    Errors.NONE, new TopicPartition(topic, 0), Optional.of(leader.id()), Optional.of(10),
                    singletonList(leader.id()), singletonList(leader.id()), singletonList(leader.id()));
            env.kafkaClient().prepareResponse(TestUtils.metadataResponse(initializedCluster.nodes(),
                    initializedCluster.clusterResource().clusterId(), 1,
                    singletonList(new MetadataResponse.TopicMetadata(Errors.NONE, topic, false,
                            singletonList(partitionMetadata), MetadataResponse.AUTHORIZED_OPERATIONS_OMITTED))));

            DescribeTopicsResult result = env.adminClient().describeTopics(Collections.singleton(topic));
            Map<String, TopicDescription> topicDescriptions = result.all().get();
            assertEquals(leader, topicDescriptions.get(topic).partitions().get(0).leader());
            assertEquals(null, topicDescriptions.get(topic).authorizedOperations());
        }
    }

    @Test
    public void testAdminClientApisAuthenticationFailure() throws Exception {
        Cluster cluster = mockBootstrapCluster();
        try (final AdminClientUnitTestEnv env = new AdminClientUnitTestEnv(Time.SYSTEM, cluster,
                newStrMap(AdminClientConfig.REQUEST_TIMEOUT_MS_CONFIG, "1000"))) {
            env.kafkaClient().setNodeApiVersions(NodeApiVersions.create());
            env.kafkaClient().createPendingAuthenticationError(cluster.nodes().get(0),
                    TimeUnit.DAYS.toMillis(1));
            callAdminClientApisAndExpectAnAuthenticationError(env);
            callClientQuotasApisAndExpectAnAuthenticationError(env);
        }
    }

    private void callAdminClientApisAndExpectAnAuthenticationError(AdminClientUnitTestEnv env) throws InterruptedException {
        try {
            env.adminClient().createTopics(
                    Collections.singleton(new NewTopic("myTopic", Collections.singletonMap(0, asList(0, 1, 2)))),
                    new CreateTopicsOptions().timeoutMs(10000)).all().get();
            fail("Expected an authentication error.");
        } catch (ExecutionException e) {
            assertTrue("Expected an authentication error, but got " + Utils.stackTrace(e),
                e.getCause() instanceof AuthenticationException);
        }

        try {
            Map<String, NewPartitions> counts = new HashMap<>();
            counts.put("my_topic", NewPartitions.increaseTo(3));
            counts.put("other_topic", NewPartitions.increaseTo(3, asList(asList(2), asList(3))));
            env.adminClient().createPartitions(counts).all().get();
            fail("Expected an authentication error.");
        } catch (ExecutionException e) {
            assertTrue("Expected an authentication error, but got " + Utils.stackTrace(e),
                e.getCause() instanceof AuthenticationException);
        }

        try {
            env.adminClient().createAcls(asList(ACL1, ACL2)).all().get();
            fail("Expected an authentication error.");
        } catch (ExecutionException e) {
            assertTrue("Expected an authentication error, but got " + Utils.stackTrace(e),
                e.getCause() instanceof AuthenticationException);
        }

        try {
            env.adminClient().describeAcls(FILTER1).values().get();
            fail("Expected an authentication error.");
        } catch (ExecutionException e) {
            assertTrue("Expected an authentication error, but got " + Utils.stackTrace(e),
                e.getCause() instanceof AuthenticationException);
        }

        try {
            env.adminClient().deleteAcls(asList(FILTER1, FILTER2)).all().get();
            fail("Expected an authentication error.");
        } catch (ExecutionException e) {
            assertTrue("Expected an authentication error, but got " + Utils.stackTrace(e),
                e.getCause() instanceof AuthenticationException);
        }

        try {
            env.adminClient().describeConfigs(Collections.singleton(new ConfigResource(ConfigResource.Type.BROKER, "0"))).all().get();
            fail("Expected an authentication error.");
        } catch (ExecutionException e) {
            assertTrue("Expected an authentication error, but got " + Utils.stackTrace(e),
                e.getCause() instanceof AuthenticationException);
        }
    }

    private void callClientQuotasApisAndExpectAnAuthenticationError(AdminClientUnitTestEnv env) throws InterruptedException {
        try {
            env.adminClient().describeClientQuotas(ClientQuotaFilter.all()).entities().get();
            fail("Expected an authentication error.");
        } catch (ExecutionException e) {
            assertTrue("Expected an authentication error, but got " + Utils.stackTrace(e),
                e.getCause() instanceof AuthenticationException);
        }

        try {
            ClientQuotaEntity entity = new ClientQuotaEntity(Collections.singletonMap(ClientQuotaEntity.USER, "user"));
            ClientQuotaAlteration alteration = new ClientQuotaAlteration(entity, asList(new ClientQuotaAlteration.Op("consumer_byte_rate", 1000.0)));
            env.adminClient().alterClientQuotas(asList(alteration)).all().get();
            fail("Expected an authentication error.");
        } catch (ExecutionException e) {
            assertTrue("Expected an authentication error, but got " + Utils.stackTrace(e),
                e.getCause() instanceof AuthenticationException);
        }
    }

    private static final AclBinding ACL1 = new AclBinding(new ResourcePattern(ResourceType.TOPIC, "mytopic3", PatternType.LITERAL),
        new AccessControlEntry("User:ANONYMOUS", "*", AclOperation.DESCRIBE, AclPermissionType.ALLOW));
    private static final AclBinding ACL2 = new AclBinding(new ResourcePattern(ResourceType.TOPIC, "mytopic4", PatternType.LITERAL),
        new AccessControlEntry("User:ANONYMOUS", "*", AclOperation.DESCRIBE, AclPermissionType.DENY));
    private static final AclBindingFilter FILTER1 = new AclBindingFilter(new ResourcePatternFilter(ResourceType.ANY, null, PatternType.LITERAL),
        new AccessControlEntryFilter("User:ANONYMOUS", null, AclOperation.ANY, AclPermissionType.ANY));
    private static final AclBindingFilter FILTER2 = new AclBindingFilter(new ResourcePatternFilter(ResourceType.ANY, null, PatternType.LITERAL),
        new AccessControlEntryFilter("User:bob", null, AclOperation.ANY, AclPermissionType.ANY));
    private static final AclBindingFilter UNKNOWN_FILTER = new AclBindingFilter(
        new ResourcePatternFilter(ResourceType.UNKNOWN, null, PatternType.LITERAL),
        new AccessControlEntryFilter("User:bob", null, AclOperation.ANY, AclPermissionType.ANY));

    @Test
    public void testDescribeAcls() throws Exception {
        try (AdminClientUnitTestEnv env = mockClientEnv()) {
            env.kafkaClient().setNodeApiVersions(NodeApiVersions.create());

            // Test a call where we get back ACL1 and ACL2.
            env.kafkaClient().prepareResponse(new DescribeAclsResponse(new DescribeAclsResponseData()
                .setResources(DescribeAclsResponse.aclsResources(asList(ACL1, ACL2)))));
            assertCollectionIs(env.adminClient().describeAcls(FILTER1).values().get(), ACL1, ACL2);

            // Test a call where we get back no results.
            env.kafkaClient().prepareResponse(new DescribeAclsResponse(new DescribeAclsResponseData()));
            assertTrue(env.adminClient().describeAcls(FILTER2).values().get().isEmpty());

            // Test a call where we get back an error.
            env.kafkaClient().prepareResponse(new DescribeAclsResponse(new DescribeAclsResponseData()
                .setErrorCode(Errors.SECURITY_DISABLED.code())
                .setErrorMessage("Security is disabled")));
            TestUtils.assertFutureError(env.adminClient().describeAcls(FILTER2).values(), SecurityDisabledException.class);

            // Test a call where we supply an invalid filter.
            TestUtils.assertFutureError(env.adminClient().describeAcls(UNKNOWN_FILTER).values(),
                InvalidRequestException.class);
        }
    }

    @Test
    public void testCreateAcls() throws Exception {
        try (AdminClientUnitTestEnv env = mockClientEnv()) {
            env.kafkaClient().setNodeApiVersions(NodeApiVersions.create());

            // Test a call where we successfully create two ACLs.
            env.kafkaClient().prepareResponse(new CreateAclsResponse(new CreateAclsResponseData().setResults(asList(
                new CreateAclsResponseData.AclCreationResult(),
                new CreateAclsResponseData.AclCreationResult()))));
            CreateAclsResult results = env.adminClient().createAcls(asList(ACL1, ACL2));
            assertCollectionIs(results.values().keySet(), ACL1, ACL2);
            for (KafkaFuture<Void> future : results.values().values())
                future.get();
            results.all().get();

            // Test a call where we fail to create one ACL.
            env.kafkaClient().prepareResponse(new CreateAclsResponse(new CreateAclsResponseData().setResults(asList(
                new CreateAclsResponseData.AclCreationResult()
                    .setErrorCode(Errors.SECURITY_DISABLED.code())
                    .setErrorMessage("Security is disabled"),
                new CreateAclsResponseData.AclCreationResult()))));
            results = env.adminClient().createAcls(asList(ACL1, ACL2));
            assertCollectionIs(results.values().keySet(), ACL1, ACL2);
            TestUtils.assertFutureError(results.values().get(ACL1), SecurityDisabledException.class);
            results.values().get(ACL2).get();
            TestUtils.assertFutureError(results.all(), SecurityDisabledException.class);
        }
    }

    @Test
    public void testDeleteAcls() throws Exception {
        try (AdminClientUnitTestEnv env = mockClientEnv()) {
            env.kafkaClient().setNodeApiVersions(NodeApiVersions.create());

            // Test a call where one filter has an error.
            env.kafkaClient().prepareResponse(new DeleteAclsResponse(new DeleteAclsResponseData()
                .setThrottleTimeMs(0)
                .setFilterResults(asList(
                    new DeleteAclsResponseData.DeleteAclsFilterResult()
                        .setMatchingAcls(asList(
                            DeleteAclsResponse.matchingAcl(ACL1, ApiError.NONE),
                            DeleteAclsResponse.matchingAcl(ACL2, ApiError.NONE))),
                    new DeleteAclsResponseData.DeleteAclsFilterResult()
                        .setErrorCode(Errors.SECURITY_DISABLED.code())
                        .setErrorMessage("No security")))));
            DeleteAclsResult results = env.adminClient().deleteAcls(asList(FILTER1, FILTER2));
            Map<AclBindingFilter, KafkaFuture<FilterResults>> filterResults = results.values();
            FilterResults filter1Results = filterResults.get(FILTER1).get();
            assertEquals(null, filter1Results.values().get(0).exception());
            assertEquals(ACL1, filter1Results.values().get(0).binding());
            assertEquals(null, filter1Results.values().get(1).exception());
            assertEquals(ACL2, filter1Results.values().get(1).binding());
            TestUtils.assertFutureError(filterResults.get(FILTER2), SecurityDisabledException.class);
            TestUtils.assertFutureError(results.all(), SecurityDisabledException.class);

            // Test a call where one deletion result has an error.
            env.kafkaClient().prepareResponse(new DeleteAclsResponse(new DeleteAclsResponseData()
                .setThrottleTimeMs(0)
                .setFilterResults(asList(
                    new DeleteAclsResponseData.DeleteAclsFilterResult()
                        .setMatchingAcls(asList(
                            DeleteAclsResponse.matchingAcl(ACL1, ApiError.NONE),
                            new DeleteAclsResponseData.DeleteAclsMatchingAcl()
                                .setErrorCode(Errors.SECURITY_DISABLED.code())
                                .setErrorMessage("No security"))),
                    new DeleteAclsResponseData.DeleteAclsFilterResult()))));
            results = env.adminClient().deleteAcls(asList(FILTER1, FILTER2));
            assertTrue(results.values().get(FILTER2).get().values().isEmpty());
            TestUtils.assertFutureError(results.all(), SecurityDisabledException.class);

            // Test a call where there are no errors.
            env.kafkaClient().prepareResponse(new DeleteAclsResponse(new DeleteAclsResponseData()
                .setThrottleTimeMs(0)
                .setFilterResults(asList(
                    new DeleteAclsResponseData.DeleteAclsFilterResult()
                        .setMatchingAcls(asList(DeleteAclsResponse.matchingAcl(ACL1, ApiError.NONE))),
                    new DeleteAclsResponseData.DeleteAclsFilterResult()
                        .setMatchingAcls(asList(DeleteAclsResponse.matchingAcl(ACL2, ApiError.NONE)))))));
            results = env.adminClient().deleteAcls(asList(FILTER1, FILTER2));
            Collection<AclBinding> deleted = results.all().get();
            assertCollectionIs(deleted, ACL1, ACL2);
        }
    }

    @Test
    public void testElectLeaders()  throws Exception {
        TopicPartition topic1 = new TopicPartition("topic", 0);
        TopicPartition topic2 = new TopicPartition("topic", 2);
        try (AdminClientUnitTestEnv env = mockClientEnv()) {
            for (ElectionType electionType : ElectionType.values()) {
                env.kafkaClient().setNodeApiVersions(NodeApiVersions.create());

                // Test a call where one partition has an error.
                ApiError value = ApiError.fromThrowable(new ClusterAuthorizationException(null));
                List<ReplicaElectionResult> electionResults = new ArrayList<>();
                ReplicaElectionResult electionResult = new ReplicaElectionResult();
                electionResult.setTopic(topic1.topic());
                // Add partition 1 result
                PartitionResult partition1Result = new PartitionResult();
                partition1Result.setPartitionId(topic1.partition());
                partition1Result.setErrorCode(value.error().code());
                partition1Result.setErrorMessage(value.message());
                electionResult.partitionResult().add(partition1Result);

                // Add partition 2 result
                PartitionResult partition2Result = new PartitionResult();
                partition2Result.setPartitionId(topic2.partition());
                partition2Result.setErrorCode(value.error().code());
                partition2Result.setErrorMessage(value.message());
                electionResult.partitionResult().add(partition2Result);

                electionResults.add(electionResult);

                env.kafkaClient().prepareResponse(new ElectLeadersResponse(0, Errors.NONE.code(),
                        electionResults, ApiKeys.ELECT_LEADERS.latestVersion()));
                ElectLeadersResult results = env.adminClient().electLeaders(
                        electionType,
                        new HashSet<>(asList(topic1, topic2)));
                assertEquals(results.partitions().get().get(topic2).get().getClass(), ClusterAuthorizationException.class);

                // Test a call where there are no errors. By mutating the internal of election results
                partition1Result.setErrorCode(ApiError.NONE.error().code());
                partition1Result.setErrorMessage(ApiError.NONE.message());

                partition2Result.setErrorCode(ApiError.NONE.error().code());
                partition2Result.setErrorMessage(ApiError.NONE.message());

                env.kafkaClient().prepareResponse(new ElectLeadersResponse(0, Errors.NONE.code(), electionResults,
                        ApiKeys.ELECT_LEADERS.latestVersion()));
                results = env.adminClient().electLeaders(electionType, new HashSet<>(asList(topic1, topic2)));
                assertFalse(results.partitions().get().get(topic1).isPresent());
                assertFalse(results.partitions().get().get(topic2).isPresent());

                // Now try a timeout
                results = env.adminClient().electLeaders(
                        electionType,
                        new HashSet<>(asList(topic1, topic2)),
                        new ElectLeadersOptions().timeoutMs(100));
                TestUtils.assertFutureError(results.partitions(), TimeoutException.class);
            }
        }
    }

    @Test
    public void testDescribeConfigs() throws Exception {
        try (AdminClientUnitTestEnv env = mockClientEnv()) {
            env.kafkaClient().setNodeApiVersions(NodeApiVersions.create());
            env.kafkaClient().prepareResponse(new DescribeConfigsResponse(0,
                Collections.singletonMap(new ConfigResource(ConfigResource.Type.BROKER, "0"),
                    new DescribeConfigsResponse.Config(ApiError.NONE, Collections.emptySet()))));
            DescribeConfigsResult result2 = env.adminClient().describeConfigs(Collections.singleton(
                new ConfigResource(ConfigResource.Type.BROKER, "0")));
            result2.all().get();
        }
    }

    @Test
    public void testCreatePartitions() throws Exception {
        try (AdminClientUnitTestEnv env = mockClientEnv()) {
            env.kafkaClient().setNodeApiVersions(NodeApiVersions.create());

            List<CreatePartitionsTopicResult> createPartitionsResult = new LinkedList<>();
            createPartitionsResult.add(new CreatePartitionsTopicResult()
                    .setName("my_topic")
                    .setErrorCode(Errors.NONE.code()));
            createPartitionsResult.add(new CreatePartitionsTopicResult()
                    .setName("other_topic")
                    .setErrorCode(Errors.INVALID_TOPIC_EXCEPTION.code())
                    .setErrorMessage("some detailed reason"));
            CreatePartitionsResponseData data = new CreatePartitionsResponseData()
                    .setThrottleTimeMs(42)
                    .setResults(createPartitionsResult);

            // Test a call where one filter has an error.
            env.kafkaClient().prepareResponse(new CreatePartitionsResponse(data));

            Map<String, NewPartitions> counts = new HashMap<>();
            counts.put("my_topic", NewPartitions.increaseTo(3));
            counts.put("other_topic", NewPartitions.increaseTo(3, asList(asList(2), asList(3))));

            CreatePartitionsResult results = env.adminClient().createPartitions(counts);
            Map<String, KafkaFuture<Void>> values = results.values();
            KafkaFuture<Void> myTopicResult = values.get("my_topic");
            myTopicResult.get();
            KafkaFuture<Void> otherTopicResult = values.get("other_topic");
            try {
                otherTopicResult.get();
                fail("get() should throw ExecutionException");
            } catch (ExecutionException e0) {
                assertTrue(e0.getCause() instanceof InvalidTopicException);
                InvalidTopicException e = (InvalidTopicException) e0.getCause();
                assertEquals("some detailed reason", e.getMessage());
            }
        }
    }

    @Test
    public void testDeleteRecordsTopicAuthorizationError() {
        String topic = "foo";
        TopicPartition partition = new TopicPartition(topic, 0);

        try (AdminClientUnitTestEnv env = mockClientEnv()) {
            List<MetadataResponse.TopicMetadata> topics = new ArrayList<>();
            topics.add(new MetadataResponse.TopicMetadata(Errors.TOPIC_AUTHORIZATION_FAILED, topic, false,
                    Collections.emptyList()));

            env.kafkaClient().prepareResponse(TestUtils.metadataResponse(env.cluster().nodes(),
                    env.cluster().clusterResource().clusterId(), env.cluster().controller().id(), topics));

            Map<TopicPartition, RecordsToDelete> recordsToDelete = new HashMap<>();
            recordsToDelete.put(partition, RecordsToDelete.beforeOffset(10L));
            DeleteRecordsResult results = env.adminClient().deleteRecords(recordsToDelete);

            TestUtils.assertFutureThrows(results.lowWatermarks().get(partition), TopicAuthorizationException.class);
        }
    }

    @Test
    public void testDeleteRecordsMultipleSends() throws Exception {
        String topic = "foo";
        TopicPartition tp0 = new TopicPartition(topic, 0);
        TopicPartition tp1 = new TopicPartition(topic, 1);

        MockTime time = new MockTime();

        try (AdminClientUnitTestEnv env = new AdminClientUnitTestEnv(time, mockCluster(3, 0))) {
            List<Node> nodes = env.cluster().nodes();

            List<MetadataResponse.PartitionMetadata> partitionMetadata = new ArrayList<>();
            partitionMetadata.add(new MetadataResponse.PartitionMetadata(Errors.NONE, tp0,
                    Optional.of(nodes.get(0).id()), Optional.of(5), singletonList(nodes.get(0).id()),
                    singletonList(nodes.get(0).id()), Collections.emptyList()));
            partitionMetadata.add(new MetadataResponse.PartitionMetadata(Errors.NONE, tp1,
                    Optional.of(nodes.get(1).id()), Optional.of(5), singletonList(nodes.get(1).id()),
                    singletonList(nodes.get(1).id()), Collections.emptyList()));

            List<MetadataResponse.TopicMetadata> topicMetadata = new ArrayList<>();
            topicMetadata.add(new MetadataResponse.TopicMetadata(Errors.NONE, topic, false, partitionMetadata));

            env.kafkaClient().prepareResponse(TestUtils.metadataResponse(env.cluster().nodes(),
                    env.cluster().clusterResource().clusterId(), env.cluster().controller().id(), topicMetadata));

            env.kafkaClient().prepareResponseFrom(new DeleteRecordsResponse(new DeleteRecordsResponseData().setTopics(
                    new DeleteRecordsResponseData.DeleteRecordsTopicResultCollection(singletonList(new DeleteRecordsResponseData.DeleteRecordsTopicResult()
                            .setName(tp0.topic())
                            .setPartitions(new DeleteRecordsResponseData.DeleteRecordsPartitionResultCollection(singletonList(new DeleteRecordsResponseData.DeleteRecordsPartitionResult()
                                    .setPartitionIndex(tp0.partition())
                                    .setErrorCode(Errors.NONE.code())
                                    .setLowWatermark(3)).iterator()))).iterator()))), nodes.get(0));

            env.kafkaClient().disconnect(nodes.get(1).idString());
            env.kafkaClient().createPendingAuthenticationError(nodes.get(1), 100);

            Map<TopicPartition, RecordsToDelete> recordsToDelete = new HashMap<>();
            recordsToDelete.put(tp0, RecordsToDelete.beforeOffset(10L));
            recordsToDelete.put(tp1, RecordsToDelete.beforeOffset(10L));
            DeleteRecordsResult results = env.adminClient().deleteRecords(recordsToDelete);

            assertEquals(3L, results.lowWatermarks().get(tp0).get().lowWatermark());
            TestUtils.assertFutureThrows(results.lowWatermarks().get(tp1), AuthenticationException.class);
        }
    }

    @Test
    public void testDeleteRecords() throws Exception {
        HashMap<Integer, Node> nodes = new HashMap<>();
        nodes.put(0, new Node(0, "localhost", 8121));
        List<PartitionInfo> partitionInfos = new ArrayList<>();
        partitionInfos.add(new PartitionInfo("my_topic", 0, nodes.get(0), new Node[] {nodes.get(0)}, new Node[] {nodes.get(0)}));
        partitionInfos.add(new PartitionInfo("my_topic", 1, nodes.get(0), new Node[] {nodes.get(0)}, new Node[] {nodes.get(0)}));
        partitionInfos.add(new PartitionInfo("my_topic", 2, null, new Node[] {nodes.get(0)}, new Node[] {nodes.get(0)}));
        partitionInfos.add(new PartitionInfo("my_topic", 3, nodes.get(0), new Node[] {nodes.get(0)}, new Node[] {nodes.get(0)}));
        partitionInfos.add(new PartitionInfo("my_topic", 4, nodes.get(0), new Node[] {nodes.get(0)}, new Node[] {nodes.get(0)}));
        Cluster cluster = new Cluster("mockClusterId", nodes.values(),
                partitionInfos, Collections.<String>emptySet(),
                Collections.<String>emptySet(), nodes.get(0));

        TopicPartition myTopicPartition0 = new TopicPartition("my_topic", 0);
        TopicPartition myTopicPartition1 = new TopicPartition("my_topic", 1);
        TopicPartition myTopicPartition2 = new TopicPartition("my_topic", 2);
        TopicPartition myTopicPartition3 = new TopicPartition("my_topic", 3);
        TopicPartition myTopicPartition4 = new TopicPartition("my_topic", 4);

        try (AdminClientUnitTestEnv env = new AdminClientUnitTestEnv(cluster)) {
            env.kafkaClient().setNodeApiVersions(NodeApiVersions.create());

            DeleteRecordsResponseData m = new DeleteRecordsResponseData();
            m.topics().add(new DeleteRecordsResponseData.DeleteRecordsTopicResult().setName(myTopicPartition0.topic())
                    .setPartitions(new DeleteRecordsResponseData.DeleteRecordsPartitionResultCollection(asList(
                        new DeleteRecordsResponseData.DeleteRecordsPartitionResult()
                            .setPartitionIndex(myTopicPartition0.partition())
                            .setLowWatermark(3)
                            .setErrorCode(Errors.NONE.code()),
                        new DeleteRecordsResponseData.DeleteRecordsPartitionResult()
                            .setPartitionIndex(myTopicPartition1.partition())
                            .setLowWatermark(DeleteRecordsResponse.INVALID_LOW_WATERMARK)
                            .setErrorCode(Errors.OFFSET_OUT_OF_RANGE.code()),
                        new DeleteRecordsResponseData.DeleteRecordsPartitionResult()
                            .setPartitionIndex(myTopicPartition3.partition())
                            .setLowWatermark(DeleteRecordsResponse.INVALID_LOW_WATERMARK)
                            .setErrorCode(Errors.NOT_LEADER_FOR_PARTITION.code()),
                        new DeleteRecordsResponseData.DeleteRecordsPartitionResult()
                            .setPartitionIndex(myTopicPartition4.partition())
                            .setLowWatermark(DeleteRecordsResponse.INVALID_LOW_WATERMARK)
                            .setErrorCode(Errors.UNKNOWN_TOPIC_OR_PARTITION.code())
                    ).iterator())));

            List<MetadataResponse.TopicMetadata> t = new ArrayList<>();
            List<MetadataResponse.PartitionMetadata> p = new ArrayList<>();
            p.add(new MetadataResponse.PartitionMetadata(Errors.NONE, myTopicPartition0,
                    Optional.of(nodes.get(0).id()), Optional.of(5), singletonList(nodes.get(0).id()),
                    singletonList(nodes.get(0).id()), Collections.emptyList()));
            p.add(new MetadataResponse.PartitionMetadata(Errors.NONE, myTopicPartition1,
                    Optional.of(nodes.get(0).id()), Optional.of(5), singletonList(nodes.get(0).id()),
                    singletonList(nodes.get(0).id()), Collections.emptyList()));
            p.add(new MetadataResponse.PartitionMetadata(Errors.LEADER_NOT_AVAILABLE, myTopicPartition2,
                    Optional.empty(), Optional.empty(), singletonList(nodes.get(0).id()),
                    singletonList(nodes.get(0).id()), Collections.emptyList()));
            p.add(new MetadataResponse.PartitionMetadata(Errors.NONE, myTopicPartition3,
                    Optional.of(nodes.get(0).id()), Optional.of(5), singletonList(nodes.get(0).id()),
                    singletonList(nodes.get(0).id()), Collections.emptyList()));
            p.add(new MetadataResponse.PartitionMetadata(Errors.NONE, myTopicPartition4,
                    Optional.of(nodes.get(0).id()), Optional.of(5), singletonList(nodes.get(0).id()),
                    singletonList(nodes.get(0).id()), Collections.emptyList()));

            t.add(new MetadataResponse.TopicMetadata(Errors.NONE, "my_topic", false, p));

<<<<<<< HEAD
            env.kafkaClient().prepareResponse(TestUtils.metadataResponse(cluster.nodes(), cluster.clusterResource().clusterId(), cluster.controller().id(), t));
            env.kafkaClient().prepareResponse(new DeleteRecordsResponse(0, m));
=======
            env.kafkaClient().prepareResponse(MetadataResponse.prepareResponse(cluster.nodes(), cluster.clusterResource().clusterId(), cluster.controller().id(), t));
            env.kafkaClient().prepareResponse(new DeleteRecordsResponse(m));
>>>>>>> 2eb0ccfa

            Map<TopicPartition, RecordsToDelete> recordsToDelete = new HashMap<>();
            recordsToDelete.put(myTopicPartition0, RecordsToDelete.beforeOffset(3L));
            recordsToDelete.put(myTopicPartition1, RecordsToDelete.beforeOffset(10L));
            recordsToDelete.put(myTopicPartition2, RecordsToDelete.beforeOffset(10L));
            recordsToDelete.put(myTopicPartition3, RecordsToDelete.beforeOffset(10L));
            recordsToDelete.put(myTopicPartition4, RecordsToDelete.beforeOffset(10L));

            DeleteRecordsResult results = env.adminClient().deleteRecords(recordsToDelete);

            // success on records deletion for partition 0
            Map<TopicPartition, KafkaFuture<DeletedRecords>> values = results.lowWatermarks();
            KafkaFuture<DeletedRecords> myTopicPartition0Result = values.get(myTopicPartition0);
            long lowWatermark = myTopicPartition0Result.get().lowWatermark();
            assertEquals(lowWatermark, 3);

            // "offset out of range" failure on records deletion for partition 1
            KafkaFuture<DeletedRecords> myTopicPartition1Result = values.get(myTopicPartition1);
            try {
                myTopicPartition1Result.get();
                fail("get() should throw ExecutionException");
            } catch (ExecutionException e0) {
                assertTrue(e0.getCause() instanceof OffsetOutOfRangeException);
            }

            // "leader not available" failure on metadata request for partition 2
            KafkaFuture<DeletedRecords> myTopicPartition2Result = values.get(myTopicPartition2);
            try {
                myTopicPartition2Result.get();
                fail("get() should throw ExecutionException");
            } catch (ExecutionException e1) {
                assertTrue(e1.getCause() instanceof LeaderNotAvailableException);
            }

            // "not leader for partition" failure on records deletion for partition 3
            KafkaFuture<DeletedRecords> myTopicPartition3Result = values.get(myTopicPartition3);
            try {
                myTopicPartition3Result.get();
                fail("get() should throw ExecutionException");
            } catch (ExecutionException e1) {
                assertTrue(e1.getCause() instanceof NotLeaderForPartitionException);
            }

            // "unknown topic or partition" failure on records deletion for partition 4
            KafkaFuture<DeletedRecords> myTopicPartition4Result = values.get(myTopicPartition4);
            try {
                myTopicPartition4Result.get();
                fail("get() should throw ExecutionException");
            } catch (ExecutionException e1) {
                assertTrue(e1.getCause() instanceof UnknownTopicOrPartitionException);
            }
        }
    }

    @Test
    public void testDescribeCluster() throws Exception {
        try (AdminClientUnitTestEnv env = new AdminClientUnitTestEnv(mockCluster(4, 0),
                AdminClientConfig.RETRIES_CONFIG, "2")) {
            env.kafkaClient().setNodeApiVersions(NodeApiVersions.create());

            // Prepare the metadata response used for the first describe cluster
<<<<<<< HEAD
            MetadataResponse response = TestUtils.metadataResponse(0,
=======
            MetadataResponse response = MetadataResponse.prepareResponse(0,
                    Collections.emptyList(),
>>>>>>> 2eb0ccfa
                    env.cluster().nodes(),
                    env.cluster().clusterResource().clusterId(),
                    2,
                    MetadataResponse.AUTHORIZED_OPERATIONS_OMITTED);
            env.kafkaClient().prepareResponse(response);

            // Prepare the metadata response used for the second describe cluster
<<<<<<< HEAD
            MetadataResponse response2 = TestUtils.metadataResponse(0,
=======
            MetadataResponse response2 = MetadataResponse.prepareResponse(0,
                    Collections.emptyList(),
>>>>>>> 2eb0ccfa
                    env.cluster().nodes(),
                    env.cluster().clusterResource().clusterId(),
                    3,
                    1 << AclOperation.DESCRIBE.code() | 1 << AclOperation.ALTER.code());
            env.kafkaClient().prepareResponse(response2);

            // Test DescribeCluster with the authorized operations omitted.
            final DescribeClusterResult result = env.adminClient().describeCluster();
            assertEquals(env.cluster().clusterResource().clusterId(), result.clusterId().get());
            assertEquals(2, result.controller().get().id());
            assertEquals(null, result.authorizedOperations().get());

            // Test DescribeCluster with the authorized operations included.
            final DescribeClusterResult result2 = env.adminClient().describeCluster();
            assertEquals(env.cluster().clusterResource().clusterId(), result2.clusterId().get());
            assertEquals(3, result2.controller().get().id());
            assertEquals(new HashSet<>(Arrays.asList(AclOperation.DESCRIBE, AclOperation.ALTER)),
                    result2.authorizedOperations().get());
        }
    }

    @Test
    public void testListConsumerGroups() throws Exception {
        try (AdminClientUnitTestEnv env = new AdminClientUnitTestEnv(mockCluster(4, 0),
                AdminClientConfig.RETRIES_CONFIG, "2")) {
            env.kafkaClient().setNodeApiVersions(NodeApiVersions.create());

            // Empty metadata response should be retried
            env.kafkaClient().prepareResponse(
                     TestUtils.metadataResponse(
                            Collections.emptyList(),
                            env.cluster().clusterResource().clusterId(),
                            -1,
                            Collections.emptyList()));

            env.kafkaClient().prepareResponse(
                     TestUtils.metadataResponse(
                            env.cluster().nodes(),
                            env.cluster().clusterResource().clusterId(),
                            env.cluster().controller().id(),
                            Collections.emptyList()));

            env.kafkaClient().prepareResponseFrom(
                    new ListGroupsResponse(
                            new ListGroupsResponseData()
                            .setErrorCode(Errors.NONE.code())
                            .setGroups(Arrays.asList(
                                    new ListGroupsResponseData.ListedGroup()
                                            .setGroupId("group-1")
                                            .setProtocolType(ConsumerProtocol.PROTOCOL_TYPE),
                                    new ListGroupsResponseData.ListedGroup()
                                            .setGroupId("group-connect-1")
                                            .setProtocolType("connector")
                            ))),
                    env.cluster().nodeById(0));

            // handle retriable errors
            env.kafkaClient().prepareResponseFrom(
                    new ListGroupsResponse(
                            new ListGroupsResponseData()
                                    .setErrorCode(Errors.COORDINATOR_NOT_AVAILABLE.code())
                                    .setGroups(Collections.emptyList())
                    ),
                    env.cluster().nodeById(1));
            env.kafkaClient().prepareResponseFrom(
                    new ListGroupsResponse(
                            new ListGroupsResponseData()
                                    .setErrorCode(Errors.COORDINATOR_LOAD_IN_PROGRESS.code())
                                    .setGroups(Collections.emptyList())
                    ),
                    env.cluster().nodeById(1));
            env.kafkaClient().prepareResponseFrom(
                    new ListGroupsResponse(
                            new ListGroupsResponseData()
                                    .setErrorCode(Errors.NONE.code())
                                    .setGroups(Arrays.asList(
                                            new ListGroupsResponseData.ListedGroup()
                                                    .setGroupId("group-2")
                                                    .setProtocolType(ConsumerProtocol.PROTOCOL_TYPE),
                                            new ListGroupsResponseData.ListedGroup()
                                                    .setGroupId("group-connect-2")
                                                    .setProtocolType("connector")
                            ))),
                    env.cluster().nodeById(1));

            env.kafkaClient().prepareResponseFrom(
                    new ListGroupsResponse(
                            new ListGroupsResponseData()
                                    .setErrorCode(Errors.NONE.code())
                                    .setGroups(Arrays.asList(
                                            new ListGroupsResponseData.ListedGroup()
                                                    .setGroupId("group-3")
                                                    .setProtocolType(ConsumerProtocol.PROTOCOL_TYPE),
                                            new ListGroupsResponseData.ListedGroup()
                                                    .setGroupId("group-connect-3")
                                                    .setProtocolType("connector")
                                    ))),
                    env.cluster().nodeById(2));

            // fatal error
            env.kafkaClient().prepareResponseFrom(
                    new ListGroupsResponse(
                            new ListGroupsResponseData()
                                    .setErrorCode(Errors.UNKNOWN_SERVER_ERROR.code())
                                    .setGroups(Collections.emptyList())),
                    env.cluster().nodeById(3));

            final ListConsumerGroupsResult result = env.adminClient().listConsumerGroups();
            TestUtils.assertFutureError(result.all(), UnknownServerException.class);

            Collection<ConsumerGroupListing> listings = result.valid().get();
            assertEquals(3, listings.size());

            Set<String> groupIds = new HashSet<>();
            for (ConsumerGroupListing listing : listings) {
                groupIds.add(listing.groupId());
            }

            assertEquals(Utils.mkSet("group-1", "group-2", "group-3"), groupIds);
            assertEquals(1, result.errors().get().size());
        }
    }

    @Test
    public void testListConsumerGroupsMetadataFailure() throws Exception {
        final Cluster cluster = mockCluster(3, 0);
        final Time time = new MockTime();

        try (AdminClientUnitTestEnv env = new AdminClientUnitTestEnv(time, cluster,
                AdminClientConfig.RETRIES_CONFIG, "0")) {
            env.kafkaClient().setNodeApiVersions(NodeApiVersions.create());

            // Empty metadata causes the request to fail since we have no list of brokers
            // to send the ListGroups requests to
            env.kafkaClient().prepareResponse(
                     TestUtils.metadataResponse(
                            Collections.emptyList(),
                            env.cluster().clusterResource().clusterId(),
                            -1,
                            Collections.emptyList()));

            final ListConsumerGroupsResult result = env.adminClient().listConsumerGroups();
            TestUtils.assertFutureError(result.all(), KafkaException.class);
        }
    }

    @Test
    public void testOffsetCommitNumRetries() throws Exception {
        final Cluster cluster = mockCluster(3, 0);
        final Time time = new MockTime();

        try (AdminClientUnitTestEnv env = new AdminClientUnitTestEnv(time, cluster,
            AdminClientConfig.RETRIES_CONFIG, "0")) {
            env.kafkaClient().setNodeApiVersions(NodeApiVersions.create());

            final String groupId = "group-0";
            final TopicPartition tp1 = new TopicPartition("foo", 0);

            env.kafkaClient().prepareResponse(prepareFindCoordinatorResponse(Errors.NONE, env.cluster().controller()));
            env.kafkaClient().prepareResponse(prepareOffsetCommitResponse(tp1, Errors.NOT_COORDINATOR));
            env.kafkaClient().prepareResponse(prepareFindCoordinatorResponse(Errors.NONE, env.cluster().controller()));

            Map<TopicPartition, OffsetAndMetadata> offsets = new HashMap<>();
            offsets.put(tp1, new OffsetAndMetadata(123L));
            final AlterConsumerGroupOffsetsResult result = env.adminClient().alterConsumerGroupOffsets(groupId, offsets);

            TestUtils.assertFutureError(result.all(), TimeoutException.class);
        }
    }

    @Test
    public void testOffsetCommitRetryBackoff() throws Exception {
        MockTime time = new MockTime();
        int retryBackoff = 100;

        try (final AdminClientUnitTestEnv env = new AdminClientUnitTestEnv(time,
            mockCluster(3, 0),
            newStrMap(AdminClientConfig.RETRY_BACKOFF_MS_CONFIG, "" + retryBackoff))) {
            MockClient mockClient = env.kafkaClient();

            mockClient.setNodeApiVersions(NodeApiVersions.create());

            AtomicLong firstAttemptTime = new AtomicLong(0);
            AtomicLong secondAttemptTime = new AtomicLong(0);

            final String groupId = "group-0";
            final TopicPartition tp1 = new TopicPartition("foo", 0);

            mockClient.prepareResponse(prepareFindCoordinatorResponse(Errors.NONE, env.cluster().controller()));
            mockClient.prepareResponse(body -> {
                firstAttemptTime.set(time.milliseconds());
                return true;
            }, prepareOffsetCommitResponse(tp1, Errors.NOT_COORDINATOR));


            mockClient.prepareResponse(prepareFindCoordinatorResponse(Errors.NONE, env.cluster().controller()));
            mockClient.prepareResponse(body -> {
                secondAttemptTime.set(time.milliseconds());
                return true;
            }, prepareOffsetCommitResponse(tp1, Errors.NONE));


            Map<TopicPartition, OffsetAndMetadata> offsets = new HashMap<>();
            offsets.put(tp1, new OffsetAndMetadata(123L));
            final KafkaFuture<Void> future = env.adminClient().alterConsumerGroupOffsets(groupId, offsets).all();

            TestUtils.waitForCondition(() -> mockClient.numAwaitingResponses() == 1, "Failed awaiting CommitOffsets first request failure");
            TestUtils.waitForCondition(() -> ((KafkaAdminClient) env.adminClient()).numPendingCalls() == 1, "Failed to add retry CommitOffsets call on first failure");
            time.sleep(retryBackoff);

            future.get();

            long actualRetryBackoff = secondAttemptTime.get() - firstAttemptTime.get();
            assertEquals("CommitOffsets retry did not await expected backoff!", retryBackoff, actualRetryBackoff);
        }
    }

    @Test
    public void testDescribeConsumerGroupNumRetries() throws Exception {
        final Cluster cluster = mockCluster(3, 0);
        final Time time = new MockTime();

        try (AdminClientUnitTestEnv env = new AdminClientUnitTestEnv(time, cluster,
            AdminClientConfig.RETRIES_CONFIG, "0")) {
            env.kafkaClient().setNodeApiVersions(NodeApiVersions.create());

            env.kafkaClient().prepareResponse(prepareFindCoordinatorResponse(Errors.NONE, env.cluster().controller()));

            DescribeGroupsResponseData data = new DescribeGroupsResponseData();

            data.groups().add(DescribeGroupsResponse.groupMetadata(
                "group-0",
                Errors.NOT_COORDINATOR,
                "",
                "",
                "",
                Collections.emptyList(),
                Collections.emptySet()));
            env.kafkaClient().prepareResponse(new DescribeGroupsResponse(data));
            env.kafkaClient().prepareResponse(prepareFindCoordinatorResponse(Errors.NONE, env.cluster().controller()));

            final DescribeConsumerGroupsResult result = env.adminClient().describeConsumerGroups(singletonList("group-0"));

            TestUtils.assertFutureError(result.all(), TimeoutException.class);
        }
    }

    @Test
    public void testDescribeConsumerGroupRetryBackoff() throws Exception {
        MockTime time = new MockTime();
        int retryBackoff = 100;

        try (final AdminClientUnitTestEnv env = new AdminClientUnitTestEnv(time,
            mockCluster(3, 0),
            newStrMap(AdminClientConfig.RETRY_BACKOFF_MS_CONFIG, "" + retryBackoff))) {
            MockClient mockClient = env.kafkaClient();

            mockClient.setNodeApiVersions(NodeApiVersions.create());

            AtomicLong firstAttemptTime = new AtomicLong(0);
            AtomicLong secondAttemptTime = new AtomicLong(0);

            mockClient.prepareResponse(prepareFindCoordinatorResponse(Errors.NONE, env.cluster().controller()));

            DescribeGroupsResponseData data = new DescribeGroupsResponseData();
            data.groups().add(DescribeGroupsResponse.groupMetadata(
                "group-0",
                Errors.NOT_COORDINATOR,
                "",
                "",
                "",
                Collections.emptyList(),
                Collections.emptySet()));

            mockClient.prepareResponse(body -> {
                firstAttemptTime.set(time.milliseconds());
                return true;
            }, new DescribeGroupsResponse(data));

            mockClient.prepareResponse(prepareFindCoordinatorResponse(Errors.NONE, env.cluster().controller()));

            data = new DescribeGroupsResponseData();
            data.groups().add(DescribeGroupsResponse.groupMetadata(
                "group-0",
                Errors.NONE,
                "",
                ConsumerProtocol.PROTOCOL_TYPE,
                "",
                Collections.emptyList(),
                Collections.emptySet()));

            mockClient.prepareResponse(body -> {
                secondAttemptTime.set(time.milliseconds());
                return true;
            }, new DescribeGroupsResponse(data));

            final KafkaFuture<Map<String, ConsumerGroupDescription>> future =
                env.adminClient().describeConsumerGroups(singletonList("group-0")).all();

            TestUtils.waitForCondition(() -> mockClient.numAwaitingResponses() == 1, "Failed awaiting DescribeConsumerGroup first request failure");
            TestUtils.waitForCondition(() -> ((KafkaAdminClient) env.adminClient()).numPendingCalls() == 1, "Failed to add retry DescribeConsumerGroup call on first failure");
            time.sleep(retryBackoff);

            future.get();

            long actualRetryBackoff = secondAttemptTime.get() - firstAttemptTime.get();
            assertEquals("DescribeConsumerGroup retry did not await expected backoff!", retryBackoff, actualRetryBackoff);
        }
    }


    @Test
    public void testDescribeConsumerGroups() throws Exception {
        try (AdminClientUnitTestEnv env = new AdminClientUnitTestEnv(mockCluster(1, 0))) {
            env.kafkaClient().setNodeApiVersions(NodeApiVersions.create());

            //Retriable FindCoordinatorResponse errors should be retried
            env.kafkaClient().prepareResponse(prepareFindCoordinatorResponse(Errors.COORDINATOR_NOT_AVAILABLE,  Node.noNode()));
            env.kafkaClient().prepareResponse(prepareFindCoordinatorResponse(Errors.COORDINATOR_LOAD_IN_PROGRESS,  Node.noNode()));

            env.kafkaClient().prepareResponse(prepareFindCoordinatorResponse(Errors.NONE, env.cluster().controller()));

            DescribeGroupsResponseData data = new DescribeGroupsResponseData();

            //Retriable errors should be retried
            data.groups().add(DescribeGroupsResponse.groupMetadata(
                "group-0",
                Errors.COORDINATOR_LOAD_IN_PROGRESS,
                "",
                "",
                "",
                Collections.emptyList(),
                Collections.emptySet()));
            env.kafkaClient().prepareResponse(new DescribeGroupsResponse(data));

            data = new DescribeGroupsResponseData();
            data.groups().add(DescribeGroupsResponse.groupMetadata(
                "group-0",
                Errors.COORDINATOR_NOT_AVAILABLE,
                "",
                "",
                "",
                Collections.emptyList(),
                Collections.emptySet()));
            env.kafkaClient().prepareResponse(new DescribeGroupsResponse(data));

            /*
             * We need to return two responses here, one with NOT_COORDINATOR error when calling describe consumer group
             * api using coordinator that has moved. This will retry whole operation. So we need to again respond with a
             * FindCoordinatorResponse.
             */
            data = new DescribeGroupsResponseData();
            data.groups().add(DescribeGroupsResponse.groupMetadata(
                    "group-0",
                    Errors.NOT_COORDINATOR,
                    "",
                    "",
                    "",
                    Collections.emptyList(),
                    Collections.emptySet()));
            env.kafkaClient().prepareResponse(new DescribeGroupsResponse(data));
            env.kafkaClient().prepareResponse(prepareFindCoordinatorResponse(Errors.NONE, env.cluster().controller()));

            data = new DescribeGroupsResponseData();
            TopicPartition myTopicPartition0 = new TopicPartition("my_topic", 0);
            TopicPartition myTopicPartition1 = new TopicPartition("my_topic", 1);
            TopicPartition myTopicPartition2 = new TopicPartition("my_topic", 2);

            final List<TopicPartition> topicPartitions = new ArrayList<>();
            topicPartitions.add(0, myTopicPartition0);
            topicPartitions.add(1, myTopicPartition1);
            topicPartitions.add(2, myTopicPartition2);

            final ByteBuffer memberAssignment = ConsumerProtocol.serializeAssignment(new ConsumerPartitionAssignor.Assignment(topicPartitions));
            byte[] memberAssignmentBytes = new byte[memberAssignment.remaining()];
            memberAssignment.get(memberAssignmentBytes);

            DescribedGroupMember memberOne = DescribeGroupsResponse.groupMember("0", "instance1", "clientId0", "clientHost", memberAssignmentBytes, null);
            DescribedGroupMember memberTwo = DescribeGroupsResponse.groupMember("1", "instance2", "clientId1", "clientHost", memberAssignmentBytes, null);

            List<MemberDescription> expectedMemberDescriptions = new ArrayList<>();
            expectedMemberDescriptions.add(convertToMemberDescriptions(memberOne,
                                                                       new MemberAssignment(new HashSet<>(topicPartitions))));
            expectedMemberDescriptions.add(convertToMemberDescriptions(memberTwo,
                                                                       new MemberAssignment(new HashSet<>(topicPartitions))));
            data.groups().add(DescribeGroupsResponse.groupMetadata(
                    "group-0",
                    Errors.NONE,
                    "",
                    ConsumerProtocol.PROTOCOL_TYPE,
                    "",
                    asList(memberOne, memberTwo),
                    Collections.emptySet()));

            env.kafkaClient().prepareResponse(new DescribeGroupsResponse(data));

            final DescribeConsumerGroupsResult result = env.adminClient().describeConsumerGroups(singletonList("group-0"));
            final ConsumerGroupDescription groupDescription = result.describedGroups().get("group-0").get();

            assertEquals(1, result.describedGroups().size());
            assertEquals("group-0", groupDescription.groupId());
            assertEquals(2, groupDescription.members().size());
            assertEquals(expectedMemberDescriptions, groupDescription.members());
        }
    }

    @Test
    public void testDescribeMultipleConsumerGroups() throws Exception {
        try (AdminClientUnitTestEnv env = new AdminClientUnitTestEnv(mockCluster(1, 0))) {
            env.kafkaClient().setNodeApiVersions(NodeApiVersions.create());

            env.kafkaClient().prepareResponse(prepareFindCoordinatorResponse(Errors.NONE, env.cluster().controller()));

            TopicPartition myTopicPartition0 = new TopicPartition("my_topic", 0);
            TopicPartition myTopicPartition1 = new TopicPartition("my_topic", 1);
            TopicPartition myTopicPartition2 = new TopicPartition("my_topic", 2);

            final List<TopicPartition> topicPartitions = new ArrayList<>();
            topicPartitions.add(0, myTopicPartition0);
            topicPartitions.add(1, myTopicPartition1);
            topicPartitions.add(2, myTopicPartition2);

            final ByteBuffer memberAssignment = ConsumerProtocol.serializeAssignment(new ConsumerPartitionAssignor.Assignment(topicPartitions));
            byte[] memberAssignmentBytes = new byte[memberAssignment.remaining()];
            memberAssignment.get(memberAssignmentBytes);

            DescribeGroupsResponseData group0Data = new DescribeGroupsResponseData();
            group0Data.groups().add(DescribeGroupsResponse.groupMetadata(
                    "group-0",
                    Errors.NONE,
                    "",
                    ConsumerProtocol.PROTOCOL_TYPE,
                    "",
                    asList(
                            DescribeGroupsResponse.groupMember("0", null, "clientId0", "clientHost", memberAssignmentBytes, null),
                            DescribeGroupsResponse.groupMember("1", null, "clientId1", "clientHost", memberAssignmentBytes, null)
                    ),
                    Collections.emptySet()));

            DescribeGroupsResponseData groupConnectData = new DescribeGroupsResponseData();
            group0Data.groups().add(DescribeGroupsResponse.groupMetadata(
                    "group-connect-0",
                    Errors.NONE,
                    "",
                    "connect",
                    "",
                    asList(
                            DescribeGroupsResponse.groupMember("0", null, "clientId0", "clientHost", memberAssignmentBytes, null),
                            DescribeGroupsResponse.groupMember("1", null, "clientId1", "clientHost", memberAssignmentBytes, null)
                    ),
                    Collections.emptySet()));

            env.kafkaClient().prepareResponse(new DescribeGroupsResponse(group0Data));
            env.kafkaClient().prepareResponse(new DescribeGroupsResponse(groupConnectData));

            Collection<String> groups = new HashSet<>();
            groups.add("group-0");
            groups.add("group-connect-0");
            final DescribeConsumerGroupsResult result = env.adminClient().describeConsumerGroups(groups);
            assertEquals(2, result.describedGroups().size());
            assertEquals(groups, result.describedGroups().keySet());
        }
    }

    @Test
    public void testDescribeConsumerGroupsWithAuthorizedOperationsOmitted() throws Exception {
        try (AdminClientUnitTestEnv env = new AdminClientUnitTestEnv(mockCluster(1, 0))) {
            env.kafkaClient().setNodeApiVersions(NodeApiVersions.create());

            env.kafkaClient().prepareResponse(
                prepareFindCoordinatorResponse(Errors.NONE, env.cluster().controller()));

            DescribeGroupsResponseData data = new DescribeGroupsResponseData();
            data.groups().add(DescribeGroupsResponse.groupMetadata(
                "group-0",
                Errors.NONE,
                "",
                ConsumerProtocol.PROTOCOL_TYPE,
                "",
                Collections.emptyList(),
                MetadataResponse.AUTHORIZED_OPERATIONS_OMITTED));

            env.kafkaClient().prepareResponse(new DescribeGroupsResponse(data));

            final DescribeConsumerGroupsResult result = env.adminClient().describeConsumerGroups(singletonList("group-0"));
            final ConsumerGroupDescription groupDescription = result.describedGroups().get("group-0").get();

            assertNull(groupDescription.authorizedOperations());
        }
    }

    @Test
    public void testDescribeNonConsumerGroups() throws Exception {
        try (AdminClientUnitTestEnv env = new AdminClientUnitTestEnv(mockCluster(1, 0))) {
            env.kafkaClient().setNodeApiVersions(NodeApiVersions.create());

            env.kafkaClient().prepareResponse(prepareFindCoordinatorResponse(Errors.NONE, env.cluster().controller()));

            DescribeGroupsResponseData data = new DescribeGroupsResponseData();

            data.groups().add(DescribeGroupsResponse.groupMetadata(
                "group-0",
                Errors.NONE,
                "",
                "non-consumer",
                "",
                asList(),
                Collections.emptySet()));

            env.kafkaClient().prepareResponse(new DescribeGroupsResponse(data));

            final DescribeConsumerGroupsResult result = env.adminClient().describeConsumerGroups(singletonList("group-0"));

            TestUtils.assertFutureError(result.describedGroups().get("group-0"), IllegalArgumentException.class);
        }
    }

    @Test
    public void testListConsumerGroupOffsetsNumRetries() throws Exception {
        final Cluster cluster = mockCluster(3, 0);
        final Time time = new MockTime();

        try (AdminClientUnitTestEnv env = new AdminClientUnitTestEnv(time, cluster,
            AdminClientConfig.RETRIES_CONFIG, "0")) {
            env.kafkaClient().setNodeApiVersions(NodeApiVersions.create());

            env.kafkaClient().prepareResponse(prepareFindCoordinatorResponse(Errors.NONE, env.cluster().controller()));
            env.kafkaClient().prepareResponse(new OffsetFetchResponse(Errors.NOT_COORDINATOR, Collections.emptyMap()));
            env.kafkaClient().prepareResponse(prepareFindCoordinatorResponse(Errors.NONE, env.cluster().controller()));

            final ListConsumerGroupOffsetsResult result = env.adminClient().listConsumerGroupOffsets("group-0");


            TestUtils.assertFutureError(result.partitionsToOffsetAndMetadata(), TimeoutException.class);
        }
    }

    @Test
    public void testListConsumerGroupOffsetsRetryBackoff() throws Exception {
        MockTime time = new MockTime();
        int retryBackoff = 100;

        try (final AdminClientUnitTestEnv env = new AdminClientUnitTestEnv(time,
            mockCluster(3, 0),
            newStrMap(AdminClientConfig.RETRY_BACKOFF_MS_CONFIG, "" + retryBackoff))) {
            MockClient mockClient = env.kafkaClient();

            mockClient.setNodeApiVersions(NodeApiVersions.create());

            AtomicLong firstAttemptTime = new AtomicLong(0);
            AtomicLong secondAttemptTime = new AtomicLong(0);

            mockClient.prepareResponse(prepareFindCoordinatorResponse(Errors.NONE, env.cluster().controller()));
            mockClient.prepareResponse(body -> {
                firstAttemptTime.set(time.milliseconds());
                return true;
            }, new OffsetFetchResponse(Errors.NOT_COORDINATOR, Collections.emptyMap()));

            mockClient.prepareResponse(prepareFindCoordinatorResponse(Errors.NONE, env.cluster().controller()));

            mockClient.prepareResponse(body -> {
                secondAttemptTime.set(time.milliseconds());
                return true;
            }, new OffsetFetchResponse(Errors.NONE, Collections.emptyMap()));

            final KafkaFuture<Map<TopicPartition, OffsetAndMetadata>> future = env.adminClient().listConsumerGroupOffsets("group-0").partitionsToOffsetAndMetadata();

            TestUtils.waitForCondition(() -> mockClient.numAwaitingResponses() == 1, "Failed awaiting ListConsumerGroupOffsets first request failure");
            TestUtils.waitForCondition(() -> ((KafkaAdminClient) env.adminClient()).numPendingCalls() == 1, "Failed to add retry ListConsumerGroupOffsets call on first failure");
            time.sleep(retryBackoff);

            future.get();

            long actualRetryBackoff = secondAttemptTime.get() - firstAttemptTime.get();
            assertEquals("ListConsumerGroupOffsets retry did not await expected backoff!", retryBackoff, actualRetryBackoff);
        }
    }

    @Test
    public void testListConsumerGroupOffsets() throws Exception {
        try (AdminClientUnitTestEnv env = new AdminClientUnitTestEnv(mockCluster(1, 0))) {
            env.kafkaClient().setNodeApiVersions(NodeApiVersions.create());

            // Retriable FindCoordinatorResponse errors should be retried
            env.kafkaClient().prepareResponse(prepareFindCoordinatorResponse(Errors.COORDINATOR_NOT_AVAILABLE,  Node.noNode()));

            env.kafkaClient().prepareResponse(prepareFindCoordinatorResponse(Errors.NONE, env.cluster().controller()));

            // Retriable errors should be retried
            env.kafkaClient().prepareResponse(new OffsetFetchResponse(Errors.COORDINATOR_NOT_AVAILABLE, Collections.emptyMap()));
            env.kafkaClient().prepareResponse(new OffsetFetchResponse(Errors.COORDINATOR_LOAD_IN_PROGRESS, Collections.emptyMap()));

            /*
             * We need to return two responses here, one for NOT_COORDINATOR error when calling list consumer group offsets
             * api using coordinator that has moved. This will retry whole operation. So we need to again respond with a
             * FindCoordinatorResponse.
             */
            env.kafkaClient().prepareResponse(new OffsetFetchResponse(Errors.NOT_COORDINATOR, Collections.emptyMap()));
            env.kafkaClient().prepareResponse(prepareFindCoordinatorResponse(Errors.NONE, env.cluster().controller()));

            TopicPartition myTopicPartition0 = new TopicPartition("my_topic", 0);
            TopicPartition myTopicPartition1 = new TopicPartition("my_topic", 1);
            TopicPartition myTopicPartition2 = new TopicPartition("my_topic", 2);
            TopicPartition myTopicPartition3 = new TopicPartition("my_topic", 3);

            final Map<TopicPartition, OffsetFetchResponse.PartitionData> responseData = new HashMap<>();
            responseData.put(myTopicPartition0, new OffsetFetchResponse.PartitionData(10,
                    Optional.empty(), "", Errors.NONE));
            responseData.put(myTopicPartition1, new OffsetFetchResponse.PartitionData(0,
                    Optional.empty(), "", Errors.NONE));
            responseData.put(myTopicPartition2, new OffsetFetchResponse.PartitionData(20,
                    Optional.empty(), "", Errors.NONE));
            responseData.put(myTopicPartition3, new OffsetFetchResponse.PartitionData(OffsetFetchResponse.INVALID_OFFSET,
                    Optional.empty(), "", Errors.NONE));
            env.kafkaClient().prepareResponse(new OffsetFetchResponse(Errors.NONE, responseData));

            final ListConsumerGroupOffsetsResult result = env.adminClient().listConsumerGroupOffsets("group-0");
            final Map<TopicPartition, OffsetAndMetadata> partitionToOffsetAndMetadata = result.partitionsToOffsetAndMetadata().get();

            assertEquals(4, partitionToOffsetAndMetadata.size());
            assertEquals(10, partitionToOffsetAndMetadata.get(myTopicPartition0).offset());
            assertEquals(0, partitionToOffsetAndMetadata.get(myTopicPartition1).offset());
            assertEquals(20, partitionToOffsetAndMetadata.get(myTopicPartition2).offset());
            assertTrue(partitionToOffsetAndMetadata.containsKey(myTopicPartition3));
            assertNull(partitionToOffsetAndMetadata.get(myTopicPartition3));
        }
    }

    @Test
    public void testDeleteConsumerGroupsNumRetries() throws Exception {
        final Cluster cluster = mockCluster(3, 0);
        final Time time = new MockTime();
        final List<String> groupIds = singletonList("group-0");

        try (AdminClientUnitTestEnv env = new AdminClientUnitTestEnv(time, cluster,
            AdminClientConfig.RETRIES_CONFIG, "0")) {
            env.kafkaClient().setNodeApiVersions(NodeApiVersions.create());

            env.kafkaClient().prepareResponse(prepareFindCoordinatorResponse(Errors.NONE, env.cluster().controller()));
            final DeletableGroupResultCollection validResponse = new DeletableGroupResultCollection();
            validResponse.add(new DeletableGroupResult()
                .setGroupId("group-0")
                .setErrorCode(Errors.NOT_COORDINATOR.code()));
            env.kafkaClient().prepareResponse(new DeleteGroupsResponse(
                new DeleteGroupsResponseData()
                    .setResults(validResponse)
            ));
            env.kafkaClient().prepareResponse(prepareFindCoordinatorResponse(Errors.NONE, env.cluster().controller()));

            final DeleteConsumerGroupsResult result = env.adminClient().deleteConsumerGroups(groupIds);

            TestUtils.assertFutureError(result.all(), TimeoutException.class);
        }
    }

    @Test
    public void testDeleteConsumerGroupsRetryBackoff() throws Exception {
        MockTime time = new MockTime();
        int retryBackoff = 100;
        final List<String> groupIds = singletonList("group-0");

        try (final AdminClientUnitTestEnv env = new AdminClientUnitTestEnv(time,
            mockCluster(3, 0),
            newStrMap(AdminClientConfig.RETRY_BACKOFF_MS_CONFIG, "" + retryBackoff))) {
            MockClient mockClient = env.kafkaClient();

            mockClient.setNodeApiVersions(NodeApiVersions.create());

            AtomicLong firstAttemptTime = new AtomicLong(0);
            AtomicLong secondAttemptTime = new AtomicLong(0);

            mockClient.prepareResponse(prepareFindCoordinatorResponse(Errors.NONE, env.cluster().controller()));

            DeletableGroupResultCollection validResponse = new DeletableGroupResultCollection();
            validResponse.add(new DeletableGroupResult()
                .setGroupId("group-0")
                .setErrorCode(Errors.NOT_COORDINATOR.code()));


            mockClient.prepareResponse(body -> {
                firstAttemptTime.set(time.milliseconds());
                return true;
            }, new DeleteGroupsResponse(new DeleteGroupsResponseData().setResults(validResponse)));

            mockClient.prepareResponse(prepareFindCoordinatorResponse(Errors.NONE, env.cluster().controller()));

            validResponse = new DeletableGroupResultCollection();
            validResponse.add(new DeletableGroupResult()
                .setGroupId("group-0")
                .setErrorCode(Errors.NONE.code()));

            mockClient.prepareResponse(body -> {
                secondAttemptTime.set(time.milliseconds());
                return true;
            }, new DeleteGroupsResponse(new DeleteGroupsResponseData().setResults(validResponse)));

            final KafkaFuture<Void> future = env.adminClient().deleteConsumerGroups(groupIds).all();

            TestUtils.waitForCondition(() -> mockClient.numAwaitingResponses() == 1, "Failed awaiting DeleteConsumerGroups first request failure");
            TestUtils.waitForCondition(() -> ((KafkaAdminClient) env.adminClient()).numPendingCalls() == 1, "Failed to add retry DeleteConsumerGroups call on first failure");
            time.sleep(retryBackoff);

            future.get();

            long actualRetryBackoff = secondAttemptTime.get() - firstAttemptTime.get();
            assertEquals("DeleteConsumerGroups retry did not await expected backoff!", retryBackoff, actualRetryBackoff);
        }
    }

    @Test
    public void testDeleteConsumerGroups() throws Exception {
        final List<String> groupIds = singletonList("group-0");

        try (AdminClientUnitTestEnv env = new AdminClientUnitTestEnv(mockCluster(1, 0))) {
            env.kafkaClient().setNodeApiVersions(NodeApiVersions.create());

            //Retriable FindCoordinatorResponse errors should be retried
            env.kafkaClient().prepareResponse(prepareFindCoordinatorResponse(Errors.COORDINATOR_NOT_AVAILABLE,  Node.noNode()));
            env.kafkaClient().prepareResponse(prepareFindCoordinatorResponse(Errors.COORDINATOR_LOAD_IN_PROGRESS, Node.noNode()));

            env.kafkaClient().prepareResponse(prepareFindCoordinatorResponse(Errors.NONE, env.cluster().controller()));

            final DeletableGroupResultCollection validResponse = new DeletableGroupResultCollection();
            validResponse.add(new DeletableGroupResult()
                                  .setGroupId("group-0")
                                  .setErrorCode(Errors.NONE.code()));
            env.kafkaClient().prepareResponse(new DeleteGroupsResponse(
                new DeleteGroupsResponseData()
                    .setResults(validResponse)
            ));

            final DeleteConsumerGroupsResult result = env.adminClient().deleteConsumerGroups(groupIds);

            final KafkaFuture<Void> results = result.deletedGroups().get("group-0");
            assertNull(results.get());

            //should throw error for non-retriable errors
            env.kafkaClient().prepareResponse(
                prepareFindCoordinatorResponse(Errors.GROUP_AUTHORIZATION_FAILED,  Node.noNode()));

            final DeleteConsumerGroupsResult errorResult = env.adminClient().deleteConsumerGroups(groupIds);
            TestUtils.assertFutureError(errorResult.deletedGroups().get("group-0"), GroupAuthorizationException.class);

            //Retriable errors should be retried
            env.kafkaClient().prepareResponse(
                prepareFindCoordinatorResponse(Errors.NONE, env.cluster().controller()));

            final DeletableGroupResultCollection errorResponse1 = new DeletableGroupResultCollection();
            errorResponse1.add(new DeletableGroupResult()
                                   .setGroupId("group-0")
                                   .setErrorCode(Errors.COORDINATOR_NOT_AVAILABLE.code())
            );
            env.kafkaClient().prepareResponse(new DeleteGroupsResponse(
                new DeleteGroupsResponseData()
                    .setResults(errorResponse1)));

            final DeletableGroupResultCollection errorResponse2 = new DeletableGroupResultCollection();
            errorResponse2.add(new DeletableGroupResult()
                                   .setGroupId("group-0")
                                   .setErrorCode(Errors.COORDINATOR_LOAD_IN_PROGRESS.code())
            );
            env.kafkaClient().prepareResponse(new DeleteGroupsResponse(
                new DeleteGroupsResponseData()
                    .setResults(errorResponse2)));

            /*
             * We need to return two responses here, one for NOT_COORDINATOR call when calling delete a consumer group
             * api using coordinator that has moved. This will retry whole operation. So we need to again respond with a
             * FindCoordinatorResponse.
             */
            final DeletableGroupResultCollection coordinatorMoved = new DeletableGroupResultCollection();
            coordinatorMoved.add(new DeletableGroupResult()
                                     .setGroupId("UnitTestError")
                                     .setErrorCode(Errors.NOT_COORDINATOR.code())
            );
            env.kafkaClient().prepareResponse(new DeleteGroupsResponse(
                new DeleteGroupsResponseData()
                    .setResults(coordinatorMoved)));
            env.kafkaClient().prepareResponse(prepareFindCoordinatorResponse(Errors.NONE, env.cluster().controller()));

            env.kafkaClient().prepareResponse(new DeleteGroupsResponse(
                new DeleteGroupsResponseData()
                    .setResults(validResponse)));

            final DeleteConsumerGroupsResult errorResult1 = env.adminClient().deleteConsumerGroups(groupIds);

            final KafkaFuture<Void> errorResults = errorResult1.deletedGroups().get("group-0");
            assertNull(errorResults.get());
        }
    }

    @Test
    public void testDeleteConsumerGroupOffsetsNumRetries() throws Exception {
        final Cluster cluster = mockCluster(3, 0);
        final Time time = new MockTime();

        try (AdminClientUnitTestEnv env = new AdminClientUnitTestEnv(time, cluster,
            AdminClientConfig.RETRIES_CONFIG, "0")) {
            final TopicPartition tp1 = new TopicPartition("foo", 0);

            env.kafkaClient().setNodeApiVersions(NodeApiVersions.create());

            env.kafkaClient().prepareResponse(prepareFindCoordinatorResponse(Errors.NONE, env.cluster().controller()));
            env.kafkaClient().prepareResponse(prepareOffsetDeleteResponse("foo", 0, Errors.NOT_COORDINATOR));
            env.kafkaClient().prepareResponse(prepareFindCoordinatorResponse(Errors.NONE, env.cluster().controller()));

            final DeleteConsumerGroupOffsetsResult result = env.adminClient()
                .deleteConsumerGroupOffsets("group-0", Stream.of(tp1).collect(Collectors.toSet()));

            TestUtils.assertFutureError(result.all(), TimeoutException.class);
        }
    }

    @Test
    public void testDeleteConsumerGroupOffsetsRetryBackoff() throws Exception {
        MockTime time = new MockTime();
        int retryBackoff = 100;

        try (final AdminClientUnitTestEnv env = new AdminClientUnitTestEnv(time,
            mockCluster(3, 0),
            newStrMap(AdminClientConfig.RETRY_BACKOFF_MS_CONFIG, "" + retryBackoff))) {
            MockClient mockClient = env.kafkaClient();

            mockClient.setNodeApiVersions(NodeApiVersions.create());

            AtomicLong firstAttemptTime = new AtomicLong(0);
            AtomicLong secondAttemptTime = new AtomicLong(0);

            final TopicPartition tp1 = new TopicPartition("foo", 0);

            mockClient.prepareResponse(prepareFindCoordinatorResponse(Errors.NONE, env.cluster().controller()));

            mockClient.prepareResponse(body -> {
                firstAttemptTime.set(time.milliseconds());
                return true;
            }, prepareOffsetDeleteResponse("foo", 0, Errors.NOT_COORDINATOR));

            mockClient.prepareResponse(prepareFindCoordinatorResponse(Errors.NONE, env.cluster().controller()));

            mockClient.prepareResponse(body -> {
                secondAttemptTime.set(time.milliseconds());
                return true;
            }, prepareOffsetDeleteResponse("foo", 0, Errors.NONE));

            final KafkaFuture<Void> future = env.adminClient().deleteConsumerGroupOffsets("group-0", Stream.of(tp1).collect(Collectors.toSet())).all();

            TestUtils.waitForCondition(() -> mockClient.numAwaitingResponses() == 1, "Failed awaiting DeleteConsumerGroupOffsets first request failure");
            TestUtils.waitForCondition(() -> ((KafkaAdminClient) env.adminClient()).numPendingCalls() == 1, "Failed to add retry DeleteConsumerGroupOffsets call on first failure");
            time.sleep(retryBackoff);

            future.get();

            long actualRetryBackoff = secondAttemptTime.get() - firstAttemptTime.get();
            assertEquals("DeleteConsumerGroupOffsets retry did not await expected backoff!", retryBackoff, actualRetryBackoff);
        }
    }

    @Test
    public void testDeleteConsumerGroupOffsets() throws Exception {
        // Happy path

        final String groupId = "group-0";
        final TopicPartition tp1 = new TopicPartition("foo", 0);
        final TopicPartition tp2 = new TopicPartition("bar", 0);
        final TopicPartition tp3 = new TopicPartition("foobar", 0);

        try (AdminClientUnitTestEnv env = new AdminClientUnitTestEnv(mockCluster(1, 0))) {
            env.kafkaClient().setNodeApiVersions(NodeApiVersions.create());

            env.kafkaClient().prepareResponse(
                prepareFindCoordinatorResponse(Errors.NONE, env.cluster().controller()));

            env.kafkaClient().prepareResponse(new OffsetDeleteResponse(
                new OffsetDeleteResponseData()
                    .setTopics(new OffsetDeleteResponseTopicCollection(Stream.of(
                        new OffsetDeleteResponseTopic()
                            .setName("foo")
                            .setPartitions(new OffsetDeleteResponsePartitionCollection(Collections.singletonList(
                                new OffsetDeleteResponsePartition()
                                    .setPartitionIndex(0)
                                    .setErrorCode(Errors.NONE.code())
                            ).iterator())),
                        new OffsetDeleteResponseTopic()
                            .setName("bar")
                            .setPartitions(new OffsetDeleteResponsePartitionCollection(Collections.singletonList(
                                new OffsetDeleteResponsePartition()
                                    .setPartitionIndex(0)
                                    .setErrorCode(Errors.GROUP_SUBSCRIBED_TO_TOPIC.code())
                            ).iterator()))
                    ).collect(Collectors.toList()).iterator()))
                )
            );

            final DeleteConsumerGroupOffsetsResult errorResult = env.adminClient().deleteConsumerGroupOffsets(
                groupId, Stream.of(tp1, tp2).collect(Collectors.toSet()));

            assertNull(errorResult.partitionResult(tp1).get());
            TestUtils.assertFutureError(errorResult.all(), GroupSubscribedToTopicException.class);
            TestUtils.assertFutureError(errorResult.partitionResult(tp2), GroupSubscribedToTopicException.class);
            assertThrows(IllegalArgumentException.class, () -> errorResult.partitionResult(tp3));
        }
    }

    @Test
    public void testDeleteConsumerGroupOffsetsRetriableErrors() throws Exception {
        // Retriable errors should be retried

        final String groupId = "group-0";
        final TopicPartition tp1 = new TopicPartition("foo", 0);

        try (AdminClientUnitTestEnv env = new AdminClientUnitTestEnv(mockCluster(1, 0))) {
            env.kafkaClient().setNodeApiVersions(NodeApiVersions.create());

            env.kafkaClient().prepareResponse(
                prepareFindCoordinatorResponse(Errors.NONE, env.cluster().controller()));

            env.kafkaClient().prepareResponse(
                prepareOffsetDeleteResponse(Errors.COORDINATOR_NOT_AVAILABLE));

            env.kafkaClient().prepareResponse(
                prepareOffsetDeleteResponse(Errors.COORDINATOR_LOAD_IN_PROGRESS));

            /*
             * We need to return two responses here, one for NOT_COORDINATOR call when calling delete a consumer group
             * api using coordinator that has moved. This will retry whole operation. So we need to again respond with a
             * FindCoordinatorResponse.
             */
            env.kafkaClient().prepareResponse(
                prepareOffsetDeleteResponse(Errors.NOT_COORDINATOR));

            env.kafkaClient().prepareResponse(
                prepareFindCoordinatorResponse(Errors.NONE, env.cluster().controller()));

            env.kafkaClient().prepareResponse(
                prepareOffsetDeleteResponse("foo", 0, Errors.NONE));

            final DeleteConsumerGroupOffsetsResult errorResult1 = env.adminClient()
                .deleteConsumerGroupOffsets(groupId, Stream.of(tp1).collect(Collectors.toSet()));

            assertNull(errorResult1.all().get());
            assertNull(errorResult1.partitionResult(tp1).get());
        }
    }

    @Test
    public void testDeleteConsumerGroupOffsetsNonRetriableErrors() throws Exception {
        // Non-retriable errors throw an exception

        final String groupId = "group-0";
        final TopicPartition tp1 = new TopicPartition("foo", 0);
        final List<Errors> nonRetriableErrors = Arrays.asList(
            Errors.GROUP_AUTHORIZATION_FAILED, Errors.INVALID_GROUP_ID, Errors.GROUP_ID_NOT_FOUND);

        try (AdminClientUnitTestEnv env = new AdminClientUnitTestEnv(mockCluster(1, 0))) {
            env.kafkaClient().setNodeApiVersions(NodeApiVersions.create());

            for (Errors error : nonRetriableErrors) {
                env.kafkaClient().prepareResponse(
                    prepareFindCoordinatorResponse(Errors.NONE, env.cluster().controller()));

                env.kafkaClient().prepareResponse(
                    prepareOffsetDeleteResponse(error));

                DeleteConsumerGroupOffsetsResult errorResult = env.adminClient()
                    .deleteConsumerGroupOffsets(groupId, Stream.of(tp1).collect(Collectors.toSet()));

                TestUtils.assertFutureError(errorResult.all(), error.exception().getClass());
                TestUtils.assertFutureError(errorResult.partitionResult(tp1), error.exception().getClass());
            }
        }
    }

    @Test
    public void testDeleteConsumerGroupOffsetsFindCoordinatorRetriableErrors() throws Exception {
        // Retriable FindCoordinatorResponse errors should be retried

        final String groupId = "group-0";
        final TopicPartition tp1 = new TopicPartition("foo", 0);

        try (AdminClientUnitTestEnv env = new AdminClientUnitTestEnv(mockCluster(1, 0))) {
            env.kafkaClient().setNodeApiVersions(NodeApiVersions.create());

            env.kafkaClient().prepareResponse(
                prepareFindCoordinatorResponse(Errors.COORDINATOR_NOT_AVAILABLE,  Node.noNode()));
            env.kafkaClient().prepareResponse(
                prepareFindCoordinatorResponse(Errors.COORDINATOR_LOAD_IN_PROGRESS, Node.noNode()));

            env.kafkaClient().prepareResponse(
                prepareFindCoordinatorResponse(Errors.NONE, env.cluster().controller()));

            env.kafkaClient().prepareResponse(
                prepareOffsetDeleteResponse("foo", 0, Errors.NONE));

            final DeleteConsumerGroupOffsetsResult result = env.adminClient()
                .deleteConsumerGroupOffsets(groupId, Stream.of(tp1).collect(Collectors.toSet()));

            assertNull(result.all().get());
            assertNull(result.partitionResult(tp1).get());
        }
    }

    @Test
    public void testDeleteConsumerGroupOffsetsFindCoordinatorNonRetriableErrors() throws Exception {
        // Non-retriable FindCoordinatorResponse errors throw an exception

        final String groupId = "group-0";
        final TopicPartition tp1 = new TopicPartition("foo", 0);

        try (AdminClientUnitTestEnv env = new AdminClientUnitTestEnv(mockCluster(1, 0))) {
            env.kafkaClient().setNodeApiVersions(NodeApiVersions.create());

            env.kafkaClient().prepareResponse(
                prepareFindCoordinatorResponse(Errors.GROUP_AUTHORIZATION_FAILED,  Node.noNode()));

            final DeleteConsumerGroupOffsetsResult errorResult = env.adminClient()
                .deleteConsumerGroupOffsets(groupId, Stream.of(tp1).collect(Collectors.toSet()));

            TestUtils.assertFutureError(errorResult.all(), GroupAuthorizationException.class);
            TestUtils.assertFutureError(errorResult.partitionResult(tp1), GroupAuthorizationException.class);
        }
    }

    @Test
    public void testIncrementalAlterConfigs()  throws Exception {
        try (AdminClientUnitTestEnv env = mockClientEnv()) {
            env.kafkaClient().setNodeApiVersions(NodeApiVersions.create());

            //test error scenarios
            IncrementalAlterConfigsResponseData responseData =  new IncrementalAlterConfigsResponseData();
            responseData.responses().add(new AlterConfigsResourceResponse()
                    .setResourceName("")
                    .setResourceType(ConfigResource.Type.BROKER.id())
                    .setErrorCode(Errors.CLUSTER_AUTHORIZATION_FAILED.code())
                    .setErrorMessage("authorization error"));

            responseData.responses().add(new AlterConfigsResourceResponse()
                    .setResourceName("topic1")
                    .setResourceType(ConfigResource.Type.TOPIC.id())
                    .setErrorCode(Errors.INVALID_REQUEST.code())
                    .setErrorMessage("Config value append is not allowed for config"));

            env.kafkaClient().prepareResponse(new IncrementalAlterConfigsResponse(responseData));

            ConfigResource brokerResource = new ConfigResource(ConfigResource.Type.BROKER, "");
            ConfigResource topicResource = new ConfigResource(ConfigResource.Type.TOPIC, "topic1");

            AlterConfigOp alterConfigOp1 = new AlterConfigOp(
                    new ConfigEntry("log.segment.bytes", "1073741"),
                    AlterConfigOp.OpType.SET);

            AlterConfigOp alterConfigOp2 = new AlterConfigOp(
                    new ConfigEntry("compression.type", "gzip"),
                    AlterConfigOp.OpType.APPEND);

            final Map<ConfigResource, Collection<AlterConfigOp>> configs = new HashMap<>();
            configs.put(brokerResource, singletonList(alterConfigOp1));
            configs.put(topicResource, singletonList(alterConfigOp2));

            AlterConfigsResult result = env.adminClient().incrementalAlterConfigs(configs);
            TestUtils.assertFutureError(result.values().get(brokerResource), ClusterAuthorizationException.class);
            TestUtils.assertFutureError(result.values().get(topicResource), InvalidRequestException.class);

            // Test a call where there are no errors.
            responseData =  new IncrementalAlterConfigsResponseData();
            responseData.responses().add(new AlterConfigsResourceResponse()
                    .setResourceName("")
                    .setResourceType(ConfigResource.Type.BROKER.id())
                    .setErrorCode(Errors.NONE.code())
                    .setErrorMessage(ApiError.NONE.message()));

            env.kafkaClient().prepareResponse(new IncrementalAlterConfigsResponse(responseData));
            env.adminClient().incrementalAlterConfigs(Collections.singletonMap(brokerResource, singletonList(alterConfigOp1))).all().get();
        }
    }

    @Test
    public void testRemoveMembersFromGroupNumRetries() throws Exception {
        final Cluster cluster = mockCluster(3, 0);
        final Time time = new MockTime();

        try (AdminClientUnitTestEnv env = new AdminClientUnitTestEnv(time, cluster,
            AdminClientConfig.RETRIES_CONFIG, "0")) {

            env.kafkaClient().setNodeApiVersions(NodeApiVersions.create());

            env.kafkaClient().prepareResponse(prepareFindCoordinatorResponse(Errors.NONE, env.cluster().controller()));
            env.kafkaClient().prepareResponse(new LeaveGroupResponse(new LeaveGroupResponseData().setErrorCode(Errors.NOT_COORDINATOR.code())));
            env.kafkaClient().prepareResponse(prepareFindCoordinatorResponse(Errors.NONE, env.cluster().controller()));

            Collection<MemberToRemove> membersToRemove = Arrays.asList(new MemberToRemove("instance-1"), new MemberToRemove("instance-2"));

            final RemoveMembersFromConsumerGroupResult result = env.adminClient().removeMembersFromConsumerGroup(
                "groupId", new RemoveMembersFromConsumerGroupOptions(membersToRemove));

            TestUtils.assertFutureError(result.all(), TimeoutException.class);
        }
    }

    @Test
    public void testRemoveMembersFromGroupRetryBackoff() throws Exception {
        MockTime time = new MockTime();
        int retryBackoff = 100;

        try (final AdminClientUnitTestEnv env = new AdminClientUnitTestEnv(time,
            mockCluster(3, 0),
            newStrMap(AdminClientConfig.RETRY_BACKOFF_MS_CONFIG, "" + retryBackoff))) {
            MockClient mockClient = env.kafkaClient();

            mockClient.setNodeApiVersions(NodeApiVersions.create());

            AtomicLong firstAttemptTime = new AtomicLong(0);
            AtomicLong secondAttemptTime = new AtomicLong(0);

            final TopicPartition tp1 = new TopicPartition("foo", 0);

            mockClient.prepareResponse(prepareFindCoordinatorResponse(Errors.NONE, env.cluster().controller()));

            env.kafkaClient().prepareResponse(body -> {
                firstAttemptTime.set(time.milliseconds());
                return true;
            }, new LeaveGroupResponse(new LeaveGroupResponseData().setErrorCode(Errors.NOT_COORDINATOR.code())));

            mockClient.prepareResponse(prepareFindCoordinatorResponse(Errors.NONE, env.cluster().controller()));

            MemberResponse responseOne = new MemberResponse()
                .setGroupInstanceId("instance-1")
                .setErrorCode(Errors.NONE.code());
            env.kafkaClient().prepareResponse(body -> {
                secondAttemptTime.set(time.milliseconds());
                return true;
            }, new LeaveGroupResponse(new LeaveGroupResponseData()
                .setErrorCode(Errors.NONE.code())
                .setMembers(Collections.singletonList(responseOne))));

            Collection<MemberToRemove> membersToRemove = singletonList(new MemberToRemove("instance-1"));

            final KafkaFuture<Void> future = env.adminClient().removeMembersFromConsumerGroup(
                "groupId", new RemoveMembersFromConsumerGroupOptions(membersToRemove)).all();


            TestUtils.waitForCondition(() -> mockClient.numAwaitingResponses() == 1, "Failed awaiting RemoveMembersFromGroup first request failure");
            TestUtils.waitForCondition(() -> ((KafkaAdminClient) env.adminClient()).numPendingCalls() == 1, "Failed to add retry RemoveMembersFromGroup call on first failure");
            time.sleep(retryBackoff);

            future.get();

            long actualRetryBackoff = secondAttemptTime.get() - firstAttemptTime.get();
            assertEquals("RemoveMembersFromGroup retry did not await expected backoff!", retryBackoff, actualRetryBackoff);
        }
    }

    @Test
    public void testRemoveMembersFromGroup() throws Exception {
        try (AdminClientUnitTestEnv env = mockClientEnv()) {
            final String instanceOne = "instance-1";
            final String instanceTwo = "instance-2";
            env.kafkaClient().setNodeApiVersions(NodeApiVersions.create());

            // Retriable FindCoordinatorResponse errors should be retried
            env.kafkaClient().prepareResponse(prepareFindCoordinatorResponse(Errors.COORDINATOR_NOT_AVAILABLE,  Node.noNode()));
            env.kafkaClient().prepareResponse(prepareFindCoordinatorResponse(Errors.COORDINATOR_LOAD_IN_PROGRESS,  Node.noNode()));
            env.kafkaClient().prepareResponse(prepareFindCoordinatorResponse(Errors.NONE, env.cluster().controller()));

            // Retriable errors should be retried
            env.kafkaClient().prepareResponse(null, true);
            env.kafkaClient().prepareResponse(new LeaveGroupResponse(new LeaveGroupResponseData()
                                                                         .setErrorCode(Errors.COORDINATOR_NOT_AVAILABLE.code())));
            env.kafkaClient().prepareResponse(new LeaveGroupResponse(new LeaveGroupResponseData()
                                                                         .setErrorCode(Errors.COORDINATOR_LOAD_IN_PROGRESS.code())));

            // Inject a top-level non-retriable error
            env.kafkaClient().prepareResponse(new LeaveGroupResponse(new LeaveGroupResponseData()
                                                                         .setErrorCode(Errors.UNKNOWN_SERVER_ERROR.code())));

            String groupId = "groupId";
            Collection<MemberToRemove> membersToRemove = Arrays.asList(new MemberToRemove(instanceOne),
                                                                       new MemberToRemove(instanceTwo));
            final RemoveMembersFromConsumerGroupResult unknownErrorResult = env.adminClient().removeMembersFromConsumerGroup(
                groupId,
                new RemoveMembersFromConsumerGroupOptions(membersToRemove)
            );

            MemberToRemove memberOne = new MemberToRemove(instanceOne);
            MemberToRemove memberTwo = new MemberToRemove(instanceTwo);

            TestUtils.assertFutureError(unknownErrorResult.all(), UnknownServerException.class);
            TestUtils.assertFutureError(unknownErrorResult.memberResult(memberOne), UnknownServerException.class);
            TestUtils.assertFutureError(unknownErrorResult.memberResult(memberTwo), UnknownServerException.class);

            MemberResponse responseOne = new MemberResponse()
                                             .setGroupInstanceId(instanceOne)
                                             .setErrorCode(Errors.UNKNOWN_MEMBER_ID.code());

            MemberResponse responseTwo = new MemberResponse()
                                             .setGroupInstanceId(instanceTwo)
                                             .setErrorCode(Errors.NONE.code());

            // Inject one member level error.
            env.kafkaClient().prepareResponse(prepareFindCoordinatorResponse(Errors.NONE, env.cluster().controller()));
            env.kafkaClient().prepareResponse(new LeaveGroupResponse(new LeaveGroupResponseData()
                                                                         .setErrorCode(Errors.NONE.code())
                                                                         .setMembers(Arrays.asList(responseOne, responseTwo))));

            final RemoveMembersFromConsumerGroupResult memberLevelErrorResult = env.adminClient().removeMembersFromConsumerGroup(
                groupId,
                new RemoveMembersFromConsumerGroupOptions(membersToRemove)
            );

            TestUtils.assertFutureError(memberLevelErrorResult.all(), UnknownMemberIdException.class);
            TestUtils.assertFutureError(memberLevelErrorResult.memberResult(memberOne), UnknownMemberIdException.class);
            assertNull(memberLevelErrorResult.memberResult(memberTwo).get());

            // Return with missing member.
            env.kafkaClient().prepareResponse(prepareFindCoordinatorResponse(Errors.NONE, env.cluster().controller()));
            env.kafkaClient().prepareResponse(new LeaveGroupResponse(new LeaveGroupResponseData()
                                                                         .setErrorCode(Errors.NONE.code())
                                                                         .setMembers(Collections.singletonList(responseTwo))));

            final RemoveMembersFromConsumerGroupResult missingMemberResult = env.adminClient().removeMembersFromConsumerGroup(
                groupId,
                new RemoveMembersFromConsumerGroupOptions(membersToRemove)
            );

            TestUtils.assertFutureError(missingMemberResult.all(), IllegalArgumentException.class);
            // The memberOne was not included in the response.
            TestUtils.assertFutureError(missingMemberResult.memberResult(memberOne), IllegalArgumentException.class);
            assertNull(missingMemberResult.memberResult(memberTwo).get());


            // Return with success.
            env.kafkaClient().prepareResponse(prepareFindCoordinatorResponse(Errors.NONE, env.cluster().controller()));
            env.kafkaClient().prepareResponse(new LeaveGroupResponse(
                    new LeaveGroupResponseData().setErrorCode(Errors.NONE.code()).setMembers(
                        Arrays.asList(responseTwo,
                                      new MemberResponse().setGroupInstanceId(instanceOne).setErrorCode(Errors.NONE.code())
                        ))
            ));

            final RemoveMembersFromConsumerGroupResult noErrorResult = env.adminClient().removeMembersFromConsumerGroup(
                groupId,
                new RemoveMembersFromConsumerGroupOptions(membersToRemove)
            );
            assertNull(noErrorResult.all().get());
            assertNull(noErrorResult.memberResult(memberOne).get());
            assertNull(noErrorResult.memberResult(memberTwo).get());
        }
    }

    @Test
    public void testAlterPartitionReassignments() throws Exception {
        try (AdminClientUnitTestEnv env = mockClientEnv()) {
            env.kafkaClient().setNodeApiVersions(NodeApiVersions.create());

            TopicPartition tp1 = new TopicPartition("A", 0);
            TopicPartition tp2 = new TopicPartition("B", 0);
            Map<TopicPartition, Optional<NewPartitionReassignment>> reassignments = new HashMap<>();
            reassignments.put(tp1, Optional.empty());
            reassignments.put(tp2, Optional.of(new NewPartitionReassignment(Arrays.asList(1, 2, 3))));

            // 1. server returns less responses than number of partitions we sent
            AlterPartitionReassignmentsResponseData responseData1 = new AlterPartitionReassignmentsResponseData();
            ReassignablePartitionResponse normalPartitionResponse = new ReassignablePartitionResponse().setPartitionIndex(0);
            responseData1.setResponses(Collections.singletonList(
                    new ReassignableTopicResponse()
                            .setName("A")
                            .setPartitions(Collections.singletonList(normalPartitionResponse))));
            env.kafkaClient().prepareResponse(new AlterPartitionReassignmentsResponse(responseData1));
            AlterPartitionReassignmentsResult result1 = env.adminClient().alterPartitionReassignments(reassignments);
            Future<Void> future1 = result1.all();
            Future<Void> future2 = result1.values().get(tp1);
            TestUtils.assertFutureError(future1, UnknownServerException.class);
            TestUtils.assertFutureError(future2, UnknownServerException.class);

            // 2. NOT_CONTROLLER error handling
            AlterPartitionReassignmentsResponseData controllerErrResponseData =
                    new AlterPartitionReassignmentsResponseData()
                            .setErrorCode(Errors.NOT_CONTROLLER.code())
                            .setErrorMessage(Errors.NOT_CONTROLLER.message())
                            .setResponses(Arrays.asList(
                                new ReassignableTopicResponse()
                                        .setName("A")
                                        .setPartitions(Collections.singletonList(normalPartitionResponse)),
                                new ReassignableTopicResponse()
                                        .setName("B")
                                        .setPartitions(Collections.singletonList(normalPartitionResponse)))
                            );
            MetadataResponse controllerNodeResponse = TestUtils.metadataResponse(env.cluster().nodes(),
                    env.cluster().clusterResource().clusterId(), 1, Collections.emptyList());
            AlterPartitionReassignmentsResponseData normalResponse =
                    new AlterPartitionReassignmentsResponseData()
                            .setResponses(Arrays.asList(
                                    new ReassignableTopicResponse()
                                            .setName("A")
                                            .setPartitions(Collections.singletonList(normalPartitionResponse)),
                                    new ReassignableTopicResponse()
                                            .setName("B")
                                            .setPartitions(Collections.singletonList(normalPartitionResponse)))
                            );
            env.kafkaClient().prepareResponse(new AlterPartitionReassignmentsResponse(controllerErrResponseData));
            env.kafkaClient().prepareResponse(controllerNodeResponse);
            env.kafkaClient().prepareResponse(new AlterPartitionReassignmentsResponse(normalResponse));
            AlterPartitionReassignmentsResult controllerErrResult = env.adminClient().alterPartitionReassignments(reassignments);
            controllerErrResult.all().get();
            controllerErrResult.values().get(tp1).get();
            controllerErrResult.values().get(tp2).get();

            // 3. partition-level error
            AlterPartitionReassignmentsResponseData partitionLevelErrData =
                    new AlterPartitionReassignmentsResponseData()
                            .setResponses(Arrays.asList(
                                    new ReassignableTopicResponse()
                                            .setName("A")
                                            .setPartitions(Collections.singletonList(new ReassignablePartitionResponse()
                                                .setPartitionIndex(0).setErrorMessage(Errors.INVALID_REPLICA_ASSIGNMENT.message())
                                                .setErrorCode(Errors.INVALID_REPLICA_ASSIGNMENT.code())
                                            )),
                                    new ReassignableTopicResponse()
                                            .setName("B")
                                            .setPartitions(Collections.singletonList(normalPartitionResponse)))
                            );
            env.kafkaClient().prepareResponse(new AlterPartitionReassignmentsResponse(partitionLevelErrData));
            AlterPartitionReassignmentsResult partitionLevelErrResult = env.adminClient().alterPartitionReassignments(reassignments);
            TestUtils.assertFutureError(partitionLevelErrResult.values().get(tp1), Errors.INVALID_REPLICA_ASSIGNMENT.exception().getClass());
            partitionLevelErrResult.values().get(tp2).get();

            // 4. top-level error
            AlterPartitionReassignmentsResponseData topLevelErrResponseData =
                    new AlterPartitionReassignmentsResponseData()
                            .setErrorCode(Errors.CLUSTER_AUTHORIZATION_FAILED.code())
                            .setErrorMessage(Errors.CLUSTER_AUTHORIZATION_FAILED.message())
                            .setResponses(Arrays.asList(
                                    new ReassignableTopicResponse()
                                            .setName("A")
                                            .setPartitions(Collections.singletonList(normalPartitionResponse)),
                                    new ReassignableTopicResponse()
                                            .setName("B")
                                            .setPartitions(Collections.singletonList(normalPartitionResponse)))
                            );
            env.kafkaClient().prepareResponse(new AlterPartitionReassignmentsResponse(topLevelErrResponseData));
            AlterPartitionReassignmentsResult topLevelErrResult = env.adminClient().alterPartitionReassignments(reassignments);
            TestUtils.assertFutureError(topLevelErrResult.all(), Errors.CLUSTER_AUTHORIZATION_FAILED.exception().getClass());
            TestUtils.assertFutureError(topLevelErrResult.values().get(tp1), Errors.CLUSTER_AUTHORIZATION_FAILED.exception().getClass());
            TestUtils.assertFutureError(topLevelErrResult.values().get(tp2), Errors.CLUSTER_AUTHORIZATION_FAILED.exception().getClass());

            // 5. unrepresentable topic name error
            TopicPartition invalidTopicTP = new TopicPartition("", 0);
            TopicPartition invalidPartitionTP = new TopicPartition("ABC", -1);
            Map<TopicPartition, Optional<NewPartitionReassignment>> invalidTopicReassignments = new HashMap<>();
            invalidTopicReassignments.put(invalidPartitionTP, Optional.of(new NewPartitionReassignment(Arrays.asList(1, 2, 3))));
            invalidTopicReassignments.put(invalidTopicTP, Optional.of(new NewPartitionReassignment(Arrays.asList(1, 2, 3))));
            invalidTopicReassignments.put(tp1, Optional.of(new NewPartitionReassignment(Arrays.asList(1, 2, 3))));

            AlterPartitionReassignmentsResponseData singlePartResponseData =
                    new AlterPartitionReassignmentsResponseData()
                            .setResponses(Collections.singletonList(
                                    new ReassignableTopicResponse()
                                            .setName("A")
                                            .setPartitions(Collections.singletonList(normalPartitionResponse)))
                            );
            env.kafkaClient().prepareResponse(new AlterPartitionReassignmentsResponse(singlePartResponseData));
            AlterPartitionReassignmentsResult unrepresentableTopicResult = env.adminClient().alterPartitionReassignments(invalidTopicReassignments);
            TestUtils.assertFutureError(unrepresentableTopicResult.values().get(invalidTopicTP), InvalidTopicException.class);
            TestUtils.assertFutureError(unrepresentableTopicResult.values().get(invalidPartitionTP), InvalidTopicException.class);
            unrepresentableTopicResult.values().get(tp1).get();

            // Test success scenario
            AlterPartitionReassignmentsResponseData noErrResponseData =
                    new AlterPartitionReassignmentsResponseData()
                            .setErrorCode(Errors.NONE.code())
                            .setErrorMessage(Errors.NONE.message())
                            .setResponses(Arrays.asList(
                                    new ReassignableTopicResponse()
                                            .setName("A")
                                            .setPartitions(Collections.singletonList(normalPartitionResponse)),
                                    new ReassignableTopicResponse()
                                            .setName("B")
                                            .setPartitions(Collections.singletonList(normalPartitionResponse)))
                            );
            env.kafkaClient().prepareResponse(new AlterPartitionReassignmentsResponse(noErrResponseData));
            AlterPartitionReassignmentsResult noErrResult = env.adminClient().alterPartitionReassignments(reassignments);
            noErrResult.all().get();
            noErrResult.values().get(tp1).get();
            noErrResult.values().get(tp2).get();
        }
    }

    @Test
    public void testListPartitionReassignments() throws Exception {
        try (AdminClientUnitTestEnv env = mockClientEnv()) {
            env.kafkaClient().setNodeApiVersions(NodeApiVersions.create());

            TopicPartition tp1 = new TopicPartition("A", 0);
            OngoingPartitionReassignment tp1PartitionReassignment = new OngoingPartitionReassignment()
                    .setPartitionIndex(0)
                    .setRemovingReplicas(Arrays.asList(1, 2, 3))
                    .setAddingReplicas(Arrays.asList(4, 5, 6))
                    .setReplicas(Arrays.asList(1, 2, 3, 4, 5, 6));
            OngoingTopicReassignment tp1Reassignment = new OngoingTopicReassignment().setName("A")
                    .setPartitions(Collections.singletonList(tp1PartitionReassignment));

            TopicPartition tp2 = new TopicPartition("B", 0);
            OngoingPartitionReassignment tp2PartitionReassignment = new OngoingPartitionReassignment()
                    .setPartitionIndex(0)
                    .setRemovingReplicas(Arrays.asList(1, 2, 3))
                    .setAddingReplicas(Arrays.asList(4, 5, 6))
                    .setReplicas(Arrays.asList(1, 2, 3, 4, 5, 6));
            OngoingTopicReassignment tp2Reassignment = new OngoingTopicReassignment().setName("B")
                    .setPartitions(Collections.singletonList(tp2PartitionReassignment));

            // 1. NOT_CONTROLLER error handling
            ListPartitionReassignmentsResponseData notControllerData = new ListPartitionReassignmentsResponseData()
                    .setErrorCode(Errors.NOT_CONTROLLER.code())
                    .setErrorMessage(Errors.NOT_CONTROLLER.message());
            MetadataResponse controllerNodeResponse = TestUtils.metadataResponse(env.cluster().nodes(),
                    env.cluster().clusterResource().clusterId(), 1, Collections.emptyList());
            ListPartitionReassignmentsResponseData reassignmentsData = new ListPartitionReassignmentsResponseData()
                    .setTopics(Arrays.asList(tp1Reassignment, tp2Reassignment));
            env.kafkaClient().prepareResponse(new ListPartitionReassignmentsResponse(notControllerData));
            env.kafkaClient().prepareResponse(controllerNodeResponse);
            env.kafkaClient().prepareResponse(new ListPartitionReassignmentsResponse(reassignmentsData));

            ListPartitionReassignmentsResult noControllerResult = env.adminClient().listPartitionReassignments();
            noControllerResult.reassignments().get(); // no error

            // 2. UNKNOWN_TOPIC_OR_EXCEPTION_ERROR
            ListPartitionReassignmentsResponseData unknownTpData = new ListPartitionReassignmentsResponseData()
                    .setErrorCode(Errors.UNKNOWN_TOPIC_OR_PARTITION.code())
                    .setErrorMessage(Errors.UNKNOWN_TOPIC_OR_PARTITION.message());
            env.kafkaClient().prepareResponse(new ListPartitionReassignmentsResponse(unknownTpData));

            ListPartitionReassignmentsResult unknownTpResult = env.adminClient().listPartitionReassignments(new HashSet<>(Arrays.asList(tp1, tp2)));
            TestUtils.assertFutureError(unknownTpResult.reassignments(), UnknownTopicOrPartitionException.class);

            // 3. Success
            ListPartitionReassignmentsResponseData responseData = new ListPartitionReassignmentsResponseData()
                    .setTopics(Arrays.asList(tp1Reassignment, tp2Reassignment));
            env.kafkaClient().prepareResponse(new ListPartitionReassignmentsResponse(responseData));
            ListPartitionReassignmentsResult responseResult = env.adminClient().listPartitionReassignments();

            Map<TopicPartition, PartitionReassignment> reassignments = responseResult.reassignments().get();

            PartitionReassignment tp1Result = reassignments.get(tp1);
            assertEquals(tp1PartitionReassignment.addingReplicas(), tp1Result.addingReplicas());
            assertEquals(tp1PartitionReassignment.removingReplicas(), tp1Result.removingReplicas());
            assertEquals(tp1PartitionReassignment.replicas(), tp1Result.replicas());
            assertEquals(tp1PartitionReassignment.replicas(), tp1Result.replicas());
            PartitionReassignment tp2Result = reassignments.get(tp2);
            assertEquals(tp2PartitionReassignment.addingReplicas(), tp2Result.addingReplicas());
            assertEquals(tp2PartitionReassignment.removingReplicas(), tp2Result.removingReplicas());
            assertEquals(tp2PartitionReassignment.replicas(), tp2Result.replicas());
            assertEquals(tp2PartitionReassignment.replicas(), tp2Result.replicas());
        }
    }

    @Test
    public void testAlterConsumerGroupOffsets() throws Exception {
        // Happy path

        final String groupId = "group-0";
        final TopicPartition tp1 = new TopicPartition("foo", 0);
        final TopicPartition tp2 = new TopicPartition("bar", 0);
        final TopicPartition tp3 = new TopicPartition("foobar", 0);

        try (AdminClientUnitTestEnv env = new AdminClientUnitTestEnv(mockCluster(1, 0))) {
            env.kafkaClient().setNodeApiVersions(NodeApiVersions.create());

            env.kafkaClient().prepareResponse(
                prepareFindCoordinatorResponse(Errors.NONE, env.cluster().controller()));

            Map<TopicPartition, Errors> responseData = new HashMap<>();
            responseData.put(tp1, Errors.NONE);
            responseData.put(tp2, Errors.NONE);
            env.kafkaClient().prepareResponse(new OffsetCommitResponse(0, responseData));

            Map<TopicPartition, OffsetAndMetadata> offsets = new HashMap<>();
            offsets.put(tp1, new OffsetAndMetadata(123L));
            offsets.put(tp2, new OffsetAndMetadata(456L));
            final AlterConsumerGroupOffsetsResult result = env.adminClient().alterConsumerGroupOffsets(
                groupId, offsets);

            assertNull(result.all().get());
            assertNull(result.partitionResult(tp1).get());
            assertNull(result.partitionResult(tp2).get());
            TestUtils.assertFutureError(result.partitionResult(tp3), IllegalArgumentException.class);
        }
    }

    @Test
    public void testAlterConsumerGroupOffsetsRetriableErrors() throws Exception {
        // Retriable errors should be retried

        final String groupId = "group-0";
        final TopicPartition tp1 = new TopicPartition("foo", 0);

        try (AdminClientUnitTestEnv env = new AdminClientUnitTestEnv(mockCluster(1, 0))) {
            env.kafkaClient().setNodeApiVersions(NodeApiVersions.create());

            env.kafkaClient().prepareResponse(
                prepareFindCoordinatorResponse(Errors.NONE, env.cluster().controller()));

            env.kafkaClient().prepareResponse(
                prepareOffsetCommitResponse(tp1, Errors.COORDINATOR_NOT_AVAILABLE));

            env.kafkaClient().prepareResponse(
                prepareFindCoordinatorResponse(Errors.NONE, env.cluster().controller()));

            env.kafkaClient().prepareResponse(
                prepareOffsetCommitResponse(tp1, Errors.COORDINATOR_LOAD_IN_PROGRESS));

            env.kafkaClient().prepareResponse(
                prepareFindCoordinatorResponse(Errors.NONE, env.cluster().controller()));

            env.kafkaClient().prepareResponse(
                prepareOffsetCommitResponse(tp1, Errors.NOT_COORDINATOR));

            env.kafkaClient().prepareResponse(
                prepareFindCoordinatorResponse(Errors.NONE, env.cluster().controller()));

            env.kafkaClient().prepareResponse(
                prepareOffsetCommitResponse(tp1, Errors.NONE));

            Map<TopicPartition, OffsetAndMetadata> offsets = new HashMap<>();
            offsets.put(tp1, new OffsetAndMetadata(123L));
            final AlterConsumerGroupOffsetsResult result1 = env.adminClient()
                .alterConsumerGroupOffsets(groupId, offsets);

            assertNull(result1.all().get());
            assertNull(result1.partitionResult(tp1).get());
        }
    }

    @Test
    public void testAlterConsumerGroupOffsetsNonRetriableErrors() throws Exception {
        // Non-retriable errors throw an exception

        final String groupId = "group-0";
        final TopicPartition tp1 = new TopicPartition("foo", 0);
        final List<Errors> nonRetriableErrors = Arrays.asList(
            Errors.GROUP_AUTHORIZATION_FAILED, Errors.INVALID_GROUP_ID, Errors.GROUP_ID_NOT_FOUND);

        try (AdminClientUnitTestEnv env = new AdminClientUnitTestEnv(mockCluster(1, 0))) {
            env.kafkaClient().setNodeApiVersions(NodeApiVersions.create());

            for (Errors error : nonRetriableErrors) {
                env.kafkaClient().prepareResponse(
                    prepareFindCoordinatorResponse(Errors.NONE, env.cluster().controller()));

                env.kafkaClient().prepareResponse(prepareOffsetCommitResponse(tp1, error));

                Map<TopicPartition, OffsetAndMetadata> offsets = new HashMap<>();
                offsets.put(tp1,  new OffsetAndMetadata(123L));
                AlterConsumerGroupOffsetsResult errorResult = env.adminClient()
                    .alterConsumerGroupOffsets(groupId, offsets);

                TestUtils.assertFutureError(errorResult.all(), error.exception().getClass());
                TestUtils.assertFutureError(errorResult.partitionResult(tp1), error.exception().getClass());
            }
        }
    }

    @Test
    public void testAlterConsumerGroupOffsetsFindCoordinatorRetriableErrors() throws Exception {
        // Retriable FindCoordinatorResponse errors should be retried

        final String groupId = "group-0";
        final TopicPartition tp1 = new TopicPartition("foo", 0);

        try (AdminClientUnitTestEnv env = new AdminClientUnitTestEnv(mockCluster(1, 0))) {
            env.kafkaClient().setNodeApiVersions(NodeApiVersions.create());

            env.kafkaClient().prepareResponse(
                prepareFindCoordinatorResponse(Errors.COORDINATOR_NOT_AVAILABLE,  Node.noNode()));
            env.kafkaClient().prepareResponse(
                prepareFindCoordinatorResponse(Errors.COORDINATOR_LOAD_IN_PROGRESS, Node.noNode()));

            env.kafkaClient().prepareResponse(
                prepareFindCoordinatorResponse(Errors.NONE, env.cluster().controller()));

            env.kafkaClient().prepareResponse(
                prepareOffsetCommitResponse(tp1, Errors.NONE));

            Map<TopicPartition, OffsetAndMetadata> offsets = new HashMap<>();
            offsets.put(tp1,  new OffsetAndMetadata(123L));
            final AlterConsumerGroupOffsetsResult result = env.adminClient()
                .alterConsumerGroupOffsets(groupId, offsets);

            assertNull(result.all().get());
            assertNull(result.partitionResult(tp1).get());
        }
    }

    @Test
    public void testAlterConsumerGroupOffsetsFindCoordinatorNonRetriableErrors() throws Exception {
        // Non-retriable FindCoordinatorResponse errors throw an exception

        final String groupId = "group-0";
        final TopicPartition tp1 = new TopicPartition("foo", 0);

        try (AdminClientUnitTestEnv env = new AdminClientUnitTestEnv(mockCluster(1, 0))) {
            env.kafkaClient().setNodeApiVersions(NodeApiVersions.create());

            env.kafkaClient().prepareResponse(
                prepareFindCoordinatorResponse(Errors.GROUP_AUTHORIZATION_FAILED,  Node.noNode()));

            Map<TopicPartition, OffsetAndMetadata> offsets = new HashMap<>();
            offsets.put(tp1,  new OffsetAndMetadata(123L));
            final AlterConsumerGroupOffsetsResult errorResult = env.adminClient()
                .alterConsumerGroupOffsets(groupId, offsets);

            TestUtils.assertFutureError(errorResult.all(), GroupAuthorizationException.class);
            TestUtils.assertFutureError(errorResult.partitionResult(tp1), GroupAuthorizationException.class);
        }
    }

    @Test
    public void testListOffsets() throws Exception {
        // Happy path

        Node node0 = new Node(0, "localhost", 8120);
        List<PartitionInfo> pInfos = new ArrayList<>();
        pInfos.add(new PartitionInfo("foo", 0, node0, new Node[]{node0}, new Node[]{node0}));
        pInfos.add(new PartitionInfo("bar", 0, node0, new Node[]{node0}, new Node[]{node0}));
        pInfos.add(new PartitionInfo("baz", 0, node0, new Node[]{node0}, new Node[]{node0}));
        final Cluster cluster =
            new Cluster(
                "mockClusterId",
                Arrays.asList(node0),
                pInfos,
                Collections.<String>emptySet(),
                Collections.<String>emptySet(),
                node0);

        final TopicPartition tp1 = new TopicPartition("foo", 0);
        final TopicPartition tp2 = new TopicPartition("bar", 0);
        final TopicPartition tp3 = new TopicPartition("baz", 0);

        try (AdminClientUnitTestEnv env = new AdminClientUnitTestEnv(cluster)) {
            env.kafkaClient().setNodeApiVersions(NodeApiVersions.create());

            env.kafkaClient().prepareResponse(prepareMetadataResponse(cluster, Errors.NONE));

            Map<TopicPartition, PartitionData> responseData = new HashMap<>();
            responseData.put(tp1, new PartitionData(Errors.NONE, -1L, 123L, Optional.of(321)));
            responseData.put(tp2, new PartitionData(Errors.NONE, -1L, 234L, Optional.of(432)));
            responseData.put(tp3, new PartitionData(Errors.NONE, 123456789L, 345L, Optional.of(543)));
            env.kafkaClient().prepareResponse(new ListOffsetResponse(responseData));

            Map<TopicPartition, OffsetSpec> partitions = new HashMap<>();
            partitions.put(tp1, OffsetSpec.latest());
            partitions.put(tp2, OffsetSpec.earliest());
            partitions.put(tp3, OffsetSpec.forTimestamp(System.currentTimeMillis()));
            ListOffsetsResult result = env.adminClient().listOffsets(partitions);

            Map<TopicPartition, ListOffsetsResultInfo> offsets = result.all().get();
            assertFalse(offsets.isEmpty());
            assertEquals(123L, offsets.get(tp1).offset());
            assertEquals(321, offsets.get(tp1).leaderEpoch().get().intValue());
            assertEquals(-1L, offsets.get(tp1).timestamp());
            assertEquals(234L, offsets.get(tp2).offset());
            assertEquals(432, offsets.get(tp2).leaderEpoch().get().intValue());
            assertEquals(-1L, offsets.get(tp2).timestamp());
            assertEquals(345L, offsets.get(tp3).offset());
            assertEquals(543, offsets.get(tp3).leaderEpoch().get().intValue());
            assertEquals(123456789L, offsets.get(tp3).timestamp());
            assertEquals(offsets.get(tp1), result.partitionResult(tp1).get());
            assertEquals(offsets.get(tp2), result.partitionResult(tp2).get());
            assertEquals(offsets.get(tp3), result.partitionResult(tp3).get());
            try {
                result.partitionResult(new TopicPartition("unknown", 0)).get();
                fail("should have thrown IllegalArgumentException");
            } catch (IllegalArgumentException expected) { }
        }
    }

    @Test
    public void testListOffsetsRetriableErrors() throws Exception {

        Node node0 = new Node(0, "localhost", 8120);
        Node node1 = new Node(1, "localhost", 8121);
        List<Node> nodes = Arrays.asList(node0, node1);
        List<PartitionInfo> pInfos = new ArrayList<>();
        pInfos.add(new PartitionInfo("foo", 0, node0, new Node[]{node0, node1}, new Node[]{node0, node1}));
        pInfos.add(new PartitionInfo("foo", 1, node0, new Node[]{node0, node1}, new Node[]{node0, node1}));
        pInfos.add(new PartitionInfo("bar", 0, node1, new Node[]{node1, node0}, new Node[]{node1, node0}));
        final Cluster cluster =
            new Cluster(
                "mockClusterId",
                nodes,
                pInfos,
                Collections.<String>emptySet(),
                Collections.<String>emptySet(),
                node0);

        final TopicPartition tp1 = new TopicPartition("foo", 0);
        final TopicPartition tp2 = new TopicPartition("foo", 1);
        final TopicPartition tp3 = new TopicPartition("bar", 0);

        try (AdminClientUnitTestEnv env = new AdminClientUnitTestEnv(cluster)) {
            env.kafkaClient().setNodeApiVersions(NodeApiVersions.create());

            env.kafkaClient().prepareResponse(prepareMetadataResponse(cluster, Errors.NONE));
            // listoffsets response from broker 0
            Map<TopicPartition, PartitionData> responseData = new HashMap<>();
            responseData.put(tp1, new PartitionData(Errors.LEADER_NOT_AVAILABLE, -1L, 123L, Optional.of(321)));
            responseData.put(tp3, new PartitionData(Errors.NONE, -1L, 987L, Optional.of(789)));
            env.kafkaClient().prepareResponse(new ListOffsetResponse(responseData));
            // listoffsets response from broker 1
            responseData = new HashMap<>();
            responseData.put(tp2, new PartitionData(Errors.NONE, -1L, 456L, Optional.of(654)));
            env.kafkaClient().prepareResponse(new ListOffsetResponse(responseData));

            // metadata refresh because of LEADER_NOT_AVAILABLE
            env.kafkaClient().prepareResponse(prepareMetadataResponse(cluster, Errors.NONE));
            // listoffsets response from broker 0
            responseData = new HashMap<>();
            responseData.put(tp1, new PartitionData(Errors.NONE, -1L, 345L, Optional.of(543)));
            env.kafkaClient().prepareResponse(new ListOffsetResponse(responseData));

            Map<TopicPartition, OffsetSpec> partitions = new HashMap<>();
            partitions.put(tp1, OffsetSpec.latest());
            partitions.put(tp2, OffsetSpec.latest());
            partitions.put(tp3, OffsetSpec.latest());
            ListOffsetsResult result = env.adminClient().listOffsets(partitions);

            Map<TopicPartition, ListOffsetsResultInfo> offsets = result.all().get();
            assertFalse(offsets.isEmpty());
            assertEquals(345L, offsets.get(tp1).offset());
            assertEquals(543, offsets.get(tp1).leaderEpoch().get().intValue());
            assertEquals(-1L, offsets.get(tp1).timestamp());
            assertEquals(456, offsets.get(tp2).offset());
            assertEquals(654, offsets.get(tp2).leaderEpoch().get().intValue());
            assertEquals(-1L, offsets.get(tp2).timestamp());
            assertEquals(987, offsets.get(tp3).offset());
            assertEquals(789, offsets.get(tp3).leaderEpoch().get().intValue());
            assertEquals(-1L, offsets.get(tp3).timestamp());
        }
    }

    @Test
    public void testListOffsetsNonRetriableErrors() throws Exception {

        Node node0 = new Node(0, "localhost", 8120);
        Node node1 = new Node(1, "localhost", 8121);
        List<Node> nodes = Arrays.asList(node0, node1);
        List<PartitionInfo> pInfos = new ArrayList<>();
        pInfos.add(new PartitionInfo("foo", 0, node0, new Node[]{node0, node1}, new Node[]{node0, node1}));
        final Cluster cluster =
            new Cluster(
                "mockClusterId",
                nodes,
                pInfos,
                Collections.<String>emptySet(),
                Collections.<String>emptySet(),
                node0);

        final TopicPartition tp1 = new TopicPartition("foo", 0);

        try (AdminClientUnitTestEnv env = new AdminClientUnitTestEnv(cluster)) {
            env.kafkaClient().setNodeApiVersions(NodeApiVersions.create());

            env.kafkaClient().prepareResponse(prepareMetadataResponse(cluster, Errors.NONE));

            Map<TopicPartition, PartitionData> responseData = new HashMap<>();
            responseData.put(tp1, new PartitionData(Errors.TOPIC_AUTHORIZATION_FAILED, -1L, -1, Optional.empty()));
            env.kafkaClient().prepareResponse(new ListOffsetResponse(responseData));

            Map<TopicPartition, OffsetSpec> partitions = new HashMap<>();
            partitions.put(tp1, OffsetSpec.latest());
            ListOffsetsResult result = env.adminClient().listOffsets(partitions);

            TestUtils.assertFutureError(result.all(), TopicAuthorizationException.class);
        }
    }

    @Test
    public void testListOffsetsMetadataRetriableErrors() throws Exception {

        Node node0 = new Node(0, "localhost", 8120);
        Node node1 = new Node(1, "localhost", 8121);
        List<Node> nodes = Arrays.asList(node0, node1);
        List<PartitionInfo> pInfos = new ArrayList<>();
        pInfos.add(new PartitionInfo("foo", 0, node0, new Node[]{node0}, new Node[]{node0}));
        pInfos.add(new PartitionInfo("foo", 1, node1, new Node[]{node1}, new Node[]{node1}));
        final Cluster cluster =
            new Cluster(
                "mockClusterId",
                nodes,
                pInfos,
                Collections.<String>emptySet(),
                Collections.<String>emptySet(),
                node0);

        final TopicPartition tp0 = new TopicPartition("foo", 0);
        final TopicPartition tp1 = new TopicPartition("foo", 1);

        try (AdminClientUnitTestEnv env = new AdminClientUnitTestEnv(cluster)) {
            env.kafkaClient().setNodeApiVersions(NodeApiVersions.create());

            env.kafkaClient().prepareResponse(prepareMetadataResponse(cluster, Errors.LEADER_NOT_AVAILABLE));
            env.kafkaClient().prepareResponse(prepareMetadataResponse(cluster, Errors.UNKNOWN_TOPIC_OR_PARTITION));
            env.kafkaClient().prepareResponse(prepareMetadataResponse(cluster, Errors.NONE));

            // listoffsets response from broker 0
            Map<TopicPartition, PartitionData> responseData = new HashMap<>();
            responseData.put(tp0, new PartitionData(Errors.NONE, -1L, 345L, Optional.of(543)));
            env.kafkaClient().prepareResponse(new ListOffsetResponse(responseData));
            // listoffsets response from broker 1
            responseData = new HashMap<>();
            responseData.put(tp1, new PartitionData(Errors.NONE, -1L, 789L, Optional.of(987)));
            env.kafkaClient().prepareResponse(new ListOffsetResponse(responseData));

            Map<TopicPartition, OffsetSpec> partitions = new HashMap<>();
            partitions.put(tp0, OffsetSpec.latest());
            partitions.put(tp1, OffsetSpec.latest());
            ListOffsetsResult result = env.adminClient().listOffsets(partitions);

            Map<TopicPartition, ListOffsetsResultInfo> offsets = result.all().get();
            assertFalse(offsets.isEmpty());
            assertEquals(345L, offsets.get(tp0).offset());
            assertEquals(543, offsets.get(tp0).leaderEpoch().get().intValue());
            assertEquals(-1L, offsets.get(tp0).timestamp());
            assertEquals(789L, offsets.get(tp1).offset());
            assertEquals(987, offsets.get(tp1).leaderEpoch().get().intValue());
            assertEquals(-1L, offsets.get(tp1).timestamp());
        }
    }

    @Test
    public void testListOffsetsWithMultiplePartitionsLeaderChange() throws Exception {
        Node node0 = new Node(0, "localhost", 8120);
        Node node1 = new Node(1, "localhost", 8121);
        Node node2 = new Node(2, "localhost", 8122);
        List<Node> nodes = Arrays.asList(node0, node1, node2);

        final PartitionInfo oldPInfo1 = new PartitionInfo("foo", 0, node0,
            new Node[]{node0, node1, node2}, new Node[]{node0, node1, node2});
        final PartitionInfo oldPnfo2 = new PartitionInfo("foo", 1, node0,
            new Node[]{node0, node1, node2}, new Node[]{node0, node1, node2});
        List<PartitionInfo> oldPInfos = Arrays.asList(oldPInfo1, oldPnfo2);

        final Cluster oldCluster = new Cluster("mockClusterId", nodes, oldPInfos,
            Collections.emptySet(), Collections.emptySet(), node0);
        final TopicPartition tp0 = new TopicPartition("foo", 0);
        final TopicPartition tp1 = new TopicPartition("foo", 1);

        try (AdminClientUnitTestEnv env = new AdminClientUnitTestEnv(oldCluster)) {
            env.kafkaClient().setNodeApiVersions(NodeApiVersions.create());

            env.kafkaClient().prepareResponse(prepareMetadataResponse(oldCluster, Errors.NONE));

            Map<TopicPartition, PartitionData> responseData = new HashMap<>();
            responseData.put(tp0, new PartitionData(Errors.NOT_LEADER_FOR_PARTITION, -1L, 345L, Optional.of(543)));
            responseData.put(tp1, new PartitionData(Errors.LEADER_NOT_AVAILABLE, -2L, 123L, Optional.of(456)));
            env.kafkaClient().prepareResponseFrom(new ListOffsetResponse(responseData), node0);

            final PartitionInfo newPInfo1 = new PartitionInfo("foo", 0, node1,
                new Node[]{node0, node1, node2}, new Node[]{node0, node1, node2});
            final PartitionInfo newPInfo2 = new PartitionInfo("foo", 1, node2,
                new Node[]{node0, node1, node2}, new Node[]{node0, node1, node2});
            List<PartitionInfo> newPInfos = Arrays.asList(newPInfo1, newPInfo2);

            final Cluster newCluster = new Cluster("mockClusterId", nodes, newPInfos,
                Collections.emptySet(), Collections.emptySet(), node0);

            env.kafkaClient().prepareResponse(prepareMetadataResponse(newCluster, Errors.NONE));

            responseData = new HashMap<>();
            responseData.put(tp0, new PartitionData(Errors.NONE, -1L, 345L, Optional.of(543)));
            env.kafkaClient().prepareResponseFrom(new ListOffsetResponse(responseData), node1);

            responseData = new HashMap<>();
            responseData.put(tp1, new PartitionData(Errors.NONE, -2L, 123L, Optional.of(456)));
            env.kafkaClient().prepareResponseFrom(new ListOffsetResponse(responseData), node2);

            Map<TopicPartition, OffsetSpec> partitions = new HashMap<>();
            partitions.put(tp0, OffsetSpec.latest());
            partitions.put(tp1, OffsetSpec.latest());
            ListOffsetsResult result = env.adminClient().listOffsets(partitions);
            Map<TopicPartition, ListOffsetsResultInfo> offsets = result.all().get();

            assertFalse(offsets.isEmpty());
            assertEquals(345L, offsets.get(tp0).offset());
            assertEquals(543, offsets.get(tp0).leaderEpoch().get().intValue());
            assertEquals(-1L, offsets.get(tp0).timestamp());
            assertEquals(123L, offsets.get(tp1).offset());
            assertEquals(456, offsets.get(tp1).leaderEpoch().get().intValue());
            assertEquals(-2L, offsets.get(tp1).timestamp());
        }
    }

    @Test
    public void testListOffsetsWithLeaderChange() throws Exception {
        Node node0 = new Node(0, "localhost", 8120);
        Node node1 = new Node(1, "localhost", 8121);
        Node node2 = new Node(2, "localhost", 8122);
        List<Node> nodes = Arrays.asList(node0, node1, node2);

        final PartitionInfo oldPartitionInfo = new PartitionInfo("foo", 0, node0,
            new Node[]{node0, node1, node2}, new Node[]{node0, node1, node2});
        final Cluster oldCluster = new Cluster("mockClusterId", nodes, singletonList(oldPartitionInfo),
            Collections.emptySet(), Collections.emptySet(), node0);
        final TopicPartition tp0 = new TopicPartition("foo", 0);

        try (AdminClientUnitTestEnv env = new AdminClientUnitTestEnv(oldCluster)) {
            env.kafkaClient().setNodeApiVersions(NodeApiVersions.create());

            env.kafkaClient().prepareResponse(prepareMetadataResponse(oldCluster, Errors.NONE));

            Map<TopicPartition, PartitionData> responseData = new HashMap<>();
            responseData.put(tp0, new PartitionData(Errors.NOT_LEADER_FOR_PARTITION, -1L, 345L, Optional.of(543)));
            env.kafkaClient().prepareResponseFrom(new ListOffsetResponse(responseData), node0);

            // updating leader from node0 to node1 and metadata refresh because of NOT_LEADER_FOR_PARTITION
            final PartitionInfo newPartitionInfo = new PartitionInfo("foo", 0, node1,
                new Node[]{node0, node1, node2}, new Node[]{node0, node1, node2});
            final Cluster newCluster = new Cluster("mockClusterId", nodes, singletonList(newPartitionInfo),
                Collections.emptySet(), Collections.emptySet(), node0);

            env.kafkaClient().prepareResponse(prepareMetadataResponse(newCluster, Errors.NONE));

            responseData = new HashMap<>();
            responseData.put(tp0, new PartitionData(Errors.NONE, -2L, 123L, Optional.of(456)));
            env.kafkaClient().prepareResponseFrom(new ListOffsetResponse(responseData), node1);

            Map<TopicPartition, OffsetSpec> partitions = new HashMap<>();
            partitions.put(tp0, OffsetSpec.latest());
            ListOffsetsResult result = env.adminClient().listOffsets(partitions);
            Map<TopicPartition, ListOffsetsResultInfo> offsets = result.all().get();

            assertFalse(offsets.isEmpty());
            assertEquals(123L, offsets.get(tp0).offset());
            assertEquals(456, offsets.get(tp0).leaderEpoch().get().intValue());
            assertEquals(-2L, offsets.get(tp0).timestamp());
        }
    }

    @Test
    public void testListOffsetsMetadataNonRetriableErrors() throws Exception {

        Node node0 = new Node(0, "localhost", 8120);
        Node node1 = new Node(1, "localhost", 8121);
        List<Node> nodes = Arrays.asList(node0, node1);
        List<PartitionInfo> pInfos = new ArrayList<>();
        pInfos.add(new PartitionInfo("foo", 0, node0, new Node[]{node0, node1}, new Node[]{node0, node1}));
        final Cluster cluster =
            new Cluster(
                "mockClusterId",
                nodes,
                pInfos,
                Collections.<String>emptySet(),
                Collections.<String>emptySet(),
                node0);

        final TopicPartition tp1 = new TopicPartition("foo", 0);

        try (AdminClientUnitTestEnv env = new AdminClientUnitTestEnv(cluster)) {
            env.kafkaClient().setNodeApiVersions(NodeApiVersions.create());

            env.kafkaClient().prepareResponse(prepareMetadataResponse(cluster, Errors.TOPIC_AUTHORIZATION_FAILED));

            Map<TopicPartition, OffsetSpec> partitions = new HashMap<>();
            partitions.put(tp1, OffsetSpec.latest());
            ListOffsetsResult result = env.adminClient().listOffsets(partitions);

            TestUtils.assertFutureError(result.all(), TopicAuthorizationException.class);
        }
    }

    @Test
    public void testGetSubLevelError() {
        List<MemberIdentity> memberIdentities = Arrays.asList(
            new MemberIdentity().setGroupInstanceId("instance-0"),
            new MemberIdentity().setGroupInstanceId("instance-1"));
        Map<MemberIdentity, Errors> errorsMap = new HashMap<>();
        errorsMap.put(memberIdentities.get(0), Errors.NONE);
        errorsMap.put(memberIdentities.get(1), Errors.FENCED_INSTANCE_ID);
        assertEquals(IllegalArgumentException.class, KafkaAdminClient.getSubLevelError(errorsMap,
                                                                                       new MemberIdentity().setGroupInstanceId("non-exist-id"), "For unit test").getClass());
        assertNull(KafkaAdminClient.getSubLevelError(errorsMap, memberIdentities.get(0), "For unit test"));
        assertEquals(FencedInstanceIdException.class, KafkaAdminClient.getSubLevelError(
            errorsMap, memberIdentities.get(1), "For unit test").getClass());
    }

    @Test
    public void testSuccessfulRetryAfterRequestTimeout() throws Exception {
        HashMap<Integer, Node> nodes = new HashMap<>();
        MockTime time = new MockTime();
        Node node0 = new Node(0, "localhost", 8121);
        nodes.put(0, node0);
        Cluster cluster = new Cluster("mockClusterId", nodes.values(),
                Arrays.asList(new PartitionInfo("foo", 0, node0, new Node[]{node0}, new Node[]{node0})),
                Collections.emptySet(), Collections.emptySet(),
                Collections.emptySet(), nodes.get(0));

        final int requestTimeoutMs = 1000;
        final int retryBackoffMs = 100;
        final int apiTimeoutMs = 3000;

        try (AdminClientUnitTestEnv env = new AdminClientUnitTestEnv(time, cluster,
                AdminClientConfig.RETRY_BACKOFF_MS_CONFIG, String.valueOf(retryBackoffMs),
                AdminClientConfig.REQUEST_TIMEOUT_MS_CONFIG, String.valueOf(requestTimeoutMs))) {
            env.kafkaClient().setNodeApiVersions(NodeApiVersions.create());

            final ListTopicsResult result = env.adminClient()
                    .listTopics(new ListTopicsOptions().timeoutMs(apiTimeoutMs));

            // Wait until the first attempt has been sent, then advance the time
            TestUtils.waitForCondition(() -> env.kafkaClient().hasInFlightRequests(),
                    "Timed out waiting for Metadata request to be sent");
            time.sleep(requestTimeoutMs + 1);

            // Wait for the request to be timed out before backing off
            TestUtils.waitForCondition(() -> !env.kafkaClient().hasInFlightRequests(),
                    "Timed out waiting for inFlightRequests to be timed out");
            time.sleep(retryBackoffMs);

            // Since api timeout bound is not hit, AdminClient should retry
            TestUtils.waitForCondition(() -> env.kafkaClient().hasInFlightRequests(),
                    "Failed to retry Metadata request");
            env.kafkaClient().respond(prepareMetadataResponse(cluster, Errors.NONE));

            assertEquals(1, result.listings().get().size());
            assertEquals("foo", result.listings().get().iterator().next().name());
        }
    }

    @Test
    public void testDefaultApiTimeout() throws Exception {
        testApiTimeout(1500, 3000, OptionalInt.empty());
    }

    @Test
    public void testDefaultApiTimeoutOverride() throws Exception {
        testApiTimeout(1500, 10000, OptionalInt.of(3000));
    }

    private void testApiTimeout(int requestTimeoutMs,
                                int defaultApiTimeoutMs,
                                OptionalInt overrideApiTimeoutMs) throws Exception {
        HashMap<Integer, Node> nodes = new HashMap<>();
        MockTime time = new MockTime();
        Node node0 = new Node(0, "localhost", 8121);
        nodes.put(0, node0);
        Cluster cluster = new Cluster("mockClusterId", nodes.values(),
                Arrays.asList(new PartitionInfo("foo", 0, node0, new Node[]{node0}, new Node[]{node0})),
                Collections.emptySet(), Collections.emptySet(),
                Collections.emptySet(), nodes.get(0));

        final int retryBackoffMs = 100;
        final int effectiveTimeoutMs = overrideApiTimeoutMs.orElse(defaultApiTimeoutMs);
        assertEquals("This test expects the effective timeout to be twice the request timeout",
                2 * requestTimeoutMs, effectiveTimeoutMs);

        try (AdminClientUnitTestEnv env = new AdminClientUnitTestEnv(time, cluster,
                AdminClientConfig.RETRY_BACKOFF_MS_CONFIG, String.valueOf(retryBackoffMs),
                AdminClientConfig.REQUEST_TIMEOUT_MS_CONFIG, String.valueOf(requestTimeoutMs),
                AdminClientConfig.DEFAULT_API_TIMEOUT_MS_CONFIG, String.valueOf(defaultApiTimeoutMs))) {
            env.kafkaClient().setNodeApiVersions(NodeApiVersions.create());

            ListTopicsOptions options = new ListTopicsOptions();
            overrideApiTimeoutMs.ifPresent(options::timeoutMs);

            final ListTopicsResult result = env.adminClient().listTopics(options);

            // Wait until the first attempt has been sent, then advance the time
            TestUtils.waitForCondition(() -> env.kafkaClient().hasInFlightRequests(),
                    "Timed out waiting for Metadata request to be sent");
            time.sleep(requestTimeoutMs + 1);

            // Wait for the request to be timed out before backing off
            TestUtils.waitForCondition(() -> !env.kafkaClient().hasInFlightRequests(),
                    "Timed out waiting for inFlightRequests to be timed out");

            // Since api timeout bound is not hit, AdminClient should retry
            TestUtils.waitForCondition(() -> {
                boolean hasInflightRequests = env.kafkaClient().hasInFlightRequests();
                if (!hasInflightRequests)
                    time.sleep(retryBackoffMs);
                return hasInflightRequests;
            }, "Timed out waiting for Metadata request to be sent");
            time.sleep(requestTimeoutMs + 1);

            TestUtils.assertFutureThrows(result.future, TimeoutException.class);
        }
    }

    @Test
    public void testRequestTimeoutExceedingDefaultApiTimeout() throws Exception {
        HashMap<Integer, Node> nodes = new HashMap<>();
        MockTime time = new MockTime();
        Node node0 = new Node(0, "localhost", 8121);
        nodes.put(0, node0);
        Cluster cluster = new Cluster("mockClusterId", nodes.values(),
                Arrays.asList(new PartitionInfo("foo", 0, node0, new Node[]{node0}, new Node[]{node0})),
                Collections.emptySet(), Collections.emptySet(),
                Collections.emptySet(), nodes.get(0));

        // This test assumes the default api timeout value of 60000. When the request timeout
        // is set to something larger, we should adjust the api timeout accordingly for compatibility.

        final int retryBackoffMs = 100;
        final int requestTimeoutMs = 120000;

        try (AdminClientUnitTestEnv env = new AdminClientUnitTestEnv(time, cluster,
                AdminClientConfig.RETRY_BACKOFF_MS_CONFIG, String.valueOf(retryBackoffMs),
                AdminClientConfig.REQUEST_TIMEOUT_MS_CONFIG, String.valueOf(requestTimeoutMs))) {
            env.kafkaClient().setNodeApiVersions(NodeApiVersions.create());

            ListTopicsOptions options = new ListTopicsOptions();

            final ListTopicsResult result = env.adminClient().listTopics(options);

            // Wait until the first attempt has been sent, then advance the time by the default api timeout
            TestUtils.waitForCondition(() -> env.kafkaClient().hasInFlightRequests(),
                    "Timed out waiting for Metadata request to be sent");
            time.sleep(60001);

            // The in-flight request should not be cancelled
            assertTrue(env.kafkaClient().hasInFlightRequests());

            // Now sleep the remaining time for the request timeout to expire
            time.sleep(60000);
            TestUtils.assertFutureThrows(result.future, TimeoutException.class);
        }
    }

    private ClientQuotaEntity newClientQuotaEntity(String... args) {
        assertTrue(args.length % 2 == 0);

        Map<String, String> entityMap = new HashMap<>(args.length / 2);
        for (int index = 0; index < args.length; index += 2) {
            entityMap.put(args[index], args[index + 1]);
        }
        return new ClientQuotaEntity(entityMap);
    }

    @Test
    public void testDescribeClientQuotas() throws Exception {
        try (AdminClientUnitTestEnv env = mockClientEnv()) {
            env.kafkaClient().setNodeApiVersions(NodeApiVersions.create());

            final String value = "value";

            Map<ClientQuotaEntity, Map<String, Double>> responseData = new HashMap<>();
            ClientQuotaEntity entity1 = newClientQuotaEntity(ClientQuotaEntity.USER, "user-1", ClientQuotaEntity.CLIENT_ID, value);
            ClientQuotaEntity entity2 = newClientQuotaEntity(ClientQuotaEntity.USER, "user-2", ClientQuotaEntity.CLIENT_ID, value);
            responseData.put(entity1, Collections.singletonMap("consumer_byte_rate", 10000.0));
            responseData.put(entity2, Collections.singletonMap("producer_byte_rate", 20000.0));

            env.kafkaClient().prepareResponse(new DescribeClientQuotasResponse(responseData, 0));

            ClientQuotaFilter filter = ClientQuotaFilter.contains(asList(ClientQuotaFilterComponent.ofEntity(ClientQuotaEntity.USER, value)));

            DescribeClientQuotasResult result = env.adminClient().describeClientQuotas(filter);
            Map<ClientQuotaEntity, Map<String, Double>> resultData = result.entities().get();
            assertEquals(resultData.size(), 2);
            assertTrue(resultData.containsKey(entity1));
            Map<String, Double> config1 = resultData.get(entity1);
            assertEquals(config1.size(), 1);
            assertEquals(config1.get("consumer_byte_rate"), 10000.0, 1e-6);
            assertTrue(resultData.containsKey(entity2));
            Map<String, Double> config2 = resultData.get(entity2);
            assertEquals(config2.size(), 1);
            assertEquals(config2.get("producer_byte_rate"), 20000.0, 1e-6);
        }
    }

    @Test
    public void testEqualsOfClientQuotaFilterComponent() {
        assertEquals(ClientQuotaFilterComponent.ofDefaultEntity(ClientQuotaEntity.USER),
            ClientQuotaFilterComponent.ofDefaultEntity(ClientQuotaEntity.USER));

        assertEquals(ClientQuotaFilterComponent.ofEntityType(ClientQuotaEntity.USER),
            ClientQuotaFilterComponent.ofEntityType(ClientQuotaEntity.USER));

        // match = null is different from match = Empty
        assertNotEquals(ClientQuotaFilterComponent.ofDefaultEntity(ClientQuotaEntity.USER),
            ClientQuotaFilterComponent.ofEntityType(ClientQuotaEntity.USER));

        assertEquals(ClientQuotaFilterComponent.ofEntity(ClientQuotaEntity.USER, "user"),
            ClientQuotaFilterComponent.ofEntity(ClientQuotaEntity.USER, "user"));

        assertNotEquals(ClientQuotaFilterComponent.ofEntity(ClientQuotaEntity.USER, "user"),
            ClientQuotaFilterComponent.ofDefaultEntity(ClientQuotaEntity.USER));

        assertNotEquals(ClientQuotaFilterComponent.ofEntity(ClientQuotaEntity.USER, "user"),
            ClientQuotaFilterComponent.ofEntityType(ClientQuotaEntity.USER));
    }

    public void testAlterClientQuotas() throws Exception {
        try (AdminClientUnitTestEnv env = mockClientEnv()) {
            env.kafkaClient().setNodeApiVersions(NodeApiVersions.create());

            ClientQuotaEntity goodEntity = newClientQuotaEntity(ClientQuotaEntity.USER, "user-1");
            ClientQuotaEntity unauthorizedEntity = newClientQuotaEntity(ClientQuotaEntity.USER, "user-0");
            ClientQuotaEntity invalidEntity = newClientQuotaEntity("", "user-0");

            Map<ClientQuotaEntity, ApiError> responseData = new HashMap<>(2);
            responseData.put(goodEntity, new ApiError(Errors.CLUSTER_AUTHORIZATION_FAILED, "Authorization failed"));
            responseData.put(unauthorizedEntity, new ApiError(Errors.CLUSTER_AUTHORIZATION_FAILED, "Authorization failed"));
            responseData.put(invalidEntity, new ApiError(Errors.INVALID_REQUEST, "Invalid quota entity"));

            env.kafkaClient().prepareResponse(new AlterClientQuotasResponse(responseData, 0));

            List<ClientQuotaAlteration> entries = new ArrayList<>(3);
            entries.add(new ClientQuotaAlteration(goodEntity, Collections.singleton(new ClientQuotaAlteration.Op("consumer_byte_rate", 10000.0))));
            entries.add(new ClientQuotaAlteration(unauthorizedEntity, Collections.singleton(new ClientQuotaAlteration.Op("producer_byte_rate", 10000.0))));
            entries.add(new ClientQuotaAlteration(invalidEntity, Collections.singleton(new ClientQuotaAlteration.Op("producer_byte_rate", 100.0))));

            AlterClientQuotasResult result = env.adminClient().alterClientQuotas(entries);
            result.values().get(goodEntity);
            TestUtils.assertFutureError(result.values().get(unauthorizedEntity), ClusterAuthorizationException.class);
            TestUtils.assertFutureError(result.values().get(invalidEntity), InvalidRequestException.class);
        }
    }

    private static MemberDescription convertToMemberDescriptions(DescribedGroupMember member,
                                                                 MemberAssignment assignment) {
        return new MemberDescription(member.memberId(),
                                     Optional.ofNullable(member.groupInstanceId()),
                                     member.clientId(),
                                     member.clientHost(),
                                     assignment);
    }

    @SafeVarargs
    private static <T> void assertCollectionIs(Collection<T> collection, T... elements) {
        for (T element : elements) {
            assertTrue("Did not find " + element, collection.contains(element));
        }
        assertEquals("There are unexpected extra elements in the collection.",
            elements.length, collection.size());
    }

    public static KafkaAdminClient createInternal(AdminClientConfig config, KafkaAdminClient.TimeoutProcessorFactory timeoutProcessorFactory) {
        return KafkaAdminClient.createInternal(config, timeoutProcessorFactory);
    }

    public static class FailureInjectingTimeoutProcessorFactory extends KafkaAdminClient.TimeoutProcessorFactory {

        private int numTries = 0;

        private int failuresInjected = 0;

        @Override
        public KafkaAdminClient.TimeoutProcessor create(long now) {
            return new FailureInjectingTimeoutProcessor(now);
        }

        synchronized boolean shouldInjectFailure() {
            numTries++;
            if (numTries == 1) {
                failuresInjected++;
                return true;
            }
            return false;
        }

        public synchronized int failuresInjected() {
            return failuresInjected;
        }

        public final class FailureInjectingTimeoutProcessor extends KafkaAdminClient.TimeoutProcessor {
            public FailureInjectingTimeoutProcessor(long now) {
                super(now);
            }

            boolean callHasExpired(KafkaAdminClient.Call call) {
                if ((!call.isInternal()) && shouldInjectFailure()) {
                    log.debug("Injecting timeout for {}.", call);
                    return true;
                } else {
                    boolean ret = super.callHasExpired(call);
                    log.debug("callHasExpired({}) = {}", call, ret);
                    return ret;
                }
            }
        }
    }
}<|MERGE_RESOLUTION|>--- conflicted
+++ resolved
@@ -372,21 +372,12 @@
                 .setPartitions(pms);
             metadata.add(tm);
         }
-<<<<<<< HEAD
-        return TestUtils.metadataResponse(0,
-                cluster.nodes(),
-                cluster.clusterResource().clusterId(),
-                cluster.controller().id(),
-                metadata,
-                MetadataResponse.AUTHORIZED_OPERATIONS_OMITTED);
-=======
         return MetadataResponse.prepareResponse(0,
             metadata,
             cluster.nodes(),
             cluster.clusterResource().clusterId(),
             cluster.controller().id(),
             MetadataResponse.AUTHORIZED_OPERATIONS_OMITTED);
->>>>>>> 2eb0ccfa
     }
 
     /**
@@ -1104,13 +1095,8 @@
 
             t.add(new MetadataResponse.TopicMetadata(Errors.NONE, "my_topic", false, p));
 
-<<<<<<< HEAD
             env.kafkaClient().prepareResponse(TestUtils.metadataResponse(cluster.nodes(), cluster.clusterResource().clusterId(), cluster.controller().id(), t));
-            env.kafkaClient().prepareResponse(new DeleteRecordsResponse(0, m));
-=======
-            env.kafkaClient().prepareResponse(MetadataResponse.prepareResponse(cluster.nodes(), cluster.clusterResource().clusterId(), cluster.controller().id(), t));
             env.kafkaClient().prepareResponse(new DeleteRecordsResponse(m));
->>>>>>> 2eb0ccfa
 
             Map<TopicPartition, RecordsToDelete> recordsToDelete = new HashMap<>();
             recordsToDelete.put(myTopicPartition0, RecordsToDelete.beforeOffset(3L));
@@ -1172,12 +1158,7 @@
             env.kafkaClient().setNodeApiVersions(NodeApiVersions.create());
 
             // Prepare the metadata response used for the first describe cluster
-<<<<<<< HEAD
             MetadataResponse response = TestUtils.metadataResponse(0,
-=======
-            MetadataResponse response = MetadataResponse.prepareResponse(0,
-                    Collections.emptyList(),
->>>>>>> 2eb0ccfa
                     env.cluster().nodes(),
                     env.cluster().clusterResource().clusterId(),
                     2,
@@ -1185,12 +1166,7 @@
             env.kafkaClient().prepareResponse(response);
 
             // Prepare the metadata response used for the second describe cluster
-<<<<<<< HEAD
             MetadataResponse response2 = TestUtils.metadataResponse(0,
-=======
-            MetadataResponse response2 = MetadataResponse.prepareResponse(0,
-                    Collections.emptyList(),
->>>>>>> 2eb0ccfa
                     env.cluster().nodes(),
                     env.cluster().clusterResource().clusterId(),
                     3,
