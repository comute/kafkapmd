--- conflicted
+++ resolved
@@ -2037,8 +2037,6 @@
         assertThrows(IllegalStateException.class, consumer::groupMetadata);
     }
 
-<<<<<<< HEAD
-=======
     @Test
     public void testCurrentLag() {
         final Time time = new MockTime();
@@ -2078,7 +2076,6 @@
         consumer.close(Duration.ZERO);
     }
 
->>>>>>> 62e88657
     private KafkaConsumer<String, String> consumerWithPendingAuthenticationError() {
         Time time = new MockTime();
         SubscriptionState subscription = new SubscriptionState(new LogContext(), OffsetResetStrategy.EARLIEST);
@@ -2626,27 +2623,11 @@
     }
 
     @Test
-<<<<<<< HEAD
-    public void deserializerShouldSeeGeneratedClientId() {
-=======
     public void configurableObjectsShouldSeeGeneratedClientId() {
->>>>>>> 62e88657
         Properties props = new Properties();
         props.put(ConsumerConfig.BOOTSTRAP_SERVERS_CONFIG, "localhost:9999");
         props.put(ConsumerConfig.KEY_DESERIALIZER_CLASS_CONFIG, DeserializerForClientId.class.getName());
         props.put(ConsumerConfig.VALUE_DESERIALIZER_CLASS_CONFIG, DeserializerForClientId.class.getName());
-<<<<<<< HEAD
-
-        KafkaConsumer<byte[], byte[]> consumer = new KafkaConsumer<>(props);
-        assertEquals(2, DeserializerForClientId.CLIENT_IDS.size());
-        assertEquals(DeserializerForClientId.CLIENT_IDS.get(0), consumer.getClientId());
-        assertEquals(DeserializerForClientId.CLIENT_IDS.get(1), consumer.getClientId());
-        consumer.close();
-    }
-
-    public static class DeserializerForClientId implements Deserializer<byte[]> {
-        static final List<String> CLIENT_IDS = new ArrayList<>();
-=======
         props.put(ConsumerConfig.INTERCEPTOR_CLASSES_CONFIG, ConsumerInterceptorForClientId.class.getName());
 
         KafkaConsumer<byte[], byte[]> consumer = new KafkaConsumer<>(props);
@@ -2673,7 +2654,6 @@
 
     private static final List<String> CLIENT_IDS = new ArrayList<>();
     public static class DeserializerForClientId implements Deserializer<byte[]> {
->>>>>>> 62e88657
         @Override
         public void configure(Map<String, ?> configs, boolean isKey) {
             CLIENT_IDS.add(configs.get(ConsumerConfig.CLIENT_ID_CONFIG).toString());
@@ -2684,8 +2664,6 @@
             return data;
         }
     }
-<<<<<<< HEAD
-=======
 
     public static class ConsumerInterceptorForClientId implements ConsumerInterceptor<byte[], byte[]> {
 
@@ -2709,5 +2687,4 @@
             CLIENT_IDS.add(configs.get(ConsumerConfig.CLIENT_ID_CONFIG).toString());
         }
     }
->>>>>>> 62e88657
 }