--- conflicted
+++ resolved
@@ -26,11 +26,7 @@
 import org.apache.kafka.clients.consumer.OffsetAndMetadata;
 import org.apache.kafka.clients.consumer.OffsetAndTimestamp;
 import org.apache.kafka.clients.consumer.OffsetCommitCallback;
-<<<<<<< HEAD
-import org.apache.kafka.clients.consumer.internals.events.ApplicationEvent;
-=======
 import org.apache.kafka.clients.consumer.RetriableCommitFailedException;
->>>>>>> 0cb7d747
 import org.apache.kafka.clients.consumer.internals.events.ApplicationEventHandler;
 import org.apache.kafka.clients.consumer.internals.events.AssignmentChangeApplicationEvent;
 import org.apache.kafka.clients.consumer.internals.events.BackgroundEvent;
@@ -52,6 +48,7 @@
 import org.apache.kafka.common.TopicPartition;
 import org.apache.kafka.common.errors.GroupAuthorizationException;
 import org.apache.kafka.common.errors.InvalidGroupIdException;
+import org.apache.kafka.common.errors.RetriableException;
 import org.apache.kafka.common.errors.TimeoutException;
 import org.apache.kafka.common.errors.WakeupException;
 import org.apache.kafka.common.protocol.Errors;
@@ -63,6 +60,7 @@
 import org.apache.kafka.common.utils.Timer;
 import org.junit.jupiter.api.AfterEach;
 import org.junit.jupiter.api.Test;
+import org.junit.jupiter.api.function.Executable;
 import org.junit.jupiter.params.ParameterizedTest;
 import org.junit.jupiter.params.provider.Arguments;
 import org.junit.jupiter.params.provider.MethodSource;
@@ -101,17 +99,12 @@
 import static org.junit.jupiter.api.Assertions.assertDoesNotThrow;
 import static org.junit.jupiter.api.Assertions.assertEquals;
 import static org.junit.jupiter.api.Assertions.assertFalse;
-<<<<<<< HEAD
-import static org.junit.jupiter.api.Assertions.assertNotNull;
-=======
 import static org.junit.jupiter.api.Assertions.assertInstanceOf;
->>>>>>> 0cb7d747
 import static org.junit.jupiter.api.Assertions.assertNull;
 import static org.junit.jupiter.api.Assertions.assertSame;
 import static org.junit.jupiter.api.Assertions.assertThrows;
 import static org.junit.jupiter.api.Assertions.assertTrue;
 import static org.mockito.ArgumentMatchers.any;
-import static org.mockito.ArgumentMatchers.anyBoolean;
 import static org.mockito.Mockito.atLeast;
 import static org.mockito.Mockito.doAnswer;
 import static org.mockito.Mockito.doReturn;
@@ -222,18 +215,9 @@
         offsets.put(new TopicPartition("my-topic", 1), new OffsetAndMetadata(200L));
         completeCommitApplicationEventExceptionally();
 
-<<<<<<< HEAD
-        doReturn(future).when(consumer).commit(offsets, false, Optional.empty());
-        consumer.commitAsync(offsets, null);
-        future.complete(null);
-        TestUtils.waitForCondition(future::isDone,
-                2000,
-                "commit future should complete");
-=======
         MockCommitCallback callback = new MockCommitCallback();
         assertDoesNotThrow(() -> consumer.commitAsync(offsets, callback));
         forceCommitCallbackInvocation();
->>>>>>> 0cb7d747
 
         assertNull(callback.exception);
     }
@@ -247,28 +231,11 @@
         offsets.put(new TopicPartition("my-topic", 1), new OffsetAndMetadata(200L));
         completeCommitApplicationEventExceptionally(exception);
 
-<<<<<<< HEAD
-        doReturn(future).when(consumer).commit(any(), anyBoolean(), any());
-=======
->>>>>>> 0cb7d747
         MockCommitCallback callback = new MockCommitCallback();
         assertDoesNotThrow(() -> consumer.commitAsync(offsets, callback));
         forceCommitCallbackInvocation();
 
-<<<<<<< HEAD
-        if (exception == null) {
-            future.complete(null);
-            consumer.maybeInvokeCommitCallbacks();
-            assertNull(callback.exception);
-        } else {
-            future.completeExceptionally(exception);
-            consumer.maybeInvokeCommitCallbacks();
-            assertNotNull(callback.exception);
-            assertSame(exception.getClass(), callback.exception.getClass());
-        }
-=======
         assertSame(exception.getClass(), callback.exception.getClass());
->>>>>>> 0cb7d747
     }
 
     private static Stream<Exception> commitExceptionSupplier() {
@@ -278,13 +245,6 @@
     }
 
     @Test
-<<<<<<< HEAD
-    public void testFencedInstanceException() {
-        CompletableFuture<Void> future = new CompletableFuture<>();
-        doReturn(future).when(consumer).commit(new HashMap<>(), false, Optional.empty());
-        assertDoesNotThrow(() -> consumer.commitAsync());
-        future.completeExceptionally(Errors.FENCED_INSTANCE_ID.exception());
-=======
     public void testCommitAsyncWithFencedException() {
         consumer = newConsumer();
         final HashMap<TopicPartition, OffsetAndMetadata> offsets = mockTopicPartitionOffset();
@@ -298,7 +258,6 @@
         commitEvent.future().completeExceptionally(Errors.FENCED_INSTANCE_ID.exception());
 
         assertThrows(Errors.FENCED_INSTANCE_ID.exception().getClass(), () -> consumer.commitAsync());
->>>>>>> 0cb7d747
     }
 
     @Test
@@ -432,64 +391,24 @@
         consumer = newConsumer();
         final String currentThread = Thread.currentThread().getName();
         MockCommitCallback callback = new MockCommitCallback();
-<<<<<<< HEAD
-        CountDownLatch latch = new CountDownLatch(1);  // Initialize the latch with a count of 1
-        try {
-            CompletableFuture<Void> future = new CompletableFuture<>();
-            doReturn(future).when(consumer).commit(new HashMap<>(), false, Optional.empty());
-            assertDoesNotThrow(() -> consumer.commitAsync(new HashMap<>(), callback));
-            // Simulating some background work
-            backgroundExecutor.submit(() -> {
-                future.complete(null);
-                latch.countDown();
-            });
-            latch.await();
-            assertEquals(1, consumer.callbacks());
-            consumer.maybeInvokeCommitCallbacks();
-            assertEquals(currentThread, callback.completionThread);
-        } catch (Exception e) {
-            fail("Not expecting an exception");
-        } finally {
-            backgroundExecutor.shutdown();
-        }
-=======
         completeCommitApplicationEventExceptionally();
 
         assertDoesNotThrow(() -> consumer.commitAsync(new HashMap<>(), callback));
         assertEquals(1, consumer.callbacks());
         forceCommitCallbackInvocation();
         assertEquals(currentThread, callback.completionThread);
->>>>>>> 0cb7d747
-    }
-
-    // CommitSync should execute the callbacks of any previous completed commitAsync. If the
-    // callback fails, the commitSync should fail.
+    }
+
     @Test
     public void testEnsureCommitSyncExecutedCommitAsyncCallbacks() {
-<<<<<<< HEAD
+        consumer = newConsumer();
         KafkaException callbackException = new KafkaException("Async commit callback failed");
         OffsetCommitCallback callback = (offsets, exception) -> {
             throw callbackException;
         };
-        // CommitAsync empty offsets (so it returns without requiring response), with a callback
-        // that fails.
+
         assertDoesNotThrow(() -> consumer.commitAsync(new HashMap<>(), callback));
         assertThrows(callbackException.getClass(), () -> consumer.commitSync());
-=======
-        consumer = newConsumer();
-        final HashMap<TopicPartition, OffsetAndMetadata> offsets = mockTopicPartitionOffset();
-        MockCommitCallback callback = new MockCommitCallback();
-        assertDoesNotThrow(() -> consumer.commitAsync(offsets, callback));
-
-        final ArgumentCaptor<CommitApplicationEvent> commitEventCaptor = ArgumentCaptor.forClass(CommitApplicationEvent.class);
-        verify(applicationEventHandler).add(commitEventCaptor.capture());
-        final CommitApplicationEvent commitEvent = commitEventCaptor.getValue();
-        commitEvent.future().completeExceptionally(new NetworkException("Test exception"));
-
-        assertMockCommitCallbackInvoked(() -> consumer.commitSync(),
-            callback,
-            Errors.NETWORK_EXCEPTION);
->>>>>>> 0cb7d747
     }
 
     @Test
@@ -548,30 +467,16 @@
         completeFetchedCommittedOffsetApplicationEventSuccessfully(mkMap());
 
         consumer.assign(Collections.singleton(new TopicPartition("foo", 0)));
-<<<<<<< HEAD
-        doReturn(future).when(consumer).commit(new HashMap<>(), false, Optional.empty());
-        assertDoesNotThrow(() -> consumer.commitAsync(new HashMap<>(), callback));
-        future.complete(null);
-        assertDoesNotThrow(() -> consumer.poll(Duration.ZERO));
-=======
         assertDoesNotThrow(() -> consumer.commitAsync(new HashMap<>(), callback));
         assertMockCommitCallbackInvoked(() -> consumer.poll(Duration.ZERO),
             callback,
             null);
->>>>>>> 0cb7d747
     }
 
     @Test
     public void testEnsureShutdownExecutedCommitAsyncCallbacks() {
         consumer = newConsumer();
         MockCommitCallback callback = new MockCommitCallback();
-<<<<<<< HEAD
-        CompletableFuture<Void> future = new CompletableFuture<>();
-        doReturn(future).when(consumer).commit(new HashMap<>(), false, Optional.empty());
-        assertDoesNotThrow(() -> consumer.commitAsync(new HashMap<>(), callback));
-        future.complete(null);
-        assertDoesNotThrow(() -> consumer.close());
-=======
         completeCommitApplicationEventExceptionally();
         assertDoesNotThrow(() -> consumer.commitAsync(new HashMap<>(), callback));
         assertMockCommitCallbackInvoked(() -> consumer.close(),
@@ -588,7 +493,6 @@
             assertNull(callback.exception);
         else if (errors.exception() instanceof RetriableException)
             assertInstanceOf(RetriableCommitFailedException.class, callback.exception);
->>>>>>> 0cb7d747
     }
 
     private static class MockCommitCallback implements OffsetCommitCallback {
