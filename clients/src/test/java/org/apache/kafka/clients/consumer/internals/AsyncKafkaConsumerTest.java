--- conflicted
+++ resolved
@@ -769,16 +769,6 @@
     }
 
     @Test
-<<<<<<< HEAD
-    public void testGroupRemoteAssignorUnusedIfGroupIdUndefined() {
-        final Properties props = requiredConsumerProperties();
-        props.put(ConsumerConfig.GROUP_REMOTE_ASSIGNOR_CONFIG, "someAssignor");
-        final ConsumerConfig config = new ConsumerConfig(props);
-
-        try (AsyncKafkaConsumer<String, String> ignored =
-            new AsyncKafkaConsumer<>(config, new StringDeserializer(), new StringDeserializer())) {
-            assertTrue(config.unused().contains(ConsumerConfig.GROUP_REMOTE_ASSIGNOR_CONFIG));
-=======
     public void testGroupMetadataAfterCreationWithGroupIdIsNull() {
         final Properties props = requiredConsumerProperties();
         final ConsumerConfig config = new ConsumerConfig(props);
@@ -809,23 +799,10 @@
             assertEquals(Optional.empty(), groupMetadata.groupInstanceId());
             assertEquals(JoinGroupRequest.UNKNOWN_GENERATION_ID, groupMetadata.generationId());
             assertEquals(JoinGroupRequest.UNKNOWN_MEMBER_ID, groupMetadata.memberId());
->>>>>>> 6df192b6
-        }
-    }
-
-    @Test
-<<<<<<< HEAD
-    public void testGroupRemoteAssignorUnusedInGenericProtocol() {
-        final Properties props = requiredConsumerProperties();
-        props.put(ConsumerConfig.GROUP_ID_CONFIG, "consumerGroupA");
-        props.put(ConsumerConfig.GROUP_PROTOCOL_CONFIG, GroupProtocol.GENERIC.name().toLowerCase(Locale.ROOT));
-        props.put(ConsumerConfig.GROUP_REMOTE_ASSIGNOR_CONFIG, "someAssignor");
-        final ConsumerConfig config = new ConsumerConfig(props);
-
-        try (AsyncKafkaConsumer<String, String> ignored =
-            new AsyncKafkaConsumer<>(config, new StringDeserializer(), new StringDeserializer())) {
-            assertTrue(config.unused().contains(ConsumerConfig.GROUP_REMOTE_ASSIGNOR_CONFIG));
-=======
+        }
+    }
+
+    @Test
     public void testGroupMetadataAfterCreationWithGroupIdIsNotNullAndGroupInstanceIdSet() {
         final String groupId = "consumerGroupA";
         final String groupInstanceId = "groupInstanceId1";
@@ -841,23 +818,10 @@
             assertEquals(Optional.of(groupInstanceId), groupMetadata.groupInstanceId());
             assertEquals(JoinGroupRequest.UNKNOWN_GENERATION_ID, groupMetadata.generationId());
             assertEquals(JoinGroupRequest.UNKNOWN_MEMBER_ID, groupMetadata.memberId());
->>>>>>> 6df192b6
-        }
-    }
-
-    @Test
-<<<<<<< HEAD
-    public void testGroupRemoteAssignorUsedInConsumerProtocol() {
-        final Properties props = requiredConsumerProperties();
-        props.put(ConsumerConfig.GROUP_ID_CONFIG, "consumerGroupA");
-        props.put(ConsumerConfig.GROUP_PROTOCOL_CONFIG, GroupProtocol.CONSUMER.name().toLowerCase(Locale.ROOT));
-        props.put(ConsumerConfig.GROUP_REMOTE_ASSIGNOR_CONFIG, "someAssignor");
-        final ConsumerConfig config = new ConsumerConfig(props);
-
-        try (AsyncKafkaConsumer<String, String> ignored =
-            new AsyncKafkaConsumer<>(config, new StringDeserializer(), new StringDeserializer())) {
-            assertFalse(config.unused().contains(ConsumerConfig.GROUP_REMOTE_ASSIGNOR_CONFIG));
-=======
+        }
+    }
+
+    @Test
     public void testGroupMetadataUpdateSingleCall() {
         final String groupId = "consumerGroupA";
         final ConsumerConfig config = new ConsumerConfig(requiredConsumerPropertiesAndGroupId(groupId));
@@ -927,10 +891,49 @@
 
             assertEquals(expectedException1.getMessage(), exception.getMessage());
             assertTrue(backgroundEventQueue.isEmpty());
->>>>>>> 6df192b6
-        }
-    }
-
+        }
+    }
+
+    @Test
+    public void testGroupRemoteAssignorUnusedIfGroupIdUndefined() {
+        final Properties props = requiredConsumerProperties();
+        props.put(ConsumerConfig.GROUP_REMOTE_ASSIGNOR_CONFIG, "someAssignor");
+        final ConsumerConfig config = new ConsumerConfig(props);
+
+        try (AsyncKafkaConsumer<String, String> ignored =
+            new AsyncKafkaConsumer<>(config, new StringDeserializer(), new StringDeserializer())) {
+            assertTrue(config.unused().contains(ConsumerConfig.GROUP_REMOTE_ASSIGNOR_CONFIG));
+        }
+    }
+
+    @Test
+    public void testGroupRemoteAssignorUnusedInGenericProtocol() {
+        final Properties props = requiredConsumerProperties();
+        props.put(ConsumerConfig.GROUP_ID_CONFIG, "consumerGroupA");
+        props.put(ConsumerConfig.GROUP_PROTOCOL_CONFIG, GroupProtocol.GENERIC.name().toLowerCase(Locale.ROOT));
+        props.put(ConsumerConfig.GROUP_REMOTE_ASSIGNOR_CONFIG, "someAssignor");
+        final ConsumerConfig config = new ConsumerConfig(props);
+
+        try (AsyncKafkaConsumer<String, String> ignored =
+            new AsyncKafkaConsumer<>(config, new StringDeserializer(), new StringDeserializer())) {
+            assertTrue(config.unused().contains(ConsumerConfig.GROUP_REMOTE_ASSIGNOR_CONFIG));
+        }
+    }
+
+    @Test
+    public void testGroupRemoteAssignorUsedInConsumerProtocol() {
+        final Properties props = requiredConsumerProperties();
+        props.put(ConsumerConfig.GROUP_ID_CONFIG, "consumerGroupA");
+        props.put(ConsumerConfig.GROUP_PROTOCOL_CONFIG, GroupProtocol.CONSUMER.name().toLowerCase(Locale.ROOT));
+        props.put(ConsumerConfig.GROUP_REMOTE_ASSIGNOR_CONFIG, "someAssignor");
+        final ConsumerConfig config = new ConsumerConfig(props);
+
+        try (AsyncKafkaConsumer<String, String> ignored =
+            new AsyncKafkaConsumer<>(config, new StringDeserializer(), new StringDeserializer())) {
+            assertFalse(config.unused().contains(ConsumerConfig.GROUP_REMOTE_ASSIGNOR_CONFIG));
+        }
+    }
+    
     @Test
     public void testGroupIdNull() {
         final Properties props = requiredConsumerProperties();
