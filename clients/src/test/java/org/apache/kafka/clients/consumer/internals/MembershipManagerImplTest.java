--- conflicted
+++ resolved
@@ -1477,8 +1477,6 @@
         assertEquals(MemberState.JOINING, membershipManager.state());
     }
 
-<<<<<<< HEAD
-=======
     @Test
     public void testMemberJoiningTransitionsToStableWhenReceivingEmptyAssignment() {
         MembershipManagerImpl membershipManager = createMembershipManagerJoiningGroup(null);
@@ -1487,13 +1485,6 @@
         assertEquals(MemberState.STABLE, membershipManager.state());
     }
 
-    private void dropAssignedPartitions() {
-        SortedSet<TopicPartition> droppedPartitions = new TreeSet<>(MembershipManagerImpl.TOPIC_PARTITION_COMPARATOR);
-        droppedPartitions.addAll(subscriptionState.assignedPartitions());
-        subscriptionState.assignFromSubscribed(Collections.emptySet());
-    }
-
->>>>>>> 4e11de00
     private MembershipManagerImpl mockMemberSuccessfullyReceivesAndAcksAssignment(
             Uuid topicId, String topicName, List<Integer> partitions) {
         MembershipManagerImpl membershipManager = createMembershipManagerJoiningGroup();
