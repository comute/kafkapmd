/*
 * Licensed to the Apache Software Foundation (ASF) under one or more
 * contributor license agreements. See the NOTICE file distributed with
 * this work for additional information regarding copyright ownership.
 * The ASF licenses this file to You under the Apache License, Version 2.0
 * (the "License"); you may not use this file except in compliance with
 * the License. You may obtain a copy of the License at
 *
 *    http://www.apache.org/licenses/LICENSE-2.0
 *
 * Unless required by applicable law or agreed to in writing, software
 * distributed under the License is distributed on an "AS IS" BASIS,
 * WITHOUT WARRANTIES OR CONDITIONS OF ANY KIND, either express or implied.
 * See the License for the specific language governing permissions and
 * limitations under the License.
 */

package org.apache.kafka.clients.consumer.internals;

import org.apache.kafka.common.KafkaException;
import org.apache.kafka.common.TopicIdPartition;
import org.apache.kafka.common.TopicPartition;
import org.apache.kafka.common.Uuid;
import org.apache.kafka.common.message.ConsumerGroupHeartbeatResponseData;
import org.apache.kafka.common.protocol.Errors;
import org.apache.kafka.common.requests.ConsumerGroupHeartbeatResponse;
import org.junit.jupiter.api.AfterEach;
import org.junit.jupiter.api.BeforeEach;
import org.junit.jupiter.api.Test;

import java.util.Arrays;
import java.util.Collections;
import java.util.HashMap;
import java.util.HashSet;
import java.util.List;
import java.util.Map;
import java.util.Optional;
<<<<<<< HEAD
import java.util.List;
import java.util.concurrent.CompletableFuture;
=======
import java.util.Set;
import java.util.concurrent.CompletableFuture;
import java.util.stream.Collectors;
>>>>>>> 768a458b

import static org.junit.jupiter.api.Assertions.assertEquals;
import static org.junit.jupiter.api.Assertions.assertFalse;
import static org.junit.jupiter.api.Assertions.assertNotEquals;
import static org.junit.jupiter.api.Assertions.assertThrows;
import static org.junit.jupiter.api.Assertions.assertTrue;
<<<<<<< HEAD
=======
import static org.mockito.ArgumentMatchers.anyBoolean;
import static org.mockito.ArgumentMatchers.anyCollection;
import static org.mockito.ArgumentMatchers.anySet;
import static org.mockito.Mockito.clearInvocations;
import static org.mockito.Mockito.doNothing;
import static org.mockito.Mockito.never;
import static org.mockito.Mockito.spy;
import static org.mockito.Mockito.times;
import static org.mockito.Mockito.verify;
import static org.mockito.Mockito.when;
>>>>>>> 768a458b

public class MembershipManagerImplTest {

    private static final String GROUP_ID = "test-group";
    private static final String MEMBER_ID = "test-member-1";
    private static final int MEMBER_EPOCH = 1;

    private SubscriptionState subscriptionState;
    private ConsumerMetadata metadata;

    private CommitRequestManager commitRequestManager;

    private ConsumerTestBuilder testBuilder;

    @BeforeEach
    public void setup() {
        testBuilder = new ConsumerTestBuilder(ConsumerTestBuilder.createDefaultGroupInformation());
        metadata = testBuilder.metadata;
        subscriptionState = testBuilder.subscriptions;
        commitRequestManager = testBuilder.commitRequestManager.get();
    }

    @AfterEach
    public void tearDown() {
        if (testBuilder != null) {
            testBuilder.close();
        }
    }

    private MembershipManagerImpl createMembershipManagerJoiningGroup() {
        MembershipManagerImpl manager = spy(new MembershipManagerImpl(
                GROUP_ID, subscriptionState, commitRequestManager,
                metadata, testBuilder.logContext));
        manager.transitionToJoining();
        return manager;
    }

    private MembershipManagerImpl createMembershipManagerJoiningGroup(String groupInstanceId,
                                                                      String serverAssignor) {
        MembershipManagerImpl manager = new MembershipManagerImpl(
                GROUP_ID, Optional.ofNullable(groupInstanceId), Optional.ofNullable(serverAssignor),
                subscriptionState, commitRequestManager, metadata, testBuilder.logContext);
        manager.transitionToJoining();
        return manager;
    }

    @Test
    public void testMembershipManagerServerAssignor() {
        MembershipManagerImpl membershipManager = createMembershipManagerJoiningGroup();
        assertEquals(Optional.empty(), membershipManager.serverAssignor());

        membershipManager = createMembershipManagerJoiningGroup("instance1", "Uniform");
        assertEquals(Optional.of("Uniform"), membershipManager.serverAssignor());
    }

    @Test
    public void testMembershipManagerInitSupportsEmptyGroupInstanceId() {
        createMembershipManagerJoiningGroup();
        createMembershipManagerJoiningGroup(null, null);
    }

    @Test
    public void testMembershipManagerRegistersForClusterMetadataUpdatesOnFirstJoin() {
        // First join should register to get metadata updates
        MembershipManagerImpl manager = new MembershipManagerImpl(
                GROUP_ID, subscriptionState, commitRequestManager,
                metadata, testBuilder.logContext);
        manager.transitionToJoining();
        verify(metadata).addClusterUpdateListener(manager);
        clearInvocations(metadata);

        // Following joins should not register again.
        receiveEmptyAssignment(manager);
        mockLeaveGroup();
        manager.leaveGroup();
        assertEquals(MemberState.LEAVING, manager.state());
        manager.onHeartbeatRequestSent();
        assertEquals(MemberState.UNSUBSCRIBED, manager.state());
        manager.transitionToJoining();
        verify(metadata, never()).addClusterUpdateListener(manager);
    }

    @Test
    public void testReconcilingWhenReceivingAssignmentFoundInMetadata() {
        MembershipManager membershipManager = mockJoinAndReceiveAssignment(true);
        assertEquals(MemberState.ACKNOWLEDGING, membershipManager.state());

        // When the ack is sent the member should go back to STABLE
        membershipManager.onHeartbeatRequestSent();
        assertEquals(MemberState.STABLE, membershipManager.state());
    }

    @Test
    public void testTransitionToReconcilingOnlyIfAssignmentReceived() {
        MembershipManagerImpl membershipManager = createMembershipManagerJoiningGroup();
        assertEquals(MemberState.JOINING, membershipManager.state());

        ConsumerGroupHeartbeatResponse responseWithoutAssignment =
                createConsumerGroupHeartbeatResponse(null);
        membershipManager.onHeartbeatResponseReceived(responseWithoutAssignment.data());
        assertNotEquals(MemberState.RECONCILING, membershipManager.state());

        ConsumerGroupHeartbeatResponse responseWithAssignment =
                createConsumerGroupHeartbeatResponse(createAssignment(true));
        membershipManager.onHeartbeatResponseReceived(responseWithAssignment.data());
        assertEquals(MemberState.RECONCILING, membershipManager.state());
    }

    @Test
    public void testMemberIdAndEpochResetOnFencedMembers() {
        MembershipManagerImpl membershipManager = createMembershipManagerJoiningGroup();
        ConsumerGroupHeartbeatResponse heartbeatResponse = createConsumerGroupHeartbeatResponse(null);
        membershipManager.onHeartbeatResponseReceived(heartbeatResponse.data());
        assertEquals(MemberState.STABLE, membershipManager.state());
        assertEquals(MEMBER_ID, membershipManager.memberId());
        assertEquals(MEMBER_EPOCH, membershipManager.memberEpoch());

        mockMemberHasAutoAssignedPartition();

        membershipManager.transitionToFenced();
        assertEquals(MEMBER_ID, membershipManager.memberId());
        assertEquals(0, membershipManager.memberEpoch());
    }

    @Test
<<<<<<< HEAD
    public void testTransitionToFailedFromStable() {
        MembershipManagerImpl membershipManager = new MembershipManagerImpl(GROUP_ID, logContext);
=======
    public void testTransitionToFatal() {
        MembershipManagerImpl membershipManager = createMembershipManagerJoiningGroup();
>>>>>>> 768a458b
        ConsumerGroupHeartbeatResponse heartbeatResponse =
                createConsumerGroupHeartbeatResponse(null);
        membershipManager.onHeartbeatResponseReceived(heartbeatResponse.data());
        assertEquals(MemberState.STABLE, membershipManager.state());
        assertEquals(MEMBER_ID, membershipManager.memberId());
        assertEquals(MEMBER_EPOCH, membershipManager.memberEpoch());

        when(subscriptionState.hasAutoAssignedPartitions()).thenReturn(true);
        membershipManager.transitionToFatal();
        assertEquals(MemberState.FATAL, membershipManager.state());
        verify(subscriptionState).assignFromSubscribed(Collections.emptySet());
    }

    @Test
    public void testTransitionToFailedWhenTryingToJoin() {
        MembershipManagerImpl membershipManager = new MembershipManagerImpl(
                GROUP_ID, subscriptionState, commitRequestManager, metadata,
                testBuilder.logContext);
        assertEquals(MemberState.UNSUBSCRIBED, membershipManager.state());
        membershipManager.transitionToJoining();

        when(subscriptionState.hasAutoAssignedPartitions()).thenReturn(true);
        membershipManager.transitionToFatal();
        assertEquals(MemberState.FATAL, membershipManager.state());
    }

    @Test
    public void testTransitionToFailedWhenTryingToJoin() {
        MembershipManagerImpl membershipManager = new MembershipManagerImpl(GROUP_ID, logContext);
        assertEquals(MemberState.UNJOINED, membershipManager.state());

        membershipManager.transitionToFailed();
        assertEquals(MemberState.FAILED, membershipManager.state());
    }

    @Test
    public void testTransitionToFailedCancelsAllFuturesWaitingForNewIdAndEpoch() {
        MembershipManagerImpl membershipManager = new MembershipManagerImpl(GROUP_ID, logContext);
        mockStableMember(membershipManager);

        // Register to get member ID/epoch updates
        List<CompletableFuture<Void>> watchers =
                Arrays.asList(
                        membershipManager.registerForMemberIdUpdate(),
                        membershipManager.registerForMemberIdUpdate(),
                        membershipManager.registerForMemberEpochUpdate());

        // Transition to FAILED before getting member ID/epoch
        membershipManager.transitionToFailed();
        assertEquals(MemberState.FAILED, membershipManager.state());

        // Watchers should be cancelled and cleared
        watchers.forEach(future -> assertTrue(future.isCompletedExceptionally()));
        assertEquals(0, membershipManager.memberIdUpdateWatcherCount());
        assertEquals(0, membershipManager.memberEpochUpdateWatcherCount());
    }

    private void mockStableMember(MembershipManagerImpl membershipManager) {
        ConsumerGroupHeartbeatResponse heartbeatResponse = createConsumerGroupHeartbeatResponse(null);
        membershipManager.updateState(heartbeatResponse.data());
        assertEquals(MemberState.STABLE, membershipManager.state());
        assertEquals(MEMBER_ID, membershipManager.memberId());
        assertEquals(MEMBER_EPOCH, membershipManager.memberEpoch());
    }

//    @Test
//    public void testLeaveGroupCancelsAllFuturesWaitingForNewIdAndEpoch() {
//        MembershipManagerImpl membershipManager = new MembershipManagerImpl(GROUP_ID, logContext);
//        CompletableFuture<Void> memberIdUpdateWatcher = membershipManager.registerForMemberIdUpdate();
//        CompletableFuture<Void> memberEpochUpdateWatcher = membershipManager.registerForMemberEpochUpdate();
//
//        membershipManager.leaveGroup();
//
//        assertTrue(memberIdUpdateWatcher.isDone());
//        assertTrue(memberIdUpdateWatcher.isCompletedExceptionally());
//        assertTrue(memberEpochUpdateWatcher.isDone());
//        assertTrue(memberEpochUpdateWatcher.isCompletedExceptionally());
//    }

    @Test
    public void testFencingWhenStateIsStable() {
        MembershipManager membershipManager = createMemberInStableState();
        testFencedMemberReleasesAssignmentAndTransitionsToJoining(membershipManager);
        verify(subscriptionState).assignFromSubscribed(Collections.emptySet());
    }

    @Test
    public void testFencingWhenStateIsReconciling() {
        MembershipManager membershipManager = mockJoinAndReceiveAssignment(false);
        assertEquals(MemberState.RECONCILING, membershipManager.state());

        testFencedMemberReleasesAssignmentAndTransitionsToJoining(membershipManager);
        verify(subscriptionState).assignFromSubscribed(Collections.emptySet());
    }

    /**
     * This is the case where a member is stuck reconciling and transition out of the RECONCILING
     * state (due to failure). When the reconciliation completes it should not be applied because
     * it is not relevant anymore (it should not update the assignment on the member or send ack).
     */
    @Test
    public void testDelayedReconciliationResultDiscardedIfMemberNotInReconcilingStateAnymore() {
        MembershipManagerImpl membershipManager = createMemberInStableState();
        Uuid topicId1 = Uuid.randomUuid();
        String topic1 = "topic1";
        Set<TopicPartition> owned = Collections.singleton(new TopicPartition(topic1, 0));
        mockOwnedPartitionAndAssignmentReceived(topicId1, topic1, owned, true);

        // Reconciliation that does not complete stuck on revocation commit.
        CompletableFuture<Void> commitResult = mockEmptyAssignmentAndRevocationStuckOnCommit(membershipManager);

        // Member received fatal error while reconciling
        when(subscriptionState.hasAutoAssignedPartitions()).thenReturn(true);
        membershipManager.transitionToFatal();
        verify(subscriptionState).assignFromSubscribed(Collections.emptySet());
        clearInvocations(subscriptionState);

        // Complete commit request
        commitResult.complete(null);

        // Member should not update the subscription or send ack when the delayed reconciliation
        // completed.
        verify(subscriptionState, never()).assignFromSubscribed(anySet());
        assertNotEquals(MemberState.ACKNOWLEDGING, membershipManager.state());
    }

    /**
     * This is the case where a member is stuck reconciling an assignment A (waiting on
     * metadata, commit or callbacks), and it rejoins (due to fence or unsubscribe/subscribe). If
     * the reconciliation of A completes it should not be applied (it should not update the
     * assignment on the member or send ack).
     */
    @Test
    public void testDelayedReconciliationResultDiscardedIfMemberRejoins() {
        MembershipManagerImpl membershipManager = createMemberInStableState();
        Uuid topicId1 = Uuid.randomUuid();
        String topic1 = "topic1";
        Set<TopicPartition> owned = Collections.singleton(new TopicPartition(topic1, 0));
        mockOwnedPartitionAndAssignmentReceived(topicId1, topic1, owned, true);

        // Reconciliation that does not complete stuck on revocation commit.
        CompletableFuture<Void> commitResult =
                mockNewAssignmentAndRevocationStuckOnCommit(membershipManager, topicId1, topic1,
                        Arrays.asList(1, 2), true);
        Set<TopicIdPartition> assignment1 = new HashSet<>();
        assignment1.add(new TopicIdPartition(topicId1, new TopicPartition(topic1, 1)));
        assignment1.add(new TopicIdPartition(topicId1, new TopicPartition(topic1, 2)));
        assertEquals(assignment1, membershipManager.assignmentReadyToReconcile());

        // Get fenced and rejoin while still reconciling. Get new assignment to reconcile after
        // rejoining.
        testFencedMemberReleasesAssignmentAndTransitionsToJoining(membershipManager);
        clearInvocations(subscriptionState);

        // Get new assignment A2 after rejoining. This should not trigger a reconciliation just
        // yet because there is another on in progress, but should keep the new assignment ready
        // to be reconciled next.
        Uuid topicId3 = Uuid.randomUuid();
        mockOwnedPartitionAndAssignmentReceived(topicId3, "topic3", owned, true);
        receiveAssignmentAfterRejoin(topicId3, Collections.singletonList(5), membershipManager);
        verifyReconciliationNotTriggered(membershipManager);
        Set<TopicIdPartition> assignmentAfterRejoin = Collections.singleton(
                new TopicIdPartition(topicId3, new TopicPartition("topic3", 5)));
        assertEquals(assignmentAfterRejoin, membershipManager.assignmentReadyToReconcile());

        // Reconciliation completes when the member has already re-joined the group. Should not
        // update the subscription state or send ack.
        commitResult.complete(null);
        verify(subscriptionState, never()).assignFromSubscribed(anyCollection());
        assertNotEquals(MemberState.ACKNOWLEDGING, membershipManager.state());

        // Assignment received after rejoining should be ready to reconcile on the next
        // reconciliation loop.
        assertEquals(MemberState.RECONCILING, membershipManager.state());
        assertEquals(assignmentAfterRejoin, membershipManager.assignmentReadyToReconcile());
    }

    /**
     * This is the case where a member is stuck reconciling an assignment A (waiting on
     * metadata, commit or callbacks), and the target assignment changes (due to new topics added
     * to metadata, or new assignment received from broker). If the reconciliation of A completes
     * it should be applied (should update the assignment on the member and send ack), and then
     * the reconciliation of assignment B will be processed and applied in the next
     * reconciliation loop.
     */
    @Test
    public void testDelayedReconciliationResultAppliedWhenTargetChangedWithMetadataUpdate() {
        // Member receives and reconciles topic1-partition0
        Uuid topicId1 = Uuid.randomUuid();
        String topic1 = "topic1";
        MembershipManagerImpl membershipManager =
                mockMemberSuccessfullyReceivesAndAcksAssignment(topicId1, topic1, Arrays.asList(0));
        membershipManager.onHeartbeatRequestSent();
        assertEquals(MemberState.STABLE, membershipManager.state());
        clearInvocations(membershipManager, subscriptionState);
        when(subscriptionState.assignedPartitions()).thenReturn(Collections.singleton(new TopicPartition(topic1, 0)));

        // New assignment revoking the partitions owned and adding a new one (not in metadata).
        // Reconciliation triggered for topic 1 (stuck on revocation commit) and topic2 waiting
        // for metadata.
        Uuid topicId2 = Uuid.randomUuid();
        String topic2 = "topic2";
        CompletableFuture<Void> commitResult =
                mockNewAssignmentAndRevocationStuckOnCommit(membershipManager, topicId2, topic2,
                        Arrays.asList(1, 2), false);
        verify(metadata).requestUpdate(anyBoolean());
        assertEquals(Collections.singleton(topicId2), membershipManager.topicsWaitingForMetadata());

        // Metadata discovered for topic2 while reconciliation in progress to revoke topic1.
        // Should not trigger a new reconciliation because there is one already in progress.
        mockTopicNameInMetadataCache(Collections.singletonMap(topicId2, topic2), true);
        membershipManager.onUpdate(null);
        assertEquals(Collections.emptySet(), membershipManager.topicsWaitingForMetadata());
        verifyReconciliationNotTriggered(membershipManager);

        // Reconciliation in progress completes. Should be applied revoking topic 1 only. Newly
        // discovered topic2 will be reconciled in the next reconciliation loop.
        commitResult.complete(null);

        // Member should update the subscription and send ack when the delayed reconciliation
        // completes.
        verify(subscriptionState).assignFromSubscribed(Collections.emptySet());
        assertEquals(MemberState.ACKNOWLEDGING, membershipManager.state());

        // Pending assignment that was discovered in metadata should be ready to reconcile in the
        // next reconciliation loop.
        Set<TopicIdPartition> topic2Assignment = new HashSet<>(Arrays.asList(
                new TopicIdPartition(topicId2, new TopicPartition(topic2, 1)),
                new TopicIdPartition(topicId2, new TopicPartition(topic2, 2))));
        assertEquals(topic2Assignment, membershipManager.assignmentReadyToReconcile());
    }

    @Test
    public void testLeaveGroupWhenStateIsStable() {
        MembershipManager membershipManager = createMemberInStableState();
        testLeaveGroupReleasesAssignmentAndResetsEpochToSendLeaveGroup(membershipManager);
        verify(subscriptionState).assignFromSubscribed(Collections.emptySet());
    }

    @Test
    public void testLeaveGroupWhenStateIsReconciling() {
        MembershipManager membershipManager = mockJoinAndReceiveAssignment(false);
        assertEquals(MemberState.RECONCILING, membershipManager.state());

        testLeaveGroupReleasesAssignmentAndResetsEpochToSendLeaveGroup(membershipManager);
    }

    @Test
    public void testLeaveGroupWhenMemberAlreadyLeaving() {
        MembershipManager membershipManager = createMemberInStableState();

        // First leave attempt. Should trigger the callbacks and stay LEAVING until
        // callbacks complete and the heartbeat is sent out.
        mockLeaveGroup();
        CompletableFuture<Void> leaveResult1 = membershipManager.leaveGroup();
        assertFalse(leaveResult1.isDone());
        assertEquals(MemberState.LEAVING, membershipManager.state());
        verify(subscriptionState).assignFromSubscribed(Collections.emptySet());
        clearInvocations(subscriptionState);

        // Second leave attempt while the first one has not completed yet. Should not
        // trigger any callbacks, and return a future that will complete when the ongoing first
        // leave operation completes.
        mockLeaveGroup();
        CompletableFuture<Void> leaveResult2 = membershipManager.leaveGroup();
        verify(subscriptionState, never()).rebalanceListener();
        assertFalse(leaveResult2.isDone());

        // Complete first leave group operation. Should also complete the second leave group.
        membershipManager.onHeartbeatRequestSent();
        assertTrue(leaveResult1.isDone());
        assertFalse(leaveResult1.isCompletedExceptionally());
        assertTrue(leaveResult2.isDone());
        assertFalse(leaveResult2.isCompletedExceptionally());

        // Subscription should have been updated only once with the first leave group.
        verify(subscriptionState, never()).assignFromSubscribed(Collections.emptySet());
    }

    @Test
    public void testLeaveGroupWhenMemberAlreadyLeft() {
        MembershipManager membershipManager = createMemberInStableState();

        // Leave group triggered and completed
        mockLeaveGroup();
        CompletableFuture<Void> leaveResult1 = membershipManager.leaveGroup();
        assertEquals(MemberState.LEAVING, membershipManager.state());
        membershipManager.onHeartbeatRequestSent();
        assertEquals(MemberState.UNSUBSCRIBED, membershipManager.state());
        assertTrue(leaveResult1.isDone());
        assertFalse(leaveResult1.isCompletedExceptionally());
        verify(subscriptionState).assignFromSubscribed(Collections.emptySet());
        clearInvocations(subscriptionState);

        // Call to leave group again, when member already left. Should be no-op (no callbacks,
        // no assignment updated)
        mockLeaveGroup();
        CompletableFuture<Void> leaveResult2 = membershipManager.leaveGroup();
        assertTrue(leaveResult2.isDone());
        assertFalse(leaveResult2.isCompletedExceptionally());
        assertEquals(MemberState.UNSUBSCRIBED, membershipManager.state());
        verify(subscriptionState, never()).rebalanceListener();
        verify(subscriptionState, never()).assignFromSubscribed(Collections.emptySet());
    }

    @Test
    public void testFatalFailureWhenStateIsUnjoined() {
        MembershipManagerImpl membershipManager = createMembershipManagerJoiningGroup();
        assertEquals(MemberState.JOINING, membershipManager.state());

        testStateUpdateOnFatalFailure(membershipManager);
    }

    @Test
    public void testFatalFailureWhenStateIsStable() {
        MembershipManagerImpl membershipManager = createMembershipManagerJoiningGroup();
        ConsumerGroupHeartbeatResponse heartbeatResponse = createConsumerGroupHeartbeatResponse(null);
        membershipManager.onHeartbeatResponseReceived(heartbeatResponse.data());
        assertEquals(MemberState.STABLE, membershipManager.state());

        testStateUpdateOnFatalFailure(membershipManager);
    }

    @Test
    public void testUpdateStateFailsOnResponsesWithErrors() {
        MembershipManagerImpl membershipManager = createMembershipManagerJoiningGroup();
        // Updating state with a heartbeat response containing errors cannot be performed and
        // should fail.
        ConsumerGroupHeartbeatResponse unknownMemberResponse =
                createConsumerGroupHeartbeatResponseWithError(Errors.UNKNOWN_MEMBER_ID);
        assertThrows(IllegalArgumentException.class,
                () -> membershipManager.onHeartbeatResponseReceived(unknownMemberResponse.data()));
    }

    /**
     * This test should be the case when an assignment is sent to the member, and it cannot find
     * it in metadata (permanently, ex. topic deleted). The member will keep the assignment as
     * waiting for metadata, but the following assignment received from the broker will not
     * contain the deleted topic. The member will discard the assignment that was pending and
     * proceed with the reconciliation of the new assignment.
     */
    @Test
    public void testNewAssignmentReplacesPreviousOneWaitingOnMetadata() {
        MembershipManagerImpl membershipManager = mockJoinAndReceiveAssignment(false);
        assertEquals(MemberState.RECONCILING, membershipManager.state());

        // When the ack is sent the member should go back to RECONCILING
        membershipManager.onHeartbeatRequestSent();
        assertEquals(MemberState.RECONCILING, membershipManager.state());
        assertTrue(membershipManager.topicsWaitingForMetadata().size() > 0);

        // New target assignment received while there is another one waiting to be resolved
        // and reconciled. This assignment does not include the previous one that is waiting
        // for metadata, so the member will discard the topics that were waiting for metadata, and
        // reconcile the new assignment.
        Uuid topicId = Uuid.randomUuid();
        String topicName = "topic1";
        when(metadata.topicNames()).thenReturn(Collections.singletonMap(topicId, topicName));
        receiveAssignment(topicId, Collections.singletonList(0), membershipManager);
        Set<TopicPartition> expectedAssignment = Collections.singleton(new TopicPartition(topicName, 0));
        assertEquals(MemberState.ACKNOWLEDGING, membershipManager.state());
        verify(subscriptionState).assignFromSubscribed(expectedAssignment);

        // When ack for the reconciled assignment is sent, member should go back to STABLE
        // because the first assignment that was not resolved should have been discarded
        membershipManager.onHeartbeatRequestSent();
        assertEquals(MemberState.STABLE, membershipManager.state());
        assertTrue(membershipManager.topicsWaitingForMetadata().isEmpty());
    }

    /**
     * This test should be the case when an assignment is sent to the member, and it cannot find
     * it in metadata (temporarily). If the broker continues to send the assignment to the
     * member, this one should keep it waiting for metadata and continue to request updates.
     */
    @Test
<<<<<<< HEAD
    public void testUpdateAssignmentNotifiesWatchersWhenMemberIdChanges() {
        MembershipManagerImpl membershipManager = new MembershipManagerImpl(GROUP_ID, logContext);
        CompletableFuture<Void> memberIdUpdateWatcher = membershipManager.registerForMemberIdUpdate();
        CompletableFuture<Void> memberEpochUpdateWatcher = membershipManager.registerForMemberEpochUpdate();

        ConsumerGroupHeartbeatResponse heartbeatResponse =
                createConsumerGroupHeartbeatResponse("id1", 1);
        membershipManager.updateState(heartbeatResponse.data());
        assertTrue(memberIdUpdateWatcher.isDone());
        assertTrue(memberEpochUpdateWatcher.isDone());
    }

    @Test
    public void testMemberFailsIfAssignmentReceivedWhileAnotherOneBeingReconciled() {
        MembershipManagerImpl membershipManager = new MembershipManagerImpl(GROUP_ID, logContext);
        ConsumerGroupHeartbeatResponseData.Assignment newAssignment1 = createAssignment();
        membershipManager.updateState(createConsumerGroupHeartbeatResponse(newAssignment1).data());
=======
    public void testMemberKeepsUnresolvedAssignmentWaitingForMetadataUntilResolved() {
        // Assignment with 2 topics, only 1 found in metadata
        Uuid topic1 = Uuid.randomUuid();
        String topic1Name = "topic1";
        Uuid topic2 = Uuid.randomUuid();
        ConsumerGroupHeartbeatResponseData.Assignment assignment = new ConsumerGroupHeartbeatResponseData.Assignment()
                .setTopicPartitions(Arrays.asList(
                        new ConsumerGroupHeartbeatResponseData.TopicPartitions()
                                .setTopicId(topic1)
                                .setPartitions(Arrays.asList(0)),
                        new ConsumerGroupHeartbeatResponseData.TopicPartitions()
                                .setTopicId(topic2)
                                .setPartitions(Arrays.asList(1, 3))
                ));
        when(metadata.topicNames()).thenReturn(Collections.singletonMap(topic1, topic1Name));
>>>>>>> 768a458b

        // Receive assignment partly in metadata - reconcile+ack what's in metadata, keep the
        // unresolved and request metadata update.
        MembershipManagerImpl membershipManager = mockJoinAndReceiveAssignment(true, assignment);
        assertEquals(MemberState.ACKNOWLEDGING, membershipManager.state());
        verify(metadata).requestUpdate(anyBoolean());
        assertEquals(Collections.singleton(topic2), membershipManager.topicsWaitingForMetadata());

        // When the ack is sent the member should go back to RECONCILING because it still has
        // unresolved assignment to be reconciled.
        membershipManager.onHeartbeatRequestSent();
        assertEquals(MemberState.RECONCILING, membershipManager.state());

        // Target assignment received again with the same unresolved topic. Client should keep it
        // as unresolved.
        clearInvocations(subscriptionState);
        membershipManager.onHeartbeatResponseReceived(createConsumerGroupHeartbeatResponse(assignment).data());
        assertEquals(MemberState.RECONCILING, membershipManager.state());
        assertEquals(Collections.singleton(topic2), membershipManager.topicsWaitingForMetadata());
        verify(subscriptionState, never()).assignFromSubscribed(anyCollection());
    }

    @Test
    public void testReconcileNewPartitionsAssignedWhenNoPartitionOwned() {
        Uuid topicId = Uuid.randomUuid();
        String topicName = "topic1";
        mockOwnedPartitionAndAssignmentReceived(topicId, topicName, Collections.emptySet(), true);

        MembershipManagerImpl membershipManager = createMembershipManagerJoiningGroup();
        receiveAssignment(topicId, Arrays.asList(0, 1), membershipManager);

        Set<TopicIdPartition> assignedPartitions = new HashSet<>(Arrays.asList(
                new TopicIdPartition(topicId, new TopicPartition(topicName, 0)),
                new TopicIdPartition(topicId, new TopicPartition(topicName, 1))));
        verifyReconciliationTriggeredAndCompleted(membershipManager, assignedPartitions);
    }

    @Test
    public void testReconcileNewPartitionsAssignedWhenOtherPartitionsOwned() {
        Uuid topicId = Uuid.randomUuid();
        String topicName = "topic1";
        TopicPartition ownedPartition = new TopicPartition(topicName, 0);
        mockOwnedPartitionAndAssignmentReceived(topicId, topicName,
                Collections.singleton(ownedPartition), true);

        MembershipManagerImpl membershipManager = createMemberInStableState();
        // New assignment received, adding partitions 1 and 2 to the previously owned partition 0.
        receiveAssignment(topicId, Arrays.asList(0, 1, 2), membershipManager);

        Set<TopicIdPartition> assignedPartitions = new HashSet<>(Arrays.asList(
                new TopicIdPartition(topicId, ownedPartition),
                new TopicIdPartition(topicId, new TopicPartition("topic1", 1)),
                new TopicIdPartition(topicId, new TopicPartition("topic1", 2))));
        verifyReconciliationTriggeredAndCompleted(membershipManager, assignedPartitions);
    }

    @Test
    public void testReconciliationSkippedWhenSameAssignmentReceived() {
        // Member stable, no assignment
        MembershipManagerImpl membershipManager = createMembershipManagerJoiningGroup();
        Uuid topicId = Uuid.randomUuid();
        String topicName = "topic1";

        // Receive assignment different from what the member owns - should reconcile
        Set<TopicPartition> owned = Collections.emptySet();
        mockOwnedPartitionAndAssignmentReceived(topicId, topicName, owned, true);
        Set<TopicIdPartition> expectedAssignmentReconciled = new HashSet<>();
        expectedAssignmentReconciled.add(new TopicIdPartition(topicId,
                new TopicPartition(topicName, 0)));
        expectedAssignmentReconciled.add(new TopicIdPartition(topicId,
                new TopicPartition(topicName, 1)));
        receiveAssignment(topicId, Arrays.asList(0, 1), membershipManager);
        verifyReconciliationTriggeredAndCompleted(membershipManager, expectedAssignmentReconciled);
        assertEquals(MemberState.ACKNOWLEDGING, membershipManager.state());
        clearInvocations(subscriptionState, membershipManager);

        // Receive same assignment again - should not trigger reconciliation
        Set<TopicPartition> expectedTopicPartitionAssignment = buildTopicPartitions(expectedAssignmentReconciled);
        mockOwnedPartitionAndAssignmentReceived(topicId, topicName, expectedTopicPartitionAssignment, true);
        receiveAssignment(topicId, Arrays.asList(0, 1), membershipManager);
        // Verify new reconciliation was not triggered
        verify(membershipManager, never()).markReconciliationInProgress();
        verify(membershipManager, never()).markReconciliationCompleted();
        verify(subscriptionState, never()).assignFromSubscribed(anyCollection());
    }

    @Test
    public void testReconcilePartitionsRevokedNoAutoCommitNoCallbacks() {
        MembershipManagerImpl membershipManager = createMemberInStableState();
        mockOwnedPartition("topic1", 0);

        mockRevocationNoCallbacks(false);

        receiveEmptyAssignment(membershipManager);

        testRevocationOfAllPartitionsCompleted(membershipManager);
    }

    @Test
    public void testReconcilePartitionsRevokedWithSuccessfulAutoCommitNoCallbacks() {
        MembershipManagerImpl membershipManager = createMemberInStableState();
        mockOwnedPartition("topic1", 0);

        CompletableFuture<Void> commitResult = mockRevocationNoCallbacks(true);

        receiveEmptyAssignment(membershipManager);

        // Member stays in RECONCILING while the commit request hasn't completed.
        assertEquals(MemberState.RECONCILING, membershipManager.state());

        // Partitions should be still owned by the member
        verify(subscriptionState, never()).assignFromSubscribed(anyCollection());

        // Complete commit request
        commitResult.complete(null);

        testRevocationOfAllPartitionsCompleted(membershipManager);
    }

    @Test
    public void testReconcilePartitionsRevokedWithFailedAutoCommitCompletesRevocationAnyway() {
        MembershipManagerImpl membershipManager = createMemberInStableState();
        mockOwnedPartition("topic1", 0);

        CompletableFuture<Void> commitResult = mockRevocationNoCallbacks(true);

        receiveEmptyAssignment(membershipManager);

        // Member stays in RECONCILING while the commit request hasn't completed.
        assertEquals(MemberState.RECONCILING, membershipManager.state());
        // Partitions should be still owned by the member
        verify(subscriptionState, never()).assignFromSubscribed(anyCollection());

        // Complete commit request
        commitResult.completeExceptionally(new KafkaException("Commit request failed with " +
                "non-retriable error"));

        testRevocationOfAllPartitionsCompleted(membershipManager);
    }

    @Test
    public void testReconcileNewPartitionsAssignedAndRevoked() {
        Uuid topicId = Uuid.randomUuid();
        String topicName = "topic1";
        TopicPartition ownedPartition = new TopicPartition(topicName, 0);
        mockOwnedPartitionAndAssignmentReceived(topicId, topicName, Collections.singleton(ownedPartition), true);

        mockRevocationNoCallbacks(false);

        MembershipManagerImpl membershipManager = createMembershipManagerJoiningGroup();
        // New assignment received, revoking partition 0, and assigning new partitions 1 and 2.
        receiveAssignment(topicId, Arrays.asList(1, 2), membershipManager);

        assertEquals(MemberState.ACKNOWLEDGING, membershipManager.state());
        Set<TopicIdPartition> assignedPartitions = new HashSet<>(Arrays.asList(
                new TopicIdPartition(topicId, new TopicPartition("topic1", 1)),
                new TopicIdPartition(topicId, new TopicPartition("topic1", 2))));
        assertEquals(assignedPartitions, membershipManager.currentAssignment());
        assertFalse(membershipManager.reconciliationInProgress());

        verify(subscriptionState).assignFromSubscribed(anyCollection());
    }

    @Test
    public void testMetadataUpdatesReconcilesUnresolvedAssignments() {
        Uuid topicId = Uuid.randomUuid();

        // Assignment not in metadata
        ConsumerGroupHeartbeatResponseData.Assignment targetAssignment = new ConsumerGroupHeartbeatResponseData.Assignment()
                .setTopicPartitions(Collections.singletonList(
                        new ConsumerGroupHeartbeatResponseData.TopicPartitions()
                                .setTopicId(topicId)
                                .setPartitions(Arrays.asList(0, 1))));
        MembershipManagerImpl membershipManager = mockJoinAndReceiveAssignment(false, targetAssignment);
        assertEquals(MemberState.RECONCILING, membershipManager.state());

        // Should not trigger reconciliation, and request a metadata update.
        verifyReconciliationNotTriggered(membershipManager);
        assertEquals(Collections.singleton(topicId), membershipManager.topicsWaitingForMetadata());
        verify(metadata).requestUpdate(anyBoolean());

        String topicName = "topic1";
        mockTopicNameInMetadataCache(Collections.singletonMap(topicId, topicName), true);

        // When metadata is updated, the member should re-trigger reconciliation
        membershipManager.onUpdate(null);
        Set<TopicIdPartition> expectedAssignmentReconciled = new HashSet<>(Arrays.asList(
                new TopicIdPartition(topicId, new TopicPartition(topicName, 0)),
                new TopicIdPartition(topicId, new TopicPartition(topicName, 1))));
        verifyReconciliationTriggeredAndCompleted(membershipManager, expectedAssignmentReconciled);
        assertEquals(MemberState.ACKNOWLEDGING, membershipManager.state());
        assertTrue(membershipManager.topicsWaitingForMetadata().isEmpty());
    }

    @Test
    public void testMetadataUpdatesRequestsAnotherUpdateIfNeeded() {
        Uuid topicId = Uuid.randomUuid();

        // Assignment not in metadata
        ConsumerGroupHeartbeatResponseData.Assignment targetAssignment = new ConsumerGroupHeartbeatResponseData.Assignment()
                .setTopicPartitions(Collections.singletonList(
                        new ConsumerGroupHeartbeatResponseData.TopicPartitions()
                                .setTopicId(topicId)
                                .setPartitions(Arrays.asList(0, 1))));
        MembershipManagerImpl membershipManager = mockJoinAndReceiveAssignment(false, targetAssignment);
        assertEquals(MemberState.RECONCILING, membershipManager.state());

        // Should not trigger reconciliation, and request a metadata update.
        verifyReconciliationNotTriggered(membershipManager);
        assertEquals(Collections.singleton(topicId), membershipManager.topicsWaitingForMetadata());
        verify(metadata).requestUpdate(anyBoolean());

        // Metadata update received, but still without the unresolved topic in it. Should keep
        // the unresolved and request update again.
        when(metadata.topicNames()).thenReturn(Collections.emptyMap());
        membershipManager.onUpdate(null);
        verifyReconciliationNotTriggered(membershipManager);
        assertEquals(Collections.singleton(topicId), membershipManager.topicsWaitingForMetadata());
        verify(metadata, times(2)).requestUpdate(anyBoolean());
    }

    @Test
    public void testRevokePartitionsUsesTopicNamesLocalCacheWhenMetadataNotAvailable() {
        Uuid topicId = Uuid.randomUuid();
        String topicName = "topic1";

        mockOwnedPartitionAndAssignmentReceived(topicId, topicName, Collections.emptySet(), true);

        // Member received assignment to reconcile;
        MembershipManagerImpl membershipManager = createMembershipManagerJoiningGroup();
        receiveAssignment(topicId, Arrays.asList(0, 1), membershipManager);

        // Member should complete reconciliation
        assertEquals(MemberState.ACKNOWLEDGING, membershipManager.state());
        Set<TopicPartition> assignedPartitions = new HashSet<>(Arrays.asList(
                new TopicPartition(topicName, 0),
                new TopicPartition(topicName, 1)));
        Set<TopicIdPartition> assignedTopicIdPartitions =
                assignedPartitions.stream().map(tp -> new TopicIdPartition(topicId, tp)).collect(Collectors.toSet());
        assertEquals(assignedTopicIdPartitions, membershipManager.currentAssignment());
        assertFalse(membershipManager.reconciliationInProgress());

        mockAckSent(membershipManager);
        when(subscriptionState.assignedPartitions()).thenReturn(assignedPartitions);

        // Revocation of topic not found in metadata cache
        when(subscriptionState.hasAutoAssignedPartitions()).thenReturn(true);
        mockRevocationNoCallbacks(false);
        mockTopicNameInMetadataCache(Collections.singletonMap(topicId, topicName), false);

        // Revoke one of the 2 partitions
        receiveAssignment(topicId, Collections.singletonList(1), membershipManager);

        // Revocation should complete without requesting any metadata update given that the topic
        // received in target assignment should exist in local topic name cache.
        verify(metadata, never()).requestUpdate(anyBoolean());
        Set<TopicIdPartition> remainingAssignment = Collections.singleton(
                new TopicIdPartition(topicId, new TopicPartition(topicName, 1)));

        testRevocationCompleted(membershipManager, remainingAssignment);
    }

    @Test
    public void testOnSubscriptionUpdatedTransitionsToJoiningOnlyIfNotInGroup() {
        MembershipManagerImpl membershipManager = createMemberInStableState();
        verify(membershipManager).transitionToJoining();
        clearInvocations(membershipManager);
        membershipManager.onSubscriptionUpdated();
        verify(membershipManager, never()).transitionToJoining();
    }

    private MembershipManagerImpl mockMemberSuccessfullyReceivesAndAcksAssignment(
            Uuid topicId, String topicName, List<Integer> partitions) {
        mockOwnedPartitionAndAssignmentReceived(topicId, topicName, Collections.emptySet(), true);

        MembershipManagerImpl membershipManager = createMembershipManagerJoiningGroup();
        receiveAssignment(topicId, partitions, membershipManager);

        Set<TopicIdPartition> assignedPartitions = new HashSet<>();
        partitions.forEach(tp -> assignedPartitions.add(new TopicIdPartition(
                topicId,
                new TopicPartition(topicName, tp))));
        verifyReconciliationTriggeredAndCompleted(membershipManager, assignedPartitions);
        return membershipManager;
    }

    private CompletableFuture<Void> mockEmptyAssignmentAndRevocationStuckOnCommit(
            MembershipManagerImpl membershipManager) {
        CompletableFuture<Void> commitResult = mockRevocationNoCallbacks(true);
        receiveEmptyAssignment(membershipManager);
        verifyReconciliationTriggered(membershipManager);
        clearInvocations(membershipManager);
        assertEquals(MemberState.RECONCILING, membershipManager.state());

        return commitResult;
    }

    private CompletableFuture<Void> mockNewAssignmentAndRevocationStuckOnCommit(
            MembershipManagerImpl membershipManager, Uuid topicId, String topicName,
            List<Integer> partitions, boolean mockMetadata) {
        CompletableFuture<Void> commitResult = mockRevocationNoCallbacks(true);
        if (mockMetadata) {
            when(metadata.topicNames()).thenReturn(Collections.singletonMap(topicId, topicName));
        }
        receiveAssignment(topicId, partitions, membershipManager);
        verifyReconciliationTriggered(membershipManager);
        clearInvocations(membershipManager);
        assertEquals(MemberState.RECONCILING, membershipManager.state());

        return commitResult;
    }

    private void verifyReconciliationTriggered(MembershipManagerImpl membershipManager) {
        verify(membershipManager).markReconciliationInProgress();
        assertEquals(MemberState.RECONCILING, membershipManager.state());
    }

    private void verifyReconciliationNotTriggered(MembershipManagerImpl membershipManager) {
        verify(membershipManager, never()).markReconciliationInProgress();
        verify(membershipManager, never()).markReconciliationCompleted();
    }

    private void verifyReconciliationTriggeredAndCompleted(MembershipManagerImpl membershipManager,
                                                           Set<TopicIdPartition> expectedAssignment) {
        assertEquals(MemberState.ACKNOWLEDGING, membershipManager.state());
        verify(membershipManager).markReconciliationInProgress();
        verify(membershipManager).markReconciliationCompleted();
        assertFalse(membershipManager.reconciliationInProgress());

        // Assignment applied
        Set<TopicPartition> expectedTopicPartitions = buildTopicPartitions(expectedAssignment);
        verify(subscriptionState).assignFromSubscribed(expectedTopicPartitions);
        // Set<TopicIdPartition> topicIdPartitions = buildTopicIdPartitions(expectedAssignment);
        assertEquals(expectedAssignment, membershipManager.currentAssignment());

        verify(commitRequestManager).resetAutoCommitTimer();
    }

    private Set<TopicPartition> buildTopicPartitions(Set<TopicIdPartition> topicIdPartitions) {
        return topicIdPartitions.stream().map(TopicIdPartition::topicPartition).collect(Collectors.toSet());
    }

    private void mockAckSent(MembershipManagerImpl membershipManager) {
        membershipManager.onHeartbeatRequestSent();
    }

    private void mockTopicNameInMetadataCache(Map<Uuid, String> topicNames, boolean isPresent) {
        if (isPresent) {
            when(metadata.topicNames()).thenReturn(topicNames);
        } else {
            when(metadata.topicNames()).thenReturn(Collections.emptyMap());
        }
    }

    private CompletableFuture<Void> mockRevocationNoCallbacks(boolean withAutoCommit) {
        doNothing().when(subscriptionState).markPendingRevocation(anySet());
        when(subscriptionState.rebalanceListener()).thenReturn(Optional.empty()).thenReturn(Optional.empty());
        if (withAutoCommit) {
            when(commitRequestManager.autoCommitEnabled()).thenReturn(true);
            CompletableFuture<Void> commitResult = new CompletableFuture<>();
            when(commitRequestManager.maybeAutoCommitAllConsumed()).thenReturn(commitResult);
            return commitResult;
        } else {
            return CompletableFuture.completedFuture(null);
        }
    }

    private void mockMemberHasAutoAssignedPartition() {
        String topicName = "topic1";
        TopicPartition ownedPartition = new TopicPartition(topicName, 0);
        when(subscriptionState.assignedPartitions()).thenReturn(Collections.singleton(ownedPartition));
        when(subscriptionState.hasAutoAssignedPartitions()).thenReturn(true);
        when(subscriptionState.rebalanceListener()).thenReturn(Optional.empty()).thenReturn(Optional.empty());
    }

    private void testRevocationOfAllPartitionsCompleted(MembershipManagerImpl membershipManager) {
        testRevocationCompleted(membershipManager, Collections.emptySet());
    }

    private void testRevocationCompleted(MembershipManagerImpl membershipManager,
                                         Set<TopicIdPartition> expectedCurrentAssignment) {
        assertEquals(MemberState.ACKNOWLEDGING, membershipManager.state());
        assertEquals(expectedCurrentAssignment, membershipManager.currentAssignment());
        assertFalse(membershipManager.reconciliationInProgress());

        verify(subscriptionState).markPendingRevocation(anySet());
        Set<TopicPartition> expectedTopicPartitionAssignment =
                buildTopicPartitions(expectedCurrentAssignment);
        verify(subscriptionState).assignFromSubscribed(expectedTopicPartitionAssignment);
    }

    private void mockOwnedPartitionAndAssignmentReceived(Uuid topicId,
                                                         String topicName,
                                                         Set<TopicPartition> previouslyOwned,
                                                         boolean mockMetadata) {
        when(subscriptionState.assignedPartitions()).thenReturn(previouslyOwned);
        if (mockMetadata) {
            when(metadata.topicNames()).thenReturn(Collections.singletonMap(topicId, topicName));
        }
        when(subscriptionState.hasAutoAssignedPartitions()).thenReturn(true);
        when(subscriptionState.rebalanceListener()).thenReturn(Optional.empty()).thenReturn(Optional.empty());
    }

    private void mockOwnedPartition(String topic, int partition) {
        TopicPartition previouslyOwned = new TopicPartition(topic, partition);
        when(subscriptionState.assignedPartitions()).thenReturn(Collections.singleton(previouslyOwned));
        when(subscriptionState.hasAutoAssignedPartitions()).thenReturn(true);
    }

    private MembershipManagerImpl mockJoinAndReceiveAssignment(boolean expectSubscriptionUpdated) {
        return mockJoinAndReceiveAssignment(expectSubscriptionUpdated, createAssignment(expectSubscriptionUpdated));
    }

    private MembershipManagerImpl mockJoinAndReceiveAssignment(boolean expectSubscriptionUpdated,
                                                               ConsumerGroupHeartbeatResponseData.Assignment assignment) {
        MembershipManagerImpl membershipManager = createMembershipManagerJoiningGroup();
        ConsumerGroupHeartbeatResponse heartbeatResponse = createConsumerGroupHeartbeatResponse(assignment);
        when(subscriptionState.hasAutoAssignedPartitions()).thenReturn(true);
        when(subscriptionState.rebalanceListener()).thenReturn(Optional.empty()).thenReturn(Optional.empty());

        membershipManager.onHeartbeatResponseReceived(heartbeatResponse.data());
        if (expectSubscriptionUpdated) {
            verify(subscriptionState).assignFromSubscribed(anyCollection());
        } else {
            verify(subscriptionState, never()).assignFromSubscribed(anyCollection());
        }

        return membershipManager;
    }

    private MembershipManagerImpl createMemberInStableState() {
        MembershipManagerImpl membershipManager = createMembershipManagerJoiningGroup();
        ConsumerGroupHeartbeatResponse heartbeatResponse = createConsumerGroupHeartbeatResponse(null);
        membershipManager.onHeartbeatResponseReceived(heartbeatResponse.data());
        assertEquals(MemberState.STABLE, membershipManager.state());
        return membershipManager;
    }

    private void receiveAssignment(Uuid topicId, List<Integer> partitions, MembershipManager membershipManager) {
        ConsumerGroupHeartbeatResponseData.Assignment targetAssignment = new ConsumerGroupHeartbeatResponseData.Assignment()
                .setTopicPartitions(Collections.singletonList(
                        new ConsumerGroupHeartbeatResponseData.TopicPartitions()
                                .setTopicId(topicId)
                                .setPartitions(partitions)));
        ConsumerGroupHeartbeatResponse heartbeatResponse = createConsumerGroupHeartbeatResponse(targetAssignment);
        membershipManager.onHeartbeatResponseReceived(heartbeatResponse.data());
    }

    private void receiveAssignmentAfterRejoin(Uuid topicId, List<Integer> partitions, MembershipManager membershipManager) {
        ConsumerGroupHeartbeatResponseData.Assignment targetAssignment = new ConsumerGroupHeartbeatResponseData.Assignment()
                .setTopicPartitions(Collections.singletonList(
                        new ConsumerGroupHeartbeatResponseData.TopicPartitions()
                                .setTopicId(topicId)
                                .setPartitions(partitions)));
        ConsumerGroupHeartbeatResponse heartbeatResponse =
                createConsumerGroupHeartbeatResponseWithBumpedEpoch(targetAssignment);
        membershipManager.onHeartbeatResponseReceived(heartbeatResponse.data());
    }

    private void receiveEmptyAssignment(MembershipManager membershipManager) {
        // New empty assignment received, revoking owned partition.
        ConsumerGroupHeartbeatResponseData.Assignment targetAssignment = new ConsumerGroupHeartbeatResponseData.Assignment()
                .setTopicPartitions(Collections.emptyList());
        ConsumerGroupHeartbeatResponse heartbeatResponse = createConsumerGroupHeartbeatResponse(targetAssignment);
        membershipManager.onHeartbeatResponseReceived(heartbeatResponse.data());
    }

    /**
     * Fenced member should release assignment, reset epoch to 0, keep member ID, and transition
     * to JOINING to rejoin the group.
     */
    private void testFencedMemberReleasesAssignmentAndTransitionsToJoining(MembershipManager membershipManager) {
        mockMemberHasAutoAssignedPartition();

        membershipManager.transitionToFenced();

        assertEquals(MEMBER_ID, membershipManager.memberId());
        assertEquals(0, membershipManager.memberEpoch());
        assertEquals(MemberState.JOINING, membershipManager.state());
    }

    /**
     * Member that intentionally leaves the group (via unsubscribe) should release assignment,
     * reset epoch to -1, keep member ID, and transition to {@link MemberState#LEAVING} to send out a
     * heartbeat with the leave epoch. Once the heartbeat request is sent out, the member should
     * transition to {@link MemberState#UNSUBSCRIBED}
     */
    private void testLeaveGroupReleasesAssignmentAndResetsEpochToSendLeaveGroup(MembershipManager membershipManager) {
        mockLeaveGroup();

        CompletableFuture<Void> leaveResult = membershipManager.leaveGroup();

        assertEquals(MemberState.LEAVING, membershipManager.state());
        assertFalse(leaveResult.isDone(), "Leave group result should not complete until the " +
                "heartbeat request to leave is sent out.");

        membershipManager.onHeartbeatRequestSent();

        assertEquals(MemberState.UNSUBSCRIBED, membershipManager.state());
        assertTrue(leaveResult.isDone());
        assertFalse(leaveResult.isCompletedExceptionally());
        assertEquals(MEMBER_ID, membershipManager.memberId());
        assertEquals(-1, membershipManager.memberEpoch());
        assertTrue(membershipManager.currentAssignment().isEmpty());
        verify(subscriptionState).assignFromSubscribed(Collections.emptySet());
    }

    private void mockLeaveGroup() {
        mockMemberHasAutoAssignedPartition();
        doNothing().when(subscriptionState).markPendingRevocation(anySet());
    }

    private void testStateUpdateOnFatalFailure(MembershipManager membershipManager) {
        String memberId = membershipManager.memberId();
        int lastEpoch = membershipManager.memberEpoch();
        when(subscriptionState.hasAutoAssignedPartitions()).thenReturn(true);
        membershipManager.transitionToFatal();
        assertEquals(MemberState.FATAL, membershipManager.state());
        // Should keep its last member id and epoch
        assertEquals(memberId, membershipManager.memberId());
        assertEquals(lastEpoch, membershipManager.memberEpoch());
    }

    private ConsumerGroupHeartbeatResponse createConsumerGroupHeartbeatResponse(
            ConsumerGroupHeartbeatResponseData.Assignment assignment) {
        return new ConsumerGroupHeartbeatResponse(new ConsumerGroupHeartbeatResponseData()
                .setErrorCode(Errors.NONE.code())
                .setMemberId(MEMBER_ID)
                .setMemberEpoch(MEMBER_EPOCH)
                .setAssignment(assignment));
    }

<<<<<<< HEAD
    private ConsumerGroupHeartbeatResponse createConsumerGroupHeartbeatResponse(String memberId, int memberEpoch) {
        return new ConsumerGroupHeartbeatResponse(new ConsumerGroupHeartbeatResponseData()
                .setErrorCode(Errors.NONE.code())
                .setMemberId(memberId)
                .setMemberEpoch(memberEpoch));
=======
    /**
     * Create heartbeat response with the given assignment and a bumped epoch (incrementing by 1
     * as default but could be any increment). This will be used to mock when a member
     * receives a heartbeat response to the join request, and the response includes an assignment.
     */
    private ConsumerGroupHeartbeatResponse createConsumerGroupHeartbeatResponseWithBumpedEpoch(
            ConsumerGroupHeartbeatResponseData.Assignment assignment) {
        return new ConsumerGroupHeartbeatResponse(new ConsumerGroupHeartbeatResponseData()
                .setErrorCode(Errors.NONE.code())
                .setMemberId(MEMBER_ID)
                .setMemberEpoch(MEMBER_EPOCH + 1)
                .setAssignment(assignment));
>>>>>>> 768a458b
    }

    private ConsumerGroupHeartbeatResponse createConsumerGroupHeartbeatResponseWithError(Errors error) {
        return new ConsumerGroupHeartbeatResponse(new ConsumerGroupHeartbeatResponseData()
                .setErrorCode(error.code())
                .setMemberId(MEMBER_ID)
                .setMemberEpoch(5));
    }

    private ConsumerGroupHeartbeatResponseData.Assignment createAssignment(boolean mockMetadata) {
        Uuid topic1 = Uuid.randomUuid();
        Uuid topic2 = Uuid.randomUuid();
        if (mockMetadata) {
            Map<Uuid, String> topicNames = new HashMap<>();
            topicNames.put(topic1, "topic1");
            topicNames.put(topic2, "topic2");
            when(metadata.topicNames()).thenReturn(topicNames);
        }
        return new ConsumerGroupHeartbeatResponseData.Assignment()
                .setTopicPartitions(Arrays.asList(
                        new ConsumerGroupHeartbeatResponseData.TopicPartitions()
                                .setTopicId(topic1)
                                .setPartitions(Arrays.asList(0, 1, 2)),
                        new ConsumerGroupHeartbeatResponseData.TopicPartitions()
                                .setTopicId(topic2)
                                .setPartitions(Arrays.asList(3, 4, 5))
                ));
    }
}<|MERGE_RESOLUTION|>--- conflicted
+++ resolved
@@ -35,33 +35,28 @@
 import java.util.List;
 import java.util.Map;
 import java.util.Optional;
-<<<<<<< HEAD
-import java.util.List;
-import java.util.concurrent.CompletableFuture;
-=======
 import java.util.Set;
 import java.util.concurrent.CompletableFuture;
 import java.util.stream.Collectors;
->>>>>>> 768a458b
 
 import static org.junit.jupiter.api.Assertions.assertEquals;
 import static org.junit.jupiter.api.Assertions.assertFalse;
 import static org.junit.jupiter.api.Assertions.assertNotEquals;
 import static org.junit.jupiter.api.Assertions.assertThrows;
 import static org.junit.jupiter.api.Assertions.assertTrue;
-<<<<<<< HEAD
-=======
 import static org.mockito.ArgumentMatchers.anyBoolean;
 import static org.mockito.ArgumentMatchers.anyCollection;
+import static org.mockito.ArgumentMatchers.anyInt;
 import static org.mockito.ArgumentMatchers.anySet;
+import static org.mockito.ArgumentMatchers.anyString;
 import static org.mockito.Mockito.clearInvocations;
 import static org.mockito.Mockito.doNothing;
+import static org.mockito.Mockito.mock;
 import static org.mockito.Mockito.never;
 import static org.mockito.Mockito.spy;
 import static org.mockito.Mockito.times;
 import static org.mockito.Mockito.verify;
 import static org.mockito.Mockito.when;
->>>>>>> 768a458b
 
 public class MembershipManagerImplTest {
 
@@ -187,13 +182,8 @@
     }
 
     @Test
-<<<<<<< HEAD
-    public void testTransitionToFailedFromStable() {
-        MembershipManagerImpl membershipManager = new MembershipManagerImpl(GROUP_ID, logContext);
-=======
     public void testTransitionToFatal() {
         MembershipManagerImpl membershipManager = createMembershipManagerJoiningGroup();
->>>>>>> 768a458b
         ConsumerGroupHeartbeatResponse heartbeatResponse =
                 createConsumerGroupHeartbeatResponse(null);
         membershipManager.onHeartbeatResponseReceived(heartbeatResponse.data());
@@ -221,63 +211,94 @@
     }
 
     @Test
-    public void testTransitionToFailedWhenTryingToJoin() {
-        MembershipManagerImpl membershipManager = new MembershipManagerImpl(GROUP_ID, logContext);
-        assertEquals(MemberState.UNJOINED, membershipManager.state());
-
-        membershipManager.transitionToFailed();
-        assertEquals(MemberState.FAILED, membershipManager.state());
-    }
-
-    @Test
-    public void testTransitionToFailedCancelsAllFuturesWaitingForNewIdAndEpoch() {
-        MembershipManagerImpl membershipManager = new MembershipManagerImpl(GROUP_ID, logContext);
-        mockStableMember(membershipManager);
-
-        // Register to get member ID/epoch updates
-        List<CompletableFuture<Void>> watchers =
-                Arrays.asList(
-                        membershipManager.registerForMemberIdUpdate(),
-                        membershipManager.registerForMemberIdUpdate(),
-                        membershipManager.registerForMemberEpochUpdate());
-
-        // Transition to FAILED before getting member ID/epoch
-        membershipManager.transitionToFailed();
-        assertEquals(MemberState.FAILED, membershipManager.state());
-
-        // Watchers should be cancelled and cleared
-        watchers.forEach(future -> assertTrue(future.isCompletedExceptionally()));
-        assertEquals(0, membershipManager.memberIdUpdateWatcherCount());
-        assertEquals(0, membershipManager.memberEpochUpdateWatcherCount());
-    }
-
-    private void mockStableMember(MembershipManagerImpl membershipManager) {
-        ConsumerGroupHeartbeatResponse heartbeatResponse = createConsumerGroupHeartbeatResponse(null);
-        membershipManager.updateState(heartbeatResponse.data());
-        assertEquals(MemberState.STABLE, membershipManager.state());
-        assertEquals(MEMBER_ID, membershipManager.memberId());
-        assertEquals(MEMBER_EPOCH, membershipManager.memberEpoch());
-    }
-
-//    @Test
-//    public void testLeaveGroupCancelsAllFuturesWaitingForNewIdAndEpoch() {
-//        MembershipManagerImpl membershipManager = new MembershipManagerImpl(GROUP_ID, logContext);
-//        CompletableFuture<Void> memberIdUpdateWatcher = membershipManager.registerForMemberIdUpdate();
-//        CompletableFuture<Void> memberEpochUpdateWatcher = membershipManager.registerForMemberEpochUpdate();
-//
-//        membershipManager.leaveGroup();
-//
-//        assertTrue(memberIdUpdateWatcher.isDone());
-//        assertTrue(memberIdUpdateWatcher.isCompletedExceptionally());
-//        assertTrue(memberEpochUpdateWatcher.isDone());
-//        assertTrue(memberEpochUpdateWatcher.isCompletedExceptionally());
-//    }
-
-    @Test
     public void testFencingWhenStateIsStable() {
         MembershipManager membershipManager = createMemberInStableState();
         testFencedMemberReleasesAssignmentAndTransitionsToJoining(membershipManager);
         verify(subscriptionState).assignFromSubscribed(Collections.emptySet());
+    }
+
+    @Test
+    public void testListenersGetNotifiedOnTransitionsToFatal() {
+        MembershipManagerImpl membershipManager = createMembershipManagerJoiningGroup();
+        MemberStateListener listener = mock(MemberStateListener.class);
+        membershipManager.registerStateListener(listener);
+        mockStableMember(membershipManager);
+        verify(listener).onStateChange(MemberState.STABLE);
+        clearInvocations(listener);
+
+        // Transition to FAILED before getting member ID/epoch
+        membershipManager.transitionToFatal();
+        assertEquals(MemberState.FATAL, membershipManager.state());
+        verify(listener).onStateChange(MemberState.FATAL);
+    }
+
+    @Test
+    public void testListenersGetNotifiedOnTransitionsToLeavingGroup() {
+        MembershipManagerImpl membershipManager = createMembershipManagerJoiningGroup();
+        MemberStateListener listener = mock(MemberStateListener.class);
+        membershipManager.registerStateListener(listener);
+        mockStableMember(membershipManager);
+        verify(listener).onStateChange(MemberState.STABLE);
+        clearInvocations(listener);
+
+        mockLeaveGroup();
+        membershipManager.leaveGroup();
+        assertEquals(MemberState.LEAVING, membershipManager.state());
+        verify(listener).onStateChange(MemberState.LEAVING);
+
+        membershipManager.onHeartbeatRequestSent();
+        assertEquals(MemberState.UNSUBSCRIBED, membershipManager.state());
+        verify(listener).onStateChange(MemberState.UNSUBSCRIBED);
+    }
+
+    @Test
+    public void testListenersGetNotifiedOfMemberIdUpdatesOnlyIfItChanges() {
+        MembershipManagerImpl membershipManager = createMembershipManagerJoiningGroup();
+        MemberStateListener listener = mock(MemberStateListener.class);
+        membershipManager.registerStateListener(listener);
+        String oldMemberId = membershipManager.memberId();
+        String newMemberId = oldMemberId + "-new";
+        int unchangedEpoch = membershipManager.memberEpoch();
+
+        membershipManager.onHeartbeatResponseReceived(new ConsumerGroupHeartbeatResponseData()
+                .setErrorCode(Errors.NONE.code())
+                .setMemberId(newMemberId));
+
+        verify(listener).onMemberIdUpdated(newMemberId, unchangedEpoch);
+        clearInvocations(listener);
+
+        membershipManager.onHeartbeatResponseReceived(new ConsumerGroupHeartbeatResponseData()
+                .setErrorCode(Errors.NONE.code())
+                .setMemberId(newMemberId));
+        verify(listener, never()).onMemberIdUpdated(anyString(), anyInt());
+    }
+
+    @Test
+    public void testListenersGetNotifiedOfMemberEpochUpdatesOnlyIfItChanges() {
+        MembershipManagerImpl membershipManager = createMembershipManagerJoiningGroup();
+        MemberStateListener listener = mock(MemberStateListener.class);
+        membershipManager.registerStateListener(listener);
+        int epoch = 5;
+
+        membershipManager.onHeartbeatResponseReceived(new ConsumerGroupHeartbeatResponseData()
+                .setErrorCode(Errors.NONE.code())
+                .setMemberEpoch(epoch));
+
+        verify(listener).onMemberEpochUpdated(epoch, null);
+        clearInvocations(listener);
+
+        membershipManager.onHeartbeatResponseReceived(new ConsumerGroupHeartbeatResponseData()
+                .setErrorCode(Errors.NONE.code())
+                .setMemberEpoch(epoch));
+        verify(listener, never()).onMemberEpochUpdated(anyInt(), anyString());
+    }
+
+    private void mockStableMember(MembershipManagerImpl membershipManager) {
+        ConsumerGroupHeartbeatResponse heartbeatResponse = createConsumerGroupHeartbeatResponse(null);
+        membershipManager.onHeartbeatResponseReceived(heartbeatResponse.data());
+        assertEquals(MemberState.STABLE, membershipManager.state());
+        assertEquals(MEMBER_ID, membershipManager.memberId());
+        assertEquals(MEMBER_EPOCH, membershipManager.memberEpoch());
     }
 
     @Test
@@ -570,25 +591,6 @@
      * member, this one should keep it waiting for metadata and continue to request updates.
      */
     @Test
-<<<<<<< HEAD
-    public void testUpdateAssignmentNotifiesWatchersWhenMemberIdChanges() {
-        MembershipManagerImpl membershipManager = new MembershipManagerImpl(GROUP_ID, logContext);
-        CompletableFuture<Void> memberIdUpdateWatcher = membershipManager.registerForMemberIdUpdate();
-        CompletableFuture<Void> memberEpochUpdateWatcher = membershipManager.registerForMemberEpochUpdate();
-
-        ConsumerGroupHeartbeatResponse heartbeatResponse =
-                createConsumerGroupHeartbeatResponse("id1", 1);
-        membershipManager.updateState(heartbeatResponse.data());
-        assertTrue(memberIdUpdateWatcher.isDone());
-        assertTrue(memberEpochUpdateWatcher.isDone());
-    }
-
-    @Test
-    public void testMemberFailsIfAssignmentReceivedWhileAnotherOneBeingReconciled() {
-        MembershipManagerImpl membershipManager = new MembershipManagerImpl(GROUP_ID, logContext);
-        ConsumerGroupHeartbeatResponseData.Assignment newAssignment1 = createAssignment();
-        membershipManager.updateState(createConsumerGroupHeartbeatResponse(newAssignment1).data());
-=======
     public void testMemberKeepsUnresolvedAssignmentWaitingForMetadataUntilResolved() {
         // Assignment with 2 topics, only 1 found in metadata
         Uuid topic1 = Uuid.randomUuid();
@@ -604,7 +606,6 @@
                                 .setPartitions(Arrays.asList(1, 3))
                 ));
         when(metadata.topicNames()).thenReturn(Collections.singletonMap(topic1, topic1Name));
->>>>>>> 768a458b
 
         // Receive assignment partly in metadata - reconcile+ack what's in metadata, keep the
         // unresolved and request metadata update.
@@ -1137,13 +1138,6 @@
                 .setAssignment(assignment));
     }
 
-<<<<<<< HEAD
-    private ConsumerGroupHeartbeatResponse createConsumerGroupHeartbeatResponse(String memberId, int memberEpoch) {
-        return new ConsumerGroupHeartbeatResponse(new ConsumerGroupHeartbeatResponseData()
-                .setErrorCode(Errors.NONE.code())
-                .setMemberId(memberId)
-                .setMemberEpoch(memberEpoch));
-=======
     /**
      * Create heartbeat response with the given assignment and a bumped epoch (incrementing by 1
      * as default but could be any increment). This will be used to mock when a member
@@ -1156,7 +1150,6 @@
                 .setMemberId(MEMBER_ID)
                 .setMemberEpoch(MEMBER_EPOCH + 1)
                 .setAssignment(assignment));
->>>>>>> 768a458b
     }
 
     private ConsumerGroupHeartbeatResponse createConsumerGroupHeartbeatResponseWithError(Errors error) {
