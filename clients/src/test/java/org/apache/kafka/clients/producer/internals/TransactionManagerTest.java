/*
 * Licensed to the Apache Software Foundation (ASF) under one or more
 * contributor license agreements. See the NOTICE file distributed with
 * this work for additional information regarding copyright ownership.
 * The ASF licenses this file to You under the Apache License, Version 2.0
 * (the "License"); you may not use this file except in compliance with
 * the License. You may obtain a copy of the License at
 *
 *    http://www.apache.org/licenses/LICENSE-2.0
 *
 * Unless required by applicable law or agreed to in writing, software
 * distributed under the License is distributed on an "AS IS" BASIS,
 * WITHOUT WARRANTIES OR CONDITIONS OF ANY KIND, either express or implied.
 * See the License for the specific language governing permissions and
 * limitations under the License.
 */
package org.apache.kafka.clients.producer.internals;

import org.apache.kafka.clients.ApiVersions;
import org.apache.kafka.clients.Metadata;
import org.apache.kafka.clients.MockClient;
import org.apache.kafka.clients.consumer.OffsetAndMetadata;
import org.apache.kafka.clients.producer.RecordMetadata;
import org.apache.kafka.common.Cluster;
import org.apache.kafka.common.KafkaException;
import org.apache.kafka.common.Node;
import org.apache.kafka.common.PartitionInfo;
import org.apache.kafka.common.TopicPartition;
import org.apache.kafka.common.errors.GroupAuthorizationException;
import org.apache.kafka.common.errors.OutOfOrderSequenceException;
import org.apache.kafka.common.errors.TimeoutException;
import org.apache.kafka.common.errors.TopicAuthorizationException;
import org.apache.kafka.common.errors.TransactionalIdAuthorizationException;
import org.apache.kafka.common.errors.UnsupportedForMessageFormatException;
import org.apache.kafka.common.errors.UnsupportedVersionException;
import org.apache.kafka.common.internals.ClusterResourceListeners;
import org.apache.kafka.common.metrics.MetricConfig;
import org.apache.kafka.common.metrics.Metrics;
import org.apache.kafka.common.protocol.Errors;
import org.apache.kafka.common.record.CompressionType;
import org.apache.kafka.common.record.MemoryRecords;
import org.apache.kafka.common.record.MutableRecordBatch;
import org.apache.kafka.common.record.Record;
import org.apache.kafka.common.record.RecordBatch;
import org.apache.kafka.common.requests.AbstractRequest;
import org.apache.kafka.common.requests.AddOffsetsToTxnRequest;
import org.apache.kafka.common.requests.AddOffsetsToTxnResponse;
import org.apache.kafka.common.requests.AddPartitionsToTxnRequest;
import org.apache.kafka.common.requests.AddPartitionsToTxnResponse;
import org.apache.kafka.common.requests.EndTxnRequest;
import org.apache.kafka.common.requests.EndTxnResponse;
import org.apache.kafka.common.requests.FindCoordinatorRequest;
import org.apache.kafka.common.requests.FindCoordinatorRequest.CoordinatorType;
import org.apache.kafka.common.requests.FindCoordinatorResponse;
import org.apache.kafka.common.requests.InitProducerIdRequest;
import org.apache.kafka.common.requests.InitProducerIdResponse;
import org.apache.kafka.common.requests.ProduceRequest;
import org.apache.kafka.common.requests.ProduceResponse;
import org.apache.kafka.common.requests.TransactionResult;
import org.apache.kafka.common.requests.TxnOffsetCommitRequest;
import org.apache.kafka.common.requests.TxnOffsetCommitResponse;
import org.apache.kafka.common.utils.LogContext;
import org.apache.kafka.common.utils.MockTime;
import org.apache.kafka.test.TestUtils;
import org.junit.Before;
import org.junit.Test;

import java.util.Arrays;
import java.util.Collections;
import java.util.HashMap;
import java.util.HashSet;
import java.util.Iterator;
import java.util.LinkedHashMap;
import java.util.List;
import java.util.Map;
import java.util.Set;
import java.util.concurrent.ExecutionException;
import java.util.concurrent.Future;

import static java.util.Collections.singleton;
import static java.util.Collections.singletonList;
import static java.util.Collections.singletonMap;
import static org.junit.Assert.assertEquals;
import static org.junit.Assert.assertFalse;
import static org.junit.Assert.assertNotNull;
import static org.junit.Assert.assertNull;
import static org.junit.Assert.assertTrue;
import static org.junit.Assert.fail;

public class TransactionManagerTest {
    private static final int MAX_REQUEST_SIZE = 1024 * 1024;
    private static final short ACKS_ALL = -1;
    private static final int MAX_RETRIES = Integer.MAX_VALUE;
    private static final String CLIENT_ID = "clientId";
    private static final int MAX_BLOCK_TIMEOUT = 1000;
    private static final int REQUEST_TIMEOUT = 1000;
    private static final long DEFAULT_RETRY_BACKOFF_MS = 100L;
    private final String transactionalId = "foobar";
    private final int transactionTimeoutMs = 1121;

    private final String topic = "test";
    private TopicPartition tp0 = new TopicPartition(topic, 0);
    private TopicPartition tp1 = new TopicPartition(topic, 1);
    private MockTime time = new MockTime();
    private MockClient client = new MockClient(time);

    private Metadata metadata = new Metadata(0, Long.MAX_VALUE, true, true, new ClusterResourceListeners());
    private ApiVersions apiVersions = new ApiVersions();
    private Cluster cluster = TestUtils.singletonCluster("test", 2);
    private RecordAccumulator accumulator = null;
    private Sender sender = null;
    private TransactionManager transactionManager = null;
    private Node brokerNode = null;
    private final LogContext logContext = new LogContext();

    @Before
    public void setup() {
        Map<String, String> metricTags = new LinkedHashMap<>();
        metricTags.put("client-id", CLIENT_ID);
        int batchSize = 16 * 1024;
        MetricConfig metricConfig = new MetricConfig().tags(metricTags);
        this.brokerNode = new Node(0, "localhost", 2211);
        this.transactionManager = new TransactionManager(transactionalId, transactionTimeoutMs, DEFAULT_RETRY_BACKOFF_MS);
        Metrics metrics = new Metrics(metricConfig, time);
<<<<<<< HEAD
        this.accumulator = new RecordAccumulator(batchSize, 1024 * 1024, CompressionType.NONE, 0L, 0L, metrics, time, apiVersions, transactionManager);
        this.sender = new Sender(this.client, this.metadata, this.accumulator, true, MAX_REQUEST_SIZE, ACKS_ALL,
                MAX_RETRIES, metrics, new SenderMetricsRegistry(metricTags.keySet()), this.time, REQUEST_TIMEOUT, 50, transactionManager, apiVersions);
=======
        this.accumulator = new RecordAccumulator(logContext, batchSize, 1024 * 1024, CompressionType.NONE, 0L, 0L, metrics, time, apiVersions, transactionManager);
        this.sender = new Sender(logContext, this.client, this.metadata, this.accumulator, true, MAX_REQUEST_SIZE, ACKS_ALL,
                MAX_RETRIES, metrics, this.time, REQUEST_TIMEOUT, 50, transactionManager, apiVersions);
>>>>>>> bc999989
        this.metadata.update(this.cluster, Collections.<String>emptySet(), time.milliseconds());
        client.setNode(brokerNode);
    }

    @Test
    public void testEndTxnNotSentIfIncompleteBatches() {
        long pid = 13131L;
        short epoch = 1;
        doInitTransactions(pid, epoch);
        transactionManager.beginTransaction();

        transactionManager.maybeAddPartitionToTransaction(tp0);
        prepareAddPartitionsToTxn(tp0, Errors.NONE);
        sender.run(time.milliseconds());
        assertTrue(transactionManager.isPartitionAdded(tp0));

        transactionManager.beginCommit();
        assertNull(transactionManager.nextRequestHandler(true));
        assertTrue(transactionManager.nextRequestHandler(false).isEndTxn());
    }

    @Test(expected = IllegalStateException.class)
    public void testFailIfNotReadyForSendNoProducerId() {
        transactionManager.failIfNotReadyForSend();
    }

    @Test
    public void testFailIfNotReadyForSendIdempotentProducer() {
        TransactionManager idempotentTransactionManager = new TransactionManager();
        idempotentTransactionManager.failIfNotReadyForSend();
    }

    @Test(expected = KafkaException.class)
    public void testFailIfNotReadyForSendIdempotentProducerFatalError() {
        TransactionManager idempotentTransactionManager = new TransactionManager();
        idempotentTransactionManager.transitionToFatalError(new KafkaException());
        idempotentTransactionManager.failIfNotReadyForSend();
    }

    @Test(expected = IllegalStateException.class)
    public void testFailIfNotReadyForSendNoOngoingTransaction() {
        long pid = 13131L;
        short epoch = 1;
        doInitTransactions(pid, epoch);
        transactionManager.failIfNotReadyForSend();
    }

    @Test(expected = KafkaException.class)
    public void testFailIfNotReadyForSendAfterAbortableError() {
        long pid = 13131L;
        short epoch = 1;
        doInitTransactions(pid, epoch);
        transactionManager.beginTransaction();
        transactionManager.transitionToAbortableError(new KafkaException());
        transactionManager.failIfNotReadyForSend();
    }

    @Test(expected = KafkaException.class)
    public void testFailIfNotReadyForSendAfterFatalError() {
        long pid = 13131L;
        short epoch = 1;
        doInitTransactions(pid, epoch);
        transactionManager.transitionToFatalError(new KafkaException());
        transactionManager.failIfNotReadyForSend();
    }

    @Test
    public void testHasOngoingTransactionSuccessfulAbort() {
        long pid = 13131L;
        short epoch = 1;
        TopicPartition partition = new TopicPartition("foo", 0);

        assertFalse(transactionManager.hasOngoingTransaction());
        doInitTransactions(pid, epoch);
        assertFalse(transactionManager.hasOngoingTransaction());

        transactionManager.beginTransaction();
        assertTrue(transactionManager.hasOngoingTransaction());

        transactionManager.maybeAddPartitionToTransaction(partition);
        assertTrue(transactionManager.hasOngoingTransaction());

        prepareAddPartitionsToTxn(partition, Errors.NONE);
        sender.run(time.milliseconds());

        transactionManager.beginAbort();
        assertTrue(transactionManager.hasOngoingTransaction());

        prepareEndTxnResponse(Errors.NONE, TransactionResult.ABORT, pid, epoch);
        sender.run(time.milliseconds());
        assertFalse(transactionManager.hasOngoingTransaction());
    }

    @Test
    public void testHasOngoingTransactionSuccessfulCommit() {
        long pid = 13131L;
        short epoch = 1;
        TopicPartition partition = new TopicPartition("foo", 0);

        assertFalse(transactionManager.hasOngoingTransaction());
        doInitTransactions(pid, epoch);
        assertFalse(transactionManager.hasOngoingTransaction());

        transactionManager.beginTransaction();
        assertTrue(transactionManager.hasOngoingTransaction());

        transactionManager.maybeAddPartitionToTransaction(partition);
        assertTrue(transactionManager.hasOngoingTransaction());

        prepareAddPartitionsToTxn(partition, Errors.NONE);
        sender.run(time.milliseconds());

        transactionManager.beginCommit();
        assertTrue(transactionManager.hasOngoingTransaction());

        prepareEndTxnResponse(Errors.NONE, TransactionResult.COMMIT, pid, epoch);
        sender.run(time.milliseconds());
        assertFalse(transactionManager.hasOngoingTransaction());
    }

    @Test
    public void testHasOngoingTransactionAbortableError() {
        long pid = 13131L;
        short epoch = 1;
        TopicPartition partition = new TopicPartition("foo", 0);

        assertFalse(transactionManager.hasOngoingTransaction());
        doInitTransactions(pid, epoch);
        assertFalse(transactionManager.hasOngoingTransaction());

        transactionManager.beginTransaction();
        assertTrue(transactionManager.hasOngoingTransaction());

        transactionManager.maybeAddPartitionToTransaction(partition);
        assertTrue(transactionManager.hasOngoingTransaction());

        prepareAddPartitionsToTxn(partition, Errors.NONE);
        sender.run(time.milliseconds());

        transactionManager.transitionToAbortableError(new KafkaException());
        assertTrue(transactionManager.hasOngoingTransaction());

        transactionManager.beginAbort();
        assertTrue(transactionManager.hasOngoingTransaction());

        prepareEndTxnResponse(Errors.NONE, TransactionResult.ABORT, pid, epoch);
        sender.run(time.milliseconds());
        assertFalse(transactionManager.hasOngoingTransaction());
    }

    @Test
    public void testHasOngoingTransactionFatalError() {
        long pid = 13131L;
        short epoch = 1;
        TopicPartition partition = new TopicPartition("foo", 0);

        assertFalse(transactionManager.hasOngoingTransaction());
        doInitTransactions(pid, epoch);
        assertFalse(transactionManager.hasOngoingTransaction());

        transactionManager.beginTransaction();
        assertTrue(transactionManager.hasOngoingTransaction());

        transactionManager.maybeAddPartitionToTransaction(partition);
        assertTrue(transactionManager.hasOngoingTransaction());

        prepareAddPartitionsToTxn(partition, Errors.NONE);
        sender.run(time.milliseconds());

        transactionManager.transitionToFatalError(new KafkaException());
        assertFalse(transactionManager.hasOngoingTransaction());
    }

    @Test
    public void testMaybeAddPartitionToTransaction() {
        long pid = 13131L;
        short epoch = 1;
        TopicPartition partition = new TopicPartition("foo", 0);
        doInitTransactions(pid, epoch);
        transactionManager.beginTransaction();

        transactionManager.maybeAddPartitionToTransaction(partition);
        assertTrue(transactionManager.hasPartitionsToAdd());
        assertFalse(transactionManager.isPartitionAdded(partition));
        assertTrue(transactionManager.isPartitionPendingAdd(partition));

        prepareAddPartitionsToTxn(partition, Errors.NONE);
        sender.run(time.milliseconds());

        assertFalse(transactionManager.hasPartitionsToAdd());
        assertTrue(transactionManager.isPartitionAdded(partition));
        assertFalse(transactionManager.isPartitionPendingAdd(partition));

        // adding the partition again should not have any effect
        transactionManager.maybeAddPartitionToTransaction(partition);
        assertFalse(transactionManager.hasPartitionsToAdd());
        assertTrue(transactionManager.isPartitionAdded(partition));
        assertFalse(transactionManager.isPartitionPendingAdd(partition));
    }

    @Test
    public void testAddPartitionToTransactionOverridesRetryBackoffForConcurrentTransactions() {
        long pid = 13131L;
        short epoch = 1;
        TopicPartition partition = new TopicPartition("foo", 0);
        doInitTransactions(pid, epoch);
        transactionManager.beginTransaction();

        transactionManager.maybeAddPartitionToTransaction(partition);
        assertTrue(transactionManager.hasPartitionsToAdd());
        assertFalse(transactionManager.isPartitionAdded(partition));
        assertTrue(transactionManager.isPartitionPendingAdd(partition));

        prepareAddPartitionsToTxn(partition, Errors.CONCURRENT_TRANSACTIONS);
        sender.run(time.milliseconds());

        TransactionManager.TxnRequestHandler handler = transactionManager.nextRequestHandler(false);
        assertNotNull(handler);
        assertEquals(20, handler.retryBackoffMs());
    }

    @Test
    public void testAddPartitionToTransactionRetainsRetryBackoffForRegularRetriableError() {
        long pid = 13131L;
        short epoch = 1;
        TopicPartition partition = new TopicPartition("foo", 0);
        doInitTransactions(pid, epoch);
        transactionManager.beginTransaction();

        transactionManager.maybeAddPartitionToTransaction(partition);
        assertTrue(transactionManager.hasPartitionsToAdd());
        assertFalse(transactionManager.isPartitionAdded(partition));
        assertTrue(transactionManager.isPartitionPendingAdd(partition));

        prepareAddPartitionsToTxn(partition, Errors.COORDINATOR_NOT_AVAILABLE);
        sender.run(time.milliseconds());

        TransactionManager.TxnRequestHandler handler = transactionManager.nextRequestHandler(false);
        assertNotNull(handler);
        assertEquals(DEFAULT_RETRY_BACKOFF_MS, handler.retryBackoffMs());
    }

    @Test
    public void testAddPartitionToTransactionRetainsRetryBackoffWhenPartitionsAlreadyAdded() {
        long pid = 13131L;
        short epoch = 1;
        TopicPartition partition = new TopicPartition("foo", 0);
        doInitTransactions(pid, epoch);
        transactionManager.beginTransaction();

        transactionManager.maybeAddPartitionToTransaction(partition);
        assertTrue(transactionManager.hasPartitionsToAdd());
        assertFalse(transactionManager.isPartitionAdded(partition));
        assertTrue(transactionManager.isPartitionPendingAdd(partition));

        prepareAddPartitionsToTxn(partition, Errors.NONE);
        sender.run(time.milliseconds());
        assertTrue(transactionManager.isPartitionAdded(partition));

        TopicPartition otherPartition = new TopicPartition("foo", 1);
        transactionManager.maybeAddPartitionToTransaction(otherPartition);

        prepareAddPartitionsToTxn(otherPartition, Errors.CONCURRENT_TRANSACTIONS);
        TransactionManager.TxnRequestHandler handler = transactionManager.nextRequestHandler(false);
        assertNotNull(handler);
        assertEquals(DEFAULT_RETRY_BACKOFF_MS, handler.retryBackoffMs());
    }

    @Test(expected = IllegalStateException.class)
    public void testMaybeAddPartitionToTransactionBeforeInitTransactions() {
        transactionManager.maybeAddPartitionToTransaction(new TopicPartition("foo", 0));
    }

    @Test(expected = IllegalStateException.class)
    public void testMaybeAddPartitionToTransactionBeforeBeginTransaction() {
        long pid = 13131L;
        short epoch = 1;
        doInitTransactions(pid, epoch);
        transactionManager.maybeAddPartitionToTransaction(new TopicPartition("foo", 0));
    }

    @Test(expected = KafkaException.class)
    public void testMaybeAddPartitionToTransactionAfterAbortableError() {
        long pid = 13131L;
        short epoch = 1;
        doInitTransactions(pid, epoch);
        transactionManager.beginTransaction();
        transactionManager.transitionToAbortableError(new KafkaException());
        transactionManager.maybeAddPartitionToTransaction(new TopicPartition("foo", 0));
    }

    @Test(expected = KafkaException.class)
    public void testMaybeAddPartitionToTransactionAfterFatalError() {
        long pid = 13131L;
        short epoch = 1;
        doInitTransactions(pid, epoch);
        transactionManager.transitionToFatalError(new KafkaException());
        transactionManager.maybeAddPartitionToTransaction(new TopicPartition("foo", 0));
    }

    @Test
    public void testIsSendToPartitionAllowedWithPendingPartitionAfterAbortableError() {
        final long pid = 13131L;
        final short epoch = 1;

        doInitTransactions(pid, epoch);

        transactionManager.beginTransaction();
        transactionManager.maybeAddPartitionToTransaction(tp0);
        transactionManager.transitionToAbortableError(new KafkaException());

        assertFalse(transactionManager.isSendToPartitionAllowed(tp0));
        assertTrue(transactionManager.hasAbortableError());
    }

    @Test
    public void testIsSendToPartitionAllowedWithInFlightPartitionAddAfterAbortableError() {
        final long pid = 13131L;
        final short epoch = 1;

        doInitTransactions(pid, epoch);

        transactionManager.beginTransaction();
        transactionManager.maybeAddPartitionToTransaction(tp0);

        // Send the AddPartitionsToTxn request and leave it in-flight
        sender.run(time.milliseconds());
        transactionManager.transitionToAbortableError(new KafkaException());

        assertFalse(transactionManager.isSendToPartitionAllowed(tp0));
        assertTrue(transactionManager.hasAbortableError());
    }

    @Test
    public void testIsSendToPartitionAllowedWithPendingPartitionAfterFatalError() {
        final long pid = 13131L;
        final short epoch = 1;

        doInitTransactions(pid, epoch);

        transactionManager.beginTransaction();
        transactionManager.maybeAddPartitionToTransaction(tp0);
        transactionManager.transitionToFatalError(new KafkaException());

        assertFalse(transactionManager.isSendToPartitionAllowed(tp0));
        assertTrue(transactionManager.hasFatalError());
    }

    @Test
    public void testIsSendToPartitionAllowedWithInFlightPartitionAddAfterFatalError() {
        final long pid = 13131L;
        final short epoch = 1;

        doInitTransactions(pid, epoch);

        transactionManager.beginTransaction();
        transactionManager.maybeAddPartitionToTransaction(tp0);

        // Send the AddPartitionsToTxn request and leave it in-flight
        sender.run(time.milliseconds());
        transactionManager.transitionToFatalError(new KafkaException());

        assertFalse(transactionManager.isSendToPartitionAllowed(tp0));
        assertTrue(transactionManager.hasFatalError());
    }

    @Test
    public void testIsSendToPartitionAllowedWithAddedPartitionAfterAbortableError() {
        final long pid = 13131L;
        final short epoch = 1;

        doInitTransactions(pid, epoch);

        transactionManager.beginTransaction();

        transactionManager.maybeAddPartitionToTransaction(tp0);
        prepareAddPartitionsToTxnResponse(Errors.NONE, tp0, epoch, pid);
        sender.run(time.milliseconds());
        assertFalse(transactionManager.hasPartitionsToAdd());
        transactionManager.transitionToAbortableError(new KafkaException());

        assertTrue(transactionManager.isSendToPartitionAllowed(tp0));
        assertTrue(transactionManager.hasAbortableError());
    }

    @Test
    public void testIsSendToPartitionAllowedWithAddedPartitionAfterFatalError() {
        final long pid = 13131L;
        final short epoch = 1;

        doInitTransactions(pid, epoch);

        transactionManager.beginTransaction();
        transactionManager.maybeAddPartitionToTransaction(tp0);
        prepareAddPartitionsToTxnResponse(Errors.NONE, tp0, epoch, pid);
        sender.run(time.milliseconds());
        assertFalse(transactionManager.hasPartitionsToAdd());
        transactionManager.transitionToFatalError(new KafkaException());

        assertFalse(transactionManager.isSendToPartitionAllowed(tp0));
        assertTrue(transactionManager.hasFatalError());
    }

    @Test
    public void testIsSendToPartitionAllowedWithPartitionNotAdded() {
        final long pid = 13131L;
        final short epoch = 1;
        doInitTransactions(pid, epoch);
        transactionManager.beginTransaction();
        assertFalse(transactionManager.isSendToPartitionAllowed(tp0));
    }

    @Test(expected = IllegalStateException.class)
    public void testInvalidSequenceIncrement() {
        TransactionManager transactionManager = new TransactionManager();
        transactionManager.incrementSequenceNumber(tp0, 3333);
    }

    @Test
    public void testDefaultSequenceNumber() {
        TransactionManager transactionManager = new TransactionManager();
        assertEquals((int) transactionManager.sequenceNumber(tp0), 0);
        transactionManager.incrementSequenceNumber(tp0, 3);
        assertEquals((int) transactionManager.sequenceNumber(tp0), 3);
    }

    @Test
    public void testProducerIdReset() {
        TransactionManager transactionManager = new TransactionManager();
        assertEquals((int) transactionManager.sequenceNumber(tp0), 0);
        transactionManager.incrementSequenceNumber(tp0, 3);
        assertEquals((int) transactionManager.sequenceNumber(tp0), 3);
        transactionManager.resetProducerId();
        assertEquals((int) transactionManager.sequenceNumber(tp0), 0);
    }

    @Test
    public void testBasicTransaction() throws InterruptedException {
        final long pid = 13131L;
        final short epoch = 1;

        doInitTransactions(pid, epoch);

        transactionManager.beginTransaction();
        transactionManager.maybeAddPartitionToTransaction(tp0);

        Future<RecordMetadata> responseFuture = accumulator.append(tp0, time.milliseconds(), "key".getBytes(),
                "value".getBytes(), Record.EMPTY_HEADERS, null, MAX_BLOCK_TIMEOUT).future;

        assertFalse(responseFuture.isDone());
        prepareAddPartitionsToTxnResponse(Errors.NONE, tp0, epoch, pid);

        prepareProduceResponse(Errors.NONE, pid, epoch);
        assertFalse(transactionManager.transactionContainsPartition(tp0));
        assertFalse(transactionManager.isSendToPartitionAllowed(tp0));
        sender.run(time.milliseconds());  // send addPartitions.
        // Check that only addPartitions was sent.
        assertTrue(transactionManager.transactionContainsPartition(tp0));
        assertTrue(transactionManager.isSendToPartitionAllowed(tp0));
        assertFalse(responseFuture.isDone());

        sender.run(time.milliseconds());  // send produce request.
        assertTrue(responseFuture.isDone());

        Map<TopicPartition, OffsetAndMetadata> offsets = new HashMap<>();
        offsets.put(tp1, new OffsetAndMetadata(1));
        final String consumerGroupId = "myconsumergroup";
        TransactionalRequestResult addOffsetsResult = transactionManager.sendOffsetsToTransaction(offsets, consumerGroupId);

        assertFalse(transactionManager.hasPendingOffsetCommits());

        prepareAddOffsetsToTxnResponse(Errors.NONE, consumerGroupId, pid, epoch);

        sender.run(time.milliseconds());  // Send AddOffsetsRequest
        assertTrue(transactionManager.hasPendingOffsetCommits());  // We should now have created and queued the offset commit request.
        assertFalse(addOffsetsResult.isCompleted()); // the result doesn't complete until TxnOffsetCommit returns

        Map<TopicPartition, Errors> txnOffsetCommitResponse = new HashMap<>();
        txnOffsetCommitResponse.put(tp1, Errors.NONE);

        prepareFindCoordinatorResponse(Errors.NONE, false, CoordinatorType.GROUP, consumerGroupId);
        prepareTxnOffsetCommitResponse(consumerGroupId, pid, epoch, txnOffsetCommitResponse);

        assertEquals(null, transactionManager.coordinator(CoordinatorType.GROUP));
        sender.run(time.milliseconds());  // try to send TxnOffsetCommitRequest, but find we don't have a group coordinator.
        sender.run(time.milliseconds());  // send find coordinator for group request
        assertNotNull(transactionManager.coordinator(CoordinatorType.GROUP));
        assertTrue(transactionManager.hasPendingOffsetCommits());

        sender.run(time.milliseconds());  // send TxnOffsetCommitRequest commit.

        assertFalse(transactionManager.hasPendingOffsetCommits());
        assertTrue(addOffsetsResult.isCompleted());  // We should only be done after both RPCs complete.

        transactionManager.beginCommit();
        prepareEndTxnResponse(Errors.NONE, TransactionResult.COMMIT, pid, epoch);
        sender.run(time.milliseconds());  // commit.

        assertFalse(transactionManager.hasOngoingTransaction());
        assertFalse(transactionManager.isCompleting());
        assertFalse(transactionManager.transactionContainsPartition(tp0));
    }

    @Test
    public void testDisconnectAndRetry() {
        // This is called from the initTransactions method in the producer as the first order of business.
        // It finds the coordinator and then gets a PID.
        transactionManager.initializeTransactions();
        prepareFindCoordinatorResponse(Errors.NONE, true, CoordinatorType.TRANSACTION, transactionalId);
        sender.run(time.milliseconds());  // find coordinator, connection lost.

        prepareFindCoordinatorResponse(Errors.NONE, false, CoordinatorType.TRANSACTION, transactionalId);
        sender.run(time.milliseconds());  // find coordinator
        sender.run(time.milliseconds());
        assertEquals(brokerNode, transactionManager.coordinator(CoordinatorType.TRANSACTION));
    }

    @Test
    public void testUnsupportedFindCoordinator() {
        transactionManager.initializeTransactions();
        client.prepareUnsupportedVersionResponse(new MockClient.RequestMatcher() {
            @Override
            public boolean matches(AbstractRequest body) {
                FindCoordinatorRequest findCoordinatorRequest = (FindCoordinatorRequest) body;
                assertEquals(findCoordinatorRequest.coordinatorType(), CoordinatorType.TRANSACTION);
                assertEquals(findCoordinatorRequest.coordinatorKey(), transactionalId);
                return true;
            }
        });

        sender.run(time.milliseconds()); // InitProducerRequest is queued
        sender.run(time.milliseconds()); // FindCoordinator is queued after peeking InitProducerRequest
        assertTrue(transactionManager.hasFatalError());
        assertTrue(transactionManager.lastError() instanceof UnsupportedVersionException);
    }

    @Test
    public void testUnsupportedInitTransactions() {
        transactionManager.initializeTransactions();
        prepareFindCoordinatorResponse(Errors.NONE, false, CoordinatorType.TRANSACTION, transactionalId);
        sender.run(time.milliseconds()); // InitProducerRequest is queued
        sender.run(time.milliseconds()); // FindCoordinator is queued after peeking InitProducerRequest

        assertFalse(transactionManager.hasError());
        assertNotNull(transactionManager.coordinator(CoordinatorType.TRANSACTION));

        client.prepareUnsupportedVersionResponse(new MockClient.RequestMatcher() {
            @Override
            public boolean matches(AbstractRequest body) {
                InitProducerIdRequest initProducerIdRequest = (InitProducerIdRequest) body;
                assertEquals(initProducerIdRequest.transactionalId(), transactionalId);
                assertEquals(initProducerIdRequest.transactionTimeoutMs(), transactionTimeoutMs);
                return true;
            }
        });

        sender.run(time.milliseconds()); // InitProducerRequest is dequeued
        assertTrue(transactionManager.hasFatalError());
        assertTrue(transactionManager.lastError() instanceof UnsupportedVersionException);
    }

    @Test
    public void testUnsupportedForMessageFormatInTxnOffsetCommit() {
        final String consumerGroupId = "consumer";
        final long pid = 13131L;
        final short epoch = 1;
        final TopicPartition tp = new TopicPartition("foo", 0);

        doInitTransactions(pid, epoch);

        transactionManager.beginTransaction();
        TransactionalRequestResult sendOffsetsResult = transactionManager.sendOffsetsToTransaction(
                singletonMap(tp, new OffsetAndMetadata(39L)), consumerGroupId);

        prepareAddOffsetsToTxnResponse(Errors.NONE, consumerGroupId, pid, epoch);
        sender.run(time.milliseconds());  // AddOffsetsToTxn Handled, TxnOffsetCommit Enqueued
        sender.run(time.milliseconds());  // FindCoordinator Enqueued

        prepareFindCoordinatorResponse(Errors.NONE, false, CoordinatorType.GROUP, consumerGroupId);
        sender.run(time.milliseconds());  // FindCoordinator Returned

        prepareTxnOffsetCommitResponse(consumerGroupId, pid, epoch, singletonMap(tp, Errors.UNSUPPORTED_FOR_MESSAGE_FORMAT));
        sender.run(time.milliseconds());  // TxnOffsetCommit Handled

        assertTrue(transactionManager.hasError());
        assertTrue(transactionManager.lastError() instanceof UnsupportedForMessageFormatException);
        assertTrue(sendOffsetsResult.isCompleted());
        assertFalse(sendOffsetsResult.isSuccessful());
        assertTrue(sendOffsetsResult.error() instanceof UnsupportedForMessageFormatException);
        assertFatalError(UnsupportedForMessageFormatException.class);
    }

    @Test
    public void testLookupCoordinatorOnDisconnectAfterSend() {
        // This is called from the initTransactions method in the producer as the first order of business.
        // It finds the coordinator and then gets a PID.
        final long pid = 13131L;
        final short epoch = 1;
        TransactionalRequestResult initPidResult = transactionManager.initializeTransactions();
        prepareFindCoordinatorResponse(Errors.NONE, false, CoordinatorType.TRANSACTION, transactionalId);
        sender.run(time.milliseconds());  // find coordinator
        sender.run(time.milliseconds());
        assertEquals(brokerNode, transactionManager.coordinator(CoordinatorType.TRANSACTION));
        prepareInitPidResponse(Errors.NONE, true, pid, epoch);
        // send pid to coordinator, should get disconnected before receiving the response, and resend the
        // FindCoordinator and InitPid requests.
        sender.run(time.milliseconds());

        assertEquals(null, transactionManager.coordinator(CoordinatorType.TRANSACTION));
        assertFalse(initPidResult.isCompleted());
        assertFalse(transactionManager.hasProducerId());

        prepareFindCoordinatorResponse(Errors.NONE, false, CoordinatorType.TRANSACTION, transactionalId);
        sender.run(time.milliseconds());
        assertEquals(brokerNode, transactionManager.coordinator(CoordinatorType.TRANSACTION));
        assertFalse(initPidResult.isCompleted());
        prepareInitPidResponse(Errors.NONE, false, pid, epoch);
        sender.run(time.milliseconds());  // get pid and epoch

        assertTrue(initPidResult.isCompleted()); // The future should only return after the second round of retries succeed.
        assertTrue(transactionManager.hasProducerId());
        assertEquals(pid, transactionManager.producerIdAndEpoch().producerId);
        assertEquals(epoch, transactionManager.producerIdAndEpoch().epoch);
    }

    @Test
    public void testLookupCoordinatorOnDisconnectBeforeSend() {
        // This is called from the initTransactions method in the producer as the first order of business.
        // It finds the coordinator and then gets a PID.
        final long pid = 13131L;
        final short epoch = 1;
        TransactionalRequestResult initPidResult = transactionManager.initializeTransactions();
        prepareFindCoordinatorResponse(Errors.NONE, false, CoordinatorType.TRANSACTION, transactionalId);
        sender.run(time.milliseconds());  // one loop to realize we need a coordinator.
        sender.run(time.milliseconds());  // next loop to find coordintor.
        assertEquals(brokerNode, transactionManager.coordinator(CoordinatorType.TRANSACTION));

        client.disconnect(brokerNode.idString());
        client.blackout(brokerNode, 100);
        // send pid to coordinator. Should get disconnected before the send and resend the FindCoordinator
        // and InitPid requests.
        sender.run(time.milliseconds());
        time.sleep(110);  // waiting for the blackout period for the node to expire.

        assertEquals(null, transactionManager.coordinator(CoordinatorType.TRANSACTION));
        assertFalse(initPidResult.isCompleted());
        assertFalse(transactionManager.hasProducerId());

        prepareFindCoordinatorResponse(Errors.NONE, false, CoordinatorType.TRANSACTION, transactionalId);
        sender.run(time.milliseconds());
        assertEquals(brokerNode, transactionManager.coordinator(CoordinatorType.TRANSACTION));
        assertFalse(initPidResult.isCompleted());
        prepareInitPidResponse(Errors.NONE, false, pid, epoch);
        sender.run(time.milliseconds());  // get pid and epoch

        assertTrue(initPidResult.isCompleted()); // The future should only return after the second round of retries succeed.
        assertTrue(transactionManager.hasProducerId());
        assertEquals(pid, transactionManager.producerIdAndEpoch().producerId);
        assertEquals(epoch, transactionManager.producerIdAndEpoch().epoch);
    }

    @Test
    public void testLookupCoordinatorOnNotCoordinatorError() {
        // This is called from the initTransactions method in the producer as the first order of business.
        // It finds the coordinator and then gets a PID.
        final long pid = 13131L;
        final short epoch = 1;
        TransactionalRequestResult initPidResult = transactionManager.initializeTransactions();
        prepareFindCoordinatorResponse(Errors.NONE, false, CoordinatorType.TRANSACTION, transactionalId);
        sender.run(time.milliseconds());  // find coordinator
        sender.run(time.milliseconds());
        assertEquals(brokerNode, transactionManager.coordinator(CoordinatorType.TRANSACTION));

        prepareInitPidResponse(Errors.NOT_COORDINATOR, false, pid, epoch);
        sender.run(time.milliseconds());  // send pid, get not coordinator. Should resend the FindCoordinator and InitPid requests

        assertEquals(null, transactionManager.coordinator(CoordinatorType.TRANSACTION));
        assertFalse(initPidResult.isCompleted());
        assertFalse(transactionManager.hasProducerId());

        prepareFindCoordinatorResponse(Errors.NONE, false, CoordinatorType.TRANSACTION, transactionalId);
        sender.run(time.milliseconds());
        assertEquals(brokerNode, transactionManager.coordinator(CoordinatorType.TRANSACTION));
        assertFalse(initPidResult.isCompleted());
        prepareInitPidResponse(Errors.NONE, false, pid, epoch);
        sender.run(time.milliseconds());  // get pid and epoch

        assertTrue(initPidResult.isCompleted()); // The future should only return after the second round of retries succeed.
        assertTrue(transactionManager.hasProducerId());
        assertEquals(pid, transactionManager.producerIdAndEpoch().producerId);
        assertEquals(epoch, transactionManager.producerIdAndEpoch().epoch);
    }

    @Test
    public void testTransactionalIdAuthorizationFailureInFindCoordinator() {
        TransactionalRequestResult initPidResult = transactionManager.initializeTransactions();
        prepareFindCoordinatorResponse(Errors.TRANSACTIONAL_ID_AUTHORIZATION_FAILED, false,
                CoordinatorType.TRANSACTION, transactionalId);
        sender.run(time.milliseconds());  // find coordinator
        sender.run(time.milliseconds());

        assertTrue(transactionManager.hasError());
        assertTrue(transactionManager.lastError() instanceof TransactionalIdAuthorizationException);

        sender.run(time.milliseconds()); // one more run to fail the InitProducerId future
        assertTrue(initPidResult.isCompleted());
        assertFalse(initPidResult.isSuccessful());
        assertTrue(initPidResult.error() instanceof TransactionalIdAuthorizationException);

        assertFatalError(TransactionalIdAuthorizationException.class);
    }

    @Test
    public void testTransactionalIdAuthorizationFailureInInitProducerId() {
        final long pid = 13131L;
        TransactionalRequestResult initPidResult = transactionManager.initializeTransactions();
        prepareFindCoordinatorResponse(Errors.NONE, false, CoordinatorType.TRANSACTION, transactionalId);
        sender.run(time.milliseconds());  // find coordinator
        sender.run(time.milliseconds());
        assertEquals(brokerNode, transactionManager.coordinator(CoordinatorType.TRANSACTION));

        prepareInitPidResponse(Errors.TRANSACTIONAL_ID_AUTHORIZATION_FAILED, false, pid, RecordBatch.NO_PRODUCER_EPOCH);
        sender.run(time.milliseconds());

        assertTrue(transactionManager.hasError());
        assertTrue(initPidResult.isCompleted());
        assertFalse(initPidResult.isSuccessful());
        assertTrue(initPidResult.error() instanceof TransactionalIdAuthorizationException);

        assertFatalError(TransactionalIdAuthorizationException.class);
    }

    @Test
    public void testGroupAuthorizationFailureInFindCoordinator() {
        final String consumerGroupId = "consumer";
        final long pid = 13131L;
        final short epoch = 1;

        doInitTransactions(pid, epoch);

        transactionManager.beginTransaction();
        TransactionalRequestResult sendOffsetsResult = transactionManager.sendOffsetsToTransaction(
                singletonMap(new TopicPartition("foo", 0), new OffsetAndMetadata(39L)), consumerGroupId);

        prepareAddOffsetsToTxnResponse(Errors.NONE, consumerGroupId, pid, epoch);
        sender.run(time.milliseconds());  // AddOffsetsToTxn Handled, TxnOffsetCommit Enqueued
        sender.run(time.milliseconds());  // FindCoordinator Enqueued

        prepareFindCoordinatorResponse(Errors.GROUP_AUTHORIZATION_FAILED, false, CoordinatorType.GROUP, consumerGroupId);
        sender.run(time.milliseconds());  // FindCoordinator Failed
        sender.run(time.milliseconds());  // TxnOffsetCommit Aborted
        assertTrue(transactionManager.hasError());
        assertTrue(transactionManager.lastError() instanceof GroupAuthorizationException);
        assertTrue(sendOffsetsResult.isCompleted());
        assertFalse(sendOffsetsResult.isSuccessful());
        assertTrue(sendOffsetsResult.error() instanceof GroupAuthorizationException);

        GroupAuthorizationException exception = (GroupAuthorizationException) sendOffsetsResult.error();
        assertEquals(consumerGroupId, exception.groupId());

        assertAbortableError(GroupAuthorizationException.class);
    }

    @Test
    public void testGroupAuthorizationFailureInTxnOffsetCommit() {
        final String consumerGroupId = "consumer";
        final long pid = 13131L;
        final short epoch = 1;
        final TopicPartition tp = new TopicPartition("foo", 0);

        doInitTransactions(pid, epoch);

        transactionManager.beginTransaction();
        TransactionalRequestResult sendOffsetsResult = transactionManager.sendOffsetsToTransaction(
                singletonMap(tp, new OffsetAndMetadata(39L)), consumerGroupId);

        prepareAddOffsetsToTxnResponse(Errors.NONE, consumerGroupId, pid, epoch);
        sender.run(time.milliseconds());  // AddOffsetsToTxn Handled, TxnOffsetCommit Enqueued
        sender.run(time.milliseconds());  // FindCoordinator Enqueued

        prepareFindCoordinatorResponse(Errors.NONE, false, CoordinatorType.GROUP, consumerGroupId);
        sender.run(time.milliseconds());  // FindCoordinator Returned

        prepareTxnOffsetCommitResponse(consumerGroupId, pid, epoch, singletonMap(tp, Errors.GROUP_AUTHORIZATION_FAILED));
        sender.run(time.milliseconds());  // TxnOffsetCommit Handled

        assertTrue(transactionManager.hasError());
        assertTrue(transactionManager.lastError() instanceof GroupAuthorizationException);
        assertTrue(sendOffsetsResult.isCompleted());
        assertFalse(sendOffsetsResult.isSuccessful());
        assertTrue(sendOffsetsResult.error() instanceof GroupAuthorizationException);

        GroupAuthorizationException exception = (GroupAuthorizationException) sendOffsetsResult.error();
        assertEquals(consumerGroupId, exception.groupId());

        assertAbortableError(GroupAuthorizationException.class);
    }

    @Test
    public void testTransactionalIdAuthorizationFailureInAddOffsetsToTxn() {
        final String consumerGroupId = "consumer";
        final long pid = 13131L;
        final short epoch = 1;
        final TopicPartition tp = new TopicPartition("foo", 0);

        doInitTransactions(pid, epoch);

        transactionManager.beginTransaction();
        TransactionalRequestResult sendOffsetsResult = transactionManager.sendOffsetsToTransaction(
                singletonMap(tp, new OffsetAndMetadata(39L)), consumerGroupId);

        prepareAddOffsetsToTxnResponse(Errors.TRANSACTIONAL_ID_AUTHORIZATION_FAILED, consumerGroupId, pid, epoch);
        sender.run(time.milliseconds());  // AddOffsetsToTxn Handled

        assertTrue(transactionManager.hasError());
        assertTrue(transactionManager.lastError() instanceof TransactionalIdAuthorizationException);
        assertTrue(sendOffsetsResult.isCompleted());
        assertFalse(sendOffsetsResult.isSuccessful());
        assertTrue(sendOffsetsResult.error() instanceof TransactionalIdAuthorizationException);

        assertFatalError(TransactionalIdAuthorizationException.class);
    }

    @Test
    public void testTransactionalIdAuthorizationFailureInTxnOffsetCommit() {
        final String consumerGroupId = "consumer";
        final long pid = 13131L;
        final short epoch = 1;
        final TopicPartition tp = new TopicPartition("foo", 0);

        doInitTransactions(pid, epoch);

        transactionManager.beginTransaction();
        TransactionalRequestResult sendOffsetsResult = transactionManager.sendOffsetsToTransaction(
                singletonMap(tp, new OffsetAndMetadata(39L)), consumerGroupId);

        prepareAddOffsetsToTxnResponse(Errors.NONE, consumerGroupId, pid, epoch);
        sender.run(time.milliseconds());  // AddOffsetsToTxn Handled, TxnOffsetCommit Enqueued
        sender.run(time.milliseconds());  // FindCoordinator Enqueued

        prepareFindCoordinatorResponse(Errors.NONE, false, CoordinatorType.GROUP, consumerGroupId);
        sender.run(time.milliseconds());  // FindCoordinator Returned

        prepareTxnOffsetCommitResponse(consumerGroupId, pid, epoch, singletonMap(tp, Errors.TRANSACTIONAL_ID_AUTHORIZATION_FAILED));
        sender.run(time.milliseconds());  // TxnOffsetCommit Handled

        assertTrue(transactionManager.hasError());
        assertTrue(transactionManager.lastError() instanceof TransactionalIdAuthorizationException);
        assertTrue(sendOffsetsResult.isCompleted());
        assertFalse(sendOffsetsResult.isSuccessful());
        assertTrue(sendOffsetsResult.error() instanceof TransactionalIdAuthorizationException);

        assertFatalError(TransactionalIdAuthorizationException.class);
    }

    @Test
    public void testTopicAuthorizationFailureInAddPartitions() {
        final long pid = 13131L;
        final short epoch = 1;
        final TopicPartition tp0 = new TopicPartition("foo", 0);
        final TopicPartition tp1 = new TopicPartition("bar", 0);

        doInitTransactions(pid, epoch);

        transactionManager.beginTransaction();
        transactionManager.maybeAddPartitionToTransaction(tp0);
        transactionManager.maybeAddPartitionToTransaction(tp1);
        Map<TopicPartition, Errors> errors = new HashMap<>();
        errors.put(tp0, Errors.TOPIC_AUTHORIZATION_FAILED);
        errors.put(tp1, Errors.OPERATION_NOT_ATTEMPTED);

        prepareAddPartitionsToTxn(errors);
        sender.run(time.milliseconds());

        assertTrue(transactionManager.hasError());
        assertTrue(transactionManager.lastError() instanceof TopicAuthorizationException);
        assertFalse(transactionManager.isPartitionPendingAdd(tp0));
        assertFalse(transactionManager.isPartitionPendingAdd(tp1));
        assertFalse(transactionManager.isPartitionAdded(tp0));
        assertFalse(transactionManager.isPartitionAdded(tp1));
        assertFalse(transactionManager.hasPartitionsToAdd());

        TopicAuthorizationException exception = (TopicAuthorizationException) transactionManager.lastError();
        assertEquals(singleton(tp0.topic()), exception.unauthorizedTopics());

        assertAbortableError(TopicAuthorizationException.class);
    }

    @Test
    public void testRecoveryFromAbortableErrorTransactionNotStarted() throws Exception {
        final long pid = 13131L;
        final short epoch = 1;
        final TopicPartition unauthorizedPartition = new TopicPartition("foo", 0);

        doInitTransactions(pid, epoch);

        transactionManager.beginTransaction();
        transactionManager.maybeAddPartitionToTransaction(unauthorizedPartition);

        Future<RecordMetadata> responseFuture = accumulator.append(unauthorizedPartition, time.milliseconds(), "key".getBytes(),
                "value".getBytes(), Record.EMPTY_HEADERS, null, MAX_BLOCK_TIMEOUT).future;

        prepareAddPartitionsToTxn(singletonMap(unauthorizedPartition, Errors.TOPIC_AUTHORIZATION_FAILED));
        sender.run(time.milliseconds());

        assertTrue(transactionManager.hasAbortableError());
        transactionManager.beginAbort();
        sender.run(time.milliseconds());
        assertTrue(responseFuture.isDone());
        assertFutureFailed(responseFuture);

        // No partitions added, so no need to prepare EndTxn response
        sender.run(time.milliseconds());
        assertTrue(transactionManager.isReady());
        assertFalse(transactionManager.hasPartitionsToAdd());
        assertFalse(accumulator.hasIncomplete());

        // ensure we can now start a new transaction

        transactionManager.beginTransaction();
        transactionManager.maybeAddPartitionToTransaction(tp0);

        responseFuture = accumulator.append(tp0, time.milliseconds(), "key".getBytes(),
                "value".getBytes(), Record.EMPTY_HEADERS, null, MAX_BLOCK_TIMEOUT).future;

        prepareAddPartitionsToTxn(singletonMap(tp0, Errors.NONE));
        sender.run(time.milliseconds());
        assertTrue(transactionManager.isPartitionAdded(tp0));
        assertFalse(transactionManager.hasPartitionsToAdd());

        transactionManager.beginCommit();
        prepareProduceResponse(Errors.NONE, pid, epoch);
        sender.run(time.milliseconds());

        assertTrue(responseFuture.isDone());
        assertNotNull(responseFuture.get());

        prepareEndTxnResponse(Errors.NONE, TransactionResult.COMMIT, pid, epoch);
        sender.run(time.milliseconds());

        assertTrue(transactionManager.isReady());
    }

    @Test
    public void testRecoveryFromAbortableErrorTransactionStarted() throws Exception {
        final long pid = 13131L;
        final short epoch = 1;
        final TopicPartition unauthorizedPartition = new TopicPartition("foo", 0);

        doInitTransactions(pid, epoch);

        transactionManager.beginTransaction();
        transactionManager.maybeAddPartitionToTransaction(tp0);
        prepareAddPartitionsToTxn(tp0, Errors.NONE);

        Future<RecordMetadata> authorizedTopicProduceFuture = accumulator.append(unauthorizedPartition, time.milliseconds(),
                "key".getBytes(), "value".getBytes(), Record.EMPTY_HEADERS, null, MAX_BLOCK_TIMEOUT).future;
        sender.run(time.milliseconds());
        assertTrue(transactionManager.isPartitionAdded(tp0));

        transactionManager.maybeAddPartitionToTransaction(unauthorizedPartition);
        Future<RecordMetadata> unauthorizedTopicProduceFuture = accumulator.append(unauthorizedPartition, time.milliseconds(),
                "key".getBytes(), "value".getBytes(), Record.EMPTY_HEADERS, null, MAX_BLOCK_TIMEOUT).future;
        prepareAddPartitionsToTxn(singletonMap(unauthorizedPartition, Errors.TOPIC_AUTHORIZATION_FAILED));
        sender.run(time.milliseconds());
        assertTrue(transactionManager.hasAbortableError());
        assertTrue(transactionManager.isPartitionAdded(tp0));
        assertFalse(transactionManager.isPartitionAdded(unauthorizedPartition));
        assertFalse(authorizedTopicProduceFuture.isDone());
        assertFalse(unauthorizedTopicProduceFuture.isDone());

        prepareEndTxnResponse(Errors.NONE, TransactionResult.ABORT, pid, epoch);
        transactionManager.beginAbort();
        sender.run(time.milliseconds());
        // neither produce request has been sent, so they should both be failed immediately
        assertFutureFailed(authorizedTopicProduceFuture);
        assertFutureFailed(unauthorizedTopicProduceFuture);
        assertTrue(transactionManager.isReady());
        assertFalse(transactionManager.hasPartitionsToAdd());
        assertFalse(accumulator.hasIncomplete());

        // ensure we can now start a new transaction

        transactionManager.beginTransaction();
        transactionManager.maybeAddPartitionToTransaction(tp0);

        FutureRecordMetadata nextTransactionFuture = accumulator.append(tp0, time.milliseconds(), "key".getBytes(),
                "value".getBytes(), Record.EMPTY_HEADERS, null, MAX_BLOCK_TIMEOUT).future;

        prepareAddPartitionsToTxn(singletonMap(tp0, Errors.NONE));
        sender.run(time.milliseconds());
        assertTrue(transactionManager.isPartitionAdded(tp0));
        assertFalse(transactionManager.hasPartitionsToAdd());

        transactionManager.beginCommit();
        prepareProduceResponse(Errors.NONE, pid, epoch);
        sender.run(time.milliseconds());

        assertTrue(nextTransactionFuture.isDone());
        assertNotNull(nextTransactionFuture.get());

        prepareEndTxnResponse(Errors.NONE, TransactionResult.COMMIT, pid, epoch);
        sender.run(time.milliseconds());

        assertTrue(transactionManager.isReady());
    }

    @Test
    public void testRecoveryFromAbortableErrorProduceRequestInRetry() throws Exception {
        final long pid = 13131L;
        final short epoch = 1;
        final TopicPartition unauthorizedPartition = new TopicPartition("foo", 0);

        doInitTransactions(pid, epoch);

        transactionManager.beginTransaction();
        transactionManager.maybeAddPartitionToTransaction(tp0);
        prepareAddPartitionsToTxn(tp0, Errors.NONE);

        Future<RecordMetadata> authorizedTopicProduceFuture = accumulator.append(tp0, time.milliseconds(),
                "key".getBytes(), "value".getBytes(), Record.EMPTY_HEADERS, null, MAX_BLOCK_TIMEOUT).future;
        sender.run(time.milliseconds());
        assertTrue(transactionManager.isPartitionAdded(tp0));

        accumulator.beginFlush();
        prepareProduceResponse(Errors.REQUEST_TIMED_OUT, pid, epoch);
        sender.run(time.milliseconds());
        assertFalse(authorizedTopicProduceFuture.isDone());
        assertTrue(accumulator.hasIncomplete());

        transactionManager.maybeAddPartitionToTransaction(unauthorizedPartition);
        Future<RecordMetadata> unauthorizedTopicProduceFuture = accumulator.append(unauthorizedPartition, time.milliseconds(),
                "key".getBytes(), "value".getBytes(), Record.EMPTY_HEADERS, null, MAX_BLOCK_TIMEOUT).future;
        prepareAddPartitionsToTxn(singletonMap(unauthorizedPartition, Errors.TOPIC_AUTHORIZATION_FAILED));
        sender.run(time.milliseconds());
        assertTrue(transactionManager.hasAbortableError());
        assertTrue(transactionManager.isPartitionAdded(tp0));
        assertFalse(transactionManager.isPartitionAdded(unauthorizedPartition));
        assertFalse(authorizedTopicProduceFuture.isDone());

        prepareProduceResponse(Errors.NONE, pid, epoch);
        sender.run(time.milliseconds());
        assertFutureFailed(unauthorizedTopicProduceFuture);
        assertTrue(authorizedTopicProduceFuture.isDone());
        assertNotNull(authorizedTopicProduceFuture.get());

        prepareEndTxnResponse(Errors.NONE, TransactionResult.ABORT, pid, epoch);
        transactionManager.beginAbort();
        sender.run(time.milliseconds());
        // neither produce request has been sent, so they should both be failed immediately
        assertTrue(transactionManager.isReady());
        assertFalse(transactionManager.hasPartitionsToAdd());
        assertFalse(accumulator.hasIncomplete());

        // ensure we can now start a new transaction

        transactionManager.beginTransaction();
        transactionManager.maybeAddPartitionToTransaction(tp0);

        FutureRecordMetadata nextTransactionFuture = accumulator.append(tp0, time.milliseconds(), "key".getBytes(),
                "value".getBytes(), Record.EMPTY_HEADERS, null, MAX_BLOCK_TIMEOUT).future;

        prepareAddPartitionsToTxn(singletonMap(tp0, Errors.NONE));
        sender.run(time.milliseconds());
        assertTrue(transactionManager.isPartitionAdded(tp0));
        assertFalse(transactionManager.hasPartitionsToAdd());

        transactionManager.beginCommit();
        prepareProduceResponse(Errors.NONE, pid, epoch);
        sender.run(time.milliseconds());

        assertTrue(nextTransactionFuture.isDone());
        assertNotNull(nextTransactionFuture.get());

        prepareEndTxnResponse(Errors.NONE, TransactionResult.COMMIT, pid, epoch);
        sender.run(time.milliseconds());

        assertTrue(transactionManager.isReady());
    }

    @Test
    public void testTransactionalIdAuthorizationFailureInAddPartitions() {
        final long pid = 13131L;
        final short epoch = 1;
        final TopicPartition tp = new TopicPartition("foo", 0);

        doInitTransactions(pid, epoch);

        transactionManager.beginTransaction();
        transactionManager.maybeAddPartitionToTransaction(tp);

        prepareAddPartitionsToTxn(tp, Errors.TRANSACTIONAL_ID_AUTHORIZATION_FAILED);
        sender.run(time.milliseconds());

        assertTrue(transactionManager.hasError());
        assertTrue(transactionManager.lastError() instanceof TransactionalIdAuthorizationException);

        assertFatalError(TransactionalIdAuthorizationException.class);
    }

    @Test
    public void testFlushPendingPartitionsOnCommit() throws InterruptedException {
        final long pid = 13131L;
        final short epoch = 1;

        doInitTransactions(pid, epoch);

        transactionManager.beginTransaction();
        transactionManager.maybeAddPartitionToTransaction(tp0);

        Future<RecordMetadata> responseFuture = accumulator.append(tp0, time.milliseconds(), "key".getBytes(),
                "value".getBytes(), Record.EMPTY_HEADERS, null, MAX_BLOCK_TIMEOUT).future;

        assertFalse(responseFuture.isDone());

        TransactionalRequestResult commitResult = transactionManager.beginCommit();

        // we have an append, an add partitions request, and now also an endtxn.
        // The order should be:
        //  1. Add Partitions
        //  2. Produce
        //  3. EndTxn.
        assertFalse(transactionManager.transactionContainsPartition(tp0));
        prepareAddPartitionsToTxnResponse(Errors.NONE, tp0, epoch, pid);

        sender.run(time.milliseconds());  // AddPartitions.
        assertTrue(transactionManager.transactionContainsPartition(tp0));
        assertFalse(responseFuture.isDone());
        assertFalse(commitResult.isCompleted());

        prepareProduceResponse(Errors.NONE, pid, epoch);
        sender.run(time.milliseconds());  // Produce.
        assertTrue(responseFuture.isDone());

        prepareEndTxnResponse(Errors.NONE, TransactionResult.COMMIT, pid, epoch);
        assertFalse(commitResult.isCompleted());
        assertTrue(transactionManager.hasOngoingTransaction());
        assertTrue(transactionManager.isCompleting());

        sender.run(time.milliseconds());
        assertTrue(commitResult.isCompleted());
        assertFalse(transactionManager.hasOngoingTransaction());
    }

    @Test
    public void testMultipleAddPartitionsPerForOneProduce() throws InterruptedException {
        final long pid = 13131L;
        final short epoch = 1;

        doInitTransactions(pid, epoch);

        transactionManager.beginTransaction();
        // User does one producer.sed
        transactionManager.maybeAddPartitionToTransaction(tp0);

        Future<RecordMetadata> responseFuture = accumulator.append(tp0, time.milliseconds(), "key".getBytes(),
                "value".getBytes(), Record.EMPTY_HEADERS, null, MAX_BLOCK_TIMEOUT).future;

        assertFalse(responseFuture.isDone());
        prepareAddPartitionsToTxnResponse(Errors.NONE, tp0, epoch, pid);

        assertFalse(transactionManager.transactionContainsPartition(tp0));

        // Sender flushes one add partitions. The produce goes next.
        sender.run(time.milliseconds());  // send addPartitions.
        // Check that only addPartitions was sent.
        assertTrue(transactionManager.transactionContainsPartition(tp0));

        // In the mean time, the user does a second produce to a different partition
        transactionManager.maybeAddPartitionToTransaction(tp1);
        Future<RecordMetadata> secondResponseFuture = accumulator.append(tp0, time.milliseconds(), "key".getBytes(),
                "value".getBytes(), Record.EMPTY_HEADERS, null, MAX_BLOCK_TIMEOUT).future;

        prepareAddPartitionsToTxnResponse(Errors.NONE, tp1, epoch, pid);
        prepareProduceResponse(Errors.NONE, pid, epoch);

        assertFalse(transactionManager.transactionContainsPartition(tp1));

        assertFalse(responseFuture.isDone());
        assertFalse(secondResponseFuture.isDone());

        // The second add partitions should go out here.
        sender.run(time.milliseconds());  // send second add partitions request
        assertTrue(transactionManager.transactionContainsPartition(tp1));

        assertFalse(responseFuture.isDone());
        assertFalse(secondResponseFuture.isDone());

        // Finally we get to the produce.
        sender.run(time.milliseconds());  // send produce request

        assertTrue(responseFuture.isDone());
        assertTrue(secondResponseFuture.isDone());
    }

    @Test(expected = ExecutionException.class)
    public void testProducerFencedException() throws InterruptedException, ExecutionException {
        final long pid = 13131L;
        final short epoch = 1;

        doInitTransactions(pid, epoch);

        transactionManager.beginTransaction();
        transactionManager.maybeAddPartitionToTransaction(tp0);

        Future<RecordMetadata> responseFuture = accumulator.append(tp0, time.milliseconds(), "key".getBytes(),
                "value".getBytes(), Record.EMPTY_HEADERS, null, MAX_BLOCK_TIMEOUT).future;

        assertFalse(responseFuture.isDone());
        prepareAddPartitionsToTxnResponse(Errors.NONE, tp0, epoch, pid);
        prepareProduceResponse(Errors.INVALID_PRODUCER_EPOCH, pid, epoch);
        sender.run(time.milliseconds()); // Add partitions.

        sender.run(time.milliseconds());  // send produce.

        assertTrue(responseFuture.isDone());
        assertTrue(transactionManager.hasError());
        responseFuture.get();
    }

    @Test
    public void testDisallowCommitOnProduceFailure() throws InterruptedException {
        final long pid = 13131L;
        final short epoch = 1;

        doInitTransactions(pid, epoch);

        transactionManager.beginTransaction();
        transactionManager.maybeAddPartitionToTransaction(tp0);

        Future<RecordMetadata> responseFuture = accumulator.append(tp0, time.milliseconds(), "key".getBytes(),
                "value".getBytes(), Record.EMPTY_HEADERS, null, MAX_BLOCK_TIMEOUT).future;

        TransactionalRequestResult commitResult = transactionManager.beginCommit();
        assertFalse(responseFuture.isDone());
        prepareAddPartitionsToTxnResponse(Errors.NONE, tp0, epoch, pid);
        prepareProduceResponse(Errors.OUT_OF_ORDER_SEQUENCE_NUMBER, pid, epoch);

        sender.run(time.milliseconds());  // Send AddPartitionsRequest
        assertFalse(commitResult.isCompleted());
        sender.run(time.milliseconds());  // Send Produce Request, returns OutOfOrderSequenceException.

        sender.run(time.milliseconds());  // try to commit.
        assertTrue(commitResult.isCompleted());  // commit should be cancelled with exception without being sent.

        try {
            commitResult.await();
            fail();  // the get() must throw an exception.
        } catch (KafkaException e) {
        }

        try {
            responseFuture.get();
            fail("Expected produce future to raise an exception");
        } catch (ExecutionException e) {
            assertTrue(e.getCause() instanceof OutOfOrderSequenceException);
        }

        // Commit is not allowed, so let's abort and try again.
        TransactionalRequestResult abortResult = transactionManager.beginAbort();
        prepareEndTxnResponse(Errors.NONE, TransactionResult.ABORT, pid, epoch);
        sender.run(time.milliseconds());  // Send abort request. It is valid to transition from ERROR to ABORT

        assertTrue(abortResult.isCompleted());
        assertTrue(abortResult.isSuccessful());
        assertTrue(transactionManager.isReady());  // make sure we are ready for a transaction now.
    }

    @Test
    public void testAllowAbortOnProduceFailure() throws InterruptedException {
        final long pid = 13131L;
        final short epoch = 1;

        doInitTransactions(pid, epoch);

        transactionManager.beginTransaction();
        transactionManager.maybeAddPartitionToTransaction(tp0);

        Future<RecordMetadata> responseFuture = accumulator.append(tp0, time.milliseconds(), "key".getBytes(),
                "value".getBytes(), Record.EMPTY_HEADERS, null, MAX_BLOCK_TIMEOUT).future;

        assertFalse(responseFuture.isDone());
        prepareAddPartitionsToTxnResponse(Errors.NONE, tp0, epoch, pid);
        prepareProduceResponse(Errors.OUT_OF_ORDER_SEQUENCE_NUMBER, pid, epoch);
        prepareEndTxnResponse(Errors.NONE, TransactionResult.ABORT, pid, epoch);

        sender.run(time.milliseconds());  // Send AddPartitionsRequest
        sender.run(time.milliseconds());  // Send Produce Request, returns OutOfOrderSequenceException.

        TransactionalRequestResult abortResult = transactionManager.beginAbort();
        sender.run(time.milliseconds());  // try to abort
        assertTrue(abortResult.isCompleted());
        assertTrue(abortResult.isSuccessful());
        assertTrue(transactionManager.isReady());  // make sure we are ready for a transaction now.
    }

    @Test
    public void testAbortableErrorWhileAbortInProgress() throws InterruptedException {
        final long pid = 13131L;
        final short epoch = 1;

        doInitTransactions(pid, epoch);

        transactionManager.beginTransaction();
        transactionManager.maybeAddPartitionToTransaction(tp0);

        Future<RecordMetadata> responseFuture = accumulator.append(tp0, time.milliseconds(), "key".getBytes(),
                "value".getBytes(), Record.EMPTY_HEADERS, null, MAX_BLOCK_TIMEOUT).future;

        assertFalse(responseFuture.isDone());
        prepareAddPartitionsToTxnResponse(Errors.NONE, tp0, epoch, pid);

        sender.run(time.milliseconds());  // Send AddPartitionsRequest
        sender.run(time.milliseconds());  // Send Produce Request

        TransactionalRequestResult abortResult = transactionManager.beginAbort();
        assertTrue(transactionManager.isAborting());
        assertFalse(transactionManager.hasError());

        sendProduceResponse(Errors.OUT_OF_ORDER_SEQUENCE_NUMBER, pid, epoch);
        prepareEndTxnResponse(Errors.NONE, TransactionResult.ABORT, pid, epoch);
        sender.run(time.milliseconds());  // receive the produce response

        // we do not transition to ABORTABLE_ERROR since we were already aborting
        assertTrue(transactionManager.isAborting());
        assertFalse(transactionManager.hasError());

        sender.run(time.milliseconds());  // handle the abort
        assertTrue(abortResult.isCompleted());
        assertTrue(abortResult.isSuccessful());
        assertTrue(transactionManager.isReady());  // make sure we are ready for a transaction now.
    }

    @Test
    public void testCommitTransactionWithUnsentProduceRequest() throws Exception {
        final long pid = 13131L;
        final short epoch = 1;

        doInitTransactions(pid, epoch);

        transactionManager.beginTransaction();
        transactionManager.maybeAddPartitionToTransaction(tp0);

        Future<RecordMetadata> responseFuture = accumulator.append(tp0, time.milliseconds(), "key".getBytes(),
                "value".getBytes(), Record.EMPTY_HEADERS, null, MAX_BLOCK_TIMEOUT).future;

        prepareAddPartitionsToTxn(tp0, Errors.NONE);
        sender.run(time.milliseconds());
        assertTrue(accumulator.hasUndrained());

        // committing the transaction should cause the unsent batch to be flushed
        transactionManager.beginCommit();
        sender.run(time.milliseconds());
        assertFalse(accumulator.hasUndrained());
        assertTrue(accumulator.hasIncomplete());
        assertFalse(transactionManager.hasInFlightRequest());
        assertFalse(responseFuture.isDone());

        // until the produce future returns, we will not send EndTxn
        sender.run(time.milliseconds());
        assertFalse(accumulator.hasUndrained());
        assertTrue(accumulator.hasIncomplete());
        assertFalse(transactionManager.hasInFlightRequest());
        assertFalse(responseFuture.isDone());

        // now the produce response returns
        sendProduceResponse(Errors.NONE, pid, epoch);
        sender.run(time.milliseconds());
        assertTrue(responseFuture.isDone());
        assertFalse(accumulator.hasUndrained());
        assertFalse(accumulator.hasIncomplete());
        assertFalse(transactionManager.hasInFlightRequest());

        // now we send EndTxn
        sender.run(time.milliseconds());
        assertTrue(transactionManager.hasInFlightRequest());
        sendEndTxnResponse(Errors.NONE, TransactionResult.COMMIT, pid, epoch);
        sender.run(time.milliseconds());
        assertFalse(transactionManager.hasInFlightRequest());
        assertTrue(transactionManager.isReady());
    }

    @Test
    public void testCommitTransactionWithInFlightProduceRequest() throws Exception {
        final long pid = 13131L;
        final short epoch = 1;

        doInitTransactions(pid, epoch);

        transactionManager.beginTransaction();
        transactionManager.maybeAddPartitionToTransaction(tp0);

        Future<RecordMetadata> responseFuture = accumulator.append(tp0, time.milliseconds(), "key".getBytes(),
                "value".getBytes(), Record.EMPTY_HEADERS, null, MAX_BLOCK_TIMEOUT).future;

        prepareAddPartitionsToTxn(tp0, Errors.NONE);
        sender.run(time.milliseconds());
        assertTrue(accumulator.hasUndrained());

        accumulator.beginFlush();
        sender.run(time.milliseconds());
        assertFalse(accumulator.hasUndrained());
        assertTrue(accumulator.hasIncomplete());
        assertFalse(transactionManager.hasInFlightRequest());

        // now we begin the commit with the produce request still pending
        transactionManager.beginCommit();
        sender.run(time.milliseconds());
        assertFalse(accumulator.hasUndrained());
        assertTrue(accumulator.hasIncomplete());
        assertFalse(transactionManager.hasInFlightRequest());
        assertFalse(responseFuture.isDone());

        // until the produce future returns, we will not send EndTxn
        sender.run(time.milliseconds());
        assertFalse(accumulator.hasUndrained());
        assertTrue(accumulator.hasIncomplete());
        assertFalse(transactionManager.hasInFlightRequest());
        assertFalse(responseFuture.isDone());

        // now the produce response returns
        sendProduceResponse(Errors.NONE, pid, epoch);
        sender.run(time.milliseconds());
        assertTrue(responseFuture.isDone());
        assertFalse(accumulator.hasUndrained());
        assertFalse(accumulator.hasIncomplete());
        assertFalse(transactionManager.hasInFlightRequest());

        // now we send EndTxn
        sender.run(time.milliseconds());
        assertTrue(transactionManager.hasInFlightRequest());
        sendEndTxnResponse(Errors.NONE, TransactionResult.COMMIT, pid, epoch);
        sender.run(time.milliseconds());
        assertFalse(transactionManager.hasInFlightRequest());
        assertTrue(transactionManager.isReady());
    }

    @Test
    public void testFindCoordinatorAllowedInAbortableErrorState() throws InterruptedException {
        final long pid = 13131L;
        final short epoch = 1;

        doInitTransactions(pid, epoch);

        transactionManager.beginTransaction();
        transactionManager.maybeAddPartitionToTransaction(tp0);

        Future<RecordMetadata> responseFuture = accumulator.append(tp0, time.milliseconds(), "key".getBytes(),
                "value".getBytes(), Record.EMPTY_HEADERS, null, MAX_BLOCK_TIMEOUT).future;

        assertFalse(responseFuture.isDone());
        sender.run(time.milliseconds());  // Send AddPartitionsRequest

        transactionManager.transitionToAbortableError(new KafkaException());
        sendAddPartitionsToTxnResponse(Errors.NOT_COORDINATOR, tp0, epoch, pid);
        sender.run(time.milliseconds()); // AddPartitions returns
        assertTrue(transactionManager.hasAbortableError());

        assertNull(transactionManager.coordinator(CoordinatorType.TRANSACTION));
        prepareFindCoordinatorResponse(Errors.NONE, false, CoordinatorType.TRANSACTION, transactionalId);
        sender.run(time.milliseconds()); // FindCoordinator handled
        assertEquals(brokerNode, transactionManager.coordinator(CoordinatorType.TRANSACTION));
        assertTrue(transactionManager.hasAbortableError());
    }

    @Test
    public void testCancelUnsentAddPartitionsAndProduceOnAbort() throws InterruptedException {
        final long pid = 13131L;
        final short epoch = 1;

        doInitTransactions(pid, epoch);

        transactionManager.beginTransaction();
        transactionManager.maybeAddPartitionToTransaction(tp0);

        Future<RecordMetadata> responseFuture = accumulator.append(tp0, time.milliseconds(), "key".getBytes(),
                "value".getBytes(), Record.EMPTY_HEADERS, null, MAX_BLOCK_TIMEOUT).future;

        assertFalse(responseFuture.isDone());

        TransactionalRequestResult abortResult = transactionManager.beginAbort();
        // note since no partitions were added to the transaction, no EndTxn will be sent

        sender.run(time.milliseconds());  // try to abort
        assertTrue(abortResult.isCompleted());
        assertTrue(abortResult.isSuccessful());
        assertTrue(transactionManager.isReady());  // make sure we are ready for a transaction now.

        try {
            responseFuture.get();
            fail("Expected produce future to raise an exception");
        } catch (ExecutionException e) {
            assertTrue(e.getCause() instanceof KafkaException);
        }
    }

    @Test
    public void testAbortResendsAddPartitionErrorIfRetried() throws InterruptedException {
        final long producerId = 13131L;
        final short producerEpoch = 1;

        doInitTransactions(producerId, producerEpoch);

        transactionManager.beginTransaction();
        transactionManager.maybeAddPartitionToTransaction(tp0);
        prepareAddPartitionsToTxnResponse(Errors.UNKNOWN_TOPIC_OR_PARTITION, tp0, producerEpoch, producerId);

        Future<RecordMetadata> responseFuture = accumulator.append(tp0, time.milliseconds(), "key".getBytes(),
                "value".getBytes(), Record.EMPTY_HEADERS, null, MAX_BLOCK_TIMEOUT).future;

        sender.run(time.milliseconds());  // Send AddPartitions and let it fail
        assertFalse(responseFuture.isDone());

        TransactionalRequestResult abortResult = transactionManager.beginAbort();

        // we should resend the AddPartitions
        prepareAddPartitionsToTxnResponse(Errors.NONE, tp0, producerEpoch, producerId);
        prepareEndTxnResponse(Errors.NONE, TransactionResult.ABORT, producerId, producerEpoch);

        sender.run(time.milliseconds());  // Resend AddPartitions
        sender.run(time.milliseconds());  // Send EndTxn

        assertTrue(abortResult.isCompleted());
        assertTrue(abortResult.isSuccessful());
        assertTrue(transactionManager.isReady());  // make sure we are ready for a transaction now.

        try {
            responseFuture.get();
            fail("Expected produce future to raise an exception");
        } catch (ExecutionException e) {
            assertTrue(e.getCause() instanceof KafkaException);
        }
    }

    @Test
    public void testAbortResendsProduceRequestIfRetried() throws Exception {
        final long producerId = 13131L;
        final short producerEpoch = 1;

        doInitTransactions(producerId, producerEpoch);

        transactionManager.beginTransaction();
        transactionManager.maybeAddPartitionToTransaction(tp0);
        prepareAddPartitionsToTxnResponse(Errors.NONE, tp0, producerEpoch, producerId);
        prepareProduceResponse(Errors.REQUEST_TIMED_OUT, producerId, producerEpoch);

        Future<RecordMetadata> responseFuture = accumulator.append(tp0, time.milliseconds(), "key".getBytes(),
                "value".getBytes(), Record.EMPTY_HEADERS, null, MAX_BLOCK_TIMEOUT).future;

        sender.run(time.milliseconds());  // Send AddPartitions
        sender.run(time.milliseconds());  // Send ProduceRequest and let it fail

        assertFalse(responseFuture.isDone());

        TransactionalRequestResult abortResult = transactionManager.beginAbort();

        // we should resend the ProduceRequest before aborting
        prepareProduceResponse(Errors.NONE, producerId, producerEpoch);
        prepareEndTxnResponse(Errors.NONE, TransactionResult.ABORT, producerId, producerEpoch);

        sender.run(time.milliseconds());  // Resend ProduceRequest
        sender.run(time.milliseconds());  // Send EndTxn

        assertTrue(abortResult.isCompleted());
        assertTrue(abortResult.isSuccessful());
        assertTrue(transactionManager.isReady());  // make sure we are ready for a transaction now.

        RecordMetadata recordMetadata = responseFuture.get();
        assertEquals(tp0.topic(), recordMetadata.topic());
    }

    @Test
    public void testHandlingOfUnknownTopicPartitionErrorOnAddPartitions() throws InterruptedException {
        final long pid = 13131L;
        final short epoch = 1;

        doInitTransactions(pid, epoch);

        transactionManager.beginTransaction();
        transactionManager.maybeAddPartitionToTransaction(tp0);

        Future<RecordMetadata> responseFuture = accumulator.append(tp0, time.milliseconds(), "key".getBytes(),
                "value".getBytes(), Record.EMPTY_HEADERS, null, MAX_BLOCK_TIMEOUT).future;

        assertFalse(responseFuture.isDone());
        prepareAddPartitionsToTxnResponse(Errors.UNKNOWN_TOPIC_OR_PARTITION, tp0, epoch, pid);

        sender.run(time.milliseconds());  // Send AddPartitionsRequest
        assertFalse(transactionManager.transactionContainsPartition(tp0));  // The partition should not yet be added.

        prepareAddPartitionsToTxnResponse(Errors.NONE, tp0, epoch, pid);
        prepareProduceResponse(Errors.NONE, pid, epoch);
        sender.run(time.milliseconds());  // Send AddPartitionsRequest successfully.
        assertTrue(transactionManager.transactionContainsPartition(tp0));

        sender.run(time.milliseconds());  // Send ProduceRequest.
        assertTrue(responseFuture.isDone());
    }

    @Test
    public void testHandlingOfUnknownTopicPartitionErrorOnTxnOffsetCommit() throws InterruptedException {
        final long pid = 13131L;
        final short epoch = 1;

        doInitTransactions(pid, epoch);

        transactionManager.beginTransaction();

        Map<TopicPartition, OffsetAndMetadata> offsets = new HashMap<>();
        offsets.put(tp1, new OffsetAndMetadata(1));
        final String consumerGroupId = "myconsumergroup";

        TransactionalRequestResult addOffsetsResult = transactionManager.sendOffsetsToTransaction(offsets, consumerGroupId);
        prepareAddOffsetsToTxnResponse(Errors.NONE, consumerGroupId, pid, epoch);

        sender.run(time.milliseconds());  // send AddOffsetsToTxnResult

        assertFalse(addOffsetsResult.isCompleted());  // The request should complete only after the TxnOffsetCommit completes.

        Map<TopicPartition, Errors> txnOffsetCommitResponse = new HashMap<>();
        txnOffsetCommitResponse.put(tp1, Errors.UNKNOWN_TOPIC_OR_PARTITION);

        prepareFindCoordinatorResponse(Errors.NONE, false, CoordinatorType.GROUP, consumerGroupId);
        prepareTxnOffsetCommitResponse(consumerGroupId, pid, epoch, txnOffsetCommitResponse);

        assertEquals(null, transactionManager.coordinator(CoordinatorType.GROUP));
        sender.run(time.milliseconds());  // try to send TxnOffsetCommitRequest, but find we don't have a group coordinator.
        sender.run(time.milliseconds());  // send find coordinator for group request
        assertNotNull(transactionManager.coordinator(CoordinatorType.GROUP));
        assertTrue(transactionManager.hasPendingOffsetCommits());

        sender.run(time.milliseconds());  // send TxnOffsetCommitRequest request.

        assertTrue(transactionManager.hasPendingOffsetCommits());  // The TxnOffsetCommit failed.
        assertFalse(addOffsetsResult.isCompleted());  // We should only be done after both RPCs complete successfully.

        txnOffsetCommitResponse.put(tp1, Errors.NONE);
        prepareTxnOffsetCommitResponse(consumerGroupId, pid, epoch, txnOffsetCommitResponse);
        sender.run(time.milliseconds());  // Send TxnOffsetCommitRequest again.

        assertTrue(addOffsetsResult.isCompleted());
        assertTrue(addOffsetsResult.isSuccessful());
    }

    @Test
    public void shouldNotAddPartitionsToTransactionWhenTopicAuthorizationFailed() throws Exception {
        verifyAddPartitionsFailsWithPartitionLevelError(Errors.TOPIC_AUTHORIZATION_FAILED);
    }

    @Test
    public void shouldNotSendAbortTxnRequestWhenOnlyAddPartitionsRequestFailed() throws Exception {
        final long pid = 13131L;
        final short epoch = 1;

        doInitTransactions(pid, epoch);

        transactionManager.beginTransaction();
        transactionManager.maybeAddPartitionToTransaction(tp0);

        prepareAddPartitionsToTxnResponse(Errors.TOPIC_AUTHORIZATION_FAILED, tp0, epoch, pid);
        sender.run(time.milliseconds());  // Send AddPartitionsRequest

        TransactionalRequestResult abortResult = transactionManager.beginAbort();
        assertFalse(abortResult.isCompleted());

        sender.run(time.milliseconds());
        assertTrue(abortResult.isCompleted());
        assertTrue(abortResult.isSuccessful());
    }

    @Test
    public void shouldNotSendAbortTxnRequestWhenOnlyAddOffsetsRequestFailed() throws Exception {
        final long pid = 13131L;
        final short epoch = 1;

        doInitTransactions(pid, epoch);

        transactionManager.beginTransaction();
        Map<TopicPartition, OffsetAndMetadata> offsets = new HashMap<>();
        offsets.put(tp1, new OffsetAndMetadata(1));
        final String consumerGroupId = "myconsumergroup";

        transactionManager.sendOffsetsToTransaction(offsets, consumerGroupId);

        TransactionalRequestResult abortResult = transactionManager.beginAbort();

        prepareAddOffsetsToTxnResponse(Errors.GROUP_AUTHORIZATION_FAILED, consumerGroupId, pid, epoch);
        sender.run(time.milliseconds());  // Send AddOffsetsToTxnRequest
        assertFalse(abortResult.isCompleted());

        sender.run(time.milliseconds());
        assertTrue(transactionManager.isReady());
        assertTrue(abortResult.isCompleted());
        assertTrue(abortResult.isSuccessful());
    }

    @Test
    public void shouldFailAbortIfAddOffsetsFailsWithFatalError() throws Exception {
        final long pid = 13131L;
        final short epoch = 1;

        doInitTransactions(pid, epoch);

        transactionManager.beginTransaction();
        Map<TopicPartition, OffsetAndMetadata> offsets = new HashMap<>();
        offsets.put(tp1, new OffsetAndMetadata(1));
        final String consumerGroupId = "myconsumergroup";

        transactionManager.sendOffsetsToTransaction(offsets, consumerGroupId);

        TransactionalRequestResult abortResult = transactionManager.beginAbort();

        prepareAddOffsetsToTxnResponse(Errors.UNKNOWN_SERVER_ERROR, consumerGroupId, pid, epoch);
        sender.run(time.milliseconds());  // Send AddOffsetsToTxnRequest
        assertFalse(abortResult.isCompleted());

        sender.run(time.milliseconds());
        assertTrue(abortResult.isCompleted());
        assertFalse(abortResult.isSuccessful());
        assertTrue(transactionManager.hasFatalError());
    }

    @Test
    public void testNoDrainWhenPartitionsPending() throws InterruptedException {
        final long pid = 13131L;
        final short epoch = 1;
        doInitTransactions(pid, epoch);
        transactionManager.beginTransaction();
        transactionManager.maybeAddPartitionToTransaction(tp0);
        accumulator.append(tp0, time.milliseconds(), "key".getBytes(),
                "value".getBytes(), Record.EMPTY_HEADERS, null, MAX_BLOCK_TIMEOUT);
        transactionManager.maybeAddPartitionToTransaction(tp1);
        accumulator.append(tp1, time.milliseconds(), "key".getBytes(),
                "value".getBytes(), Record.EMPTY_HEADERS, null, MAX_BLOCK_TIMEOUT);

        assertFalse(transactionManager.isSendToPartitionAllowed(tp0));
        assertFalse(transactionManager.isSendToPartitionAllowed(tp1));

        Node node1 = new Node(0, "localhost", 1111);
        Node node2 = new Node(1, "localhost", 1112);
        PartitionInfo part1 = new PartitionInfo(topic, 0, node1, null, null);
        PartitionInfo part2 = new PartitionInfo(topic, 1, node2, null, null);

        Cluster cluster = new Cluster(null, Arrays.asList(node1, node2), Arrays.asList(part1, part2),
                Collections.<String>emptySet(), Collections.<String>emptySet());
        Set<Node> nodes = new HashSet<>();
        nodes.add(node1);
        nodes.add(node2);
        Map<Integer, List<ProducerBatch>> drainedBatches = accumulator.drain(cluster, nodes, Integer.MAX_VALUE,
                time.milliseconds());

        // We shouldn't drain batches which haven't been added to the transaction yet.
        assertTrue(drainedBatches.containsKey(node1.id()));
        assertTrue(drainedBatches.get(node1.id()).isEmpty());
        assertTrue(drainedBatches.containsKey(node2.id()));
        assertTrue(drainedBatches.get(node2.id()).isEmpty());
        assertFalse(transactionManager.hasError());
    }

    @Test
    public void testAllowDrainInAbortableErrorState() throws InterruptedException {
        final long pid = 13131L;
        final short epoch = 1;
        doInitTransactions(pid, epoch);
        transactionManager.beginTransaction();
        transactionManager.maybeAddPartitionToTransaction(tp1);
        prepareAddPartitionsToTxn(tp1, Errors.NONE);
        sender.run(time.milliseconds());  // Send AddPartitions, tp1 should be in the transaction now.

        assertTrue(transactionManager.transactionContainsPartition(tp1));

        transactionManager.maybeAddPartitionToTransaction(tp0);
        prepareAddPartitionsToTxn(tp0, Errors.TOPIC_AUTHORIZATION_FAILED);
        sender.run(time.milliseconds());  // Send AddPartitions, should be in abortable state.

        assertTrue(transactionManager.hasAbortableError());
        assertTrue(transactionManager.isSendToPartitionAllowed(tp1));

        // Try to drain a message destined for tp1, it should get drained.
        Node node1 = new Node(1, "localhost", 1112);
        PartitionInfo part1 = new PartitionInfo(topic, 1, node1, null, null);
        Cluster cluster = new Cluster(null, Arrays.asList(node1), Arrays.asList(part1),
                Collections.<String>emptySet(), Collections.<String>emptySet());
        accumulator.append(tp1, time.milliseconds(), "key".getBytes(),
                "value".getBytes(), Record.EMPTY_HEADERS, null, MAX_BLOCK_TIMEOUT);
        Map<Integer, List<ProducerBatch>> drainedBatches = accumulator.drain(cluster, Collections.singleton(node1),
                Integer.MAX_VALUE,
                time.milliseconds());

        // We should drain the appended record since we are in abortable state and the partition has already been
        // added to the transaction.
        assertTrue(drainedBatches.containsKey(node1.id()));
        assertEquals(1, drainedBatches.get(node1.id()).size());
        assertTrue(transactionManager.hasAbortableError());
    }

    @Test
    public void testRaiseErrorWhenNoPartitionsPendingOnDrain() throws InterruptedException {
        final long pid = 13131L;
        final short epoch = 1;
        doInitTransactions(pid, epoch);
        transactionManager.beginTransaction();
        // Don't execute transactionManager.maybeAddPartitionToTransaction(tp0). This should result in an error on drain.
        accumulator.append(tp0, time.milliseconds(), "key".getBytes(),
                "value".getBytes(), Record.EMPTY_HEADERS, null, MAX_BLOCK_TIMEOUT);
        Node node1 = new Node(0, "localhost", 1111);
        PartitionInfo part1 = new PartitionInfo(topic, 0, node1, null, null);

        Cluster cluster = new Cluster(null, Arrays.asList(node1), Arrays.asList(part1),
                Collections.<String>emptySet(), Collections.<String>emptySet());
        Set<Node> nodes = new HashSet<>();
        nodes.add(node1);
        Map<Integer, List<ProducerBatch>> drainedBatches = accumulator.drain(cluster, nodes, Integer.MAX_VALUE,
                time.milliseconds());

        // We shouldn't drain batches which haven't been added to the transaction yet.
        assertTrue(drainedBatches.containsKey(node1.id()));
        assertTrue(drainedBatches.get(node1.id()).isEmpty());
    }

    @Test
    public void resendFailedProduceRequestAfterAbortableError() throws Exception {
        final long pid = 13131L;
        final short epoch = 1;
        doInitTransactions(pid, epoch);
        transactionManager.beginTransaction();

        transactionManager.maybeAddPartitionToTransaction(tp0);

        Future<RecordMetadata> responseFuture = accumulator.append(tp0, time.milliseconds(), "key".getBytes(),
                "value".getBytes(), Record.EMPTY_HEADERS, null, MAX_BLOCK_TIMEOUT).future;

        prepareAddPartitionsToTxnResponse(Errors.NONE, tp0, epoch, pid);
        prepareProduceResponse(Errors.NOT_LEADER_FOR_PARTITION, pid, epoch);
        sender.run(time.milliseconds()); // AddPartitions
        sender.run(time.milliseconds()); // Produce

        assertFalse(responseFuture.isDone());

        transactionManager.transitionToAbortableError(new KafkaException());
        prepareProduceResponse(Errors.NONE, pid, epoch);

        sender.run(time.milliseconds());
        assertTrue(responseFuture.isDone());
        assertNotNull(responseFuture.get());
    }

    @Test
    public void testTransitionToAbortableErrorOnBatchExpiry() throws InterruptedException, ExecutionException {
        final long pid = 13131L;
        final short epoch = 1;

        doInitTransactions(pid, epoch);

        transactionManager.beginTransaction();
        transactionManager.maybeAddPartitionToTransaction(tp0);

        Future<RecordMetadata> responseFuture = accumulator.append(tp0, time.milliseconds(), "key".getBytes(),
                "value".getBytes(), Record.EMPTY_HEADERS, null, MAX_BLOCK_TIMEOUT).future;

        assertFalse(responseFuture.isDone());

        prepareAddPartitionsToTxnResponse(Errors.NONE, tp0, epoch, pid);

        assertFalse(transactionManager.transactionContainsPartition(tp0));
        assertFalse(transactionManager.isSendToPartitionAllowed(tp0));
        sender.run(time.milliseconds());  // send addPartitions.
        // Check that only addPartitions was sent.
        assertTrue(transactionManager.transactionContainsPartition(tp0));
        assertTrue(transactionManager.isSendToPartitionAllowed(tp0));
        assertFalse(responseFuture.isDone());

        // Sleep 10 seconds to make sure that the batches in the queue would be expired if they can't be drained.
        time.sleep(10000);
        // Disconnect the target node for the pending produce request. This will ensure that sender will try to
        // expire the batch.
        Node clusterNode = this.cluster.nodes().get(0);
        client.disconnect(clusterNode.idString());
        client.blackout(clusterNode, 100);

        sender.run(time.milliseconds());  // We should try to flush the produce, but expire it instead without sending anything.
        assertTrue(responseFuture.isDone());

        try {
            // make sure the produce was expired.
            responseFuture.get();
            fail("Expected to get a TimeoutException since the queued ProducerBatch should have been expired");
        } catch (ExecutionException e) {
            assertTrue(e.getCause() instanceof  TimeoutException);
        }
        assertTrue(transactionManager.hasAbortableError());
    }

    @Test
    public void testTransitionToAbortableErrorOnMultipleBatchExpiry() throws InterruptedException, ExecutionException {
        final long pid = 13131L;
        final short epoch = 1;

        doInitTransactions(pid, epoch);

        transactionManager.beginTransaction();
        transactionManager.maybeAddPartitionToTransaction(tp0);
        transactionManager.maybeAddPartitionToTransaction(tp1);

        Future<RecordMetadata> firstBatchResponse = accumulator.append(tp0, time.milliseconds(), "key".getBytes(),
                "value".getBytes(), Record.EMPTY_HEADERS, null, MAX_BLOCK_TIMEOUT).future;
        Future<RecordMetadata> secondBatchResponse = accumulator.append(tp1, time.milliseconds(), "key".getBytes(),
               "value".getBytes(), Record.EMPTY_HEADERS, null, MAX_BLOCK_TIMEOUT).future;

        assertFalse(firstBatchResponse.isDone());
        assertFalse(secondBatchResponse.isDone());

        Map<TopicPartition, Errors> partitionErrors = new HashMap<>();
        partitionErrors.put(tp0, Errors.NONE);
        partitionErrors.put(tp1, Errors.NONE);
        prepareAddPartitionsToTxn(partitionErrors);

        assertFalse(transactionManager.transactionContainsPartition(tp0));
        assertFalse(transactionManager.isSendToPartitionAllowed(tp0));
        sender.run(time.milliseconds());  // send addPartitions.
        // Check that only addPartitions was sent.
        assertTrue(transactionManager.transactionContainsPartition(tp0));
        assertTrue(transactionManager.transactionContainsPartition(tp1));
        assertTrue(transactionManager.isSendToPartitionAllowed(tp1));
        assertTrue(transactionManager.isSendToPartitionAllowed(tp1));
        assertFalse(firstBatchResponse.isDone());
        assertFalse(secondBatchResponse.isDone());

        // Sleep 10 seconds to make sure that the batches in the queue would be expired if they can't be drained.
        time.sleep(10000);
        // Disconnect the target node for the pending produce request. This will ensure that sender will try to
        // expire the batch.
        Node clusterNode = this.cluster.nodes().get(0);
        client.disconnect(clusterNode.idString());
        client.blackout(clusterNode, 100);

        sender.run(time.milliseconds());  // We should try to flush the produce, but expire it instead without sending anything.
        assertTrue(firstBatchResponse.isDone());
        assertTrue(secondBatchResponse.isDone());

        try {
            // make sure the produce was expired.
            firstBatchResponse.get();
            fail("Expected to get a TimeoutException since the queued ProducerBatch should have been expired");
        } catch (ExecutionException e) {
            assertTrue(e.getCause() instanceof  TimeoutException);
        }

        try {
            // make sure the produce was expired.
            secondBatchResponse.get();
            fail("Expected to get a TimeoutException since the queued ProducerBatch should have been expired");
        } catch (ExecutionException e) {
            assertTrue(e.getCause() instanceof  TimeoutException);
        }
        assertTrue(transactionManager.hasAbortableError());
    }

    @Test
    public void testDropCommitOnBatchExpiry() throws InterruptedException, ExecutionException {
        final long pid = 13131L;
        final short epoch = 1;

        doInitTransactions(pid, epoch);

        transactionManager.beginTransaction();
        transactionManager.maybeAddPartitionToTransaction(tp0);

        Future<RecordMetadata> responseFuture = accumulator.append(tp0, time.milliseconds(), "key".getBytes(),
                "value".getBytes(), Record.EMPTY_HEADERS, null, MAX_BLOCK_TIMEOUT).future;

        assertFalse(responseFuture.isDone());

        prepareAddPartitionsToTxnResponse(Errors.NONE, tp0, epoch, pid);

        assertFalse(transactionManager.transactionContainsPartition(tp0));
        assertFalse(transactionManager.isSendToPartitionAllowed(tp0));
        sender.run(time.milliseconds());  // send addPartitions.
        // Check that only addPartitions was sent.
        assertTrue(transactionManager.transactionContainsPartition(tp0));
        assertTrue(transactionManager.isSendToPartitionAllowed(tp0));
        assertFalse(responseFuture.isDone());

        TransactionalRequestResult commitResult = transactionManager.beginCommit();

        // Sleep 10 seconds to make sure that the batches in the queue would be expired if they can't be drained.
        time.sleep(10000);
        // Disconnect the target node for the pending produce request. This will ensure that sender will try to
        // expire the batch.
        Node clusterNode = this.cluster.nodes().get(0);
        client.disconnect(clusterNode.idString());
        client.blackout(clusterNode, 100);

        sender.run(time.milliseconds());  // We should try to flush the produce, but expire it instead without sending anything.
        assertTrue(responseFuture.isDone());

        try {
            // make sure the produce was expired.
            responseFuture.get();
            fail("Expected to get a TimeoutException since the queued ProducerBatch should have been expired");
        } catch (ExecutionException e) {
            assertTrue(e.getCause() instanceof  TimeoutException);
        }
        sender.run(time.milliseconds());  // the commit shouldn't be completed without being sent since the produce request failed.

        assertTrue(commitResult.isCompleted());
        assertFalse(commitResult.isSuccessful());  // the commit shouldn't succeed since the produce request failed.

        assertTrue(transactionManager.hasAbortableError());
        assertTrue(transactionManager.hasOngoingTransaction());
        assertFalse(transactionManager.isCompleting());
        assertTrue(transactionManager.transactionContainsPartition(tp0));

        TransactionalRequestResult abortResult = transactionManager.beginAbort();

        prepareEndTxnResponse(Errors.NONE, TransactionResult.ABORT, pid, epoch);

        sender.run(time.milliseconds());  // send the abort.

        assertTrue(abortResult.isCompleted());
        assertTrue(abortResult.isSuccessful());
        assertFalse(transactionManager.hasOngoingTransaction());
        assertFalse(transactionManager.transactionContainsPartition(tp0));
    }

    private void verifyAddPartitionsFailsWithPartitionLevelError(final Errors error) throws InterruptedException {
        final long pid = 1L;
        final short epoch = 1;

        doInitTransactions(pid, epoch);

        transactionManager.beginTransaction();
        transactionManager.maybeAddPartitionToTransaction(tp0);

        Future<RecordMetadata> responseFuture = accumulator.append(tp0, time.milliseconds(), "key".getBytes(),
                "value".getBytes(), Record.EMPTY_HEADERS, null, MAX_BLOCK_TIMEOUT).future;
        assertFalse(responseFuture.isDone());
        prepareAddPartitionsToTxn(tp0, error);
        sender.run(time.milliseconds());  // attempt send addPartitions.
        assertTrue(transactionManager.hasError());
        assertFalse(transactionManager.transactionContainsPartition(tp0));
    }

    private void prepareAddPartitionsToTxn(final Map<TopicPartition, Errors> errors) {
        client.prepareResponse(new MockClient.RequestMatcher() {
            @Override
            public boolean matches(AbstractRequest body) {
                AddPartitionsToTxnRequest request = (AddPartitionsToTxnRequest) body;
                assertEquals(new HashSet<>(request.partitions()), new HashSet<>(errors.keySet()));
                return true;
            }
        }, new AddPartitionsToTxnResponse(0, errors));
    }

    private void prepareAddPartitionsToTxn(final TopicPartition tp, final Errors error) {
        prepareAddPartitionsToTxn(Collections.singletonMap(tp, error));
    }

    private void prepareFindCoordinatorResponse(Errors error, boolean shouldDisconnect,
                                                final CoordinatorType coordinatorType,
                                                final String coordinatorKey) {
        client.prepareResponse(new MockClient.RequestMatcher() {
            @Override
            public boolean matches(AbstractRequest body) {
                FindCoordinatorRequest findCoordinatorRequest = (FindCoordinatorRequest) body;
                assertEquals(findCoordinatorRequest.coordinatorType(), coordinatorType);
                assertEquals(findCoordinatorRequest.coordinatorKey(), coordinatorKey);
                return true;
            }
        }, new FindCoordinatorResponse(error, brokerNode), shouldDisconnect);
    }

    private void prepareInitPidResponse(Errors error, boolean shouldDisconnect, long pid, short epoch) {
        client.prepareResponse(new MockClient.RequestMatcher() {
            @Override
            public boolean matches(AbstractRequest body) {
                InitProducerIdRequest initProducerIdRequest = (InitProducerIdRequest) body;
                assertEquals(initProducerIdRequest.transactionalId(), transactionalId);
                assertEquals(initProducerIdRequest.transactionTimeoutMs(), transactionTimeoutMs);
                return true;
            }
        }, new InitProducerIdResponse(0, error, pid, epoch), shouldDisconnect);
    }

    private void sendProduceResponse(Errors error, final long pid, final short epoch) {
        client.respond(produceRequestMatcher(pid, epoch), produceResponse(tp0, 0, error, 0));
    }

    private void prepareProduceResponse(Errors error, final long pid, final short epoch) {
        client.prepareResponse(produceRequestMatcher(pid, epoch), produceResponse(tp0, 0, error, 0));
    }
    private MockClient.RequestMatcher produceRequestMatcher(final long pid, final short epoch) {
        return new MockClient.RequestMatcher() {
            @Override
            public boolean matches(AbstractRequest body) {
                ProduceRequest produceRequest = (ProduceRequest) body;
                MemoryRecords records = produceRequest.partitionRecordsOrFail().get(tp0);
                assertNotNull(records);
                Iterator<MutableRecordBatch> batchIterator = records.batches().iterator();
                assertTrue(batchIterator.hasNext());
                MutableRecordBatch batch = batchIterator.next();
                assertFalse(batchIterator.hasNext());
                assertTrue(batch.isTransactional());
                assertEquals(pid, batch.producerId());
                assertEquals(epoch, batch.producerEpoch());
                assertEquals(transactionalId, produceRequest.transactionalId());
                return true;
            }
        };
    }

    private void prepareAddPartitionsToTxnResponse(Errors error, final TopicPartition topicPartition,
                                                   final short epoch, final long pid) {
        client.prepareResponse(addPartitionsRequestMatcher(topicPartition, epoch, pid),
                new AddPartitionsToTxnResponse(0, singletonMap(topicPartition, error)));
    }

    private void sendAddPartitionsToTxnResponse(Errors error, final TopicPartition topicPartition,
                                                final short epoch, final long pid) {
        client.respond(addPartitionsRequestMatcher(topicPartition, epoch, pid),
                new AddPartitionsToTxnResponse(0, singletonMap(topicPartition, error)));
    }

    private MockClient.RequestMatcher addPartitionsRequestMatcher(final TopicPartition topicPartition,
                                                                  final short epoch, final long pid) {
        return new MockClient.RequestMatcher() {
            @Override
            public boolean matches(AbstractRequest body) {
                AddPartitionsToTxnRequest addPartitionsToTxnRequest = (AddPartitionsToTxnRequest) body;
                assertEquals(pid, addPartitionsToTxnRequest.producerId());
                assertEquals(epoch, addPartitionsToTxnRequest.producerEpoch());
                assertEquals(singletonList(topicPartition), addPartitionsToTxnRequest.partitions());
                assertEquals(transactionalId, addPartitionsToTxnRequest.transactionalId());
                return true;
            }
        };
    }

    private void prepareEndTxnResponse(Errors error, final TransactionResult result, final long pid, final short epoch) {
        client.prepareResponse(endTxnMatcher(result, pid, epoch), new EndTxnResponse(0, error));
    }

    private void sendEndTxnResponse(Errors error, final TransactionResult result, final long pid, final short epoch) {
        client.respond(endTxnMatcher(result, pid, epoch), new EndTxnResponse(0, error));
    }

    private MockClient.RequestMatcher endTxnMatcher(final TransactionResult result, final long pid, final short epoch) {
        return new MockClient.RequestMatcher() {
            @Override
            public boolean matches(AbstractRequest body) {
                EndTxnRequest endTxnRequest = (EndTxnRequest) body;
                assertEquals(transactionalId, endTxnRequest.transactionalId());
                assertEquals(pid, endTxnRequest.producerId());
                assertEquals(epoch, endTxnRequest.producerEpoch());
                assertEquals(result, endTxnRequest.command());
                return true;
            }
        };
    }

    private void prepareAddOffsetsToTxnResponse(Errors error, final String consumerGroupId, final long producerId,
                                                final short producerEpoch) {
        client.prepareResponse(new MockClient.RequestMatcher() {
            @Override
            public boolean matches(AbstractRequest body) {
                AddOffsetsToTxnRequest addOffsetsToTxnRequest = (AddOffsetsToTxnRequest) body;
                assertEquals(consumerGroupId, addOffsetsToTxnRequest.consumerGroupId());
                assertEquals(transactionalId, addOffsetsToTxnRequest.transactionalId());
                assertEquals(producerId, addOffsetsToTxnRequest.producerId());
                assertEquals(producerEpoch, addOffsetsToTxnRequest.producerEpoch());
                return true;
            }
        }, new AddOffsetsToTxnResponse(0, error));
    }

    private void prepareTxnOffsetCommitResponse(final String consumerGroupId, final long producerId,
                                                final short producerEpoch, Map<TopicPartition, Errors> txnOffsetCommitResponse) {
        client.prepareResponse(new MockClient.RequestMatcher() {
            @Override
            public boolean matches(AbstractRequest body) {
                TxnOffsetCommitRequest txnOffsetCommitRequest = (TxnOffsetCommitRequest) body;
                assertEquals(consumerGroupId, txnOffsetCommitRequest.consumerGroupId());
                assertEquals(producerId, txnOffsetCommitRequest.producerId());
                assertEquals(producerEpoch, txnOffsetCommitRequest.producerEpoch());
                return true;
            }
        }, new TxnOffsetCommitResponse(0, txnOffsetCommitResponse));

    }

    private ProduceResponse produceResponse(TopicPartition tp, long offset, Errors error, int throttleTimeMs) {
        ProduceResponse.PartitionResponse resp = new ProduceResponse.PartitionResponse(error, offset, RecordBatch.NO_TIMESTAMP);
        Map<TopicPartition, ProduceResponse.PartitionResponse> partResp = singletonMap(tp, resp);
        return new ProduceResponse(partResp, throttleTimeMs);
    }

    private void doInitTransactions(long pid, short epoch) {
        transactionManager.initializeTransactions();
        prepareFindCoordinatorResponse(Errors.NONE, false, CoordinatorType.TRANSACTION, transactionalId);
        sender.run(time.milliseconds());  // find coordinator
        sender.run(time.milliseconds());
        assertEquals(brokerNode, transactionManager.coordinator(CoordinatorType.TRANSACTION));

        prepareInitPidResponse(Errors.NONE, false, pid, epoch);
        sender.run(time.milliseconds());  // get pid.
        assertTrue(transactionManager.hasProducerId());
    }

    private void assertAbortableError(Class<? extends RuntimeException> cause) {
        try {
            transactionManager.beginTransaction();
            fail("Should have raised " + cause.getSimpleName());
        } catch (KafkaException e) {
            assertTrue(cause.isAssignableFrom(e.getCause().getClass()));
            assertTrue(transactionManager.hasError());
        }

        assertTrue(transactionManager.hasError());
        transactionManager.beginAbort();
        assertFalse(transactionManager.hasError());
    }

    private void assertFatalError(Class<? extends RuntimeException> cause) {
        assertTrue(transactionManager.hasError());

        try {
            transactionManager.beginAbort();
            fail("Should have raised " + cause.getSimpleName());
        } catch (KafkaException e) {
            assertTrue(cause.isAssignableFrom(e.getCause().getClass()));
            assertTrue(transactionManager.hasError());
        }

        // Transaction abort cannot clear fatal error state
        try {
            transactionManager.beginAbort();
            fail("Should have raised " + cause.getSimpleName());
        } catch (KafkaException e) {
            assertTrue(cause.isAssignableFrom(e.getCause().getClass()));
            assertTrue(transactionManager.hasError());
        }
    }

    private void assertFutureFailed(Future<RecordMetadata> future) throws InterruptedException {
        assertTrue(future.isDone());

        try {
            future.get();
            fail("Expected produce future to throw");
        } catch (ExecutionException e) {
            // expected
        }
    }

}<|MERGE_RESOLUTION|>--- conflicted
+++ resolved
@@ -122,15 +122,9 @@
         this.brokerNode = new Node(0, "localhost", 2211);
         this.transactionManager = new TransactionManager(transactionalId, transactionTimeoutMs, DEFAULT_RETRY_BACKOFF_MS);
         Metrics metrics = new Metrics(metricConfig, time);
-<<<<<<< HEAD
-        this.accumulator = new RecordAccumulator(batchSize, 1024 * 1024, CompressionType.NONE, 0L, 0L, metrics, time, apiVersions, transactionManager);
-        this.sender = new Sender(this.client, this.metadata, this.accumulator, true, MAX_REQUEST_SIZE, ACKS_ALL,
-                MAX_RETRIES, metrics, new SenderMetricsRegistry(metricTags.keySet()), this.time, REQUEST_TIMEOUT, 50, transactionManager, apiVersions);
-=======
         this.accumulator = new RecordAccumulator(logContext, batchSize, 1024 * 1024, CompressionType.NONE, 0L, 0L, metrics, time, apiVersions, transactionManager);
         this.sender = new Sender(logContext, this.client, this.metadata, this.accumulator, true, MAX_REQUEST_SIZE, ACKS_ALL,
-                MAX_RETRIES, metrics, this.time, REQUEST_TIMEOUT, 50, transactionManager, apiVersions);
->>>>>>> bc999989
+                MAX_RETRIES, metrics, new SenderMetricsRegistry(metricTags.keySet()), this.time, REQUEST_TIMEOUT, 50, transactionManager, apiVersions);
         this.metadata.update(this.cluster, Collections.<String>emptySet(), time.milliseconds());
         client.setNode(brokerNode);
     }
