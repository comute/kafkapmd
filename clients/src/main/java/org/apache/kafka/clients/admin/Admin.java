/*
 * Licensed to the Apache Software Foundation (ASF) under one or more
 * contributor license agreements. See the NOTICE file distributed with
 * this work for additional information regarding copyright ownership.
 * The ASF licenses this file to You under the Apache License, Version 2.0
 * (the "License"); you may not use this file except in compliance with
 * the License. You may obtain a copy of the License at
 *
 *    http://www.apache.org/licenses/LICENSE-2.0
 *
 * Unless required by applicable law or agreed to in writing, software
 * distributed under the License is distributed on an "AS IS" BASIS,
 * WITHOUT WARRANTIES OR CONDITIONS OF ANY KIND, either express or implied.
 * See the License for the specific language governing permissions and
 * limitations under the License.
 */

package org.apache.kafka.clients.admin;

import java.time.Duration;
import java.util.Collection;
import java.util.List;
import java.util.Map;
import java.util.Optional;
import java.util.Properties;
import java.util.Set;

import org.apache.kafka.clients.consumer.OffsetAndMetadata;
import org.apache.kafka.common.ElectionType;
import org.apache.kafka.common.KafkaFuture;
import org.apache.kafka.common.Metric;
import org.apache.kafka.common.MetricName;
import org.apache.kafka.common.TopicPartition;
import org.apache.kafka.common.Uuid;
import org.apache.kafka.common.TopicPartitionReplica;
import org.apache.kafka.common.acl.AclBinding;
import org.apache.kafka.common.acl.AclBindingFilter;
import org.apache.kafka.common.annotation.InterfaceStability;
import org.apache.kafka.common.config.ConfigResource;
import org.apache.kafka.common.errors.FeatureUpdateFailedException;
import org.apache.kafka.common.quota.ClientQuotaAlteration;
import org.apache.kafka.common.quota.ClientQuotaFilter;
import org.apache.kafka.common.requests.LeaveGroupResponse;

/**
 * The administrative client for Kafka, which supports managing and inspecting topics, brokers, configurations and ACLs.
 * <p>
 * Instances returned from the {@code create} methods of this interface are guaranteed to be thread safe.
 * However, the {@link KafkaFuture KafkaFutures} returned from request methods are executed
 * by a single thread so it is important that any code which executes on that thread when they complete
 * (using {@link KafkaFuture#thenApply(KafkaFuture.Function)}, for example) doesn't block
 * for too long. If necessary, processing of results should be passed to another thread.
 * <p>
 * The operations exposed by Admin follow a consistent pattern:
 * <ul>
 *     <li>Admin instances should be created using {@link Admin#create(Properties)} or {@link Admin#create(Map)}</li>
 *     <li>Each operation typically has two overloaded methods, one which uses a default set of options and an
 *     overloaded method where the last parameter is an explicit options object.
 *     <li>The operation method's first parameter is a {@code Collection} of items to perform
 *     the operation on. Batching multiple requests into a single call is more efficient and should be
 *     preferred over multiple calls to the same method.
 *     <li>The operation methods execute asynchronously.
 *     <li>Each {@code xxx} operation method returns an {@code XxxResult} class with methods which expose
 *     {@link KafkaFuture} for accessing the result(s) of the operation.
 *     <li>Typically an {@code all()} method is provided for getting the overall success/failure of the batch and a
 *     {@code values()} method provided access to each item in a request batch.
 *     Other methods may also be provided.
 *     <li>For synchronous behaviour use {@link KafkaFuture#get()}
 * </ul>
 * <p>
 * Here is a simple example of using an Admin client instance to create a new topic:
 * <pre>
 * {@code
 * Properties props = new Properties();
 * props.put(AdminClientConfig.BOOTSTRAP_SERVERS_CONFIG, "localhost:9092");
 *
 * try (Admin admin = Admin.create(props)) {
 *   String topicName = "my-topic";
 *   int partitions = 12;
 *   short replicationFactor = 3;
 *   // Create a compacted topic
 *   CreateTopicsResult result = admin.createTopics(Collections.singleton(
 *     new NewTopic(topicName, partitions, replicationFactor)
 *       .configs(Collections.singletonMap(TopicConfig.CLEANUP_POLICY_CONFIG, TopicConfig.CLEANUP_POLICY_COMPACT)));
 *
 *   // Call values() to get the result for a specific topic
 *   KafkaFuture<Void> future = result.values().get(topicName);
 *
 *   // Call get() to block until the topic creation is complete or has failed
 *   // if creation failed the ExecutionException wraps the underlying cause.
 *   future.get();
 * }
 * }
 * </pre>
 *
 * <h3>Bootstrap and balancing</h3>
 * <p>
 * The {@code bootstrap.servers} config in the {@code Map} or {@code Properties} passed
 * to {@link Admin#create(Properties)} is only used for discovering the brokers in the cluster,
 * which the client will then connect to as needed.
 * As such, it is sufficient to include only two or three broker addresses to cope with the possibility of brokers
 * being unavailable.
 * <p>
 * Different operations necessitate requests being sent to different nodes in the cluster. For example
 * {@link #createTopics(Collection)} communicates with the controller, but {@link #describeTopics(Collection)}
 * can talk to any broker. When the recipient does not matter the instance will try to use the broker with the
 * fewest outstanding requests.
 * <p>
 * The client will transparently retry certain errors which are usually transient.
 * For example if the request for {@code createTopics()} get sent to a node which was not the controller
 * the metadata would be refreshed and the request re-sent to the controller.
 *
 * <h3>Broker Compatibility</h3>
 * <p>
 * The minimum broker version required is 0.10.0.0. Methods with stricter requirements will specify the minimum broker
 * version required.
 * <p>
 * This client was introduced in 0.11.0.0 and the API is still evolving. We will try to evolve the API in a compatible
 * manner, but we reserve the right to make breaking changes in minor releases, if necessary. We will update the
 * {@code InterfaceStability} annotation and this notice once the API is considered stable.
 * <p>
 */
@InterfaceStability.Evolving
public interface Admin extends AutoCloseable {

    /**
     * Create a new Admin with the given configuration.
     *
     * @param props The configuration.
     * @return The new KafkaAdminClient.
     */
    static Admin create(Properties props) {
        return KafkaAdminClient.createInternal(new AdminClientConfig(props, true), null);
    }

    /**
     * Create a new Admin with the given configuration.
     *
     * @param conf The configuration.
     * @return The new KafkaAdminClient.
     */
    static Admin create(Map<String, Object> conf) {
        return KafkaAdminClient.createInternal(new AdminClientConfig(conf, true), null);
    }

    /**
     * Close the Admin and release all associated resources.
     * <p>
     * See {@link #close(Duration)}
     */
    @Override
    default void close() {
        close(Duration.ofMillis(Long.MAX_VALUE));
    }

    /**
     * Close the Admin client and release all associated resources.
     * <p>
     * The close operation has a grace period during which current operations will be allowed to
     * complete, specified by the given duration.
     * New operations will not be accepted during the grace period. Once the grace period is over,
     * all operations that have not yet been completed will be aborted with a {@link org.apache.kafka.common.errors.TimeoutException}.
     *
     * @param timeout The time to use for the wait time.
     */
    void close(Duration timeout);

    /**
     * Create a batch of new topics with the default options.
     * <p>
     * This is a convenience method for {@link #createTopics(Collection, CreateTopicsOptions)} with default options.
     * See the overload for more details.
     * <p>
     * This operation is supported by brokers with version 0.10.1.0 or higher.
     *
     * @param newTopics The new topics to create.
     * @return The CreateTopicsResult.
     */
    default CreateTopicsResult createTopics(Collection<NewTopic> newTopics) {
        return createTopics(newTopics, new CreateTopicsOptions());
    }

    /**
     * Create a batch of new topics.
     * <p>
     * This operation is not transactional so it may succeed for some topics while fail for others.
     * <p>
     * It may take several seconds after {@link CreateTopicsResult} returns
     * success for all the brokers to become aware that the topics have been created.
     * During this time, {@link #listTopics()} and {@link #describeTopics(Collection)}
     * may not return information about the new topics.
     * <p>
     * This operation is supported by brokers with version 0.10.1.0 or higher. The validateOnly option is supported
     * from version 0.10.2.0.
     *
     * @param newTopics The new topics to create.
     * @param options   The options to use when creating the new topics.
     * @return The CreateTopicsResult.
     */
    CreateTopicsResult createTopics(Collection<NewTopic> newTopics, CreateTopicsOptions options);

    /**
     * This is a convenience method for {@link #deleteTopics(Collection, DeleteTopicsOptions)}
     * with default options. See the overload for more details.
     * <p>
     * This operation is supported by brokers with version 0.10.1.0 or higher.
     *
     * @param topics The topic names to delete.
     * @return The DeleteTopicsResult.
     */
    default DeleteTopicsResult deleteTopics(Collection<String> topics) {
        return deleteTopics(topics, new DeleteTopicsOptions());
    }

    /**
     * Delete a batch of topics.
     * <p>
     * This operation is not transactional so it may succeed for some topics while fail for others.
     * <p>
     * It may take several seconds after the {@link DeleteTopicsResult} returns
     * success for all the brokers to become aware that the topics are gone.
     * During this time, {@link #listTopics()} and {@link #describeTopics(Collection)}
     * may continue to return information about the deleted topics.
     * <p>
     * If delete.topic.enable is false on the brokers, deleteTopics will mark
     * the topics for deletion, but not actually delete them. The futures will
     * return successfully in this case.
     * <p>
     * This operation is supported by brokers with version 0.10.1.0 or higher.
     *
     * @param topics  The topic names to delete.
     * @param options The options to use when deleting the topics.
     * @return The DeleteTopicsResult.
     */
    DeleteTopicsResult deleteTopics(Collection<String> topics, DeleteTopicsOptions options);
    
    /**
     * This is a convenience method for {@link #deleteTopicsWithIds(Collection, DeleteTopicsOptions)}
     * with default options. See the overload for more details.
     * <p>
     * This operation is supported by brokers with version 2.8.0 or higher.
     *
     * @param topics The topic IDs for the topics to delete.
     * @return The DeleteTopicsWithIdsResult.
     */
    default DeleteTopicsWithIdsResult deleteTopicsWithIds(Collection<Uuid> topics) {
        return deleteTopicsWithIds(topics, new DeleteTopicsOptions());
    }

    /**
     * Delete a batch of topics.
     * <p>
     * This operation is not transactional so it may succeed for some topics while fail for others.
     * <p>
     * It may take several seconds after the {@link DeleteTopicsWithIdsResult} returns
     * success for all the brokers to become aware that the topics are gone.
     * During this time, {@link #listTopics()} and {@link #describeTopics(Collection)}
     * may continue to return information about the deleted topics.
     * <p>
     * If delete.topic.enable is false on the brokers, deleteTopicsWithIds will mark
     * the topics for deletion, but not actually delete them. The futures will
     * return successfully in this case.
     * <p>
     * This operation is supported by brokers with version 2.8.0 or higher.
     *
     * @param topics  The topic IDs for the topics to delete.
     * @param options The options to use when deleting the topics.
     * @return The DeleteTopicsWithIdsResult.
     */
    DeleteTopicsWithIdsResult deleteTopicsWithIds(Collection<Uuid> topics, DeleteTopicsOptions options);

    /**
     * List the topics available in the cluster with the default options.
     * <p>
     * This is a convenience method for {@link #listTopics(ListTopicsOptions)} with default options.
     * See the overload for more details.
     *
     * @return The ListTopicsResult.
     */
    default ListTopicsResult listTopics() {
        return listTopics(new ListTopicsOptions());
    }

    /**
     * List the topics available in the cluster.
     *
     * @param options The options to use when listing the topics.
     * @return The ListTopicsResult.
     */
    ListTopicsResult listTopics(ListTopicsOptions options);

    /**
     * Describe some topics in the cluster, with the default options.
     * <p>
     * This is a convenience method for {@link #describeTopics(Collection, DescribeTopicsOptions)} with
     * default options. See the overload for more details.
     *
     * @param topicNames The names of the topics to describe.
     * @return The DescribeTopicsResult.
     */
    default DescribeTopicsResult describeTopics(Collection<String> topicNames) {
        return describeTopics(topicNames, new DescribeTopicsOptions());
    }

    /**
     * Describe some topics in the cluster.
     *
     * @param topicNames The names of the topics to describe.
     * @param options    The options to use when describing the topic.
     * @return The DescribeTopicsResult.
     */
    DescribeTopicsResult describeTopics(Collection<String> topicNames, DescribeTopicsOptions options);

    /**
     * Get information about the nodes in the cluster, using the default options.
     * <p>
     * This is a convenience method for {@link #describeCluster(DescribeClusterOptions)} with default options.
     * See the overload for more details.
     *
     * @return The DescribeClusterResult.
     */
    default DescribeClusterResult describeCluster() {
        return describeCluster(new DescribeClusterOptions());
    }

    /**
     * Get information about the nodes in the cluster.
     *
     * @param options The options to use when getting information about the cluster.
     * @return The DescribeClusterResult.
     */
    DescribeClusterResult describeCluster(DescribeClusterOptions options);

    /**
     * This is a convenience method for {@link #describeAcls(AclBindingFilter, DescribeAclsOptions)} with
     * default options. See the overload for more details.
     * <p>
     * This operation is supported by brokers with version 0.11.0.0 or higher.
     *
     * @param filter The filter to use.
     * @return The DeleteAclsResult.
     */
    default DescribeAclsResult describeAcls(AclBindingFilter filter) {
        return describeAcls(filter, new DescribeAclsOptions());
    }

    /**
     * Lists access control lists (ACLs) according to the supplied filter.
     * <p>
     * Note: it may take some time for changes made by {@code createAcls} or {@code deleteAcls} to be reflected
     * in the output of {@code describeAcls}.
     * <p>
     * This operation is supported by brokers with version 0.11.0.0 or higher.
     *
     * @param filter  The filter to use.
     * @param options The options to use when listing the ACLs.
     * @return The DeleteAclsResult.
     */
    DescribeAclsResult describeAcls(AclBindingFilter filter, DescribeAclsOptions options);

    /**
     * This is a convenience method for {@link #createAcls(Collection, CreateAclsOptions)} with
     * default options. See the overload for more details.
     * <p>
     * This operation is supported by brokers with version 0.11.0.0 or higher.
     *
     * @param acls The ACLs to create
     * @return The CreateAclsResult.
     */
    default CreateAclsResult createAcls(Collection<AclBinding> acls) {
        return createAcls(acls, new CreateAclsOptions());
    }

    /**
     * Creates access control lists (ACLs) which are bound to specific resources.
     * <p>
     * This operation is not transactional so it may succeed for some ACLs while fail for others.
     * <p>
     * If you attempt to add an ACL that duplicates an existing ACL, no error will be raised, but
     * no changes will be made.
     * <p>
     * This operation is supported by brokers with version 0.11.0.0 or higher.
     *
     * @param acls    The ACLs to create
     * @param options The options to use when creating the ACLs.
     * @return The CreateAclsResult.
     */
    CreateAclsResult createAcls(Collection<AclBinding> acls, CreateAclsOptions options);

    /**
     * This is a convenience method for {@link #deleteAcls(Collection, DeleteAclsOptions)} with default options.
     * See the overload for more details.
     * <p>
     * This operation is supported by brokers with version 0.11.0.0 or higher.
     *
     * @param filters The filters to use.
     * @return The DeleteAclsResult.
     */
    default DeleteAclsResult deleteAcls(Collection<AclBindingFilter> filters) {
        return deleteAcls(filters, new DeleteAclsOptions());
    }

    /**
     * Deletes access control lists (ACLs) according to the supplied filters.
     * <p>
     * This operation is not transactional so it may succeed for some ACLs while fail for others.
     * <p>
     * This operation is supported by brokers with version 0.11.0.0 or higher.
     *
     * @param filters The filters to use.
     * @param options The options to use when deleting the ACLs.
     * @return The DeleteAclsResult.
     */
    DeleteAclsResult deleteAcls(Collection<AclBindingFilter> filters, DeleteAclsOptions options);


    /**
     * Get the configuration for the specified resources with the default options.
     * <p>
     * This is a convenience method for {@link #describeConfigs(Collection, DescribeConfigsOptions)} with default options.
     * See the overload for more details.
     * <p>
     * This operation is supported by brokers with version 0.11.0.0 or higher.
     *
     * @param resources The resources (topic and broker resource types are currently supported)
     * @return The DescribeConfigsResult
     */
    default DescribeConfigsResult describeConfigs(Collection<ConfigResource> resources) {
        return describeConfigs(resources, new DescribeConfigsOptions());
    }

    /**
     * Get the configuration for the specified resources.
     * <p>
     * The returned configuration includes default values and the isDefault() method can be used to distinguish them
     * from user supplied values.
     * <p>
     * The value of config entries where isSensitive() is true is always {@code null} so that sensitive information
     * is not disclosed.
     * <p>
     * Config entries where isReadOnly() is true cannot be updated.
     * <p>
     * This operation is supported by brokers with version 0.11.0.0 or higher.
     *
     * @param resources The resources (topic and broker resource types are currently supported)
     * @param options   The options to use when describing configs
     * @return The DescribeConfigsResult
     */
    DescribeConfigsResult describeConfigs(Collection<ConfigResource> resources, DescribeConfigsOptions options);

    /**
     * Update the configuration for the specified resources with the default options.
     * <p>
     * This is a convenience method for {@link #alterConfigs(Map, AlterConfigsOptions)} with default options.
     * See the overload for more details.
     * <p>
     * This operation is supported by brokers with version 0.11.0.0 or higher.
     *
     * @param configs The resources with their configs (topic is the only resource type with configs that can
     *                be updated currently)
     * @return The AlterConfigsResult
     * @deprecated Since 2.3. Use {@link #incrementalAlterConfigs(Map)}.
     */
    @Deprecated
    default AlterConfigsResult alterConfigs(Map<ConfigResource, Config> configs) {
        return alterConfigs(configs, new AlterConfigsOptions());
    }

    /**
     * Update the configuration for the specified resources with the default options.
     * <p>
     * Updates are not transactional so they may succeed for some resources while fail for others. The configs for
     * a particular resource are updated atomically.
     * <p>
     * This operation is supported by brokers with version 0.11.0.0 or higher.
     *
     * @param configs The resources with their configs (topic is the only resource type with configs that can
     *                be updated currently)
     * @param options The options to use when describing configs
     * @return The AlterConfigsResult
     * @deprecated Since 2.3. Use {@link #incrementalAlterConfigs(Map, AlterConfigsOptions)}.
     */
    @Deprecated
    AlterConfigsResult alterConfigs(Map<ConfigResource, Config> configs, AlterConfigsOptions options);

    /**
     * Incrementally updates the configuration for the specified resources with default options.
     * <p>
     * This is a convenience method for {@link #incrementalAlterConfigs(Map, AlterConfigsOptions)} with default options.
     * See the overload for more details.
     * <p>
     * This operation is supported by brokers with version 2.3.0 or higher.
     *
     * @param configs The resources with their configs
     * @return The AlterConfigsResult
     */
    default AlterConfigsResult incrementalAlterConfigs(Map<ConfigResource, Collection<AlterConfigOp>> configs) {
        return incrementalAlterConfigs(configs, new AlterConfigsOptions());
    }

    /**
     * Incrementally update the configuration for the specified resources.
     * <p>
     * Updates are not transactional so they may succeed for some resources while fail for others. The configs for
     * a particular resource are updated atomically.
     * <p>
     * The following exceptions can be anticipated when calling {@code get()} on the futures obtained from
     * the returned {@link AlterConfigsResult}:
     * <ul>
     * <li>{@link org.apache.kafka.common.errors.ClusterAuthorizationException}
     * if the authenticated user didn't have alter access to the cluster.</li>
     * <li>{@link org.apache.kafka.common.errors.TopicAuthorizationException}
     * if the authenticated user didn't have alter access to the Topic.</li>
     * <li>{@link org.apache.kafka.common.errors.UnknownTopicOrPartitionException}
     * if the Topic doesn't exist.</li>
     * <li>{@link org.apache.kafka.common.errors.InvalidRequestException}
     * if the request details are invalid. e.g., a configuration key was specified more than once for a resource</li>
     * </ul>
     * <p>
     * This operation is supported by brokers with version 2.3.0 or higher.
     *
     * @param configs The resources with their configs
     * @param options The options to use when altering configs
     * @return The AlterConfigsResult
     */
    AlterConfigsResult incrementalAlterConfigs(Map<ConfigResource,
        Collection<AlterConfigOp>> configs, AlterConfigsOptions options);

    /**
     * Change the log directory for the specified replicas. If the replica does not exist on the broker, the result
     * shows REPLICA_NOT_AVAILABLE for the given replica and the replica will be created in the given log directory on the
     * broker when it is created later. If the replica already exists on the broker, the replica will be moved to the given
     * log directory if it is not already there. For detailed result, inspect the returned {@link AlterReplicaLogDirsResult} instance.
     * <p>
     * This operation is not transactional so it may succeed for some replicas while fail for others.
     * <p>
     * This is a convenience method for {@link #alterReplicaLogDirs(Map, AlterReplicaLogDirsOptions)} with default options.
     * See the overload for more details.
     * <p>
     * This operation is supported by brokers with version 1.1.0 or higher.
     *
     * @param replicaAssignment     The replicas with their log directory absolute path
     * @return                      The AlterReplicaLogDirsResult
     */
    default AlterReplicaLogDirsResult alterReplicaLogDirs(Map<TopicPartitionReplica, String> replicaAssignment) {
        return alterReplicaLogDirs(replicaAssignment, new AlterReplicaLogDirsOptions());
    }

    /**
     * Change the log directory for the specified replicas. If the replica does not exist on the broker, the result
     * shows REPLICA_NOT_AVAILABLE for the given replica and the replica will be created in the given log directory on the
     * broker when it is created later. If the replica already exists on the broker, the replica will be moved to the given
     * log directory if it is not already there. For detailed result, inspect the returned {@link AlterReplicaLogDirsResult} instance.
     * <p>
     * This operation is not transactional so it may succeed for some replicas while fail for others.
     * <p>
     * This operation is supported by brokers with version 1.1.0 or higher.
     *
     * @param replicaAssignment     The replicas with their log directory absolute path
     * @param options               The options to use when changing replica dir
     * @return                      The AlterReplicaLogDirsResult
     */
    AlterReplicaLogDirsResult alterReplicaLogDirs(Map<TopicPartitionReplica, String> replicaAssignment,
                                                  AlterReplicaLogDirsOptions options);

    /**
     * Query the information of all log directories on the given set of brokers
     * <p>
     * This is a convenience method for {@link #describeLogDirs(Collection, DescribeLogDirsOptions)} with default options.
     * See the overload for more details.
     * <p>
     * This operation is supported by brokers with version 1.0.0 or higher.
     *
     * @param brokers A list of brokers
     * @return The DescribeLogDirsResult
     */
    default DescribeLogDirsResult describeLogDirs(Collection<Integer> brokers) {
        return describeLogDirs(brokers, new DescribeLogDirsOptions());
    }

    /**
     * Query the information of all log directories on the given set of brokers
     * <p>
     * This operation is supported by brokers with version 1.0.0 or higher.
     *
     * @param brokers A list of brokers
     * @param options The options to use when querying log dir info
     * @return The DescribeLogDirsResult
     */
    DescribeLogDirsResult describeLogDirs(Collection<Integer> brokers, DescribeLogDirsOptions options);

    /**
     * Query the replica log directory information for the specified replicas.
     * <p>
     * This is a convenience method for {@link #describeReplicaLogDirs(Collection, DescribeReplicaLogDirsOptions)}
     * with default options. See the overload for more details.
     * <p>
     * This operation is supported by brokers with version 1.0.0 or higher.
     *
     * @param replicas The replicas to query
     * @return The DescribeReplicaLogDirsResult
     */
    default DescribeReplicaLogDirsResult describeReplicaLogDirs(Collection<TopicPartitionReplica> replicas) {
        return describeReplicaLogDirs(replicas, new DescribeReplicaLogDirsOptions());
    }

    /**
     * Query the replica log directory information for the specified replicas.
     * <p>
     * This operation is supported by brokers with version 1.0.0 or higher.
     *
     * @param replicas The replicas to query
     * @param options  The options to use when querying replica log dir info
     * @return The DescribeReplicaLogDirsResult
     */
    DescribeReplicaLogDirsResult describeReplicaLogDirs(Collection<TopicPartitionReplica> replicas, DescribeReplicaLogDirsOptions options);

    /**
     * Increase the number of partitions of the topics given as the keys of {@code newPartitions}
     * according to the corresponding values. <strong>If partitions are increased for a topic that has a key,
     * the partition logic or ordering of the messages will be affected.</strong>
     * <p>
     * This is a convenience method for {@link #createPartitions(Map, CreatePartitionsOptions)} with default options.
     * See the overload for more details.
     *
     * @param newPartitions The topics which should have new partitions created, and corresponding parameters
     *                      for the created partitions.
     * @return The CreatePartitionsResult.
     */
    default CreatePartitionsResult createPartitions(Map<String, NewPartitions> newPartitions) {
        return createPartitions(newPartitions, new CreatePartitionsOptions());
    }

    /**
     * Increase the number of partitions of the topics given as the keys of {@code newPartitions}
     * according to the corresponding values. <strong>If partitions are increased for a topic that has a key,
     * the partition logic or ordering of the messages will be affected.</strong>
     * <p>
     * This operation is not transactional so it may succeed for some topics while fail for others.
     * <p>
     * It may take several seconds after this method returns
     * success for all the brokers to become aware that the partitions have been created.
     * During this time, {@link #describeTopics(Collection)}
     * may not return information about the new partitions.
     * <p>
     * This operation is supported by brokers with version 1.0.0 or higher.
     * <p>
     * The following exceptions can be anticipated when calling {@code get()} on the futures obtained from the
     * {@link CreatePartitionsResult#values() values()} method of the returned {@link CreatePartitionsResult}
     * <ul>
     * <li>{@link org.apache.kafka.common.errors.AuthorizationException}
     * if the authenticated user is not authorized to alter the topic</li>
     * <li>{@link org.apache.kafka.common.errors.TimeoutException}
     * if the request was not completed in within the given {@link CreatePartitionsOptions#timeoutMs()}.</li>
     * <li>{@link org.apache.kafka.common.errors.ReassignmentInProgressException}
     * if a partition reassignment is currently in progress</li>
     * <li>{@link org.apache.kafka.common.errors.BrokerNotAvailableException}
     * if the requested {@link NewPartitions#assignments()} contain a broker that is currently unavailable.</li>
     * <li>{@link org.apache.kafka.common.errors.InvalidReplicationFactorException}
     * if no {@link NewPartitions#assignments()} are given and it is impossible for the broker to assign
     * replicas with the topics replication factor.</li>
     * <li>Subclasses of {@link org.apache.kafka.common.KafkaException}
     * if the request is invalid in some way.</li>
     * </ul>
     *
     * @param newPartitions The topics which should have new partitions created, and corresponding parameters
     *                      for the created partitions.
     * @param options       The options to use when creating the new partitions.
     * @return The CreatePartitionsResult.
     */
    CreatePartitionsResult createPartitions(Map<String, NewPartitions> newPartitions,
                                            CreatePartitionsOptions options);

    /**
     * Delete records whose offset is smaller than the given offset of the corresponding partition.
     * <p>
     * This is a convenience method for {@link #deleteRecords(Map, DeleteRecordsOptions)} with default options.
     * See the overload for more details.
     * <p>
     * This operation is supported by brokers with version 0.11.0.0 or higher.
     *
     * @param recordsToDelete The topic partitions and related offsets from which records deletion starts.
     * @return The DeleteRecordsResult.
     */
    default DeleteRecordsResult deleteRecords(Map<TopicPartition, RecordsToDelete> recordsToDelete) {
        return deleteRecords(recordsToDelete, new DeleteRecordsOptions());
    }

    /**
     * Delete records whose offset is smaller than the given offset of the corresponding partition.
     * <p>
     * This operation is supported by brokers with version 0.11.0.0 or higher.
     *
     * @param recordsToDelete The topic partitions and related offsets from which records deletion starts.
     * @param options         The options to use when deleting records.
     * @return The DeleteRecordsResult.
     */
    DeleteRecordsResult deleteRecords(Map<TopicPartition, RecordsToDelete> recordsToDelete,
                                      DeleteRecordsOptions options);

    /**
     * Create a Delegation Token.
     * <p>
     * This is a convenience method for {@link #createDelegationToken(CreateDelegationTokenOptions)} with default options.
     * See the overload for more details.
     *
     * @return The CreateDelegationTokenResult.
     */
    default CreateDelegationTokenResult createDelegationToken() {
        return createDelegationToken(new CreateDelegationTokenOptions());
    }


    /**
     * Create a Delegation Token.
     * <p>
     * This operation is supported by brokers with version 1.1.0 or higher.
     * <p>
     * The following exceptions can be anticipated when calling {@code get()} on the futures obtained from the
     * {@link CreateDelegationTokenResult#delegationToken() delegationToken()} method of the returned {@link CreateDelegationTokenResult}
     * <ul>
     * <li>{@link org.apache.kafka.common.errors.UnsupportedByAuthenticationException}
     * If the request sent on PLAINTEXT/1-way SSL channels or delegation token authenticated channels.</li>
     * <li>{@link org.apache.kafka.common.errors.InvalidPrincipalTypeException}
     * if the renewers principal type is not supported.</li>
     * <li>{@link org.apache.kafka.common.errors.DelegationTokenDisabledException}
     * if the delegation token feature is disabled.</li>
     * <li>{@link org.apache.kafka.common.errors.TimeoutException}
     * if the request was not completed in within the given {@link CreateDelegationTokenOptions#timeoutMs()}.</li>
     * </ul>
     *
     * @param options The options to use when creating delegation token.
     * @return The DeleteRecordsResult.
     */
    CreateDelegationTokenResult createDelegationToken(CreateDelegationTokenOptions options);


    /**
     * Renew a Delegation Token.
     * <p>
     * This is a convenience method for {@link #renewDelegationToken(byte[], RenewDelegationTokenOptions)} with default options.
     * See the overload for more details.
     *
     * @param hmac HMAC of the Delegation token
     * @return The RenewDelegationTokenResult.
     */
    default RenewDelegationTokenResult renewDelegationToken(byte[] hmac) {
        return renewDelegationToken(hmac, new RenewDelegationTokenOptions());
    }

    /**
     * Renew a Delegation Token.
     * <p>
     * This operation is supported by brokers with version 1.1.0 or higher.
     * <p>
     * The following exceptions can be anticipated when calling {@code get()} on the futures obtained from the
     * {@link RenewDelegationTokenResult#expiryTimestamp() expiryTimestamp()} method of the returned {@link RenewDelegationTokenResult}
     * <ul>
     * <li>{@link org.apache.kafka.common.errors.UnsupportedByAuthenticationException}
     * If the request sent on PLAINTEXT/1-way SSL channels or delegation token authenticated channels.</li>
     * <li>{@link org.apache.kafka.common.errors.DelegationTokenDisabledException}
     * if the delegation token feature is disabled.</li>
     * <li>{@link org.apache.kafka.common.errors.DelegationTokenNotFoundException}
     * if the delegation token is not found on server.</li>
     * <li>{@link org.apache.kafka.common.errors.DelegationTokenOwnerMismatchException}
     * if the authenticated user is not owner/renewer of the token.</li>
     * <li>{@link org.apache.kafka.common.errors.DelegationTokenExpiredException}
     * if the delegation token is expired.</li>
     * <li>{@link org.apache.kafka.common.errors.TimeoutException}
     * if the request was not completed in within the given {@link RenewDelegationTokenOptions#timeoutMs()}.</li>
     * </ul>
     *
     * @param hmac    HMAC of the Delegation token
     * @param options The options to use when renewing delegation token.
     * @return The RenewDelegationTokenResult.
     */
    RenewDelegationTokenResult renewDelegationToken(byte[] hmac, RenewDelegationTokenOptions options);

    /**
     * Expire a Delegation Token.
     * <p>
     * This is a convenience method for {@link #expireDelegationToken(byte[], ExpireDelegationTokenOptions)} with default options.
     * This will expire the token immediately. See the overload for more details.
     *
     * @param hmac HMAC of the Delegation token
     * @return The ExpireDelegationTokenResult.
     */
    default ExpireDelegationTokenResult expireDelegationToken(byte[] hmac) {
        return expireDelegationToken(hmac, new ExpireDelegationTokenOptions());
    }

    /**
     * Expire a Delegation Token.
     * <p>
     * This operation is supported by brokers with version 1.1.0 or higher.
     * <p>
     * The following exceptions can be anticipated when calling {@code get()} on the futures obtained from the
     * {@link ExpireDelegationTokenResult#expiryTimestamp() expiryTimestamp()} method of the returned {@link ExpireDelegationTokenResult}
     * <ul>
     * <li>{@link org.apache.kafka.common.errors.UnsupportedByAuthenticationException}
     * If the request sent on PLAINTEXT/1-way SSL channels or delegation token authenticated channels.</li>
     * <li>{@link org.apache.kafka.common.errors.DelegationTokenDisabledException}
     * if the delegation token feature is disabled.</li>
     * <li>{@link org.apache.kafka.common.errors.DelegationTokenNotFoundException}
     * if the delegation token is not found on server.</li>
     * <li>{@link org.apache.kafka.common.errors.DelegationTokenOwnerMismatchException}
     * if the authenticated user is not owner/renewer of the requested token.</li>
     * <li>{@link org.apache.kafka.common.errors.DelegationTokenExpiredException}
     * if the delegation token is expired.</li>
     * <li>{@link org.apache.kafka.common.errors.TimeoutException}
     * if the request was not completed in within the given {@link ExpireDelegationTokenOptions#timeoutMs()}.</li>
     * </ul>
     *
     * @param hmac    HMAC of the Delegation token
     * @param options The options to use when expiring delegation token.
     * @return The ExpireDelegationTokenResult.
     */
    ExpireDelegationTokenResult expireDelegationToken(byte[] hmac, ExpireDelegationTokenOptions options);

    /**
     * Describe the Delegation Tokens.
     * <p>
     * This is a convenience method for {@link #describeDelegationToken(DescribeDelegationTokenOptions)} with default options.
     * This will return all the user owned tokens and tokens where user have Describe permission. See the overload for more details.
     *
     * @return The DescribeDelegationTokenResult.
     */
    default DescribeDelegationTokenResult describeDelegationToken() {
        return describeDelegationToken(new DescribeDelegationTokenOptions());
    }

    /**
     * Describe the Delegation Tokens.
     * <p>
     * This operation is supported by brokers with version 1.1.0 or higher.
     * <p>
     * The following exceptions can be anticipated when calling {@code get()} on the futures obtained from the
     * {@link DescribeDelegationTokenResult#delegationTokens() delegationTokens()} method of the returned {@link DescribeDelegationTokenResult}
     * <ul>
     * <li>{@link org.apache.kafka.common.errors.UnsupportedByAuthenticationException}
     * If the request sent on PLAINTEXT/1-way SSL channels or delegation token authenticated channels.</li>
     * <li>{@link org.apache.kafka.common.errors.DelegationTokenDisabledException}
     * if the delegation token feature is disabled.</li>
     * <li>{@link org.apache.kafka.common.errors.TimeoutException}
     * if the request was not completed in within the given {@link DescribeDelegationTokenOptions#timeoutMs()}.</li>
     * </ul>
     *
     * @param options The options to use when describing delegation tokens.
     * @return The DescribeDelegationTokenResult.
     */
    DescribeDelegationTokenResult describeDelegationToken(DescribeDelegationTokenOptions options);

    /**
     * Describe some group IDs in the cluster.
     *
     * @param groupIds The IDs of the groups to describe.
     * @param options  The options to use when describing the groups.
     * @return The DescribeConsumerGroupResult.
     */
    DescribeConsumerGroupsResult describeConsumerGroups(Collection<String> groupIds,
                                                        DescribeConsumerGroupsOptions options);

    /**
     * Describe some group IDs in the cluster, with the default options.
     * <p>
     * This is a convenience method for {@link #describeConsumerGroups(Collection, DescribeConsumerGroupsOptions)}
     * with default options. See the overload for more details.
     *
     * @param groupIds The IDs of the groups to describe.
     * @return The DescribeConsumerGroupResult.
     */
    default DescribeConsumerGroupsResult describeConsumerGroups(Collection<String> groupIds) {
        return describeConsumerGroups(groupIds, new DescribeConsumerGroupsOptions());
    }

    /**
     * List the consumer groups available in the cluster.
     *
     * @param options The options to use when listing the consumer groups.
     * @return The ListGroupsResult.
     */
    ListConsumerGroupsResult listConsumerGroups(ListConsumerGroupsOptions options);

    /**
     * List the consumer groups available in the cluster with the default options.
     * <p>
     * This is a convenience method for {@link #listConsumerGroups(ListConsumerGroupsOptions)} with default options.
     * See the overload for more details.
     *
     * @return The ListGroupsResult.
     */
    default ListConsumerGroupsResult listConsumerGroups() {
        return listConsumerGroups(new ListConsumerGroupsOptions());
    }

    /**
     * List the consumer group offsets available in the cluster.
     *
     * @param options The options to use when listing the consumer group offsets.
     * @return The ListGroupOffsetsResult
     */
    ListConsumerGroupOffsetsResult listConsumerGroupOffsets(String groupId, ListConsumerGroupOffsetsOptions options);

    /**
     * List the consumer group offsets available in the cluster with the default options.
     * <p>
     * This is a convenience method for {@link #listConsumerGroupOffsets(String, ListConsumerGroupOffsetsOptions)} with default options.
     *
     * @return The ListGroupOffsetsResult.
     */
    default ListConsumerGroupOffsetsResult listConsumerGroupOffsets(String groupId) {
        return listConsumerGroupOffsets(groupId, new ListConsumerGroupOffsetsOptions());
    }

    /**
     * Delete consumer groups from the cluster.
     *
     * @param options The options to use when deleting a consumer group.
     * @return The DeletConsumerGroupResult.
     */
    DeleteConsumerGroupsResult deleteConsumerGroups(Collection<String> groupIds, DeleteConsumerGroupsOptions options);

    /**
     * Delete consumer groups from the cluster with the default options.
     *
     * @return The DeleteConsumerGroupResult.
     */
    default DeleteConsumerGroupsResult deleteConsumerGroups(Collection<String> groupIds) {
        return deleteConsumerGroups(groupIds, new DeleteConsumerGroupsOptions());
    }

    /**
     * Delete committed offsets for a set of partitions in a consumer group. This will
     * succeed at the partition level only if the group is not actively subscribed
     * to the corresponding topic.
     *
     * @param options The options to use when deleting offsets in a consumer group.
     * @return The DeleteConsumerGroupOffsetsResult.
     */
    DeleteConsumerGroupOffsetsResult deleteConsumerGroupOffsets(String groupId,
        Set<TopicPartition> partitions,
        DeleteConsumerGroupOffsetsOptions options);

    /**
     * Delete committed offsets for a set of partitions in a consumer group with the default
     * options. This will succeed at the partition level only if the group is not actively
     * subscribed to the corresponding topic.
     *
     * @return The DeleteConsumerGroupOffsetsResult.
     */
    default DeleteConsumerGroupOffsetsResult deleteConsumerGroupOffsets(String groupId, Set<TopicPartition> partitions) {
        return deleteConsumerGroupOffsets(groupId, partitions, new DeleteConsumerGroupOffsetsOptions());
    }

    /**
     * Elect a replica as leader for topic partitions.
     * <p>
     * This is a convenience method for {@link #electLeaders(ElectionType, Set, ElectLeadersOptions)}
     * with default options.
     *
     * @param electionType The type of election to conduct.
     * @param partitions   The topics and partitions for which to conduct elections.
     * @return The ElectLeadersResult.
     */
    default ElectLeadersResult electLeaders(ElectionType electionType, Set<TopicPartition> partitions) {
        return electLeaders(electionType, partitions, new ElectLeadersOptions());
    }

    /**
     * Elect a replica as leader for the given {@code partitions}, or for all partitions if the argument
     * to {@code partitions} is null.
     * <p>
     * This operation is not transactional so it may succeed for some partitions while fail for others.
     * <p>
     * It may take several seconds after this method returns success for all the brokers in the cluster
     * to become aware that the partitions have new leaders. During this time,
     * {@link #describeTopics(Collection)} may not return information about the partitions'
     * new leaders.
     * <p>
     * This operation is supported by brokers with version 2.2.0 or later if preferred election is use;
     * otherwise the brokers most be 2.4.0 or higher.
     * <p>
     * The following exceptions can be anticipated when calling {@code get()} on the future obtained
     * from the returned {@link ElectLeadersResult}:
     * <ul>
     * <li>{@link org.apache.kafka.common.errors.ClusterAuthorizationException}
     * if the authenticated user didn't have alter access to the cluster.</li>
     * <li>{@link org.apache.kafka.common.errors.UnknownTopicOrPartitionException}
     * if the topic or partition did not exist within the cluster.</li>
     * <li>{@link org.apache.kafka.common.errors.InvalidTopicException}
     * if the topic was already queued for deletion.</li>
     * <li>{@link org.apache.kafka.common.errors.NotControllerException}
     * if the request was sent to a broker that was not the controller for the cluster.</li>
     * <li>{@link org.apache.kafka.common.errors.TimeoutException}
     * if the request timed out before the election was complete.</li>
     * <li>{@link org.apache.kafka.common.errors.LeaderNotAvailableException}
     * if the preferred leader was not alive or not in the ISR.</li>
     * </ul>
     *
     * @param electionType The type of election to conduct.
     * @param partitions   The topics and partitions for which to conduct elections.
     * @param options      The options to use when electing the leaders.
     * @return The ElectLeadersResult.
     */
    ElectLeadersResult electLeaders(
        ElectionType electionType,
        Set<TopicPartition> partitions,
        ElectLeadersOptions options);


    /**
     * Change the reassignments for one or more partitions.
     * Providing an empty Optional (e.g via {@link Optional#empty()}) will <bold>revert</bold> the reassignment for the associated partition.
     *
     * This is a convenience method for {@link #alterPartitionReassignments(Map, AlterPartitionReassignmentsOptions)}
     * with default options.  See the overload for more details.
     */
    default AlterPartitionReassignmentsResult alterPartitionReassignments(
        Map<TopicPartition, Optional<NewPartitionReassignment>> reassignments) {
        return alterPartitionReassignments(reassignments, new AlterPartitionReassignmentsOptions());
    }

    /**
     * Change the reassignments for one or more partitions.
     * Providing an empty Optional (e.g via {@link Optional#empty()}) will <bold>revert</bold> the reassignment for the associated partition.
     *
     * <p>The following exceptions can be anticipated when calling {@code get()} on the futures obtained from
     * the returned {@code AlterPartitionReassignmentsResult}:</p>
     * <ul>
     *   <li>{@link org.apache.kafka.common.errors.ClusterAuthorizationException}
     *   If the authenticated user didn't have alter access to the cluster.</li>
     *   <li>{@link org.apache.kafka.common.errors.UnknownTopicOrPartitionException}
     *   If the topic or partition does not exist within the cluster.</li>
     *   <li>{@link org.apache.kafka.common.errors.TimeoutException}
     *   if the request timed out before the controller could record the new assignments.</li>
     *   <li>{@link org.apache.kafka.common.errors.InvalidReplicaAssignmentException}
     *   If the specified assignment was not valid.</li>
     *   <li>{@link org.apache.kafka.common.errors.NoReassignmentInProgressException}
     *   If there was an attempt to cancel a reassignment for a partition which was not being reassigned.</li>
     * </ul>
     *
     * @param reassignments   The reassignments to add, modify, or remove. See {@link NewPartitionReassignment}.
     * @param options         The options to use.
     * @return                The result.
     */
    AlterPartitionReassignmentsResult alterPartitionReassignments(
        Map<TopicPartition, Optional<NewPartitionReassignment>> reassignments,
        AlterPartitionReassignmentsOptions options);


    /**
     * List all of the current partition reassignments
     *
     * This is a convenience method for {@link #listPartitionReassignments(ListPartitionReassignmentsOptions)}
     * with default options. See the overload for more details.
     */
    default ListPartitionReassignmentsResult listPartitionReassignments() {
        return listPartitionReassignments(new ListPartitionReassignmentsOptions());
    }

    /**
     * List the current reassignments for the given partitions
     *
     * This is a convenience method for {@link #listPartitionReassignments(Set, ListPartitionReassignmentsOptions)}
     * with default options. See the overload for more details.
     */
    default ListPartitionReassignmentsResult listPartitionReassignments(Set<TopicPartition> partitions) {
        return listPartitionReassignments(partitions, new ListPartitionReassignmentsOptions());
    }

    /**
     * List the current reassignments for the given partitions
     *
     * <p>The following exceptions can be anticipated when calling {@code get()} on the futures obtained from
     * the returned {@code ListPartitionReassignmentsResult}:</p>
     * <ul>
     *   <li>{@link org.apache.kafka.common.errors.ClusterAuthorizationException}
     *   If the authenticated user doesn't have alter access to the cluster.</li>
     *   <li>{@link org.apache.kafka.common.errors.UnknownTopicOrPartitionException}
     *   If a given topic or partition does not exist.</li>
     *   <li>{@link org.apache.kafka.common.errors.TimeoutException}
     *   If the request timed out before the controller could list the current reassignments.</li>
     * </ul>
     *
     * @param partitions      The topic partitions to list reassignments for.
     * @param options         The options to use.
     * @return                The result.
     */
    default ListPartitionReassignmentsResult listPartitionReassignments(
        Set<TopicPartition> partitions,
        ListPartitionReassignmentsOptions options) {
        return listPartitionReassignments(Optional.of(partitions), options);
    }

    /**
     * List all of the current partition reassignments
     *
     * <p>The following exceptions can be anticipated when calling {@code get()} on the futures obtained from
     * the returned {@code ListPartitionReassignmentsResult}:</p>
     * <ul>
     *   <li>{@link org.apache.kafka.common.errors.ClusterAuthorizationException}
     *   If the authenticated user doesn't have alter access to the cluster.</li>
     *   <li>{@link org.apache.kafka.common.errors.UnknownTopicOrPartitionException}
     *   If a given topic or partition does not exist.</li>
     *   <li>{@link org.apache.kafka.common.errors.TimeoutException}
     *   If the request timed out before the controller could list the current reassignments.</li>
     * </ul>
     *
     * @param options         The options to use.
     * @return                The result.
     */
    default ListPartitionReassignmentsResult listPartitionReassignments(ListPartitionReassignmentsOptions options) {
        return listPartitionReassignments(Optional.empty(), options);
    }

    /**
     * @param partitions the partitions we want to get reassignment for, or an empty optional if we want to get the reassignments for all partitions in the cluster
     * @param options         The options to use.
     * @return                The result.
     */
    ListPartitionReassignmentsResult listPartitionReassignments(Optional<Set<TopicPartition>> partitions,
                                                                ListPartitionReassignmentsOptions options);

    /**
     * Remove members from the consumer group by given member identities.
     * <p>
     * For possible error codes, refer to {@link LeaveGroupResponse}.
     *
     * @param groupId The ID of the group to remove member from.
     * @param options The options to carry removing members' information.
     * @return The MembershipChangeResult.
     */
    RemoveMembersFromConsumerGroupResult removeMembersFromConsumerGroup(String groupId, RemoveMembersFromConsumerGroupOptions options);

    /**
     * <p>Alters offsets for the specified group. In order to succeed, the group must be empty.
     *
     * <p>This is a convenience method for {@link #alterConsumerGroupOffsets(String, Map, AlterConsumerGroupOffsetsOptions)} with default options.
     * See the overload for more details.
     *
     * @param groupId The group for which to alter offsets.
     * @param offsets A map of offsets by partition with associated metadata.
     * @return The AlterOffsetsResult.
     */
    default AlterConsumerGroupOffsetsResult alterConsumerGroupOffsets(String groupId, Map<TopicPartition, OffsetAndMetadata> offsets) {
        return alterConsumerGroupOffsets(groupId, offsets, new AlterConsumerGroupOffsetsOptions());
    }

    /**
     * <p>Alters offsets for the specified group. In order to succeed, the group must be empty.
     *
     * <p>This operation is not transactional so it may succeed for some partitions while fail for others.
     *
     * @param groupId The group for which to alter offsets.
     * @param offsets A map of offsets by partition with associated metadata. Partitions not specified in the map are ignored.
     * @param options The options to use when altering the offsets.
     * @return The AlterOffsetsResult.
     */
    AlterConsumerGroupOffsetsResult alterConsumerGroupOffsets(String groupId, Map<TopicPartition, OffsetAndMetadata> offsets, AlterConsumerGroupOffsetsOptions options);

    /**
     * <p>List offset for the specified partitions and OffsetSpec. This operation enables to find
     * the beginning offset, end offset as well as the offset matching a timestamp in partitions.
     *
     * <p>This is a convenience method for {@link #listOffsets(Map, ListOffsetsOptions)}
     *
     * @param topicPartitionOffsets The mapping from partition to the OffsetSpec to look up.
     * @return The ListOffsetsResult.
     */
    default ListOffsetsResult listOffsets(Map<TopicPartition, OffsetSpec> topicPartitionOffsets) {
        return listOffsets(topicPartitionOffsets, new ListOffsetsOptions());
    }

    /**
     * <p>List offset for the specified partitions. This operation enables to find
     * the beginning offset, end offset as well as the offset matching a timestamp in partitions.
     *
     * @param topicPartitionOffsets The mapping from partition to the OffsetSpec to look up.
     * @param options The options to use when retrieving the offsets
     * @return The ListOffsetsResult.
     */
    ListOffsetsResult listOffsets(Map<TopicPartition, OffsetSpec> topicPartitionOffsets, ListOffsetsOptions options);

    /**
     * Describes all entities matching the provided filter that have at least one client quota configuration
     * value defined.
     * <p>
     * This is a convenience method for {@link #describeClientQuotas(ClientQuotaFilter, DescribeClientQuotasOptions)}
     * with default options. See the overload for more details.
     * <p>
     * This operation is supported by brokers with version 2.6.0 or higher.
     *
     * @param filter the filter to apply to match entities
     * @return the DescribeClientQuotasResult containing the result
     */
    default DescribeClientQuotasResult describeClientQuotas(ClientQuotaFilter filter) {
        return describeClientQuotas(filter, new DescribeClientQuotasOptions());
    }

    /**
     * Describes all entities matching the provided filter that have at least one client quota configuration
     * value defined.
     * <p>
     * The following exceptions can be anticipated when calling {@code get()} on the future from the
     * returned {@link DescribeClientQuotasResult}:
     * <ul>
     *   <li>{@link org.apache.kafka.common.errors.ClusterAuthorizationException}
     *   If the authenticated user didn't have describe access to the cluster.</li>
     *   <li>{@link org.apache.kafka.common.errors.InvalidRequestException}
     *   If the request details are invalid. e.g., an invalid entity type was specified.</li>
     *   <li>{@link org.apache.kafka.common.errors.TimeoutException}
     *   If the request timed out before the describe could finish.</li>
     * </ul>
     * <p>
     * This operation is supported by brokers with version 2.6.0 or higher.
     *
     * @param filter the filter to apply to match entities
     * @param options the options to use
     * @return the DescribeClientQuotasResult containing the result
     */
    DescribeClientQuotasResult describeClientQuotas(ClientQuotaFilter filter, DescribeClientQuotasOptions options);

    /**
     * Alters client quota configurations with the specified alterations.
     * <p>
     * This is a convenience method for {@link #alterClientQuotas(Collection, AlterClientQuotasOptions)}
     * with default options. See the overload for more details.
     * <p>
     * This operation is supported by brokers with version 2.6.0 or higher.
     *
     * @param entries the alterations to perform
     * @return the AlterClientQuotasResult containing the result
     */
    default AlterClientQuotasResult alterClientQuotas(Collection<ClientQuotaAlteration> entries) {
        return alterClientQuotas(entries, new AlterClientQuotasOptions());
    }

    /**
     * Alters client quota configurations with the specified alterations.
     * <p>
     * Alterations for a single entity are atomic, but across entities is not guaranteed. The resulting
     * per-entity error code should be evaluated to resolve the success or failure of all updates.
     * <p>
     * The following exceptions can be anticipated when calling {@code get()} on the futures obtained from
     * the returned {@link AlterClientQuotasResult}:
     * <ul>
     *   <li>{@link org.apache.kafka.common.errors.ClusterAuthorizationException}
     *   If the authenticated user didn't have alter access to the cluster.</li>
     *   <li>{@link org.apache.kafka.common.errors.InvalidRequestException}
     *   If the request details are invalid. e.g., a configuration key was specified more than once for an entity.</li>
     *   <li>{@link org.apache.kafka.common.errors.TimeoutException}
     *   If the request timed out before the alterations could finish. It cannot be guaranteed whether the update
     *   succeed or not.</li>
     * </ul>
     * <p>
     * This operation is supported by brokers with version 2.6.0 or higher.
     *
     * @param entries the alterations to perform
     * @return the AlterClientQuotasResult containing the result
     */
    AlterClientQuotasResult alterClientQuotas(Collection<ClientQuotaAlteration> entries, AlterClientQuotasOptions options);

    /**
     * Describe all SASL/SCRAM credentials.
     *
     * <p>This is a convenience method for {@link #describeUserScramCredentials(List, DescribeUserScramCredentialsOptions)}
     *
     * @return The DescribeUserScramCredentialsResult.
     */
    default DescribeUserScramCredentialsResult describeUserScramCredentials() {
        return describeUserScramCredentials(null, new DescribeUserScramCredentialsOptions());
    }

    /**
     * Describe SASL/SCRAM credentials for the given users.
     *
     * <p>This is a convenience method for {@link #describeUserScramCredentials(List, DescribeUserScramCredentialsOptions)}
     *
     * @param users the users for which credentials are to be described; all users' credentials are described if null
     *              or empty.
     * @return The DescribeUserScramCredentialsResult.
     */
    default DescribeUserScramCredentialsResult describeUserScramCredentials(List<String> users) {
        return describeUserScramCredentials(users, new DescribeUserScramCredentialsOptions());
    }

    /**
     * Describe SASL/SCRAM credentials.
     * <p>
     * The following exceptions can be anticipated when calling {@code get()} on the futures from the
     * returned {@link DescribeUserScramCredentialsResult}:
     * <ul>
     *   <li>{@link org.apache.kafka.common.errors.ClusterAuthorizationException}
     *   If the authenticated user didn't have describe access to the cluster.</li>
     *   <li>{@link org.apache.kafka.common.errors.ResourceNotFoundException}
     *   If the user did not exist/had no SCRAM credentials.</li>
     *   <li>{@link org.apache.kafka.common.errors.DuplicateResourceException}
     *   If the user was requested to be described more than once in the original request.</li>
     *   <li>{@link org.apache.kafka.common.errors.TimeoutException}
     *   If the request timed out before the describe operation could finish.</li>
     * </ul>
     * <p>
     * This operation is supported by brokers with version 2.7.0 or higher.
     *
     * @param users the users for which credentials are to be described; all users' credentials are described if null
     *              or empty.
     * @param options The options to use when describing the credentials
     * @return The DescribeUserScramCredentialsResult.
     */
    DescribeUserScramCredentialsResult describeUserScramCredentials(List<String> users, DescribeUserScramCredentialsOptions options);

    /**
     * Alter SASL/SCRAM credentials for the given users.
     *
     * <p>This is a convenience method for {@link #alterUserScramCredentials(List, AlterUserScramCredentialsOptions)}
     *
     * @param alterations the alterations to be applied
     * @return The AlterUserScramCredentialsResult.
     */
    default AlterUserScramCredentialsResult alterUserScramCredentials(List<UserScramCredentialAlteration> alterations) {
        return alterUserScramCredentials(alterations, new AlterUserScramCredentialsOptions());
    }

    /**
     * Alter SASL/SCRAM credentials.
     *
     * <p>
     * The following exceptions can be anticipated when calling {@code get()} any of the futures from the
     * returned {@link AlterUserScramCredentialsResult}:
     * <ul>
     *   <li>{@link org.apache.kafka.common.errors.NotControllerException}
     *   If the request is not sent to the Controller broker.</li>
     *   <li>{@link org.apache.kafka.common.errors.ClusterAuthorizationException}
     *   If the authenticated user didn't have alter access to the cluster.</li>
     *   <li>{@link org.apache.kafka.common.errors.UnsupportedByAuthenticationException}
     *   If the user authenticated with a delegation token.</li>
     *   <li>{@link org.apache.kafka.common.errors.UnsupportedSaslMechanismException}
     *   If the requested SCRAM mechanism is unrecognized or otherwise unsupported.</li>
     *   <li>{@link org.apache.kafka.common.errors.UnacceptableCredentialException}
     *   If the username is empty or the requested number of iterations is too small or too large.</li>
     *   <li>{@link org.apache.kafka.common.errors.TimeoutException}
     *   If the request timed out before the describe could finish.</li>
     * </ul>
     * <p>
     * This operation is supported by brokers with version 2.7.0 or higher.
     *
     * @param alterations the alterations to be applied
     * @param options The options to use when altering the credentials
     * @return The AlterUserScramCredentialsResult.
     */
    AlterUserScramCredentialsResult alterUserScramCredentials(List<UserScramCredentialAlteration> alterations,
                                                              AlterUserScramCredentialsOptions options);
    /**
     * Describes finalized as well as supported features.
     * <p>
     * This is a convenience method for {@link #describeFeatures(DescribeFeaturesOptions)} with default options.
     * See the overload for more details.
     *
     * @return the {@link DescribeFeaturesResult} containing the result
     */
    default DescribeFeaturesResult describeFeatures() {
        return describeFeatures(new DescribeFeaturesOptions());
    }

    /**
<<<<<<< HEAD
     * Describes finalized as well as supported features. By default, the request is issued to any
     * broker. It can be optionally directed only to the controller via DescribeFeaturesOptions
     * parameter. This is particularly useful if the user requires strongly consistent reads of
     * finalized features.
=======
     * Describes finalized as well as supported features. The request is issued to any random
     * broker.
>>>>>>> 62e88657
     * <p>
     * The following exceptions can be anticipated when calling {@code get()} on the future from the
     * returned {@link DescribeFeaturesResult}:
     * <ul>
     *   <li>{@link org.apache.kafka.common.errors.TimeoutException}
     *   If the request timed out before the describe operation could finish.</li>
     * </ul>
     * <p>
     *
     * @param options the options to use
     * @return the {@link DescribeFeaturesResult} containing the result
     */
    DescribeFeaturesResult describeFeatures(DescribeFeaturesOptions options);

    /**
     * Applies specified updates to finalized features. This operation is not transactional so some
     * updates may succeed while the rest may fail.
     * <p>
     * The API takes in a map of finalized feature names to {@link FeatureUpdate} that needs to be
     * applied. Each entry in the map specifies the finalized feature to be added or updated or
     * deleted, along with the new max feature version level value. This request is issued only to
     * the controller since the API is only served by the controller. The return value contains an
     * error code for each supplied {@link FeatureUpdate}, and the code indicates if the update
     * succeeded or failed in the controller.
     * <ul>
     * <li>Downgrade of feature version level is not a regular operation/intent. It is only allowed
     * in the controller if the {@link FeatureUpdate} has the allowDowngrade flag set. Setting this
     * flag conveys user intent to attempt downgrade of a feature max version level. Note that
     * despite the allowDowngrade flag being set, certain downgrades may be rejected by the
     * controller if it is deemed impossible.</li>
     * <li>Deletion of a finalized feature version is not a regular operation/intent. It could be
     * done by setting the allowDowngrade flag to true in the {@link FeatureUpdate}, and, setting
     * the max version level to a value less than 1.</li>
     * </ul>
     * <p>
     * The following exceptions can be anticipated when calling {@code get()} on the futures
     * obtained from the returned {@link UpdateFeaturesResult}:
     * <ul>
     *   <li>{@link org.apache.kafka.common.errors.ClusterAuthorizationException}
     *   If the authenticated user didn't have alter access to the cluster.</li>
     *   <li>{@link org.apache.kafka.common.errors.InvalidRequestException}
     *   If the request details are invalid. e.g., a non-existing finalized feature is attempted
     *   to be deleted or downgraded.</li>
     *   <li>{@link org.apache.kafka.common.errors.TimeoutException}
     *   If the request timed out before the updates could finish. It cannot be guaranteed whether
     *   the updates succeeded or not.</li>
     *   <li>{@link FeatureUpdateFailedException}
     *   This means there was an unexpected error encountered when the update was applied on
     *   the controller. There is no guarantee on whether the update succeeded or failed. The best
     *   way to find out is to issue a {@link Admin#describeFeatures(DescribeFeaturesOptions)}
<<<<<<< HEAD
     *   request to the controller to get the latest features.</li>
=======
     *   request.</li>
>>>>>>> 62e88657
     * </ul>
     * <p>
     * This operation is supported by brokers with version 2.7.0 or higher.

     * @param featureUpdates the map of finalized feature name to {@link FeatureUpdate}
     * @param options the options to use
     * @return the {@link UpdateFeaturesResult} containing the result
     */
    UpdateFeaturesResult updateFeatures(Map<String, FeatureUpdate> featureUpdates, UpdateFeaturesOptions options);
<<<<<<< HEAD
=======

    /**
     * Unregister a broker.
     * <p>
     * This operation does not have any effect on partition assignments. It is supported
     * only on Kafka clusters which use Raft to store metadata, rather than ZooKeeper.
     *
     * This is a convenience method for {@link #unregisterBroker(int, UnregisterBrokerOptions)}
     *
     * @param brokerId  the broker id to unregister.
     *
     * @return the {@link UnregisterBrokerResult} containing the result
     */
    @InterfaceStability.Unstable
    default UnregisterBrokerResult unregisterBroker(int brokerId) {
        return unregisterBroker(brokerId, new UnregisterBrokerOptions());
    }

    /**
     * Unregister a broker.
     * <p>
     * This operation does not have any effect on partition assignments. It is supported
     * only on Kafka clusters which use Raft to store metadata, rather than ZooKeeper.
     *
     * The following exceptions can be anticipated when calling {@code get()} on the future from the
     * returned {@link UnregisterBrokerResult}:
     * <ul>
     *   <li>{@link org.apache.kafka.common.errors.TimeoutException}
     *   If the request timed out before the describe operation could finish.</li>
     *   <li>{@link org.apache.kafka.common.errors.UnsupportedVersionException}
     *   If the software is too old to support the unregistration API, or if the
     *   cluster is not using Raft to store metadata.
     * </ul>
     * <p>
     *
     * @param brokerId  the broker id to unregister.
     * @param options   the options to use.
     *
     * @return the {@link UnregisterBrokerResult} containing the result
     */
    @InterfaceStability.Unstable
    UnregisterBrokerResult unregisterBroker(int brokerId, UnregisterBrokerOptions options);

    /**
     * Describe producer state on a set of topic partitions. See
     * {@link #describeProducers(Collection, DescribeProducersOptions)} for more details.
     *
     * @param partitions The set of partitions to query
     * @return The result
     */
    default DescribeProducersResult describeProducers(Collection<TopicPartition> partitions) {
        return describeProducers(partitions, new DescribeProducersOptions());
    }

    /**
     * Describe active producer state on a set of topic partitions. Unless a specific broker
     * is requested through {@link DescribeProducersOptions#brokerId(int)}, this will
     * query the partition leader to find the producer state.
     *
     * @param partitions The set of partitions to query
     * @param options Options to control the method behavior
     * @return The result
     */
    DescribeProducersResult describeProducers(Collection<TopicPartition> partitions, DescribeProducersOptions options);

    /**
     * Describe the state of a set of transactional IDs. See
     * {@link #describeTransactions(Collection, DescribeTransactionsOptions)} for more details.
     *
     * @param transactionalIds The set of transactional IDs to query
     * @return The result
     */
    default DescribeTransactionsResult describeTransactions(Collection<String> transactionalIds) {
        return describeTransactions(transactionalIds, new DescribeTransactionsOptions());
    }

    /**
     * Describe the state of a set of transactional IDs from the respective transaction coordinators,
     * which are dynamically discovered.
     *
     * @param transactionalIds The set of transactional IDs to query
     * @param options Options to control the method behavior
     * @return The result
     */
    DescribeTransactionsResult describeTransactions(Collection<String> transactionalIds, DescribeTransactionsOptions options);

    /**
     * Forcefully abort a transaction which is open on a topic partition. See
     * {@link #abortTransaction(AbortTransactionSpec, AbortTransactionOptions)} for more details.
     *
     * @param spec The transaction specification including topic partition and producer details
     * @return The result
     */
    default AbortTransactionResult abortTransaction(AbortTransactionSpec spec) {
        return abortTransaction(spec, new AbortTransactionOptions());
    }

    /**
     * Forcefully abort a transaction which is open on a topic partition. This will
     * send a `WriteTxnMarkers` request to the partition leader in order to abort the
     * transaction. This requires administrative privileges.
     *
     * @param spec The transaction specification including topic partition and producer details
     * @param options Options to control the method behavior (including filters)
     * @return The result
     */
    AbortTransactionResult abortTransaction(AbortTransactionSpec spec, AbortTransactionOptions options);
>>>>>>> 62e88657

    /**
     * Get the metrics kept by the adminClient
     */
    Map<MetricName, ? extends Metric> metrics();
}<|MERGE_RESOLUTION|>--- conflicted
+++ resolved
@@ -1363,15 +1363,8 @@
     }
 
     /**
-<<<<<<< HEAD
-     * Describes finalized as well as supported features. By default, the request is issued to any
-     * broker. It can be optionally directed only to the controller via DescribeFeaturesOptions
-     * parameter. This is particularly useful if the user requires strongly consistent reads of
-     * finalized features.
-=======
      * Describes finalized as well as supported features. The request is issued to any random
      * broker.
->>>>>>> 62e88657
      * <p>
      * The following exceptions can be anticipated when calling {@code get()} on the future from the
      * returned {@link DescribeFeaturesResult}:
@@ -1422,11 +1415,7 @@
      *   This means there was an unexpected error encountered when the update was applied on
      *   the controller. There is no guarantee on whether the update succeeded or failed. The best
      *   way to find out is to issue a {@link Admin#describeFeatures(DescribeFeaturesOptions)}
-<<<<<<< HEAD
-     *   request to the controller to get the latest features.</li>
-=======
      *   request.</li>
->>>>>>> 62e88657
      * </ul>
      * <p>
      * This operation is supported by brokers with version 2.7.0 or higher.
@@ -1436,8 +1425,6 @@
      * @return the {@link UpdateFeaturesResult} containing the result
      */
     UpdateFeaturesResult updateFeatures(Map<String, FeatureUpdate> featureUpdates, UpdateFeaturesOptions options);
-<<<<<<< HEAD
-=======
 
     /**
      * Unregister a broker.
@@ -1545,7 +1532,6 @@
      * @return The result
      */
     AbortTransactionResult abortTransaction(AbortTransactionSpec spec, AbortTransactionOptions options);
->>>>>>> 62e88657
 
     /**
      * Get the metrics kept by the adminClient
