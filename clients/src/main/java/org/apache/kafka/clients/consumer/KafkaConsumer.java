/*
 * Licensed to the Apache Software Foundation (ASF) under one or more
 * contributor license agreements. See the NOTICE file distributed with
 * this work for additional information regarding copyright ownership.
 * The ASF licenses this file to You under the Apache License, Version 2.0
 * (the "License"); you may not use this file except in compliance with
 * the License. You may obtain a copy of the License at
 *
 *    http://www.apache.org/licenses/LICENSE-2.0
 *
 * Unless required by applicable law or agreed to in writing, software
 * distributed under the License is distributed on an "AS IS" BASIS,
 * WITHOUT WARRANTIES OR CONDITIONS OF ANY KIND, either express or implied.
 * See the License for the specific language governing permissions and
 * limitations under the License.
 */
package org.apache.kafka.clients.consumer;

import org.apache.kafka.clients.ApiVersions;
import org.apache.kafka.clients.ClientUtils;
import org.apache.kafka.clients.Metadata;
import org.apache.kafka.clients.NetworkClient;
import org.apache.kafka.clients.consumer.internals.ConsumerCoordinator;
import org.apache.kafka.clients.consumer.internals.ConsumerInterceptors;
import org.apache.kafka.clients.consumer.internals.ConsumerMetrics;
import org.apache.kafka.clients.consumer.internals.ConsumerNetworkClient;
import org.apache.kafka.clients.consumer.internals.Fetcher;
import org.apache.kafka.clients.consumer.internals.NoOpConsumerRebalanceListener;
import org.apache.kafka.clients.consumer.internals.PartitionAssignor;
import org.apache.kafka.clients.consumer.internals.SubscriptionState;
import org.apache.kafka.common.Cluster;
import org.apache.kafka.common.KafkaException;
import org.apache.kafka.common.Metric;
import org.apache.kafka.common.MetricName;
import org.apache.kafka.common.PartitionInfo;
import org.apache.kafka.common.TopicPartition;
import org.apache.kafka.common.config.ConfigException;
import org.apache.kafka.common.errors.InterruptException;
import org.apache.kafka.common.errors.TimeoutException;
import org.apache.kafka.common.internals.ClusterResourceListeners;
import org.apache.kafka.common.metrics.JmxReporter;
import org.apache.kafka.common.metrics.MetricConfig;
import org.apache.kafka.common.metrics.Metrics;
import org.apache.kafka.common.metrics.MetricsReporter;
import org.apache.kafka.common.metrics.Sensor;
import org.apache.kafka.common.network.ChannelBuilder;
import org.apache.kafka.common.network.Selector;
import org.apache.kafka.common.requests.IsolationLevel;
import org.apache.kafka.common.requests.MetadataRequest;
import org.apache.kafka.common.serialization.Deserializer;
import org.apache.kafka.common.utils.AppInfoParser;
import org.apache.kafka.common.utils.LogContext;
import org.apache.kafka.common.utils.Time;
import org.apache.kafka.common.utils.Utils;
import org.slf4j.Logger;

import java.net.InetSocketAddress;
import java.time.Duration;
import java.util.Collection;
import java.util.Collections;
import java.util.ConcurrentModificationException;
import java.util.HashMap;
import java.util.HashSet;
import java.util.List;
import java.util.Locale;
import java.util.Map;
import java.util.Objects;
import java.util.Properties;
import java.util.Set;
import java.util.concurrent.TimeUnit;
import java.util.concurrent.atomic.AtomicInteger;
import java.util.concurrent.atomic.AtomicLong;
import java.util.concurrent.atomic.AtomicReference;
import java.util.regex.Pattern;

/**
 * A client that consumes records from a Kafka cluster.
 * <p>
 * This client transparently handles the failure of Kafka brokers, and transparently adapts as topic partitions
 * it fetches migrate within the cluster. This client also interacts with the broker to allow groups of
 * consumers to load balance consumption using <a href="#consumergroups">consumer groups</a>.
 * <p>
 * The consumer maintains TCP connections to the necessary brokers to fetch data.
 * Failure to close the consumer after use will leak these connections.
 * The consumer is not thread-safe. See <a href="#multithreaded">Multi-threaded Processing</a> for more details.
 *
 * <h3>Cross-Version Compatibility</h3>
 * This client can communicate with brokers that are version 0.10.0 or newer. Older or newer brokers may not support
 * certain features. For example, 0.10.0 brokers do not support offsetsForTimes, because this feature was added
 * in version 0.10.1. You will receive an {@link org.apache.kafka.common.errors.UnsupportedVersionException}
 * when invoking an API that is not available on the running broker version.
 * <p>
 *
 * <h3>Offsets and Consumer Position</h3>
 * Kafka maintains a numerical offset for each record in a partition. This offset acts as a unique identifier of
 * a record within that partition, and also denotes the position of the consumer in the partition. For example, a consumer
 * which is at position 5 has consumed records with offsets 0 through 4 and will next receive the record with offset 5. There
 * are actually two notions of position relevant to the user of the consumer:
 * <p>
 * The {@link #position(TopicPartition) position} of the consumer gives the offset of the next record that will be given
 * out. It will be one larger than the highest offset the consumer has seen in that partition. It automatically advances
 * every time the consumer receives messages in a call to {@link #poll(Duration)}.
 * <p>
 * The {@link #commitSync() committed position} is the last offset that has been stored securely. Should the
 * process fail and restart, this is the offset that the consumer will recover to. The consumer can either automatically commit
 * offsets periodically; or it can choose to control this committed position manually by calling one of the commit APIs
 * (e.g. {@link #commitSync() commitSync} and {@link #commitAsync(OffsetCommitCallback) commitAsync}).
 * <p>
 * This distinction gives the consumer control over when a record is considered consumed. It is discussed in further
 * detail below.
 *
 * <h3><a name="consumergroups">Consumer Groups and Topic Subscriptions</a></h3>
 *
 * Kafka uses the concept of <i>consumer groups</i> to allow a pool of processes to divide the work of consuming and
 * processing records. These processes can either be running on the same machine or they can be
 * distributed over many machines to provide scalability and fault tolerance for processing. All consumer instances
 * sharing the same {@code group.id} will be part of the same consumer group.
 * <p>
 * Each consumer in a group can dynamically set the list of topics it wants to subscribe to through one of the
 * {@link #subscribe(Collection, ConsumerRebalanceListener) subscribe} APIs. Kafka will deliver each message in the
 * subscribed topics to one process in each consumer group. This is achieved by balancing the partitions between all
 * members in the consumer group so that each partition is assigned to exactly one consumer in the group. So if there
 * is a topic with four partitions, and a consumer group with two processes, each process would consume from two partitions.
 * <p>
 * Membership in a consumer group is maintained dynamically: if a process fails, the partitions assigned to it will
 * be reassigned to other consumers in the same group. Similarly, if a new consumer joins the group, partitions will be moved
 * from existing consumers to the new one. This is known as <i>rebalancing</i> the group and is discussed in more
 * detail <a href="#failuredetection">below</a>. Group rebalancing is also used when new partitions are added
 * to one of the subscribed topics or when a new topic matching a {@link #subscribe(Pattern, ConsumerRebalanceListener) subscribed regex}
 * is created. The group will automatically detect the new partitions through periodic metadata refreshes and
 * assign them to members of the group.
 * <p>
 * Conceptually you can think of a consumer group as being a single logical subscriber that happens to be made up of
 * multiple processes. As a multi-subscriber system, Kafka naturally supports having any number of consumer groups for a
 * given topic without duplicating data (additional consumers are actually quite cheap).
 * <p>
 * This is a slight generalization of the functionality that is common in messaging systems. To get semantics similar to
 * a queue in a traditional messaging system all processes would be part of a single consumer group and hence record
 * delivery would be balanced over the group like with a queue. Unlike a traditional messaging system, though, you can
 * have multiple such groups. To get semantics similar to pub-sub in a traditional messaging system each process would
 * have its own consumer group, so each process would subscribe to all the records published to the topic.
 * <p>
 * In addition, when group reassignment happens automatically, consumers can be notified through a {@link ConsumerRebalanceListener},
 * which allows them to finish necessary application-level logic such as state cleanup, manual offset
 * commits, etc. See <a href="#rebalancecallback">Storing Offsets Outside Kafka</a> for more details.
 * <p>
 * It is also possible for the consumer to <a href="#manualassignment">manually assign</a> specific partitions
 * (similar to the older "simple" consumer) using {@link #assign(Collection)}. In this case, dynamic partition
 * assignment and consumer group coordination will be disabled.
 *
 * <h3><a name="failuredetection">Detecting Consumer Failures</a></h3>
 *
 * After subscribing to a set of topics, the consumer will automatically join the group when {@link #poll(Duration)} is
 * invoked. The poll API is designed to ensure consumer liveness. As long as you continue to call poll, the consumer
 * will stay in the group and continue to receive messages from the partitions it was assigned. Underneath the covers,
 * the consumer sends periodic heartbeats to the server. If the consumer crashes or is unable to send heartbeats for
 * a duration of {@code session.timeout.ms}, then the consumer will be considered dead and its partitions will
 * be reassigned.
 * <p>
 * It is also possible that the consumer could encounter a "livelock" situation where it is continuing
 * to send heartbeats, but no progress is being made. To prevent the consumer from holding onto its partitions
 * indefinitely in this case, we provide a liveness detection mechanism using the {@code max.poll.interval.ms}
 * setting. Basically if you don't call poll at least as frequently as the configured max interval,
 * then the client will proactively leave the group so that another consumer can take over its partitions. When this happens,
 * you may see an offset commit failure (as indicated by a {@link CommitFailedException} thrown from a call to {@link #commitSync()}).
 * This is a safety mechanism which guarantees that only active members of the group are able to commit offsets.
 * So to stay in the group, you must continue to call poll.
 * <p>
 * The consumer provides two configuration settings to control the behavior of the poll loop:
 * <ol>
 *     <li><code>max.poll.interval.ms</code>: By increasing the interval between expected polls, you can give
 *     the consumer more time to handle a batch of records returned from {@link #poll(Duration)}. The drawback
 *     is that increasing this value may delay a group rebalance since the consumer will only join the rebalance
 *     inside the call to poll. You can use this setting to bound the time to finish a rebalance, but
 *     you risk slower progress if the consumer cannot actually call {@link #poll(Duration) poll} often enough.</li>
 *     <li><code>max.poll.records</code>: Use this setting to limit the total records returned from a single
 *     call to poll. This can make it easier to predict the maximum that must be handled within each poll
 *     interval. By tuning this value, you may be able to reduce the poll interval, which will reduce the
 *     impact of group rebalancing.</li>
 * </ol>
 * <p>
 * For use cases where message processing time varies unpredictably, neither of these options may be sufficient.
 * The recommended way to handle these cases is to move message processing to another thread, which allows
 * the consumer to continue calling {@link #poll(Duration) poll} while the processor is still working.
 * Some care must be taken to ensure that committed offsets do not get ahead of the actual position.
 * Typically, you must disable automatic commits and manually commit processed offsets for records only after the
 * thread has finished handling them (depending on the delivery semantics you need).
 * Note also that you will need to {@link #pause(Collection) pause} the partition so that no new records are received
 * from poll until after thread has finished handling those previously returned.
 *
 * <h3>Usage Examples</h3>
 * The consumer APIs offer flexibility to cover a variety of consumption use cases. Here are some examples to
 * demonstrate how to use them.
 *
 * <h4>Automatic Offset Committing</h4>
 * This example demonstrates a simple usage of Kafka's consumer api that relies on automatic offset committing.
 * <p>
 * <pre>
 *     Properties props = new Properties();
 *     props.put(&quot;bootstrap.servers&quot;, &quot;localhost:9092&quot;);
 *     props.put(&quot;group.id&quot;, &quot;test&quot;);
 *     props.put(&quot;enable.auto.commit&quot;, &quot;true&quot;);
 *     props.put(&quot;auto.commit.interval.ms&quot;, &quot;1000&quot;);
 *     props.put(&quot;key.deserializer&quot;, &quot;org.apache.kafka.common.serialization.StringDeserializer&quot;);
 *     props.put(&quot;value.deserializer&quot;, &quot;org.apache.kafka.common.serialization.StringDeserializer&quot;);
 *     KafkaConsumer&lt;String, String&gt; consumer = new KafkaConsumer&lt;&gt;(props);
 *     consumer.subscribe(Arrays.asList(&quot;foo&quot;, &quot;bar&quot;));
 *     while (true) {
 *         ConsumerRecords&lt;String, String&gt; records = consumer.poll(100);
 *         for (ConsumerRecord&lt;String, String&gt; record : records)
 *             System.out.printf(&quot;offset = %d, key = %s, value = %s%n&quot;, record.offset(), record.key(), record.value());
 *     }
 * </pre>
 *
 * The connection to the cluster is bootstrapped by specifying a list of one or more brokers to contact using the
 * configuration {@code >bootstrap.servers}. This list is just used to discover the rest of the brokers in the
 * cluster and need not be an exhaustive list of servers in the cluster (though you may want to specify more than one in
 * case there are servers down when the client is connecting).
 * <p>
 * Setting {@code enable.auto.commit} means that offsets are committed automatically with a frequency controlled by
 * the config {@code auto.commit.interval.ms}.
 * <p>
 * In this example the consumer is subscribing to the topics <i>foo</i> and <i>bar</i> as part of a group of consumers
 * called <i>test</i> as configured with {@code group.id}.
 * <p>
 * The deserializer settings specify how to turn bytes into objects. For example, by specifying string deserializers, we
 * are saying that our record's key and value will just be simple strings.
 *
 * <h4>Manual Offset Control</h4>
 *
 * Instead of relying on the consumer to periodically commit consumed offsets, users can also control when records
 * should be considered as consumed and hence commit their offsets. This is useful when the consumption of the messages
 * is coupled with some processing logic and hence a message should not be considered as consumed until it is completed processing.

 * <p>
 * <pre>
 *     Properties props = new Properties();
 *     props.put(&quot;bootstrap.servers&quot;, &quot;localhost:9092&quot;);
 *     props.put(&quot;group.id&quot;, &quot;test&quot;);
 *     props.put(&quot;enable.auto.commit&quot;, &quot;false&quot;);
 *     props.put(&quot;key.deserializer&quot;, &quot;org.apache.kafka.common.serialization.StringDeserializer&quot;);
 *     props.put(&quot;value.deserializer&quot;, &quot;org.apache.kafka.common.serialization.StringDeserializer&quot;);
 *     KafkaConsumer&lt;String, String&gt; consumer = new KafkaConsumer&lt;&gt;(props);
 *     consumer.subscribe(Arrays.asList(&quot;foo&quot;, &quot;bar&quot;));
 *     final int minBatchSize = 200;
 *     List&lt;ConsumerRecord&lt;String, String&gt;&gt; buffer = new ArrayList&lt;&gt;();
 *     while (true) {
 *         ConsumerRecords&lt;String, String&gt; records = consumer.poll(100);
 *         for (ConsumerRecord&lt;String, String&gt; record : records) {
 *             buffer.add(record);
 *         }
 *         if (buffer.size() &gt;= minBatchSize) {
 *             insertIntoDb(buffer);
 *             consumer.commitSync();
 *             buffer.clear();
 *         }
 *     }
 * </pre>
 *
 * In this example we will consume a batch of records and batch them up in memory. When we have enough records
 * batched, we will insert them into a database. If we allowed offsets to auto commit as in the previous example, records
 * would be considered consumed after they were returned to the user in {@link #poll(Duration) poll}. It would then be
 * possible
 * for our process to fail after batching the records, but before they had been inserted into the database.
 * <p>
 * To avoid this, we will manually commit the offsets only after the corresponding records have been inserted into the
 * database. This gives us exact control of when a record is considered consumed. This raises the opposite possibility:
 * the process could fail in the interval after the insert into the database but before the commit (even though this
 * would likely just be a few milliseconds, it is a possibility). In this case the process that took over consumption
 * would consume from last committed offset and would repeat the insert of the last batch of data. Used in this way
 * Kafka provides what is often called "at-least-once" delivery guarantees, as each record will likely be delivered one
 * time but in failure cases could be duplicated.
 * <p>
 * <b>Note: Using automatic offset commits can also give you "at-least-once" delivery, but the requirement is that
 * you must consume all data returned from each call to {@link #poll(Duration)} before any subsequent calls, or before
 * {@link #close() closing} the consumer. If you fail to do either of these, it is possible for the committed offset
 * to get ahead of the consumed position, which results in missing records. The advantage of using manual offset
 * control is that you have direct control over when a record is considered "consumed."</b>
 * <p>
 * The above example uses {@link #commitSync() commitSync} to mark all received records as committed. In some cases
 * you may wish to have even finer control over which records have been committed by specifying an offset explicitly.
 * In the example below we commit offset after we finish handling the records in each partition.
 * <p>
 * <pre>
 *     try {
 *         while(running) {
 *             ConsumerRecords&lt;String, String&gt; records = consumer.poll(Long.MAX_VALUE);
 *             for (TopicPartition partition : records.partitions()) {
 *                 List&lt;ConsumerRecord&lt;String, String&gt;&gt; partitionRecords = records.records(partition);
 *                 for (ConsumerRecord&lt;String, String&gt; record : partitionRecords) {
 *                     System.out.println(record.offset() + &quot;: &quot; + record.value());
 *                 }
 *                 long lastOffset = partitionRecords.get(partitionRecords.size() - 1).offset();
 *                 consumer.commitSync(Collections.singletonMap(partition, new OffsetAndMetadata(lastOffset + 1)));
 *             }
 *         }
 *     } finally {
 *       consumer.close();
 *     }
 * </pre>
 *
 * <b>Note: The committed offset should always be the offset of the next message that your application will read.</b>
 * Thus, when calling {@link #commitSync(Map) commitSync(offsets)} you should add one to the offset of the last message processed.
 *
 * <h4><a name="manualassignment">Manual Partition Assignment</a></h4>
 *
 * In the previous examples, we subscribed to the topics we were interested in and let Kafka dynamically assign a
 * fair share of the partitions for those topics based on the active consumers in the group. However, in
 * some cases you may need finer control over the specific partitions that are assigned. For example:
 * <p>
 * <ul>
 * <li>If the process is maintaining some kind of local state associated with that partition (like a
 * local on-disk key-value store), then it should only get records for the partition it is maintaining on disk.
 * <li>If the process itself is highly available and will be restarted if it fails (perhaps using a
 * cluster management framework like YARN, Mesos, or AWS facilities, or as part of a stream processing framework). In
 * this case there is no need for Kafka to detect the failure and reassign the partition since the consuming process
 * will be restarted on another machine.
 * </ul>
 * <p>
 * To use this mode, instead of subscribing to the topic using {@link #subscribe(Collection) subscribe}, you just call
 * {@link #assign(Collection)} with the full list of partitions that you want to consume.
 *
 * <pre>
 *     String topic = &quot;foo&quot;;
 *     TopicPartition partition0 = new TopicPartition(topic, 0);
 *     TopicPartition partition1 = new TopicPartition(topic, 1);
 *     consumer.assign(Arrays.asList(partition0, partition1));
 * </pre>
 *
 * Once assigned, you can call {@link #poll(Duration) poll} in a loop, just as in the preceding examples to consume
 * records. The group that the consumer specifies is still used for committing offsets, but now the set of partitions
 * will only change with another call to {@link #assign(Collection) assign}. Manual partition assignment does
 * not use group coordination, so consumer failures will not cause assigned partitions to be rebalanced. Each consumer
 * acts independently even if it shares a groupId with another consumer. To avoid offset commit conflicts, you should
 * usually ensure that the groupId is unique for each consumer instance.
 * <p>
 * Note that it isn't possible to mix manual partition assignment (i.e. using {@link #assign(Collection) assign})
 * with dynamic partition assignment through topic subscription (i.e. using {@link #subscribe(Collection) subscribe}).
 *
 * <h4><a name="rebalancecallback">Storing Offsets Outside Kafka</h4>
 *
 * The consumer application need not use Kafka's built-in offset storage, it can store offsets in a store of its own
 * choosing. The primary use case for this is allowing the application to store both the offset and the results of the
 * consumption in the same system in a way that both the results and offsets are stored atomically. This is not always
 * possible, but when it is it will make the consumption fully atomic and give "exactly once" semantics that are
 * stronger than the default "at-least once" semantics you get with Kafka's offset commit functionality.
 * <p>
 * Here are a couple of examples of this type of usage:
 * <ul>
 * <li>If the results of the consumption are being stored in a relational database, storing the offset in the database
 * as well can allow committing both the results and offset in a single transaction. Thus either the transaction will
 * succeed and the offset will be updated based on what was consumed or the result will not be stored and the offset
 * won't be updated.
 * <li>If the results are being stored in a local store it may be possible to store the offset there as well. For
 * example a search index could be built by subscribing to a particular partition and storing both the offset and the
 * indexed data together. If this is done in a way that is atomic, it is often possible to have it be the case that even
 * if a crash occurs that causes unsync'd data to be lost, whatever is left has the corresponding offset stored as well.
 * This means that in this case the indexing process that comes back having lost recent updates just resumes indexing
 * from what it has ensuring that no updates are lost.
 * </ul>
 * <p>
 * Each record comes with its own offset, so to manage your own offset you just need to do the following:
 *
 * <ul>
 * <li>Configure <code>enable.auto.commit=false</code>
 * <li>Use the offset provided with each {@link ConsumerRecord} to save your position.
 * <li>On restart restore the position of the consumer using {@link #seek(TopicPartition, long)}.
 * </ul>
 *
 * <p>
 * This type of usage is simplest when the partition assignment is also done manually (this would be likely in the
 * search index use case described above). If the partition assignment is done automatically special care is
 * needed to handle the case where partition assignments change. This can be done by providing a
 * {@link ConsumerRebalanceListener} instance in the call to {@link #subscribe(Collection, ConsumerRebalanceListener)}
 * and {@link #subscribe(Pattern, ConsumerRebalanceListener)}.
 * For example, when partitions are taken from a consumer the consumer will want to commit its offset for those partitions by
 * implementing {@link ConsumerRebalanceListener#onPartitionsRevoked(Collection)}. When partitions are assigned to a
 * consumer, the consumer will want to look up the offset for those new partitions and correctly initialize the consumer
 * to that position by implementing {@link ConsumerRebalanceListener#onPartitionsAssigned(Collection)}.
 * <p>
 * Another common use for {@link ConsumerRebalanceListener} is to flush any caches the application maintains for
 * partitions that are moved elsewhere.
 *
 * <h4>Controlling The Consumer's Position</h4>
 *
 * In most use cases the consumer will simply consume records from beginning to end, periodically committing its
 * position (either automatically or manually). However Kafka allows the consumer to manually control its position,
 * moving forward or backwards in a partition at will. This means a consumer can re-consume older records, or skip to
 * the most recent records without actually consuming the intermediate records.
 * <p>
 * There are several instances where manually controlling the consumer's position can be useful.
 * <p>
 * One case is for time-sensitive record processing it may make sense for a consumer that falls far enough behind to not
 * attempt to catch up processing all records, but rather just skip to the most recent records.
 * <p>
 * Another use case is for a system that maintains local state as described in the previous section. In such a system
 * the consumer will want to initialize its position on start-up to whatever is contained in the local store. Likewise
 * if the local state is destroyed (say because the disk is lost) the state may be recreated on a new machine by
 * re-consuming all the data and recreating the state (assuming that Kafka is retaining sufficient history).
 * <p>
 * Kafka allows specifying the position using {@link #seek(TopicPartition, long)} to specify the new position. Special
 * methods for seeking to the earliest and latest offset the server maintains are also available (
 * {@link #seekToBeginning(Collection)} and {@link #seekToEnd(Collection)} respectively).
 *
 * <h4>Consumption Flow Control</h4>
 *
 * If a consumer is assigned multiple partitions to fetch data from, it will try to consume from all of them at the same time,
 * effectively giving these partitions the same priority for consumption. However in some cases consumers may want to
 * first focus on fetching from some subset of the assigned partitions at full speed, and only start fetching other partitions
 * when these partitions have few or no data to consume.
 *
 * <p>
 * One of such cases is stream processing, where processor fetches from two topics and performs the join on these two streams.
 * When one of the topics is long lagging behind the other, the processor would like to pause fetching from the ahead topic
 * in order to get the lagging stream to catch up. Another example is bootstraping upon consumer starting up where there are
 * a lot of history data to catch up, the applications usually want to get the latest data on some of the topics before consider
 * fetching other topics.
 *
 * <p>
 * Kafka supports dynamic controlling of consumption flows by using {@link #pause(Collection)} and {@link #resume(Collection)}
 * to pause the consumption on the specified assigned partitions and resume the consumption
 * on the specified paused partitions respectively in the future {@link #poll(Duration)} calls.
 *
 * <h3>Reading Transactional Messages</h3>
 *
 * <p>
 * Transactions were introduced in Kafka 0.11.0 wherein applications can write to multiple topics and partitions atomically.
 * In order for this to work, consumers reading from these partitions should be configured to only read committed data.
 * This can be achieved by setting the {@code isolation.level=read_committed} in the consumer's configuration.
 *
 * <p>
 * In <code>read_committed</code> mode, the consumer will read only those transactional messages which have been
 * successfully committed. It will continue to read non-transactional messages as before. There is no client-side
 * buffering in <code>read_committed</code> mode. Instead, the end offset of a partition for a <code>read_committed</code>
 * consumer would be the offset of the first message in the partition belonging to an open transaction. This offset
 * is known as the 'Last Stable Offset'(LSO).</p>
 *
 * <p>
 * A {@code read_committed} consumer will only read up to the LSO and filter out any transactional
 * messages which have been aborted. The LSO also affects the behavior of {@link #seekToEnd(Collection)} and
 * {@link #endOffsets(Collection)} for {@code read_committed} consumers, details of which are in each method's documentation.
 * Finally, the fetch lag metrics are also adjusted to be relative to the LSO for {@code read_committed} consumers.
 *
 * <p>
 * Partitions with transactional messages will include commit or abort markers which indicate the result of a transaction.
 * There markers are not returned to applications, yet have an offset in the log. As a result, applications reading from
 * topics with transactional messages will see gaps in the consumed offsets. These missing messages would be the transaction
 * markers, and they are filtered out for consumers in both isolation levels. Additionally, applications using
 * {@code read_committed} consumers may also see gaps due to aborted transactions, since those messages would not
 * be returned by the consumer and yet would have valid offsets.
 *
 * <h3><a name="multithreaded">Multi-threaded Processing</a></h3>
 *
 * The Kafka consumer is NOT thread-safe. All network I/O happens in the thread of the application
 * making the call. It is the responsibility of the user to ensure that multi-threaded access
 * is properly synchronized. Un-synchronized access will result in {@link ConcurrentModificationException}.
 *
 * <p>
 * The only exception to this rule is {@link #wakeup()}, which can safely be used from an external thread to
 * interrupt an active operation. In this case, a {@link org.apache.kafka.common.errors.WakeupException} will be
 * thrown from the thread blocking on the operation. This can be used to shutdown the consumer from another thread.
 * The following snippet shows the typical pattern:
 *
 * <pre>
 * public class KafkaConsumerRunner implements Runnable {
 *     private final AtomicBoolean closed = new AtomicBoolean(false);
 *     private final KafkaConsumer consumer;
 *
 *     public void run() {
 *         try {
 *             consumer.subscribe(Arrays.asList("topic"));
 *             while (!closed.get()) {
 *                 ConsumerRecords records = consumer.poll(Duration.ofMillis(10000));
 *                 // Handle new records
 *             }
 *         } catch (WakeupException e) {
 *             // Ignore exception if closing
 *             if (!closed.get()) throw e;
 *         } finally {
 *             consumer.close();
 *         }
 *     }
 *
 *     // Shutdown hook which can be called from a separate thread
 *     public void shutdown() {
 *         closed.set(true);
 *         consumer.wakeup();
 *     }
 * }
 * </pre>
 *
 * Then in a separate thread, the consumer can be shutdown by setting the closed flag and waking up the consumer.
 *
 * <p>
 * <pre>
 *     closed.set(true);
 *     consumer.wakeup();
 * </pre>
 *
 * <p>
 * Note that while it is possible to use thread interrupts instead of {@link #wakeup()} to abort a blocking operation
 * (in which case, {@link InterruptException} will be raised), we discourage their use since they may cause a clean
 * shutdown of the consumer to be aborted. Interrupts are mainly supported for those cases where using {@link #wakeup()}
 * is impossible, e.g. when a consumer thread is managed by code that is unaware of the Kafka client.
 *
 * <p>
 * We have intentionally avoided implementing a particular threading model for processing. This leaves several
 * options for implementing multi-threaded processing of records.
 *
 * <h4>1. One Consumer Per Thread</h4>
 *
 * A simple option is to give each thread its own consumer instance. Here are the pros and cons of this approach:
 * <ul>
 * <li><b>PRO</b>: It is the easiest to implement
 * <li><b>PRO</b>: It is often the fastest as no inter-thread co-ordination is needed
 * <li><b>PRO</b>: It makes in-order processing on a per-partition basis very easy to implement (each thread just
 * processes messages in the order it receives them).
 * <li><b>CON</b>: More consumers means more TCP connections to the cluster (one per thread). In general Kafka handles
 * connections very efficiently so this is generally a small cost.
 * <li><b>CON</b>: Multiple consumers means more requests being sent to the server and slightly less batching of data
 * which can cause some drop in I/O throughput.
 * <li><b>CON</b>: The number of total threads across all processes will be limited by the total number of partitions.
 * </ul>
 *
 * <h4>2. Decouple Consumption and Processing</h4>
 *
 * Another alternative is to have one or more consumer threads that do all data consumption and hands off
 * {@link ConsumerRecords} instances to a blocking queue consumed by a pool of processor threads that actually handle
 * the record processing.
 *
 * This option likewise has pros and cons:
 * <ul>
 * <li><b>PRO</b>: This option allows independently scaling the number of consumers and processors. This makes it
 * possible to have a single consumer that feeds many processor threads, avoiding any limitation on partitions.
 * <li><b>CON</b>: Guaranteeing order across the processors requires particular care as the threads will execute
 * independently an earlier chunk of data may actually be processed after a later chunk of data just due to the luck of
 * thread execution timing. For processing that has no ordering requirements this is not a problem.
 * <li><b>CON</b>: Manually committing the position becomes harder as it requires that all threads co-ordinate to ensure
 * that processing is complete for that partition.
 * </ul>
 *
 * There are many possible variations on this approach. For example each processor thread can have its own queue, and
 * the consumer threads can hash into these queues using the TopicPartition to ensure in-order consumption and simplify
 * commit.
 */
public class KafkaConsumer<K, V> implements Consumer<K, V> {

    private static final long NO_CURRENT_THREAD = -1L;
    private static final AtomicInteger CONSUMER_CLIENT_ID_SEQUENCE = new AtomicInteger(1);
    private static final String JMX_PREFIX = "kafka.consumer";
    static final long DEFAULT_CLOSE_TIMEOUT_MS = 30 * 1000;

    // Visible for testing
    final Metrics metrics;

    private final Logger log;
    private final String clientId;
    private final ConsumerCoordinator coordinator;
    private final Deserializer<K> keyDeserializer;
    private final Deserializer<V> valueDeserializer;
    private final Fetcher<K, V> fetcher;
    private final ConsumerInterceptors<K, V> interceptors;

    private final Time time;
    private final ConsumerNetworkClient client;
    private final SubscriptionState subscriptions;
    private final Metadata metadata;
    private final long retryBackoffMs;
    private final long requestTimeoutMs;
    private volatile boolean closed = false;
    private List<PartitionAssignor> assignors;

    // currentThread holds the threadId of the current thread accessing KafkaConsumer
    // and is used to prevent multi-threaded access
    private final AtomicLong currentThread = new AtomicLong(NO_CURRENT_THREAD);
    // refcount is used to allow reentrant access by the thread who has acquired currentThread
    private final AtomicInteger refcount = new AtomicInteger(0);

    // to keep from repeatedly scanning subscriptions in poll(), cache the result during metadata updates
    private boolean cachedSubscriptionHashAllFetchPositions;

    /**
     * A consumer is instantiated by providing a set of key-value pairs as configuration. Valid configuration strings
     * are documented <a href="http://kafka.apache.org/documentation.html#consumerconfigs" >here</a>. Values can be
     * either strings or objects of the appropriate type (for example a numeric configuration would accept either the
     * string "42" or the integer 42).
     * <p>
     * Valid configuration strings are documented at {@link ConsumerConfig}.
     * <p>
     * Note: after creating a {@code KafkaConsumer} you must always {@link #close()} it to avoid resource leaks.
     *
     * @param configs The consumer configs
     */
    public KafkaConsumer(Map<String, Object> configs) {
        this(configs, null, null);
    }

    /**
     * A consumer is instantiated by providing a set of key-value pairs as configuration, and a key and a value {@link Deserializer}.
     * <p>
     * Valid configuration strings are documented at {@link ConsumerConfig}.
     * <p>
     * Note: after creating a {@code KafkaConsumer} you must always {@link #close()} it to avoid resource leaks.
     *
     * @param configs The consumer configs
     * @param keyDeserializer The deserializer for key that implements {@link Deserializer}. The configure() method
     *            won't be called in the consumer when the deserializer is passed in directly.
     * @param valueDeserializer The deserializer for value that implements {@link Deserializer}. The configure() method
     *            won't be called in the consumer when the deserializer is passed in directly.
     */
    public KafkaConsumer(Map<String, Object> configs,
                         Deserializer<K> keyDeserializer,
                         Deserializer<V> valueDeserializer) {
        this(new ConsumerConfig(ConsumerConfig.addDeserializerToConfig(configs, keyDeserializer, valueDeserializer)),
            keyDeserializer,
            valueDeserializer);
    }

    /**
     * A consumer is instantiated by providing a {@link java.util.Properties} object as configuration.
     * <p>
     * Valid configuration strings are documented at {@link ConsumerConfig}.
     * <p>
     * Note: after creating a {@code KafkaConsumer} you must always {@link #close()} it to avoid resource leaks.
     *
     * @param properties The consumer configuration properties
     */
    public KafkaConsumer(Properties properties) {
        this(properties, null, null);
    }

    /**
     * A consumer is instantiated by providing a {@link java.util.Properties} object as configuration, and a
     * key and a value {@link Deserializer}.
     * <p>
     * Valid configuration strings are documented at {@link ConsumerConfig}.
     * <p>
     * Note: after creating a {@code KafkaConsumer} you must always {@link #close()} it to avoid resource leaks.
     *
     * @param properties The consumer configuration properties
     * @param keyDeserializer The deserializer for key that implements {@link Deserializer}. The configure() method
     *            won't be called in the consumer when the deserializer is passed in directly.
     * @param valueDeserializer The deserializer for value that implements {@link Deserializer}. The configure() method
     *            won't be called in the consumer when the deserializer is passed in directly.
     */
    public KafkaConsumer(Properties properties,
                         Deserializer<K> keyDeserializer,
                         Deserializer<V> valueDeserializer) {
        this(new ConsumerConfig(ConsumerConfig.addDeserializerToConfig(properties, keyDeserializer, valueDeserializer)),
             keyDeserializer, valueDeserializer);
    }

    @SuppressWarnings("unchecked")
    private KafkaConsumer(ConsumerConfig config,
                          Deserializer<K> keyDeserializer,
                          Deserializer<V> valueDeserializer) {
        try {
            String clientId = config.getString(ConsumerConfig.CLIENT_ID_CONFIG);
            if (clientId.isEmpty())
                clientId = "consumer-" + CONSUMER_CLIENT_ID_SEQUENCE.getAndIncrement();
            this.clientId = clientId;
            String groupId = config.getString(ConsumerConfig.GROUP_ID_CONFIG);

            LogContext logContext = new LogContext("[Consumer clientId=" + clientId + ", groupId=" + groupId + "] ");
            this.log = logContext.logger(getClass());

            log.debug("Initializing the Kafka consumer");
            this.requestTimeoutMs = config.getInt(ConsumerConfig.REQUEST_TIMEOUT_MS_CONFIG);
            int sessionTimeOutMs = config.getInt(ConsumerConfig.SESSION_TIMEOUT_MS_CONFIG);
            int fetchMaxWaitMs = config.getInt(ConsumerConfig.FETCH_MAX_WAIT_MS_CONFIG);
            if (this.requestTimeoutMs <= sessionTimeOutMs || this.requestTimeoutMs <= fetchMaxWaitMs)
                throw new ConfigException(ConsumerConfig.REQUEST_TIMEOUT_MS_CONFIG + " should be greater than " + ConsumerConfig.SESSION_TIMEOUT_MS_CONFIG + " and " + ConsumerConfig.FETCH_MAX_WAIT_MS_CONFIG);
            this.time = Time.SYSTEM;

            Map<String, String> metricsTags = Collections.singletonMap("client-id", clientId);
            MetricConfig metricConfig = new MetricConfig().samples(config.getInt(ConsumerConfig.METRICS_NUM_SAMPLES_CONFIG))
                    .timeWindow(config.getLong(ConsumerConfig.METRICS_SAMPLE_WINDOW_MS_CONFIG), TimeUnit.MILLISECONDS)
                    .recordLevel(Sensor.RecordingLevel.forName(config.getString(ConsumerConfig.METRICS_RECORDING_LEVEL_CONFIG)))
                    .tags(metricsTags);
            List<MetricsReporter> reporters = config.getConfiguredInstances(ConsumerConfig.METRIC_REPORTER_CLASSES_CONFIG,
                    MetricsReporter.class);
            reporters.add(new JmxReporter(JMX_PREFIX));
            this.metrics = new Metrics(metricConfig, reporters, time);
            this.retryBackoffMs = config.getLong(ConsumerConfig.RETRY_BACKOFF_MS_CONFIG);

            // load interceptors and make sure they get clientId
            Map<String, Object> userProvidedConfigs = config.originals();
            userProvidedConfigs.put(ConsumerConfig.CLIENT_ID_CONFIG, clientId);
            List<ConsumerInterceptor<K, V>> interceptorList = (List) (new ConsumerConfig(userProvidedConfigs, false)).getConfiguredInstances(ConsumerConfig.INTERCEPTOR_CLASSES_CONFIG,
                    ConsumerInterceptor.class);
            this.interceptors = new ConsumerInterceptors<>(interceptorList);
            if (keyDeserializer == null) {
                this.keyDeserializer = config.getConfiguredInstance(ConsumerConfig.KEY_DESERIALIZER_CLASS_CONFIG,
                        Deserializer.class);
                this.keyDeserializer.configure(config.originals(), true);
            } else {
                config.ignore(ConsumerConfig.KEY_DESERIALIZER_CLASS_CONFIG);
                this.keyDeserializer = keyDeserializer;
            }
            if (valueDeserializer == null) {
                this.valueDeserializer = config.getConfiguredInstance(ConsumerConfig.VALUE_DESERIALIZER_CLASS_CONFIG,
                        Deserializer.class);
                this.valueDeserializer.configure(config.originals(), false);
            } else {
                config.ignore(ConsumerConfig.VALUE_DESERIALIZER_CLASS_CONFIG);
                this.valueDeserializer = valueDeserializer;
            }
            ClusterResourceListeners clusterResourceListeners = configureClusterResourceListeners(keyDeserializer, valueDeserializer, reporters, interceptorList);
            this.metadata = new Metadata(retryBackoffMs, config.getLong(ConsumerConfig.METADATA_MAX_AGE_CONFIG),
                    true, false, clusterResourceListeners);
            List<InetSocketAddress> addresses = ClientUtils.parseAndValidateAddresses(config.getList(ConsumerConfig.BOOTSTRAP_SERVERS_CONFIG));
            this.metadata.update(Cluster.bootstrap(addresses), Collections.<String>emptySet(), 0);
            String metricGrpPrefix = "consumer";
            ConsumerMetrics metricsRegistry = new ConsumerMetrics(metricsTags.keySet(), "consumer");
            ChannelBuilder channelBuilder = ClientUtils.createChannelBuilder(config);

            IsolationLevel isolationLevel = IsolationLevel.valueOf(
                    config.getString(ConsumerConfig.ISOLATION_LEVEL_CONFIG).toUpperCase(Locale.ROOT));
            Sensor throttleTimeSensor = Fetcher.throttleTimeSensor(metrics, metricsRegistry.fetcherMetrics);

            int heartbeatIntervalMs = config.getInt(ConsumerConfig.HEARTBEAT_INTERVAL_MS_CONFIG);

            NetworkClient netClient = new NetworkClient(
                    new Selector(config.getLong(ConsumerConfig.CONNECTIONS_MAX_IDLE_MS_CONFIG), metrics, time, metricGrpPrefix, channelBuilder, logContext),
                    this.metadata,
                    clientId,
                    100, // a fixed large enough value will suffice for max in-flight requests
                    config.getLong(ConsumerConfig.RECONNECT_BACKOFF_MS_CONFIG),
                    config.getLong(ConsumerConfig.RECONNECT_BACKOFF_MAX_MS_CONFIG),
                    config.getInt(ConsumerConfig.SEND_BUFFER_CONFIG),
                    config.getInt(ConsumerConfig.RECEIVE_BUFFER_CONFIG),
                    config.getInt(ConsumerConfig.REQUEST_TIMEOUT_MS_CONFIG),
                    time,
                    true,
                    new ApiVersions(),
                    throttleTimeSensor,
                    logContext);
            this.client = new ConsumerNetworkClient(
                    logContext,
                    netClient,
                    metadata,
                    time,
                    retryBackoffMs,
                    config.getInt(ConsumerConfig.REQUEST_TIMEOUT_MS_CONFIG),
                    heartbeatIntervalMs); //Will avoid blocking an extended period of time to prevent heartbeat thread starvation
            OffsetResetStrategy offsetResetStrategy = OffsetResetStrategy.valueOf(config.getString(ConsumerConfig.AUTO_OFFSET_RESET_CONFIG).toUpperCase(Locale.ROOT));
            this.subscriptions = new SubscriptionState(offsetResetStrategy);
            this.assignors = config.getConfiguredInstances(
                    ConsumerConfig.PARTITION_ASSIGNMENT_STRATEGY_CONFIG,
                    PartitionAssignor.class);
            this.coordinator = new ConsumerCoordinator(logContext,
                    this.client,
                    groupId,
                    config.getInt(ConsumerConfig.MAX_POLL_INTERVAL_MS_CONFIG),
                    config.getInt(ConsumerConfig.SESSION_TIMEOUT_MS_CONFIG),
                    heartbeatIntervalMs,
                    assignors,
                    this.metadata,
                    this.subscriptions,
                    metrics,
                    metricGrpPrefix,
                    this.time,
                    retryBackoffMs,
                    config.getBoolean(ConsumerConfig.ENABLE_AUTO_COMMIT_CONFIG),
                    config.getInt(ConsumerConfig.AUTO_COMMIT_INTERVAL_MS_CONFIG),
                    this.interceptors,
                    config.getBoolean(ConsumerConfig.EXCLUDE_INTERNAL_TOPICS_CONFIG),
                    config.getBoolean(ConsumerConfig.LEAVE_GROUP_ON_CLOSE_CONFIG));
            this.fetcher = new Fetcher<>(
                    logContext,
                    this.client,
                    config.getInt(ConsumerConfig.FETCH_MIN_BYTES_CONFIG),
                    config.getInt(ConsumerConfig.FETCH_MAX_BYTES_CONFIG),
                    config.getInt(ConsumerConfig.FETCH_MAX_WAIT_MS_CONFIG),
                    config.getInt(ConsumerConfig.MAX_PARTITION_FETCH_BYTES_CONFIG),
                    config.getInt(ConsumerConfig.MAX_POLL_RECORDS_CONFIG),
                    config.getBoolean(ConsumerConfig.CHECK_CRCS_CONFIG),
                    this.keyDeserializer,
                    this.valueDeserializer,
                    this.metadata,
                    this.subscriptions,
                    metrics,
                    metricsRegistry.fetcherMetrics,
                    this.time,
                    this.retryBackoffMs,
                    this.requestTimeoutMs,
                    isolationLevel);

            config.logUnused();
            AppInfoParser.registerAppInfo(JMX_PREFIX, clientId, metrics);

            log.debug("Kafka consumer initialized");
        } catch (Throwable t) {
            // call close methods if internal objects are already constructed
            // this is to prevent resource leak. see KAFKA-2121
            close(0, true);
            // now propagate the exception
            throw new KafkaException("Failed to construct kafka consumer", t);
        }
    }

    // visible for testing
    KafkaConsumer(LogContext logContext,
                  String clientId,
                  ConsumerCoordinator coordinator,
                  Deserializer<K> keyDeserializer,
                  Deserializer<V> valueDeserializer,
                  Fetcher<K, V> fetcher,
                  ConsumerInterceptors<K, V> interceptors,
                  Time time,
                  ConsumerNetworkClient client,
                  Metrics metrics,
                  SubscriptionState subscriptions,
                  Metadata metadata,
                  long retryBackoffMs,
                  long requestTimeoutMs,
                  List<PartitionAssignor> assignors) {
        this.log = logContext.logger(getClass());
        this.clientId = clientId;
        this.coordinator = coordinator;
        this.keyDeserializer = keyDeserializer;
        this.valueDeserializer = valueDeserializer;
        this.fetcher = fetcher;
        this.interceptors = Objects.requireNonNull(interceptors);
        this.time = time;
        this.client = client;
        this.metrics = metrics;
        this.subscriptions = subscriptions;
        this.metadata = metadata;
        this.retryBackoffMs = retryBackoffMs;
        this.requestTimeoutMs = requestTimeoutMs;
        this.assignors = assignors;
    }

    /**
     * Get the set of partitions currently assigned to this consumer. If subscription happened by directly assigning
     * partitions using {@link #assign(Collection)} then this will simply return the same partitions that
     * were assigned. If topic subscription was used, then this will give the set of topic partitions currently assigned
     * to the consumer (which may be none if the assignment hasn't happened yet, or the partitions are in the
     * process of getting reassigned).
     * @return The set of partitions currently assigned to this consumer
     */
    public Set<TopicPartition> assignment() {
        acquireAndEnsureOpen();
        try {
            return Collections.unmodifiableSet(new HashSet<>(this.subscriptions.assignedPartitions()));
        } finally {
            release();
        }
    }

    /**
     * Get the current subscription. Will return the same topics used in the most recent call to
     * {@link #subscribe(Collection, ConsumerRebalanceListener)}, or an empty set if no such call has been made.
     * @return The set of topics currently subscribed to
     */
    public Set<String> subscription() {
        acquireAndEnsureOpen();
        try {
            return Collections.unmodifiableSet(new HashSet<>(this.subscriptions.subscription()));
        } finally {
            release();
        }
    }

    /**
     * Subscribe to the given list of topics to get dynamically
     * assigned partitions. <b>Topic subscriptions are not incremental. This list will replace the current
     * assignment (if there is one).</b> Note that it is not possible to combine topic subscription with group management
     * with manual partition assignment through {@link #assign(Collection)}.
     *
     * If the given list of topics is empty, it is treated the same as {@link #unsubscribe()}.
     *
     * <p>
     * As part of group management, the consumer will keep track of the list of consumers that belong to a particular
     * group and will trigger a rebalance operation if any one of the following events are triggered:
     * <ul>
     * <li>Number of partitions change for any of the subscribed topics
     * <li>A subscribed topic is created or deleted
     * <li>An existing member of the consumer group is shutdown or fails
     * <li>A new member is added to the consumer group
     * </ul>
     * <p>
     * When any of these events are triggered, the provided listener will be invoked first to indicate that
     * the consumer's assignment has been revoked, and then again when the new assignment has been received.
     * Note that rebalances will only occur during an active call to {@link #poll(Duration)}, so callbacks will
     * also only be invoked during that time.
     *
     * The provided listener will immediately override any listener set in a previous call to subscribe.
     * It is guaranteed, however, that the partitions revoked/assigned through this interface are from topics
     * subscribed in this call. See {@link ConsumerRebalanceListener} for more details.
     *
     * @param topics The list of topics to subscribe to
     * @param listener Non-null listener instance to get notifications on partition assignment/revocation for the
     *                 subscribed topics
     * @throws IllegalArgumentException If topics is null or contains null or empty elements, or if listener is null
     * @throws IllegalStateException If {@code subscribe()} is called previously with pattern, or assign is called
     *                               previously (without a subsequent call to {@link #unsubscribe()}), or if not
     *                               configured at-least one partition assignment strategy
     */
    @Override
    public void subscribe(Collection<String> topics, ConsumerRebalanceListener listener) {
        acquireAndEnsureOpen();
        try {
            if (topics == null) {
                throw new IllegalArgumentException("Topic collection to subscribe to cannot be null");
            } else if (topics.isEmpty()) {
                // treat subscribing to empty topic list as the same as unsubscribing
                this.unsubscribe();
            } else {
                for (String topic : topics) {
                    if (topic == null || topic.trim().isEmpty())
                        throw new IllegalArgumentException("Topic collection to subscribe to cannot contain null or empty topic");
                }

                throwIfNoAssignorsConfigured();

                log.debug("Subscribed to topic(s): {}", Utils.join(topics, ", "));
                this.subscriptions.subscribe(new HashSet<>(topics), listener);
                metadata.setTopics(subscriptions.groupSubscription());
            }
        } finally {
            release();
        }
    }

    /**
     * Subscribe to the given list of topics to get dynamically assigned partitions.
     * <b>Topic subscriptions are not incremental. This list will replace the current
     * assignment (if there is one).</b> It is not possible to combine topic subscription with group management
     * with manual partition assignment through {@link #assign(Collection)}.
     *
     * If the given list of topics is empty, it is treated the same as {@link #unsubscribe()}.
     *
     * <p>
     * This is a short-hand for {@link #subscribe(Collection, ConsumerRebalanceListener)}, which
     * uses a no-op listener. If you need the ability to seek to particular offsets, you should prefer
     * {@link #subscribe(Collection, ConsumerRebalanceListener)}, since group rebalances will cause partition offsets
     * to be reset. You should also provide your own listener if you are doing your own offset
     * management since the listener gives you an opportunity to commit offsets before a rebalance finishes.
     *
     * @param topics The list of topics to subscribe to
     * @throws IllegalArgumentException If topics is null or contains null or empty elements
     * @throws IllegalStateException If {@code subscribe()} is called previously with pattern, or assign is called
     *                               previously (without a subsequent call to {@link #unsubscribe()}), or if not
     *                               configured at-least one partition assignment strategy
     */
    @Override
    public void subscribe(Collection<String> topics) {
        subscribe(topics, new NoOpConsumerRebalanceListener());
    }

    /**
     * Subscribe to all topics matching specified pattern to get dynamically assigned partitions.
     * The pattern matching will be done periodically against all topics existing at the time of check.
     * This can be controlled through the {@code metadata.max.age.ms} configuration: by lowering
     * the max metadata age, the consumer will refresh metadata more often and check for matching topics.
     * <p>
     * See {@link #subscribe(Collection, ConsumerRebalanceListener)} for details on the
     * use of the {@link ConsumerRebalanceListener}. Generally rebalances are triggered when there
     * is a change to the topics matching the provided pattern and when consumer group membership changes.
     * Group rebalances only take place during an active call to {@link #poll(Duration)}.
     *
     * @param pattern Pattern to subscribe to
     * @param listener Non-null listener instance to get notifications on partition assignment/revocation for the
     *                 subscribed topics
     * @throws IllegalArgumentException If pattern or listener is null
     * @throws IllegalStateException If {@code subscribe()} is called previously with topics, or assign is called
     *                               previously (without a subsequent call to {@link #unsubscribe()}), or if not
     *                               configured at-least one partition assignment strategy
     */
    @Override
    public void subscribe(Pattern pattern, ConsumerRebalanceListener listener) {
        if (pattern == null)
            throw new IllegalArgumentException("Topic pattern to subscribe to cannot be null");

        acquireAndEnsureOpen();
        try {
            throwIfNoAssignorsConfigured();
            log.debug("Subscribed to pattern: {}", pattern);
            this.subscriptions.subscribe(pattern, listener);
            this.metadata.needMetadataForAllTopics(true);
            this.coordinator.updatePatternSubscription(metadata.fetch());
            this.metadata.requestUpdate();
        } finally {
            release();
        }
    }

    /**
     * Subscribe to all topics matching specified pattern to get dynamically assigned partitions.
     * The pattern matching will be done periodically against topics existing at the time of check.
     * <p>
     * This is a short-hand for {@link #subscribe(Pattern, ConsumerRebalanceListener)}, which
     * uses a no-op listener. If you need the ability to seek to particular offsets, you should prefer
     * {@link #subscribe(Pattern, ConsumerRebalanceListener)}, since group rebalances will cause partition offsets
     * to be reset. You should also provide your own listener if you are doing your own offset
     * management since the listener gives you an opportunity to commit offsets before a rebalance finishes.
     *
     * @param pattern Pattern to subscribe to
     * @throws IllegalArgumentException If pattern is null
     * @throws IllegalStateException If {@code subscribe()} is called previously with topics, or assign is called
     *                               previously (without a subsequent call to {@link #unsubscribe()}), or if not
     *                               configured at-least one partition assignment strategy
     */
    @Override
    public void subscribe(Pattern pattern) {
        subscribe(pattern, new NoOpConsumerRebalanceListener());
    }

    /**
     * Unsubscribe from topics currently subscribed with {@link #subscribe(Collection)} or {@link #subscribe(Pattern)}.
     * This also clears any partitions directly assigned through {@link #assign(Collection)}.
     */
    public void unsubscribe() {
        acquireAndEnsureOpen();
        try {
            log.debug("Unsubscribed all topics or patterns and assigned partitions");
            this.subscriptions.unsubscribe();
            this.coordinator.maybeLeaveGroup();
            this.metadata.needMetadataForAllTopics(false);
        } finally {
            release();
        }
    }

    /**
     * Manually assign a list of partitions to this consumer. This interface does not allow for incremental assignment
     * and will replace the previous assignment (if there is one).
     * <p>
     * If the given list of topic partitions is empty, it is treated the same as {@link #unsubscribe()}.
     * <p>
     * Manual topic assignment through this method does not use the consumer's group management
     * functionality. As such, there will be no rebalance operation triggered when group membership or cluster and topic
     * metadata change. Note that it is not possible to use both manual partition assignment with {@link #assign(Collection)}
     * and group assignment with {@link #subscribe(Collection, ConsumerRebalanceListener)}.
     * <p>
     * If auto-commit is enabled, an async commit (based on the old assignment) will be triggered before the new
     * assignment replaces the old one.
     *
     * @param partitions The list of partitions to assign this consumer
     * @throws IllegalArgumentException If partitions is null or contains null or empty topics
     * @throws IllegalStateException If {@code subscribe()} is called previously with topics or pattern
     *                               (without a subsequent call to {@link #unsubscribe()})
     */
    @Override
    public void assign(Collection<TopicPartition> partitions) {
        acquireAndEnsureOpen();
        try {
            if (partitions == null) {
                throw new IllegalArgumentException("Topic partition collection to assign to cannot be null");
            } else if (partitions.isEmpty()) {
                this.unsubscribe();
            } else {
                Set<String> topics = new HashSet<>();
                for (TopicPartition tp : partitions) {
                    String topic = (tp != null) ? tp.topic() : null;
                    if (topic == null || topic.trim().isEmpty())
                        throw new IllegalArgumentException("Topic partitions to assign to cannot have null or empty topic");
                    topics.add(topic);
                }

                // make sure the offsets of topic partitions the consumer is unsubscribing from
                // are committed since there will be no following rebalance
                this.coordinator.maybeAutoCommitOffsetsAsync(time.milliseconds());

                log.debug("Subscribed to partition(s): {}", Utils.join(partitions, ", "));
                this.subscriptions.assignFromUser(new HashSet<>(partitions));
                metadata.setTopics(topics);
            }
        } finally {
            release();
        }
    }

    /**
     * Fetch data for the topics or partitions specified using one of the subscribe/assign APIs. It is an error to not have
     * subscribed to any topics or partitions before polling for data.
     * <p>
     * On each poll, consumer will try to use the last consumed offset as the starting offset and fetch sequentially. The last
     * consumed offset can be manually set through {@link #seek(TopicPartition, long)} or automatically set as the last committed
     * offset for the subscribed list of partitions
     *
     *
     * @param timeout The time, in milliseconds, spent waiting in poll if data is not available in the buffer.
     *            If 0, returns immediately with any records that are available currently in the buffer, else returns empty.
     *            Must not be negative.
     * @return map of topic to records since the last fetch for the subscribed list of topics and partitions
     *
     * @throws org.apache.kafka.clients.consumer.InvalidOffsetException if the offset for a partition or set of
     *             partitions is undefined or out of range and no offset reset policy has been configured
     * @throws org.apache.kafka.common.errors.WakeupException if {@link #wakeup()} is called before or while this
     *             function is called
     * @throws org.apache.kafka.common.errors.InterruptException if the calling thread is interrupted before or while
     *             this function is called
     * @throws org.apache.kafka.common.errors.AuthenticationException if authentication fails. See the exception for more details
     * @throws org.apache.kafka.common.errors.AuthorizationException if caller lacks Read access to any of the subscribed
     *             topics or to the configured groupId. See the exception for more details
     * @throws org.apache.kafka.common.KafkaException for any other unrecoverable errors (e.g. invalid groupId or
     *             session timeout, errors deserializing key/value pairs, or any new error cases in future versions)
     * @throws java.lang.IllegalArgumentException if the timeout value is negative
     * @throws java.lang.IllegalStateException if the consumer is not subscribed to any topics or manually assigned any
     *             partitions to consume from
     *
     *
     * @deprecated Since 2.0. Use {@link #poll(Duration)} to poll for records.
     */
    @Deprecated
    @Override
    public ConsumerRecords<K, V> poll(final long timeout) {
        return poll(timeout, false);
    }

    /**
     * Fetch data for the topics or partitions specified using one of the subscribe/assign APIs. It is an error to not have
     * subscribed to any topics or partitions before polling for data.
     * <p>
     * On each poll, consumer will try to use the last consumed offset as the starting offset and fetch sequentially. The last
     * consumed offset can be manually set through {@link #seek(TopicPartition, long)} or automatically set as the last committed
     * offset for the subscribed list of partitions
     *
     *
     * @param timeout The maximum time to block (must not be greater than {@link Long#MAX_VALUE} milliseconds)
     *
     * @return map of topic to records since the last fetch for the subscribed list of topics and partitions
     *
     * @throws org.apache.kafka.clients.consumer.InvalidOffsetException if the offset for a partition or set of
     *             partitions is undefined or out of range and no offset reset policy has been configured
     * @throws org.apache.kafka.common.errors.WakeupException if {@link #wakeup()} is called before or while this
     *             function is called
     * @throws org.apache.kafka.common.errors.InterruptException if the calling thread is interrupted before or while
     *             this function is called
     * @throws org.apache.kafka.common.errors.AuthenticationException if authentication fails. See the exception for more details
     * @throws org.apache.kafka.common.errors.AuthorizationException if caller lacks Read access to any of the subscribed
     *             topics or to the configured groupId. See the exception for more details
     * @throws org.apache.kafka.common.KafkaException for any other unrecoverable errors (e.g. invalid groupId or
     *             session timeout, errors deserializing key/value pairs, or any new error cases in future versions)
     * @throws java.lang.IllegalArgumentException if the timeout value is negative
     * @throws java.lang.IllegalStateException if the consumer is not subscribed to any topics or manually assigned any
     *             partitions to consume from
     * @throws java.lang.ArithmeticException if the timeout is greater than {@link Long#MAX_VALUE} milliseconds.
     */
    @Override
    public ConsumerRecords<K, V> poll(final Duration timeout) {
        return poll(timeout.toMillis(), true);
    }

    private ConsumerRecords<K, V> poll(final long timeoutMs, final boolean includeMetadataInTimeout) {
        acquireAndEnsureOpen();
        try {
            if (timeoutMs < 0) throw new IllegalArgumentException("Timeout must not be negative");

            if (this.subscriptions.hasNoSubscriptionOrUserAssignment()) {
                throw new IllegalStateException("Consumer is not subscribed to any topics or assigned any partitions");
            }

            // poll for new data until the timeout expires
            long elapsedTime = 0L;
            do {

                client.maybeTriggerWakeup();

                final long metadataEnd;
                if (includeMetadataInTimeout) {
                    final long metadataStart = time.milliseconds();
                    if (!updateAssignmentMetadataIfNeeded(remainingTimeAtLeastZero(timeoutMs, elapsedTime))) {
                        return ConsumerRecords.empty();
                    }
                    metadataEnd = time.milliseconds();
                    elapsedTime += metadataEnd - metadataStart;
                } else {
                    while (!updateAssignmentMetadataIfNeeded(Long.MAX_VALUE)) {
                        log.warn("Still waiting for metadata");
                    }
                    metadataEnd = time.milliseconds();
                }

                final Map<TopicPartition, List<ConsumerRecord<K, V>>> records = pollForFetches(remainingTimeAtLeastZero(timeoutMs, elapsedTime));

                if (!records.isEmpty()) {
                    // before returning the fetched records, we can send off the next round of fetches
                    // and avoid block waiting for their responses to enable pipelining while the user
                    // is handling the fetched records.
                    //
                    // NOTE: since the consumed position has already been updated, we must not allow
                    // wakeups or any other errors to be triggered prior to returning the fetched records.
                    if (fetcher.sendFetches() > 0 || client.hasPendingRequests()) {
                        client.pollNoWakeup();
                    }

                    return this.interceptors.onConsume(new ConsumerRecords<>(records));
                }
                final long fetchEnd = time.milliseconds();
                elapsedTime += fetchEnd - metadataEnd;

            } while (elapsedTime < timeoutMs);

            return ConsumerRecords.empty();
        } finally {
            release();
        }
    }

    /**
     * Visible for testing
     */
    boolean updateAssignmentMetadataIfNeeded(final long timeoutMs) {
        final long startMs = time.milliseconds();
        if (!coordinator.poll(timeoutMs)) {
            return false;
        }

        return updateFetchPositions(remainingTimeAtLeastZero(timeoutMs, time.milliseconds() - startMs));
    }

    private Map<TopicPartition, List<ConsumerRecord<K, V>>> pollForFetches(final long timeoutMs) {
        final long startMs = time.milliseconds();
        long pollTimeout = Math.min(coordinator.timeToNextPoll(startMs), timeoutMs);

        // if data is available already, return it immediately
        final Map<TopicPartition, List<ConsumerRecord<K, V>>> records = fetcher.fetchedRecords();
        if (!records.isEmpty()) {
            return records;
        }

        // send any new fetches (won't resend pending fetches)
        fetcher.sendFetches();

        // We do not want to be stuck blocking in poll if we are missing some positions
        // since the offset lookup may be backing off after a failure

        // NOTE: the use of cachedSubscriptionHashAllFetchPositions means we MUST call
        // updateAssignmentMetadataIfNeeded before this method.
        if (!cachedSubscriptionHashAllFetchPositions && pollTimeout > retryBackoffMs) {
            pollTimeout = retryBackoffMs;
        }

        client.poll(pollTimeout, startMs, () -> {
            // since a fetch might be completed by the background thread, we need this poll condition
            // to ensure that we do not block unnecessarily in poll()
            return !fetcher.hasCompletedFetches();
        });

        // after the long poll, we should check whether the group needs to rebalance
        // prior to returning data so that the group can stabilize faster
        if (coordinator.rejoinNeededOrPending()) {
            return Collections.emptyMap();
        }

        return fetcher.fetchedRecords();
    }

    private long remainingTimeAtLeastZero(final long timeoutMs, final long elapsedTime) {
        return Math.max(0, timeoutMs - elapsedTime);
    }

    /**
     * Commit offsets returned on the last {@link #poll(Duration) poll()} for all the subscribed list of topics and
     * partitions.
     * <p>
     * This commits offsets only to Kafka. The offsets committed using this API will be used on the first fetch after
     * every rebalance and also on startup. As such, if you need to store offsets in anything other than Kafka, this API
     * should not be used.
     * <p>
     * This is a synchronous commits and will block until either the commit succeeds or an unrecoverable error is
     * encountered (in which case it is thrown to the caller).
     * <p>
     * Note that asynchronous offset commits sent previously with the {@link #commitAsync(OffsetCommitCallback)}
     * (or similar) are guaranteed to have their callbacks invoked prior to completion of this method.
     *
     * @throws org.apache.kafka.clients.consumer.CommitFailedException if the commit failed and cannot be retried.
     *             This can only occur if you are using automatic group management with {@link #subscribe(Collection)},
     *             or if there is an active group with the same groupId which is using group management.
     * @throws org.apache.kafka.common.errors.WakeupException if {@link #wakeup()} is called before or while this
     *             function is called
     * @throws org.apache.kafka.common.errors.InterruptException if the calling thread is interrupted before or while
     *             this function is called
     * @throws org.apache.kafka.common.errors.AuthenticationException if authentication fails. See the exception for more details
     * @throws org.apache.kafka.common.errors.AuthorizationException if not authorized to the topic or to the
     *             configured groupId. See the exception for more details
     * @throws org.apache.kafka.common.KafkaException for any other unrecoverable errors (e.g. if offset metadata
     *             is too large or if the topic does not exist).
     */
    @Override
    public void commitSync() {
        acquireAndEnsureOpen();
        try {
            coordinator.commitOffsetsSync(subscriptions.allConsumed(), Long.MAX_VALUE);
        } finally {
            release();
        }
    }

    /**
     * Commit the specified offsets for the specified list of topics and partitions.
     * <p>
     * This commits offsets to Kafka. The offsets committed using this API will be used on the first fetch after every
     * rebalance and also on startup. As such, if you need to store offsets in anything other than Kafka, this API
     * should not be used. The committed offset should be the next message your application will consume,
     * i.e. lastProcessedMessageOffset + 1.
     * <p>
     * This is a synchronous commits and will block until either the commit succeeds or an unrecoverable error is
     * encountered (in which case it is thrown to the caller).
     * <p>
     * Note that asynchronous offset commits sent previously with the {@link #commitAsync(OffsetCommitCallback)}
     * (or similar) are guaranteed to have their callbacks invoked prior to completion of this method.
     *
     * @param offsets A map of offsets by partition with associated metadata
     * @throws org.apache.kafka.clients.consumer.CommitFailedException if the commit failed and cannot be retried.
     *             This can only occur if you are using automatic group management with {@link #subscribe(Collection)},
     *             or if there is an active group with the same groupId which is using group management.
     * @throws org.apache.kafka.common.errors.WakeupException if {@link #wakeup()} is called before or while this
     *             function is called
     * @throws org.apache.kafka.common.errors.InterruptException if the calling thread is interrupted before or while
     *             this function is called
     * @throws org.apache.kafka.common.errors.AuthenticationException if authentication fails. See the exception for more details
     * @throws org.apache.kafka.common.errors.AuthorizationException if not authorized to the topic or to the
     *             configured groupId. See the exception for more details
     * @throws java.lang.IllegalArgumentException if the committed offset is negative
     * @throws org.apache.kafka.common.KafkaException for any other unrecoverable errors (e.g. if offset metadata
     *             is too large or if the topic does not exist).
     */
    @Override
    public void commitSync(final Map<TopicPartition, OffsetAndMetadata> offsets) {
        commitSync(offsets, Duration.ofMillis(Long.MAX_VALUE));
    }

    /**
    * Commit the specified offsets for the specified list of topics and partitions.
    * <p>
    * This commits offsets to Kafka. The offsets committed using this API will be used on the first fetch after every
    * rebalance and also on startup. As such, if you need to store offsets in anything other than Kafka, this API
    * should not be used. The committed offset should be the next message your application will consume,
    * i.e. lastProcessedMessageOffset + 1.
    * <p>
    * This is a synchronous commits and will block until either the commit succeeds, an unrecoverable error is
    * encountered (in which case it is thrown to the caller), or the timeout expires.
    * <p>
    * Note that asynchronous offset commits sent previously with the {@link #commitAsync(OffsetCommitCallback)}
    * (or similar) are guaranteed to have their callbacks invoked prior to completion of this method.
    *
    * @param offsets A map of offsets by partition with associated metadata
    * @param timeout The maximum amount of time to await completion of the offset commit
    * @throws org.apache.kafka.clients.consumer.CommitFailedException if the commit failed and cannot be retried.
    *             This can only occur if you are using automatic group management with {@link #subscribe(Collection)},
    *             or if there is an active group with the same groupId which is using group management.
    * @throws org.apache.kafka.common.errors.WakeupException if {@link #wakeup()} is called before or while this
    *             function is called
    * @throws org.apache.kafka.common.errors.InterruptException if the calling thread is interrupted before or while
    *             this function is called
    * @throws org.apache.kafka.common.errors.AuthenticationException if authentication fails. See the exception for more details
    * @throws org.apache.kafka.common.errors.AuthorizationException if not authorized to the topic or to the
    *             configured groupId. See the exception for more details
    * @throws java.lang.IllegalArgumentException if the committed offset is negative
    * @throws org.apache.kafka.common.KafkaException for any other unrecoverable errors (e.g. if offset metadata
    *             is too large or if the topic does not exist).
    * @throws org.apache.kafka.common.errors.TimeoutException if the timeout expires before successful completion
     *            of the offset commit
    */
    @Override
    public void commitSync(final Map<TopicPartition, OffsetAndMetadata> offsets, final Duration timeout) {
        acquireAndEnsureOpen();
        try {
            if (!coordinator.commitOffsetsSync(new HashMap<>(offsets), timeout.toMillis())) {
                throw new TimeoutException("Committing offsets synchronously took too long.");
            }
        } finally {
            release();
        }
    }

    /**
     * Commit offsets returned on the last {@link #poll(Duration)} for all the subscribed list of topics and partition.
     * Same as {@link #commitAsync(OffsetCommitCallback) commitAsync(null)}
     */
    @Override
    public void commitAsync() {
        commitAsync(null);
    }

    /**
     * Commit offsets returned on the last {@link #poll(Duration) poll()} for the subscribed list of topics and partitions.
     * <p>
     * This commits offsets only to Kafka. The offsets committed using this API will be used on the first fetch after
     * every rebalance and also on startup. As such, if you need to store offsets in anything other than Kafka, this API
     * should not be used.
     * <p>
     * This is an asynchronous call and will not block. Any errors encountered are either passed to the callback
     * (if provided) or discarded.
     * <p>
     * Offsets committed through multiple calls to this API are guaranteed to be sent in the same order as
     * the invocations. Corresponding commit callbacks are also invoked in the same order. Additionally note that
     * offsets committed through this API are guaranteed to complete before a subsequent call to {@link #commitSync()}
     * (and variants) returns.
     *
     * @param callback Callback to invoke when the commit completes
     */
    @Override
    public void commitAsync(OffsetCommitCallback callback) {
        acquireAndEnsureOpen();
        try {
            commitAsync(subscriptions.allConsumed(), callback);
        } finally {
            release();
        }
    }

    /**
     * Commit the specified offsets for the specified list of topics and partitions to Kafka.
     * <p>
     * This commits offsets to Kafka. The offsets committed using this API will be used on the first fetch after every
     * rebalance and also on startup. As such, if you need to store offsets in anything other than Kafka, this API
     * should not be used. The committed offset should be the next message your application will consume,
     * i.e. lastProcessedMessageOffset + 1.
     * <p>
     * This is an asynchronous call and will not block. Any errors encountered are either passed to the callback
     * (if provided) or discarded.
     * <p>
     * Offsets committed through multiple calls to this API are guaranteed to be sent in the same order as
     * the invocations. Corresponding commit callbacks are also invoked in the same order. Additionally note that
     * offsets committed through this API are guaranteed to complete before a subsequent call to {@link #commitSync()}
     * (and variants) returns.
     *
     * @param offsets A map of offsets by partition with associate metadata. This map will be copied internally, so it
     *                is safe to mutate the map after returning.
     * @param callback Callback to invoke when the commit completes
     */
    @Override
    public void commitAsync(final Map<TopicPartition, OffsetAndMetadata> offsets, OffsetCommitCallback callback) {
        acquireAndEnsureOpen();
        try {
            log.debug("Committing offsets: {}", offsets);
            coordinator.commitOffsetsAsync(new HashMap<>(offsets), callback);
        } finally {
            release();
        }
    }

    /**
     * Overrides the fetch offsets that the consumer will use on the next {@link #poll(Duration) poll(timeout)}. If this API
     * is invoked for the same partition more than once, the latest offset will be used on the next poll(). Note that
     * you may lose data if this API is arbitrarily used in the middle of consumption, to reset the fetch offsets
     *
     * @throws IllegalArgumentException if the provided offset is negative
     * @throws IllegalStateException if the provided TopicPartition is not assigned to this consumer
     */
    @Override
    public void seek(TopicPartition partition, long offset) {
        if (offset < 0)
            throw new IllegalArgumentException("seek offset must not be a negative number");

        acquireAndEnsureOpen();
        try {
            log.debug("Seeking to offset {} for partition {}", offset, partition);
            this.subscriptions.seek(partition, offset);
        } finally {
            release();
        }
    }

    /**
     * Seek to the first offset for each of the given partitions. This function evaluates lazily, seeking to the
     * first offset in all partitions only when {@link #poll(Duration)} or {@link #position(TopicPartition)} are called.
     * If no partitions are provided, seek to the first offset for all of the currently assigned partitions.
     *
     * @throws IllegalArgumentException if {@code partitions} is {@code null}
     * @throws IllegalStateException if any of the provided partitions are not currently assigned to this consumer
     */
    @Override
    public void seekToBeginning(Collection<TopicPartition> partitions) {
        if (partitions == null)
            throw new IllegalArgumentException("Partitions collection cannot be null");

        acquireAndEnsureOpen();
        try {
            Collection<TopicPartition> parts = partitions.size() == 0 ? this.subscriptions.assignedPartitions() : partitions;
            for (TopicPartition tp : parts) {
                log.debug("Seeking to beginning of partition {}", tp);
                subscriptions.requestOffsetReset(tp, OffsetResetStrategy.EARLIEST);
            }
        } finally {
            release();
        }
    }

    /**
     * Seek to the last offset for each of the given partitions. This function evaluates lazily, seeking to the
     * final offset in all partitions only when {@link #poll(Duration)} or {@link #position(TopicPartition)} are called.
     * If no partitions are provided, seek to the final offset for all of the currently assigned partitions.
     * <p>
     * If {@code isolation.level=read_committed}, the end offset will be the Last Stable Offset, i.e., the offset
     * of the first message with an open transaction.
     *
     * @throws IllegalArgumentException if {@code partitions} is {@code null}
     * @throws IllegalStateException if any of the provided partitions are not currently assigned to this consumer
     */
    @Override
    public void seekToEnd(Collection<TopicPartition> partitions) {
        if (partitions == null)
            throw new IllegalArgumentException("Partitions collection cannot be null");

        acquireAndEnsureOpen();
        try {
            Collection<TopicPartition> parts = partitions.size() == 0 ? this.subscriptions.assignedPartitions() : partitions;
            for (TopicPartition tp : parts) {
                log.debug("Seeking to end of partition {}", tp);
                subscriptions.requestOffsetReset(tp, OffsetResetStrategy.LATEST);
            }
        } finally {
            release();
        }
    }

    /**
     * Get the offset of the <i>next record</i> that will be fetched (if a record with that offset exists).
     * This method may issue a remote call to the server if there is no current position for the given partition.
     * <p>
     * This call will block until either the position could be determined or an unrecoverable error is
     * encountered (in which case it is thrown to the caller).
     *
     * @param partition The partition to get the position for
     * @return The current position of the consumer (that is, the offset of the next record to be fetched)
     * @throws IllegalStateException if the provided TopicPartition is not assigned to this consumer
     * @throws org.apache.kafka.clients.consumer.InvalidOffsetException if no offset is currently defined for
     *             the partition
     * @throws org.apache.kafka.common.errors.WakeupException if {@link #wakeup()} is called before or while this
     *             function is called
     * @throws org.apache.kafka.common.errors.InterruptException if the calling thread is interrupted before or while
     *             this function is called
     * @throws org.apache.kafka.common.errors.AuthenticationException if authentication fails. See the exception for more details
     * @throws org.apache.kafka.common.errors.AuthorizationException if not authorized to the topic or to the
     *             configured groupId. See the exception for more details
     * @throws org.apache.kafka.common.KafkaException for any other unrecoverable errors
     */
    @Override
    public long position(TopicPartition partition) {
        return position(partition, Duration.ofMillis(Long.MAX_VALUE));
    }

    /**
     * Get the offset of the <i>next record</i> that will be fetched (if a record with that offset exists).
     * This method may issue a remote call to the server if there is no current position 
     * for the given partition.
     * <p>
     * This call will block until the position can be determined, an unrecoverable error is
     * encountered (in which case it is thrown to the caller), or the timeout expires.
     *
     * @param partition The partition to get the position for
     * @param timeout The maximum amount of time to await determination of the current position
     * @return The current position of the consumer (that is, the offset of the next record to be fetched)
     * @throws IllegalArgumentException if the provided TopicPartition is not assigned to this consumer
     * @throws org.apache.kafka.clients.consumer.InvalidOffsetException if no offset is currently defined for
     *             the partition
     * @throws org.apache.kafka.common.errors.WakeupException if {@link #wakeup()} is called before or while this
     *             function is called
     * @throws org.apache.kafka.common.errors.InterruptException if the calling thread is interrupted before or while
     *             this function is called
     * @throws org.apache.kafka.common.errors.TimeoutException if the position cannot be determined before the
     *             passed timeout expires
     * @throws org.apache.kafka.common.errors.AuthenticationException if authentication fails. See the exception for more details
     * @throws org.apache.kafka.common.errors.AuthorizationException if not authorized to the topic or to the
     *             configured groupId. See the exception for more details
     * @throws org.apache.kafka.common.KafkaException for any other unrecoverable errors
     */
    @Override
    public long position(TopicPartition partition, final Duration timeout) {
        final long timeoutMs = timeout.toMillis();
        acquireAndEnsureOpen();
        try {
            if (!this.subscriptions.isAssigned(partition))
<<<<<<< HEAD
                throw new IllegalArgumentException("You can only check the position for partitions assigned to this consumer.");

=======
                throw new IllegalStateException("You can only check the position for partitions assigned to this consumer.");
>>>>>>> d99f4a0f
            Long offset = this.subscriptions.position(partition);
            final long startMs = time.milliseconds();
            long finishMs = startMs;

            while (offset == null && finishMs - startMs < timeoutMs) {
                // batch update fetch positions for any partitions without a valid position
                if (!updateFetchPositions(remainingTimeAtLeastZero(timeoutMs, time.milliseconds() - startMs))) {
                    break;
                }
                finishMs = time.milliseconds();

                client.poll(remainingTimeAtLeastZero(timeoutMs, finishMs - startMs));
                offset = this.subscriptions.position(partition);
                finishMs = time.milliseconds();
            }
            if (offset == null) throw new TimeoutException("request timed out, position is unable to be acquired.");
            return offset;
        } finally {
            release();
        }
    }

    /**
     * Get the last committed offset for the given partition (whether the commit happened by this process or
     * another). This offset will be used as the position for the consumer in the event of a failure.
     * <p>
     * This call will block to do a remote call to get the latest committed offsets from the server.
     *
     * @param partition The partition to check
     * @return The last committed offset and metadata or null if there was no prior commit
     * @throws org.apache.kafka.common.errors.WakeupException if {@link #wakeup()} is called before or while this
     *             function is called
     * @throws org.apache.kafka.common.errors.InterruptException if the calling thread is interrupted before or while
     *             this function is called
     * @throws org.apache.kafka.common.errors.AuthenticationException if authentication fails. See the exception for more details
     * @throws org.apache.kafka.common.errors.AuthorizationException if not authorized to the topic or to the
     *             configured groupId. See the exception for more details
     * @throws org.apache.kafka.common.KafkaException for any other unrecoverable errors
     */
    @Override
    public OffsetAndMetadata committed(TopicPartition partition) {
        return committed(partition, Duration.ofMillis(Long.MAX_VALUE));
    }

    /**
     * Get the last committed offset for the given partition (whether the commit happened by this process or
     * another). This offset will be used as the position for the consumer in the event of a failure.
     * <p>
     * This call will block to do a remote call to get the latest committed offsets from the server.
     *
     * @param partition The partition to check
     * @param timeout  The maximum amount of time to await the current committed offset
     * @return The last committed offset and metadata or null if there was no prior commit
     * @throws org.apache.kafka.common.errors.WakeupException if {@link #wakeup()} is called before or while this
     *             function is called
     * @throws org.apache.kafka.common.errors.InterruptException if the calling thread is interrupted before or while
     *             this function is called
     * @throws org.apache.kafka.common.errors.AuthenticationException if authentication fails. See the exception for more details
     * @throws org.apache.kafka.common.errors.AuthorizationException if not authorized to the topic or to the
     *             configured groupId. See the exception for more details
     * @throws org.apache.kafka.common.KafkaException for any other unrecoverable errors
     * @throws org.apache.kafka.common.errors.TimeoutException if the committed offset cannot be found before
     *             expiration of the timeout
     */
    @Override
    public OffsetAndMetadata committed(TopicPartition partition, final Duration timeout) {
        acquireAndEnsureOpen();
        try {
            Map<TopicPartition, OffsetAndMetadata> offsets = coordinator.fetchCommittedOffsets(
                    Collections.singleton(partition), timeout.toMillis());
            if (offsets == null) {
                throw new TimeoutException("Unable to find committed offsets for partition within set duration.");
            }
            return offsets.get(partition);
        } finally {
            release();
        }
    }

    /**
     * Get the metrics kept by the consumer
     */
    @Override
    public Map<MetricName, ? extends Metric> metrics() {
        return Collections.unmodifiableMap(this.metrics.metrics());
    }

    /**
     * Get metadata about the partitions for a given topic. This method will issue a remote call to the server if it
     * does not already have any metadata about the given topic.
     *
     * @param topic The topic to get partition metadata for
     *
     * @return The list of partitions
     * @throws org.apache.kafka.common.errors.WakeupException if {@link #wakeup()} is called before or while this
     *             function is called
     * @throws org.apache.kafka.common.errors.InterruptException if the calling thread is interrupted before or while
     *             this function is called
     * @throws org.apache.kafka.common.errors.AuthenticationException if authentication fails. See the exception for more details
     * @throws org.apache.kafka.common.errors.AuthorizationException if not authorized to the specified topic. See the exception for more details
     * @throws org.apache.kafka.common.KafkaException for any other unrecoverable errors
     * @throws org.apache.kafka.common.errors.TimeoutException if the offset metadata could not be fetched before
     *         the amount of time allocated by {@code request.timeout.ms} expires.
     */
    @Override
    public List<PartitionInfo> partitionsFor(String topic) {
        return partitionsFor(topic, Duration.ofMillis(requestTimeoutMs));
    }

    /**
     * Get metadata about the partitions for a given topic. This method will issue a remote call to the server if it
     * does not already have any metadata about the given topic.
     *
     * @param topic The topic to get partition metadata for
     * @param timeout The maximum of time to await topic metadata
     *
     * @return The list of partitions
     * @throws org.apache.kafka.common.errors.WakeupException if {@link #wakeup()} is called before or while this
     *             function is called
     * @throws org.apache.kafka.common.errors.InterruptException if the calling thread is interrupted before or while
     *             this function is called
     * @throws org.apache.kafka.common.errors.AuthenticationException if authentication fails. See the exception for more details
     * @throws org.apache.kafka.common.errors.AuthorizationException if not authorized to the specified topic. See
     *             the exception for more details
     * @throws org.apache.kafka.common.errors.TimeoutException if topic metadata cannot be fetched before expiration
     *             of the passed timeout
     * @throws org.apache.kafka.common.KafkaException for any other unrecoverable errors
     */
    @Override
    public List<PartitionInfo> partitionsFor(String topic, Duration timeout) {
        acquireAndEnsureOpen();
        long timeoutMs = timeout.toMillis();
        try {
            Cluster cluster = this.metadata.fetch();
            List<PartitionInfo> parts = cluster.partitionsForTopic(topic);
            if (!parts.isEmpty())
                return parts;

            Map<String, List<PartitionInfo>> topicMetadata = fetcher.getTopicMetadata(
                    new MetadataRequest.Builder(Collections.singletonList(topic), true), timeoutMs);
            return topicMetadata.get(topic);
        } finally {
            release();
        }
    }

    /**
     * Get metadata about partitions for all topics that the user is authorized to view. This method will issue a
     * remote call to the server.

     * @return The map of topics and its partitions
     *
     * @throws org.apache.kafka.common.errors.WakeupException if {@link #wakeup()} is called before or while this
     *             function is called
     * @throws org.apache.kafka.common.errors.InterruptException if the calling thread is interrupted before or while
     *             this function is called
     * @throws org.apache.kafka.common.KafkaException for any other unrecoverable errors
     * @throws org.apache.kafka.common.errors.TimeoutException if the offset metadata could not be fetched before
     *         the amount of time allocated by {@code request.timeout.ms} expires.
     */
    @Override
    public Map<String, List<PartitionInfo>> listTopics() {
        return listTopics(Duration.ofMillis(requestTimeoutMs));
    }

    /**
     * Get metadata about partitions for all topics that the user is authorized to view. This method will issue a
     * remote call to the server.
     *
     * @param timeout The maximum time this operation will block to fetch topic metadata
     *
     * @return The map of topics and its partitions
     * @throws org.apache.kafka.common.errors.WakeupException if {@link #wakeup()} is called before or while this
     *             function is called
     * @throws org.apache.kafka.common.errors.InterruptException if the calling thread is interrupted before or while
     *             this function is called
     * @throws org.apache.kafka.common.errors.TimeoutException if the topic metadata could not be fetched before
     *             expiration of the passed timeout
     * @throws org.apache.kafka.common.KafkaException for any other unrecoverable errors
     */
    @Override
    public Map<String, List<PartitionInfo>> listTopics(Duration timeout) {
        acquireAndEnsureOpen();
        try {
            return fetcher.getAllTopicMetadata(timeout.toMillis());
        } finally {
            release();
        }
    }

    /**
     * Suspend fetching from the requested partitions. Future calls to {@link #poll(Duration)} will not return
     * any records from these partitions until they have been resumed using {@link #resume(Collection)}.
     * Note that this method does not affect partition subscription. In particular, it does not cause a group
     * rebalance when automatic assignment is used.
     * @param partitions The partitions which should be paused
     * @throws IllegalStateException if any of the provided partitions are not currently assigned to this consumer
     */
    @Override
    public void pause(Collection<TopicPartition> partitions) {
        acquireAndEnsureOpen();
        try {
            log.debug("Pausing partitions {}", partitions);
            for (TopicPartition partition: partitions) {
                subscriptions.pause(partition);
            }
        } finally {
            release();
        }
    }

    /**
     * Resume specified partitions which have been paused with {@link #pause(Collection)}. New calls to
     * {@link #poll(Duration)} will return records from these partitions if there are any to be fetched.
     * If the partitions were not previously paused, this method is a no-op.
     * @param partitions The partitions which should be resumed
     * @throws IllegalStateException if any of the provided partitions are not currently assigned to this consumer
     */
    @Override
    public void resume(Collection<TopicPartition> partitions) {
        acquireAndEnsureOpen();
        try {
            log.debug("Resuming partitions {}", partitions);
            for (TopicPartition partition: partitions) {
                subscriptions.resume(partition);
            }
        } finally {
            release();
        }
    }

    /**
     * Get the set of partitions that were previously paused by a call to {@link #pause(Collection)}.
     *
     * @return The set of paused partitions
     */
    @Override
    public Set<TopicPartition> paused() {
        acquireAndEnsureOpen();
        try {
            return Collections.unmodifiableSet(subscriptions.pausedPartitions());
        } finally {
            release();
        }
    }

    /**
     * Look up the offsets for the given partitions by timestamp. The returned offset for each partition is the
     * earliest offset whose timestamp is greater than or equal to the given timestamp in the corresponding partition.
     *
     * This is a blocking call. The consumer does not have to be assigned the partitions.
     * If the message format version in a partition is before 0.10.0, i.e. the messages do not have timestamps, null
     * will be returned for that partition.
     *
     * @param timestampsToSearch the mapping from partition to the timestamp to look up.
     *
     * @return a mapping from partition to the timestamp and offset of the first message with timestamp greater
     *         than or equal to the target timestamp. {@code null} will be returned for the partition if there is no
     *         such message.
     * @throws org.apache.kafka.common.errors.AuthenticationException if authentication fails. See the exception for more details
     * @throws org.apache.kafka.common.errors.AuthorizationException if not authorized to the topic(s). See the exception for more details
     * @throws IllegalArgumentException if the target timestamp is negative
     * @throws org.apache.kafka.common.errors.TimeoutException if the offset metadata could not be fetched before
     *         the amount of time allocated by {@code request.timeout.ms} expires.
     * @throws org.apache.kafka.common.errors.UnsupportedVersionException if the broker does not support looking up
     *         the offsets by timestamp
     */
    @Override
    public Map<TopicPartition, OffsetAndTimestamp> offsetsForTimes(Map<TopicPartition, Long> timestampsToSearch) {
        return offsetsForTimes(timestampsToSearch, Duration.ofMillis(requestTimeoutMs));
    }

    /**
     * Look up the offsets for the given partitions by timestamp. The returned offset for each partition is the
     * earliest offset whose timestamp is greater than or equal to the given timestamp in the corresponding partition.
     *
     * This is a blocking call. The consumer does not have to be assigned the partitions.
     * If the message format version in a partition is before 0.10.0, i.e. the messages do not have timestamps, null
     * will be returned for that partition.
     *
     * @param timestampsToSearch the mapping from partition to the timestamp to look up.
     * @param timeout The maximum amount of time to await retrieval of the offsets
     *
     * @return a mapping from partition to the timestamp and offset of the first message with timestamp greater
     *         than or equal to the target timestamp. {@code null} will be returned for the partition if there is no
     *         such message.
     * @throws org.apache.kafka.common.errors.AuthenticationException if authentication fails. See the exception for more details
     * @throws org.apache.kafka.common.errors.AuthorizationException if not authorized to the topic(s). See the exception for more details
     * @throws IllegalArgumentException if the target timestamp is negative
     * @throws org.apache.kafka.common.errors.TimeoutException if the offset metadata could not be fetched before
     *         expiration of the passed timeout
     * @throws org.apache.kafka.common.errors.UnsupportedVersionException if the broker does not support looking up
     *         the offsets by timestamp
     */
    @Override
    public Map<TopicPartition, OffsetAndTimestamp> offsetsForTimes(Map<TopicPartition, Long> timestampsToSearch, Duration timeout) {
        acquireAndEnsureOpen();
        try {
            for (Map.Entry<TopicPartition, Long> entry : timestampsToSearch.entrySet()) {
                // we explicitly exclude the earliest and latest offset here so the timestamp in the returned
                // OffsetAndTimestamp is always positive.
                if (entry.getValue() < 0)
                    throw new IllegalArgumentException("The target time for partition " + entry.getKey() + " is " +
                            entry.getValue() + ". The target time cannot be negative.");
            }
            return fetcher.offsetsByTimes(timestampsToSearch, timeout.toMillis());
        } finally {
            release();
        }
    }

    /**
     * Get the first offset for the given partitions.
     * <p>
     * This method does not change the current consumer position of the partitions.
     *
     * @see #seekToBeginning(Collection)
     *
     * @param partitions the partitions to get the earliest offsets.
     * @return The earliest available offsets for the given partitions
     * @throws org.apache.kafka.common.errors.AuthenticationException if authentication fails. See the exception for more details
     * @throws org.apache.kafka.common.errors.AuthorizationException if not authorized to the topic(s). See the exception for more details
     * @throws org.apache.kafka.common.errors.TimeoutException if the offset metadata could not be fetched before
     *         expiration of the configured {@code request.timeout.ms}
     */
    @Override
    public Map<TopicPartition, Long> beginningOffsets(Collection<TopicPartition> partitions) {
        return beginningOffsets(partitions, Duration.ofMillis(requestTimeoutMs));
    }

    /**
     * Get the first offset for the given partitions.
     * <p>
     * This method does not change the current consumer position of the partitions.
     *
     * @see #seekToBeginning(Collection)
     *
     * @param partitions the partitions to get the earliest offsets
     * @param timeout The maximum amount of time to await retrieval of the beginning offsets
     *
     * @return The earliest available offsets for the given partitions
     * @throws org.apache.kafka.common.errors.AuthenticationException if authentication fails. See the exception for more details
     * @throws org.apache.kafka.common.errors.AuthorizationException if not authorized to the topic(s). See the exception for more details
     * @throws org.apache.kafka.common.errors.TimeoutException if the offset metadata could not be fetched before
     *         expiration of the passed timeout
     */
    @Override
    public Map<TopicPartition, Long> beginningOffsets(Collection<TopicPartition> partitions, Duration timeout) {
        acquireAndEnsureOpen();
        try {
            return fetcher.beginningOffsets(partitions, timeout.toMillis());
        } finally {
            release();
        }
    }

    /**
     * Get the end offsets for the given partitions. In the default {@code read_uncommitted} isolation level, the end
     * offset is the high watermark (that is, the offset of the last successfully replicated message plus one). For
     * {@code read_committed} consumers, the end offset is the last stable offset (LSO), which is the minimum of
     * the high watermark and the smallest offset of any open transaction. Finally, if the partition has never been
     * written to, the end offset is 0.
     *
     * <p>
     * This method does not change the current consumer position of the partitions.
     *
     * @see #seekToEnd(Collection)
     *
     * @param partitions the partitions to get the end offsets.
     * @return The end offsets for the given partitions.
     * @throws org.apache.kafka.common.errors.AuthenticationException if authentication fails. See the exception for more details
     * @throws org.apache.kafka.common.errors.AuthorizationException if not authorized to the topic(s). See the exception for more details
     * @throws org.apache.kafka.common.errors.TimeoutException if the offset metadata could not be fetched before
     *         the amount of time allocated by {@code request.timeout.ms} expires
     */
    @Override
    public Map<TopicPartition, Long> endOffsets(Collection<TopicPartition> partitions) {
        return endOffsets(partitions, Duration.ofMillis(requestTimeoutMs));
    }

    /**
     * Get the end offsets for the given partitions. In the default {@code read_uncommitted} isolation level, the end
     * offset is the high watermark (that is, the offset of the last successfully replicated message plus one). For
     * {@code read_committed} consumers, the end offset is the last stable offset (LSO), which is the minimum of
     * the high watermark and the smallest offset of any open transaction. Finally, if the partition has never been
     * written to, the end offset is 0.
     *
     * <p>
     * This method does not change the current consumer position of the partitions.
     *
     * @see #seekToEnd(Collection)
     *
     * @param partitions the partitions to get the end offsets.
     * @param timeout The maximum amount of time to await retrieval of the end offsets
     *
     * @return The end offsets for the given partitions.
     * @throws org.apache.kafka.common.errors.AuthenticationException if authentication fails. See the exception for more details
     * @throws org.apache.kafka.common.errors.AuthorizationException if not authorized to the topic(s). See the exception for more details
     * @throws org.apache.kafka.common.errors.TimeoutException if the offsets could not be fetched before
     *         expiration of the passed timeout
     */
    @Override
    public Map<TopicPartition, Long> endOffsets(Collection<TopicPartition> partitions, Duration timeout) {
        acquireAndEnsureOpen();
        try {
            return fetcher.endOffsets(partitions, timeout.toMillis());
        } finally {
            release();
        }
    }

    /**
     * Close the consumer, waiting for up to the default timeout of 30 seconds for any needed cleanup.
     * If auto-commit is enabled, this will commit the current offsets if possible within the default
     * timeout. See {@link #close(Duration)} for details. Note that {@link #wakeup()}
     * cannot be used to interrupt close.
     *
     * @throws org.apache.kafka.common.errors.InterruptException if the calling thread is interrupted
     *             before or while this function is called
     * @throws org.apache.kafka.common.KafkaException for any other error during close
     */
    @Override
    public void close() {
        close(Duration.ofMillis(DEFAULT_CLOSE_TIMEOUT_MS));
    }

    /**
     * Tries to close the consumer cleanly within the specified timeout. This method waits up to
     * {@code timeout} for the consumer to complete pending commits and leave the group.
     * If auto-commit is enabled, this will commit the current offsets if possible within the
     * timeout. If the consumer is unable to complete offset commits and gracefully leave the group
     * before the timeout expires, the consumer is force closed. Note that {@link #wakeup()} cannot be
     * used to interrupt close.
     *
     * @param timeout The maximum time to wait for consumer to close gracefully. The value must be
     *                non-negative. Specifying a timeout of zero means do not wait for pending requests to complete.
     * @param timeUnit The time unit for the {@code timeout}
     * @throws IllegalArgumentException If the {@code timeout} is negative.
     * @throws InterruptException If the thread is interrupted before or while this function is called
     * @throws org.apache.kafka.common.KafkaException for any other error during close
     *
     * @deprecated Since 2.0. Use {@link #close(Duration)} or {@link #close()}.
     */
    @Deprecated
    @Override
    public void close(long timeout, TimeUnit timeUnit) {
        close(Duration.ofMillis(TimeUnit.MILLISECONDS.toMillis(timeout)));
    }

    /**
     * Tries to close the consumer cleanly within the specified timeout. This method waits up to
     * {@code timeout} for the consumer to complete pending commits and leave the group.
     * If auto-commit is enabled, this will commit the current offsets if possible within the
     * timeout. If the consumer is unable to complete offset commits and gracefully leave the group
     * before the timeout expires, the consumer is force closed. Note that {@link #wakeup()} cannot be
     * used to interrupt close.
     *
     * @param timeout The maximum time to wait for consumer to close gracefully. The value must be
     *                non-negative. Specifying a timeout of zero means do not wait for pending requests to complete.
     *
     * @throws IllegalArgumentException If the {@code timeout} is negative.
     * @throws InterruptException If the thread is interrupted before or while this function is called
     * @throws org.apache.kafka.common.KafkaException for any other error during close
     */
    @Override
    public void close(Duration timeout) {
        if (timeout.toMillis() < 0)
            throw new IllegalArgumentException("The timeout cannot be negative.");
        acquire();
        try {
            if (!closed) {
                closed = true;
                close(timeout.toMillis(), false);
            }
        } finally {
            release();
        }
    }

    /**
     * Wakeup the consumer. This method is thread-safe and is useful in particular to abort a long poll.
     * The thread which is blocking in an operation will throw {@link org.apache.kafka.common.errors.WakeupException}.
     * If no thread is blocking in a method which can throw {@link org.apache.kafka.common.errors.WakeupException}, the next call to such a method will raise it instead.
     */
    @Override
    public void wakeup() {
        this.client.wakeup();
    }

    private ClusterResourceListeners configureClusterResourceListeners(Deserializer<K> keyDeserializer, Deserializer<V> valueDeserializer, List<?>... candidateLists) {
        ClusterResourceListeners clusterResourceListeners = new ClusterResourceListeners();
        for (List<?> candidateList: candidateLists)
            clusterResourceListeners.maybeAddAll(candidateList);

        clusterResourceListeners.maybeAdd(keyDeserializer);
        clusterResourceListeners.maybeAdd(valueDeserializer);
        return clusterResourceListeners;
    }

    private void close(long timeoutMs, boolean swallowException) {
        log.trace("Closing the Kafka consumer");
        AtomicReference<Throwable> firstException = new AtomicReference<>();
        try {
            if (coordinator != null)
                coordinator.close(Math.min(timeoutMs, requestTimeoutMs));
        } catch (Throwable t) {
            firstException.compareAndSet(null, t);
            log.error("Failed to close coordinator", t);
        }
        ClientUtils.closeQuietly(fetcher, "fetcher", firstException);
        ClientUtils.closeQuietly(interceptors, "consumer interceptors", firstException);
        ClientUtils.closeQuietly(metrics, "consumer metrics", firstException);
        ClientUtils.closeQuietly(client, "consumer network client", firstException);
        ClientUtils.closeQuietly(keyDeserializer, "consumer key deserializer", firstException);
        ClientUtils.closeQuietly(valueDeserializer, "consumer value deserializer", firstException);
        AppInfoParser.unregisterAppInfo(JMX_PREFIX, clientId, metrics);
        log.debug("Kafka consumer has been closed");
        Throwable exception = firstException.get();
        if (exception != null && !swallowException) {
            if (exception instanceof InterruptException) {
                throw (InterruptException) exception;
            }
            throw new KafkaException("Failed to close kafka consumer", exception);
        }
    }

    /**
     * Set the fetch position to the committed position (if there is one)
     * or reset it using the offset reset policy the user has configured.
     *
     * @throws org.apache.kafka.common.errors.AuthenticationException if authentication fails. See the exception for more details
     * @throws NoOffsetForPartitionException If no offset is stored for a given partition and no offset reset policy is
     *             defined
     * @return true iff the operation completed without timing out
     */
    private boolean updateFetchPositions(final long timeoutMs) {
        cachedSubscriptionHashAllFetchPositions = subscriptions.hasAllFetchPositions();
        if (cachedSubscriptionHashAllFetchPositions) return true;

        // If there are any partitions which do not have a valid position and are not
        // awaiting reset, then we need to fetch committed offsets. We will only do a
        // coordinator lookup if there are partitions which have missing positions, so
        // a consumer with manually assigned partitions can avoid a coordinator dependence
        // by always ensuring that assigned partitions have an initial position.
        if (!coordinator.refreshCommittedOffsetsIfNeeded(timeoutMs)) return false;

        // If there are partitions still needing a position and a reset policy is defined,
        // request reset using the default policy. If no reset strategy is defined and there
        // are partitions with a missing position, then we will raise an exception.
        subscriptions.resetMissingPositions();

        // Finally send an asynchronous request to lookup and update the positions of any
        // partitions which are awaiting reset.
        fetcher.resetOffsetsIfNeeded();

        return true;
    }

    /**
     * Acquire the light lock and ensure that the consumer hasn't been closed.
     * @throws IllegalStateException If the consumer has been closed
     */
    private void acquireAndEnsureOpen() {
        acquire();
        if (this.closed) {
            release();
            throw new IllegalStateException("This consumer has already been closed.");
        }
    }

    /**
     * Acquire the light lock protecting this consumer from multi-threaded access. Instead of blocking
     * when the lock is not available, however, we just throw an exception (since multi-threaded usage is not
     * supported).
     * @throws ConcurrentModificationException if another thread already has the lock
     */
    private void acquire() {
        long threadId = Thread.currentThread().getId();
        if (threadId != currentThread.get() && !currentThread.compareAndSet(NO_CURRENT_THREAD, threadId))
            throw new ConcurrentModificationException("KafkaConsumer is not safe for multi-threaded access");
        refcount.incrementAndGet();
    }

    /**
     * Release the light lock protecting the consumer from multi-threaded access.
     */
    private void release() {
        if (refcount.decrementAndGet() == 0)
            currentThread.set(NO_CURRENT_THREAD);
    }

    private void throwIfNoAssignorsConfigured() {
        if (assignors.isEmpty())
            throw new IllegalStateException("Must configure at least one partition assigner class name to " +
                ConsumerConfig.PARTITION_ASSIGNMENT_STRATEGY_CONFIG + " configuration property");
    }

}<|MERGE_RESOLUTION|>--- conflicted
+++ resolved
@@ -1568,12 +1568,7 @@
         acquireAndEnsureOpen();
         try {
             if (!this.subscriptions.isAssigned(partition))
-<<<<<<< HEAD
-                throw new IllegalArgumentException("You can only check the position for partitions assigned to this consumer.");
-
-=======
                 throw new IllegalStateException("You can only check the position for partitions assigned to this consumer.");
->>>>>>> d99f4a0f
             Long offset = this.subscriptions.position(partition);
             final long startMs = time.milliseconds();
             long finishMs = startMs;
