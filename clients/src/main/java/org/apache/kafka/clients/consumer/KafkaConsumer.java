--- conflicted
+++ resolved
@@ -673,16 +673,11 @@
             GroupRebalanceConfig groupRebalanceConfig = new GroupRebalanceConfig(config,
                     GroupRebalanceConfig.ProtocolType.CONSUMER);
 
-<<<<<<< HEAD
-            this.groupId = groupRebalanceConfig.groupId;
+            this.groupId = Optional.ofNullable(groupRebalanceConfig.groupId);
 
             final String clientIdConfig = config.getString(CommonClientConfigs.CLIENT_ID_CONFIG);
             this.clientId = ClientId.newBuilder().setGroupRebalanceConfig(groupRebalanceConfig)
                 .setUserAgent(clientIdConfig).build();
-=======
-            this.groupId = Optional.ofNullable(groupRebalanceConfig.groupId);
-            this.clientId = buildClientId(config.getString(CommonClientConfigs.CLIENT_ID_CONFIG), groupRebalanceConfig);
->>>>>>> 6d87c127
 
             LogContext logContext;
 
