--- conflicted
+++ resolved
@@ -443,11 +443,8 @@
     @Override
     protected Map<String, Object> postProcessParsedConfig(final Map<String, Object> parsedValues) {
         CommonClientConfigs.warnIfDeprecatedDnsLookupValue(this);
-<<<<<<< HEAD
         CommonClientConfigs.warnInconsistentConfigs(this);
-=======
         CommonClientConfigs.warnIfDeprecatedRetriesValue(this);
->>>>>>> 7fed816f
         Map<String, Object> refinedConfigs = CommonClientConfigs.postProcessReconnectBackoffConfigs(this, parsedValues);
         maybeOverrideEnableIdempotence(refinedConfigs);
         maybeOverrideClientId(refinedConfigs);
