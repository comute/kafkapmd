--- conflicted
+++ resolved
@@ -178,17 +178,7 @@
             case GROUP_ID_NOT_FOUND:
                 log.debug("`DescribeShareGroups` request for group id {} failed because the group does not exist. {}",
                     groupId.idValue, errorMsg != null ? errorMsg : "");
-<<<<<<< HEAD
                 failed.put(groupId, error.exception(errorMsg));
-=======
-                final ShareGroupDescription shareGroupDescription =
-                    new ShareGroupDescription(groupId.idValue,
-                        Collections.emptySet(),
-                        GroupState.DEAD,
-                        coordinator,
-                        validAclOperations(describedGroup.authorizedOperations()));
-                completed.put(groupId, shareGroupDescription);
->>>>>>> cebec914
                 break;
 
             default:
