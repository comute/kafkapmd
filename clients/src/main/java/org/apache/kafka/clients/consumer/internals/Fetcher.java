--- conflicted
+++ resolved
@@ -1023,12 +1023,8 @@
         final AtomicInteger remainingResponses = new AtomicInteger(timestampsToSearchByNode.size());
 
         for (Map.Entry<Node, Map<TopicPartition, ListOffsetsPartition>> entry : timestampsToSearchByNode.entrySet()) {
-<<<<<<< HEAD
             RequestFuture<ListOffsetResult> future =
                 sendListOffsetRequest(entry.getKey(), entry.getValue(), requireTimestamps, ListOffsetsRequest.UNLIMITED_TIMESTAMP);
-=======
-            RequestFuture<ListOffsetResult> future = sendListOffsetRequest(entry.getKey(), entry.getValue(), requireTimestamps);
->>>>>>> 53277a92
             future.addListener(new RequestFutureListener<ListOffsetResult>() {
                 @Override
                 public void onSuccess(ListOffsetResult partialResult) {
