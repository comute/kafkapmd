--- conflicted
+++ resolved
@@ -347,12 +347,8 @@
             );
             final Supplier<ApplicationEventProcessor> applicationEventProcessorSupplier = ApplicationEventProcessor.supplier(logContext,
                     metadata,
-<<<<<<< HEAD
                     requestManagersSupplier,
                     time);
-=======
-                    requestManagersSupplier);
->>>>>>> bd3b3fcb
             this.applicationEventHandler = applicationEventHandlerFactory.build(
                     logContext,
                     time,
@@ -534,12 +530,8 @@
         Supplier<ApplicationEventProcessor> applicationEventProcessorSupplier = ApplicationEventProcessor.supplier(
                 logContext,
                 metadata,
-<<<<<<< HEAD
                 requestManagersSupplier,
                 time
-=======
-                requestManagersSupplier
->>>>>>> bd3b3fcb
         );
         this.applicationEventHandler = new ApplicationEventHandler(logContext,
                 time,
@@ -1070,11 +1062,6 @@
             // If timeout is set to zero return empty immediately; otherwise try to get the results
             // and throw timeout exception if it cannot complete in time.
             if (timeout.toMillis() == 0L)
-<<<<<<< HEAD
-                return listOffsetsEvent.emptyResult();
-
-            return applicationEventHandler.addAndGet(listOffsetsEvent);
-=======
                 return listOffsetsEvent.emptyResults();
 
             return applicationEventHandler.addAndGet(listOffsetsEvent)
@@ -1083,7 +1070,6 @@
                     .collect(Collectors.toMap(
                             Map.Entry::getKey,
                             entry -> entry.getValue().buildOffsetAndTimestamp()));
->>>>>>> bd3b3fcb
         } finally {
             release();
         }
@@ -1127,16 +1113,6 @@
                     .collect(Collectors.toMap(Function.identity(), tp -> timestamp));
             Timer timer = time.timer(timeout);
             ListOffsetsEvent listOffsetsEvent = new ListOffsetsEvent(
-<<<<<<< HEAD
-                timestampToSearch,
-                false,
-                timer);
-            Map<TopicPartition, OffsetAndTimestamp> offsetAndTimestampMap = applicationEventHandler.addAndGet(listOffsetsEvent);
-            return offsetAndTimestampMap
-                .entrySet()
-                .stream()
-                .collect(Collectors.toMap(Map.Entry::getKey, e -> e.getValue().offset()));
-=======
                     timestampToSearch,
                     timer,
                     false);
@@ -1154,7 +1130,6 @@
                     .collect(Collectors.toMap(
                             Map.Entry::getKey,
                             entry -> entry.getValue().offset()));
->>>>>>> bd3b3fcb
         } finally {
             release();
         }
@@ -1293,13 +1268,9 @@
         if (autoCommitEnabled)
             maybeAutoCommitSync(timer);
 
-<<<<<<< HEAD
         completeQuietly(
                 () -> applicationEventHandler.add(new CommitOnCloseEvent(timer)),
                 "Failed to send commit on close event with a timeout(ms)=" + timer.timeoutMs(), firstException);
-=======
-        applicationEventHandler.add(new CommitOnCloseEvent());
->>>>>>> bd3b3fcb
         completeQuietly(
             () -> {
                 maybeRevokePartitions();
