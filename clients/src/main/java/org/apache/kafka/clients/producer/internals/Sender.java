/*
 * Licensed to the Apache Software Foundation (ASF) under one or more
 * contributor license agreements. See the NOTICE file distributed with
 * this work for additional information regarding copyright ownership.
 * The ASF licenses this file to You under the Apache License, Version 2.0
 * (the "License"); you may not use this file except in compliance with
 * the License. You may obtain a copy of the License at
 *
 *    http://www.apache.org/licenses/LICENSE-2.0
 *
 * Unless required by applicable law or agreed to in writing, software
 * distributed under the License is distributed on an "AS IS" BASIS,
 * WITHOUT WARRANTIES OR CONDITIONS OF ANY KIND, either express or implied.
 * See the License for the specific language governing permissions and
 * limitations under the License.
 */
package org.apache.kafka.clients.producer.internals;

import org.apache.kafka.clients.ApiVersions;
import org.apache.kafka.clients.ClientRequest;
import org.apache.kafka.clients.ClientResponse;
import org.apache.kafka.clients.KafkaClient;
import org.apache.kafka.clients.Metadata;
import org.apache.kafka.clients.NetworkClientUtils;
import org.apache.kafka.clients.RequestCompletionHandler;
import org.apache.kafka.common.Cluster;
import org.apache.kafka.common.KafkaException;
import org.apache.kafka.common.MetricName;
import org.apache.kafka.common.Node;
import org.apache.kafka.common.TopicPartition;
import org.apache.kafka.common.errors.ClusterAuthorizationException;
import org.apache.kafka.common.errors.InvalidMetadataException;
import org.apache.kafka.common.errors.OutOfOrderSequenceException;
import org.apache.kafka.common.errors.ProducerFencedException;
import org.apache.kafka.common.errors.RetriableException;
import org.apache.kafka.common.errors.TopicAuthorizationException;
import org.apache.kafka.common.errors.TransactionalIdAuthorizationException;
import org.apache.kafka.common.errors.UnknownTopicOrPartitionException;
import org.apache.kafka.common.errors.UnsupportedVersionException;
import org.apache.kafka.common.metrics.Measurable;
import org.apache.kafka.common.metrics.MetricConfig;
import org.apache.kafka.common.metrics.Metrics;
import org.apache.kafka.common.metrics.Sensor;
import org.apache.kafka.common.metrics.stats.Avg;
import org.apache.kafka.common.metrics.stats.Max;
import org.apache.kafka.common.metrics.stats.Meter;
import org.apache.kafka.common.protocol.Errors;
import org.apache.kafka.common.record.MemoryRecords;
import org.apache.kafka.common.record.RecordBatch;
import org.apache.kafka.common.requests.AbstractRequest;
import org.apache.kafka.common.requests.InitProducerIdRequest;
import org.apache.kafka.common.requests.InitProducerIdResponse;
import org.apache.kafka.common.requests.ProduceRequest;
import org.apache.kafka.common.requests.ProduceResponse;
import org.apache.kafka.common.requests.RequestHeader;
import org.apache.kafka.common.utils.LogContext;
import org.apache.kafka.common.utils.Time;
import org.apache.kafka.common.utils.Utils;
import org.slf4j.Logger;

import java.io.IOException;
import java.util.Collections;
import java.util.HashMap;
import java.util.Iterator;
import java.util.List;
import java.util.Map;

import static org.apache.kafka.common.record.RecordBatch.NO_TIMESTAMP;

/**
 * The background thread that handles the sending of produce requests to the Kafka cluster. This thread makes metadata
 * requests to renew its view of the cluster and then sends produce requests to the appropriate nodes.
 */
public class Sender implements Runnable {

    private final Logger log;

    /* the state of each nodes connection */
    private final KafkaClient client;

    /* the record accumulator that batches records */
    private final RecordAccumulator accumulator;

    /* the metadata for the client */
    private final Metadata metadata;

    /* the flag indicating whether the producer should guarantee the message order on the broker or not. */
    private final boolean guaranteeMessageOrder;

    /* the maximum request size to attempt to send to the server */
    private final int maxRequestSize;

    /* the number of acknowledgements to request from the server */
    private final short acks;

    /* the number of times to retry a failed request before giving up */
    private final int retries;

    /* the clock instance used for getting the time */
    private final Time time;

    /* true while the sender thread is still running */
    private volatile boolean running;

    /* true when the caller wants to ignore all unsent/inflight messages and force close.  */
    private volatile boolean forceClose;

    /* metrics */
    private final SenderMetrics sensors;

    /* the max time to wait for the server to respond to the request*/
    private final int requestTimeout;

    /* The max time to wait before retrying a request which has failed */
    private final long retryBackoffMs;

    /* current request API versions supported by the known brokers */
    private final ApiVersions apiVersions;

    /* all the state related to transactions, in particular the producer id, producer epoch, and sequence numbers */
    private final TransactionManager transactionManager;

    public Sender(LogContext logContext,
                  KafkaClient client,
                  Metadata metadata,
                  RecordAccumulator accumulator,
                  boolean guaranteeMessageOrder,
                  int maxRequestSize,
                  short acks,
                  int retries,
                  SenderMetricsRegistry metricsRegistry,
                  Time time,
                  int requestTimeout,
                  long retryBackoffMs,
                  TransactionManager transactionManager,
                  ApiVersions apiVersions) {
        this.log = logContext.logger(Sender.class);
        this.client = client;
        this.accumulator = accumulator;
        this.metadata = metadata;
        this.guaranteeMessageOrder = guaranteeMessageOrder;
        this.maxRequestSize = maxRequestSize;
        this.running = true;
        this.acks = acks;
        this.retries = retries;
        this.time = time;
        this.sensors = new SenderMetrics(metricsRegistry);
        this.requestTimeout = requestTimeout;
        this.retryBackoffMs = retryBackoffMs;
        this.apiVersions = apiVersions;
        this.transactionManager = transactionManager;
    }

    /**
     * The main run loop for the sender thread
     */
    public void run() {
        log.debug("Starting Kafka producer I/O thread.");

        // main loop, runs until close is called
        while (running) {
            try {
                run(time.milliseconds());
            } catch (Exception e) {
                log.error("Uncaught error in kafka producer I/O thread: ", e);
            }
        }

        log.debug("Beginning shutdown of Kafka producer I/O thread, sending remaining records.");

        // okay we stopped accepting requests but there may still be
        // requests in the accumulator or waiting for acknowledgment,
        // wait until these are completed.
        while (!forceClose && (this.accumulator.hasUndrained() || this.client.inFlightRequestCount() > 0)) {
            try {
                run(time.milliseconds());
            } catch (Exception e) {
                log.error("Uncaught error in kafka producer I/O thread: ", e);
            }
        }
        if (forceClose) {
            // We need to fail all the incomplete batches and wake up the threads waiting on
            // the futures.
            this.accumulator.abortIncompleteBatches();
        }
        try {
            this.client.close();
        } catch (Exception e) {
            log.error("Failed to close network client", e);
        }

        log.debug("Shutdown of Kafka producer I/O thread has completed.");
    }

    /**
     * Run a single iteration of sending
     *
     * @param now The current POSIX time in milliseconds
     */
    void run(long now) {
        if (transactionManager != null) {
            if (transactionManager.shouldResetProducerStateAfterResolvingSequences())
                // Check if the previous run expired batches which requires a reset of the producer state.
                transactionManager.resetProducerId();

            if (!transactionManager.isTransactional()) {
                // this is an idempotent producer, so make sure we have a producer id
                maybeWaitForProducerId();
            } else if (transactionManager.hasUnresolvedSequences() && !transactionManager.hasFatalError()) {
                transactionManager.transitionToFatalError(new KafkaException("The client hasn't received acknowledgment for " +
                        "some previously sent messages and can no longer retry them. It isn't safe to continue."));
            } else if (transactionManager.hasInFlightTransactionalRequest() || maybeSendTransactionalRequest(now)) {
                // as long as there are outstanding transactional requests, we simply wait for them to return
                client.poll(retryBackoffMs, now);
                return;
            }

            // do not continue sending if the transaction manager is in a failed state or if there
            // is no producer id (for the idempotent case).
            if (transactionManager.hasFatalError() || !transactionManager.hasProducerId()) {
                RuntimeException lastError = transactionManager.lastError();
                if (lastError != null)
                    maybeAbortBatches(lastError);
                client.poll(retryBackoffMs, now);
                return;
            } else if (transactionManager.hasAbortableError()) {
                accumulator.abortUndrainedBatches(transactionManager.lastError());
            }
        }

        long pollTimeout = sendProducerData(now);
        client.poll(pollTimeout, now);
    }

    private long sendProducerData(long now) {
        Cluster cluster = metadata.fetch();

        // get the list of partitions with data ready to send
        RecordAccumulator.ReadyCheckResult result = this.accumulator.ready(cluster, now);

        // if there are any partitions whose leaders are not known yet, force metadata update
        if (!result.unknownLeaderTopics.isEmpty()) {
            // The set of topics with unknown leader contains topics with leader election pending as well as
            // topics which may have expired. Add the topic again to metadata to ensure it is included
            // and request metadata update, since there are messages to send to the topic.
            for (String topic : result.unknownLeaderTopics)
                this.metadata.add(topic);
            this.metadata.requestUpdate();
        }

        // remove any nodes we aren't ready to send to
        Iterator<Node> iter = result.readyNodes.iterator();
        long notReadyTimeout = Long.MAX_VALUE;
        while (iter.hasNext()) {
            Node node = iter.next();
            if (!this.client.ready(node, now)) {
                iter.remove();
                notReadyTimeout = Math.min(notReadyTimeout, this.client.connectionDelay(node, now));
            }
        }

        // create produce requests
        Map<Integer, List<ProducerBatch>> batches = this.accumulator.drain(cluster, result.readyNodes,
                this.maxRequestSize, now);
        if (guaranteeMessageOrder) {
            // Mute all the partitions drained
            for (List<ProducerBatch> batchList : batches.values()) {
                for (ProducerBatch batch : batchList)
                    this.accumulator.mutePartition(batch.topicPartition);
            }
        }

        List<ProducerBatch> expiredBatches = this.accumulator.expiredBatches(this.requestTimeout, now);
        // Reset the producer id if an expired batch has previously been sent to the broker. Also update the metrics
        // for expired batches. see the documentation of @TransactionState.resetProducerId to understand why
        // we need to reset the producer id here.
        if (!expiredBatches.isEmpty())
            log.trace("Expired {} batches in accumulator", expiredBatches.size());
        for (ProducerBatch expiredBatch : expiredBatches) {
            failBatch(expiredBatch, -1, NO_TIMESTAMP, expiredBatch.timeoutException(), false);
            if (transactionManager != null && expiredBatch.inRetry()) {
                // This ensures that no new batches are drained until the current in flight batches are fully resolved.
                transactionManager.markSequenceUnresolved(expiredBatch.topicPartition);
            }
        }

        sensors.updateProduceRequestMetrics(batches);

        // If we have any nodes that are ready to send + have sendable data, poll with 0 timeout so this can immediately
        // loop and try sending more data. Otherwise, the timeout is determined by nodes that have partitions with data
        // that isn't yet sendable (e.g. lingering, backing off). Note that this specifically does not include nodes
        // with sendable data that aren't ready to send since they would cause busy looping.
        long pollTimeout = Math.min(result.nextReadyCheckDelayMs, notReadyTimeout);
        if (!result.readyNodes.isEmpty()) {
            log.trace("Nodes with data ready to send: {}", result.readyNodes);
            // if some partitions are already ready to be sent, the select time would be 0;
            // otherwise if some partition already has some data accumulated but not ready yet,
            // the select time will be the time difference between now and its linger expiry time;
            // otherwise the select time will be the time difference between now and the metadata expiry time;
            pollTimeout = 0;
        }
        sendProduceRequests(batches, now);

        return pollTimeout;
    }

    private boolean maybeSendTransactionalRequest(long now) {
        if (transactionManager.isCompleting() && accumulator.hasIncomplete()) {
            if (transactionManager.isAborting())
                accumulator.abortUndrainedBatches(new KafkaException("Failing batch since transaction was aborted"));

            // There may still be requests left which are being retried. Since we do not know whether they had
            // been successfully appended to the broker log, we must resend them until their final status is clear.
            // If they had been appended and we did not receive the error, then our sequence number would no longer
            // be correct which would lead to an OutOfSequenceException.
            if (!accumulator.flushInProgress())
                accumulator.beginFlush();
        }

        TransactionManager.TxnRequestHandler nextRequestHandler = transactionManager.nextRequestHandler(accumulator.hasIncomplete());
        if (nextRequestHandler == null)
            return false;

        AbstractRequest.Builder<?> requestBuilder = nextRequestHandler.requestBuilder();
        while (true) {
            Node targetNode = null;
            try {
                if (nextRequestHandler.needsCoordinator()) {
                    targetNode = transactionManager.coordinator(nextRequestHandler.coordinatorType());
                    if (targetNode == null) {
                        transactionManager.lookupCoordinator(nextRequestHandler);
                        break;
                    }

                    if (!NetworkClientUtils.awaitReady(client, targetNode, time, requestTimeout)) {
                        transactionManager.lookupCoordinator(nextRequestHandler);
                        break;
                    }
                } else {
                    targetNode = awaitLeastLoadedNodeReady(requestTimeout);
                }

                if (targetNode != null) {
                    if (nextRequestHandler.isRetry())
                        time.sleep(nextRequestHandler.retryBackoffMs());

                    ClientRequest clientRequest = client.newClientRequest(targetNode.idString(),
                            requestBuilder, now, true, nextRequestHandler);
                    transactionManager.setInFlightTransactionalRequestCorrelationId(clientRequest.correlationId());
                    log.debug("Sending transactional request {} to node {}", requestBuilder, targetNode);

                    client.send(clientRequest, now);
                    return true;
                }
            } catch (IOException e) {
                log.debug("Disconnect from {} while trying to send request {}. Going " +
                        "to back off and retry", targetNode, requestBuilder);
                if (nextRequestHandler.needsCoordinator()) {
                    // We break here so that we pick up the FindCoordinator request immediately.
                    transactionManager.lookupCoordinator(nextRequestHandler);
                    break;
                }
            }

            time.sleep(retryBackoffMs);
            metadata.requestUpdate();
        }

        transactionManager.retry(nextRequestHandler);
        return true;
    }

    private void maybeAbortBatches(RuntimeException exception) {
        if (accumulator.hasIncomplete()) {
            log.error("Aborting producer batches due to fatal error", exception);
            accumulator.abortBatches(exception);
        }
    }

    /**
     * Start closing the sender (won't actually complete until all data is sent out)
     */
    public void initiateClose() {
        // Ensure accumulator is closed first to guarantee that no more appends are accepted after
        // breaking from the sender loop. Otherwise, we may miss some callbacks when shutting down.
        this.accumulator.close();
        this.running = false;
        this.wakeup();
    }

    /**
     * Closes the sender without sending out any pending messages.
     */
    public void forceClose() {
        this.forceClose = true;
        initiateClose();
    }

    private ClientResponse sendAndAwaitInitProducerIdRequest(Node node) throws IOException {
        String nodeId = node.idString();
        InitProducerIdRequest.Builder builder = new InitProducerIdRequest.Builder(null);
        ClientRequest request = client.newClientRequest(nodeId, builder, time.milliseconds(), true, null);
        return NetworkClientUtils.sendAndReceive(client, request, time);
    }

    private Node awaitLeastLoadedNodeReady(long remainingTimeMs) throws IOException {
        Node node = client.leastLoadedNode(time.milliseconds());
        if (NetworkClientUtils.awaitReady(client, node, time, remainingTimeMs)) {
            return node;
        }
        return null;
    }

    private void maybeWaitForProducerId() {
        while (!transactionManager.hasProducerId() && !transactionManager.hasError()) {
            try {
                Node node = awaitLeastLoadedNodeReady(requestTimeout);
                if (node != null) {
                    ClientResponse response = sendAndAwaitInitProducerIdRequest(node);
                    InitProducerIdResponse initProducerIdResponse = (InitProducerIdResponse) response.responseBody();
                    Errors error = initProducerIdResponse.error();
                    if (error == Errors.NONE) {
                        ProducerIdAndEpoch producerIdAndEpoch = new ProducerIdAndEpoch(
                                initProducerIdResponse.producerId(), initProducerIdResponse.epoch());
                        transactionManager.setProducerIdAndEpoch(producerIdAndEpoch);
                        return;
                    } else if (error.exception() instanceof RetriableException) {
                        log.debug("Retriable error from InitProducerId response", error.message());
                    } else {
                        transactionManager.transitionToFatalError(error.exception());
                        break;
                    }
                } else {
                    log.debug("Could not find an available broker to send InitProducerIdRequest to. " +
                            "We will back off and try again.");
                }
            } catch (UnsupportedVersionException e) {
                transactionManager.transitionToFatalError(e);
                break;
            } catch (IOException e) {
                log.debug("Broker {} disconnected while awaiting InitProducerId response", e);
            }
            log.trace("Retry InitProducerIdRequest in {}ms.", retryBackoffMs);
            time.sleep(retryBackoffMs);
            metadata.requestUpdate();
        }
    }

    /**
     * Handle a produce response
     */
    private void handleProduceResponse(ClientResponse response, Map<TopicPartition, ProducerBatch> batches, long now) {
        RequestHeader requestHeader = response.requestHeader();
        int correlationId = requestHeader.correlationId();
        if (response.wasDisconnected()) {
            log.trace("Cancelled request with header {} due to node {} being disconnected",
                    requestHeader, response.destination());
            for (ProducerBatch batch : batches.values())
                completeBatch(batch, new ProduceResponse.PartitionResponse(Errors.NETWORK_EXCEPTION), correlationId, now);
        } else if (response.versionMismatch() != null) {
            log.warn("Cancelled request {} due to a version mismatch with node {}",
                    response, response.destination(), response.versionMismatch());
            for (ProducerBatch batch : batches.values())
                completeBatch(batch, new ProduceResponse.PartitionResponse(Errors.UNSUPPORTED_VERSION), correlationId, now);
        } else {
            log.trace("Received produce response from node {} with correlation id {}", response.destination(), correlationId);
            // if we have a response, parse it
            if (response.hasResponse()) {
                ProduceResponse produceResponse = (ProduceResponse) response.responseBody();
                for (Map.Entry<TopicPartition, ProduceResponse.PartitionResponse> entry : produceResponse.responses().entrySet()) {
                    TopicPartition tp = entry.getKey();
                    ProduceResponse.PartitionResponse partResp = entry.getValue();
                    ProducerBatch batch = batches.get(tp);
                    completeBatch(batch, partResp, correlationId, now);
                }
                this.sensors.recordLatency(response.destination(), response.requestLatencyMs());
            } else {
                // this is the acks = 0 case, just complete all requests
                for (ProducerBatch batch : batches.values()) {
                    completeBatch(batch, new ProduceResponse.PartitionResponse(Errors.NONE), correlationId, now);
                }
            }
        }
    }

    /**
     * Complete or retry the given batch of records.
     *
     * @param batch The record batch
     * @param response The produce response
     * @param correlationId The correlation id for the request
     * @param now The current POSIX timestamp in milliseconds
     */
    private void completeBatch(ProducerBatch batch, ProduceResponse.PartitionResponse response, long correlationId,
                               long now) {
        Errors error = response.error;

        if (error == Errors.MESSAGE_TOO_LARGE && batch.recordCount > 1 &&
                (batch.magic() >= RecordBatch.MAGIC_VALUE_V2 || batch.isCompressed())) {
            // If the batch is too large, we split the batch and send the split batches again. We do not decrement
            // the retry attempts in this case.
            log.warn("Got error produce response in correlation id {} on topic-partition {}, splitting and retrying ({} attempts left). Error: {}",
                     correlationId,
                     batch.topicPartition,
                     this.retries - batch.attempts(),
                     error);
            if (transactionManager != null)
                transactionManager.removeInFlightBatch(batch);
            this.accumulator.splitAndReenqueue(batch);
            this.accumulator.deallocate(batch);
            this.sensors.recordBatchSplit();
        } else if (error != Errors.NONE) {
            if (canRetry(batch, error)) {
                log.warn("Got error produce response with correlation id {} on topic-partition {}, retrying ({} attempts left). Error: {}",
                        correlationId,
                        batch.topicPartition,
                        this.retries - batch.attempts() - 1,
                        error);
                if (transactionManager == null) {
                    reenqueueBatch(batch, now);
                } else if (transactionManager.hasProducerIdAndEpoch(batch.producerId(), batch.producerEpoch())) {
                    // If idempotence is enabled only retry the request if the current producer id is the same as
                    // the producer id of the batch.
                    log.debug("Retrying batch to topic-partition {}. Sequence number : {}", batch.topicPartition,
                            batch.baseSequence());
                    reenqueueBatch(batch, now);
                } else {
                    failBatch(batch, response, new OutOfOrderSequenceException("Attempted to retry sending a " +
                            "batch but the producer id changed from " + batch.producerId() + " to " +
                            transactionManager.producerIdAndEpoch().producerId + " in the mean time. This batch will be dropped."), false);
                }
            } else if (error == Errors.DUPLICATE_SEQUENCE_NUMBER) {
                // If we have received a duplicate sequence error, it means that the sequence number has advanced beyond
                // the sequence of the current batch, and we haven't retained batch metadata on the broker to return
                // the correct offset and timestamp.
                //
                // The only thing we can do is to return success to the user and not return a valid offset and timestamp.
                completeBatch(batch, response);
            } else {
                final RuntimeException exception;
                if (error == Errors.TOPIC_AUTHORIZATION_FAILED)
                    exception = new TopicAuthorizationException(batch.topicPartition.topic());
                else if (error == Errors.CLUSTER_AUTHORIZATION_FAILED)
                    exception = new ClusterAuthorizationException("The producer is not authorized to do idempotent sends");
                else
                    exception = error.exception();
                // tell the user the result of their request. We only adjust sequence numbers if the batch didn't exhaust
                // its retries -- if it did, we don't know whether the sequence number was accepted or not, and
                // thus it is not safe to reassign the sequence.
                failBatch(batch, response, exception, batch.attempts() < this.retries);
            }
            if (error.exception() instanceof InvalidMetadataException) {
                if (error.exception() instanceof UnknownTopicOrPartitionException)
                    log.warn("Received unknown topic or partition error in produce request on partition {}. The " +
                            "topic/partition may not exist or the user may not have Describe access to it", batch.topicPartition);
                metadata.requestUpdate();
            }

        } else {
            completeBatch(batch, response);
        }

        // Unmute the completed partition.
        if (guaranteeMessageOrder)
            this.accumulator.unmutePartition(batch.topicPartition);
    }

    private void reenqueueBatch(ProducerBatch batch, long currentTimeMs) {
        this.accumulator.reenqueue(batch, currentTimeMs);
        this.sensors.recordRetries(batch.topicPartition.topic(), batch.recordCount);
    }

    private void completeBatch(ProducerBatch batch, ProduceResponse.PartitionResponse response) {
        if (transactionManager != null) {
            if (transactionManager.hasProducerIdAndEpoch(batch.producerId(), batch.producerEpoch())) {
                transactionManager.maybeUpdateLastAckedSequence(batch.topicPartition, batch.baseSequence() + batch.recordCount - 1);
                log.debug("ProducerId: {}; Set last ack'd sequence number for topic-partition {} to {}", batch.producerId(), batch.topicPartition,
                        transactionManager.lastAckedSequence(batch.topicPartition));
            }
            transactionManager.removeInFlightBatch(batch);
        }

        batch.done(response.baseOffset, response.logAppendTime, null);
        this.accumulator.deallocate(batch);
    }

    private void failBatch(ProducerBatch batch, ProduceResponse.PartitionResponse response, RuntimeException exception, boolean adjustSequenceNumbers) {
        failBatch(batch, response.baseOffset, response.logAppendTime, exception, adjustSequenceNumbers);
    }

    private void failBatch(ProducerBatch batch, long baseOffset, long logAppendTime, RuntimeException exception, boolean adjustSequenceNumbers) {
        if (transactionManager != null) {
            if (exception instanceof OutOfOrderSequenceException
                    && !transactionManager.isTransactional()
                    && transactionManager.hasProducerId(batch.producerId())) {
                log.error("The broker received an out of order sequence number for topic-partition " +
                                "{} at offset {}. This indicates data loss on the broker, and should be investigated.",
                        batch.topicPartition, baseOffset);

                // Reset the transaction state since we have hit an irrecoverable exception and cannot make any guarantees
                // about the previously committed message. Note that this will discard the producer id and sequence
                // numbers for all existing partitions.
                transactionManager.resetProducerId();
            } else if (exception instanceof ClusterAuthorizationException
                    || exception instanceof TransactionalIdAuthorizationException
                    || exception instanceof ProducerFencedException
                    || exception instanceof UnsupportedVersionException) {
                transactionManager.transitionToFatalError(exception);
            } else if (transactionManager.isTransactional()) {
                transactionManager.transitionToAbortableError(exception);
            }
            transactionManager.removeInFlightBatch(batch);
            if (adjustSequenceNumbers)
                transactionManager.adjustSequencesDueToFailedBatch(batch);
        }

        this.sensors.recordErrors(batch.topicPartition.topic(), batch.recordCount);
        batch.done(baseOffset, logAppendTime, exception);
        this.accumulator.deallocate(batch);
    }

    /**
     * We can retry a send if the error is transient and the number of attempts taken is fewer than the maximum allowed.
     * We can also retry OutOfOrderSequence exceptions for future batches, since if the first batch has failed, the future
     * batches are certain to fail with an OutOfOrderSequence exception.
     */
    private boolean canRetry(ProducerBatch batch, Errors error) {
        return batch.attempts() < this.retries &&
                ((error.exception() instanceof RetriableException) ||
                        (error.exception() instanceof OutOfOrderSequenceException
                                && transactionManager.canRetryOutOfOrderSequenceException(batch)));
    }

    /**
     * Transfer the record batches into a list of produce requests on a per-node basis
     */
    private void sendProduceRequests(Map<Integer, List<ProducerBatch>> collated, long now) {
        for (Map.Entry<Integer, List<ProducerBatch>> entry : collated.entrySet())
            sendProduceRequest(now, entry.getKey(), acks, requestTimeout, entry.getValue());
    }

    /**
     * Create a produce request from the given record batches
     */
    private void sendProduceRequest(long now, int destination, short acks, int timeout, List<ProducerBatch> batches) {
        if (batches.isEmpty())
            return;

        Map<TopicPartition, MemoryRecords> produceRecordsByPartition = new HashMap<>(batches.size());
        final Map<TopicPartition, ProducerBatch> recordsByPartition = new HashMap<>(batches.size());

        // find the minimum magic version used when creating the record sets
        byte minUsedMagic = apiVersions.maxUsableProduceMagic();
        for (ProducerBatch batch : batches) {
            if (batch.magic() < minUsedMagic)
                minUsedMagic = batch.magic();
        }

        for (ProducerBatch batch : batches) {
            TopicPartition tp = batch.topicPartition;
            MemoryRecords records = batch.records();

            // down convert if necessary to the minimum magic used. In general, there can be a delay between the time
            // that the producer starts building the batch and the time that we send the request, and we may have
            // chosen the message format based on out-dated metadata. In the worst case, we optimistically chose to use
            // the new message format, but found that the broker didn't support it, so we need to down-convert on the
            // client before sending. This is intended to handle edge cases around cluster upgrades where brokers may
            // not all support the same message format version. For example, if a partition migrates from a broker
            // which is supporting the new magic version to one which doesn't, then we will need to convert.
            if (!records.hasMatchingMagic(minUsedMagic))
                records = batch.records().downConvert(minUsedMagic, 0);
            produceRecordsByPartition.put(tp, records);
            recordsByPartition.put(tp, batch);
        }

        String transactionalId = null;
        if (transactionManager != null && transactionManager.isTransactional()) {
            transactionalId = transactionManager.transactionalId();
        }
        ProduceRequest.Builder requestBuilder = new ProduceRequest.Builder(minUsedMagic, acks, timeout,
                produceRecordsByPartition, transactionalId);
        RequestCompletionHandler callback = new RequestCompletionHandler() {
            public void onComplete(ClientResponse response) {
                handleProduceResponse(response, recordsByPartition, time.milliseconds());
            }
        };

        String nodeId = Integer.toString(destination);
        ClientRequest clientRequest = client.newClientRequest(nodeId, requestBuilder, now, acks != 0, callback);
        client.send(clientRequest, now);
        log.trace("Sent produce request to {}: {}", nodeId, requestBuilder);
    }

    /**
     * Wake up the selector associated with this send thread
     */
    public void wakeup() {
        this.client.wakeup();
    }

    public static Sensor throttleTimeSensor(Metrics metrics, SenderMetricsRegistry metricsRegistry) {
        Sensor produceThrottleTimeSensor = metrics.sensor("produce-throttle-time");
        MetricName m = metrics.metricInstance(metricsRegistry.produceThrottleTimeAvg);
        produceThrottleTimeSensor.add(m, new Avg());
        m = metrics.metricInstance(metricsRegistry.produceThrottleTimeMax);
        produceThrottleTimeSensor.add(m, new Max());
        return produceThrottleTimeSensor;
    }

    /**
     * A collection of sensors for the sender
     */
    private class SenderMetrics {
        public final Sensor retrySensor;
        public final Sensor errorSensor;
        public final Sensor queueTimeSensor;
        public final Sensor requestTimeSensor;
        public final Sensor recordsPerRequestSensor;
        public final Sensor batchSizeSensor;
        public final Sensor compressionRateSensor;
        public final Sensor maxRecordSizeSensor;
        public final Sensor batchSplitSensor;
        private SenderMetricsRegistry metrics;

        public SenderMetrics(SenderMetricsRegistry metrics) {
            this.metrics = metrics;

            this.batchSizeSensor = metrics.sensor("batch-size");
            MetricName m = metrics.getBatchSizeAvg();
            this.batchSizeSensor.add(m, new Avg());
            m = metrics.getBatchSizeMax();
            this.batchSizeSensor.add(m, new Max());

            this.compressionRateSensor = metrics.sensor("compression-rate");
            m = metrics.getCompressionRateAvg();
            this.compressionRateSensor.add(m, new Avg());

            this.queueTimeSensor = metrics.sensor("queue-time");
            m = metrics.getRecordQueueTimeAvg();
            this.queueTimeSensor.add(m, new Avg());
            m = metrics.getRecordQueueTimeMax();
            this.queueTimeSensor.add(m, new Max());

            this.requestTimeSensor = metrics.sensor("request-time");
            m = metrics.getRequestLatencyAvg();
            this.requestTimeSensor.add(m, new Avg());
            m = metrics.getRequestLatencyMax();
            this.requestTimeSensor.add(m, new Max());

            this.recordsPerRequestSensor = metrics.sensor("records-per-request");
<<<<<<< HEAD
            m = metrics.getRecordSendRate();
            this.recordsPerRequestSensor.add(m, new Rate());
            m = metrics.getRecordsPerRequestAvg();
            this.recordsPerRequestSensor.add(m, new Avg());

            this.retrySensor = metrics.sensor("record-retries");
            m = metrics.getRecordRetryRate();
            this.retrySensor.add(m, new Rate());

            this.errorSensor = metrics.sensor("errors");
            m = metrics.getRecordErrorRate();
            this.errorSensor.add(m, new Rate());
=======
            MetricName rateMetricName = metrics.metricInstance(metricsRegistry.recordSendRate);
            MetricName totalMetricName = metrics.metricInstance(metricsRegistry.recordSendTotal);
            this.recordsPerRequestSensor.add(new Meter(rateMetricName, totalMetricName));
            m = metrics.metricInstance(metricsRegistry.recordsPerRequestAvg);
            this.recordsPerRequestSensor.add(m, new Avg());

            this.retrySensor = metrics.sensor("record-retries");
            rateMetricName = metrics.metricInstance(metricsRegistry.recordRetryRate);
            totalMetricName = metrics.metricInstance(metricsRegistry.recordRetryTotal);
            this.retrySensor.add(new Meter(rateMetricName, totalMetricName));

            this.errorSensor = metrics.sensor("errors");
            rateMetricName = metrics.metricInstance(metricsRegistry.recordErrorRate);
            totalMetricName = metrics.metricInstance(metricsRegistry.recordErrorTotal);
            this.errorSensor.add(new Meter(rateMetricName, totalMetricName));
>>>>>>> 6055c749

            this.maxRecordSizeSensor = metrics.sensor("record-size");
            m = metrics.getRecordSizeMax();
            this.maxRecordSizeSensor.add(m, new Max());
            m = metrics.getRecordSizeAvg();
            this.maxRecordSizeSensor.add(m, new Avg());

            m = metrics.getRequestsInFlight();
            this.metrics.addMetric(m, new Measurable() {
                public double measure(MetricConfig config, long now) {
                    return client.inFlightRequestCount();
                }
            });
            m = metrics.getMetadataAge();
            metrics.addMetric(m, new Measurable() {
                public double measure(MetricConfig config, long now) {
                    return (now - metadata.lastSuccessfulUpdate()) / 1000.0;
                }
            });

            this.batchSplitSensor = metrics.sensor("batch-split-rate");
<<<<<<< HEAD
            m = metrics.getBatchSplitRate();
            this.batchSplitSensor.add(m, new Rate());
=======
            rateMetricName = metrics.metricInstance(metricsRegistry.batchSplitRate);
            totalMetricName = metrics.metricInstance(metricsRegistry.batchSplitTotal);
            this.batchSplitSensor.add(new Meter(rateMetricName, totalMetricName));
>>>>>>> 6055c749
        }

        private void maybeRegisterTopicMetrics(String topic) {
            // if one sensor of the metrics has been registered for the topic,
            // then all other sensors should have been registered; and vice versa
            String topicRecordsCountName = "topic." + topic + ".records-per-batch";
            Sensor topicRecordCount = this.metrics.getSensor(topicRecordsCountName);
            if (topicRecordCount == null) {
                Map<String, String> metricTags = Collections.singletonMap("topic", topic);

                topicRecordCount = this.metrics.sensor(topicRecordsCountName);
<<<<<<< HEAD
                MetricName m = this.metrics.getTopicRecordSendRate(metricTags);
                topicRecordCount.add(m, new Rate());

                String topicByteRateName = "topic." + topic + ".bytes";
                Sensor topicByteRate = this.metrics.sensor(topicByteRateName);
                m = this.metrics.getTopicByteRate(metricTags);
                topicByteRate.add(m, new Rate());

                String topicCompressionRateName = "topic." + topic + ".compression-rate";
                Sensor topicCompressionRate = this.metrics.sensor(topicCompressionRateName);
                m = this.metrics.getTopicCompressionRate(metricTags);
=======
                MetricName rateMetricName = this.metrics.metricInstance(metricsRegistry.topicRecordSendRate, metricTags);
                MetricName totalMetricName = this.metrics.metricInstance(metricsRegistry.topicRecordSendTotal, metricTags);
                topicRecordCount.add(new Meter(rateMetricName, totalMetricName));

                String topicByteRateName = "topic." + topic + ".bytes";
                Sensor topicByteRate = this.metrics.sensor(topicByteRateName);
                rateMetricName = this.metrics.metricInstance(metricsRegistry.topicByteRate, metricTags);
                totalMetricName = this.metrics.metricInstance(metricsRegistry.topicByteTotal, metricTags);
                topicByteRate.add(new Meter(rateMetricName, totalMetricName));

                String topicCompressionRateName = "topic." + topic + ".compression-rate";
                Sensor topicCompressionRate = this.metrics.sensor(topicCompressionRateName);
                MetricName m = this.metrics.metricInstance(metricsRegistry.topicCompressionRate, metricTags);
>>>>>>> 6055c749
                topicCompressionRate.add(m, new Avg());

                String topicRetryName = "topic." + topic + ".record-retries";
                Sensor topicRetrySensor = this.metrics.sensor(topicRetryName);
<<<<<<< HEAD
                m = this.metrics.getTopicRecordRetryRate(metricTags);
                topicRetrySensor.add(m, new Rate());

                String topicErrorName = "topic." + topic + ".record-errors";
                Sensor topicErrorSensor = this.metrics.sensor(topicErrorName);
                m = this.metrics.getTopicRecordErrorRate(metricTags);
                topicErrorSensor.add(m, new Rate());
=======
                rateMetricName = this.metrics.metricInstance(metricsRegistry.topicRecordRetryRate, metricTags);
                totalMetricName = this.metrics.metricInstance(metricsRegistry.topicRecordRetryTotal, metricTags);
                topicRetrySensor.add(new Meter(rateMetricName, totalMetricName));

                String topicErrorName = "topic." + topic + ".record-errors";
                Sensor topicErrorSensor = this.metrics.sensor(topicErrorName);
                rateMetricName = this.metrics.metricInstance(metricsRegistry.topicRecordErrorRate, metricTags);
                totalMetricName = this.metrics.metricInstance(metricsRegistry.topicRecordErrorTotal, metricTags);
                topicErrorSensor.add(new Meter(rateMetricName, totalMetricName));
>>>>>>> 6055c749
            }
        }

        public void updateProduceRequestMetrics(Map<Integer, List<ProducerBatch>> batches) {
            long now = time.milliseconds();
            for (List<ProducerBatch> nodeBatch : batches.values()) {
                int records = 0;
                for (ProducerBatch batch : nodeBatch) {
                    // register all per-topic metrics at once
                    String topic = batch.topicPartition.topic();
                    maybeRegisterTopicMetrics(topic);

                    // per-topic record send rate
                    String topicRecordsCountName = "topic." + topic + ".records-per-batch";
                    Sensor topicRecordCount = Utils.notNull(this.metrics.getSensor(topicRecordsCountName));
                    topicRecordCount.record(batch.recordCount);

                    // per-topic bytes send rate
                    String topicByteRateName = "topic." + topic + ".bytes";
                    Sensor topicByteRate = Utils.notNull(this.metrics.getSensor(topicByteRateName));
                    topicByteRate.record(batch.estimatedSizeInBytes());

                    // per-topic compression rate
                    String topicCompressionRateName = "topic." + topic + ".compression-rate";
                    Sensor topicCompressionRate = Utils.notNull(this.metrics.getSensor(topicCompressionRateName));
                    topicCompressionRate.record(batch.compressionRatio());

                    // global metrics
                    this.batchSizeSensor.record(batch.estimatedSizeInBytes(), now);
                    this.queueTimeSensor.record(batch.queueTimeMs(), now);
                    this.compressionRateSensor.record(batch.compressionRatio());
                    this.maxRecordSizeSensor.record(batch.maxRecordSize, now);
                    records += batch.recordCount;
                }
                this.recordsPerRequestSensor.record(records, now);
            }
        }

        public void recordRetries(String topic, int count) {
            long now = time.milliseconds();
            this.retrySensor.record(count, now);
            String topicRetryName = "topic." + topic + ".record-retries";
            Sensor topicRetrySensor = this.metrics.getSensor(topicRetryName);
            if (topicRetrySensor != null)
                topicRetrySensor.record(count, now);
        }

        public void recordErrors(String topic, int count) {
            long now = time.milliseconds();
            this.errorSensor.record(count, now);
            String topicErrorName = "topic." + topic + ".record-errors";
            Sensor topicErrorSensor = this.metrics.getSensor(topicErrorName);
            if (topicErrorSensor != null)
                topicErrorSensor.record(count, now);
        }

        public void recordLatency(String node, long latency) {
            long now = time.milliseconds();
            this.requestTimeSensor.record(latency, now);
            if (!node.isEmpty()) {
                String nodeTimeName = "node-" + node + ".latency";
                Sensor nodeRequestTime = this.metrics.getSensor(nodeTimeName);
                if (nodeRequestTime != null)
                    nodeRequestTime.record(latency, now);
            }
        }

        void recordBatchSplit() {
            this.batchSplitSensor.record();
        }
    }

}<|MERGE_RESOLUTION|>--- conflicted
+++ resolved
@@ -748,24 +748,10 @@
             this.requestTimeSensor.add(m, new Max());
 
             this.recordsPerRequestSensor = metrics.sensor("records-per-request");
-<<<<<<< HEAD
-            m = metrics.getRecordSendRate();
-            this.recordsPerRequestSensor.add(m, new Rate());
-            m = metrics.getRecordsPerRequestAvg();
-            this.recordsPerRequestSensor.add(m, new Avg());
-
-            this.retrySensor = metrics.sensor("record-retries");
-            m = metrics.getRecordRetryRate();
-            this.retrySensor.add(m, new Rate());
-
-            this.errorSensor = metrics.sensor("errors");
-            m = metrics.getRecordErrorRate();
-            this.errorSensor.add(m, new Rate());
-=======
             MetricName rateMetricName = metrics.metricInstance(metricsRegistry.recordSendRate);
             MetricName totalMetricName = metrics.metricInstance(metricsRegistry.recordSendTotal);
             this.recordsPerRequestSensor.add(new Meter(rateMetricName, totalMetricName));
-            m = metrics.metricInstance(metricsRegistry.recordsPerRequestAvg);
+            m = metrics.getRecordsPerRequestAvg();
             this.recordsPerRequestSensor.add(m, new Avg());
 
             this.retrySensor = metrics.sensor("record-retries");
@@ -777,7 +763,6 @@
             rateMetricName = metrics.metricInstance(metricsRegistry.recordErrorRate);
             totalMetricName = metrics.metricInstance(metricsRegistry.recordErrorTotal);
             this.errorSensor.add(new Meter(rateMetricName, totalMetricName));
->>>>>>> 6055c749
 
             this.maxRecordSizeSensor = metrics.sensor("record-size");
             m = metrics.getRecordSizeMax();
@@ -799,14 +784,9 @@
             });
 
             this.batchSplitSensor = metrics.sensor("batch-split-rate");
-<<<<<<< HEAD
-            m = metrics.getBatchSplitRate();
-            this.batchSplitSensor.add(m, new Rate());
-=======
             rateMetricName = metrics.metricInstance(metricsRegistry.batchSplitRate);
             totalMetricName = metrics.metricInstance(metricsRegistry.batchSplitTotal);
             this.batchSplitSensor.add(new Meter(rateMetricName, totalMetricName));
->>>>>>> 6055c749
         }
 
         private void maybeRegisterTopicMetrics(String topic) {
@@ -818,19 +798,6 @@
                 Map<String, String> metricTags = Collections.singletonMap("topic", topic);
 
                 topicRecordCount = this.metrics.sensor(topicRecordsCountName);
-<<<<<<< HEAD
-                MetricName m = this.metrics.getTopicRecordSendRate(metricTags);
-                topicRecordCount.add(m, new Rate());
-
-                String topicByteRateName = "topic." + topic + ".bytes";
-                Sensor topicByteRate = this.metrics.sensor(topicByteRateName);
-                m = this.metrics.getTopicByteRate(metricTags);
-                topicByteRate.add(m, new Rate());
-
-                String topicCompressionRateName = "topic." + topic + ".compression-rate";
-                Sensor topicCompressionRate = this.metrics.sensor(topicCompressionRateName);
-                m = this.metrics.getTopicCompressionRate(metricTags);
-=======
                 MetricName rateMetricName = this.metrics.metricInstance(metricsRegistry.topicRecordSendRate, metricTags);
                 MetricName totalMetricName = this.metrics.metricInstance(metricsRegistry.topicRecordSendTotal, metricTags);
                 topicRecordCount.add(new Meter(rateMetricName, totalMetricName));
@@ -844,20 +811,10 @@
                 String topicCompressionRateName = "topic." + topic + ".compression-rate";
                 Sensor topicCompressionRate = this.metrics.sensor(topicCompressionRateName);
                 MetricName m = this.metrics.metricInstance(metricsRegistry.topicCompressionRate, metricTags);
->>>>>>> 6055c749
                 topicCompressionRate.add(m, new Avg());
 
                 String topicRetryName = "topic." + topic + ".record-retries";
                 Sensor topicRetrySensor = this.metrics.sensor(topicRetryName);
-<<<<<<< HEAD
-                m = this.metrics.getTopicRecordRetryRate(metricTags);
-                topicRetrySensor.add(m, new Rate());
-
-                String topicErrorName = "topic." + topic + ".record-errors";
-                Sensor topicErrorSensor = this.metrics.sensor(topicErrorName);
-                m = this.metrics.getTopicRecordErrorRate(metricTags);
-                topicErrorSensor.add(m, new Rate());
-=======
                 rateMetricName = this.metrics.metricInstance(metricsRegistry.topicRecordRetryRate, metricTags);
                 totalMetricName = this.metrics.metricInstance(metricsRegistry.topicRecordRetryTotal, metricTags);
                 topicRetrySensor.add(new Meter(rateMetricName, totalMetricName));
@@ -867,7 +824,6 @@
                 rateMetricName = this.metrics.metricInstance(metricsRegistry.topicRecordErrorRate, metricTags);
                 totalMetricName = this.metrics.metricInstance(metricsRegistry.topicRecordErrorTotal, metricTags);
                 topicErrorSensor.add(new Meter(rateMetricName, totalMetricName));
->>>>>>> 6055c749
             }
         }
 
