/*
 * Licensed to the Apache Software Foundation (ASF) under one or more
 * contributor license agreements. See the NOTICE file distributed with
 * this work for additional information regarding copyright ownership.
 * The ASF licenses this file to You under the Apache License, Version 2.0
 * (the "License"); you may not use this file except in compliance with
 * the License. You may obtain a copy of the License at
 *
 *    http://www.apache.org/licenses/LICENSE-2.0
 *
 * Unless required by applicable law or agreed to in writing, software
 * distributed under the License is distributed on an "AS IS" BASIS,
 * WITHOUT WARRANTIES OR CONDITIONS OF ANY KIND, either express or implied.
 * See the License for the specific language governing permissions and
 * limitations under the License.
 */
package org.apache.kafka.clients.consumer.internals;

import org.apache.kafka.common.MetricName;
import org.apache.kafka.common.metrics.Measurable;
import org.apache.kafka.common.metrics.Metrics;
import org.apache.kafka.common.metrics.Sensor;
import org.apache.kafka.common.metrics.stats.Avg;
import org.apache.kafka.common.metrics.stats.Max;

import java.util.concurrent.TimeUnit;

<<<<<<< HEAD
public class KafkaConsumerMetrics {
    private Sensor timeBetweenPollSensor;
    private Sensor pollIdleSensor;
=======
public class KafkaConsumerMetrics implements AutoCloseable {
    private final Metrics metrics;
    private final MetricName lastPollMetricName;
    private final Sensor timeBetweenPollSensor;
    private final Sensor pollIdleSensor;
>>>>>>> 6b6b36ce
    private long lastPollMs;
    private long pollStartMs;
    private long timeSinceLastPollMs;

    public KafkaConsumerMetrics(Metrics metrics, String metricGrpPrefix) {
        String metricGroupName = metricGrpPrefix + "-metrics";
        Measurable lastPoll = (mConfig, now) -> {
            if (lastPollMs == 0L)
                // if no poll is ever triggered, just return -1.
                return -1d;
            else
                return TimeUnit.SECONDS.convert(now - lastPollMs, TimeUnit.MILLISECONDS);
        };
        this.lastPollMetricName = metrics.metricName("last-poll-seconds-ago",
                metricGroupName, "The number of seconds since the last poll() invocation.");
        metrics.addMetric(lastPollMetricName, lastPoll);

        this.timeBetweenPollSensor = metrics.sensor("time-between-poll");
        this.timeBetweenPollSensor.add(metrics.metricName("time-between-poll-avg",
                metricGroupName,
                "The average delay between invocations of poll()."),
                new Avg());
        this.timeBetweenPollSensor.add(metrics.metricName("time-between-poll-max",
                metricGroupName,
                "The max delay between invocations of poll()."),
                new Max());

        this.pollIdleSensor = metrics.sensor("poll-idle-ratio-avg");
        this.pollIdleSensor.add(metrics.metricName("poll-idle-ratio-avg",
                metricGroupName,
                "The average fraction of time the consumer's poll() is idle as opposed to waiting for the user code to process records."),
                new Avg());
    }

    public void recordPollStart(long pollStartMs) {
        this.pollStartMs = pollStartMs;
        this.timeSinceLastPollMs = lastPollMs != 0L ? pollStartMs - lastPollMs : 0;
        this.timeBetweenPollSensor.record(timeSinceLastPollMs);
        this.lastPollMs = pollStartMs;
    }

    public void recordPollEnd(long pollEndMs) {
        long pollTimeMs = pollEndMs - pollStartMs;
        double pollIdleRatio = pollTimeMs * 1.0 / (pollTimeMs + timeSinceLastPollMs);
        this.pollIdleSensor.record(pollIdleRatio);
    }

    @Override
    public void close() {
        metrics.removeMetric(lastPollMetricName);
        metrics.removeSensor(timeBetweenPollSensor.name());
        metrics.removeSensor(pollIdleSensor.name());
    }
}<|MERGE_RESOLUTION|>--- conflicted
+++ resolved
@@ -25,22 +25,17 @@
 
 import java.util.concurrent.TimeUnit;
 
-<<<<<<< HEAD
-public class KafkaConsumerMetrics {
-    private Sensor timeBetweenPollSensor;
-    private Sensor pollIdleSensor;
-=======
 public class KafkaConsumerMetrics implements AutoCloseable {
-    private final Metrics metrics;
     private final MetricName lastPollMetricName;
     private final Sensor timeBetweenPollSensor;
     private final Sensor pollIdleSensor;
->>>>>>> 6b6b36ce
+    private final Metrics metrics;
     private long lastPollMs;
     private long pollStartMs;
     private long timeSinceLastPollMs;
 
     public KafkaConsumerMetrics(Metrics metrics, String metricGrpPrefix) {
+        this.metrics = metrics;
         String metricGroupName = metricGrpPrefix + "-metrics";
         Measurable lastPoll = (mConfig, now) -> {
             if (lastPollMs == 0L)
