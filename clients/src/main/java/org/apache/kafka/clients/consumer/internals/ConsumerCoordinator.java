/*
 * Licensed to the Apache Software Foundation (ASF) under one or more
 * contributor license agreements. See the NOTICE file distributed with
 * this work for additional information regarding copyright ownership.
 * The ASF licenses this file to You under the Apache License, Version 2.0
 * (the "License"); you may not use this file except in compliance with
 * the License. You may obtain a copy of the License at
 *
 *    http://www.apache.org/licenses/LICENSE-2.0
 *
 * Unless required by applicable law or agreed to in writing, software
 * distributed under the License is distributed on an "AS IS" BASIS,
 * WITHOUT WARRANTIES OR CONDITIONS OF ANY KIND, either express or implied.
 * See the License for the specific language governing permissions and
 * limitations under the License.
 */
package org.apache.kafka.clients.consumer.internals;

import org.apache.kafka.clients.GroupRebalanceConfig;
import org.apache.kafka.clients.consumer.CommitFailedException;
import org.apache.kafka.clients.consumer.ConsumerPartitionAssignor;
import org.apache.kafka.clients.consumer.ConsumerGroupMetadata;
import org.apache.kafka.clients.consumer.ConsumerPartitionAssignor.GroupSubscription;
import org.apache.kafka.clients.consumer.ConsumerPartitionAssignor.Subscription;
import org.apache.kafka.clients.consumer.ConsumerRebalanceListener;
import org.apache.kafka.clients.consumer.OffsetAndMetadata;
import org.apache.kafka.clients.consumer.OffsetCommitCallback;
import org.apache.kafka.clients.consumer.RetriableCommitFailedException;
import org.apache.kafka.clients.consumer.ConsumerPartitionAssignor.Assignment;
import org.apache.kafka.clients.consumer.ConsumerPartitionAssignor.RebalanceProtocol;
import org.apache.kafka.common.Cluster;
import org.apache.kafka.common.KafkaException;
import org.apache.kafka.common.Node;
import org.apache.kafka.common.TopicPartition;
import org.apache.kafka.common.errors.FencedInstanceIdException;
import org.apache.kafka.common.errors.GroupAuthorizationException;
import org.apache.kafka.common.errors.InterruptException;
import org.apache.kafka.common.errors.RetriableException;
import org.apache.kafka.common.errors.TimeoutException;
import org.apache.kafka.common.errors.TopicAuthorizationException;
import org.apache.kafka.common.errors.WakeupException;
import org.apache.kafka.common.message.JoinGroupRequestData;
import org.apache.kafka.common.message.JoinGroupResponseData;
import org.apache.kafka.common.message.OffsetCommitRequestData;
import org.apache.kafka.common.message.OffsetCommitResponseData;
import org.apache.kafka.common.metrics.Measurable;
import org.apache.kafka.common.metrics.Metrics;
import org.apache.kafka.common.metrics.Sensor;
import org.apache.kafka.common.metrics.stats.Avg;
import org.apache.kafka.common.metrics.stats.Max;
import org.apache.kafka.common.protocol.Errors;
import org.apache.kafka.common.record.RecordBatch;
import org.apache.kafka.common.requests.OffsetCommitRequest;
import org.apache.kafka.common.requests.OffsetCommitResponse;
import org.apache.kafka.common.requests.OffsetFetchRequest;
import org.apache.kafka.common.requests.OffsetFetchResponse;
import org.apache.kafka.common.utils.LogContext;
import org.apache.kafka.common.utils.Time;
import org.apache.kafka.common.utils.Timer;
import org.apache.kafka.common.utils.Utils;
import org.slf4j.Logger;

import java.nio.ByteBuffer;
import java.util.ArrayList;
import java.util.Collections;
import java.util.HashMap;
import java.util.HashSet;
import java.util.List;
import java.util.Map;
import java.util.Objects;
import java.util.Optional;
import java.util.Set;
import java.util.concurrent.ConcurrentLinkedQueue;
import java.util.concurrent.atomic.AtomicBoolean;
import java.util.concurrent.atomic.AtomicInteger;
import java.util.concurrent.atomic.AtomicReference;
import java.util.stream.Collectors;

/**
 * This class manages the coordination process with the consumer coordinator.
 */
public final class ConsumerCoordinator extends AbstractCoordinator {
    private final GroupRebalanceConfig rebalanceConfig;
    private final Logger log;
    private final List<ConsumerPartitionAssignor> assignors;
    private final ConsumerMetadata metadata;
    private final ConsumerCoordinatorMetrics sensors;
    private final SubscriptionState subscriptions;
    private final OffsetCommitCallback defaultOffsetCommitCallback;
    private final boolean autoCommitEnabled;
    private final int autoCommitIntervalMs;
    private final ConsumerInterceptors<?, ?> interceptors;
    private final AtomicInteger pendingAsyncCommits;

    // this collection must be thread-safe because it is modified from the response handler
    // of offset commit requests, which may be invoked from the heartbeat thread
    private final ConcurrentLinkedQueue<OffsetCommitCompletion> completedOffsetCommits;

    private boolean isLeader = false;
    private Set<String> joinedSubscription;
    private MetadataSnapshot metadataSnapshot;
    private MetadataSnapshot assignmentSnapshot;
    private Timer nextAutoCommitTimer;
    private AtomicBoolean asyncCommitFenced;

    // hold onto request&future for committed offset requests to enable async calls.
    private PendingCommittedOffsetRequest pendingCommittedOffsetRequest = null;

    private static class PendingCommittedOffsetRequest {
        private final Set<TopicPartition> requestedPartitions;
        private final Generation requestedGeneration;
        private final RequestFuture<Map<TopicPartition, OffsetAndMetadata>> response;

        private PendingCommittedOffsetRequest(final Set<TopicPartition> requestedPartitions,
                                              final Generation generationAtRequestTime,
                                              final RequestFuture<Map<TopicPartition, OffsetAndMetadata>> response) {
            this.requestedPartitions = Objects.requireNonNull(requestedPartitions);
            this.response = Objects.requireNonNull(response);
            this.requestedGeneration = generationAtRequestTime;
        }

        private boolean sameRequest(final Set<TopicPartition> currentRequest, final Generation currentGeneration) {
            return Objects.equals(requestedGeneration, currentGeneration) && requestedPartitions.equals(currentRequest);
        }
    }

    private final RebalanceProtocol protocol;

    /**
     * Initialize the coordination manager.
     */
    public ConsumerCoordinator(GroupRebalanceConfig rebalanceConfig,
                               LogContext logContext,
                               ConsumerNetworkClient client,
                               List<ConsumerPartitionAssignor> assignors,
                               ConsumerMetadata metadata,
                               SubscriptionState subscriptions,
                               Metrics metrics,
                               String metricGrpPrefix,
                               Time time,
                               boolean autoCommitEnabled,
                               int autoCommitIntervalMs,
                               ConsumerInterceptors<?, ?> interceptors) {
        super(rebalanceConfig,
              logContext,
              client,
              metrics,
              metricGrpPrefix,
              time);
        this.rebalanceConfig = rebalanceConfig;
        this.log = logContext.logger(ConsumerCoordinator.class);
        this.metadata = metadata;
        this.metadataSnapshot = new MetadataSnapshot(subscriptions, metadata.fetch(), metadata.updateVersion());
        this.subscriptions = subscriptions;
        this.defaultOffsetCommitCallback = new DefaultOffsetCommitCallback();
        this.autoCommitEnabled = autoCommitEnabled;
        this.autoCommitIntervalMs = autoCommitIntervalMs;
        this.assignors = assignors;
        this.completedOffsetCommits = new ConcurrentLinkedQueue<>();
        this.sensors = new ConsumerCoordinatorMetrics(metrics, metricGrpPrefix);
        this.interceptors = interceptors;
        this.pendingAsyncCommits = new AtomicInteger();
        this.asyncCommitFenced = new AtomicBoolean(false);

        if (autoCommitEnabled)
            this.nextAutoCommitTimer = time.timer(autoCommitIntervalMs);

        // select the rebalance protocol such that:
        //   1. only consider protocols that are supported by all the assignors. If there is no common protocols supported
        //      across all the assignors, throw an exception.
        //   2. if there are multiple protocols that are commonly supported, select the one with the highest id (i.e. the
        //      id number indicates how advanced the protocol is).
        // we know there are at least one assignor in the list, no need to double check for NPE
        if (!assignors.isEmpty()) {
            List<RebalanceProtocol> supportedProtocols = new ArrayList<>(assignors.get(0).supportedProtocols());

            for (ConsumerPartitionAssignor assignor : assignors) {
                supportedProtocols.retainAll(assignor.supportedProtocols());
            }

            if (supportedProtocols.isEmpty()) {
                throw new IllegalArgumentException("Specified assignors " +
                    assignors.stream().map(ConsumerPartitionAssignor::name).collect(Collectors.toSet()) +
                    " do not have commonly supported rebalance protocol");
            }

            Collections.sort(supportedProtocols);

            protocol = supportedProtocols.get(supportedProtocols.size() - 1);
        } else {
            protocol = null;
        }

        this.metadata.requestUpdate();
    }

    @Override
    public String protocolType() {
        return ConsumerProtocol.PROTOCOL_TYPE;
    }

    @Override
    protected JoinGroupRequestData.JoinGroupRequestProtocolCollection metadata() {
        log.debug("Joining group with current subscription: {}", subscriptions.subscription());
        this.joinedSubscription = subscriptions.subscription();
        JoinGroupRequestData.JoinGroupRequestProtocolCollection protocolSet = new JoinGroupRequestData.JoinGroupRequestProtocolCollection();

<<<<<<< HEAD
        for (PartitionAssignor assignor : assignors) {
            Subscription subscription = assignor.subscription(joinedSubscription);
            subscription.setOwnedPartitions(new ArrayList<>(subscriptions.assignedPartitions()));
=======
        for (ConsumerPartitionAssignor assignor : assignors) {
            Subscription subscription = new Subscription(new ArrayList<>(joinedSubscription),
                                                         assignor.subscriptionUserData(joinedSubscription),
                                                         subscriptions.assignedPartitionsList());
>>>>>>> 69d86a19
            ByteBuffer metadata = ConsumerProtocol.serializeSubscription(subscription);

            protocolSet.add(new JoinGroupRequestData.JoinGroupRequestProtocol()
                    .setName(assignor.name())
                    .setMetadata(Utils.toArray(metadata)));
        }
        return protocolSet;
    }

    public void updatePatternSubscription(Cluster cluster) {
        final Set<String> topicsToSubscribe = cluster.topics().stream()
                .filter(subscriptions::matchesSubscribedPattern)
                .collect(Collectors.toSet());
        if (subscriptions.subscribeFromPattern(topicsToSubscribe))
            metadata.requestUpdateForNewTopics();
    }

    private ConsumerPartitionAssignor lookupAssignor(String name) {
        for (ConsumerPartitionAssignor assignor : this.assignors) {
            if (assignor.name().equals(name))
                return assignor;
        }
        return null;
    }

    private void maybeUpdateJoinedSubscription(Set<TopicPartition> assignedPartitions) {
        // Check if the assignment contains some topics that were not in the original
        // subscription, if yes we will obey what leader has decided and add these topics
        // into the subscriptions as long as they still match the subscribed pattern

        Set<String> addedTopics = new HashSet<>();
        // this is a copy because its handed to listener below
        for (TopicPartition tp : assignedPartitions) {
            if (!joinedSubscription.contains(tp.topic()))
                addedTopics.add(tp.topic());
        }

        if (!addedTopics.isEmpty()) {
            Set<String> newSubscription = new HashSet<>(subscriptions.subscription());
            Set<String> newJoinedSubscription = new HashSet<>(joinedSubscription);
            newSubscription.addAll(addedTopics);
            newJoinedSubscription.addAll(addedTopics);

            if (this.subscriptions.subscribeFromPattern(newSubscription))
                metadata.requestUpdateForNewTopics();
            this.joinedSubscription = newJoinedSubscription;
        }
    }

    private Exception maybeInvokePartitionsAssigned(final Set<TopicPartition> assignedPartitions) {
        if (!assignedPartitions.isEmpty()) {
            log.info("Setting newly assigned partitions: {}", Utils.join(assignedPartitions, ", "));

            ConsumerRebalanceListener listener = subscriptions.rebalanceListener();
            try {
                listener.onPartitionsAssigned(assignedPartitions);
            } catch (WakeupException | InterruptException e) {
                throw e;
            } catch (Exception e) {
                log.error("User provided listener {} failed on invocation of onPartitionsAssigned for partitions {}",
                    listener.getClass().getName(), assignedPartitions, e);
                return e;
            }
        }

        return null;
    }

    private Exception maybeInvokePartitionsRevoked(final Set<TopicPartition> revokedPartitions) {
        if (!revokedPartitions.isEmpty()) {
            log.info("Revoke previously assigned partitions {}", revokedPartitions);

            ConsumerRebalanceListener listener = subscriptions.rebalanceListener();
            try {
                listener.onPartitionsRevoked(revokedPartitions);
            } catch (WakeupException | InterruptException e) {
                throw e;
            } catch (Exception e) {
                log.error("User provided listener {} failed on invocation of onPartitionsRevoked for partitions {}",
                    listener.getClass().getName(), revokedPartitions, e);
                return e;
            }
        }

        return null;
    }

    private Exception maybeInvokePartitionsLost(final String rootCause, final Set<TopicPartition> lostPartitions) {
        if (!lostPartitions.isEmpty()) {
            log.info("Lost previously assigned partitions {} due to {}", lostPartitions, rootCause);

            ConsumerRebalanceListener listener = subscriptions.rebalanceListener();
            try {
                listener.onPartitionsLost(lostPartitions);
            } catch (WakeupException | InterruptException e) {
                throw e;
            } catch (Exception e) {
                log.error("User provided listener {} failed on invocation of onPartitionsLost for partitions {}",
                    listener.getClass().getName(), lostPartitions, e);
                return e;
            }
        }

        return null;
    }

    @Override
    protected void onJoinComplete(int generation,
                                  String memberId,
                                  String assignmentStrategy,
                                  ByteBuffer assignmentBuffer) {
        // only the leader is responsible for monitoring for metadata changes (i.e. partition changes)
        if (!isLeader)
            assignmentSnapshot = null;

        ConsumerPartitionAssignor assignor = lookupAssignor(assignmentStrategy);
        if (assignor == null)
            throw new IllegalStateException("Coordinator selected invalid assignment protocol: " + assignmentStrategy);

        Set<TopicPartition> ownedPartitions = new HashSet<>(subscriptions.assignedPartitions());

        Assignment assignment = ConsumerProtocol.deserializeAssignment(assignmentBuffer);

        if (assignment.error() == ConsumerProtocol.AssignmentError.NEED_REJOIN) {
            // request re-join based on leader communicated error code
            requestRejoin();
        }

        if (!subscriptions.assignFromSubscribed(assignment.partitions())) {
            log.warn("We received an assignment {} that doesn't match our current subscription {}; it is likely " +
                "that the subscription has changed since we joined the group. Will try re-join the group with current subscription",
                assignment.partitions(), subscriptions.prettyString());

            requestRejoin();

            return;
        }

        Set<TopicPartition> assignedPartitions = subscriptions.assignedPartitions();

        // The leader may have assigned partitions which match our subscription pattern, but which
        // were not explicitly requested, so we update the joined subscription here.
        maybeUpdateJoinedSubscription(assignedPartitions);

        // give the assignor a chance to update internal state based on the received assignment
        ConsumerGroupMetadata metadata = new ConsumerGroupMetadata(rebalanceConfig.groupId, generation, memberId, rebalanceConfig.groupInstanceId);
        assignor.onAssignment(assignment, metadata);

        // reschedule the auto commit starting from now
        if (autoCommitEnabled)
            this.nextAutoCommitTimer.updateAndReset(autoCommitIntervalMs);

        // execute the user's callback after rebalance
        final AtomicReference<Exception> firstException = new AtomicReference<>(null);
        Set<TopicPartition> addedPartitions = new HashSet<>(assignedPartitions);
        addedPartitions.removeAll(ownedPartitions);
        switch (protocol) {
            case EAGER:
                // assign partitions that are not yet owned
                firstException.compareAndSet(null, maybeInvokePartitionsAssigned(addedPartitions));

                break;

            case COOPERATIVE:
<<<<<<< HEAD
                Set<TopicPartition> revokedPartitions = new HashSet<>(ownedPartitions);
                revokedPartitions.removeAll(assignedPartitions);
=======
                assignAndRevoke(listener, assignedPartitions, ownedPartitions);

                break;
        }
>>>>>>> 69d86a19

                log.info("Updating with newly assigned partitions: {}, compare with already owned partitions: {}, " +
                        "newly added partitions: {}, revoking partitions: {}",
                    Utils.join(assignedPartitions, ", "),
                    Utils.join(ownedPartitions, ", "),
                    Utils.join(addedPartitions, ", "),
                    Utils.join(revokedPartitions, ", "));

                // add partitions that were not previously owned but are now assigned
                firstException.compareAndSet(null, maybeInvokePartitionsAssigned(addedPartitions));

                // revoked partitions that was previously owned but no longer assigned
                firstException.compareAndSet(null, maybeInvokePartitionsRevoked(revokedPartitions));

                break;
        }

        if (firstException.get() != null)
            throw new KafkaException("User rebalance callback throws an error", firstException.get());
    }

    void maybeUpdateSubscriptionMetadata() {
        int version = metadata.updateVersion();
        if (version > metadataSnapshot.version) {
            Cluster cluster = metadata.fetch();

            if (subscriptions.hasPatternSubscription())
                updatePatternSubscription(cluster);

            // Update the current snapshot, which will be used to check for subscription
            // changes that would require a rebalance (e.g. new partitions).
            metadataSnapshot = new MetadataSnapshot(subscriptions, cluster, version);
        }
    }

    /**
     * Poll for coordinator events. This ensures that the coordinator is known and that the consumer
     * has joined the group (if it is using group management). This also handles periodic offset commits
     * if they are enabled.
     * <p>
     * Returns early if the timeout expires
     *
     * @param timer Timer bounding how long this method can block
     * @return true iff the operation succeeded
     */
    public boolean poll(Timer timer) {
        maybeUpdateSubscriptionMetadata();

        invokeCompletedOffsetCommitCallbacks();

        if (subscriptions.partitionsAutoAssigned()) {
            if (protocol == null) {
                throw new IllegalStateException("User configured ConsumerConfig#PARTITION_ASSIGNMENT_STRATEGY_CONFIG to empty " +
                    "while trying to subscribe for group protocol to auto assign partitions");
            }
            // Always update the heartbeat last poll time so that the heartbeat thread does not leave the
            // group proactively due to application inactivity even if (say) the coordinator cannot be found.
            pollHeartbeat(timer.currentTimeMs());
            if (coordinatorUnknown() && !ensureCoordinatorReady(timer)) {
                return false;
            }

            if (rejoinNeededOrPending()) {
                // due to a race condition between the initial metadata fetch and the initial rebalance,
                // we need to ensure that the metadata is fresh before joining initially. This ensures
                // that we have matched the pattern against the cluster's topics at least once before joining.
                if (subscriptions.hasPatternSubscription()) {
                    // For consumer group that uses pattern-based subscription, after a topic is created,
                    // any consumer that discovers the topic after metadata refresh can trigger rebalance
                    // across the entire consumer group. Multiple rebalances can be triggered after one topic
                    // creation if consumers refresh metadata at vastly different times. We can significantly
                    // reduce the number of rebalances caused by single topic creation by asking consumer to
                    // refresh metadata before re-joining the group as long as the refresh backoff time has
                    // passed.
                    if (this.metadata.timeToAllowUpdate(timer.currentTimeMs()) == 0) {
                        this.metadata.requestUpdate();
                    }

                    if (!client.ensureFreshMetadata(timer)) {
                        return false;
                    }

                    maybeUpdateSubscriptionMetadata();
                }

                if (!ensureActiveGroup(timer)) {
                    return false;
                }
            }
        } else {
            // For manually assigned partitions, if there are no ready nodes, await metadata.
            // If connections to all nodes fail, wakeups triggered while attempting to send fetch
            // requests result in polls returning immediately, causing a tight loop of polls. Without
            // the wakeup, poll() with no channels would block for the timeout, delaying re-connection.
            // awaitMetadataUpdate() initiates new connections with configured backoff and avoids the busy loop.
            // When group management is used, metadata wait is already performed for this scenario as
            // coordinator is unknown, hence this check is not required.
            if (metadata.updateRequested() && !client.hasReadyNodes(timer.currentTimeMs())) {
                client.awaitMetadataUpdate(timer);
            }
        }

        maybeAutoCommitOffsetsAsync(timer.currentTimeMs());
        return true;
    }

    /**
     * Return the time to the next needed invocation of {@link #poll(Timer)}.
     * @param now current time in milliseconds
     * @return the maximum time in milliseconds the caller should wait before the next invocation of poll()
     */
    public long timeToNextPoll(long now) {
        if (!autoCommitEnabled)
            return timeToNextHeartbeat(now);

        return Math.min(nextAutoCommitTimer.remainingMs(), timeToNextHeartbeat(now));
    }

    private void updateGroupSubscription(Set<String> topics) {
        // the leader will begin watching for changes to any of the topics the group is interested in,
        // which ensures that all metadata changes will eventually be seen
        if (this.subscriptions.groupSubscribe(topics))
            metadata.requestUpdateForNewTopics();

        // update metadata (if needed) and keep track of the metadata used for assignment so that
        // we can check after rebalance completion whether anything has changed
        if (!client.ensureFreshMetadata(time.timer(Long.MAX_VALUE)))
            throw new TimeoutException();

        maybeUpdateSubscriptionMetadata();
    }

    @Override
    protected Map<String, ByteBuffer> performAssignment(String leaderId,
                                                        String assignmentStrategy,
                                                        List<JoinGroupResponseData.JoinGroupResponseMember> allSubscriptions) {
        ConsumerPartitionAssignor assignor = lookupAssignor(assignmentStrategy);
        if (assignor == null)
            throw new IllegalStateException("Coordinator selected invalid assignment protocol: " + assignmentStrategy);

        Set<String> allSubscribedTopics = new HashSet<>();
        Map<String, Subscription> subscriptions = new HashMap<>();
<<<<<<< HEAD
        // collect all the owned partitions
        Map<String, List<TopicPartition>> ownedPartitions = new HashMap<>();
=======
>>>>>>> 69d86a19
        for (JoinGroupResponseData.JoinGroupResponseMember memberSubscription : allSubscriptions) {
            Subscription subscription = ConsumerProtocol.deserializeSubscription(ByteBuffer.wrap(memberSubscription.metadata()));
            subscription.setGroupInstanceId(Optional.ofNullable(memberSubscription.groupInstanceId()));
            subscriptions.put(memberSubscription.memberId(), subscription);
            allSubscribedTopics.addAll(subscription.topics());
<<<<<<< HEAD
            ownedPartitions.put(memberSubscription.memberId(), subscription.ownedPartitions());
=======
>>>>>>> 69d86a19
        }

        // the leader will begin watching for changes to any of the topics the group is interested in,
        // which ensures that all metadata changes will eventually be seen
        updateGroupSubscription(allSubscribedTopics);

        isLeader = true;

        log.debug("Performing assignment using strategy {} with subscriptions {}", assignor.name(), subscriptions);

<<<<<<< HEAD
        Map<String, Assignment> assignments = assignor.assign(metadata.fetch(), subscriptions);

        if (protocol == RebalanceProtocol.COOPERATIVE) {
            validateCooperativeAssignment(ownedPartitions, assignments);
        }
=======
        Map<String, Assignment> assignments = assignor.assign(metadata.fetch(), new GroupSubscription(subscriptions)).groupAssignment();
>>>>>>> 69d86a19

        // user-customized assignor may have created some topics that are not in the subscription list
        // and assign their partitions to the members; in this case we would like to update the leader's
        // own metadata with the newly added topics so that it will not trigger a subsequent rebalance
        // when these topics gets updated from metadata refresh.
        //
        // TODO: this is a hack and not something we want to support long-term unless we push regex into the protocol
        //       we may need to modify the PartitionAssignor API to better support this case.
        Set<String> assignedTopics = new HashSet<>();
        for (Assignment assigned : assignments.values()) {
            for (TopicPartition tp : assigned.partitions())
                assignedTopics.add(tp.topic());
        }

        if (!assignedTopics.containsAll(allSubscribedTopics)) {
            Set<String> notAssignedTopics = new HashSet<>(allSubscribedTopics);
            notAssignedTopics.removeAll(assignedTopics);
            log.warn("The following subscribed topics are not assigned to any members: {} ", notAssignedTopics);
        }

        if (!allSubscribedTopics.containsAll(assignedTopics)) {
            Set<String> newlyAddedTopics = new HashSet<>(assignedTopics);
            newlyAddedTopics.removeAll(allSubscribedTopics);
            log.info("The following not-subscribed topics are assigned, and their metadata will be " +
                    "fetched from the brokers: {}", newlyAddedTopics);

            allSubscribedTopics.addAll(assignedTopics);
            updateGroupSubscription(allSubscribedTopics);
        }

        assignmentSnapshot = metadataSnapshot;

        log.debug("Finished assignment for group: {}", assignments);

        Map<String, ByteBuffer> groupAssignment = new HashMap<>();
        for (Map.Entry<String, Assignment> assignmentEntry : assignments.entrySet()) {
            ByteBuffer buffer = ConsumerProtocol.serializeAssignment(assignmentEntry.getValue());
            groupAssignment.put(assignmentEntry.getKey(), buffer);
        }

        return groupAssignment;
    }

<<<<<<< HEAD
    /**
     * Used by COOPERATIVE rebalance protocol only.
     *
     * Validate the user assignor returned assignments such that there are no partitions which are going to
     * be assigned to a different consumer other than its current owner (i.e. who includes it in its owned
     * partitions list encoded in subscription); also if there are any revoked partitions set the error code to let
     * everyone retry.
     */
    private void validateCooperativeAssignment(final Map<String, List<TopicPartition>> ownedPartitions,
                                               final Map<String, Assignment> assignments) {
        Set<TopicPartition> totalRevokedPartitions = new HashSet<>();
        Set<TopicPartition> totalAddedPartitions = new HashSet<>();
        for (final Map.Entry<String, Assignment> entry : assignments.entrySet()) {
            final Assignment assignment = entry.getValue();
            final Set<TopicPartition> addedPartitions = new HashSet<>(assignment.partitions());
            addedPartitions.removeAll(ownedPartitions.get(entry.getKey()));
            final Set<TopicPartition> revokedPartitions = new HashSet<>(ownedPartitions.get(entry.getKey()));
            revokedPartitions.removeAll(assignment.partitions());

            totalAddedPartitions.addAll(addedPartitions);
            totalRevokedPartitions.addAll(revokedPartitions);
        }

        // if there are overlap between revoked partitions and added partitions, it means some partitions
        // immediately gets re-assigned to another member while it is still claimed by some member
        totalAddedPartitions.retainAll(totalRevokedPartitions);
        if (!totalAddedPartitions.isEmpty()) {
            log.error("With the COOPERATIVE protocol, owned partitions cannot be " +
                "reassigned to other members; however the assignor has reassigned partitions {} which are still owned " +
                "by some members; return the error code to all members to let them stop", totalAddedPartitions);

            throw new IllegalStateException("Assignor supporting the COOPERATIVE protocol violates its requirements");
        }

        if (!totalRevokedPartitions.isEmpty()) {
            log.debug("With the COOPERATIVE protocol there are some partitions {} that will be revoked by their current " +
                "owners; return the error code to let all members to re-trigger another rebalance after revoking partitions",
                totalRevokedPartitions);

            for (final Assignment assignment : assignments.values()) {
                assignment.setError(ConsumerProtocol.AssignmentError.NEED_REJOIN);
            }
        }
    }

=======
>>>>>>> 69d86a19
    @Override
    protected void onJoinPrepare(int generation, String memberId) {
        // commit offsets prior to rebalance if auto-commit enabled
        maybeAutoCommitOffsetsSync(time.timer(rebalanceConfig.rebalanceTimeoutMs));

        // execute the user's callback before rebalance
        final Set<TopicPartition> revokedPartitions;
        final AtomicReference<Exception> firstException = new AtomicReference<>(null);
        switch (protocol) {
            case EAGER:
                // revoke all partitions
                revokedPartitions = new HashSet<>(subscriptions.assignedPartitions());
                subscriptions.assignFromSubscribed(Collections.emptySet());

                firstException.compareAndSet(null, maybeInvokePartitionsRevoked(revokedPartitions));
                break;

            case COOPERATIVE:
                // only revoke those partitions that are not in the subscription any more.
                Set<TopicPartition> ownedPartitions = new HashSet<>(subscriptions.assignedPartitions());
                revokedPartitions = ownedPartitions.stream()
                    .filter(tp -> !subscriptions.subscription().contains(tp.topic()))
                    .collect(Collectors.toSet());

                if (!revokedPartitions.isEmpty()) {
                    ownedPartitions.removeAll(revokedPartitions);
                    subscriptions.assignFromSubscribed(ownedPartitions);

                    firstException.compareAndSet(null, maybeInvokePartitionsRevoked(revokedPartitions));
                }

                break;
        }

        isLeader = false;
        subscriptions.resetGroupSubscription();

        if (firstException.get() != null) {
            throw new KafkaException("User rebalance callback throws an error", firstException.get());
        }
    }

    @Override
    public void resetGeneration(String errorMessage) {
        if (subscriptions.partitionsAutoAssigned()) {
            // lost all partitions if it is based on subscriptions
            Set<TopicPartition> lostPartitions = new HashSet<>(subscriptions.assignedPartitions());
            subscriptions.assignFromSubscribed(Collections.emptySet());

            Exception e = maybeInvokePartitionsLost(errorMessage, lostPartitions);

            if (e != null) {
                throw new KafkaException("User rebalance callback throws an error", e);
            }
        }

        super.resetGeneration(errorMessage);
    }

    @Override
    public boolean rejoinNeededOrPending() {
        if (!subscriptions.partitionsAutoAssigned())
            return false;

        // we need to rejoin if we performed the assignment and metadata has changed
        if (assignmentSnapshot != null && !assignmentSnapshot.matches(metadataSnapshot)) {
            Set<TopicPartition> ownedPartitions = new HashSet<>(subscriptions.assignedPartitions());
            Set<TopicPartition> lostPartitions = ownedPartitions.stream()
                .filter(tp -> !metadataSnapshot.partitionsPerTopic().containsKey(tp.topic()))
                .collect(Collectors.toSet());

            if (!lostPartitions.isEmpty()) {
                ownedPartitions.removeAll(lostPartitions);
                subscriptions.assignFromSubscribed(ownedPartitions);

                Exception e = maybeInvokePartitionsLost("topic metadata has changed and therefore some topics may not exist any more",
                    lostPartitions);

                if (e != null) {
                    throw new KafkaException("User rebalance callback throws an error", e);
                }
            }

            return true;
        }

        // we need to join if our subscription has changed since the last join
        if (joinedSubscription != null && !joinedSubscription.equals(subscriptions.subscription())) {
            return true;
        }

        return super.rejoinNeededOrPending();
    }

    /**
     * Refresh the committed offsets for provided partitions.
     *
     * @param timer Timer bounding how long this method can block
     * @return true iff the operation completed within the timeout
     */
    public boolean refreshCommittedOffsetsIfNeeded(Timer timer) {
        final Set<TopicPartition> missingFetchPositions = subscriptions.missingFetchPositions();

        final Map<TopicPartition, OffsetAndMetadata> offsets = fetchCommittedOffsets(missingFetchPositions, timer);
        if (offsets == null) return false;

        for (final Map.Entry<TopicPartition, OffsetAndMetadata> entry : offsets.entrySet()) {
            final TopicPartition tp = entry.getKey();
            final OffsetAndMetadata offsetAndMetadata = entry.getValue();
            final ConsumerMetadata.LeaderAndEpoch leaderAndEpoch = metadata.leaderAndEpoch(tp);
            final SubscriptionState.FetchPosition position = new SubscriptionState.FetchPosition(
                    offsetAndMetadata.offset(), offsetAndMetadata.leaderEpoch(),
                    leaderAndEpoch);

            log.info("Setting offset for partition {} to the committed offset {}", tp, position);
            entry.getValue().leaderEpoch().ifPresent(epoch -> this.metadata.updateLastSeenEpochIfNewer(entry.getKey(), epoch));
            this.subscriptions.seekUnvalidated(tp, position);
        }
        return true;
    }

    /**
     * Fetch the current committed offsets from the coordinator for a set of partitions.
     *
     * @param partitions The partitions to fetch offsets for
     * @return A map from partition to the committed offset or null if the operation timed out
     */
    public Map<TopicPartition, OffsetAndMetadata> fetchCommittedOffsets(final Set<TopicPartition> partitions,
                                                                        final Timer timer) {
        if (partitions.isEmpty()) return Collections.emptyMap();

        final Generation generation = generation();
        if (pendingCommittedOffsetRequest != null && !pendingCommittedOffsetRequest.sameRequest(partitions, generation)) {
            // if we were waiting for a different request, then just clear it.
            pendingCommittedOffsetRequest = null;
        }

        do {
            if (!ensureCoordinatorReady(timer)) return null;

            // contact coordinator to fetch committed offsets
            final RequestFuture<Map<TopicPartition, OffsetAndMetadata>> future;
            if (pendingCommittedOffsetRequest != null) {
                future = pendingCommittedOffsetRequest.response;
            } else {
                future = sendOffsetFetchRequest(partitions);
                pendingCommittedOffsetRequest = new PendingCommittedOffsetRequest(partitions, generation, future);

            }
            client.poll(future, timer);

            if (future.isDone()) {
                pendingCommittedOffsetRequest = null;

                if (future.succeeded()) {
                    return future.value();
                } else if (!future.isRetriable()) {
                    throw future.exception();
                } else {
                    timer.sleep(rebalanceConfig.retryBackoffMs);
                }
            } else {
                return null;
            }
        } while (timer.notExpired());
        return null;
    }

    public void close(final Timer timer) {
        // we do not need to re-enable wakeups since we are closing already
        client.disableWakeups();
        try {
            maybeAutoCommitOffsetsSync(timer);
            while (pendingAsyncCommits.get() > 0 && timer.notExpired()) {
                ensureCoordinatorReady(timer);
                client.poll(timer);
                invokeCompletedOffsetCommitCallbacks();
            }
        } finally {
            super.close(timer);
        }
    }

    // visible for testing
    void invokeCompletedOffsetCommitCallbacks() {
        if (asyncCommitFenced.get()) {
            throw new FencedInstanceIdException("Get fenced exception for group.instance.id "
                + rebalanceConfig.groupInstanceId.orElse("unset_instance_id")
                + ", current member.id is " + memberId());
        }
        while (true) {
            OffsetCommitCompletion completion = completedOffsetCommits.poll();
            if (completion == null) {
                break;
            }
            completion.invoke();
        }
    }

    public void commitOffsetsAsync(final Map<TopicPartition, OffsetAndMetadata> offsets, final OffsetCommitCallback callback) {
        invokeCompletedOffsetCommitCallbacks();

        if (!coordinatorUnknown()) {
            doCommitOffsetsAsync(offsets, callback);
        } else {
            // we don't know the current coordinator, so try to find it and then send the commit
            // or fail (we don't want recursive retries which can cause offset commits to arrive
            // out of order). Note that there may be multiple offset commits chained to the same
            // coordinator lookup request. This is fine because the listeners will be invoked in
            // the same order that they were added. Note also that AbstractCoordinator prevents
            // multiple concurrent coordinator lookup requests.
            pendingAsyncCommits.incrementAndGet();
            lookupCoordinator().addListener(new RequestFutureListener<Void>() {
                @Override
                public void onSuccess(Void value) {
                    pendingAsyncCommits.decrementAndGet();
                    doCommitOffsetsAsync(offsets, callback);
                    client.pollNoWakeup();
                }

                @Override
                public void onFailure(RuntimeException e) {
                    pendingAsyncCommits.decrementAndGet();
                    completedOffsetCommits.add(new OffsetCommitCompletion(callback, offsets,
                            new RetriableCommitFailedException(e)));
                }
            });
        }

        // ensure the commit has a chance to be transmitted (without blocking on its completion).
        // Note that commits are treated as heartbeats by the coordinator, so there is no need to
        // explicitly allow heartbeats through delayed task execution.
        client.pollNoWakeup();
    }

    private void doCommitOffsetsAsync(final Map<TopicPartition, OffsetAndMetadata> offsets, final OffsetCommitCallback callback) {
        RequestFuture<Void> future = sendOffsetCommitRequest(offsets);
        final OffsetCommitCallback cb = callback == null ? defaultOffsetCommitCallback : callback;
        future.addListener(new RequestFutureListener<Void>() {
            @Override
            public void onSuccess(Void value) {
                if (interceptors != null)
                    interceptors.onCommit(offsets);
                completedOffsetCommits.add(new OffsetCommitCompletion(cb, offsets, null));
            }

            @Override
            public void onFailure(RuntimeException e) {
                Exception commitException = e;

                if (e instanceof RetriableException) {
                    commitException = new RetriableCommitFailedException(e);
                }
                completedOffsetCommits.add(new OffsetCommitCompletion(cb, offsets, commitException));
                if (commitException instanceof FencedInstanceIdException) {
                    asyncCommitFenced.set(true);
                }
            }
        });
    }

    /**
     * Commit offsets synchronously. This method will retry until the commit completes successfully
     * or an unrecoverable error is encountered.
     * @param offsets The offsets to be committed
     * @throws org.apache.kafka.common.errors.AuthorizationException if the consumer is not authorized to the group
     *             or to any of the specified partitions. See the exception for more details
     * @throws CommitFailedException if an unrecoverable error occurs before the commit can be completed
     * @throws FencedInstanceIdException if a static member gets fenced
     * @return If the offset commit was successfully sent and a successful response was received from
     *         the coordinator
     */
    public boolean commitOffsetsSync(Map<TopicPartition, OffsetAndMetadata> offsets, Timer timer) {
        invokeCompletedOffsetCommitCallbacks();

        if (offsets.isEmpty())
            return true;

        do {
            if (coordinatorUnknown() && !ensureCoordinatorReady(timer)) {
                return false;
            }

            RequestFuture<Void> future = sendOffsetCommitRequest(offsets);
            client.poll(future, timer);

            // We may have had in-flight offset commits when the synchronous commit began. If so, ensure that
            // the corresponding callbacks are invoked prior to returning in order to preserve the order that
            // the offset commits were applied.
            invokeCompletedOffsetCommitCallbacks();

            if (future.succeeded()) {
                if (interceptors != null)
                    interceptors.onCommit(offsets);
                return true;
            }

            if (future.failed() && !future.isRetriable())
                throw future.exception();

            timer.sleep(rebalanceConfig.retryBackoffMs);
        } while (timer.notExpired());

        return false;
    }

    public void maybeAutoCommitOffsetsAsync(long now) {
        if (autoCommitEnabled) {
            nextAutoCommitTimer.update(now);
            if (nextAutoCommitTimer.isExpired()) {
                nextAutoCommitTimer.reset(autoCommitIntervalMs);
                doAutoCommitOffsetsAsync();
            }
        }
    }

    private void doAutoCommitOffsetsAsync() {
        Map<TopicPartition, OffsetAndMetadata> allConsumedOffsets = subscriptions.allConsumed();
        log.debug("Sending asynchronous auto-commit of offsets {}", allConsumedOffsets);

        commitOffsetsAsync(allConsumedOffsets, (offsets, exception) -> {
            if (exception != null) {
                if (exception instanceof RetriableException) {
                    log.debug("Asynchronous auto-commit of offsets {} failed due to retriable error: {}", offsets,
                        exception);
                    nextAutoCommitTimer.updateAndReset(rebalanceConfig.retryBackoffMs);
                } else {
                    log.warn("Asynchronous auto-commit of offsets {} failed: {}", offsets, exception.getMessage());
                }
            } else {
                log.debug("Completed asynchronous auto-commit of offsets {}", offsets);
            }
        });
    }

    private void maybeAutoCommitOffsetsSync(Timer timer) {
        if (autoCommitEnabled) {
            Map<TopicPartition, OffsetAndMetadata> allConsumedOffsets = subscriptions.allConsumed();
            try {
                log.debug("Sending synchronous auto-commit of offsets {}", allConsumedOffsets);
                if (!commitOffsetsSync(allConsumedOffsets, timer))
                    log.debug("Auto-commit of offsets {} timed out before completion", allConsumedOffsets);
            } catch (WakeupException | InterruptException e) {
                log.debug("Auto-commit of offsets {} was interrupted before completion", allConsumedOffsets);
                // rethrow wakeups since they are triggered by the user
                throw e;
            } catch (Exception e) {
                // consistent with async auto-commit failures, we do not propagate the exception
                log.warn("Synchronous auto-commit of offsets {} failed: {}", allConsumedOffsets, e.getMessage());
            }
        }
    }

    private class DefaultOffsetCommitCallback implements OffsetCommitCallback {
        @Override
        public void onComplete(Map<TopicPartition, OffsetAndMetadata> offsets, Exception exception) {
            if (exception != null)
                log.error("Offset commit with offsets {} failed", offsets, exception);
        }
    }

    /**
     * Commit offsets for the specified list of topics and partitions. This is a non-blocking call
     * which returns a request future that can be polled in the case of a synchronous commit or ignored in the
     * asynchronous case.
     *
     * @param offsets The list of offsets per partition that should be committed.
     * @return A request future whose value indicates whether the commit was successful or not
     */
    private RequestFuture<Void> sendOffsetCommitRequest(final Map<TopicPartition, OffsetAndMetadata> offsets) {
        if (offsets.isEmpty())
            return RequestFuture.voidSuccess();

        Node coordinator = checkAndGetCoordinator();
        if (coordinator == null)
            return RequestFuture.coordinatorNotAvailable();

        // create the offset commit request
        Map<String, OffsetCommitRequestData.OffsetCommitRequestTopic> requestTopicDataMap = new HashMap<>();
        for (Map.Entry<TopicPartition, OffsetAndMetadata> entry : offsets.entrySet()) {
            TopicPartition topicPartition = entry.getKey();
            OffsetAndMetadata offsetAndMetadata = entry.getValue();
            if (offsetAndMetadata.offset() < 0) {
                return RequestFuture.failure(new IllegalArgumentException("Invalid offset: " + offsetAndMetadata.offset()));
            }

            OffsetCommitRequestData.OffsetCommitRequestTopic topic = requestTopicDataMap
                    .getOrDefault(topicPartition.topic(),
                            new OffsetCommitRequestData.OffsetCommitRequestTopic()
                                    .setName(topicPartition.topic())
                    );

            topic.partitions().add(new OffsetCommitRequestData.OffsetCommitRequestPartition()
                    .setPartitionIndex(topicPartition.partition())
                    .setCommittedOffset(offsetAndMetadata.offset())
                    .setCommittedLeaderEpoch(offsetAndMetadata.leaderEpoch().orElse(RecordBatch.NO_PARTITION_LEADER_EPOCH))
                    .setCommittedMetadata(offsetAndMetadata.metadata())
            );
            requestTopicDataMap.put(topicPartition.topic(), topic);
        }

        final Generation generation;
        if (subscriptions.partitionsAutoAssigned()) {
            generation = generation();
            // if the generation is null, we are not part of an active group (and we expect to be).
            // the only thing we can do is fail the commit and let the user rejoin the group in poll()
            if (generation == null) {
                log.info("Failing OffsetCommit request since the consumer is not part of an active group");
                return RequestFuture.failure(new CommitFailedException());
            }
        } else
            generation = Generation.NO_GENERATION;

        OffsetCommitRequest.Builder builder = new OffsetCommitRequest.Builder(
                new OffsetCommitRequestData()
                        .setGroupId(this.rebalanceConfig.groupId)
                        .setGenerationId(generation.generationId)
                        .setMemberId(generation.memberId)
                        .setGroupInstanceId(rebalanceConfig.groupInstanceId.orElse(null))
                        .setTopics(new ArrayList<>(requestTopicDataMap.values()))
        );

        log.trace("Sending OffsetCommit request with {} to coordinator {}", offsets, coordinator);

        return client.send(coordinator, builder)
                .compose(new OffsetCommitResponseHandler(offsets));
    }

    private class OffsetCommitResponseHandler extends CoordinatorResponseHandler<OffsetCommitResponse, Void> {

        private final Map<TopicPartition, OffsetAndMetadata> offsets;

        private OffsetCommitResponseHandler(Map<TopicPartition, OffsetAndMetadata> offsets) {
            this.offsets = offsets;
        }

        @Override
        public void handle(OffsetCommitResponse commitResponse, RequestFuture<Void> future) {
            sensors.commitLatency.record(response.requestLatencyMs());
            Set<String> unauthorizedTopics = new HashSet<>();

            for (OffsetCommitResponseData.OffsetCommitResponseTopic topic : commitResponse.data().topics()) {
                for (OffsetCommitResponseData.OffsetCommitResponsePartition partition : topic.partitions()) {
                    TopicPartition tp = new TopicPartition(topic.name(), partition.partitionIndex());
                    OffsetAndMetadata offsetAndMetadata = this.offsets.get(tp);

                    long offset = offsetAndMetadata.offset();

                    Errors error = Errors.forCode(partition.errorCode());
                    if (error == Errors.NONE) {
                        log.debug("Committed offset {} for partition {}", offset, tp);
                    } else {
                        if (error.exception() instanceof RetriableException) {
                            log.warn("Offset commit failed on partition {} at offset {}: {}", tp, offset, error.message());
                        } else {
                            log.error("Offset commit failed on partition {} at offset {}: {}", tp, offset, error.message());
                        }

                        if (error == Errors.GROUP_AUTHORIZATION_FAILED) {
                            future.raise(GroupAuthorizationException.forGroupId(rebalanceConfig.groupId));
                            return;
                        } else if (error == Errors.TOPIC_AUTHORIZATION_FAILED) {
                            unauthorizedTopics.add(tp.topic());
                        } else if (error == Errors.OFFSET_METADATA_TOO_LARGE
                                || error == Errors.INVALID_COMMIT_OFFSET_SIZE) {
                            // raise the error to the user
                            future.raise(error);
                            return;
                        } else if (error == Errors.COORDINATOR_LOAD_IN_PROGRESS
                                || error == Errors.UNKNOWN_TOPIC_OR_PARTITION) {
                            // just retry
                            future.raise(error);
                            return;
                        } else if (error == Errors.COORDINATOR_NOT_AVAILABLE
                                || error == Errors.NOT_COORDINATOR
                                || error == Errors.REQUEST_TIMED_OUT) {
                            markCoordinatorUnknown();
                            future.raise(error);
                            return;
                        } else if (error == Errors.FENCED_INSTANCE_ID) {
                            log.error("Received fatal exception: group.instance.id gets fenced");
                            future.raise(error);
                            return;
                        } else if (error == Errors.REBALANCE_IN_PROGRESS) {
                            /* Consumer never tries to commit offset in between join-group and sync-group,
                             * and hence on broker-side it is not expected to see a commit offset request
                             * during CompletingRebalance phase; if it ever happens then broker would return
                             * this error. In this case we should just treat as a fatal CommitFailed exception.
                             * However, we do not need to reset generations and just request re-join, such that
                             * if the caller decides to proceed and poll, it would still try to proceed and re-join normally.
                             */
                            requestRejoin();
                            future.raise(new CommitFailedException());
                            return;
                        } else if (error == Errors.UNKNOWN_MEMBER_ID
                                || error == Errors.ILLEGAL_GENERATION) {
                            // need to reset generation and re-join group
                            resetGeneration("encountering " + error + " on offset commit response");
                            future.raise(new CommitFailedException());
                            return;
                        } else {
                            future.raise(new KafkaException("Unexpected error in commit: " + error.message()));
                            return;
                        }
                    }
                }
            }

            if (!unauthorizedTopics.isEmpty()) {
                log.error("Not authorized to commit to topics {}", unauthorizedTopics);
                future.raise(new TopicAuthorizationException(unauthorizedTopics));
            } else {
                future.complete(null);
            }
        }
    }

    /**
     * Fetch the committed offsets for a set of partitions. This is a non-blocking call. The
     * returned future can be polled to get the actual offsets returned from the broker.
     *
     * @param partitions The set of partitions to get offsets for.
     * @return A request future containing the committed offsets.
     */
    private RequestFuture<Map<TopicPartition, OffsetAndMetadata>> sendOffsetFetchRequest(Set<TopicPartition> partitions) {
        Node coordinator = checkAndGetCoordinator();
        if (coordinator == null)
            return RequestFuture.coordinatorNotAvailable();

        log.debug("Fetching committed offsets for partitions: {}", partitions);
        // construct the request
        OffsetFetchRequest.Builder requestBuilder = new OffsetFetchRequest.Builder(this.rebalanceConfig.groupId,
                new ArrayList<>(partitions));

        // send the request with a callback
        return client.send(coordinator, requestBuilder)
                .compose(new OffsetFetchResponseHandler());
    }

    private class OffsetFetchResponseHandler extends CoordinatorResponseHandler<OffsetFetchResponse, Map<TopicPartition, OffsetAndMetadata>> {
        @Override
        public void handle(OffsetFetchResponse response, RequestFuture<Map<TopicPartition, OffsetAndMetadata>> future) {
            if (response.hasError()) {
                Errors error = response.error();
                log.debug("Offset fetch failed: {}", error.message());

                if (error == Errors.COORDINATOR_LOAD_IN_PROGRESS) {
                    // just retry
                    future.raise(error);
                } else if (error == Errors.NOT_COORDINATOR) {
                    // re-discover the coordinator and retry
                    markCoordinatorUnknown();
                    future.raise(error);
                } else if (error == Errors.GROUP_AUTHORIZATION_FAILED) {
                    future.raise(GroupAuthorizationException.forGroupId(rebalanceConfig.groupId));
                } else {
                    future.raise(new KafkaException("Unexpected error in fetch offset response: " + error.message()));
                }
                return;
            }

            Set<String> unauthorizedTopics = null;
            Map<TopicPartition, OffsetAndMetadata> offsets = new HashMap<>(response.responseData().size());
            for (Map.Entry<TopicPartition, OffsetFetchResponse.PartitionData> entry : response.responseData().entrySet()) {
                TopicPartition tp = entry.getKey();
                OffsetFetchResponse.PartitionData data = entry.getValue();
                if (data.hasError()) {
                    Errors error = data.error;
                    log.debug("Failed to fetch offset for partition {}: {}", tp, error.message());

                    if (error == Errors.UNKNOWN_TOPIC_OR_PARTITION) {
                        future.raise(new KafkaException("Topic or Partition " + tp + " does not exist"));
                        return;
                    } else if (error == Errors.TOPIC_AUTHORIZATION_FAILED) {
                        if (unauthorizedTopics == null) {
                            unauthorizedTopics = new HashSet<>();
                        }
                        unauthorizedTopics.add(tp.topic());
                    } else {
                        future.raise(new KafkaException("Unexpected error in fetch offset response for partition " +
                            tp + ": " + error.message()));
                        return;
                    }
                } else if (data.offset >= 0) {
                    // record the position with the offset (-1 indicates no committed offset to fetch)
                    offsets.put(tp, new OffsetAndMetadata(data.offset, data.leaderEpoch, data.metadata));
                } else {
                    log.info("Found no committed offset for partition {}", tp);
                }
            }

            if (unauthorizedTopics != null) {
                future.raise(new TopicAuthorizationException(unauthorizedTopics));
            } else {
                future.complete(offsets);
            }
        }
    }

    private class ConsumerCoordinatorMetrics {
        private final String metricGrpName;
        private final Sensor commitLatency;

        private ConsumerCoordinatorMetrics(Metrics metrics, String metricGrpPrefix) {
            this.metricGrpName = metricGrpPrefix + "-coordinator-metrics";

            this.commitLatency = metrics.sensor("commit-latency");
            this.commitLatency.add(metrics.metricName("commit-latency-avg",
                this.metricGrpName,
                "The average time taken for a commit request"), new Avg());
            this.commitLatency.add(metrics.metricName("commit-latency-max",
                this.metricGrpName,
                "The max time taken for a commit request"), new Max());
            this.commitLatency.add(createMeter(metrics, metricGrpName, "commit", "commit calls"));

            Measurable numParts = (config, now) -> subscriptions.numAssignedPartitions();
            metrics.addMetric(metrics.metricName("assigned-partitions",
                this.metricGrpName,
                "The number of partitions currently assigned to this consumer"), numParts);
        }
    }

    private static class MetadataSnapshot {
        private final int version;
        private final Map<String, Integer> partitionsPerTopic;

        private MetadataSnapshot(SubscriptionState subscription, Cluster cluster, int version) {
            Map<String, Integer> partitionsPerTopic = new HashMap<>();
            for (String topic : subscription.groupSubscription())
                partitionsPerTopic.put(topic, cluster.partitionCountForTopic(topic));
            this.partitionsPerTopic = partitionsPerTopic;
            this.version = version;
        }

        boolean matches(MetadataSnapshot other) {
            return version == other.version || partitionsPerTopic.equals(other.partitionsPerTopic);
        }

        Map<String, Integer> partitionsPerTopic() {
            return partitionsPerTopic;
        }
    }

    private static class OffsetCommitCompletion {
        private final OffsetCommitCallback callback;
        private final Map<TopicPartition, OffsetAndMetadata> offsets;
        private final Exception exception;

        private OffsetCommitCompletion(OffsetCommitCallback callback, Map<TopicPartition, OffsetAndMetadata> offsets, Exception exception) {
            this.callback = callback;
            this.offsets = offsets;
            this.exception = exception;
        }

        public void invoke() {
            if (callback != null)
                callback.onComplete(offsets, exception);
        }
    }

    /* test-only classes below */
    RebalanceProtocol getProtocol() {
        return protocol;
    }
}<|MERGE_RESOLUTION|>--- conflicted
+++ resolved
@@ -205,16 +205,10 @@
         this.joinedSubscription = subscriptions.subscription();
         JoinGroupRequestData.JoinGroupRequestProtocolCollection protocolSet = new JoinGroupRequestData.JoinGroupRequestProtocolCollection();
 
-<<<<<<< HEAD
-        for (PartitionAssignor assignor : assignors) {
-            Subscription subscription = assignor.subscription(joinedSubscription);
-            subscription.setOwnedPartitions(new ArrayList<>(subscriptions.assignedPartitions()));
-=======
         for (ConsumerPartitionAssignor assignor : assignors) {
             Subscription subscription = new Subscription(new ArrayList<>(joinedSubscription),
                                                          assignor.subscriptionUserData(joinedSubscription),
                                                          subscriptions.assignedPartitionsList());
->>>>>>> 69d86a19
             ByteBuffer metadata = ConsumerProtocol.serializeSubscription(subscription);
 
             protocolSet.add(new JoinGroupRequestData.JoinGroupRequestProtocol()
@@ -266,7 +260,7 @@
 
     private Exception maybeInvokePartitionsAssigned(final Set<TopicPartition> assignedPartitions) {
         if (!assignedPartitions.isEmpty()) {
-            log.info("Setting newly assigned partitions: {}", Utils.join(assignedPartitions, ", "));
+            log.info("Adding newly assigned partitions: {}", Utils.join(assignedPartitions, ", "));
 
             ConsumerRebalanceListener listener = subscriptions.rebalanceListener();
             try {
@@ -285,7 +279,7 @@
 
     private Exception maybeInvokePartitionsRevoked(final Set<TopicPartition> revokedPartitions) {
         if (!revokedPartitions.isEmpty()) {
-            log.info("Revoke previously assigned partitions {}", revokedPartitions);
+            log.info("Revoke previously assigned partitions {}", Utils.join(revokedPartitions, ", "));
 
             ConsumerRebalanceListener listener = subscriptions.rebalanceListener();
             try {
@@ -304,7 +298,7 @@
 
     private Exception maybeInvokePartitionsLost(final String rootCause, final Set<TopicPartition> lostPartitions) {
         if (!lostPartitions.isEmpty()) {
-            log.info("Lost previously assigned partitions {} due to {}", lostPartitions, rootCause);
+            log.info("Lost previously assigned partitions {} due to {}", Utils.join(lostPartitions, ", "), rootCause);
 
             ConsumerRebalanceListener listener = subscriptions.rebalanceListener();
             try {
@@ -338,11 +332,6 @@
 
         Assignment assignment = ConsumerProtocol.deserializeAssignment(assignmentBuffer);
 
-        if (assignment.error() == ConsumerProtocol.AssignmentError.NEED_REJOIN) {
-            // request re-join based on leader communicated error code
-            requestRejoin();
-        }
-
         if (!subscriptions.assignFromSubscribed(assignment.partitions())) {
             log.warn("We received an assignment {} that doesn't match our current subscription {}; it is likely " +
                 "that the subscription has changed since we joined the group. Will try re-join the group with current subscription",
@@ -379,15 +368,8 @@
                 break;
 
             case COOPERATIVE:
-<<<<<<< HEAD
                 Set<TopicPartition> revokedPartitions = new HashSet<>(ownedPartitions);
                 revokedPartitions.removeAll(assignedPartitions);
-=======
-                assignAndRevoke(listener, assignedPartitions, ownedPartitions);
-
-                break;
-        }
->>>>>>> 69d86a19
 
                 log.info("Updating with newly assigned partitions: {}, compare with already owned partitions: {}, " +
                         "newly added partitions: {}, revoking partitions: {}",
@@ -401,6 +383,11 @@
 
                 // revoked partitions that was previously owned but no longer assigned
                 firstException.compareAndSet(null, maybeInvokePartitionsRevoked(revokedPartitions));
+
+                // if revoked any partitions, need to re-join the group afterwards
+                if (!revokedPartitions.isEmpty()) {
+                    requestRejoin();
+                }
 
                 break;
         }
@@ -530,20 +517,16 @@
 
         Set<String> allSubscribedTopics = new HashSet<>();
         Map<String, Subscription> subscriptions = new HashMap<>();
-<<<<<<< HEAD
+
         // collect all the owned partitions
         Map<String, List<TopicPartition>> ownedPartitions = new HashMap<>();
-=======
->>>>>>> 69d86a19
+
         for (JoinGroupResponseData.JoinGroupResponseMember memberSubscription : allSubscriptions) {
             Subscription subscription = ConsumerProtocol.deserializeSubscription(ByteBuffer.wrap(memberSubscription.metadata()));
             subscription.setGroupInstanceId(Optional.ofNullable(memberSubscription.groupInstanceId()));
             subscriptions.put(memberSubscription.memberId(), subscription);
             allSubscribedTopics.addAll(subscription.topics());
-<<<<<<< HEAD
             ownedPartitions.put(memberSubscription.memberId(), subscription.ownedPartitions());
-=======
->>>>>>> 69d86a19
         }
 
         // the leader will begin watching for changes to any of the topics the group is interested in,
@@ -554,15 +537,11 @@
 
         log.debug("Performing assignment using strategy {} with subscriptions {}", assignor.name(), subscriptions);
 
-<<<<<<< HEAD
-        Map<String, Assignment> assignments = assignor.assign(metadata.fetch(), subscriptions);
+        Map<String, Assignment> assignments = assignor.assign(metadata.fetch(), new GroupSubscription(subscriptions)).groupAssignment();
 
         if (protocol == RebalanceProtocol.COOPERATIVE) {
             validateCooperativeAssignment(ownedPartitions, assignments);
         }
-=======
-        Map<String, Assignment> assignments = assignor.assign(metadata.fetch(), new GroupSubscription(subscriptions)).groupAssignment();
->>>>>>> 69d86a19
 
         // user-customized assignor may have created some topics that are not in the subscription list
         // and assign their partitions to the members; in this case we would like to update the leader's
@@ -606,7 +585,6 @@
         return groupAssignment;
     }
 
-<<<<<<< HEAD
     /**
      * Used by COOPERATIVE rebalance protocol only.
      *
@@ -640,20 +618,8 @@
 
             throw new IllegalStateException("Assignor supporting the COOPERATIVE protocol violates its requirements");
         }
-
-        if (!totalRevokedPartitions.isEmpty()) {
-            log.debug("With the COOPERATIVE protocol there are some partitions {} that will be revoked by their current " +
-                "owners; return the error code to let all members to re-trigger another rebalance after revoking partitions",
-                totalRevokedPartitions);
-
-            for (final Assignment assignment : assignments.values()) {
-                assignment.setError(ConsumerProtocol.AssignmentError.NEED_REJOIN);
-            }
-        }
-    }
-
-=======
->>>>>>> 69d86a19
+    }
+
     @Override
     protected void onJoinPrepare(int generation, String memberId) {
         // commit offsets prior to rebalance if auto-commit enabled
