--- conflicted
+++ resolved
@@ -48,14 +48,9 @@
     /**
      * Sets an optional requireStable flag.
      */
-<<<<<<< HEAD
-    public void requireStable(final boolean requireStable) {
-        this.requireStable = requireStable;
-=======
     public ListConsumerGroupOffsetsOptions requireStable(final boolean requireStable) {
         this.requireStable = requireStable;
         return this;
->>>>>>> 915c7812
     }
 
     /**
@@ -65,7 +60,7 @@
         return topicPartitions;
     }
 
-    public boolean shouldRequireStable() {
+    public boolean requireStable() {
         return requireStable;
     }
 }