/*
 * Licensed to the Apache Software Foundation (ASF) under one or more
 * contributor license agreements. See the NOTICE file distributed with
 * this work for additional information regarding copyright ownership.
 * The ASF licenses this file to You under the Apache License, Version 2.0
 * (the "License"); you may not use this file except in compliance with
 * the License. You may obtain a copy of the License at
 *
 *    http://www.apache.org/licenses/LICENSE-2.0
 *
 * Unless required by applicable law or agreed to in writing, software
 * distributed under the License is distributed on an "AS IS" BASIS,
 * WITHOUT WARRANTIES OR CONDITIONS OF ANY KIND, either express or implied.
 * See the License for the specific language governing permissions and
 * limitations under the License.
 */
package org.apache.kafka.clients.consumer.internals;

import org.apache.kafka.clients.CommonClientConfigs;
import org.apache.kafka.clients.consumer.ConsumerConfig;
import org.apache.kafka.clients.consumer.internals.MembershipManager.LocalAssignment;
import org.apache.kafka.clients.consumer.internals.NetworkClientDelegate.PollResult;
import org.apache.kafka.clients.consumer.internals.events.ApplicationEventProcessor;
import org.apache.kafka.clients.consumer.internals.events.BackgroundEventHandler;
import org.apache.kafka.clients.consumer.internals.events.ErrorEvent;
import org.apache.kafka.clients.consumer.internals.metrics.HeartbeatMetricsManager;
import org.apache.kafka.common.Uuid;
import org.apache.kafka.common.errors.GroupAuthorizationException;
import org.apache.kafka.common.errors.RetriableException;
import org.apache.kafka.common.message.ConsumerGroupHeartbeatRequestData;
import org.apache.kafka.common.metrics.Metrics;
import org.apache.kafka.common.protocol.Errors;
import org.apache.kafka.common.requests.ConsumerGroupHeartbeatRequest;
import org.apache.kafka.common.requests.ConsumerGroupHeartbeatResponse;
import org.apache.kafka.common.utils.LogContext;
import org.apache.kafka.common.utils.Time;
import org.apache.kafka.common.utils.Timer;
import org.slf4j.Logger;

import java.util.ArrayList;
import java.util.Collections;
import java.util.List;
import java.util.Map;
import java.util.SortedSet;
import java.util.TreeSet;
import java.util.stream.Collectors;

/**
 * <p>Manages the request creation and response handling for the heartbeat. The module creates a
 * {@link ConsumerGroupHeartbeatRequest} using the state stored in the {@link MembershipManager} and enqueue it to
 * the network queue to be sent out. Once the response is received, the module will update the state in the
 * {@link MembershipManager} and handle any errors.</p>
 *
 * <p>The manager will try to send a heartbeat when the member is in {@link MemberState#STABLE},
 * {@link MemberState#JOINING}, or {@link MemberState#RECONCILING}. Which mean the member is either in a stable
 * group, is trying to join a group, or is in the process of reconciling the assignment changes.</p>
 *
 * <p>If the member got kick out of a group, it will try to give up the current assignment by invoking {@code
 * OnPartitionsLost} because reattempting to join again with a zero epoch.</p>
 *
 * <p>If the member does not have groupId configured or encountering fatal exceptions, a heartbeat will not be sent.</p>
 *
 * <p>If the coordinator not is not found, we will skip sending the heartbeat and try to find a coordinator first.</p>
 *
 * <p>If the heartbeat failed due to retriable errors, such as, TimeoutException. The subsequent attempt will be
 * backoff exponentially.</p>
 *
 * <p>When the member completes the assignment reconciliation, the {@link HeartbeatRequestState} will be reset so
 * that a heartbeat will be sent in the next event loop.</p>
 *
 * <p>See {@link HeartbeatRequestState} for more details.</p>
 */
public class HeartbeatRequestManager implements RequestManager {

    private final Logger logger;

    /**
     * Time that the group coordinator will wait on member to revoke its partitions. This is provided by the group
     * coordinator in the heartbeat
     */
    private final int maxPollIntervalMs;

    /**
     * CoordinatorRequestManager manages the connection to the group coordinator
     */
    private final CoordinatorRequestManager coordinatorRequestManager;

    /**
     * HeartbeatRequestState manages heartbeat request timing and retries
     */
    private final HeartbeatRequestState heartbeatRequestState;

    /*
     * HeartbeatState manages building the heartbeat requests correctly
     */
    private final HeartbeatState heartbeatState;

    /**
     * MembershipManager manages member's essential attributes like epoch and id, and its rebalance state
     */
    private final MembershipManager membershipManager;

    /**
     * ErrorEventHandler allows the background thread to propagate errors back to the user
     */
    private final BackgroundEventHandler backgroundEventHandler;

    /**
     * Timer for tracking the time since the last consumer poll.  If the timer expires, the consumer will stop
     * sending heartbeat until the next poll.
     */
    private final Timer pollTimer;

    /**
     * Holding the heartbeat sensor to measure heartbeat timing and response latency
     */
    private final HeartbeatMetricsManager metricsManager;

    public HeartbeatRequestManager(
        final LogContext logContext,
        final Time time,
        final ConsumerConfig config,
        final CoordinatorRequestManager coordinatorRequestManager,
        final SubscriptionState subscriptions,
        final MembershipManager membershipManager,
        final BackgroundEventHandler backgroundEventHandler,
        final Metrics metrics) {
        this.coordinatorRequestManager = coordinatorRequestManager;
        this.logger = logContext.logger(getClass());
        this.membershipManager = membershipManager;
        this.backgroundEventHandler = backgroundEventHandler;
        this.maxPollIntervalMs = config.getInt(CommonClientConfigs.MAX_POLL_INTERVAL_MS_CONFIG);
        long retryBackoffMs = config.getLong(ConsumerConfig.RETRY_BACKOFF_MS_CONFIG);
        long retryBackoffMaxMs = config.getLong(ConsumerConfig.RETRY_BACKOFF_MAX_MS_CONFIG);
        this.heartbeatState = new HeartbeatState(subscriptions, membershipManager, maxPollIntervalMs);
        this.heartbeatRequestState = new HeartbeatRequestState(logContext, time, 0, retryBackoffMs,
            retryBackoffMaxMs, maxPollIntervalMs);
        this.pollTimer = time.timer(maxPollIntervalMs);
        this.metricsManager = new HeartbeatMetricsManager(metrics);
    }

    // Visible for testing
    HeartbeatRequestManager(
        final LogContext logContext,
        final Timer timer,
        final ConsumerConfig config,
        final CoordinatorRequestManager coordinatorRequestManager,
        final MembershipManager membershipManager,
        final HeartbeatState heartbeatState,
        final HeartbeatRequestState heartbeatRequestState,
        final BackgroundEventHandler backgroundEventHandler,
        final Metrics metrics) {
        this.logger = logContext.logger(this.getClass());
        this.maxPollIntervalMs = config.getInt(CommonClientConfigs.MAX_POLL_INTERVAL_MS_CONFIG);
        this.coordinatorRequestManager = coordinatorRequestManager;
        this.heartbeatRequestState = heartbeatRequestState;
        this.heartbeatState = heartbeatState;
        this.membershipManager = membershipManager;
        this.backgroundEventHandler = backgroundEventHandler;
        this.pollTimer = timer;
        this.metricsManager = new HeartbeatMetricsManager(metrics);
    }

    /**
     * This will build a heartbeat request if one must be sent, determined based on the member
     * state. A heartbeat is sent in the following situations:
     * <ol>
     *     <li>Member is part of the consumer group or wants to join it.</li>
     *     <li>The heartbeat interval has expired, or the member is in a state that indicates
     *     that it should heartbeat without waiting for the interval.</li>
     * </ol>
     * This will also determine the maximum wait time until the next poll based on the member's
     * state.
     * <ol>
     *     <li>If the member is without a coordinator or is in a failed state, the timer is set
     *     to Long.MAX_VALUE, as there's no need to send a heartbeat.</li>
     *     <li>If the member cannot send a heartbeat due to either exponential backoff, it will
     *     return the remaining time left on the backoff timer.</li>
     *     <li>If the member's heartbeat timer has not expired, It will return the remaining time
     *     left on the heartbeat timer.</li>
     *     <li>If the member can send a heartbeat, the timer is set to the current heartbeat interval.</li>
     * </ol>
     *
     * @return {@link PollResult} that includes a heartbeat request if one must be sent, and the
     * time to wait until the next poll.
     */
    @Override
    public NetworkClientDelegate.PollResult poll(long currentTimeMs) {
        if (!coordinatorRequestManager.coordinator().isPresent() ||
            membershipManager.shouldSkipHeartbeat()) {
            membershipManager.onHeartbeatRequestSkipped();
            return NetworkClientDelegate.PollResult.EMPTY;
        }
        pollTimer.update(currentTimeMs);
        if (pollTimer.isExpired() && !membershipManager.isLeavingGroup()) {
            logger.warn("Consumer poll timeout has expired. This means the time between " +
                "subsequent calls to poll() was longer than the configured max.poll.interval.ms, " +
                "which typically implies that the poll loop is spending too much time processing " +
                "messages. You can address this either by increasing max.poll.interval.ms or by " +
                "reducing the maximum size of batches returned in poll() with max.poll.records.");

            membershipManager.transitionToSendingLeaveGroup(true);
            NetworkClientDelegate.UnsentRequest leaveHeartbeat = makeHeartbeatRequest(currentTimeMs, true);

            // We can ignore the leave response because we can join before or after receiving the response.
            heartbeatRequestState.reset();
            heartbeatState.reset();
            return new NetworkClientDelegate.PollResult(heartbeatRequestState.heartbeatIntervalMs, Collections.singletonList(leaveHeartbeat));
        }

        boolean heartbeatNow = membershipManager.shouldHeartbeatNow() && !heartbeatRequestState.requestInFlight();
        if (!heartbeatRequestState.canSendRequest(currentTimeMs) && !heartbeatNow) {
            return new NetworkClientDelegate.PollResult(heartbeatRequestState.nextHeartbeatMs(currentTimeMs));
        }

        NetworkClientDelegate.UnsentRequest request = makeHeartbeatRequest(currentTimeMs, false);
        return new NetworkClientDelegate.PollResult(heartbeatRequestState.heartbeatIntervalMs, Collections.singletonList(request));
    }

    /**
     * Returns the {@link MembershipManager} that this request manager is using to track the state of the group.
     * This is provided so that the {@link ApplicationEventProcessor} can access the state for querying or updating.
     */
    public MembershipManager membershipManager() {
        return membershipManager;
    }

    /**
     * Returns the delay for which the application thread can safely wait before it should be responsive
     * to results from the request managers. For example, the subscription state can change when heartbeats
     * are sent, so blocking for longer than the heartbeat interval might mean the application thread is not
     * responsive to changes.
     *
     * Similarly, we may have to unblock the application thread to send a `PollApplicationEvent` to make sure
     * our poll timer will not expire while we are polling.
     *
     * <p>In the event that heartbeats are currently being skipped, this still returns the next heartbeat
     * delay rather than {@code Long.MAX_VALUE} so that the application thread remains responsive.
     */
    @Override
    public long maximumTimeToWait(long currentTimeMs) {
        pollTimer.update(currentTimeMs);
        if (
            pollTimer.isExpired() ||
                (membershipManager.shouldHeartbeatNow() && !heartbeatRequestState.requestInFlight())
        ) {
            return 0L;
        }
        return Math.min(pollTimer.remainingMs() / 2, heartbeatRequestState.nextHeartbeatMs(currentTimeMs));
    }

    /**
     * Reset the poll timer, indicating that the user has called consumer.poll(). If the member
     * is in {@link MemberState#STALE} state due to expired poll timer, this will transition the
     * member to {@link MemberState#JOINING}, so that it rejoins the group.
     */
    public void resetPollTimer(final long pollMs) {
        if (pollTimer.isExpired()) {
            logger.debug("Poll timer has been reset after it had expired");
            membershipManager.maybeRejoinStaleMember();
        }
        pollTimer.update(pollMs);
        pollTimer.reset(maxPollIntervalMs);
    }

    private NetworkClientDelegate.UnsentRequest makeHeartbeatRequest(final long currentTimeMs,
                                                                     final boolean ignoreResponse) {
        NetworkClientDelegate.UnsentRequest request = makeHeartbeatRequest(ignoreResponse);
        heartbeatRequestState.onSendAttempt(currentTimeMs);
        membershipManager.onHeartbeatRequestSent();
        metricsManager.recordHeartbeatSentMs(currentTimeMs);
        return request;
    }

    private NetworkClientDelegate.UnsentRequest makeHeartbeatRequest(final boolean ignoreResponse) {
        NetworkClientDelegate.UnsentRequest request = new NetworkClientDelegate.UnsentRequest(
            new ConsumerGroupHeartbeatRequest.Builder(this.heartbeatState.buildRequestData()),
            coordinatorRequestManager.coordinator());
        if (ignoreResponse)
            return logResponse(request);
        else
            return request.whenComplete((response, exception) -> {
                long completionTimeMs = request.handler().completionTimeMs();
                if (response != null) {
                    metricsManager.recordRequestLatency(response.requestLatencyMs());
                    onResponse((ConsumerGroupHeartbeatResponse) response.responseBody(), completionTimeMs);
                } else {
                    onFailure(exception, completionTimeMs);
                }
            });
    }

    private NetworkClientDelegate.UnsentRequest logResponse(final NetworkClientDelegate.UnsentRequest request) {
        return request.whenComplete((response, exception) -> {
            if (response != null) {
                metricsManager.recordRequestLatency(response.requestLatencyMs());
                Errors error =
                    Errors.forCode(((ConsumerGroupHeartbeatResponse) response.responseBody()).data().errorCode());
                if (error == Errors.NONE)
                    logger.debug("GroupHeartbeat responded successfully: {}", response);
                else
                    logger.error("GroupHeartbeat failed because of {}: {}", error, response);
            } else {
                logger.error("GroupHeartbeat failed because of unexpected exception.", exception);
            }
        });
    }

    private void onFailure(final Throwable exception, final long responseTimeMs) {
        this.heartbeatRequestState.onFailedAttempt(responseTimeMs);
        this.heartbeatState.reset();
        if (exception instanceof RetriableException) {
            String message = String.format("GroupHeartbeatRequest failed because of the retriable exception. " +
                    "Will retry in %s ms: %s",
                heartbeatRequestState.remainingBackoffMs(responseTimeMs),
                exception.getMessage());
            logger.debug(message);
        } else {
            logger.error("GroupHeartbeatRequest failed due to fatal error: " + exception.getMessage());
            handleFatalFailure(exception);
        }
    }

    private void onResponse(final ConsumerGroupHeartbeatResponse response, long currentTimeMs) {
        if (Errors.forCode(response.data().errorCode()) == Errors.NONE) {
            heartbeatRequestState.updateHeartbeatIntervalMs(response.data().heartbeatIntervalMs());
            heartbeatRequestState.onSuccessfulAttempt(currentTimeMs);
            heartbeatRequestState.resetTimer();
            membershipManager.onHeartbeatSuccess(response.data());
            return;
        }
        onErrorResponse(response, currentTimeMs);
    }

    private void onErrorResponse(final ConsumerGroupHeartbeatResponse response,
                                 final long currentTimeMs) {
        Errors error = Errors.forCode(response.data().errorCode());
        String errorMessage = response.data().errorMessage();
        String message;

        this.heartbeatState.reset();
        this.heartbeatRequestState.onFailedAttempt(currentTimeMs);
        membershipManager.onHeartbeatFailure();

        switch (error) {
            case NOT_COORDINATOR:
                // the manager should retry immediately when the coordinator node becomes available again
                message = String.format("GroupHeartbeatRequest failed because the group coordinator %s is incorrect. " +
                                "Will attempt to find the coordinator again and retry",
                        coordinatorRequestManager.coordinator());
                logInfo(message, response, currentTimeMs);
                coordinatorRequestManager.markCoordinatorUnknown(errorMessage, currentTimeMs);
                // Skip backoff so that the next HB is sent as soon as the new coordinator is discovered
                heartbeatRequestState.reset();
                break;

            case COORDINATOR_NOT_AVAILABLE:
                message = String.format("GroupHeartbeatRequest failed because the group coordinator %s is not available. " +
                                "Will attempt to find the coordinator again and retry",
                        coordinatorRequestManager.coordinator());
                logInfo(message, response, currentTimeMs);
                coordinatorRequestManager.markCoordinatorUnknown(errorMessage, currentTimeMs);
                // Skip backoff so that the next HB is sent as soon as the new coordinator is discovered
                heartbeatRequestState.reset();
                break;

            case COORDINATOR_LOAD_IN_PROGRESS:
                // the manager will backoff and retry
                message = String.format("GroupHeartbeatRequest failed because the group coordinator %s is still loading." +
                                "Will retry",
                        coordinatorRequestManager.coordinator());
                logInfo(message, response, currentTimeMs);
                break;

            case GROUP_AUTHORIZATION_FAILED:
                GroupAuthorizationException exception =
                        GroupAuthorizationException.forGroupId(membershipManager.groupId());
                logger.error("GroupHeartbeatRequest failed due to group authorization failure: {}", exception.getMessage());
                handleFatalFailure(error.exception(exception.getMessage()));
                break;

            case UNRELEASED_INSTANCE_ID:
                logger.error("GroupHeartbeatRequest failed due to the instance id {} was not released: {}",
                        membershipManager.groupInstanceId().orElse("null"), errorMessage);
                handleFatalFailure(Errors.UNRELEASED_INSTANCE_ID.exception(errorMessage));
                break;

            case INVALID_REQUEST:
            case GROUP_MAX_SIZE_REACHED:
            case UNSUPPORTED_ASSIGNOR:
            case UNSUPPORTED_VERSION:
                logger.error("GroupHeartbeatRequest failed due to error: {}", error);
                handleFatalFailure(error.exception(errorMessage));
                break;

            case FENCED_MEMBER_EPOCH:
                message = String.format("GroupHeartbeatRequest failed for member %s because epoch %s is fenced.",
                        membershipManager.memberId(), membershipManager.memberEpoch());
                logInfo(message, response, currentTimeMs);
                membershipManager.transitionToFenced();
                // Skip backoff so that a next HB to rejoin is sent as soon as the fenced member releases its assignment
                heartbeatRequestState.reset();
                break;

            case UNKNOWN_MEMBER_ID:
                message = String.format("GroupHeartbeatRequest failed because member %s is unknown.",
                        membershipManager.memberId());
                logInfo(message, response, currentTimeMs);
                membershipManager.transitionToFenced();
                // Skip backoff so that a next HB to rejoin is sent as soon as the fenced member releases its assignment
                heartbeatRequestState.reset();
                break;

            default:
                // If the manager receives an unknown error - there could be a bug in the code or a new error code
                logger.error("GroupHeartbeatRequest failed due to unexpected error: {}", error);
                handleFatalFailure(error.exception(errorMessage));
                break;
        }
    }

    private void logInfo(final String message,
                         final ConsumerGroupHeartbeatResponse response,
                         final long currentTimeMs) {
        logger.info("{} in {}ms: {}",
            message,
            heartbeatRequestState.remainingBackoffMs(currentTimeMs),
            response.data().errorMessage());
    }

    private void handleFatalFailure(Throwable error) {
        backgroundEventHandler.add(new ErrorEvent(error));
        membershipManager.transitionToFatal();
    }

    /**
     * Represents the state of a heartbeat request, including logic for timing, retries, and exponential backoff. The
     * object extends {@link RequestState} to enable exponential backoff and duplicated request handling. The two fields
     * that it holds are:
     */
    static class HeartbeatRequestState extends RequestState {
        /**
         *  heartbeatTimer tracks the time since the last heartbeat was sent
         */
        private final Timer heartbeatTimer;

        /**
         * The heartbeat interval which is acquired/updated through the heartbeat request
         */
        private long heartbeatIntervalMs;

        public HeartbeatRequestState(
            final LogContext logContext,
            final Time time,
            final long heartbeatIntervalMs,
            final long retryBackoffMs,
            final long retryBackoffMaxMs,
            final double jitter) {
            super(logContext, HeartbeatRequestState.class.getName(), retryBackoffMs, 2, retryBackoffMaxMs, jitter);
            this.heartbeatIntervalMs = heartbeatIntervalMs;
            this.heartbeatTimer = time.timer(heartbeatIntervalMs);
        }

        private void update(final long currentTimeMs) {
            this.heartbeatTimer.update(currentTimeMs);
        }

        public void resetTimer() {
            this.heartbeatTimer.reset(heartbeatIntervalMs);
        }

        @Override
        public boolean canSendRequest(final long currentTimeMs) {
            update(currentTimeMs);
            return heartbeatTimer.isExpired() && super.canSendRequest(currentTimeMs);
        }

        public long nextHeartbeatMs(final long currentTimeMs) {
            if (heartbeatTimer.remainingMs() == 0) {
                return this.remainingBackoffMs(currentTimeMs);
            }
            return heartbeatTimer.remainingMs();
        }

        private void updateHeartbeatIntervalMs(final long heartbeatIntervalMs) {
            if (this.heartbeatIntervalMs == heartbeatIntervalMs) {
                // no need to update the timer if the interval hasn't changed
                return;
            }
            this.heartbeatIntervalMs = heartbeatIntervalMs;
            this.heartbeatTimer.updateAndReset(heartbeatIntervalMs);
        }
    }

    /**
     * Builds the heartbeat requests correctly, ensuring that all information is sent according to
     * the protocol, but subsequent requests do not send information which has not changed. This
     * is important to ensure that reconciliation completes successfully.
     */
    static class HeartbeatState {
        private final SubscriptionState subscriptions;
        private final MembershipManager membershipManager;
        private final int rebalanceTimeoutMs;
        private final SentFields sentFields;

        public HeartbeatState(
            final SubscriptionState subscriptions,
            final MembershipManager membershipManager,
            final int rebalanceTimeoutMs) {
            this.subscriptions = subscriptions;
            this.membershipManager = membershipManager;
            this.rebalanceTimeoutMs = rebalanceTimeoutMs;
            this.sentFields = new SentFields();
        }


        public void reset() {
            sentFields.reset();
        }

        public ConsumerGroupHeartbeatRequestData buildRequestData() {
            ConsumerGroupHeartbeatRequestData data = new ConsumerGroupHeartbeatRequestData();

            // GroupId - always sent
            data.setGroupId(membershipManager.groupId());

            // MemberId - always sent, empty until it has been received from the coordinator
            data.setMemberId(membershipManager.memberId());

            // MemberEpoch - always sent
            data.setMemberEpoch(membershipManager.memberEpoch());

            // InstanceId - set if present
            membershipManager.groupInstanceId().ifPresent(data::setInstanceId);

<<<<<<< HEAD
            // RebalanceTimeoutMs - only sent when joining or if has changed since the last heartbeat
            if (membershipManager.memberEpoch() == 0 || sentFields.rebalanceTimeoutMs != rebalanceTimeoutMs) {
=======
            boolean sendAllFields = membershipManager.state() == MemberState.JOINING;

            // RebalanceTimeoutMs - only sent if has changed since the last heartbeat
            if (sendAllFields || sentFields.rebalanceTimeoutMs != rebalanceTimeoutMs) {
>>>>>>> 3f666026
                data.setRebalanceTimeoutMs(rebalanceTimeoutMs);
                sentFields.rebalanceTimeoutMs = rebalanceTimeoutMs;
            }

            if (!this.subscriptions.hasPatternSubscription()) {
                // SubscribedTopicNames - only sent when joining or if it has changed since the last heartbeat
                TreeSet<String> subscribedTopicNames = new TreeSet<>(this.subscriptions.subscription());
<<<<<<< HEAD
                if (membershipManager.memberEpoch() == 0 || !subscribedTopicNames.equals(sentFields.subscribedTopicNames)) {
=======
                if (sendAllFields || !subscribedTopicNames.equals(sentFields.subscribedTopicNames)) {
>>>>>>> 3f666026
                    data.setSubscribedTopicNames(new ArrayList<>(this.subscriptions.subscription()));
                    sentFields.subscribedTopicNames = subscribedTopicNames;
                }
            } else {
                // SubscribedTopicRegex - only sent if has changed since the last heartbeat
                //                      - not supported yet
            }

            // ServerAssignor - only sent if has changed since the last heartbeat
            this.membershipManager.serverAssignor().ifPresent(serverAssignor -> {
<<<<<<< HEAD
                if (membershipManager.memberEpoch() == 0 || !serverAssignor.equals(sentFields.serverAssignor)) {
=======
                if (sendAllFields || !serverAssignor.equals(sentFields.serverAssignor)) {
>>>>>>> 3f666026
                    data.setServerAssignor(serverAssignor);
                    sentFields.serverAssignor = serverAssignor;
                }
            });

            // ClientAssignors - not supported yet

            // TopicPartitions - sent with the first heartbeat after a new assignment from the server was
            // reconciled. This is ensured by resending the topic partitions whenever the local assignment,
            // including its local epoch is changed (although the local epoch is not sent in the heartbeat).
            LocalAssignment local = membershipManager.currentAssignment();
            if (!local.equals(sentFields.localAssignment)) {
                List<ConsumerGroupHeartbeatRequestData.TopicPartitions> topicPartitions =
                    buildTopicPartitionsList(local.partitions);
                data.setTopicPartitions(topicPartitions);
                sentFields.localAssignment = local;
            }

            return data;
        }

        private List<ConsumerGroupHeartbeatRequestData.TopicPartitions> buildTopicPartitionsList(Map<Uuid, SortedSet<Integer>> topicIdPartitions) {
            return topicIdPartitions.entrySet().stream().map(
                    entry -> new ConsumerGroupHeartbeatRequestData.TopicPartitions()
                        .setTopicId(entry.getKey())
                        .setPartitions(new ArrayList<>(entry.getValue())))
                .collect(Collectors.toList());
        }

        // Fields of ConsumerHeartbeatRequest sent in the most recent request
        static class SentFields {
            private int rebalanceTimeoutMs = -1;
            private TreeSet<String> subscribedTopicNames = null;
            private String serverAssignor = null;
            private LocalAssignment localAssignment = null;

            SentFields() {}

            void reset() {
                subscribedTopicNames = null;
                rebalanceTimeoutMs = -1;
                serverAssignor = null;
                localAssignment = null;
            }
        }
    }
}<|MERGE_RESOLUTION|>--- conflicted
+++ resolved
@@ -533,15 +533,10 @@
             // InstanceId - set if present
             membershipManager.groupInstanceId().ifPresent(data::setInstanceId);
 
-<<<<<<< HEAD
-            // RebalanceTimeoutMs - only sent when joining or if has changed since the last heartbeat
-            if (membershipManager.memberEpoch() == 0 || sentFields.rebalanceTimeoutMs != rebalanceTimeoutMs) {
-=======
             boolean sendAllFields = membershipManager.state() == MemberState.JOINING;
 
             // RebalanceTimeoutMs - only sent if has changed since the last heartbeat
             if (sendAllFields || sentFields.rebalanceTimeoutMs != rebalanceTimeoutMs) {
->>>>>>> 3f666026
                 data.setRebalanceTimeoutMs(rebalanceTimeoutMs);
                 sentFields.rebalanceTimeoutMs = rebalanceTimeoutMs;
             }
@@ -549,11 +544,7 @@
             if (!this.subscriptions.hasPatternSubscription()) {
                 // SubscribedTopicNames - only sent when joining or if it has changed since the last heartbeat
                 TreeSet<String> subscribedTopicNames = new TreeSet<>(this.subscriptions.subscription());
-<<<<<<< HEAD
-                if (membershipManager.memberEpoch() == 0 || !subscribedTopicNames.equals(sentFields.subscribedTopicNames)) {
-=======
                 if (sendAllFields || !subscribedTopicNames.equals(sentFields.subscribedTopicNames)) {
->>>>>>> 3f666026
                     data.setSubscribedTopicNames(new ArrayList<>(this.subscriptions.subscription()));
                     sentFields.subscribedTopicNames = subscribedTopicNames;
                 }
@@ -564,11 +555,7 @@
 
             // ServerAssignor - only sent if has changed since the last heartbeat
             this.membershipManager.serverAssignor().ifPresent(serverAssignor -> {
-<<<<<<< HEAD
-                if (membershipManager.memberEpoch() == 0 || !serverAssignor.equals(sentFields.serverAssignor)) {
-=======
                 if (sendAllFields || !serverAssignor.equals(sentFields.serverAssignor)) {
->>>>>>> 3f666026
                     data.setServerAssignor(serverAssignor);
                     sentFields.serverAssignor = serverAssignor;
                 }
