/*
 * Licensed to the Apache Software Foundation (ASF) under one or more
 * contributor license agreements. See the NOTICE file distributed with
 * this work for additional information regarding copyright ownership.
 * The ASF licenses this file to You under the Apache License, Version 2.0
 * (the "License"); you may not use this file except in compliance with
 * the License. You may obtain a copy of the License at
 *
 *    http://www.apache.org/licenses/LICENSE-2.0
 *
 * Unless required by applicable law or agreed to in writing, software
 * distributed under the License is distributed on an "AS IS" BASIS,
 * WITHOUT WARRANTIES OR CONDITIONS OF ANY KIND, either express or implied.
 * See the License for the specific language governing permissions and
 * limitations under the License.
 */
package org.apache.kafka.clients.consumer.internals;

import org.apache.kafka.clients.CommonClientConfigs;
import org.apache.kafka.clients.consumer.ConsumerConfig;
import org.apache.kafka.clients.consumer.internals.NetworkClientDelegate.PollResult;
import org.apache.kafka.clients.consumer.internals.events.BackgroundEventHandler;
import org.apache.kafka.clients.consumer.internals.events.ErrorBackgroundEvent;
import org.apache.kafka.common.TopicIdPartition;
import org.apache.kafka.common.Uuid;
import org.apache.kafka.common.errors.GroupAuthorizationException;
import org.apache.kafka.common.errors.RetriableException;
import org.apache.kafka.common.message.ConsumerGroupHeartbeatRequestData;
import org.apache.kafka.common.protocol.Errors;
import org.apache.kafka.common.requests.ConsumerGroupHeartbeatRequest;
import org.apache.kafka.common.requests.ConsumerGroupHeartbeatResponse;
import org.apache.kafka.common.utils.LogContext;
import org.apache.kafka.common.utils.Time;
import org.apache.kafka.common.utils.Timer;
import org.slf4j.Logger;

import java.util.ArrayList;
import java.util.Collections;
import java.util.HashMap;
import java.util.List;
import java.util.Map;
import java.util.Set;
import java.util.TreeSet;
import java.util.stream.Collectors;

/**
 * <p>Manages the request creation and response handling for the heartbeat. The module creates a
 * {@link ConsumerGroupHeartbeatRequest} using the state stored in the {@link MembershipManager} and enqueue it to
 * the network queue to be sent out. Once the response is received, the module will update the state in the
 * {@link MembershipManager} and handle any errors.</p>
 *
 * <p>The manager will try to send a heartbeat when the member is in {@link MemberState#STABLE},
 * {@link MemberState#JOINING}, or {@link MemberState#RECONCILING}. Which mean the member is either in a stable
 * group, is trying to join a group, or is in the process of reconciling the assignment changes.</p>
 *
 * <p>If the member got kick out of a group, it will try to give up the current assignment by invoking {@code
 * OnPartitionsLost} because reattempting to join again with a zero epoch.</p>
 *
 * <p>If the member does not have groupId configured or encountering fatal exceptions, a heartbeat will not be sent.</p>
 *
 * <p>If the coordinator not is not found, we will skip sending the heartbeat and try to find a coordinator first.</p>
 *
 * <p>If the heartbeat failed due to retriable errors, such as, TimeoutException. The subsequent attempt will be
 * backoff exponentially.</p>
 *
 * <p>When the member completes the assignment reconciliation, the {@link HeartbeatRequestState} will be reset so
 * that a heartbeat will be sent in the next event loop.</p>
 *
 * <p>See {@link HeartbeatRequestState} for more details.</p>
 */
public class HeartbeatRequestManager implements RequestManager {

    private final Logger logger;

    /**
     * Time that the group coordinator will wait on member to revoke its partitions. This is provided by the group
     * coordinator in the heartbeat
     */
    private final int rebalanceTimeoutMs;

    /**
     * CoordinatorRequestManager manages the connection to the group coordinator
     */
    private final CoordinatorRequestManager coordinatorRequestManager;

    /**
     * HeartbeatRequestState manages heartbeat request timing and retries
     */
    private final HeartbeatRequestState heartbeatRequestState;

    /*
     * HeartbeatState manages building the heartbeat requests correctly
     */
    private final HeartbeatState heartbeatState;

    /**
     * MembershipManager manages member's essential attributes like epoch and id, and its rebalance state
     */
    private final MembershipManager membershipManager;

    /**
     * ErrorEventHandler allows the background thread to propagate errors back to the user
     */
    private final BackgroundEventHandler backgroundEventHandler;

    public HeartbeatRequestManager(
        final LogContext logContext,
        final Time time,
        final ConsumerConfig config,
        final CoordinatorRequestManager coordinatorRequestManager,
        final SubscriptionState subscriptions,
        final MembershipManager membershipManager,
        final BackgroundEventHandler backgroundEventHandler) {
        this.coordinatorRequestManager = coordinatorRequestManager;
        this.logger = logContext.logger(getClass());
        this.membershipManager = membershipManager;
        this.backgroundEventHandler = backgroundEventHandler;
        this.rebalanceTimeoutMs = config.getInt(CommonClientConfigs.MAX_POLL_INTERVAL_MS_CONFIG);
        long retryBackoffMs = config.getLong(ConsumerConfig.RETRY_BACKOFF_MS_CONFIG);
        long retryBackoffMaxMs = config.getLong(ConsumerConfig.RETRY_BACKOFF_MAX_MS_CONFIG);
        this.heartbeatState = new HeartbeatState(subscriptions, membershipManager, rebalanceTimeoutMs);
        this.heartbeatRequestState = new HeartbeatRequestState(logContext, time, 0, retryBackoffMs,
            retryBackoffMaxMs, rebalanceTimeoutMs);
    }

    // Visible for testing
    HeartbeatRequestManager(
        final LogContext logContext,
        final ConsumerConfig config,
        final CoordinatorRequestManager coordinatorRequestManager,
        final MembershipManager membershipManager,
        final HeartbeatState heartbeatState,
        final HeartbeatRequestState heartbeatRequestState,
        final BackgroundEventHandler backgroundEventHandler) {
        this.logger = logContext.logger(this.getClass());
        this.rebalanceTimeoutMs = config.getInt(CommonClientConfigs.MAX_POLL_INTERVAL_MS_CONFIG);
        this.coordinatorRequestManager = coordinatorRequestManager;
        this.heartbeatRequestState = heartbeatRequestState;
        this.heartbeatState = heartbeatState;
        this.membershipManager = membershipManager;
        this.backgroundEventHandler = backgroundEventHandler;
    }

    /**
     * This will build a heartbeat request if one must be sent, determined based on the member
     * state. A heartbeat is sent in the following situations:
     * <ol>
     *     <li>Member is part of the consumer group or wants to join it.</li>
     *     <li>The heartbeat interval has expired, or the member is in a state that indicates
     *     that it should heartbeat without waiting for the interval.</li>
     * </ol>
     * This will also determine the maximum wait time until the next poll based on the member's
     * state.
     * <ol>
     *     <li>If the member is without a coordinator or is in a failed state, the timer is set
     *     to Long.MAX_VALUE, as there's no need to send a heartbeat.</li>
     *     <li>If the member cannot send a heartbeat due to either exponential backoff, it will
     *     return the remaining time left on the backoff timer.</li>
     *     <li>If the member's heartbeat timer has not expired, It will return the remaining time
     *     left on the heartbeat timer.</li>
     *     <li>If the member can send a heartbeat, the timer is set to the current heartbeat interval.</li>
     * </ol>
     *
     * @return {@link PollResult} that includes a heartbeat request if one must be sent, and the
     * time to wait until the next poll.
     */
    @Override
    public NetworkClientDelegate.PollResult poll(long currentTimeMs) {
        if (!coordinatorRequestManager.coordinator().isPresent() || membershipManager.shouldSkipHeartbeat()) {
            membershipManager.onHeartbeatRequestSkipped();
            return NetworkClientDelegate.PollResult.EMPTY;
        }

        boolean heartbeatNow = membershipManager.shouldHeartbeatNow() && !heartbeatRequestState.requestInFlight();

        if (!heartbeatRequestState.canSendRequest(currentTimeMs) && !heartbeatNow) {
            return new NetworkClientDelegate.PollResult(heartbeatRequestState.nextHeartbeatMs(currentTimeMs));
        }

        heartbeatRequestState.onSendAttempt(currentTimeMs);
        membershipManager.onHeartbeatRequestSent();
        NetworkClientDelegate.UnsentRequest request = makeHeartbeatRequest();
        return new NetworkClientDelegate.PollResult(heartbeatRequestState.heartbeatIntervalMs, Collections.singletonList(request));
    }

<<<<<<< HEAD
    public MembershipManager membershipManager() {
        return membershipManager;
    }

    private NetworkClientDelegate.UnsentRequest makeHeartbeatRequest() {
        // TODO: extract this logic for building the ConsumerGroupHeartbeatRequestData to a
        //  stateful builder (HeartbeatState), that will keep the last data sent, and determine
        //  the fields that changed and need to be included in the next HB (ex. check
        //  subscriptionState changed from last sent to include assignment). It should also
        //  ensure that all fields are sent on failure.
        ConsumerGroupHeartbeatRequestData data = new ConsumerGroupHeartbeatRequestData()
            .setGroupId(membershipManager.groupId())
            .setMemberEpoch(membershipManager.memberEpoch())
            .setRebalanceTimeoutMs(rebalanceTimeoutMs);

        if (membershipManager.memberId() != null) {
            data.setMemberId(membershipManager.memberId());
        }

        membershipManager.groupInstanceId().ifPresent(data::setInstanceId);

        if (this.subscriptions.hasPatternSubscription()) {
            // TODO: Pass the string to the GC if server side regex is used.
        } else {
            data.setSubscribedTopicNames(new ArrayList<>(this.subscriptions.subscription()));
            List<ConsumerGroupHeartbeatRequestData.TopicPartitions> topicPartitions =
                    buildTopicPartitionsList(membershipManager.currentAssignment());
            data.setTopicPartitions(topicPartitions);
        }

        this.membershipManager.serverAssignor().ifPresent(data::setServerAssignor);
=======
    /**
     * Returns the delay for which the application thread can safely wait before it should be responsive
     * to results from the request managers. For example, the subscription state can change when heartbeats
     * are sent, so blocking for longer than the heartbeat interval might mean the application thread is not
     * responsive to changes.
     *
     * <p>In the event that heartbeats are currently being skipped, this still returns the next heartbeat
     * delay rather than {@code Long.MAX_VALUE} so that the application thread remains responsive.
     */
    @Override
    public long maximumTimeToWait(long currentTimeMs) {
        boolean heartbeatNow = membershipManager.shouldHeartbeatNow() && !heartbeatRequestState.requestInFlight();
        return heartbeatNow ? 0L : heartbeatRequestState.nextHeartbeatMs(currentTimeMs);
    }
>>>>>>> 1a2f74be

    private NetworkClientDelegate.UnsentRequest makeHeartbeatRequest() {
        NetworkClientDelegate.UnsentRequest request = new NetworkClientDelegate.UnsentRequest(
            new ConsumerGroupHeartbeatRequest.Builder(this.heartbeatState.buildRequestData()),
            coordinatorRequestManager.coordinator());
        return request.whenComplete((response, exception) -> {
            if (response != null) {
                onResponse((ConsumerGroupHeartbeatResponse) response.responseBody(), request.handler().completionTimeMs());
            } else {
                onFailure(exception, request.handler().completionTimeMs());
            }
        });
    }

    private void onFailure(final Throwable exception, final long responseTimeMs) {
        this.heartbeatRequestState.onFailedAttempt(responseTimeMs);
        this.heartbeatState.reset();
        if (exception instanceof RetriableException) {
            String message = String.format("GroupHeartbeatRequest failed because of the retriable exception. " +
                    "Will retry in %s ms: %s",
                heartbeatRequestState.remainingBackoffMs(responseTimeMs),
                exception.getMessage());
            logger.debug(message);
        } else {
            logger.error("GroupHeartbeatRequest failed due to fatal error: " + exception.getMessage());
            handleFatalFailure(exception);
        }
    }

    private void onResponse(final ConsumerGroupHeartbeatResponse response, long currentTimeMs) {
        if (Errors.forCode(response.data().errorCode()) == Errors.NONE) {
            this.heartbeatRequestState.updateHeartbeatIntervalMs(response.data().heartbeatIntervalMs());
            this.heartbeatRequestState.onSuccessfulAttempt(currentTimeMs);
            this.heartbeatRequestState.resetTimer();
            this.membershipManager.onHeartbeatResponseReceived(response.data());
            return;
        }
        onErrorResponse(response, currentTimeMs);
    }

    private void onErrorResponse(final ConsumerGroupHeartbeatResponse response,
                                 final long currentTimeMs) {
        Errors error = Errors.forCode(response.data().errorCode());
        String errorMessage = response.data().errorMessage();
        String message;

        this.heartbeatState.reset();

        // TODO: upon encountering a fatal/fenced error, trigger onPartitionLost logic to give up the current
        //  assignments.
        switch (error) {
            case NOT_COORDINATOR:
                // the manager should retry immediately when the coordinator node becomes available again
                message = String.format("GroupHeartbeatRequest failed because the group coordinator %s is incorrect. " +
                                "Will attempt to find the coordinator again and retry",
                        coordinatorRequestManager.coordinator());
                logInfo(message, response, currentTimeMs);
                coordinatorRequestManager.markCoordinatorUnknown(errorMessage, currentTimeMs);
                break;

            case COORDINATOR_NOT_AVAILABLE:
                message = String.format("GroupHeartbeatRequest failed because the group coordinator %s is not available. " +
                                "Will attempt to find the coordinator again and retry",
                        coordinatorRequestManager.coordinator());
                logInfo(message, response, currentTimeMs);
                coordinatorRequestManager.markCoordinatorUnknown(errorMessage, currentTimeMs);
                break;

            case COORDINATOR_LOAD_IN_PROGRESS:
                // the manager will backoff and retry
                message = String.format("GroupHeartbeatRequest failed because the group coordinator %s is still loading." +
                                "Will retry",
                        coordinatorRequestManager.coordinator());
                logInfo(message, response, currentTimeMs);
                heartbeatRequestState.onFailedAttempt(currentTimeMs);
                break;

            case GROUP_AUTHORIZATION_FAILED:
                GroupAuthorizationException exception =
                        GroupAuthorizationException.forGroupId(membershipManager.groupId());
                logger.error("GroupHeartbeatRequest failed due to group authorization failure: {}", exception.getMessage());
                handleFatalFailure(error.exception(exception.getMessage()));
                break;

            case UNRELEASED_INSTANCE_ID:
                logger.error("GroupHeartbeatRequest failed due to the instance id {} was not released: {}",
                        membershipManager.groupInstanceId().orElse("null"), errorMessage);
                handleFatalFailure(Errors.UNRELEASED_INSTANCE_ID.exception(errorMessage));
                break;

            case INVALID_REQUEST:
            case GROUP_MAX_SIZE_REACHED:
            case UNSUPPORTED_ASSIGNOR:
            case UNSUPPORTED_VERSION:
                logger.error("GroupHeartbeatRequest failed due to error: {}", error);
                handleFatalFailure(error.exception(errorMessage));
                break;

            case FENCED_MEMBER_EPOCH:
                message = String.format("GroupHeartbeatRequest failed because member ID %s with epoch %s is invalid. " +
                                "Will abandon all partitions and rejoin the group",
                        membershipManager.memberId(), membershipManager.memberEpoch());
                logInfo(message, response, currentTimeMs);
                membershipManager.transitionToFenced();
                break;

            case UNKNOWN_MEMBER_ID:
                message = String.format("GroupHeartbeatRequest failed because member of unknown ID %s with epoch %s is invalid. " +
                                "Will abandon all partitions and rejoin the group",
                        membershipManager.memberId(), membershipManager.memberEpoch());
                logInfo(message, response, currentTimeMs);
                membershipManager.transitionToFenced();
                break;

            default:
                // If the manager receives an unknown error - there could be a bug in the code or a new error code
                logger.error("GroupHeartbeatRequest failed due to unexpected error: {}", error);
                handleFatalFailure(error.exception(errorMessage));
                break;
        }
    }

    private void logInfo(final String message,
                         final ConsumerGroupHeartbeatResponse response,
                         final long currentTimeMs) {
        logger.info("{} in {}ms: {}",
            message,
            heartbeatRequestState.remainingBackoffMs(currentTimeMs),
            response.data().errorMessage());
    }

    private void handleFatalFailure(Throwable error) {
        backgroundEventHandler.add(new ErrorBackgroundEvent(error));
        membershipManager.transitionToFatal();
    }

    /**
     * Represents the state of a heartbeat request, including logic for timing, retries, and exponential backoff. The
     * object extends {@link RequestState} to enable exponential backoff and duplicated request handling. The two fields
     * that it holds are:
     */
    static class HeartbeatRequestState extends RequestState {
        /**
         *  heartbeatTimer tracks the time since the last heartbeat was sent
         */
        private final Timer heartbeatTimer;

        /**
         * The heartbeat interval which is acquired/updated through the heartbeat request
         */
        private long heartbeatIntervalMs;

        public HeartbeatRequestState(
            final LogContext logContext,
            final Time time,
            final long heartbeatIntervalMs,
            final long retryBackoffMs,
            final long retryBackoffMaxMs,
            final double jitter) {
            super(logContext, HeartbeatRequestState.class.getName(), retryBackoffMs, 2, retryBackoffMaxMs, jitter);
            this.heartbeatIntervalMs = heartbeatIntervalMs;
            this.heartbeatTimer = time.timer(heartbeatIntervalMs);
        }

        private void update(final long currentTimeMs) {
            this.heartbeatTimer.update(currentTimeMs);
        }

        public void resetTimer() {
            this.heartbeatTimer.reset(heartbeatIntervalMs);
        }

        @Override
        public boolean canSendRequest(final long currentTimeMs) {
            update(currentTimeMs);
            return heartbeatTimer.isExpired() && super.canSendRequest(currentTimeMs);
        }

        public long nextHeartbeatMs(final long currentTimeMs) {
            if (heartbeatTimer.remainingMs() == 0) {
                return this.remainingBackoffMs(currentTimeMs);
            }
            return heartbeatTimer.remainingMs();
        }

        private void updateHeartbeatIntervalMs(final long heartbeatIntervalMs) {
            if (this.heartbeatIntervalMs == heartbeatIntervalMs) {
                // no need to update the timer if the interval hasn't changed
                return;
            }
            this.heartbeatIntervalMs = heartbeatIntervalMs;
            this.heartbeatTimer.updateAndReset(heartbeatIntervalMs);
        }
    }

    /**
     * Builds the heartbeat requests correctly, ensuring that all information is sent according to
     * the protocol, but subsequent requests do not send information which has not changed. This
     * is important to ensure that reconciliation completes successfully.
     */
    static class HeartbeatState {
        private final SubscriptionState subscriptions;
        private final MembershipManager membershipManager;
        private final int rebalanceTimeoutMs;
        private final SentFields sentFields;

        public HeartbeatState(
            final SubscriptionState subscriptions,
            final MembershipManager membershipManager,
            final int rebalanceTimeoutMs) {
            this.subscriptions = subscriptions;
            this.membershipManager = membershipManager;
            this.rebalanceTimeoutMs = rebalanceTimeoutMs;
            this.sentFields = new SentFields();
        }


        public void reset() {
            sentFields.reset();
        }

        public ConsumerGroupHeartbeatRequestData buildRequestData() {
            ConsumerGroupHeartbeatRequestData data = new ConsumerGroupHeartbeatRequestData();

            // GroupId - always sent
            data.setGroupId(membershipManager.groupId());

            // MemberId - always sent, empty until it has been received from the coordinator
            data.setMemberId(membershipManager.memberId());

            // MemberEpoch - always sent
            data.setMemberEpoch(membershipManager.memberEpoch());

            // InstanceId - only sent if has changed since the last heartbeat
            membershipManager.groupInstanceId().ifPresent(groupInstanceId -> {
                if (!groupInstanceId.equals(sentFields.instanceId)) {
                    data.setInstanceId(groupInstanceId);
                    sentFields.instanceId = groupInstanceId;
                }
            });

            // RebalanceTimeoutMs - only sent if has changed since the last heartbeat
            if (sentFields.rebalanceTimeoutMs != rebalanceTimeoutMs) {
                data.setRebalanceTimeoutMs(rebalanceTimeoutMs);
                sentFields.rebalanceTimeoutMs = rebalanceTimeoutMs;
            }

            if (!this.subscriptions.hasPatternSubscription()) {
                // SubscribedTopicNames - only sent if has changed since the last heartbeat
                TreeSet<String> subscribedTopicNames = new TreeSet<>(this.subscriptions.subscription());
                if (!subscribedTopicNames.equals(sentFields.subscribedTopicNames)) {
                    data.setSubscribedTopicNames(new ArrayList<>(this.subscriptions.subscription()));
                    sentFields.subscribedTopicNames = subscribedTopicNames;
                }
            } else {
                // SubscribedTopicRegex - only sent if has changed since the last heartbeat
                //                      - not supported yet
            }

            // ServerAssignor - only sent if has changed since the last heartbeat
            this.membershipManager.serverAssignor().ifPresent(serverAssignor -> {
                if (!serverAssignor.equals(sentFields.serverAssignor)) {
                    data.setServerAssignor(serverAssignor);
                    sentFields.serverAssignor = serverAssignor;
                }
            });

            // ClientAssignors - not supported yet

            // TopicPartitions - only sent if has changed since the last heartbeat
            //   Note that TopicIdPartition.toString is being avoided here so that
            //   the string consists of just the topic ID and the partition. 
            //   When an assignment is received, we might not yet know the topic name
            //   and then it is learnt subsequently by a metadata update.
            TreeSet<String> assignedPartitions = membershipManager.currentAssignment().stream()
                    .map(tp -> tp.topicId() + "-" + tp.partition())
                    .collect(Collectors.toCollection(TreeSet::new));
            if (!assignedPartitions.equals(sentFields.topicPartitions)) {
                List<ConsumerGroupHeartbeatRequestData.TopicPartitions> topicPartitions =
                        buildTopicPartitionsList(membershipManager.currentAssignment());
                data.setTopicPartitions(topicPartitions);
                sentFields.topicPartitions = assignedPartitions;
            }

            return data;
        }

        private List<ConsumerGroupHeartbeatRequestData.TopicPartitions> buildTopicPartitionsList(Set<TopicIdPartition> topicIdPartitions) {
            List<ConsumerGroupHeartbeatRequestData.TopicPartitions> result = new ArrayList<>();
            Map<Uuid, List<Integer>> partitionsPerTopicId = new HashMap<>();
            for (TopicIdPartition topicIdPartition : topicIdPartitions) {
                Uuid topicId = topicIdPartition.topicId();
                partitionsPerTopicId.computeIfAbsent(topicId, __ -> new ArrayList<>()).add(topicIdPartition.partition());
            }
            for (Map.Entry<Uuid, List<Integer>> entry : partitionsPerTopicId.entrySet()) {
                Uuid topicId = entry.getKey();
                List<Integer> partitions = entry.getValue();
                result.add(new ConsumerGroupHeartbeatRequestData.TopicPartitions()
                        .setTopicId(topicId)
                        .setPartitions(partitions));
            }
            return result;
        }

        // Fields of ConsumerHeartbeatRequest sent in the most recent request
        static class SentFields {
            private String instanceId = null;
            private int rebalanceTimeoutMs = -1;
            private TreeSet<String> subscribedTopicNames = null;
            private String serverAssignor = null;
            private TreeSet<String> topicPartitions = null;

            SentFields() {}

            void reset() {
                instanceId = null;
                rebalanceTimeoutMs = -1;
                subscribedTopicNames = null;
                serverAssignor = null;
                topicPartitions = null;
            }
        }
    }
}<|MERGE_RESOLUTION|>--- conflicted
+++ resolved
@@ -183,39 +183,10 @@
         return new NetworkClientDelegate.PollResult(heartbeatRequestState.heartbeatIntervalMs, Collections.singletonList(request));
     }
 
-<<<<<<< HEAD
     public MembershipManager membershipManager() {
         return membershipManager;
     }
 
-    private NetworkClientDelegate.UnsentRequest makeHeartbeatRequest() {
-        // TODO: extract this logic for building the ConsumerGroupHeartbeatRequestData to a
-        //  stateful builder (HeartbeatState), that will keep the last data sent, and determine
-        //  the fields that changed and need to be included in the next HB (ex. check
-        //  subscriptionState changed from last sent to include assignment). It should also
-        //  ensure that all fields are sent on failure.
-        ConsumerGroupHeartbeatRequestData data = new ConsumerGroupHeartbeatRequestData()
-            .setGroupId(membershipManager.groupId())
-            .setMemberEpoch(membershipManager.memberEpoch())
-            .setRebalanceTimeoutMs(rebalanceTimeoutMs);
-
-        if (membershipManager.memberId() != null) {
-            data.setMemberId(membershipManager.memberId());
-        }
-
-        membershipManager.groupInstanceId().ifPresent(data::setInstanceId);
-
-        if (this.subscriptions.hasPatternSubscription()) {
-            // TODO: Pass the string to the GC if server side regex is used.
-        } else {
-            data.setSubscribedTopicNames(new ArrayList<>(this.subscriptions.subscription()));
-            List<ConsumerGroupHeartbeatRequestData.TopicPartitions> topicPartitions =
-                    buildTopicPartitionsList(membershipManager.currentAssignment());
-            data.setTopicPartitions(topicPartitions);
-        }
-
-        this.membershipManager.serverAssignor().ifPresent(data::setServerAssignor);
-=======
     /**
      * Returns the delay for which the application thread can safely wait before it should be responsive
      * to results from the request managers. For example, the subscription state can change when heartbeats
@@ -230,7 +201,6 @@
         boolean heartbeatNow = membershipManager.shouldHeartbeatNow() && !heartbeatRequestState.requestInFlight();
         return heartbeatNow ? 0L : heartbeatRequestState.nextHeartbeatMs(currentTimeMs);
     }
->>>>>>> 1a2f74be
 
     private NetworkClientDelegate.UnsentRequest makeHeartbeatRequest() {
         NetworkClientDelegate.UnsentRequest request = new NetworkClientDelegate.UnsentRequest(
