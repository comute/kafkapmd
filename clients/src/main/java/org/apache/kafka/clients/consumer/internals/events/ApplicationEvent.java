--- conflicted
+++ resolved
@@ -33,11 +33,7 @@
         LIST_OFFSETS, CHECK_AND_UPDATE_POSITIONS, RESET_OFFSET, TOPIC_METADATA, ALL_TOPICS_METADATA,
         TOPIC_SUBSCRIPTION_CHANGE, TOPIC_PATTERN_SUBSCRIPTION_CHANGE, UPDATE_SUBSCRIPTION_METADATA,
         UNSUBSCRIBE, CONSUMER_REBALANCE_LISTENER_CALLBACK_COMPLETED,
-<<<<<<< HEAD
-        COMMIT_ON_CLOSE, CREATE_FETCH_REQUESTS, PAUSE_PARTITIONS, RESUME_PARTITIONS, CURRENT_LAG,
-=======
-        COMMIT_ON_CLOSE, CREATE_FETCH_REQUESTS, LEAVE_GROUP_ON_CLOSE,
->>>>>>> 441a6d0b
+        COMMIT_ON_CLOSE, CREATE_FETCH_REQUESTS, LEAVE_GROUP_ON_CLOSE, PAUSE_PARTITIONS, RESUME_PARTITIONS, CURRENT_LAG,
         SHARE_FETCH, SHARE_ACKNOWLEDGE_ASYNC, SHARE_ACKNOWLEDGE_SYNC,
         SHARE_SUBSCRIPTION_CHANGE, SHARE_UNSUBSCRIBE,
         SHARE_ACKNOWLEDGE_ON_CLOSE,
