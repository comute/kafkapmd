/*
 * Licensed to the Apache Software Foundation (ASF) under one or more
 * contributor license agreements. See the NOTICE file distributed with
 * this work for additional information regarding copyright ownership.
 * The ASF licenses this file to You under the Apache License, Version 2.0
 * (the "License"); you may not use this file except in compliance with
 * the License. You may obtain a copy of the License at
 *
 *    http://www.apache.org/licenses/LICENSE-2.0
 *
 * Unless required by applicable law or agreed to in writing, software
 * distributed under the License is distributed on an "AS IS" BASIS,
 * WITHOUT WARRANTIES OR CONDITIONS OF ANY KIND, either express or implied.
 * See the License for the specific language governing permissions and
 * limitations under the License.
 */
package org.apache.kafka.clients.consumer;

import org.apache.kafka.clients.ClientDnsLookup;
import org.apache.kafka.clients.CommonClientConfigs;
import org.apache.kafka.common.IsolationLevel;
import org.apache.kafka.common.config.AbstractConfig;
import org.apache.kafka.common.config.ConfigDef;
import org.apache.kafka.common.config.ConfigDef.Importance;
import org.apache.kafka.common.config.ConfigDef.Type;
import org.apache.kafka.common.config.ConfigException;
import org.apache.kafka.common.config.SecurityConfig;
import org.apache.kafka.common.errors.InvalidConfigurationException;
import org.apache.kafka.common.metrics.Sensor;
import org.apache.kafka.common.requests.JoinGroupRequest;
import org.apache.kafka.common.security.auth.SecurityProtocol;
import org.apache.kafka.common.serialization.Deserializer;
import org.apache.kafka.common.utils.Utils;

import java.util.Arrays;
import java.util.Collections;
import java.util.HashMap;
import java.util.List;
import java.util.Locale;
import java.util.Map;
import java.util.Optional;
import java.util.Properties;
import java.util.Set;
import java.util.concurrent.atomic.AtomicInteger;

import static org.apache.kafka.clients.consumer.CooperativeStickyAssignor.COOPERATIVE_STICKY_ASSIGNOR_NAME;
import static org.apache.kafka.clients.consumer.RangeAssignor.RANGE_ASSIGNOR_NAME;
import static org.apache.kafka.clients.consumer.RoundRobinAssignor.ROUNDROBIN_ASSIGNOR_NAME;
import static org.apache.kafka.clients.consumer.StickyAssignor.STICKY_ASSIGNOR_NAME;
import static org.apache.kafka.common.config.ConfigDef.Range.atLeast;
import static org.apache.kafka.common.config.ConfigDef.ValidString.in;

/**
 * The consumer configuration keys
 */
public class ConsumerConfig extends AbstractConfig {
    private static final ConfigDef CONFIG;

    // a list contains all the assignor names that only assign subscribed topics to consumer. Should be updated when new assignor added.
    // This is to help optimize ConsumerCoordinator#performAssignment method
    public static final List<String> ASSIGN_FROM_SUBSCRIBED_ASSIGNORS =
        Collections.unmodifiableList(Arrays.asList(
            RANGE_ASSIGNOR_NAME,
            ROUNDROBIN_ASSIGNOR_NAME,
            STICKY_ASSIGNOR_NAME,
            COOPERATIVE_STICKY_ASSIGNOR_NAME
        ));

    /*
     * NOTE: DO NOT CHANGE EITHER CONFIG STRINGS OR THEIR JAVA VARIABLE NAMES AS
     * THESE ARE PART OF THE PUBLIC API AND CHANGE WILL BREAK USER CODE.
     */

    /**
     * <code>group.id</code>
     */
    public static final String GROUP_ID_CONFIG = CommonClientConfigs.GROUP_ID_CONFIG;
    private static final String GROUP_ID_DOC = CommonClientConfigs.GROUP_ID_DOC;

    /**
     * <code>group.instance.id</code>
     */
    public static final String GROUP_INSTANCE_ID_CONFIG = CommonClientConfigs.GROUP_INSTANCE_ID_CONFIG;
    private static final String GROUP_INSTANCE_ID_DOC = CommonClientConfigs.GROUP_INSTANCE_ID_DOC;

    /** <code>max.poll.records</code> */
    public static final String MAX_POLL_RECORDS_CONFIG = "max.poll.records";
    private static final String MAX_POLL_RECORDS_DOC = "The maximum number of records returned in a single call to poll()."
        + " Note, that <code>" + MAX_POLL_RECORDS_CONFIG + "</code> does not impact the underlying fetching behavior."
        + " The consumer will cache the records from each fetch request and returns them incrementally from each poll.";

    /** <code>max.poll.interval.ms</code> */
    public static final String MAX_POLL_INTERVAL_MS_CONFIG = CommonClientConfigs.MAX_POLL_INTERVAL_MS_CONFIG;
    private static final String MAX_POLL_INTERVAL_MS_DOC = CommonClientConfigs.MAX_POLL_INTERVAL_MS_DOC;
    /**
     * <code>session.timeout.ms</code>
     */
    public static final String SESSION_TIMEOUT_MS_CONFIG = CommonClientConfigs.SESSION_TIMEOUT_MS_CONFIG;
    private static final String SESSION_TIMEOUT_MS_DOC = CommonClientConfigs.SESSION_TIMEOUT_MS_DOC;

    /**
     * <code>heartbeat.interval.ms</code>
     */
    public static final String HEARTBEAT_INTERVAL_MS_CONFIG = CommonClientConfigs.HEARTBEAT_INTERVAL_MS_CONFIG;
    private static final String HEARTBEAT_INTERVAL_MS_DOC = CommonClientConfigs.HEARTBEAT_INTERVAL_MS_DOC;

    /**
     * <code>bootstrap.servers</code>
     */
    public static final String BOOTSTRAP_SERVERS_CONFIG = CommonClientConfigs.BOOTSTRAP_SERVERS_CONFIG;

    /** <code>client.dns.lookup</code> */
    public static final String CLIENT_DNS_LOOKUP_CONFIG = CommonClientConfigs.CLIENT_DNS_LOOKUP_CONFIG;

    /**
     * <code>enable.auto.commit</code>
     */
    public static final String ENABLE_AUTO_COMMIT_CONFIG = "enable.auto.commit";
    private static final String ENABLE_AUTO_COMMIT_DOC = "If true the consumer's offset will be periodically committed in the background.";

    /**
     * <code>auto.commit.interval.ms</code>
     */
    public static final String AUTO_COMMIT_INTERVAL_MS_CONFIG = "auto.commit.interval.ms";
    private static final String AUTO_COMMIT_INTERVAL_MS_DOC = "The frequency in milliseconds that the consumer offsets are auto-committed to Kafka if <code>enable.auto.commit</code> is set to <code>true</code>.";

    /**
     * <code>partition.assignment.strategy</code>
     */
    public static final String PARTITION_ASSIGNMENT_STRATEGY_CONFIG = "partition.assignment.strategy";
    private static final String PARTITION_ASSIGNMENT_STRATEGY_DOC = "A list of class names or class types, " +
        "ordered by preference, of supported partition assignment strategies that the client will use to distribute " +
        "partition ownership amongst consumer instances when group management is used. Available options are:" +
        "<ul>" +
        "<li><code>org.apache.kafka.clients.consumer.RangeAssignor</code>: Assigns partitions on a per-topic basis.</li>" +
        "<li><code>org.apache.kafka.clients.consumer.RoundRobinAssignor</code>: Assigns partitions to consumers in a round-robin fashion.</li>" +
        "<li><code>org.apache.kafka.clients.consumer.StickyAssignor</code>: Guarantees an assignment that is " +
        "maximally balanced while preserving as many existing partition assignments as possible.</li>" +
        "<li><code>org.apache.kafka.clients.consumer.CooperativeStickyAssignor</code>: Follows the same StickyAssignor " +
        "logic, but allows for cooperative rebalancing.</li>" +
        "</ul>" +
        "<p>The default assignor is [RangeAssignor, CooperativeStickyAssignor], which will use the RangeAssignor by default, " +
        "but allows upgrading to the CooperativeStickyAssignor with just a single rolling bounce that removes the RangeAssignor from the list.</p>" +
        "<p>Implementing the <code>org.apache.kafka.clients.consumer.ConsumerPartitionAssignor</code> " +
        "interface allows you to plug in a custom assignment strategy.</p>";

    /**
     * <code>auto.offset.reset</code>
     */
    public static final String AUTO_OFFSET_RESET_CONFIG = "auto.offset.reset";
    public static final String AUTO_OFFSET_RESET_DOC = "What to do when there is no initial offset in Kafka or if the current offset does not exist any more on the server (e.g. because that data has been deleted): <ul><li>earliest: automatically reset the offset to the earliest offset<li>latest: automatically reset the offset to the latest offset</li><li>none: throw exception to the consumer if no previous offset is found for the consumer's group</li><li>anything else: throw exception to the consumer.</li></ul>";

    /**
     * <code>nearest.offset.reset</code>
     */
    public static final String NEAREST_OFFSET_RESET_CONFIG = "nearest.offset.reset";
    private static final String NEAREST_OFFSET_RESET_DOC = "If true, then out of range errors will reset the consumer's offset to the nearest offset. to the earliest end of the broker range if it was under the range, or to the latest end of the broker range if it was over the range";
    public static final boolean DEFAULT_NEAREST_OFFSET_RESET = false;

    /**
     * <code>fetch.min.bytes</code>
     */
    public static final String FETCH_MIN_BYTES_CONFIG = "fetch.min.bytes";
    private static final String FETCH_MIN_BYTES_DOC = "The minimum amount of data the server should return for a fetch request. If insufficient data is available the request will wait for that much data to accumulate before answering the request. The default setting of 1 byte means that fetch requests are answered as soon as a single byte of data is available or the fetch request times out waiting for data to arrive. Setting this to something greater than 1 will cause the server to wait for larger amounts of data to accumulate which can improve server throughput a bit at the cost of some additional latency.";

    /**
     * <code>fetch.max.bytes</code>
     */
    public static final String FETCH_MAX_BYTES_CONFIG = "fetch.max.bytes";
    private static final String FETCH_MAX_BYTES_DOC = "The maximum amount of data the server should return for a fetch request. " +
            "Records are fetched in batches by the consumer, and if the first record batch in the first non-empty partition of the fetch is larger than " +
            "this value, the record batch will still be returned to ensure that the consumer can make progress. As such, this is not a absolute maximum. " +
            "The maximum record batch size accepted by the broker is defined via <code>message.max.bytes</code> (broker config) or " +
            "<code>max.message.bytes</code> (topic config). Note that the consumer performs multiple fetches in parallel.";
    public static final int DEFAULT_FETCH_MAX_BYTES = 50 * 1024 * 1024;

    /**
     * <code>fetch.max.wait.ms</code>
     */
    public static final String FETCH_MAX_WAIT_MS_CONFIG = "fetch.max.wait.ms";
    private static final String FETCH_MAX_WAIT_MS_DOC = "The maximum amount of time the server will block before answering the fetch request if there isn't sufficient data to immediately satisfy the requirement given by fetch.min.bytes.";

    /** <code>metadata.max.age.ms</code> */
    public static final String METADATA_MAX_AGE_CONFIG = CommonClientConfigs.METADATA_MAX_AGE_CONFIG;

    /**
     * <code>max.partition.fetch.bytes</code>
     */
    public static final String MAX_PARTITION_FETCH_BYTES_CONFIG = "max.partition.fetch.bytes";
    private static final String MAX_PARTITION_FETCH_BYTES_DOC = "The maximum amount of data per-partition the server " +
            "will return. Records are fetched in batches by the consumer. If the first record batch in the first non-empty " +
            "partition of the fetch is larger than this limit, the " +
            "batch will still be returned to ensure that the consumer can make progress. The maximum record batch size " +
            "accepted by the broker is defined via <code>message.max.bytes</code> (broker config) or " +
            "<code>max.message.bytes</code> (topic config). See " + FETCH_MAX_BYTES_CONFIG + " for limiting the consumer request size.";
    public static final int DEFAULT_MAX_PARTITION_FETCH_BYTES = 1 * 1024 * 1024;

    /** <code>send.buffer.bytes</code> */
    public static final String SEND_BUFFER_CONFIG = CommonClientConfigs.SEND_BUFFER_CONFIG;

    /** <code>receive.buffer.bytes</code> */
    public static final String RECEIVE_BUFFER_CONFIG = CommonClientConfigs.RECEIVE_BUFFER_CONFIG;

    /**
     * <code>client.id</code>
     */
    public static final String CLIENT_ID_CONFIG = CommonClientConfigs.CLIENT_ID_CONFIG;

    /**
     * <code>client.rack</code>
     */
    public static final String CLIENT_RACK_CONFIG = CommonClientConfigs.CLIENT_RACK_CONFIG;

    /**
     * <code>reconnect.backoff.ms</code>
     */
    public static final String RECONNECT_BACKOFF_MS_CONFIG = CommonClientConfigs.RECONNECT_BACKOFF_MS_CONFIG;

    /**
     * <code>reconnect.backoff.max.ms</code>
     */
    public static final String RECONNECT_BACKOFF_MAX_MS_CONFIG = CommonClientConfigs.RECONNECT_BACKOFF_MAX_MS_CONFIG;

    /**
     * <code>retry.backoff.ms</code>
     */
    public static final String RETRY_BACKOFF_MS_CONFIG = CommonClientConfigs.RETRY_BACKOFF_MS_CONFIG;

    /**
     * <code>metrics.sample.window.ms</code>
     */
    public static final String METRICS_SAMPLE_WINDOW_MS_CONFIG = CommonClientConfigs.METRICS_SAMPLE_WINDOW_MS_CONFIG;

    /**
     * <code>metrics.num.samples</code>
     */
    public static final String METRICS_NUM_SAMPLES_CONFIG = CommonClientConfigs.METRICS_NUM_SAMPLES_CONFIG;

    /**
     * <code>metrics.log.level</code>
     */
    public static final String METRICS_RECORDING_LEVEL_CONFIG = CommonClientConfigs.METRICS_RECORDING_LEVEL_CONFIG;

    /**
     * <code>metric.reporters</code>
     */
    public static final String METRIC_REPORTER_CLASSES_CONFIG = CommonClientConfigs.METRIC_REPORTER_CLASSES_CONFIG;

    /**
     * <code>check.crcs</code>
     */
    public static final String CHECK_CRCS_CONFIG = "check.crcs";
    private static final String CHECK_CRCS_DOC = "Automatically check the CRC32 of the records consumed. This ensures no on-the-wire or on-disk corruption to the messages occurred. This check adds some overhead, so it may be disabled in cases seeking extreme performance.";

    /** <code>key.deserializer</code> */
    public static final String KEY_DESERIALIZER_CLASS_CONFIG = "key.deserializer";
    public static final String KEY_DESERIALIZER_CLASS_DOC = "Deserializer class for key that implements the <code>org.apache.kafka.common.serialization.Deserializer</code> interface.";

    /** <code>value.deserializer</code> */
    public static final String VALUE_DESERIALIZER_CLASS_CONFIG = "value.deserializer";
    public static final String VALUE_DESERIALIZER_CLASS_DOC = "Deserializer class for value that implements the <code>org.apache.kafka.common.serialization.Deserializer</code> interface.";

    /** <code>socket.connection.setup.timeout.ms</code> */
    public static final String SOCKET_CONNECTION_SETUP_TIMEOUT_MS_CONFIG = CommonClientConfigs.SOCKET_CONNECTION_SETUP_TIMEOUT_MS_CONFIG;

    /** <code>socket.connection.setup.timeout.max.ms</code> */
    public static final String SOCKET_CONNECTION_SETUP_TIMEOUT_MAX_MS_CONFIG = CommonClientConfigs.SOCKET_CONNECTION_SETUP_TIMEOUT_MAX_MS_CONFIG;

    /** <code>connections.max.idle.ms</code> */
    public static final String CONNECTIONS_MAX_IDLE_MS_CONFIG = CommonClientConfigs.CONNECTIONS_MAX_IDLE_MS_CONFIG;

    /** <code>request.timeout.ms</code> */
    public static final String REQUEST_TIMEOUT_MS_CONFIG = CommonClientConfigs.REQUEST_TIMEOUT_MS_CONFIG;
    private static final String REQUEST_TIMEOUT_MS_DOC = CommonClientConfigs.REQUEST_TIMEOUT_MS_DOC;

    /** <code>default.api.timeout.ms</code> */
    public static final String DEFAULT_API_TIMEOUT_MS_CONFIG = CommonClientConfigs.DEFAULT_API_TIMEOUT_MS_CONFIG;

    /** <code>interceptor.classes</code> */
    public static final String INTERCEPTOR_CLASSES_CONFIG = "interceptor.classes";
    public static final String INTERCEPTOR_CLASSES_DOC = "A list of classes to use as interceptors. "
                                                        + "Implementing the <code>org.apache.kafka.clients.consumer.ConsumerInterceptor</code> interface allows you to intercept (and possibly mutate) records "
                                                        + "received by the consumer. By default, there are no interceptors.";


    /** <code>exclude.internal.topics</code> */
    public static final String EXCLUDE_INTERNAL_TOPICS_CONFIG = "exclude.internal.topics";
    private static final String EXCLUDE_INTERNAL_TOPICS_DOC = "Whether internal topics matching a subscribed pattern should " +
            "be excluded from the subscription. It is always possible to explicitly subscribe to an internal topic.";
    public static final boolean DEFAULT_EXCLUDE_INTERNAL_TOPICS = true;

    /**
     * <code>internal.leave.group.on.close</code>
     * Whether or not the consumer should leave the group on close. If set to <code>false</code> then a rebalance
     * won't occur until <code>session.timeout.ms</code> expires.
     *
     * <p>
     * Note: this is an internal configuration and could be changed in the future in a backward incompatible way
     *
     */
    static final String LEAVE_GROUP_ON_CLOSE_CONFIG = "internal.leave.group.on.close";

    /**
     * <code>internal.throw.on.fetch.stable.offset.unsupported</code>
     * Whether or not the consumer should throw when the new stable offset feature is supported.
     * If set to <code>true</code> then the client shall crash upon hitting it.
     * The purpose of this flag is to prevent unexpected broker downgrade which makes
     * the offset fetch protection against pending commit invalid. The safest approach
     * is to fail fast to avoid introducing correctness issue.
     *
     * <p>
     * Note: this is an internal configuration and could be changed in the future in a backward incompatible way
     *
     */
    static final String THROW_ON_FETCH_STABLE_OFFSET_UNSUPPORTED = "internal.throw.on.fetch.stable.offset.unsupported";

    /** <code>isolation.level</code> */
    public static final String ISOLATION_LEVEL_CONFIG = "isolation.level";
    public static final String ISOLATION_LEVEL_DOC = "Controls how to read messages written transactionally. If set to <code>read_committed</code>, consumer.poll() will only return" +
            " transactional messages which have been committed. If set to <code>read_uncommitted</code> (the default), consumer.poll() will return all messages, even transactional messages" +
            " which have been aborted. Non-transactional messages will be returned unconditionally in either mode. <p>Messages will always be returned in offset order. Hence, in " +
            " <code>read_committed</code> mode, consumer.poll() will only return messages up to the last stable offset (LSO), which is the one less than the offset of the first open transaction." +
            " In particular any messages appearing after messages belonging to ongoing transactions will be withheld until the relevant transaction has been completed. As a result, <code>read_committed</code>" +
            " consumers will not be able to read up to the high watermark when there are in flight transactions.</p><p> Further, when in <code>read_committed</code> the seekToEnd method will" +
            " return the LSO</p>";

    public static final String DEFAULT_ISOLATION_LEVEL = IsolationLevel.READ_UNCOMMITTED.toString().toLowerCase(Locale.ROOT);

    /** <code>allow.auto.create.topics</code> */
    public static final String ALLOW_AUTO_CREATE_TOPICS_CONFIG = "allow.auto.create.topics";
    private static final String ALLOW_AUTO_CREATE_TOPICS_DOC = "Allow automatic topic creation on the broker when" +
            " subscribing to or assigning a topic. A topic being subscribed to will be automatically created only if the" +
            " broker allows for it using `auto.create.topics.enable` broker configuration. This configuration must" +
            " be set to `false` when using brokers older than 0.11.0";
    public static final boolean DEFAULT_ALLOW_AUTO_CREATE_TOPICS = true;

    /**
     * <code>security.providers</code>
     */
    public static final String SECURITY_PROVIDERS_CONFIG = SecurityConfig.SECURITY_PROVIDERS_CONFIG;
    private static final String SECURITY_PROVIDERS_DOC = SecurityConfig.SECURITY_PROVIDERS_DOC;

    private static final AtomicInteger CONSUMER_CLIENT_ID_SEQUENCE = new AtomicInteger(1);

    static {
        CONFIG = new ConfigDef().define(BOOTSTRAP_SERVERS_CONFIG,
                                        Type.LIST,
                                        Collections.emptyList(),
                                        new ConfigDef.NonNullValidator(),
                                        Importance.HIGH,
                                        CommonClientConfigs.BOOTSTRAP_SERVERS_DOC)
                                .define(CLIENT_DNS_LOOKUP_CONFIG,
                                        Type.STRING,
                                        ClientDnsLookup.USE_ALL_DNS_IPS.toString(),
                                        in(ClientDnsLookup.USE_ALL_DNS_IPS.toString(),
                                           ClientDnsLookup.RESOLVE_CANONICAL_BOOTSTRAP_SERVERS_ONLY.toString()),
                                        Importance.MEDIUM,
                                        CommonClientConfigs.CLIENT_DNS_LOOKUP_DOC)
                                .define(GROUP_ID_CONFIG, Type.STRING, null, Importance.HIGH, GROUP_ID_DOC)
                                .define(GROUP_INSTANCE_ID_CONFIG,
                                        Type.STRING,
                                        null,
                                        new ConfigDef.NonEmptyString(),
                                        Importance.MEDIUM,
                                        GROUP_INSTANCE_ID_DOC)
                                .define(SESSION_TIMEOUT_MS_CONFIG,
                                        Type.INT,
                                        45000,
                                        Importance.HIGH,
                                        SESSION_TIMEOUT_MS_DOC)
                                .define(HEARTBEAT_INTERVAL_MS_CONFIG,
                                        Type.INT,
                                        3000,
                                        Importance.HIGH,
                                        HEARTBEAT_INTERVAL_MS_DOC)
                                .define(PARTITION_ASSIGNMENT_STRATEGY_CONFIG,
                                        Type.LIST,
                                        Arrays.asList(RangeAssignor.class, CooperativeStickyAssignor.class),
                                        new ConfigDef.NonNullValidator(),
                                        Importance.MEDIUM,
                                        PARTITION_ASSIGNMENT_STRATEGY_DOC)
                                .define(METADATA_MAX_AGE_CONFIG,
                                        Type.LONG,
                                        5 * 60 * 1000,
                                        atLeast(0),
                                        Importance.LOW,
                                        CommonClientConfigs.METADATA_MAX_AGE_DOC)
                                .define(ENABLE_AUTO_COMMIT_CONFIG,
                                        Type.BOOLEAN,
                                        true,
                                        Importance.MEDIUM,
                                        ENABLE_AUTO_COMMIT_DOC)
                                .define(AUTO_COMMIT_INTERVAL_MS_CONFIG,
                                        Type.INT,
                                        5000,
                                        atLeast(0),
                                        Importance.LOW,
                                        AUTO_COMMIT_INTERVAL_MS_DOC)
                                .define(CLIENT_ID_CONFIG,
                                        Type.STRING,
                                        "",
                                        Importance.LOW,
                                        CommonClientConfigs.CLIENT_ID_DOC)
                                .define(CLIENT_RACK_CONFIG,
                                        Type.STRING,
                                        "",
                                        Importance.LOW,
                                        CommonClientConfigs.CLIENT_RACK_DOC)
                                .define(MAX_PARTITION_FETCH_BYTES_CONFIG,
                                        Type.INT,
                                        DEFAULT_MAX_PARTITION_FETCH_BYTES,
                                        atLeast(0),
                                        Importance.HIGH,
                                        MAX_PARTITION_FETCH_BYTES_DOC)
                                .define(SEND_BUFFER_CONFIG,
                                        Type.INT,
                                        128 * 1024,
                                        atLeast(CommonClientConfigs.SEND_BUFFER_LOWER_BOUND),
                                        Importance.MEDIUM,
                                        CommonClientConfigs.SEND_BUFFER_DOC)
                                .define(RECEIVE_BUFFER_CONFIG,
                                        Type.INT,
                                        64 * 1024,
                                        atLeast(CommonClientConfigs.RECEIVE_BUFFER_LOWER_BOUND),
                                        Importance.MEDIUM,
                                        CommonClientConfigs.RECEIVE_BUFFER_DOC)
                                .define(FETCH_MIN_BYTES_CONFIG,
                                        Type.INT,
                                        1,
                                        atLeast(0),
                                        Importance.HIGH,
                                        FETCH_MIN_BYTES_DOC)
                                .define(FETCH_MAX_BYTES_CONFIG,
                                        Type.INT,
                                        DEFAULT_FETCH_MAX_BYTES,
                                        atLeast(0),
                                        Importance.MEDIUM,
                                        FETCH_MAX_BYTES_DOC)
                                .define(FETCH_MAX_WAIT_MS_CONFIG,
                                        Type.INT,
                                        500,
                                        atLeast(0),
                                        Importance.LOW,
                                        FETCH_MAX_WAIT_MS_DOC)
                                .define(RECONNECT_BACKOFF_MS_CONFIG,
                                        Type.LONG,
                                        50L,
                                        atLeast(0L),
                                        Importance.LOW,
                                        CommonClientConfigs.RECONNECT_BACKOFF_MS_DOC)
                                .define(RECONNECT_BACKOFF_MAX_MS_CONFIG,
                                        Type.LONG,
                                        1000L,
                                        atLeast(0L),
                                        Importance.LOW,
                                        CommonClientConfigs.RECONNECT_BACKOFF_MAX_MS_DOC)
                                .define(RETRY_BACKOFF_MS_CONFIG,
                                        Type.LONG,
                                        100L,
                                        atLeast(0L),
                                        Importance.LOW,
                                        CommonClientConfigs.RETRY_BACKOFF_MS_DOC)
                                .define(AUTO_OFFSET_RESET_CONFIG,
                                        Type.STRING,
<<<<<<< HEAD
                                        "latest",
                                        in("latest", "earliest", "none", "latest_on_start", "earliest_on_start", "safe_latest"),
=======
                                        OffsetResetStrategy.LATEST.toString(),
                                        in(Utils.enumOptions(OffsetResetStrategy.class)),
>>>>>>> b4f35c9c
                                        Importance.MEDIUM,
                                        AUTO_OFFSET_RESET_DOC)
                                .define(NEAREST_OFFSET_RESET_CONFIG,
                                        Type.BOOLEAN,
                                        DEFAULT_NEAREST_OFFSET_RESET,
                                        Importance.MEDIUM,
                                        NEAREST_OFFSET_RESET_DOC)
                                .define(CHECK_CRCS_CONFIG,
                                        Type.BOOLEAN,
                                        true,
                                        Importance.LOW,
                                        CHECK_CRCS_DOC)
                                .define(METRICS_SAMPLE_WINDOW_MS_CONFIG,
                                        Type.LONG,
                                        30000,
                                        atLeast(0),
                                        Importance.LOW,
                                        CommonClientConfigs.METRICS_SAMPLE_WINDOW_MS_DOC)
                                .define(METRICS_NUM_SAMPLES_CONFIG,
                                        Type.INT,
                                        2,
                                        atLeast(1),
                                        Importance.LOW,
                                        CommonClientConfigs.METRICS_NUM_SAMPLES_DOC)
                                .define(METRICS_RECORDING_LEVEL_CONFIG,
                                        Type.STRING,
                                        Sensor.RecordingLevel.INFO.toString(),
                                        in(Sensor.RecordingLevel.INFO.toString(), Sensor.RecordingLevel.DEBUG.toString(), Sensor.RecordingLevel.TRACE.toString()),
                                        Importance.LOW,
                                        CommonClientConfigs.METRICS_RECORDING_LEVEL_DOC)
                                .define(METRIC_REPORTER_CLASSES_CONFIG,
                                        Type.LIST,
                                        Collections.emptyList(),
                                        new ConfigDef.NonNullValidator(),
                                        Importance.LOW,
                                        CommonClientConfigs.METRIC_REPORTER_CLASSES_DOC)
                                .define(KEY_DESERIALIZER_CLASS_CONFIG,
                                        Type.CLASS,
                                        Importance.HIGH,
                                        KEY_DESERIALIZER_CLASS_DOC)
                                .define(VALUE_DESERIALIZER_CLASS_CONFIG,
                                        Type.CLASS,
                                        Importance.HIGH,
                                        VALUE_DESERIALIZER_CLASS_DOC)
                                .define(REQUEST_TIMEOUT_MS_CONFIG,
                                        Type.INT,
                                        30000,
                                        atLeast(0),
                                        Importance.MEDIUM,
                                        REQUEST_TIMEOUT_MS_DOC)
                                .define(DEFAULT_API_TIMEOUT_MS_CONFIG,
                                        Type.INT,
                                        60 * 1000,
                                        atLeast(0),
                                        Importance.MEDIUM,
                                        CommonClientConfigs.DEFAULT_API_TIMEOUT_MS_DOC)
                                .define(SOCKET_CONNECTION_SETUP_TIMEOUT_MS_CONFIG,
                                        Type.LONG,
                                        CommonClientConfigs.DEFAULT_SOCKET_CONNECTION_SETUP_TIMEOUT_MS,
                                        Importance.MEDIUM,
                                        CommonClientConfigs.SOCKET_CONNECTION_SETUP_TIMEOUT_MS_DOC)
                                .define(SOCKET_CONNECTION_SETUP_TIMEOUT_MAX_MS_CONFIG,
                                        Type.LONG,
                                        CommonClientConfigs.DEFAULT_SOCKET_CONNECTION_SETUP_TIMEOUT_MAX_MS,
                                        Importance.MEDIUM,
                                        CommonClientConfigs.SOCKET_CONNECTION_SETUP_TIMEOUT_MAX_MS_DOC)
                                /* default is set to be a bit lower than the server default (10 min), to avoid both client and server closing connection at same time */
                                .define(CONNECTIONS_MAX_IDLE_MS_CONFIG,
                                        Type.LONG,
                                        9 * 60 * 1000,
                                        Importance.MEDIUM,
                                        CommonClientConfigs.CONNECTIONS_MAX_IDLE_MS_DOC)
                                .define(INTERCEPTOR_CLASSES_CONFIG,
                                        Type.LIST,
                                        Collections.emptyList(),
                                        new ConfigDef.NonNullValidator(),
                                        Importance.LOW,
                                        INTERCEPTOR_CLASSES_DOC)
                                .define(MAX_POLL_RECORDS_CONFIG,
                                        Type.INT,
                                        500,
                                        atLeast(1),
                                        Importance.MEDIUM,
                                        MAX_POLL_RECORDS_DOC)
                                .define(MAX_POLL_INTERVAL_MS_CONFIG,
                                        Type.INT,
                                        300000,
                                        atLeast(1),
                                        Importance.MEDIUM,
                                        MAX_POLL_INTERVAL_MS_DOC)
                                .define(EXCLUDE_INTERNAL_TOPICS_CONFIG,
                                        Type.BOOLEAN,
                                        DEFAULT_EXCLUDE_INTERNAL_TOPICS,
                                        Importance.MEDIUM,
                                        EXCLUDE_INTERNAL_TOPICS_DOC)
                                .defineInternal(LEAVE_GROUP_ON_CLOSE_CONFIG,
                                        Type.BOOLEAN,
                                        true,
                                        Importance.LOW)
                                .defineInternal(THROW_ON_FETCH_STABLE_OFFSET_UNSUPPORTED,
                                        Type.BOOLEAN,
                                        false,
                                        Importance.LOW)
                                .define(ISOLATION_LEVEL_CONFIG,
                                        Type.STRING,
                                        DEFAULT_ISOLATION_LEVEL,
                                        in(IsolationLevel.READ_COMMITTED.toString().toLowerCase(Locale.ROOT), IsolationLevel.READ_UNCOMMITTED.toString().toLowerCase(Locale.ROOT)),
                                        Importance.MEDIUM,
                                        ISOLATION_LEVEL_DOC)
                                .define(ALLOW_AUTO_CREATE_TOPICS_CONFIG,
                                        Type.BOOLEAN,
                                        DEFAULT_ALLOW_AUTO_CREATE_TOPICS,
                                        Importance.MEDIUM,
                                        ALLOW_AUTO_CREATE_TOPICS_DOC)
                                // security support
                                .define(SECURITY_PROVIDERS_CONFIG,
                                        Type.STRING,
                                        null,
                                        Importance.LOW,
                                        SECURITY_PROVIDERS_DOC)
                                .define(CommonClientConfigs.SECURITY_PROTOCOL_CONFIG,
                                        Type.STRING,
                                        CommonClientConfigs.DEFAULT_SECURITY_PROTOCOL,
                                        in(Utils.enumOptions(SecurityProtocol.class)),
                                        Importance.MEDIUM,
                                        CommonClientConfigs.SECURITY_PROTOCOL_DOC)
                                .withClientSslSupport()
                                .withClientSaslSupport();
    }

    @Override
    protected Map<String, Object> postProcessParsedConfig(final Map<String, Object> parsedValues) {
        CommonClientConfigs.postValidateSaslMechanismConfig(this);
        Map<String, Object> refinedConfigs = CommonClientConfigs.postProcessReconnectBackoffConfigs(this, parsedValues);
        maybeOverrideClientId(refinedConfigs);
        return refinedConfigs;
    }

    private void maybeOverrideClientId(Map<String, Object> configs) {
        final String clientId = this.getString(CLIENT_ID_CONFIG);
        if (clientId == null || clientId.isEmpty()) {
            final String groupId = this.getString(GROUP_ID_CONFIG);
            String groupInstanceId = this.getString(GROUP_INSTANCE_ID_CONFIG);
            if (groupInstanceId != null)
                JoinGroupRequest.validateGroupInstanceId(groupInstanceId);

            String groupInstanceIdPart = groupInstanceId != null ? groupInstanceId : CONSUMER_CLIENT_ID_SEQUENCE.getAndIncrement() + "";
            String generatedClientId = String.format("consumer-%s-%s", groupId, groupInstanceIdPart);
            configs.put(CLIENT_ID_CONFIG, generatedClientId);
        }
    }

    protected static Map<String, Object> appendDeserializerToConfig(Map<String, Object> configs,
                                                                    Deserializer<?> keyDeserializer,
                                                                    Deserializer<?> valueDeserializer) {
        // validate deserializer configuration, if the passed deserializer instance is null, the user must explicitly set a valid deserializer configuration value
        Map<String, Object> newConfigs = new HashMap<>(configs);
        if (keyDeserializer != null)
            newConfigs.put(KEY_DESERIALIZER_CLASS_CONFIG, keyDeserializer.getClass());
        else if (newConfigs.get(KEY_DESERIALIZER_CLASS_CONFIG) == null)
            throw new ConfigException(KEY_DESERIALIZER_CLASS_CONFIG, null, "must be non-null.");
        if (valueDeserializer != null)
            newConfigs.put(VALUE_DESERIALIZER_CLASS_CONFIG, valueDeserializer.getClass());
        else if (newConfigs.get(VALUE_DESERIALIZER_CLASS_CONFIG) == null)
            throw new ConfigException(VALUE_DESERIALIZER_CLASS_CONFIG, null, "must be non-null.");
        return newConfigs;
    }

    boolean maybeOverrideEnableAutoCommit() {
        Optional<String> groupId = Optional.ofNullable(getString(CommonClientConfigs.GROUP_ID_CONFIG));
        boolean enableAutoCommit = getBoolean(ConsumerConfig.ENABLE_AUTO_COMMIT_CONFIG);
        if (!groupId.isPresent()) { // overwrite in case of default group id where the config is not explicitly provided
            if (!originals().containsKey(ENABLE_AUTO_COMMIT_CONFIG)) {
                enableAutoCommit = false;
            } else if (enableAutoCommit) {
                throw new InvalidConfigurationException(ConsumerConfig.ENABLE_AUTO_COMMIT_CONFIG + " cannot be set to true when default group id (null) is used.");
            }
        }
        return enableAutoCommit;
    }

    public ConsumerConfig(Properties props) {
        super(CONFIG, props);
    }

    public ConsumerConfig(Map<String, Object> props) {
        super(CONFIG, props);
    }

    protected ConsumerConfig(Map<?, ?> props, boolean doLog) {
        super(CONFIG, props, doLog);
    }

    public static Set<String> configNames() {
        return CONFIG.names();
    }

    public static ConfigDef configDef() {
        return new ConfigDef(CONFIG);
    }

    public static void main(String[] args) {
        System.out.println(CONFIG.toHtml(4, config -> "consumerconfigs_" + config));
    }

}<|MERGE_RESOLUTION|>--- conflicted
+++ resolved
@@ -462,13 +462,8 @@
                                         CommonClientConfigs.RETRY_BACKOFF_MS_DOC)
                                 .define(AUTO_OFFSET_RESET_CONFIG,
                                         Type.STRING,
-<<<<<<< HEAD
-                                        "latest",
-                                        in("latest", "earliest", "none", "latest_on_start", "earliest_on_start", "safe_latest"),
-=======
                                         OffsetResetStrategy.LATEST.toString(),
                                         in(Utils.enumOptions(OffsetResetStrategy.class)),
->>>>>>> b4f35c9c
                                         Importance.MEDIUM,
                                         AUTO_OFFSET_RESET_DOC)
                                 .define(NEAREST_OFFSET_RESET_CONFIG,
