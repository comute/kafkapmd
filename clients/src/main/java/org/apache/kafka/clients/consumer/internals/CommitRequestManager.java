--- conflicted
+++ resolved
@@ -79,8 +79,6 @@
     final PendingRequests pendingRequests;
     private boolean closing = false;
 
-    private final Time time;
-
     /**
      *  Latest member ID and epoch received via the {@link #onMemberEpochUpdated(Optional, Optional)},
      *  to be included in the OffsetFetch and OffsetCommit requests if present. This will have
@@ -134,7 +132,6 @@
         this.jitter = jitter;
         this.throwOnFetchStableOffsetUnsupported = config.getBoolean(THROW_ON_FETCH_STABLE_OFFSET_UNSUPPORTED);
         this.memberInfo = new MemberInfo();
-        this.time = time;
     }
 
     /**
@@ -147,15 +144,11 @@
         if (!coordinatorRequestManager.coordinator().isPresent())
             return EMPTY;
 
-<<<<<<< HEAD
-        maybeAutoCommitAllConsumedAsync();
-=======
         if (closing) {
             return drainPendingOffsetCommitRequests();
         }
 
-        maybeAutoCommitAllConsumed();
->>>>>>> 5e37ec80
+        maybeAutoCommitAllConsumedAsync();
         if (!pendingRequests.hasUnsentRequests())
             return EMPTY;
 
@@ -265,25 +258,6 @@
         final Optional<Long> expirationTimeMs,
         final boolean retryOnStaleEpoch) {
         return maybeAutoCommit(subscriptions.allConsumed(), expirationTimeMs, false, retryOnStaleEpoch);
-    }
-
-    boolean canAutoCommit() {
-        return autoCommitState.isPresent() && !subscriptions.allConsumed().isEmpty();
-    }
-
-    /**
-     * Returns an OffsetCommitRequest of all assigned topicPartitions and their current positions.
-     */
-    NetworkClientDelegate.UnsentRequest createCommitAllConsumedRequestSync(Timer timer) {
-        Map<TopicPartition, OffsetAndMetadata> offsets = subscriptions.allConsumed();
-        OffsetCommitRequestState request = pendingRequests.createOffsetCommitRequest(
-            offsets,
-            jitter,
-            Optional.of(time.milliseconds() + timer.remainingMs()),
-            false);
-        log.debug("Sending synchronous auto-commit of offsets {}", offsets);
-        request.future.whenComplete(autoCommitCallback(subscriptions.allConsumed()));
-        return request.toUnsentRequest();
     }
 
     private BiConsumer<? super Void, ? super Throwable> autoCommitCallback(final Map<TopicPartition, OffsetAndMetadata> allConsumedOffsets) {
