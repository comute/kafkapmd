--- conflicted
+++ resolved
@@ -913,25 +913,15 @@
                 future.raise(error);
             } else if (error == Errors.ILLEGAL_GENERATION) {
                 log.info("Attempt to heartbeat failed since generation {} is not current", generation.generationId);
-<<<<<<< HEAD
                 resetGeneration(this.getClass().getName() + " encountering " + error);
-                future.raise(Errors.ILLEGAL_GENERATION);
-=======
-                resetGeneration();
                 future.raise(error);
->>>>>>> f67942fb
             } else if (error == Errors.FENCED_INSTANCE_ID) {
                 log.error("Received fatal exception: group.instance.id gets fenced");
                 future.raise(error);
             } else if (error == Errors.UNKNOWN_MEMBER_ID) {
                 log.info("Attempt to heartbeat failed for since member id {} is not valid.", generation.memberId);
-<<<<<<< HEAD
                 resetGeneration(this.getClass().getName() + " encountering " + error);
-                future.raise(Errors.UNKNOWN_MEMBER_ID);
-=======
-                resetGeneration();
                 future.raise(error);
->>>>>>> f67942fb
             } else if (error == Errors.GROUP_AUTHORIZATION_FAILED) {
                 future.raise(new GroupAuthorizationException(rebalanceConfig.groupId));
             } else {
