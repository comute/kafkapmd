/*
 * Licensed to the Apache Software Foundation (ASF) under one or more
 * contributor license agreements. See the NOTICE file distributed with
 * this work for additional information regarding copyright ownership.
 * The ASF licenses this file to You under the Apache License, Version 2.0
 * (the "License"); you may not use this file except in compliance with
 * the License. You may obtain a copy of the License at
 *
 *    http://www.apache.org/licenses/LICENSE-2.0
 *
 * Unless required by applicable law or agreed to in writing, software
 * distributed under the License is distributed on an "AS IS" BASIS,
 * WITHOUT WARRANTIES OR CONDITIONS OF ANY KIND, either express or implied.
 * See the License for the specific language governing permissions and
 * limitations under the License.
 */
package org.apache.kafka.clients.producer;

import java.net.InetSocketAddress;
import java.util.Collections;
import java.util.HashMap;
import java.util.List;
import java.util.Map;
import java.util.Objects;
import java.util.Properties;
import java.util.concurrent.ExecutionException;
import java.util.concurrent.Future;
import java.util.concurrent.TimeUnit;
import java.util.concurrent.atomic.AtomicInteger;
import java.util.concurrent.atomic.AtomicReference;
import org.apache.kafka.clients.ApiVersions;
import org.apache.kafka.clients.ClientDnsLookup;
import org.apache.kafka.clients.ClientUtils;
import org.apache.kafka.clients.KafkaClient;
import org.apache.kafka.clients.Metadata;
import org.apache.kafka.clients.NetworkClient;
import org.apache.kafka.clients.consumer.KafkaConsumer;
import org.apache.kafka.clients.consumer.OffsetAndMetadata;
import org.apache.kafka.clients.consumer.OffsetCommitCallback;
import org.apache.kafka.clients.producer.internals.BufferPool;
import org.apache.kafka.clients.producer.internals.ProducerInterceptors;
import org.apache.kafka.clients.producer.internals.ProducerMetrics;
import org.apache.kafka.clients.producer.internals.RecordAccumulator;
import org.apache.kafka.clients.producer.internals.Sender;
import org.apache.kafka.clients.producer.internals.TransactionManager;
import org.apache.kafka.clients.producer.internals.TransactionalRequestResult;
import org.apache.kafka.common.Cluster;
import org.apache.kafka.common.KafkaException;
import org.apache.kafka.common.Metric;
import org.apache.kafka.common.MetricName;
import org.apache.kafka.common.PartitionInfo;
import org.apache.kafka.common.TopicPartition;
import org.apache.kafka.common.config.ConfigException;
import org.apache.kafka.common.errors.ApiException;
import org.apache.kafka.common.errors.AuthenticationException;
import org.apache.kafka.common.errors.AuthorizationException;
import org.apache.kafka.common.errors.InterruptException;
import org.apache.kafka.common.errors.InvalidTopicException;
import org.apache.kafka.common.errors.ProducerFencedException;
import org.apache.kafka.common.errors.RecordTooLargeException;
import org.apache.kafka.common.errors.SerializationException;
import org.apache.kafka.common.errors.TimeoutException;
import org.apache.kafka.common.errors.TopicAuthorizationException;
import org.apache.kafka.common.header.Header;
import org.apache.kafka.common.header.Headers;
import org.apache.kafka.common.header.internals.RecordHeaders;
import org.apache.kafka.common.internals.ClusterResourceListeners;
import org.apache.kafka.common.metrics.JmxReporter;
import org.apache.kafka.common.metrics.MetricConfig;
import org.apache.kafka.common.metrics.Metrics;
import org.apache.kafka.common.metrics.MetricsReporter;
import org.apache.kafka.common.metrics.Sensor;
import org.apache.kafka.common.network.ChannelBuilder;
import org.apache.kafka.common.network.Selector;
import org.apache.kafka.common.record.AbstractRecords;
import org.apache.kafka.common.record.CompressionType;
import org.apache.kafka.common.record.RecordBatch;
import org.apache.kafka.common.serialization.Serializer;
import org.apache.kafka.common.utils.AppInfoParser;
import org.apache.kafka.common.utils.KafkaThread;
import org.apache.kafka.common.utils.LogContext;
import org.apache.kafka.common.utils.Time;
import org.slf4j.Logger;


/**
 * A Kafka client that publishes records to the Kafka cluster.
 * <P>
 * The producer is <i>thread safe</i> and sharing a single producer instance across threads will generally be faster than
 * having multiple instances.
 * <p>
 * Here is a simple example of using the producer to send records with strings containing sequential numbers as the key/value
 * pairs.
 * <pre>
 * {@code
 * Properties props = new Properties();
 * props.put("bootstrap.servers", "localhost:9092");
 * props.put("acks", "all");
 * props.put("delivery.timeout.ms", 30000);
 * props.put("batch.size", 16384);
 * props.put("linger.ms", 1);
 * props.put("buffer.memory", 33554432);
 * props.put("key.serializer", "org.apache.kafka.common.serialization.StringSerializer");
 * props.put("value.serializer", "org.apache.kafka.common.serialization.StringSerializer");
 *
 * Producer<String, String> producer = new KafkaProducer<>(props);
 * for (int i = 0; i < 100; i++)
 *     producer.send(new ProducerRecord<String, String>("my-topic", Integer.toString(i), Integer.toString(i)));
 *
 * producer.close();
 * }</pre>
 * <p>
 * The producer consists of a pool of buffer space that holds records that haven't yet been transmitted to the server
 * as well as a background I/O thread that is responsible for turning these records into requests and transmitting them
 * to the cluster. Failure to close the producer after use will leak these resources.
 * <p>
 * The {@link #send(ProducerRecord) send()} method is asynchronous. When called it adds the record to a buffer of pending record sends
 * and immediately returns. This allows the producer to batch together individual records for efficiency.
 * <p>
 * The <code>acks</code> config controls the criteria under which requests are considered complete. The "all" setting
 * we have specified will result in blocking on the full commit of the record, the slowest but most durable setting.
 * <p>
 * If the request fails, the producer can automatically retry, though since we have specified <code>retries</code>
 * as 0 it won't. Enabling retries also opens up the possibility of duplicates (see the documentation on
 * <a href="http://kafka.apache.org/documentation.html#semantics">message delivery semantics</a> for details).
 * <p>
 * The producer maintains buffers of unsent records for each partition. These buffers are of a size specified by
 * the <code>batch.size</code> config. Making this larger can result in more batching, but requires more memory (since we will
 * generally have one of these buffers for each active partition).
 * <p>
 * By default a buffer is available to send immediately even if there is additional unused space in the buffer. However if you
 * want to reduce the number of requests you can set <code>linger.ms</code> to something greater than 0. This will
 * instruct the producer to wait up to that number of milliseconds before sending a request in hope that more records will
 * arrive to fill up the same batch. This is analogous to Nagle's algorithm in TCP. For example, in the code snippet above,
 * likely all 100 records would be sent in a single request since we set our linger time to 1 millisecond. However this setting
 * would add 1 millisecond of latency to our request waiting for more records to arrive if we didn't fill up the buffer. Note that
 * records that arrive close together in time will generally batch together even with <code>linger.ms=0</code> so under heavy load
 * batching will occur regardless of the linger configuration; however setting this to something larger than 0 can lead to fewer, more
 * efficient requests when not under maximal load at the cost of a small amount of latency.
 * <p>
 * The <code>buffer.memory</code> controls the total amount of memory available to the producer for buffering. If records
 * are sent faster than they can be transmitted to the server then this buffer space will be exhausted. When the buffer space is
 * exhausted additional send calls will block. The threshold for time to block is determined by <code>max.block.ms</code> after which it throws
 * a TimeoutException.
 * <p>
 * The <code>key.serializer</code> and <code>value.serializer</code> instruct how to turn the key and value objects the user provides with
 * their <code>ProducerRecord</code> into bytes. You can use the included {@link org.apache.kafka.common.serialization.ByteArraySerializer} or
 * {@link org.apache.kafka.common.serialization.StringSerializer} for simple string or byte types.
 * <p>
 * From Kafka 0.11, the KafkaProducer supports two additional modes: the idempotent producer and the transactional producer.
 * The idempotent producer strengthens Kafka's delivery semantics from at least once to exactly once delivery. In particular
 * producer retries will no longer introduce duplicates. The transactional producer allows an application to send messages
 * to multiple partitions (and topics!) atomically.
 * </p>
 * <p>
 * To enable idempotence, the <code>enable.idempotence</code> configuration must be set to true. If set, the
 * <code>retries</code> config will default to <code>Integer.MAX_VALUE</code> and the <code>acks</code> config will
 * default to <code>all</code>. There are no API changes for the idempotent producer, so existing applications will
 * not need to be modified to take advantage of this feature.
 * </p>
 * <p>
 * To take advantage of the idempotent producer, it is imperative to avoid application level re-sends since these cannot
 * be de-duplicated. As such, if an application enables idempotence, it is recommended to leave the <code>retries</code>
 * config unset, as it will be defaulted to <code>Integer.MAX_VALUE</code>. Additionally, if a {@link #send(ProducerRecord)}
 * returns an error even with infinite retries (for instance if the message expires in the buffer before being sent),
 * then it is recommended to shut down the producer and check the contents of the last produced message to ensure that
 * it is not duplicated. Finally, the producer can only guarantee idempotence for messages sent within a single session.
 * </p>
 * <p>To use the transactional producer and the attendant APIs, you must set the <code>transactional.id</code>
 * configuration property. If the <code>transactional.id</code> is set, idempotence is automatically enabled along with
 * the producer configs which idempotence depends on. Further, topics which are included in transactions should be configured
 * for durability. In particular, the <code>replication.factor</code> should be at least <code>3</code>, and the
 * <code>min.insync.replicas</code> for these topics should be set to 2. Finally, in order for transactional guarantees
 * to be realized from end-to-end, the consumers must be configured to read only committed messages as well.
 * </p>
 * <p>
 * The purpose of the <code>transactional.id</code> is to enable transaction recovery across multiple sessions of a
 * single producer instance. It would typically be derived from the shard identifier in a partitioned, stateful, application.
 * As such, it should be unique to each producer instance running within a partitioned application.
 * </p>
 * <p>All the new transactional APIs are blocking and will throw exceptions on failure. The example
 * below illustrates how the new APIs are meant to be used. It is similar to the example above, except that all
 * 100 messages are part of a single transaction.
 * </p>
 * <p>
 * <pre>
 * {@code
 * Properties props = new Properties();
 * props.put("bootstrap.servers", "localhost:9092");
 * props.put("transactional.id", "my-transactional-id");
 * Producer<String, String> producer = new KafkaProducer<>(props, new StringSerializer(), new StringSerializer());
 *
 * producer.initTransactions();
 *
 * try {
 *     producer.beginTransaction();
 *     for (int i = 0; i < 100; i++)
 *         producer.send(new ProducerRecord<>("my-topic", Integer.toString(i), Integer.toString(i)));
 *     producer.commitTransaction();
 * } catch (ProducerFencedException | OutOfOrderSequenceException | AuthorizationException e) {
 *     // We can't recover from these exceptions, so our only option is to close the producer and exit.
 *     producer.close();
 * } catch (KafkaException e) {
 *     // For all other exceptions, just abort the transaction and try again.
 *     producer.abortTransaction();
 * }
 * producer.close();
 * } </pre>
 * </p>
 * <p>
 * As is hinted at in the example, there can be only one open transaction per producer. All messages sent between the
 * {@link #beginTransaction()} and {@link #commitTransaction()} calls will be part of a single transaction. When the
 * <code>transactional.id</code> is specified, all messages sent by the producer must be part of a transaction.
 * </p>
 * <p>
 * The transactional producer uses exceptions to communicate error states. In particular, it is not required
 * to specify callbacks for <code>producer.send()</code> or to call <code>.get()</code> on the returned Future: a
 * <code>KafkaException</code> would be thrown if any of the
 * <code>producer.send()</code> or transactional calls hit an irrecoverable error during a transaction. See the {@link #send(ProducerRecord)}
 * documentation for more details about detecting errors from a transactional send.
 * </p>
 * </p>By calling
 * <code>producer.abortTransaction()</code> upon receiving a <code>KafkaException</code> we can ensure that any
 * successful writes are marked as aborted, hence keeping the transactional guarantees.
 * </p>
 * <p>
 * This client can communicate with brokers that are version 0.10.0 or newer. Older or newer brokers may not support
 * certain client features.  For instance, the transactional APIs need broker versions 0.11.0 or later. You will receive an
 * <code>UnsupportedVersionException</code> when invoking an API that is not available in the running broker version.
 * </p>
 */
public class KafkaProducer<K, V> implements Producer<K, V> {

    private final Logger log;
    private static final AtomicInteger PRODUCER_CLIENT_ID_SEQUENCE = new AtomicInteger(1);
    private static final String JMX_PREFIX = "kafka.producer";
    public static final String NETWORK_THREAD_PREFIX = "kafka-producer-network-thread";
    public static final String PRODUCER_METRIC_GROUP_NAME = "producer-metrics";

    private final String clientId;
    // Visible for testing
    final Metrics metrics;
    private final Partitioner partitioner;
    private final int maxRequestSize;
    private final long totalMemorySize;
    private final Metadata metadata;
    private final RecordAccumulator accumulator;
    private final Sender sender;
    private final Thread ioThread;
    private final CompressionType compressionType;
    private final Sensor errors;
    private final Time time;
    private final Serializer<K> keySerializer;
    private final Serializer<V> valueSerializer;
    private final ProducerConfig producerConfig;
    private final long maxBlockTimeMs;
    private final ProducerInterceptors<K, V> interceptors;
    private final ApiVersions apiVersions;
<<<<<<< HEAD
    private final TransactionState transactionState;
    private final long connectTimeoutMs;
=======
    private final TransactionManager transactionManager;
    private TransactionalRequestResult initTransactionsResult;
>>>>>>> 9b476bc5

    /**
     * A producer is instantiated by providing a set of key-value pairs as configuration. Valid configuration strings
     * are documented <a href="http://kafka.apache.org/documentation.html#producerconfigs">here</a>. Values can be
     * either strings or Objects of the appropriate type (for example a numeric configuration would accept either the
     * string "42" or the integer 42).
     * <p>
     * Note: after creating a {@code KafkaProducer} you must always {@link #close()} it to avoid resource leaks.
     * @param configs   The producer configs
     *
     */
    public KafkaProducer(final Map<String, Object> configs) {
        this(configs, null, null, null, null, null, Time.SYSTEM);
    }

    /**
     * A producer is instantiated by providing a set of key-value pairs as configuration, a key and a value {@link Serializer}.
     * Valid configuration strings are documented <a href="http://kafka.apache.org/documentation.html#producerconfigs">here</a>.
     * Values can be either strings or Objects of the appropriate type (for example a numeric configuration would accept
     * either the string "42" or the integer 42).
     * <p>
     * Note: after creating a {@code KafkaProducer} you must always {@link #close()} it to avoid resource leaks.
     * @param configs   The producer configs
     * @param keySerializer  The serializer for key that implements {@link Serializer}. The configure() method won't be
     *                       called in the producer when the serializer is passed in directly.
     * @param valueSerializer  The serializer for value that implements {@link Serializer}. The configure() method won't
     *                         be called in the producer when the serializer is passed in directly.
     */
    public KafkaProducer(Map<String, Object> configs, Serializer<K> keySerializer, Serializer<V> valueSerializer) {
        this(configs, keySerializer, valueSerializer, null, null, null, Time.SYSTEM);
    }

    /**
     * A producer is instantiated by providing a set of key-value pairs as configuration. Valid configuration strings
     * are documented <a href="http://kafka.apache.org/documentation.html#producerconfigs">here</a>.
     * <p>
     * Note: after creating a {@code KafkaProducer} you must always {@link #close()} it to avoid resource leaks.
     * @param properties   The producer configs
     */
    public KafkaProducer(Properties properties) {
        this(propsToMap(properties), null, null, null, null, null, Time.SYSTEM);
    }

    /**
     * A producer is instantiated by providing a set of key-value pairs as configuration, a key and a value {@link Serializer}.
     * Valid configuration strings are documented <a href="http://kafka.apache.org/documentation.html#producerconfigs">here</a>.
     * <p>
     * Note: after creating a {@code KafkaProducer} you must always {@link #close()} it to avoid resource leaks.
     * @param properties   The producer configs
     * @param keySerializer  The serializer for key that implements {@link Serializer}. The configure() method won't be
     *                       called in the producer when the serializer is passed in directly.
     * @param valueSerializer  The serializer for value that implements {@link Serializer}. The configure() method won't
     *                         be called in the producer when the serializer is passed in directly.
     */
    public KafkaProducer(Properties properties, Serializer<K> keySerializer, Serializer<V> valueSerializer) {
        this(propsToMap(properties), keySerializer, valueSerializer, null, null, null,
                Time.SYSTEM);
    }

    // visible for testing
    @SuppressWarnings("unchecked")
    KafkaProducer(Map<String, Object> configs,
                  Serializer<K> keySerializer,
                  Serializer<V> valueSerializer,
                  Metadata metadata,
                  KafkaClient kafkaClient,
                  ProducerInterceptors interceptors,
                  Time time) {
        ProducerConfig config = new ProducerConfig(ProducerConfig.addSerializerToConfig(configs, keySerializer,
                valueSerializer));
        try {
            Map<String, Object> userProvidedConfigs = config.originals();
            this.producerConfig = config;
            this.time = time;
            String clientId = config.getString(ProducerConfig.CLIENT_ID_CONFIG);
            if (clientId.length() <= 0)
                clientId = "producer-" + PRODUCER_CLIENT_ID_SEQUENCE.getAndIncrement();
            this.clientId = clientId;

            String transactionalId = userProvidedConfigs.containsKey(ProducerConfig.TRANSACTIONAL_ID_CONFIG) ?
                    (String) userProvidedConfigs.get(ProducerConfig.TRANSACTIONAL_ID_CONFIG) : null;
            LogContext logContext;
            if (transactionalId == null)
                logContext = new LogContext(String.format("[Producer clientId=%s] ", clientId));
            else
                logContext = new LogContext(String.format("[Producer clientId=%s, transactionalId=%s] ", clientId, transactionalId));
            log = logContext.logger(KafkaProducer.class);
            log.trace("Starting the Kafka producer");

            Map<String, String> metricTags = Collections.singletonMap("client-id", clientId);
            MetricConfig metricConfig = new MetricConfig().samples(config.getInt(ProducerConfig.METRICS_NUM_SAMPLES_CONFIG))
                    .timeWindow(config.getLong(ProducerConfig.METRICS_SAMPLE_WINDOW_MS_CONFIG), TimeUnit.MILLISECONDS)
                    .recordLevel(Sensor.RecordingLevel.forName(config.getString(ProducerConfig.METRICS_RECORDING_LEVEL_CONFIG)))
                    .tags(metricTags);
            List<MetricsReporter> reporters = config.getConfiguredInstances(ProducerConfig.METRIC_REPORTER_CLASSES_CONFIG,
                    MetricsReporter.class,
                    Collections.singletonMap(ProducerConfig.CLIENT_ID_CONFIG, clientId));
            reporters.add(new JmxReporter(JMX_PREFIX));
            this.metrics = new Metrics(metricConfig, reporters, time);
            this.partitioner = config.getConfiguredInstance(ProducerConfig.PARTITIONER_CLASS_CONFIG, Partitioner.class);
            long retryBackoffMs = config.getLong(ProducerConfig.RETRY_BACKOFF_MS_CONFIG);
            if (keySerializer == null) {
                this.keySerializer = config.getConfiguredInstance(ProducerConfig.KEY_SERIALIZER_CLASS_CONFIG,
                                                                                         Serializer.class);
                this.keySerializer.configure(config.originals(), true);
            } else {
                config.ignore(ProducerConfig.KEY_SERIALIZER_CLASS_CONFIG);
                this.keySerializer = keySerializer;
            }
            if (valueSerializer == null) {
                this.valueSerializer = config.getConfiguredInstance(ProducerConfig.VALUE_SERIALIZER_CLASS_CONFIG,
                                                                                           Serializer.class);
                this.valueSerializer.configure(config.originals(), false);
            } else {
                config.ignore(ProducerConfig.VALUE_SERIALIZER_CLASS_CONFIG);
                this.valueSerializer = valueSerializer;
            }

            // load interceptors and make sure they get clientId
            userProvidedConfigs.put(ProducerConfig.CLIENT_ID_CONFIG, clientId);
            ProducerConfig configWithClientId = new ProducerConfig(userProvidedConfigs, false);
            List<ProducerInterceptor<K, V>> interceptorList = (List) configWithClientId.getConfiguredInstances(
                    ProducerConfig.INTERCEPTOR_CLASSES_CONFIG, ProducerInterceptor.class);
            if (interceptors != null)
                this.interceptors = interceptors;
            else
                this.interceptors = new ProducerInterceptors<>(interceptorList);
            ClusterResourceListeners clusterResourceListeners = configureClusterResourceListeners(keySerializer,
                    valueSerializer, interceptorList, reporters);
            this.maxRequestSize = config.getInt(ProducerConfig.MAX_REQUEST_SIZE_CONFIG);
            this.totalMemorySize = config.getLong(ProducerConfig.BUFFER_MEMORY_CONFIG);
            this.compressionType = CompressionType.forName(config.getString(ProducerConfig.COMPRESSION_TYPE_CONFIG));

<<<<<<< HEAD
            this.maxBlockTimeMs = configureMaxBlockTime(config, userProvidedConfigs);
            this.requestTimeoutMs = configureRequestTimeout(config, userProvidedConfigs);
            this.connectTimeoutMs = config.getLong(ProducerConfig.CONNECT_TIMEOUT_MS_CONFIG);
            this.transactionState = configureTransactionState(config, time);
            int retries = configureRetries(config, transactionState != null);
            int maxInflightRequests = configureInflightRequests(config, transactionState != null);
            short acks = configureAcks(config, transactionState != null);
=======
            this.maxBlockTimeMs = config.getLong(ProducerConfig.MAX_BLOCK_MS_CONFIG);
            this.transactionManager = configureTransactionState(config, logContext, log);
            int deliveryTimeoutMs = configureDeliveryTimeout(config, log);
>>>>>>> 9b476bc5

            this.apiVersions = new ApiVersions();
            this.accumulator = new RecordAccumulator(logContext,
                    config.getInt(ProducerConfig.BATCH_SIZE_CONFIG),
                    this.compressionType,
                    config.getInt(ProducerConfig.LINGER_MS_CONFIG),
                    retryBackoffMs,
                    deliveryTimeoutMs,
                    metrics,
                    PRODUCER_METRIC_GROUP_NAME,
                    time,
                    apiVersions,
<<<<<<< HEAD
                    transactionState);
            List<InetSocketAddress> addresses = ClientUtils.parseAndValidateAddresses(config.getList(ProducerConfig.BOOTSTRAP_SERVERS_CONFIG));
            this.metadata.update(Cluster.bootstrap(addresses), Collections.<String>emptySet(), time.milliseconds());
            ChannelBuilder channelBuilder = ClientUtils.createChannelBuilder(config);
            NetworkClient client = new NetworkClient(
                    new Selector(config.getLong(ProducerConfig.CONNECTIONS_MAX_IDLE_MS_CONFIG),
                            this.metrics, time, "producer", channelBuilder, this.connectTimeoutMs),
                    this.metadata,
                    clientId,
                    maxInflightRequests,
                    config.getLong(ProducerConfig.RECONNECT_BACKOFF_MS_CONFIG),
                    config.getInt(ProducerConfig.SEND_BUFFER_CONFIG),
                    config.getInt(ProducerConfig.RECEIVE_BUFFER_CONFIG),
                    this.requestTimeoutMs,
                    time,
                    true,
                    apiVersions,
                    this.connectTimeoutMs);
            this.sender = new Sender(client,
                    this.metadata,
                    this.accumulator,
                    maxInflightRequests == 1,
                    config.getInt(ProducerConfig.MAX_REQUEST_SIZE_CONFIG),
                    acks,
                    retries,
                    this.metrics,
                    Time.SYSTEM,
                    this.requestTimeoutMs,
                    config.getLong(ProducerConfig.RETRY_BACKOFF_MS_CONFIG),
                    this.transactionState,
                    apiVersions);
            String ioThreadName = "kafka-producer-network-thread" + (clientId.length() > 0 ? " | " + clientId : "");
=======
                    transactionManager,
                    new BufferPool(this.totalMemorySize, config.getInt(ProducerConfig.BATCH_SIZE_CONFIG), metrics, time, PRODUCER_METRIC_GROUP_NAME));
            List<InetSocketAddress> addresses = ClientUtils.parseAndValidateAddresses(
                    config.getList(ProducerConfig.BOOTSTRAP_SERVERS_CONFIG),
                    config.getString(ProducerConfig.CLIENT_DNS_LOOKUP_CONFIG));
            if (metadata != null) {
                this.metadata = metadata;
            } else {
                this.metadata = new Metadata(retryBackoffMs, config.getLong(ProducerConfig.METADATA_MAX_AGE_CONFIG),
                    true, true, clusterResourceListeners);
                this.metadata.bootstrap(addresses, time.milliseconds());
            }
            this.errors = this.metrics.sensor("errors");
            this.sender = newSender(logContext, kafkaClient, this.metadata);
            String ioThreadName = NETWORK_THREAD_PREFIX + " | " + clientId;
>>>>>>> 9b476bc5
            this.ioThread = new KafkaThread(ioThreadName, this.sender, true);
            this.ioThread.start();
            config.logUnused();
            AppInfoParser.registerAppInfo(JMX_PREFIX, clientId, metrics);
            log.debug("Kafka producer started");
        } catch (Throwable t) {
            // call close methods if internal objects are already constructed this is to prevent resource leak. see KAFKA-2121
            close(0, TimeUnit.MILLISECONDS, true);
            // now propagate the exception
            throw new KafkaException("Failed to construct kafka producer", t);
        }
    }

    // visible for testing
    Sender newSender(LogContext logContext, KafkaClient kafkaClient, Metadata metadata) {
        int maxInflightRequests = configureInflightRequests(producerConfig, transactionManager != null);
        int requestTimeoutMs = producerConfig.getInt(ProducerConfig.REQUEST_TIMEOUT_MS_CONFIG);
        ChannelBuilder channelBuilder = ClientUtils.createChannelBuilder(producerConfig, time);
        ProducerMetrics metricsRegistry = new ProducerMetrics(this.metrics);
        Sensor throttleTimeSensor = Sender.throttleTimeSensor(metricsRegistry.senderMetrics);
        KafkaClient client = kafkaClient != null ? kafkaClient : new NetworkClient(
                new Selector(producerConfig.getLong(ProducerConfig.CONNECTIONS_MAX_IDLE_MS_CONFIG),
                        this.metrics, time, "producer", channelBuilder, logContext),
                metadata,
                clientId,
                maxInflightRequests,
                producerConfig.getLong(ProducerConfig.RECONNECT_BACKOFF_MS_CONFIG),
                producerConfig.getLong(ProducerConfig.RECONNECT_BACKOFF_MAX_MS_CONFIG),
                producerConfig.getInt(ProducerConfig.SEND_BUFFER_CONFIG),
                producerConfig.getInt(ProducerConfig.RECEIVE_BUFFER_CONFIG),
                requestTimeoutMs,
                ClientDnsLookup.forConfig(producerConfig.getString(ProducerConfig.CLIENT_DNS_LOOKUP_CONFIG)),
                time,
                true,
                apiVersions,
                throttleTimeSensor,
                logContext);
        int retries = configureRetries(producerConfig, transactionManager != null, log);
        short acks = configureAcks(producerConfig, transactionManager != null, log);
        return new Sender(logContext,
                client,
                metadata,
                this.accumulator,
                maxInflightRequests == 1,
                producerConfig.getInt(ProducerConfig.MAX_REQUEST_SIZE_CONFIG),
                acks,
                retries,
                metricsRegistry.senderMetrics,
                time,
                requestTimeoutMs,
                producerConfig.getLong(ProducerConfig.RETRY_BACKOFF_MS_CONFIG),
                this.transactionManager,
                apiVersions);
    }

    private static int configureDeliveryTimeout(ProducerConfig config, Logger log) {
        int deliveryTimeoutMs = config.getInt(ProducerConfig.DELIVERY_TIMEOUT_MS_CONFIG);
        int lingerMs = config.getInt(ProducerConfig.LINGER_MS_CONFIG);
        int requestTimeoutMs = config.getInt(ProducerConfig.REQUEST_TIMEOUT_MS_CONFIG);

        if (deliveryTimeoutMs < Integer.MAX_VALUE && deliveryTimeoutMs < lingerMs + requestTimeoutMs) {
            if (config.originals().containsKey(ProducerConfig.DELIVERY_TIMEOUT_MS_CONFIG)) {
                // throw an exception if the user explicitly set an inconsistent value
                throw new ConfigException(ProducerConfig.DELIVERY_TIMEOUT_MS_CONFIG
                    + " should be equal to or larger than " + ProducerConfig.LINGER_MS_CONFIG
                    + " + " + ProducerConfig.REQUEST_TIMEOUT_MS_CONFIG);
            } else {
                // override deliveryTimeoutMs default value to lingerMs + requestTimeoutMs for backward compatibility
                deliveryTimeoutMs = lingerMs + requestTimeoutMs;
                log.warn("{} should be equal to or larger than {} + {}. Setting it to {}.",
                    ProducerConfig.DELIVERY_TIMEOUT_MS_CONFIG, ProducerConfig.LINGER_MS_CONFIG,
                    ProducerConfig.REQUEST_TIMEOUT_MS_CONFIG, deliveryTimeoutMs);
            }
        }
        return deliveryTimeoutMs;
    }

    private static TransactionManager configureTransactionState(ProducerConfig config, LogContext logContext, Logger log) {

        TransactionManager transactionManager = null;

        boolean userConfiguredIdempotence = false;
        if (config.originals().containsKey(ProducerConfig.ENABLE_IDEMPOTENCE_CONFIG))
            userConfiguredIdempotence = true;

        boolean userConfiguredTransactions = false;
        if (config.originals().containsKey(ProducerConfig.TRANSACTIONAL_ID_CONFIG))
            userConfiguredTransactions = true;

        boolean idempotenceEnabled = config.getBoolean(ProducerConfig.ENABLE_IDEMPOTENCE_CONFIG);

        if (!idempotenceEnabled && userConfiguredIdempotence && userConfiguredTransactions)
            throw new ConfigException("Cannot set a " + ProducerConfig.TRANSACTIONAL_ID_CONFIG + " without also enabling idempotence.");

        if (userConfiguredTransactions)
            idempotenceEnabled = true;

        if (idempotenceEnabled) {
            String transactionalId = config.getString(ProducerConfig.TRANSACTIONAL_ID_CONFIG);
            int transactionTimeoutMs = config.getInt(ProducerConfig.TRANSACTION_TIMEOUT_CONFIG);
            long retryBackoffMs = config.getLong(ProducerConfig.RETRY_BACKOFF_MS_CONFIG);
            transactionManager = new TransactionManager(logContext, transactionalId, transactionTimeoutMs, retryBackoffMs);
            if (transactionManager.isTransactional())
                log.info("Instantiated a transactional producer.");
            else
                log.info("Instantiated an idempotent producer.");
        }

        return transactionManager;
    }

    private static int configureRetries(ProducerConfig config, boolean idempotenceEnabled, Logger log) {
        boolean userConfiguredRetries = false;
        if (config.originals().containsKey(ProducerConfig.RETRIES_CONFIG)) {
            userConfiguredRetries = true;
        }
        if (idempotenceEnabled && !userConfiguredRetries) {
            // We recommend setting infinite retries when the idempotent producer is enabled, so it makes sense to make
            // this the default.
            log.info("Overriding the default retries config to the recommended value of {} since the idempotent " +
                    "producer is enabled.", Integer.MAX_VALUE);
            return Integer.MAX_VALUE;
        }
        if (idempotenceEnabled && config.getInt(ProducerConfig.RETRIES_CONFIG) == 0) {
            throw new ConfigException("Must set " + ProducerConfig.RETRIES_CONFIG + " to non-zero when using the idempotent producer.");
        }
        return config.getInt(ProducerConfig.RETRIES_CONFIG);
    }

    private static int configureInflightRequests(ProducerConfig config, boolean idempotenceEnabled) {
        if (idempotenceEnabled && 5 < config.getInt(ProducerConfig.MAX_IN_FLIGHT_REQUESTS_PER_CONNECTION)) {
            throw new ConfigException("Must set " + ProducerConfig.MAX_IN_FLIGHT_REQUESTS_PER_CONNECTION + " to at most 5" +
                    " to use the idempotent producer.");
        }
        return config.getInt(ProducerConfig.MAX_IN_FLIGHT_REQUESTS_PER_CONNECTION);
    }

    private static short configureAcks(ProducerConfig config, boolean idempotenceEnabled, Logger log) {
        boolean userConfiguredAcks = false;
        short acks = (short) parseAcks(config.getString(ProducerConfig.ACKS_CONFIG));
        if (config.originals().containsKey(ProducerConfig.ACKS_CONFIG)) {
            userConfiguredAcks = true;
        }

        if (idempotenceEnabled && !userConfiguredAcks) {
            log.info("Overriding the default {} to all since idempotence is enabled.", ProducerConfig.ACKS_CONFIG);
            return -1;
        }

        if (idempotenceEnabled && acks != -1) {
            throw new ConfigException("Must set " + ProducerConfig.ACKS_CONFIG + " to all in order to use the idempotent " +
                    "producer. Otherwise we cannot guarantee idempotence.");
        }
        return acks;
    }

    private static int parseAcks(String acksString) {
        try {
            return acksString.trim().equalsIgnoreCase("all") ? -1 : Integer.parseInt(acksString.trim());
        } catch (NumberFormatException e) {
            throw new ConfigException("Invalid configuration value for 'acks': " + acksString);
        }
    }

    /**
     * Needs to be called before any other methods when the transactional.id is set in the configuration.
     *
     * This method does the following:
     *   1. Ensures any transactions initiated by previous instances of the producer with the same
     *      transactional.id are completed. If the previous instance had failed with a transaction in
     *      progress, it will be aborted. If the last transaction had begun completion,
     *      but not yet finished, this method awaits its completion.
     *   2. Gets the internal producer id and epoch, used in all future transactional
     *      messages issued by the producer.
     *
     * Note that this method will raise {@link TimeoutException} if the transactional state cannot
     * be initialized before expiration of {@code max.block.ms}. Additionally, it will raise {@link InterruptException}
     * if interrupted. It is safe to retry in either case, but once the transactional state has been successfully
     * initialized, this method should no longer be used.
     *
     * @throws IllegalStateException if no transactional.id has been configured
     * @throws org.apache.kafka.common.errors.UnsupportedVersionException fatal error indicating the broker
     *         does not support transactions (i.e. if its version is lower than 0.11.0.0)
     * @throws org.apache.kafka.common.errors.AuthorizationException fatal error indicating that the configured
     *         transactional.id is not authorized. See the exception for more details
     * @throws KafkaException if the producer has encountered a previous fatal error or for any other unexpected error
     * @throws TimeoutException if the time taken for initialize the transaction has surpassed <code>max.block.ms</code>.
     * @throws InterruptException if the thread is interrupted while blocked
     */
    public void initTransactions() {
        throwIfNoTransactionManager();
        if (initTransactionsResult == null) {
            initTransactionsResult = transactionManager.initializeTransactions();
            sender.wakeup();
        }

        try {
            if (initTransactionsResult.await(maxBlockTimeMs, TimeUnit.MILLISECONDS)) {
                initTransactionsResult = null;
            } else {
                throw new TimeoutException("Timeout expired while initializing transactional state in " + maxBlockTimeMs + "ms.");
            }
        } catch (InterruptedException e) {
            throw new InterruptException("Initialize transactions interrupted.", e);
        }
    }

    /**
     * Should be called before the start of each new transaction. Note that prior to the first invocation
     * of this method, you must invoke {@link #initTransactions()} exactly one time.
     *
     * @throws IllegalStateException if no transactional.id has been configured or if {@link #initTransactions()}
     *         has not yet been invoked
     * @throws ProducerFencedException if another producer with the same transactional.id is active
     * @throws org.apache.kafka.common.errors.UnsupportedVersionException fatal error indicating the broker
     *         does not support transactions (i.e. if its version is lower than 0.11.0.0)
     * @throws org.apache.kafka.common.errors.AuthorizationException fatal error indicating that the configured
     *         transactional.id is not authorized. See the exception for more details
     * @throws KafkaException if the producer has encountered a previous fatal error or for any other unexpected error
     */
    public void beginTransaction() throws ProducerFencedException {
        throwIfNoTransactionManager();
        transactionManager.beginTransaction();
    }

    /**
     * Sends a list of specified offsets to the consumer group coordinator, and also marks
     * those offsets as part of the current transaction. These offsets will be considered
     * committed only if the transaction is committed successfully. The committed offset should
     * be the next message your application will consume, i.e. lastProcessedMessageOffset + 1.
     * <p>
     * This method should be used when you need to batch consumed and produced messages
     * together, typically in a consume-transform-produce pattern. Thus, the specified
     * {@code consumerGroupId} should be the same as config parameter {@code group.id} of the used
     * {@link KafkaConsumer consumer}. Note, that the consumer should have {@code enable.auto.commit=false}
     * and should also not commit offsets manually (via {@link KafkaConsumer#commitSync(Map) sync} or
     * {@link KafkaConsumer#commitAsync(Map, OffsetCommitCallback) async} commits).
     *
     * @throws IllegalStateException if no transactional.id has been configured or no transaction has been started
     * @throws ProducerFencedException fatal error indicating another producer with the same transactional.id is active
     * @throws org.apache.kafka.common.errors.UnsupportedVersionException fatal error indicating the broker
     *         does not support transactions (i.e. if its version is lower than 0.11.0.0)
     * @throws org.apache.kafka.common.errors.UnsupportedForMessageFormatException  fatal error indicating the message
     *         format used for the offsets topic on the broker does not support transactions
     * @throws org.apache.kafka.common.errors.AuthorizationException fatal error indicating that the configured
     *         transactional.id is not authorized. See the exception for more details
     * @throws KafkaException if the producer has encountered a previous fatal or abortable error, or for any
     *         other unexpected error
     */
    public void sendOffsetsToTransaction(Map<TopicPartition, OffsetAndMetadata> offsets,
                                         String consumerGroupId) throws ProducerFencedException {
        throwIfNoTransactionManager();
        TransactionalRequestResult result = transactionManager.sendOffsetsToTransaction(offsets, consumerGroupId);
        sender.wakeup();
        result.await();
    }

    /**
     * Commits the ongoing transaction. This method will flush any unsent records before actually committing the transaction.
     *
     * Further, if any of the {@link #send(ProducerRecord)} calls which were part of the transaction hit irrecoverable
     * errors, this method will throw the last received exception immediately and the transaction will not be committed.
     * So all {@link #send(ProducerRecord)} calls in a transaction must succeed in order for this method to succeed.
     *
     * @throws IllegalStateException if no transactional.id has been configured or no transaction has been started
     * @throws ProducerFencedException fatal error indicating another producer with the same transactional.id is active
     * @throws org.apache.kafka.common.errors.UnsupportedVersionException fatal error indicating the broker
     *         does not support transactions (i.e. if its version is lower than 0.11.0.0)
     * @throws org.apache.kafka.common.errors.AuthorizationException fatal error indicating that the configured
     *         transactional.id is not authorized. See the exception for more details
     * @throws KafkaException if the producer has encountered a previous fatal or abortable error, or for any
     *         other unexpected error
     */
    public void commitTransaction() throws ProducerFencedException {
        throwIfNoTransactionManager();
        TransactionalRequestResult result = transactionManager.beginCommit();
        sender.wakeup();
        result.await();
    }

    /**
     * Aborts the ongoing transaction. Any unflushed produce messages will be aborted when this call is made.
     * This call will throw an exception immediately if any prior {@link #send(ProducerRecord)} calls failed with a
     * {@link ProducerFencedException} or an instance of {@link org.apache.kafka.common.errors.AuthorizationException}.
     *
     * @throws IllegalStateException if no transactional.id has been configured or no transaction has been started
     * @throws ProducerFencedException fatal error indicating another producer with the same transactional.id is active
     * @throws org.apache.kafka.common.errors.UnsupportedVersionException fatal error indicating the broker
     *         does not support transactions (i.e. if its version is lower than 0.11.0.0)
     * @throws org.apache.kafka.common.errors.AuthorizationException fatal error indicating that the configured
     *         transactional.id is not authorized. See the exception for more details
     * @throws KafkaException if the producer has encountered a previous fatal error or for any other unexpected error
     */
    public void abortTransaction() throws ProducerFencedException {
        throwIfNoTransactionManager();
        TransactionalRequestResult result = transactionManager.beginAbort();
        sender.wakeup();
        result.await();
    }

    /**
     * Asynchronously send a record to a topic. Equivalent to <code>send(record, null)</code>.
     * See {@link #send(ProducerRecord, Callback)} for details.
     */
    @Override
    public Future<RecordMetadata> send(ProducerRecord<K, V> record) {
        return send(record, null);
    }

    /**
     * Asynchronously send a record to a topic and invoke the provided callback when the send has been acknowledged.
     * <p>
     * The send is asynchronous and this method will return immediately once the record has been stored in the buffer of
     * records waiting to be sent. This allows sending many records in parallel without blocking to wait for the
     * response after each one.
     * <p>
     * The result of the send is a {@link RecordMetadata} specifying the partition the record was sent to, the offset
     * it was assigned and the timestamp of the record. If
     * {@link org.apache.kafka.common.record.TimestampType#CREATE_TIME CreateTime} is used by the topic, the timestamp
     * will be the user provided timestamp or the record send time if the user did not specify a timestamp for the
     * record. If {@link org.apache.kafka.common.record.TimestampType#LOG_APPEND_TIME LogAppendTime} is used for the
     * topic, the timestamp will be the Kafka broker local time when the message is appended.
     * <p>
     * Since the send call is asynchronous it returns a {@link java.util.concurrent.Future Future} for the
     * {@link RecordMetadata} that will be assigned to this record. Invoking {@link java.util.concurrent.Future#get()
     * get()} on this future will block until the associated request completes and then return the metadata for the record
     * or throw any exception that occurred while sending the record.
     * <p>
     * If you want to simulate a simple blocking call you can call the <code>get()</code> method immediately:
     *
     * <pre>
     * {@code
     * byte[] key = "key".getBytes();
     * byte[] value = "value".getBytes();
     * ProducerRecord<byte[],byte[]> record = new ProducerRecord<byte[],byte[]>("my-topic", key, value)
     * producer.send(record).get();
     * }</pre>
     * <p>
     * Fully non-blocking usage can make use of the {@link Callback} parameter to provide a callback that
     * will be invoked when the request is complete.
     *
     * <pre>
     * {@code
     * ProducerRecord<byte[],byte[]> record = new ProducerRecord<byte[],byte[]>("the-topic", key, value);
     * producer.send(myRecord,
     *               new Callback() {
     *                   public void onCompletion(RecordMetadata metadata, Exception e) {
     *                       if(e != null) {
     *                          e.printStackTrace();
     *                       } else {
     *                          System.out.println("The offset of the record we just sent is: " + metadata.offset());
     *                       }
     *                   }
     *               });
     * }
     * </pre>
     *
     * Callbacks for records being sent to the same partition are guaranteed to execute in order. That is, in the
     * following example <code>callback1</code> is guaranteed to execute before <code>callback2</code>:
     *
     * <pre>
     * {@code
     * producer.send(new ProducerRecord<byte[],byte[]>(topic, partition, key1, value1), callback1);
     * producer.send(new ProducerRecord<byte[],byte[]>(topic, partition, key2, value2), callback2);
     * }
     * </pre>
     * <p>
     * When used as part of a transaction, it is not necessary to define a callback or check the result of the future
     * in order to detect errors from <code>send</code>. If any of the send calls failed with an irrecoverable error,
     * the final {@link #commitTransaction()} call will fail and throw the exception from the last failed send. When
     * this happens, your application should call {@link #abortTransaction()} to reset the state and continue to send
     * data.
     * </p>
     * <p>
     * Some transactional send errors cannot be resolved with a call to {@link #abortTransaction()}.  In particular,
     * if a transactional send finishes with a {@link ProducerFencedException}, a {@link org.apache.kafka.common.errors.OutOfOrderSequenceException},
     * a {@link org.apache.kafka.common.errors.UnsupportedVersionException}, or an
     * {@link org.apache.kafka.common.errors.AuthorizationException}, then the only option left is to call {@link #close()}.
     * Fatal errors cause the producer to enter a defunct state in which future API calls will continue to raise
     * the same underyling error wrapped in a new {@link KafkaException}.
     * </p>
     * <p>
     * It is a similar picture when idempotence is enabled, but no <code>transactional.id</code> has been configured.
     * In this case, {@link org.apache.kafka.common.errors.UnsupportedVersionException} and
     * {@link org.apache.kafka.common.errors.AuthorizationException} are considered fatal errors. However,
     * {@link ProducerFencedException} does not need to be handled. Additionally, it is possible to continue
     * sending after receiving an {@link org.apache.kafka.common.errors.OutOfOrderSequenceException}, but doing so
     * can result in out of order delivery of pending messages. To ensure proper ordering, you should close the
     * producer and create a new instance.
     * </p>
     * <p>
     * If the message format of the destination topic is not upgraded to 0.11.0.0, idempotent and transactional
     * produce requests will fail with an {@link org.apache.kafka.common.errors.UnsupportedForMessageFormatException}
     * error. If this is encountered during a transaction, it is possible to abort and continue. But note that future
     * sends to the same topic will continue receiving the same exception until the topic is upgraded.
     * </p>
     * <p>
     * Note that callbacks will generally execute in the I/O thread of the producer and so should be reasonably fast or
     * they will delay the sending of messages from other threads. If you want to execute blocking or computationally
     * expensive callbacks it is recommended to use your own {@link java.util.concurrent.Executor} in the callback body
     * to parallelize processing.
     *
     * @param record The record to send
     * @param callback A user-supplied callback to execute when the record has been acknowledged by the server (null
     *        indicates no callback)
     *
     * @throws AuthenticationException if authentication fails. See the exception for more details
     * @throws AuthorizationException fatal error indicating that the producer is not allowed to write
     * @throws IllegalStateException if a transactional.id has been configured and no transaction has been started, or
     *                               when send is invoked after producer has been closed.
     * @throws InterruptException If the thread is interrupted while blocked
     * @throws SerializationException If the key or value are not valid objects given the configured serializers
     * @throws TimeoutException If the time taken for fetching metadata or allocating memory for the record has surpassed <code>max.block.ms</code>.
     * @throws KafkaException If a Kafka related error occurs that does not belong to the public API exceptions.
     */
    @Override
    public Future<RecordMetadata> send(ProducerRecord<K, V> record, Callback callback) {
        // intercept the record, which can be potentially modified; this method does not throw exceptions
        ProducerRecord<K, V> interceptedRecord = this.interceptors.onSend(record);
        return doSend(interceptedRecord, callback);
    }

    // Verify that this producer instance has not been closed. This method throws IllegalStateException if the producer
    // has already been closed.
    private void throwIfProducerClosed() {
        if (ioThread == null || !ioThread.isAlive())
            throw new IllegalStateException("Cannot perform operation after producer has been closed");
    }

    /**
     * Implementation of asynchronously send a record to a topic.
     */
    private Future<RecordMetadata> doSend(ProducerRecord<K, V> record, Callback callback) {
        TopicPartition tp = null;
        try {
            throwIfProducerClosed();
            // first make sure the metadata for the topic is available
            ClusterAndWaitTime clusterAndWaitTime;
            try {
                clusterAndWaitTime = waitOnMetadata(record.topic(), record.partition(), maxBlockTimeMs);
            } catch (KafkaException e) {
                if (metadata.isClosed())
                    throw new KafkaException("Producer closed while send in progress", e);
                throw e;
            }
            long remainingWaitMs = Math.max(0, maxBlockTimeMs - clusterAndWaitTime.waitedOnMetadataMs);
            Cluster cluster = clusterAndWaitTime.cluster;
            byte[] serializedKey;
            try {
                serializedKey = keySerializer.serialize(record.topic(), record.headers(), record.key());
            } catch (ClassCastException cce) {
                throw new SerializationException("Can't convert key of class " + record.key().getClass().getName() +
                        " to class " + producerConfig.getClass(ProducerConfig.KEY_SERIALIZER_CLASS_CONFIG).getName() +
                        " specified in key.serializer", cce);
            }
            byte[] serializedValue;
            try {
                serializedValue = valueSerializer.serialize(record.topic(), record.headers(), record.value());
            } catch (ClassCastException cce) {
                throw new SerializationException("Can't convert value of class " + record.value().getClass().getName() +
                        " to class " + producerConfig.getClass(ProducerConfig.VALUE_SERIALIZER_CLASS_CONFIG).getName() +
                        " specified in value.serializer", cce);
            }
            int partition = partition(record, serializedKey, serializedValue, cluster);
            tp = new TopicPartition(record.topic(), partition);

            setReadOnly(record.headers());
            Header[] headers = record.headers().toArray();

            int serializedSize = AbstractRecords.estimateSizeInBytesUpperBound(apiVersions.maxUsableProduceMagic(),
                    compressionType, serializedKey, serializedValue, headers);
            ensureValidRecordSize(serializedSize);
            long timestamp = record.timestamp() == null ? time.milliseconds() : record.timestamp();
            log.trace("Sending record {} with callback {} to topic {} partition {}", record, callback, record.topic(), partition);
            // producer callback will make sure to call both 'callback' and interceptor callback
            Callback interceptCallback = new InterceptorCallback<>(callback, this.interceptors, tp);

            if (transactionManager != null && transactionManager.isTransactional())
                transactionManager.maybeAddPartitionToTransaction(tp);

            RecordAccumulator.RecordAppendResult result = accumulator.append(tp, timestamp, serializedKey,
                    serializedValue, headers, interceptCallback, remainingWaitMs);
            if (result.batchIsFull || result.newBatchCreated) {
                log.trace("Waking up the sender since topic {} partition {} is either full or getting a new batch", record.topic(), partition);
                this.sender.wakeup();
            }
            return result.future;
            // handling exceptions and record the errors;
            // for API exceptions return them in the future,
            // for other exceptions throw directly
        } catch (ApiException e) {
            log.debug("Exception occurred during message send:", e);
            if (callback != null)
                callback.onCompletion(null, e);
            this.errors.record();
            this.interceptors.onSendError(record, tp, e);
            return new FutureFailure(e);
        } catch (InterruptedException e) {
            this.errors.record();
            this.interceptors.onSendError(record, tp, e);
            throw new InterruptException(e);
        } catch (BufferExhaustedException e) {
            this.errors.record();
            this.metrics.sensor("buffer-exhausted-records").record();
            this.interceptors.onSendError(record, tp, e);
            throw e;
        } catch (KafkaException e) {
            this.errors.record();
            this.interceptors.onSendError(record, tp, e);
            throw e;
        } catch (Exception e) {
            // we notify interceptor about all exceptions, since onSend is called before anything else in this method
            this.interceptors.onSendError(record, tp, e);
            throw e;
        }
    }

    private void setReadOnly(Headers headers) {
        if (headers instanceof RecordHeaders) {
            ((RecordHeaders) headers).setReadOnly();
        }
    }

    /**
     * Wait for cluster metadata including partitions for the given topic to be available.
     * @param topic The topic we want metadata for
     * @param partition A specific partition expected to exist in metadata, or null if there's no preference
     * @param maxWaitMs The maximum time in ms for waiting on the metadata
     * @return The cluster containing topic metadata and the amount of time we waited in ms
     * @throws KafkaException for all Kafka-related exceptions, including the case where this method is called after producer close
     */
    private ClusterAndWaitTime waitOnMetadata(String topic, Integer partition, long maxWaitMs) throws InterruptedException {
        // add topic to metadata topic list if it is not there already and reset expiry
        Cluster cluster = metadata.fetch();

        if (cluster.invalidTopics().contains(topic))
            throw new InvalidTopicException(topic);

        metadata.add(topic);

        Integer partitionsCount = cluster.partitionCountForTopic(topic);
        // Return cached metadata if we have it, and if the record's partition is either undefined
        // or within the known partition range
        if (partitionsCount != null && (partition == null || partition < partitionsCount))
            return new ClusterAndWaitTime(cluster, 0);

        long begin = time.milliseconds();
        long remainingWaitMs = maxWaitMs;
        long elapsed;
        // Issue metadata requests until we have metadata for the topic or maxWaitTimeMs is exceeded.
        // In case we already have cached metadata for the topic, but the requested partition is greater
        // than expected, issue an update request only once. This is necessary in case the metadata
        // is stale and the number of partitions for this topic has increased in the meantime.
        do {
            log.trace("Requesting metadata update for topic {}.", topic);
            metadata.add(topic);
            int version = metadata.requestUpdate();
            sender.wakeup();
            try {
                metadata.awaitUpdate(version, remainingWaitMs);
            } catch (TimeoutException ex) {
                // Rethrow with original maxWaitMs to prevent logging exception with remainingWaitMs
                throw new TimeoutException("Failed to update metadata after " + maxWaitMs + " ms.");
            }
            cluster = metadata.fetch();
            elapsed = time.milliseconds() - begin;
            if (elapsed >= maxWaitMs)
                throw new TimeoutException("Failed to update metadata after " + maxWaitMs + " ms.");
            if (cluster.unauthorizedTopics().contains(topic))
                throw new TopicAuthorizationException(topic);
            if (cluster.invalidTopics().contains(topic))
                throw new InvalidTopicException(topic);
            remainingWaitMs = maxWaitMs - elapsed;
            partitionsCount = cluster.partitionCountForTopic(topic);
        } while (partitionsCount == null);

        if (partition != null && partition >= partitionsCount) {
            throw new KafkaException(
                    String.format("Invalid partition given with record: %d is not in the range [0...%d).", partition, partitionsCount));
        }

        return new ClusterAndWaitTime(cluster, elapsed);
    }

    /**
     * Validate that the record size isn't too large
     */
    private void ensureValidRecordSize(int size) {
        if (size > this.maxRequestSize)
            throw new RecordTooLargeException("The message is " + size +
                    " bytes when serialized which is larger than the maximum request size you have configured with the " +
                    ProducerConfig.MAX_REQUEST_SIZE_CONFIG +
                    " configuration.");
        if (size > this.totalMemorySize)
            throw new RecordTooLargeException("The message is " + size +
                    " bytes when serialized which is larger than the total memory buffer you have configured with the " +
                    ProducerConfig.BUFFER_MEMORY_CONFIG +
                    " configuration.");
    }

    /**
     * Invoking this method makes all buffered records immediately available to send (even if <code>linger.ms</code> is
     * greater than 0) and blocks on the completion of the requests associated with these records. The post-condition
     * of <code>flush()</code> is that any previously sent record will have completed (e.g. <code>Future.isDone() == true</code>).
     * A request is considered completed when it is successfully acknowledged
     * according to the <code>acks</code> configuration you have specified or else it results in an error.
     * <p>
     * Other threads can continue sending records while one thread is blocked waiting for a flush call to complete,
     * however no guarantee is made about the completion of records sent after the flush call begins.
     * <p>
     * This method can be useful when consuming from some input system and producing into Kafka. The <code>flush()</code> call
     * gives a convenient way to ensure all previously sent messages have actually completed.
     * <p>
     * This example shows how to consume from one Kafka topic and produce to another Kafka topic:
     * <pre>
     * {@code
     * for(ConsumerRecord<String, String> record: consumer.poll(100))
     *     producer.send(new ProducerRecord("my-topic", record.key(), record.value());
     * producer.flush();
     * consumer.commit();
     * }
     * </pre>
     *
     * Note that the above example may drop records if the produce request fails. If we want to ensure that this does not occur
     * we need to set <code>retries=&lt;large_number&gt;</code> in our config.
     * </p>
     * <p>
     * Applications don't need to call this method for transactional producers, since the {@link #commitTransaction()} will
     * flush all buffered records before performing the commit. This ensures that all the {@link #send(ProducerRecord)}
     * calls made since the previous {@link #beginTransaction()} are completed before the commit.
     * </p>
     *
     * @throws InterruptException If the thread is interrupted while blocked
     */
    @Override
    public void flush() {
        log.trace("Flushing accumulated records in producer.");
        this.accumulator.beginFlush();
        this.sender.wakeup();
        try {
            this.accumulator.awaitFlushCompletion();
        } catch (InterruptedException e) {
            throw new InterruptException("Flush interrupted.", e);
        }
    }

    /**
     * Get the partition metadata for the given topic. This can be used for custom partitioning.
     * @throws AuthenticationException if authentication fails. See the exception for more details
     * @throws AuthorizationException if not authorized to the specified topic. See the exception for more details
     * @throws InterruptException if the thread is interrupted while blocked
     * @throws TimeoutException if metadata could not be refreshed within {@code max.block.ms}
     * @throws KafkaException for all Kafka-related exceptions, including the case where this method is called after producer close
     */
    @Override
    public List<PartitionInfo> partitionsFor(String topic) {
        Objects.requireNonNull(topic, "topic cannot be null");
        try {
            return waitOnMetadata(topic, null, maxBlockTimeMs).cluster.partitionsForTopic(topic);
        } catch (InterruptedException e) {
            throw new InterruptException(e);
        }
    }

    /**
     * Get the full set of internal metrics maintained by the producer.
     */
    @Override
    public Map<MetricName, ? extends Metric> metrics() {
        return Collections.unmodifiableMap(this.metrics.metrics());
    }

    /**
     * Close this producer. This method blocks until all previously sent requests complete.
     * This method is equivalent to <code>close(Long.MAX_VALUE, TimeUnit.MILLISECONDS)</code>.
     * <p>
     * <strong>If close() is called from {@link Callback}, a warning message will be logged and close(0, TimeUnit.MILLISECONDS)
     * will be called instead. We do this because the sender thread would otherwise try to join itself and
     * block forever.</strong>
     * <p>
     *
     * @throws InterruptException If the thread is interrupted while blocked
     */
    @Override
    public void close() {
        close(Long.MAX_VALUE, TimeUnit.MILLISECONDS);
    }

    /**
     * This method waits up to <code>timeout</code> for the producer to complete the sending of all incomplete requests.
     * <p>
     * If the producer is unable to complete all requests before the timeout expires, this method will fail
     * any unsent and unacknowledged records immediately.
     * <p>
     * If invoked from within a {@link Callback} this method will not block and will be equivalent to
     * <code>close(0, TimeUnit.MILLISECONDS)</code>. This is done since no further sending will happen while
     * blocking the I/O thread of the producer.
     *
     * @param timeout The maximum time to wait for producer to complete any pending requests. The value should be
     *                non-negative. Specifying a timeout of zero means do not wait for pending send requests to complete.
     * @param timeUnit The time unit for the <code>timeout</code>
     * @throws InterruptException If the thread is interrupted while blocked
     * @throws IllegalArgumentException If the <code>timeout</code> is negative.
     */
    @Override
    public void close(long timeout, TimeUnit timeUnit) {
        close(timeout, timeUnit, false);
    }

    private void close(long timeout, TimeUnit timeUnit, boolean swallowException) {
        if (timeout < 0)
            throw new IllegalArgumentException("The timeout cannot be negative.");

        long timeoutMs = timeUnit.toMillis(timeout);
        log.info("Closing the Kafka producer with timeoutMillis = {} ms.", timeoutMs);

        // this will keep track of the first encountered exception
        AtomicReference<Throwable> firstException = new AtomicReference<>();
        boolean invokedFromCallback = Thread.currentThread() == this.ioThread;
        if (timeoutMs > 0) {
            if (invokedFromCallback) {
                log.warn("Overriding close timeout {} ms to 0 ms in order to prevent useless blocking due to self-join. " +
                        "This means you have incorrectly invoked close with a non-zero timeout from the producer call-back.",
                        timeoutMs);
            } else {
                // Try to close gracefully.
                if (this.sender != null)
                    this.sender.initiateClose();
                if (this.ioThread != null) {
                    try {
                        this.ioThread.join(timeoutMs);
                    } catch (InterruptedException t) {
                        firstException.compareAndSet(null, new InterruptException(t));
                        log.error("Interrupted while joining ioThread", t);
                    }
                }
            }
        }

        if (this.sender != null && this.ioThread != null && this.ioThread.isAlive()) {
            log.info("Proceeding to force close the producer since pending requests could not be completed " +
                    "within timeout {} ms.", timeoutMs);
            this.sender.forceClose();
            // Only join the sender thread when not calling from callback.
            if (!invokedFromCallback) {
                try {
                    this.ioThread.join();
                } catch (InterruptedException e) {
                    firstException.compareAndSet(null, new InterruptException(e));
                }
            }
        }

        ClientUtils.closeQuietly(interceptors, "producer interceptors", firstException);
        ClientUtils.closeQuietly(metrics, "producer metrics", firstException);
        ClientUtils.closeQuietly(keySerializer, "producer keySerializer", firstException);
        ClientUtils.closeQuietly(valueSerializer, "producer valueSerializer", firstException);
        ClientUtils.closeQuietly(partitioner, "producer partitioner", firstException);
        AppInfoParser.unregisterAppInfo(JMX_PREFIX, clientId, metrics);
        log.debug("Kafka producer has been closed");
        Throwable exception = firstException.get();
        if (exception != null && !swallowException) {
            if (exception instanceof InterruptException) {
                throw (InterruptException) exception;
            }
            throw new KafkaException("Failed to close kafka producer", exception);
        }
    }

    private static Map<String, Object> propsToMap(Properties properties) {
        Map<String, Object> map = new HashMap<>(properties.size());
        for (Map.Entry<Object, Object> entry : properties.entrySet()) {
            if (entry.getKey() instanceof String) {
                String k = (String) entry.getKey();
                map.put(k, properties.get(k));
            } else {
                throw new ConfigException(entry.getKey().toString(), entry.getValue(), "Key must be a string.");
            }
        }
        return map;
    }

    private ClusterResourceListeners configureClusterResourceListeners(Serializer<K> keySerializer, Serializer<V> valueSerializer, List<?>... candidateLists) {
        ClusterResourceListeners clusterResourceListeners = new ClusterResourceListeners();
        for (List<?> candidateList: candidateLists)
            clusterResourceListeners.maybeAddAll(candidateList);

        clusterResourceListeners.maybeAdd(keySerializer);
        clusterResourceListeners.maybeAdd(valueSerializer);
        return clusterResourceListeners;
    }

    /**
     * computes partition for given record.
     * if the record has partition returns the value otherwise
     * calls configured partitioner class to compute the partition.
     */
    private int partition(ProducerRecord<K, V> record, byte[] serializedKey, byte[] serializedValue, Cluster cluster) {
        Integer partition = record.partition();
        return partition != null ?
                partition :
                partitioner.partition(
                        record.topic(), record.key(), serializedKey, record.value(), serializedValue, cluster);
    }

    private void throwIfNoTransactionManager() {
        if (transactionManager == null)
            throw new IllegalStateException("Cannot use transactional methods without enabling transactions " +
                    "by setting the " + ProducerConfig.TRANSACTIONAL_ID_CONFIG + " configuration property");
    }

    // Visible for testing
    String getClientId() {
        return clientId;
    }

    private static class ClusterAndWaitTime {
        final Cluster cluster;
        final long waitedOnMetadataMs;
        ClusterAndWaitTime(Cluster cluster, long waitedOnMetadataMs) {
            this.cluster = cluster;
            this.waitedOnMetadataMs = waitedOnMetadataMs;
        }
    }

    private static class FutureFailure implements Future<RecordMetadata> {

        private final ExecutionException exception;

        public FutureFailure(Exception exception) {
            this.exception = new ExecutionException(exception);
        }

        @Override
        public boolean cancel(boolean interrupt) {
            return false;
        }

        @Override
        public RecordMetadata get() throws ExecutionException {
            throw this.exception;
        }

        @Override
        public RecordMetadata get(long timeout, TimeUnit unit) throws ExecutionException {
            throw this.exception;
        }

        @Override
        public boolean isCancelled() {
            return false;
        }

        @Override
        public boolean isDone() {
            return true;
        }

    }

    /**
     * A callback called when producer request is complete. It in turn calls user-supplied callback (if given) and
     * notifies producer interceptors about the request completion.
     */
    private static class InterceptorCallback<K, V> implements Callback {
        private final Callback userCallback;
        private final ProducerInterceptors<K, V> interceptors;
        private final TopicPartition tp;

        private InterceptorCallback(Callback userCallback, ProducerInterceptors<K, V> interceptors, TopicPartition tp) {
            this.userCallback = userCallback;
            this.interceptors = interceptors;
            this.tp = tp;
        }

        public void onCompletion(RecordMetadata metadata, Exception exception) {
            metadata = metadata != null ? metadata : new RecordMetadata(tp, -1, -1, RecordBatch.NO_TIMESTAMP, Long.valueOf(-1L), -1, -1);
            this.interceptors.onAcknowledgement(metadata, exception);
            if (this.userCallback != null)
                this.userCallback.onCompletion(metadata, exception);
        }
    }
}<|MERGE_RESOLUTION|>--- conflicted
+++ resolved
@@ -256,13 +256,9 @@
     private final long maxBlockTimeMs;
     private final ProducerInterceptors<K, V> interceptors;
     private final ApiVersions apiVersions;
-<<<<<<< HEAD
-    private final TransactionState transactionState;
-    private final long connectTimeoutMs;
-=======
     private final TransactionManager transactionManager;
     private TransactionalRequestResult initTransactionsResult;
->>>>>>> 9b476bc5
+    private final long connectTimeoutMs;
 
     /**
      * A producer is instantiated by providing a set of key-value pairs as configuration. Valid configuration strings
@@ -396,19 +392,10 @@
             this.totalMemorySize = config.getLong(ProducerConfig.BUFFER_MEMORY_CONFIG);
             this.compressionType = CompressionType.forName(config.getString(ProducerConfig.COMPRESSION_TYPE_CONFIG));
 
-<<<<<<< HEAD
-            this.maxBlockTimeMs = configureMaxBlockTime(config, userProvidedConfigs);
-            this.requestTimeoutMs = configureRequestTimeout(config, userProvidedConfigs);
-            this.connectTimeoutMs = config.getLong(ProducerConfig.CONNECT_TIMEOUT_MS_CONFIG);
-            this.transactionState = configureTransactionState(config, time);
-            int retries = configureRetries(config, transactionState != null);
-            int maxInflightRequests = configureInflightRequests(config, transactionState != null);
-            short acks = configureAcks(config, transactionState != null);
-=======
             this.maxBlockTimeMs = config.getLong(ProducerConfig.MAX_BLOCK_MS_CONFIG);
             this.transactionManager = configureTransactionState(config, logContext, log);
             int deliveryTimeoutMs = configureDeliveryTimeout(config, log);
->>>>>>> 9b476bc5
+            this.connectTimeoutMs = config.getLong(ProducerConfig.CONNECT_TIMEOUT_MS_CONFIG);
 
             this.apiVersions = new ApiVersions();
             this.accumulator = new RecordAccumulator(logContext,
@@ -421,40 +408,6 @@
                     PRODUCER_METRIC_GROUP_NAME,
                     time,
                     apiVersions,
-<<<<<<< HEAD
-                    transactionState);
-            List<InetSocketAddress> addresses = ClientUtils.parseAndValidateAddresses(config.getList(ProducerConfig.BOOTSTRAP_SERVERS_CONFIG));
-            this.metadata.update(Cluster.bootstrap(addresses), Collections.<String>emptySet(), time.milliseconds());
-            ChannelBuilder channelBuilder = ClientUtils.createChannelBuilder(config);
-            NetworkClient client = new NetworkClient(
-                    new Selector(config.getLong(ProducerConfig.CONNECTIONS_MAX_IDLE_MS_CONFIG),
-                            this.metrics, time, "producer", channelBuilder, this.connectTimeoutMs),
-                    this.metadata,
-                    clientId,
-                    maxInflightRequests,
-                    config.getLong(ProducerConfig.RECONNECT_BACKOFF_MS_CONFIG),
-                    config.getInt(ProducerConfig.SEND_BUFFER_CONFIG),
-                    config.getInt(ProducerConfig.RECEIVE_BUFFER_CONFIG),
-                    this.requestTimeoutMs,
-                    time,
-                    true,
-                    apiVersions,
-                    this.connectTimeoutMs);
-            this.sender = new Sender(client,
-                    this.metadata,
-                    this.accumulator,
-                    maxInflightRequests == 1,
-                    config.getInt(ProducerConfig.MAX_REQUEST_SIZE_CONFIG),
-                    acks,
-                    retries,
-                    this.metrics,
-                    Time.SYSTEM,
-                    this.requestTimeoutMs,
-                    config.getLong(ProducerConfig.RETRY_BACKOFF_MS_CONFIG),
-                    this.transactionState,
-                    apiVersions);
-            String ioThreadName = "kafka-producer-network-thread" + (clientId.length() > 0 ? " | " + clientId : "");
-=======
                     transactionManager,
                     new BufferPool(this.totalMemorySize, config.getInt(ProducerConfig.BATCH_SIZE_CONFIG), metrics, time, PRODUCER_METRIC_GROUP_NAME));
             List<InetSocketAddress> addresses = ClientUtils.parseAndValidateAddresses(
@@ -470,7 +423,6 @@
             this.errors = this.metrics.sensor("errors");
             this.sender = newSender(logContext, kafkaClient, this.metadata);
             String ioThreadName = NETWORK_THREAD_PREFIX + " | " + clientId;
->>>>>>> 9b476bc5
             this.ioThread = new KafkaThread(ioThreadName, this.sender, true);
             this.ioThread.start();
             config.logUnused();
@@ -493,7 +445,7 @@
         Sensor throttleTimeSensor = Sender.throttleTimeSensor(metricsRegistry.senderMetrics);
         KafkaClient client = kafkaClient != null ? kafkaClient : new NetworkClient(
                 new Selector(producerConfig.getLong(ProducerConfig.CONNECTIONS_MAX_IDLE_MS_CONFIG),
-                        this.metrics, time, "producer", channelBuilder, logContext),
+                        this.metrics, time, "producer", channelBuilder, logContext, this.connectTimeoutMs),
                 metadata,
                 clientId,
                 maxInflightRequests,
