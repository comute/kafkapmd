--- conflicted
+++ resolved
@@ -16,21 +16,6 @@
  */
 package org.apache.kafka.clients.producer;
 
-<<<<<<< HEAD
-
-=======
-import java.net.InetSocketAddress;
-import java.util.Collections;
-import java.util.List;
-import java.util.Map;
-import java.util.Objects;
-import java.util.Properties;
-import java.util.concurrent.ExecutionException;
-import java.util.concurrent.Future;
-import java.util.concurrent.TimeUnit;
-import java.util.concurrent.atomic.AtomicInteger;
-import java.util.concurrent.atomic.AtomicReference;
->>>>>>> 42610e5a
 import org.apache.kafka.clients.ApiVersions;
 import org.apache.kafka.clients.ClientUtils;
 import org.apache.kafka.clients.KafkaClient;
@@ -86,6 +71,18 @@
 import org.apache.kafka.common.utils.Time;
 import org.slf4j.Logger;
 
+import java.net.InetSocketAddress;
+import java.util.Collections;
+import java.util.List;
+import java.util.Map;
+import java.util.Objects;
+import java.util.Properties;
+import java.util.concurrent.ExecutionException;
+import java.util.concurrent.Future;
+import java.util.concurrent.TimeUnit;
+import java.util.concurrent.atomic.AtomicInteger;
+import java.util.concurrent.atomic.AtomicReference;
+
 import static org.apache.kafka.common.serialization.ExtendedSerializer.Wrapper.ensureExtended;
 
 /**
@@ -403,6 +400,7 @@
             this.apiVersions = new ApiVersions();
             this.accumulator = new RecordAccumulator(logContext,
                     config.getInt(ProducerConfig.BATCH_SIZE_CONFIG),
+                    this.totalMemorySize,
                     this.compressionType,
                     config.getInt(ProducerConfig.LINGER_MS_CONFIG),
                     retryBackoffMs,
@@ -411,14 +409,9 @@
                     PRODUCER_METRIC_GROUP_NAME,
                     time,
                     apiVersions,
-<<<<<<< HEAD
-                    transactionManager);
-            List<InetSocketAddress> addresses = ClientUtils.parseAndValidateAddresses(config.getList(ProducerConfig.BOOTSTRAP_SERVERS_CONFIG), config.getString(CommonClientConfigs.CLIENT_DNS_LOOKUP));
-=======
                     transactionManager,
                     new BufferPool(this.totalMemorySize, config.getInt(ProducerConfig.BATCH_SIZE_CONFIG), metrics, time, PRODUCER_METRIC_GROUP_NAME));
             List<InetSocketAddress> addresses = ClientUtils.parseAndValidateAddresses(config.getList(ProducerConfig.BOOTSTRAP_SERVERS_CONFIG));
->>>>>>> 42610e5a
             if (metadata != null) {
                 this.metadata = metadata;
             } else {
@@ -496,7 +489,9 @@
     }
 
     private static TransactionManager configureTransactionState(ProducerConfig config, LogContext logContext, Logger log) {
+
         TransactionManager transactionManager = null;
+
         boolean userConfiguredIdempotence = false;
         if (config.originals().containsKey(ProducerConfig.ENABLE_IDEMPOTENCE_CONFIG))
             userConfiguredIdempotence = true;
@@ -830,6 +825,7 @@
      * @throws SerializationException If the key or value are not valid objects given the configured serializers
      * @throws TimeoutException If the time taken for fetching metadata or allocating memory for the record has surpassed <code>max.block.ms</code>.
      * @throws KafkaException If a Kafka related error occurs that does not belong to the public API exceptions.
+     *
      */
     @Override
     public Future<RecordMetadata> send(ProducerRecord<K, V> record, Callback callback) {
