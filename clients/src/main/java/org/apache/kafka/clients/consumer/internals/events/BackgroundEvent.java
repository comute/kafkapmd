/*
 * Licensed to the Apache Software Foundation (ASF) under one or more
 * contributor license agreements. See the NOTICE file distributed with
 * this work for additional information regarding copyright ownership.
 * The ASF licenses this file to You under the Apache License, Version 2.0
 * (the "License"); you may not use this file except in compliance with
 * the License. You may obtain a copy of the License at
 *
 *    http://www.apache.org/licenses/LICENSE-2.0
 *
 * Unless required by applicable law or agreed to in writing, software
 * distributed under the License is distributed on an "AS IS" BASIS,
 * WITHOUT WARRANTIES OR CONDITIONS OF ANY KIND, either express or implied.
 * See the License for the specific language governing permissions and
 * limitations under the License.
 */
package org.apache.kafka.clients.consumer.internals.events;

import org.apache.kafka.clients.consumer.internals.ConsumerNetworkThread;
import org.apache.kafka.common.Uuid;

import java.util.Objects;

/**
 * This is the abstract definition of the events created by the {@link ConsumerNetworkThread network thread}.
 */
public abstract class BackgroundEvent {

    public enum Type {
        ERROR, CONSUMER_REBALANCE_LISTENER_CALLBACK_NEEDED, GROUP_METADATA_UPDATE
    }

    private final Type type;

<<<<<<< HEAD
=======
    /**
     * This identifies a particular event. It is used to disambiguate events via {@link #hashCode()} and
     * {@link #equals(Object)} and can be used in log messages when debugging.
     */
>>>>>>> d066b94c
    private final Uuid id;

    protected BackgroundEvent(Type type) {
        this.type = Objects.requireNonNull(type);
        this.id = Uuid.randomUuid();
    }

    public Type type() {
        return type;
    }

    public Uuid id() {
        return id;
    }

    @Override
    public final boolean equals(Object o) {
<<<<<<< HEAD
        return this == o;
=======
        if (this == o) return true;
        if (o == null || getClass() != o.getClass()) return false;
        BackgroundEvent that = (BackgroundEvent) o;
        return type == that.type && id.equals(that.id);
>>>>>>> d066b94c
    }

    @Override
    public final int hashCode() {
        return Objects.hash(type, id);
    }

    protected String toStringBase() {
        return "type=" + type + ", id=" + id;
    }

    @Override
    public final String toString() {
        return getClass().getSimpleName() + "{" +
                toStringBase() +
                '}';
    }
}<|MERGE_RESOLUTION|>--- conflicted
+++ resolved
@@ -32,13 +32,10 @@
 
     private final Type type;
 
-<<<<<<< HEAD
-=======
     /**
      * This identifies a particular event. It is used to disambiguate events via {@link #hashCode()} and
      * {@link #equals(Object)} and can be used in log messages when debugging.
      */
->>>>>>> d066b94c
     private final Uuid id;
 
     protected BackgroundEvent(Type type) {
@@ -56,14 +53,10 @@
 
     @Override
     public final boolean equals(Object o) {
-<<<<<<< HEAD
-        return this == o;
-=======
         if (this == o) return true;
         if (o == null || getClass() != o.getClass()) return false;
         BackgroundEvent that = (BackgroundEvent) o;
         return type == that.type && id.equals(that.id);
->>>>>>> d066b94c
     }
 
     @Override
