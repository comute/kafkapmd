--- conflicted
+++ resolved
@@ -63,13 +63,10 @@
     public MetricNameTemplate topicRecordErrorRate;
     public MetricNameTemplate topicRecordErrorTotal;
     public MetricNameTemplate batchSplitRate;
-<<<<<<< HEAD
+    public MetricNameTemplate batchSplitTotal;
     private Metrics metrics;
     private Set<String> tags;
     private HashSet<String> topicTags;
-=======
-    public MetricNameTemplate batchSplitTotal;
->>>>>>> 6055c749
 
     public SenderMetricsRegistry(Metrics metrics) {
         this.metrics = metrics;
