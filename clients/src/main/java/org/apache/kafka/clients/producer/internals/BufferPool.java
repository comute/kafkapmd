/*
 * Licensed to the Apache Software Foundation (ASF) under one or more
 * contributor license agreements. See the NOTICE file distributed with
 * this work for additional information regarding copyright ownership.
 * The ASF licenses this file to You under the Apache License, Version 2.0
 * (the "License"); you may not use this file except in compliance with
 * the License. You may obtain a copy of the License at
 *
 *    http://www.apache.org/licenses/LICENSE-2.0
 *
 * Unless required by applicable law or agreed to in writing, software
 * distributed under the License is distributed on an "AS IS" BASIS,
 * WITHOUT WARRANTIES OR CONDITIONS OF ANY KIND, either express or implied.
 * See the License for the specific language governing permissions and
 * limitations under the License.
 */
package org.apache.kafka.clients.producer.internals;

import java.nio.ByteBuffer;
<<<<<<< HEAD
=======
import java.util.ArrayDeque;
import java.util.Deque;
import java.util.concurrent.TimeUnit;
import java.util.concurrent.locks.Condition;
import java.util.concurrent.locks.ReentrantLock;

import org.apache.kafka.common.MetricName;
import org.apache.kafka.common.errors.TimeoutException;
import org.apache.kafka.common.metrics.Metrics;
import org.apache.kafka.common.metrics.Sensor;
import org.apache.kafka.common.metrics.stats.Rate;
import org.apache.kafka.common.utils.Time;

>>>>>>> 8c7e6631

/**
 * A pool of byte buffers that will be reused
 *
 */
<<<<<<< HEAD
public interface BufferPool {
=======
public class BufferPool {

    static final String WAIT_TIME_SENSOR_NAME = "bufferpool-wait-time";

    private final long totalMemory;
    private final int poolableSize;
    private final ReentrantLock lock;
    private final Deque<ByteBuffer> free;
    private final Deque<Condition> waiters;
    /** This memory is accounted for separately from the poolable buffers in free. */
    private long availableMemory;
    private final Metrics metrics;
    private final Time time;
    private final Sensor waitTime;

    /**
     * Create a new buffer pool
     *
     * @param memory The maximum amount of memory that this buffer pool can allocate
     * @param poolableSize The buffer size to cache in the free list rather than deallocating
     * @param metrics instance of Metrics
     * @param time time instance
     * @param metricGrpName logical group name for metrics
     */
    public BufferPool(long memory, int poolableSize, Metrics metrics, Time time, String metricGrpName) {
        this.poolableSize = poolableSize;
        this.lock = new ReentrantLock();
        this.free = new ArrayDeque<>();
        this.waiters = new ArrayDeque<>();
        this.totalMemory = memory;
        this.availableMemory = memory;
        this.metrics = metrics;
        this.time = time;
        this.waitTime = this.metrics.sensor(WAIT_TIME_SENSOR_NAME);
        MetricName metricName = metrics.metricName("bufferpool-wait-ratio",
                                                   metricGrpName,
                                                   "The fraction of time an appender waits for space allocation.");
        this.waitTime.add(metricName, new Rate(TimeUnit.NANOSECONDS));
    }
>>>>>>> 8c7e6631

    /**
     * Allocate a buffer of the given size. This method blocks if there is not enough memory and the buffer pool
     * is configured with blocking mode.
     *
     * @param size The buffer size to allocate in bytes
     * @param maxTimeToBlockMs The maximum time in milliseconds to block for buffer memory to be available
     * @return The buffer
     * @throws InterruptedException If the thread is interrupted while blocked
     * @throws IllegalArgumentException if size is larger than the total memory controlled by the pool (and hence we would block
     *         forever)
     */
<<<<<<< HEAD
    public ByteBuffer allocate(int size) throws InterruptedException;
=======
    public ByteBuffer allocate(int size, long maxTimeToBlockMs) throws InterruptedException {
        if (size > this.totalMemory)
            throw new IllegalArgumentException("Attempt to allocate " + size
                                               + " bytes, but there is a hard limit of "
                                               + this.totalMemory
                                               + " on memory allocations.");

        this.lock.lock();
        try {
            // check if we have a free buffer of the right size pooled
            if (size == poolableSize && !this.free.isEmpty())
                return this.free.pollFirst();

            // now check if the request is immediately satisfiable with the
            // memory on hand or if we need to block
            int freeListSize = freeSize() * this.poolableSize;
            if (this.availableMemory + freeListSize >= size) {
                // we have enough unallocated or pooled memory to immediately
                // satisfy the request
                freeUp(size);
                ByteBuffer allocatedBuffer = allocateByteBuffer(size);
                this.availableMemory -= size;
                return allocatedBuffer;
            } else {
                // we are out of memory and will have to block
                int accumulated = 0;
                ByteBuffer buffer = null;
                boolean hasError = true;
                Condition moreMemory = this.lock.newCondition();
                try {
                    long remainingTimeToBlockNs = TimeUnit.MILLISECONDS.toNanos(maxTimeToBlockMs);
                    this.waiters.addLast(moreMemory);
                    // loop over and over until we have a buffer or have reserved
                    // enough memory to allocate one
                    while (accumulated < size) {
                        long startWaitNs = time.nanoseconds();
                        long timeNs;
                        boolean waitingTimeElapsed;
                        try {
                            waitingTimeElapsed = !moreMemory.await(remainingTimeToBlockNs, TimeUnit.NANOSECONDS);
                        } finally {
                            long endWaitNs = time.nanoseconds();
                            timeNs = Math.max(0L, endWaitNs - startWaitNs);
                            this.waitTime.record(timeNs, time.milliseconds());
                        }

                        if (waitingTimeElapsed) {
                            throw new TimeoutException("Failed to allocate memory within the configured max blocking time " + maxTimeToBlockMs + " ms.");
                        }

                        remainingTimeToBlockNs -= timeNs;

                        // check if we can satisfy this request from the free list,
                        // otherwise allocate memory
                        if (accumulated == 0 && size == this.poolableSize && !this.free.isEmpty()) {
                            // just grab a buffer from the free list
                            buffer = this.free.pollFirst();
                            accumulated = size;
                        } else {
                            // we'll need to allocate memory, but we may only get
                            // part of what we need on this iteration
                            freeUp(size - accumulated);
                            int got = (int) Math.min(size - accumulated, this.availableMemory);
                            this.availableMemory -= got;
                            accumulated += got;
                        }
                    }

                    if (buffer == null)
                        buffer = allocateByteBuffer(size);
                    hasError = false;
                    //unlock happens in top-level, enclosing finally
                    return buffer;
                } finally {
                    // When this loop was not able to successfully terminate don't loose available memory
                    if (hasError)
                        this.availableMemory += accumulated;
                    this.waiters.remove(moreMemory);
                }
            }
        } finally {
            // signal any additional waiters if there is more memory left
            // over for them
            try {
                if (!(this.availableMemory == 0 && this.free.isEmpty()) && !this.waiters.isEmpty())
                    this.waiters.peekFirst().signal();
            } finally {
                // Another finally... otherwise find bugs complains
                lock.unlock();
            }
        }
    }

    // Protected for testing.
    protected ByteBuffer allocateByteBuffer(int size) {
        return ByteBuffer.allocate(size);
    }

    /**
     * Attempt to ensure we have at least the requested number of bytes of memory for allocation by deallocating pooled
     * buffers (if needed)
     */
    private void freeUp(int size) {
        while (!this.free.isEmpty() && this.availableMemory < size)
            this.availableMemory += this.free.pollLast().capacity();
    }
>>>>>>> 8c7e6631

    /**
     * Return buffers to the pool. If they are of the poolable size add them to the free list, otherwise just mark the
     * memory as free.
     *
     * @param buffer The buffer to return
     * @param size The size of the buffer to mark as deallocated, note that this may be smaller than buffer.capacity
     *             since the buffer may re-allocate itself during in-place compression
     */
    public void deallocate(ByteBuffer buffer, int size);

    /**
     * Return buffers to the pool. If they are of the poolable size add them to the free list, otherwise just mark the
     * memory as free.
     * 
     * @param buffer The buffer to return
     */
    public void deallocate(ByteBuffer buffer);

    /**
     * the total free memory both unallocated and in the free list
     */
<<<<<<< HEAD
    public long availableMemory();
=======
    public long availableMemory() {
        lock.lock();
        try {
            return this.availableMemory + freeSize() * (long) this.poolableSize;
        } finally {
            lock.unlock();
        }
    }
>>>>>>> 8c7e6631

    // Protected for testing.
    protected int freeSize() {
        return this.free.size();
    }

    /**
     * Get the unallocated memory (not in the free list or in use)
     */
    public long unallocatedMemory();

    /**
     * The number of threads blocked waiting on memory
     */
    public int queued();

    /**
     * The buffer size that will be retained in the free list after use
     */
    public int poolableSize();

    /**
     * The total memory managed by this pool
     */
<<<<<<< HEAD
    public long totalMemory();

=======
    public long totalMemory() {
        return this.totalMemory;
    }

    // package-private method used only for testing
    Deque<Condition> waiters() {
        return this.waiters;
    }
>>>>>>> 8c7e6631
}<|MERGE_RESOLUTION|>--- conflicted
+++ resolved
@@ -17,70 +17,13 @@
 package org.apache.kafka.clients.producer.internals;
 
 import java.nio.ByteBuffer;
-<<<<<<< HEAD
-=======
-import java.util.ArrayDeque;
-import java.util.Deque;
-import java.util.concurrent.TimeUnit;
-import java.util.concurrent.locks.Condition;
-import java.util.concurrent.locks.ReentrantLock;
 
-import org.apache.kafka.common.MetricName;
-import org.apache.kafka.common.errors.TimeoutException;
-import org.apache.kafka.common.metrics.Metrics;
-import org.apache.kafka.common.metrics.Sensor;
-import org.apache.kafka.common.metrics.stats.Rate;
-import org.apache.kafka.common.utils.Time;
-
->>>>>>> 8c7e6631
 
 /**
  * A pool of byte buffers that will be reused
  *
  */
-<<<<<<< HEAD
 public interface BufferPool {
-=======
-public class BufferPool {
-
-    static final String WAIT_TIME_SENSOR_NAME = "bufferpool-wait-time";
-
-    private final long totalMemory;
-    private final int poolableSize;
-    private final ReentrantLock lock;
-    private final Deque<ByteBuffer> free;
-    private final Deque<Condition> waiters;
-    /** This memory is accounted for separately from the poolable buffers in free. */
-    private long availableMemory;
-    private final Metrics metrics;
-    private final Time time;
-    private final Sensor waitTime;
-
-    /**
-     * Create a new buffer pool
-     *
-     * @param memory The maximum amount of memory that this buffer pool can allocate
-     * @param poolableSize The buffer size to cache in the free list rather than deallocating
-     * @param metrics instance of Metrics
-     * @param time time instance
-     * @param metricGrpName logical group name for metrics
-     */
-    public BufferPool(long memory, int poolableSize, Metrics metrics, Time time, String metricGrpName) {
-        this.poolableSize = poolableSize;
-        this.lock = new ReentrantLock();
-        this.free = new ArrayDeque<>();
-        this.waiters = new ArrayDeque<>();
-        this.totalMemory = memory;
-        this.availableMemory = memory;
-        this.metrics = metrics;
-        this.time = time;
-        this.waitTime = this.metrics.sensor(WAIT_TIME_SENSOR_NAME);
-        MetricName metricName = metrics.metricName("bufferpool-wait-ratio",
-                                                   metricGrpName,
-                                                   "The fraction of time an appender waits for space allocation.");
-        this.waitTime.add(metricName, new Rate(TimeUnit.NANOSECONDS));
-    }
->>>>>>> 8c7e6631
 
     /**
      * Allocate a buffer of the given size. This method blocks if there is not enough memory and the buffer pool
@@ -93,116 +36,7 @@
      * @throws IllegalArgumentException if size is larger than the total memory controlled by the pool (and hence we would block
      *         forever)
      */
-<<<<<<< HEAD
-    public ByteBuffer allocate(int size) throws InterruptedException;
-=======
-    public ByteBuffer allocate(int size, long maxTimeToBlockMs) throws InterruptedException {
-        if (size > this.totalMemory)
-            throw new IllegalArgumentException("Attempt to allocate " + size
-                                               + " bytes, but there is a hard limit of "
-                                               + this.totalMemory
-                                               + " on memory allocations.");
-
-        this.lock.lock();
-        try {
-            // check if we have a free buffer of the right size pooled
-            if (size == poolableSize && !this.free.isEmpty())
-                return this.free.pollFirst();
-
-            // now check if the request is immediately satisfiable with the
-            // memory on hand or if we need to block
-            int freeListSize = freeSize() * this.poolableSize;
-            if (this.availableMemory + freeListSize >= size) {
-                // we have enough unallocated or pooled memory to immediately
-                // satisfy the request
-                freeUp(size);
-                ByteBuffer allocatedBuffer = allocateByteBuffer(size);
-                this.availableMemory -= size;
-                return allocatedBuffer;
-            } else {
-                // we are out of memory and will have to block
-                int accumulated = 0;
-                ByteBuffer buffer = null;
-                boolean hasError = true;
-                Condition moreMemory = this.lock.newCondition();
-                try {
-                    long remainingTimeToBlockNs = TimeUnit.MILLISECONDS.toNanos(maxTimeToBlockMs);
-                    this.waiters.addLast(moreMemory);
-                    // loop over and over until we have a buffer or have reserved
-                    // enough memory to allocate one
-                    while (accumulated < size) {
-                        long startWaitNs = time.nanoseconds();
-                        long timeNs;
-                        boolean waitingTimeElapsed;
-                        try {
-                            waitingTimeElapsed = !moreMemory.await(remainingTimeToBlockNs, TimeUnit.NANOSECONDS);
-                        } finally {
-                            long endWaitNs = time.nanoseconds();
-                            timeNs = Math.max(0L, endWaitNs - startWaitNs);
-                            this.waitTime.record(timeNs, time.milliseconds());
-                        }
-
-                        if (waitingTimeElapsed) {
-                            throw new TimeoutException("Failed to allocate memory within the configured max blocking time " + maxTimeToBlockMs + " ms.");
-                        }
-
-                        remainingTimeToBlockNs -= timeNs;
-
-                        // check if we can satisfy this request from the free list,
-                        // otherwise allocate memory
-                        if (accumulated == 0 && size == this.poolableSize && !this.free.isEmpty()) {
-                            // just grab a buffer from the free list
-                            buffer = this.free.pollFirst();
-                            accumulated = size;
-                        } else {
-                            // we'll need to allocate memory, but we may only get
-                            // part of what we need on this iteration
-                            freeUp(size - accumulated);
-                            int got = (int) Math.min(size - accumulated, this.availableMemory);
-                            this.availableMemory -= got;
-                            accumulated += got;
-                        }
-                    }
-
-                    if (buffer == null)
-                        buffer = allocateByteBuffer(size);
-                    hasError = false;
-                    //unlock happens in top-level, enclosing finally
-                    return buffer;
-                } finally {
-                    // When this loop was not able to successfully terminate don't loose available memory
-                    if (hasError)
-                        this.availableMemory += accumulated;
-                    this.waiters.remove(moreMemory);
-                }
-            }
-        } finally {
-            // signal any additional waiters if there is more memory left
-            // over for them
-            try {
-                if (!(this.availableMemory == 0 && this.free.isEmpty()) && !this.waiters.isEmpty())
-                    this.waiters.peekFirst().signal();
-            } finally {
-                // Another finally... otherwise find bugs complains
-                lock.unlock();
-            }
-        }
-    }
-
-    // Protected for testing.
-    protected ByteBuffer allocateByteBuffer(int size) {
-        return ByteBuffer.allocate(size);
-    }
-
-    /**
-     * Attempt to ensure we have at least the requested number of bytes of memory for allocation by deallocating pooled
-     * buffers (if needed)
-     */
-    private void freeUp(int size) {
-        while (!this.free.isEmpty() && this.availableMemory < size)
-            this.availableMemory += this.free.pollLast().capacity();
-    }
->>>>>>> 8c7e6631
+    public ByteBuffer allocate(int size, long maxTimeToBlockMs) throws InterruptedException;
 
     /**
      * Return buffers to the pool. If they are of the poolable size add them to the free list, otherwise just mark the
@@ -225,23 +59,7 @@
     /**
      * the total free memory both unallocated and in the free list
      */
-<<<<<<< HEAD
     public long availableMemory();
-=======
-    public long availableMemory() {
-        lock.lock();
-        try {
-            return this.availableMemory + freeSize() * (long) this.poolableSize;
-        } finally {
-            lock.unlock();
-        }
-    }
->>>>>>> 8c7e6631
-
-    // Protected for testing.
-    protected int freeSize() {
-        return this.free.size();
-    }
 
     /**
      * Get the unallocated memory (not in the free list or in use)
@@ -261,17 +79,6 @@
     /**
      * The total memory managed by this pool
      */
-<<<<<<< HEAD
     public long totalMemory();
 
-=======
-    public long totalMemory() {
-        return this.totalMemory;
-    }
-
-    // package-private method used only for testing
-    Deque<Condition> waiters() {
-        return this.waiters;
-    }
->>>>>>> 8c7e6631
 }