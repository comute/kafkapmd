--- conflicted
+++ resolved
@@ -29,12 +29,9 @@
     private final CompletableFuture<T> future;
     private final long deadlineMs;
 
-<<<<<<< HEAD
-=======
     /**
      * <em>Note</em>: the {@code deadlineMs} is the future time of expiration, <em>not</em> a timeout.
      */
->>>>>>> a753172a
     protected CompletableBackgroundEvent(final Type type, final long deadlineMs) {
         super(type);
         this.future = new CompletableFuture<>();
