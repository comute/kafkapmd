--- conflicted
+++ resolved
@@ -15,8 +15,6 @@
  * limitations under the License.
  */
 package org.apache.kafka.clients.consumer.internals.events;
-
-import org.apache.kafka.common.utils.Timer;
 
 import java.util.concurrent.CompletableFuture;
 
@@ -43,17 +41,12 @@
     }
 
     @Override
-<<<<<<< HEAD
     public long deadlineMs() {
         return deadlineMs;
     }
 
     @Override
     protected String toStringBase() {
-        return super.toStringBase() + ", future=" + future + ", deadlineMs=" + deadlineMs;
-=======
-    protected String toStringBase() {
         return super.toStringBase() + ", future=" + future;
->>>>>>> d066b94c
     }
 }