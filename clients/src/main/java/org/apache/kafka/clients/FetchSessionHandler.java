--- conflicted
+++ resolved
@@ -18,10 +18,7 @@
 package org.apache.kafka.clients;
 
 import org.apache.kafka.common.TopicIdPartition;
-<<<<<<< HEAD
-=======
 import org.apache.kafka.common.TopicPartition;
->>>>>>> 4cdc41c3
 import org.apache.kafka.common.Uuid;
 import org.apache.kafka.common.protocol.Errors;
 import org.apache.kafka.common.requests.FetchMetadata;
@@ -35,6 +32,7 @@
 import java.util.Collection;
 import java.util.Collections;
 import java.util.HashMap;
+import java.util.HashSet;
 import java.util.Iterator;
 import java.util.LinkedHashMap;
 import java.util.LinkedHashSet;
@@ -77,15 +75,13 @@
     /**
      * All of the partitions which exist in the fetch request session.
      */
-    private LinkedHashMap<TopicIdPartition, PartitionData> sessionPartitions =
+    private LinkedHashMap<TopicPartition, PartitionData> sessionPartitions =
         new LinkedHashMap<>(0);
 
     /**
      * All of the topic names mapped to topic ids for topics which exist in the fetch request session.
      */
     private Map<Uuid, String> sessionTopicNames = new HashMap<>(0);
-
-    private boolean requestUsedTopicIds;
 
     public Map<Uuid, String> sessionTopicNames() {
         return sessionTopicNames;
@@ -95,7 +91,7 @@
         /**
          * The partitions to send in the fetch request.
          */
-        private final Map<TopicIdPartition, PartitionData> toSend;
+        private final Map<TopicPartition, PartitionData> toSend;
 
         /**
          * The partitions to send in the request's "forget" list.
@@ -106,16 +102,12 @@
          * The partitions to send in the request's "forget" list if
          * the version is >= 13.
          */
-<<<<<<< HEAD
-        private final Map<TopicIdPartition, PartitionData> sessionPartitions;
-=======
         private final List<TopicIdPartition> toReplace;
 
         /**
          * All of the partitions which exist in the fetch request session.
          */
         private final Map<TopicPartition, PartitionData> sessionPartitions;
->>>>>>> 4cdc41c3
 
         /**
          * The metadata to use in this fetch request.
@@ -128,16 +120,10 @@
          */
         private final boolean canUseTopicIds;
 
-<<<<<<< HEAD
-        FetchRequestData(Map<TopicIdPartition, PartitionData> toSend,
-                         List<TopicIdPartition> toForget,
-                         Map<TopicIdPartition, PartitionData> sessionPartitions,
-=======
         FetchRequestData(Map<TopicPartition, PartitionData> toSend,
                          List<TopicIdPartition> toForget,
                          List<TopicIdPartition> toReplace,
                          Map<TopicPartition, PartitionData> sessionPartitions,
->>>>>>> 4cdc41c3
                          FetchMetadata metadata,
                          boolean canUseTopicIds) {
             this.toSend = toSend;
@@ -151,7 +137,7 @@
         /**
          * Get the set of partitions to send in this fetch request.
          */
-        public Map<TopicIdPartition, PartitionData> toSend() {
+        public Map<TopicPartition, PartitionData> toSend() {
             return toSend;
         }
 
@@ -172,7 +158,7 @@
         /**
          * Get the full set of partitions involved in this fetch request.
          */
-        public Map<TopicIdPartition, PartitionData> sessionPartitions() {
+        public Map<TopicPartition, PartitionData> sessionPartitions() {
             return sessionPartitions;
         }
 
@@ -190,7 +176,7 @@
             if (metadata.isFull()) {
                 bld = new StringBuilder("FullFetchRequest(toSend=(");
                 String prefix = "";
-                for (TopicIdPartition partition : toSend.keySet()) {
+                for (TopicPartition partition : toSend.keySet()) {
                     bld.append(prefix);
                     bld.append(partition);
                     prefix = ", ";
@@ -198,7 +184,7 @@
             } else {
                 bld = new StringBuilder("IncrementalFetchRequest(toSend=(");
                 String prefix = "";
-                for (TopicIdPartition partition : toSend.keySet()) {
+                for (TopicPartition partition : toSend.keySet()) {
                     bld.append(prefix);
                     bld.append(partition);
                     prefix = ", ";
@@ -206,8 +192,6 @@
                 bld.append("), toForget=(");
                 prefix = "";
                 for (TopicIdPartition partition : toForget) {
-<<<<<<< HEAD
-=======
                     bld.append(prefix);
                     bld.append(partition);
                     prefix = ", ";
@@ -215,14 +199,13 @@
                 bld.append("), toReplace=(");
                 prefix = "";
                 for (TopicIdPartition partition : toReplace) {
->>>>>>> 4cdc41c3
                     bld.append(prefix);
                     bld.append(partition);
                     prefix = ", ";
                 }
                 bld.append("), implied=(");
                 prefix = "";
-                for (TopicIdPartition partition : sessionPartitions.keySet()) {
+                for (TopicPartition partition : sessionPartitions.keySet()) {
                     if (!toSend.containsKey(partition)) {
                         bld.append(prefix);
                         bld.append(partition);
@@ -254,14 +237,9 @@
          * Another reason is because we make use of the list ordering to optimize the preparation of
          * incremental fetch requests (see below).
          */
-<<<<<<< HEAD
-        private LinkedHashMap<TopicIdPartition, PartitionData> next;
-=======
         private LinkedHashMap<TopicPartition, PartitionData> next;
->>>>>>> 4cdc41c3
         private final boolean copySessionPartitions;
         private int partitionsWithoutTopicIds = 0;
-        private int partitionsWithTopicIds = 0;
 
         Builder() {
             this.next = new LinkedHashMap<>();
@@ -276,74 +254,18 @@
         /**
          * Mark that we want data from this partition in the upcoming fetch.
          */
-<<<<<<< HEAD
-        public void add(TopicIdPartition topicIdPartition, PartitionData data) {
-            next.put(topicIdPartition, data);
-            if (topicIdPartition.topicId().equals(Uuid.ZERO_UUID)) {
-=======
         public void add(TopicPartition topicPartition, PartitionData data) {
             next.put(topicPartition, data);
             // topicIds should not change between adding partitions and building, so we can use putIfAbsent
             if (data.topicId.equals(Uuid.ZERO_UUID)) {
->>>>>>> 4cdc41c3
                 partitionsWithoutTopicIds++;
-            } else {
-                partitionsWithTopicIds++;
-            }
-        }
-
-        private Map<TopicIdPartition, PartitionData> buildFullSession(boolean canUseTopicIds) {
-            if (log.isDebugEnabled()) {
-                log.debug("Built full fetch {} for node {} with {}.",
-                        nextMetadata, node, partitionsToLogString(next.keySet()));
-            }
-            sessionPartitions = next;
-            next = null;
-            // Only add topic IDs to the session if we are using topic IDs.
-            sessionTopicNames = new HashMap<>();
-            if (canUseTopicIds) {
-                Map<Uuid, Set<String>> newTopicNames = sessionPartitions.keySet().stream().collect(Collectors.groupingByConcurrent(TopicIdPartition::topicId,
-                        Collectors.mapping(topicIdPartition -> topicIdPartition.topicPartition().topic(), Collectors.toSet())));
-
-                sessionTopicNames = new HashMap<>(newTopicNames.size());
-                // There should only be one topic name per topic ID.
-                newTopicNames.forEach((topicId, topicNamesSet) -> topicNamesSet.forEach(topicName -> sessionTopicNames.put(topicId, topicName)));
-            } else {
-                sessionTopicNames = new HashMap<>();
-            }
-            return Collections.unmodifiableMap(new LinkedHashMap<>(sessionPartitions));
+            }
         }
 
         public FetchRequestData build() {
             boolean canUseTopicIds = partitionsWithoutTopicIds == 0;
 
             if (nextMetadata.isFull()) {
-<<<<<<< HEAD
-                Map<TopicIdPartition, PartitionData> toSend = buildFullSession(canUseTopicIds);
-                return new FetchRequestData(toSend, Collections.emptyList(), toSend, nextMetadata, canUseTopicIds);
-            }
-
-            // If we were previously using a session without IDs and an ID was added to the builder, we will close the current session and open a new one with IDs.
-            // Same if vice versa.
-            boolean closeSessionDueToTopicIdChange = (requestUsedTopicIds && partitionsWithoutTopicIds > 0) || (!requestUsedTopicIds && partitionsWithTopicIds > 0);
-
-            if (closeSessionDueToTopicIdChange) {
-                canUseTopicIds = partitionsWithTopicIds > 0;
-                Map<TopicIdPartition, PartitionData> toSend = buildFullSession(canUseTopicIds);
-                if (canUseTopicIds && partitionsWithoutTopicIds == 0 || !canUseTopicIds && partitionsWithTopicIds == 0)
-                    return new FetchRequestData(toSend, Collections.emptyList(), toSend, nextMetadata.nextCloseExisting(), !requestUsedTopicIds);
-                Map<TopicIdPartition, PartitionData> emptyMap = new LinkedHashMap<>();
-                return new FetchRequestData(emptyMap, Collections.emptyList(), emptyMap, nextMetadata.closeExisting(), !requestUsedTopicIds);
-            }
-
-            List<TopicIdPartition> added = new ArrayList<>();
-            List<TopicIdPartition> removed = new ArrayList<>();
-            List<TopicIdPartition> altered = new ArrayList<>();
-            for (Iterator<Entry<TopicIdPartition, PartitionData>> iter =
-                     sessionPartitions.entrySet().iterator(); iter.hasNext(); ) {
-                Entry<TopicIdPartition, PartitionData> entry = iter.next();
-                TopicIdPartition topicIdPartition = entry.getKey();
-=======
                 if (log.isDebugEnabled()) {
                     log.debug("Built full fetch {} for node {} with {}.",
                             nextMetadata, node, topicPartitionsToLogString(next.keySet()));
@@ -374,9 +296,8 @@
                  sessionPartitions.entrySet().iterator(); iter.hasNext(); ) {
                 Entry<TopicPartition, PartitionData> entry = iter.next();
                 TopicPartition topicPartition = entry.getKey();
->>>>>>> 4cdc41c3
                 PartitionData prevData = entry.getValue();
-                PartitionData nextData = next.remove(topicIdPartition);
+                PartitionData nextData = next.remove(topicPartition);
                 if (nextData != null) {
                     // We basically check if the new partition had the same topic ID. If not,
                     // we add it to the "replaced" set.
@@ -387,49 +308,33 @@
                         replaced.add(new TopicIdPartition(prevData.topicId, topicPartition));
                     } else if (!prevData.equals(nextData)) {
                         // Re-add the altered partition to the end of 'next'
-                        next.put(topicIdPartition, nextData);
+                        next.put(topicPartition, nextData);
                         entry.setValue(nextData);
-<<<<<<< HEAD
-                        altered.add(topicIdPartition);
-=======
                         altered.add(new TopicIdPartition(nextData.topicId, topicPartition));
->>>>>>> 4cdc41c3
                     }
                 } else {
                     // Remove this partition from the session.
                     iter.remove();
                     // Indicate that we no longer want to listen to this partition.
-<<<<<<< HEAD
-                    removed.add(topicIdPartition);
-                    // If we do not have this topic ID in the builder or the session, we can not use topic IDs.
-                    // TODO: do we still need this with the above closing session logic?
-                    if (topicIdPartition.topicId() == Uuid.ZERO_UUID)
-=======
                     removed.add(new TopicIdPartition(prevData.topicId, topicPartition));
                     // If we do not have this topic ID in the builder or the session, we can not use topic IDs.
                     if (canUseTopicIds && prevData.topicId == Uuid.ZERO_UUID)
->>>>>>> 4cdc41c3
                         canUseTopicIds = false;
                 }
             }
             // Add any new partitions to the session.
-            for (Entry<TopicIdPartition, PartitionData> entry : next.entrySet()) {
-                TopicIdPartition topicIdPartition = entry.getKey();
+            for (Entry<TopicPartition, PartitionData> entry : next.entrySet()) {
+                TopicPartition topicPartition = entry.getKey();
                 PartitionData nextData = entry.getValue();
-                if (sessionPartitions.containsKey(topicIdPartition)) {
+                if (sessionPartitions.containsKey(topicPartition)) {
                     // In the previous loop, all the partitions which existed in both sessionPartitions
                     // and next were moved to the end of next, or removed from next.  Therefore,
                     // once we hit one of them, we know there are no more unseen entries to look
                     // at in next.
                     break;
                 }
-<<<<<<< HEAD
-                sessionPartitions.put(topicIdPartition, nextData);
-                added.add(topicIdPartition);
-=======
                 sessionPartitions.put(topicPartition, nextData);
                 added.add(new TopicIdPartition(nextData.topicId, topicPartition));
->>>>>>> 4cdc41c3
             }
 
             // Add topic IDs to session if we can use them. If an ID is inconsistent, we will handle in the receiving broker.
@@ -448,21 +353,17 @@
                         topicIdPartitionsToLogString(altered), topicIdPartitionsToLogString(removed),
                         topicIdPartitionsToLogString(replaced), topicPartitionsToLogString(sessionPartitions.keySet()));
             }
-            Map<TopicIdPartition, PartitionData> toSend = Collections.unmodifiableMap(next);
-            Map<TopicIdPartition, PartitionData> curSessionPartitions = copySessionPartitions
+            Map<TopicPartition, PartitionData> toSend = Collections.unmodifiableMap(next);
+            Map<TopicPartition, PartitionData> curSessionPartitions = copySessionPartitions
                     ? Collections.unmodifiableMap(new LinkedHashMap<>(sessionPartitions))
                     : Collections.unmodifiableMap(sessionPartitions);
             next = null;
-<<<<<<< HEAD
-            return new FetchRequestData(toSend, Collections.unmodifiableList(removed), curSessionPartitions, nextMetadata, canUseTopicIds);
-=======
             return new FetchRequestData(toSend,
                     Collections.unmodifiableList(removed),
                     Collections.unmodifiableList(replaced),
                     curSessionPartitions,
                     nextMetadata,
                     canUseTopicIds);
->>>>>>> 4cdc41c3
         }
     }
 
@@ -482,9 +383,6 @@
         return new Builder(size, copySessionPartitions);
     }
 
-<<<<<<< HEAD
-    private String partitionsToLogString(Collection<TopicIdPartition> partitions) {
-=======
     private String topicPartitionsToLogString(Collection<TopicPartition> partitions) {
         if (!log.isTraceEnabled()) {
             return String.format("%d partition(s)", partitions.size());
@@ -493,7 +391,6 @@
     }
 
     private String topicIdPartitionsToLogString(Collection<TopicIdPartition> partitions) {
->>>>>>> 4cdc41c3
         if (!log.isTraceEnabled()) {
             return String.format("%d partition(s)", partitions.size());
         }
@@ -520,19 +417,13 @@
     /**
      * Verify that a full fetch response contains all the partitions in the fetch session.
      *
-     * @param topicIdPartitions  The topicPartitions from the FetchResponse.
-     * @param ids                The topic IDs from the FetchResponse.
-     * @param version            The version of the FetchResponse.
-     * @return                   True if the full fetch response partitions are valid.
-     */
-    String verifyFullFetchResponsePartitions(Set<TopicIdPartition> topicIdPartitions, Set<Uuid> ids, short version) {
+     * @param topicPartitions  The topicPartitions from the FetchResponse.
+     * @param ids              The topic IDs from the FetchResponse.
+     * @param version          The version of the FetchResponse.
+     * @return                 True if the full fetch response partitions are valid.
+     */
+    String verifyFullFetchResponsePartitions(Set<TopicPartition> topicPartitions, Set<Uuid> ids, short version) {
         StringBuilder bld = new StringBuilder();
-<<<<<<< HEAD
-        Set<TopicIdPartition> extra =
-                findMissing(topicIdPartitions, sessionPartitions.keySet());
-        Set<TopicIdPartition> omitted =
-                findMissing(sessionPartitions.keySet(), topicIdPartitions);
-=======
         Set<TopicPartition> extra =
                 findMissing(topicPartitions, sessionPartitions.keySet());
         Set<TopicPartition> omitted =
@@ -541,15 +432,17 @@
         if (version >= 13) {
             extraIds = findMissing(ids, sessionTopicNames.keySet());
         }
->>>>>>> 4cdc41c3
         if (!omitted.isEmpty()) {
             bld.append("omittedPartitions=(").append(Utils.join(omitted, ", ")).append(", ");
         }
         if (!extra.isEmpty()) {
             bld.append("extraPartitions=(").append(Utils.join(extra, ", ")).append(", ");
         }
-        if ((!omitted.isEmpty()) || (!extra.isEmpty())) {
-            bld.append("response=(").append(Utils.join(topicIdPartitions, ", ")).append(")");
+        if (!extraIds.isEmpty()) {
+            bld.append("extraIds=(").append(Utils.join(extraIds, ", ")).append(", ");
+        }
+        if ((!omitted.isEmpty()) || (!extra.isEmpty()) || (!extraIds.isEmpty())) {
+            bld.append("response=(").append(Utils.join(topicPartitions, ", ")).append(")");
             return bld.toString();
         }
         return null;
@@ -558,14 +451,11 @@
     /**
      * Verify that the partitions in an incremental fetch response are contained in the session.
      *
-     * @param topicIdPartitions  The topicPartitions from the FetchResponse.
-     * @param ids                The topic IDs from the FetchResponse.
-     * @param version            The version of the FetchResponse.
-     * @return                   True if the incremental fetch response partitions are valid.
-     */
-<<<<<<< HEAD
-    String verifyIncrementalFetchResponsePartitions(Set<TopicIdPartition> topicIdPartitions, Set<Uuid> ids, short version) {
-=======
+     * @param topicPartitions  The topicPartitions from the FetchResponse.
+     * @param ids              The topic IDs from the FetchResponse.
+     * @param version          The version of the FetchResponse.
+     * @return                 True if the incremental fetch response partitions are valid.
+     */
     String verifyIncrementalFetchResponsePartitions(Set<TopicPartition> topicPartitions, Set<Uuid> ids, short version) {
         Set<Uuid> extraIds = new HashSet<>();
         if (version >= 13) {
@@ -573,13 +463,13 @@
         }
         Set<TopicPartition> extra =
                 findMissing(topicPartitions, sessionPartitions.keySet());
->>>>>>> 4cdc41c3
         StringBuilder bld = new StringBuilder();
-        Set<TopicIdPartition> extra =
-                findMissing(topicIdPartitions, sessionPartitions.keySet());
-        if (!extra.isEmpty()) {
+        if (extra.isEmpty())
             bld.append("extraPartitions=(").append(Utils.join(extra, ", ")).append("), ");
-            bld.append("response=(").append(Utils.join(topicIdPartitions, ", ")).append(")");
+        if (extraIds.isEmpty())
+            bld.append("extraIds=(").append(Utils.join(extraIds, ", ")).append("), ");
+        if ((!extra.isEmpty()) || (!extraIds.isEmpty())) {
+            bld.append("response=(").append(Utils.join(topicPartitions, ", ")).append(")");
             return bld.toString();
         }
         return null;
@@ -591,7 +481,7 @@
      * @param topicPartitions  The topicPartitions from the FetchResponse.
      * @return                 The string to log.
      */
-    private String responseDataToLogString(Set<TopicIdPartition> topicPartitions) {
+    private String responseDataToLogString(Set<TopicPartition> topicPartitions) {
         if (!log.isTraceEnabled()) {
             int implied = sessionPartitions.size() - topicPartitions.size();
             if (implied > 0) {
@@ -608,7 +498,7 @@
             append(")");
         String prefix = ", implied=(";
         String suffix = "";
-        for (TopicIdPartition partition : sessionPartitions.keySet()) {
+        for (TopicPartition partition : sessionPartitions.keySet()) {
             if (!topicPartitions.contains(partition)) {
                 bld.append(prefix);
                 bld.append(partition);
@@ -629,7 +519,6 @@
      *                  because of missing or unexpected partitions.
      */
     public boolean handleResponse(FetchResponse response, short version) {
-        requestUsedTopicIds = version >= 13;
         if (response.error() != Errors.NONE) {
             log.info("Node {} was unable to process the fetch request with {}: {}.",
                 node, nextMetadata, response.error());
@@ -640,9 +529,9 @@
             }
             return false;
         }
-        Set<TopicIdPartition> topicIdPartitions = response.responseData(sessionTopicNames, version).keySet();
+        Set<TopicPartition> topicPartitions = response.responseData(sessionTopicNames, version).keySet();
         if (nextMetadata.isFull()) {
-            if (topicIdPartitions.isEmpty() && response.throttleTimeMs() > 0) {
+            if (topicPartitions.isEmpty() && response.throttleTimeMs() > 0) {
                 // Normally, an empty full fetch response would be invalid.  However, KIP-219
                 // specifies that if the broker wants to throttle the client, it will respond
                 // to a full fetch request with an empty response and a throttleTimeMs
@@ -656,26 +545,26 @@
                 nextMetadata = FetchMetadata.INITIAL;
                 return false;
             }
-            String problem = verifyFullFetchResponsePartitions(topicIdPartitions, response.topicIds(), version);
+            String problem = verifyFullFetchResponsePartitions(topicPartitions, response.topicIds(), version);
             if (problem != null) {
                 log.info("Node {} sent an invalid full fetch response with {}", node, problem);
                 nextMetadata = FetchMetadata.INITIAL;
                 return false;
             } else if (response.sessionId() == INVALID_SESSION_ID) {
                 if (log.isDebugEnabled())
-                    log.debug("Node {} sent a full fetch response{}", node, responseDataToLogString(topicIdPartitions));
+                    log.debug("Node {} sent a full fetch response{}", node, responseDataToLogString(topicPartitions));
                 nextMetadata = FetchMetadata.INITIAL;
                 return true;
             } else {
                 // The server created a new incremental fetch session.
                 if (log.isDebugEnabled())
                     log.debug("Node {} sent a full fetch response that created a new incremental " +
-                            "fetch session {}{}", node, response.sessionId(), responseDataToLogString(topicIdPartitions));
+                            "fetch session {}{}", node, response.sessionId(), responseDataToLogString(topicPartitions));
                 nextMetadata = FetchMetadata.newIncremental(response.sessionId());
                 return true;
             }
         } else {
-            String problem = verifyIncrementalFetchResponsePartitions(topicIdPartitions, response.topicIds(), version);
+            String problem = verifyIncrementalFetchResponsePartitions(topicPartitions, response.topicIds(), version);
             if (problem != null) {
                 log.info("Node {} sent an invalid incremental fetch response with {}", node, problem);
                 nextMetadata = nextMetadata.nextCloseExisting();
@@ -684,7 +573,7 @@
                 // The incremental fetch session was closed by the server.
                 if (log.isDebugEnabled())
                     log.debug("Node {} sent an incremental fetch response closing session {}{}",
-                            node, nextMetadata.sessionId(), responseDataToLogString(topicIdPartitions));
+                            node, nextMetadata.sessionId(), responseDataToLogString(topicPartitions));
                 nextMetadata = FetchMetadata.INITIAL;
                 return true;
             } else {
@@ -694,7 +583,7 @@
                 if (log.isDebugEnabled())
                     log.debug("Node {} sent an incremental fetch response with throttleTimeMs = {} " +
                         "for session {}{}", node, response.throttleTimeMs(), response.sessionId(),
-                        responseDataToLogString(topicIdPartitions));
+                        responseDataToLogString(topicPartitions));
                 nextMetadata = nextMetadata.nextIncremental();
                 return true;
             }
