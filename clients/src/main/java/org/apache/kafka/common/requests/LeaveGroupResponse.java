--- conflicted
+++ resolved
@@ -18,6 +18,7 @@
 
 import org.apache.kafka.common.message.LeaveGroupResponseData;
 import org.apache.kafka.common.message.LeaveGroupResponseData.MemberResponse;
+import org.apache.kafka.common.protocol.ApiKeys;
 import org.apache.kafka.common.protocol.ByteBufferAccessor;
 import org.apache.kafka.common.protocol.Errors;
 import org.apache.kafka.common.protocol.Message;
@@ -51,6 +52,7 @@
     public final LeaveGroupResponseData data;
 
     public LeaveGroupResponse(LeaveGroupResponseData data) {
+        super(ApiKeys.LEAVE_GROUP);
         this.data = data;
     }
 
@@ -58,6 +60,7 @@
                               Errors topLevelError,
                               final int throttleTimeMs,
                               final short version) {
+        super(ApiKeys.LEAVE_GROUP);
         if (version <= 2) {
             // Populate member level error.
             final short errorCode = getError(topLevelError, memberResponses).code();
@@ -126,18 +129,8 @@
     }
 
     @Override
-<<<<<<< HEAD
     protected Message data() {
         return data;
-=======
-    public String toString() {
-        return data.toString();
-    }
-
-    @Override
-    public Struct toStruct(short version) {
-        return data.toStruct(version);
->>>>>>> 2eb0ccfa
     }
 
     public static LeaveGroupResponse parse(ByteBuffer buffer, short version) {
@@ -159,4 +152,9 @@
     public int hashCode() {
         return Objects.hashCode(data);
     }
+
+    @Override
+    public String toString() {
+        return data.toString();
+    }
 }