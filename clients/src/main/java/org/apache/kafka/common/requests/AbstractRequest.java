--- conflicted
+++ resolved
@@ -271,15 +271,11 @@
             case LIST_PARTITION_REASSIGNMENTS:
                 return ListPartitionReassignmentsRequest.parse(buffer, apiVersion);
             case OFFSET_DELETE:
-<<<<<<< HEAD
                 return OffsetDeleteRequest.parse(buffer, apiVersion);
-=======
-                return new OffsetDeleteRequest(struct, apiVersion);
             case DESCRIBE_CLIENT_QUOTAS:
-                return new DescribeClientQuotasRequest(struct, apiVersion);
+                return DescribeClientQuotasRequest.parse(buffer, apiVersion);
             case ALTER_CLIENT_QUOTAS:
-                return new AlterClientQuotasRequest(struct, apiVersion);
->>>>>>> 2eb0ccfa
+                return AlterClientQuotasRequest.parse(buffer, apiVersion);
             default:
                 throw new AssertionError(String.format("ApiKey %s is not currently handled in `parseRequest`, the " +
                         "code should be updated to do so.", apiKey));
