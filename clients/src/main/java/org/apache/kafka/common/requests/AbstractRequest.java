--- conflicted
+++ resolved
@@ -245,15 +245,12 @@
                 return new DescribeClientQuotasRequest(struct, apiVersion);
             case ALTER_CLIENT_QUOTAS:
                 return new AlterClientQuotasRequest(struct, apiVersion);
-<<<<<<< HEAD
-            case ALTER_ISR:
-                return new AlterIsrRequest(new AlterIsrRequestData(struct, apiVersion), apiVersion);
-=======
             case DESCRIBE_USER_SCRAM_CREDENTIALS:
                 return new DescribeUserScramCredentialsRequest(struct, apiVersion);
             case ALTER_USER_SCRAM_CREDENTIALS:
                 return new AlterUserScramCredentialsRequest(struct, apiVersion);
->>>>>>> d2521855
+            case ALTER_ISR:
+                return new AlterIsrRequest(new AlterIsrRequestData(struct, apiVersion), apiVersion);
             default:
                 throw new AssertionError(String.format("ApiKey %s is not currently handled in `parseRequest`, the " +
                         "code should be updated to do so.", apiKey));
