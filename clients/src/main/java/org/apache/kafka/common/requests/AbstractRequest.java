/*
 * Licensed to the Apache Software Foundation (ASF) under one or more
 * contributor license agreements. See the NOTICE file distributed with
 * this work for additional information regarding copyright ownership.
 * The ASF licenses this file to You under the Apache License, Version 2.0
 * (the "License"); you may not use this file except in compliance with
 * the License. You may obtain a copy of the License at
 *
 *    http://www.apache.org/licenses/LICENSE-2.0
 *
 * Unless required by applicable law or agreed to in writing, software
 * distributed under the License is distributed on an "AS IS" BASIS,
 * WITHOUT WARRANTIES OR CONDITIONS OF ANY KIND, either express or implied.
 * See the License for the specific language governing permissions and
 * limitations under the License.
 */
package org.apache.kafka.common.requests;

import org.apache.kafka.common.errors.UnsupportedVersionException;
import org.apache.kafka.common.message.FetchRequestData;
import org.apache.kafka.common.message.AlterIsrRequestData;
import org.apache.kafka.common.network.NetworkSend;
import org.apache.kafka.common.network.Send;
import org.apache.kafka.common.protocol.ApiKeys;
import org.apache.kafka.common.protocol.Errors;
import org.apache.kafka.common.protocol.types.Struct;

import java.nio.ByteBuffer;
import java.util.Map;

public abstract class AbstractRequest implements AbstractRequestResponse {

    public static abstract class Builder<T extends AbstractRequest> {
        private final ApiKeys apiKey;
        private final short oldestAllowedVersion;
        private final short latestAllowedVersion;

        /**
         * Construct a new builder which allows any supported version
         */
        public Builder(ApiKeys apiKey) {
            this(apiKey, apiKey.oldestVersion(), apiKey.latestVersion());
        }

        /**
         * Construct a new builder which allows only a specific version
         */
        public Builder(ApiKeys apiKey, short allowedVersion) {
            this(apiKey, allowedVersion, allowedVersion);
        }

        /**
         * Construct a new builder which allows an inclusive range of versions
         */
        public Builder(ApiKeys apiKey, short oldestAllowedVersion, short latestAllowedVersion) {
            this.apiKey = apiKey;
            this.oldestAllowedVersion = oldestAllowedVersion;
            this.latestAllowedVersion = latestAllowedVersion;
        }

        public ApiKeys apiKey() {
            return apiKey;
        }

        public short oldestAllowedVersion() {
            return oldestAllowedVersion;
        }

        public short latestAllowedVersion() {
            return latestAllowedVersion;
        }

        public T build() {
            return build(latestAllowedVersion());
        }

        public abstract T build(short version);
    }

    private final short version;
    public final ApiKeys api;

    public AbstractRequest(ApiKeys api, short version) {
        if (!api.isVersionSupported(version))
            throw new UnsupportedVersionException("The " + api + " protocol does not support version " + version);
        this.version = version;
        this.api = api;
    }

    /**
     * Get the version of this AbstractRequest object.
     */
    public short version() {
        return version;
    }

    public Send toSend(String destination, RequestHeader header) {
        return new NetworkSend(destination, serialize(header));
    }

    /**
     * Use with care, typically {@link #toSend(String, RequestHeader)} should be used instead.
     */
    public ByteBuffer serialize(RequestHeader header) {
        return RequestUtils.serialize(header.toStruct(), toStruct());
    }

    protected abstract Struct toStruct();

    public String toString(boolean verbose) {
        return toStruct().toString();
    }

    @Override
    public final String toString() {
        return toString(true);
    }

    /**
     * Get an error response for a request
     */
    public AbstractResponse getErrorResponse(Throwable e) {
        return getErrorResponse(AbstractResponse.DEFAULT_THROTTLE_TIME, e);
    }

    /**
     * Get an error response for a request with specified throttle time in the response if applicable
     */
    public abstract AbstractResponse getErrorResponse(int throttleTimeMs, Throwable e);

    /**
     * Get the error counts corresponding to an error response. This is overridden for requests
     * where response may be null (e.g produce with acks=0).
     */
    public Map<Errors, Integer> errorCounts(Throwable e) {
        AbstractResponse response = getErrorResponse(0, e);
        if (response == null)
            throw new IllegalStateException("Error counts could not be obtained for request " + this);
        else
            return response.errorCounts();
    }

    /**
     * Factory method for getting a request object based on ApiKey ID and a version
     */
    public static AbstractRequest parseRequest(ApiKeys apiKey, short apiVersion, Struct struct) {
        switch (apiKey) {
            case PRODUCE:
                return new ProduceRequest(struct, apiVersion);
            case FETCH:
                return new FetchRequest(new FetchRequestData(struct, apiVersion), apiVersion);
            case LIST_OFFSETS:
                return new ListOffsetRequest(struct, apiVersion);
            case METADATA:
                return new MetadataRequest(struct, apiVersion);
            case OFFSET_COMMIT:
                return new OffsetCommitRequest(struct, apiVersion);
            case OFFSET_FETCH:
                return new OffsetFetchRequest(struct, apiVersion);
            case FIND_COORDINATOR:
                return new FindCoordinatorRequest(struct, apiVersion);
            case JOIN_GROUP:
                return new JoinGroupRequest(struct, apiVersion);
            case HEARTBEAT:
                return new HeartbeatRequest(struct, apiVersion);
            case LEAVE_GROUP:
                return new LeaveGroupRequest(struct, apiVersion);
            case SYNC_GROUP:
                return new SyncGroupRequest(struct, apiVersion);
            case STOP_REPLICA:
                return new StopReplicaRequest(struct, apiVersion);
            case CONTROLLED_SHUTDOWN:
                return new ControlledShutdownRequest(struct, apiVersion);
            case UPDATE_METADATA:
                return new UpdateMetadataRequest(struct, apiVersion);
            case LEADER_AND_ISR:
                return new LeaderAndIsrRequest(struct, apiVersion);
            case DESCRIBE_GROUPS:
                return new DescribeGroupsRequest(struct, apiVersion);
            case LIST_GROUPS:
                return new ListGroupsRequest(struct, apiVersion);
            case SASL_HANDSHAKE:
                return new SaslHandshakeRequest(struct, apiVersion);
            case API_VERSIONS:
                return new ApiVersionsRequest(struct, apiVersion);
            case CREATE_TOPICS:
                return new CreateTopicsRequest(struct, apiVersion);
            case DELETE_TOPICS:
                return new DeleteTopicsRequest(struct, apiVersion);
            case DELETE_RECORDS:
                return new DeleteRecordsRequest(struct, apiVersion);
            case INIT_PRODUCER_ID:
                return new InitProducerIdRequest(struct, apiVersion);
            case OFFSET_FOR_LEADER_EPOCH:
                return new OffsetsForLeaderEpochRequest(struct, apiVersion);
            case ADD_PARTITIONS_TO_TXN:
                return new AddPartitionsToTxnRequest(struct, apiVersion);
            case ADD_OFFSETS_TO_TXN:
                return new AddOffsetsToTxnRequest(struct, apiVersion);
            case END_TXN:
                return new EndTxnRequest(struct, apiVersion);
            case WRITE_TXN_MARKERS:
                return new WriteTxnMarkersRequest(struct, apiVersion);
            case TXN_OFFSET_COMMIT:
                return new TxnOffsetCommitRequest(struct, apiVersion);
            case DESCRIBE_ACLS:
                return new DescribeAclsRequest(struct, apiVersion);
            case CREATE_ACLS:
                return new CreateAclsRequest(struct, apiVersion);
            case DELETE_ACLS:
                return new DeleteAclsRequest(struct, apiVersion);
            case DESCRIBE_CONFIGS:
                return new DescribeConfigsRequest(struct, apiVersion);
            case ALTER_CONFIGS:
                return new AlterConfigsRequest(struct, apiVersion);
            case ALTER_REPLICA_LOG_DIRS:
                return new AlterReplicaLogDirsRequest(struct, apiVersion);
            case DESCRIBE_LOG_DIRS:
                return new DescribeLogDirsRequest(struct, apiVersion);
            case SASL_AUTHENTICATE:
                return new SaslAuthenticateRequest(struct, apiVersion);
            case CREATE_PARTITIONS:
                return new CreatePartitionsRequest(struct, apiVersion);
            case CREATE_DELEGATION_TOKEN:
                return new CreateDelegationTokenRequest(struct, apiVersion);
            case RENEW_DELEGATION_TOKEN:
                return new RenewDelegationTokenRequest(struct, apiVersion);
            case EXPIRE_DELEGATION_TOKEN:
                return new ExpireDelegationTokenRequest(struct, apiVersion);
            case DESCRIBE_DELEGATION_TOKEN:
                return new DescribeDelegationTokenRequest(struct, apiVersion);
            case DELETE_GROUPS:
                return new DeleteGroupsRequest(struct, apiVersion);
            case ELECT_LEADERS:
                return new ElectLeadersRequest(struct, apiVersion);
            case INCREMENTAL_ALTER_CONFIGS:
                return new IncrementalAlterConfigsRequest(struct, apiVersion);
            case ALTER_PARTITION_REASSIGNMENTS:
                return new AlterPartitionReassignmentsRequest(struct, apiVersion);
            case LIST_PARTITION_REASSIGNMENTS:
                return new ListPartitionReassignmentsRequest(struct, apiVersion);
            case OFFSET_DELETE:
                return new OffsetDeleteRequest(struct, apiVersion);
            case DESCRIBE_CLIENT_QUOTAS:
                return new DescribeClientQuotasRequest(struct, apiVersion);
            case ALTER_CLIENT_QUOTAS:
                return new AlterClientQuotasRequest(struct, apiVersion);
            case DESCRIBE_USER_SCRAM_CREDENTIALS:
                return new DescribeUserScramCredentialsRequest(struct, apiVersion);
            case ALTER_USER_SCRAM_CREDENTIALS:
                return new AlterUserScramCredentialsRequest(struct, apiVersion);
<<<<<<< HEAD
            case ALTER_ISR:
                return new AlterIsrRequest(new AlterIsrRequestData(struct, apiVersion), apiVersion);
=======
            case VOTE:
                return new VoteRequest(struct, apiVersion);
            case BEGIN_QUORUM_EPOCH:
                return new BeginQuorumEpochRequest(struct, apiVersion);
            case END_QUORUM_EPOCH:
                return new EndQuorumEpochRequest(struct, apiVersion);
>>>>>>> e9251a11
            default:
                throw new AssertionError(String.format("ApiKey %s is not currently handled in `parseRequest`, the " +
                        "code should be updated to do so.", apiKey));
        }
    }
}<|MERGE_RESOLUTION|>--- conflicted
+++ resolved
@@ -249,17 +249,14 @@
                 return new DescribeUserScramCredentialsRequest(struct, apiVersion);
             case ALTER_USER_SCRAM_CREDENTIALS:
                 return new AlterUserScramCredentialsRequest(struct, apiVersion);
-<<<<<<< HEAD
-            case ALTER_ISR:
-                return new AlterIsrRequest(new AlterIsrRequestData(struct, apiVersion), apiVersion);
-=======
             case VOTE:
                 return new VoteRequest(struct, apiVersion);
             case BEGIN_QUORUM_EPOCH:
                 return new BeginQuorumEpochRequest(struct, apiVersion);
             case END_QUORUM_EPOCH:
                 return new EndQuorumEpochRequest(struct, apiVersion);
->>>>>>> e9251a11
+            case ALTER_ISR:
+                return new AlterIsrRequest(new AlterIsrRequestData(struct, apiVersion), apiVersion);
             default:
                 throw new AssertionError(String.format("ApiKey %s is not currently handled in `parseRequest`, the " +
                         "code should be updated to do so.", apiKey));
