--- conflicted
+++ resolved
@@ -207,34 +207,4 @@
             this.truststore = new SecurityStore(type, path, password);
         }
     }
-<<<<<<< HEAD
-=======
-
-    private class SecurityStore {
-        private final String type;
-        private final String path;
-        private final Password password;
-
-        private SecurityStore(String type, String path, Password password) {
-            this.type = type == null ? KeyStore.getDefaultType() : type;
-            this.path = path;
-            this.password = password;
-        }
-
-        private KeyStore load() throws GeneralSecurityException, IOException {
-            FileInputStream in = null;
-            try {
-                KeyStore ks = KeyStore.getInstance(type);
-                in = new FileInputStream(path);
-                // If a password is not set access to the truststore is still available, but integrity checking is disabled.
-                char[] passwordChars = password != null ? password.value().toCharArray() : null;
-                ks.load(in, passwordChars);
-                return ks;
-            } finally {
-                if (in != null) in.close();
-            }
-        }
-    }
-
->>>>>>> 1f2ee5f0
 }