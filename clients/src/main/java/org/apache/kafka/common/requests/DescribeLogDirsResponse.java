--- conflicted
+++ resolved
@@ -23,47 +23,27 @@
 import org.apache.kafka.common.message.DescribeLogDirsResponseData.DescribeLogDirsResult;
 import org.apache.kafka.common.message.DescribeLogDirsResponseData.DescribeLogDirsTopic;
 import org.apache.kafka.common.protocol.ApiKeys;
+import org.apache.kafka.common.protocol.ByteBufferAccessor;
 import org.apache.kafka.common.protocol.Errors;
-<<<<<<< HEAD
-import org.apache.kafka.common.protocol.Message;
-import org.apache.kafka.common.protocol.types.ArrayOf;
-import org.apache.kafka.common.protocol.types.Field;
-import org.apache.kafka.common.protocol.types.Schema;
-=======
->>>>>>> 2eb0ccfa
-import org.apache.kafka.common.protocol.types.Struct;
 
 import java.nio.ByteBuffer;
 import java.util.HashMap;
 import java.util.Map;
 
 
-public class DescribeLogDirsResponse extends LegacyAbstractResponse {
+public class DescribeLogDirsResponse extends AbstractResponse {
 
     public static final long INVALID_OFFSET_LAG = -1L;
 
     private final DescribeLogDirsResponseData data;
 
-    public DescribeLogDirsResponse(Struct struct, short version) {
-        this.data = new DescribeLogDirsResponseData(struct, version);
-    }
-
     public DescribeLogDirsResponse(DescribeLogDirsResponseData data) {
+        super(ApiKeys.DESCRIBE_LOG_DIRS);
         this.data = data;
     }
 
     public DescribeLogDirsResponseData data() {
         return data;
-    }
-
-    @Override
-    protected Struct toStruct(short version) {
-        return data.toStruct(version);
-    }
-
-    @Override
-    protected Message data() {
-        return null;
     }
 
     @Override
@@ -97,7 +77,7 @@
     }
 
     public static DescribeLogDirsResponse parse(ByteBuffer buffer, short version) {
-        return new DescribeLogDirsResponse(ApiKeys.DESCRIBE_LOG_DIRS.responseSchema(version).read(buffer), version);
+        return new DescribeLogDirsResponse(new DescribeLogDirsResponseData(new ByteBufferAccessor(buffer), version));
     }
 
     // Note this class is part of the public API, reachable from Admin.describeLogDirs()
