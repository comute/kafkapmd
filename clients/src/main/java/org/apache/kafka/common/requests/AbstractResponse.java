--- conflicted
+++ resolved
@@ -23,7 +23,6 @@
 import org.apache.kafka.common.protocol.Errors;
 import org.apache.kafka.common.protocol.Message;
 import org.apache.kafka.common.protocol.ObjectSerializationCache;
-import org.apache.kafka.common.protocol.types.Struct;
 
 import java.nio.ByteBuffer;
 import java.util.Collection;
@@ -34,51 +33,32 @@
 public abstract class AbstractResponse implements AbstractRequestResponse {
     public static final int DEFAULT_THROTTLE_TIME = 0;
 
-<<<<<<< HEAD
+    private final ApiKeys apiKey;
+
+    protected AbstractResponse(ApiKeys apiKey) {
+        this.apiKey = apiKey;
+    }
+
     protected Send toSend(String destination, ResponseHeader header, short version) {
         return new NetworkSend(destination, serializeWithHeader(header, version));
-=======
-    protected Send toSend(String destination, ResponseHeader header, short apiVersion) {
-        return new NetworkSend(destination, RequestUtils.serialize(header.toStruct(), toStruct(apiVersion)));
->>>>>>> 342f13a8
     }
 
     /**
      * Visible for testing, typically {@link #toSend(String, ResponseHeader, short)} should be used instead.
      */
-<<<<<<< HEAD
-    public ByteBuffer serializeWithHeader(ApiKeys apiKey, short version, int correlationId) {
+    public ByteBuffer serializeWithHeader(short version, int correlationId) {
         return serializeWithHeader(new ResponseHeader(correlationId, apiKey.responseHeaderVersion(version)), version);
     }
 
-    private ByteBuffer serializeWithHeader(ResponseHeader header, short version) {
+    protected ByteBuffer serializeWithHeader(ResponseHeader header, short version) {
         Message data = data();
-        if (data == null) {
-            Struct headerStruct = header.toStruct();
-            return serialize(headerStruct, toStruct(version));
-        }
-
         ObjectSerializationCache serializationCache = new ObjectSerializationCache();
-        ByteBuffer buffer = ByteBuffer.allocate(header.data().size(serializationCache, version) +
+        ByteBuffer buffer = ByteBuffer.allocate(header.size(serializationCache, version) +
             data.size(serializationCache, version));
-        ByteBufferAccessor bufferAccessor = new ByteBufferAccessor(buffer);
-        header.data().write(bufferAccessor, serializationCache, version);
-        data.write(bufferAccessor, serializationCache, version);
+        header.write(buffer, serializationCache, version);
+        data.write(new ByteBufferAccessor(buffer), serializationCache, version);
         buffer.rewind();
         return buffer;
-=======
-    public ByteBuffer serialize(short version, ResponseHeader responseHeader) {
-        return RequestUtils.serialize(responseHeader.toStruct(), toStruct(version));
-    }
-
-    /**
-     * Visible for testing, typically {@link #toSend(String, ResponseHeader, short)} should be used instead.
-     */
-    public ByteBuffer serialize(ApiKeys apiKey, short version, int correlationId) {
-        ResponseHeader header =
-            new ResponseHeader(correlationId, apiKey.responseHeaderVersion(version));
-        return RequestUtils.serialize(header.toStruct(), toStruct(version));
->>>>>>> 342f13a8
     }
 
     public abstract Map<Errors, Integer> errorCounts();
@@ -106,7 +86,12 @@
         errorCounts.put(error, count == null ? 1 : count + 1);
     }
 
-    protected abstract Struct toStruct(short version);
+    /**
+     * Return the auto-generated `Message` instance if this request/response relies on one for
+     * serialization/deserialization. If this class has not yet been updated to rely on the auto-generated protocol
+     * classes, return `null`.
+     */
+    protected abstract Message data();
 
     public static AbstractResponse parseResponse(ApiKeys apiKey, ByteBuffer responseBuffer, short version) {
         switch (apiKey) {
@@ -163,29 +148,17 @@
             case ADD_OFFSETS_TO_TXN:
                 return AddOffsetsToTxnResponse.parse(responseBuffer, version);
             case END_TXN:
-<<<<<<< HEAD
                 return EndTxnResponse.parse(responseBuffer, version);
-=======
-                return new EndTxnResponse(struct, version);
->>>>>>> 342f13a8
             case WRITE_TXN_MARKERS:
                 return WriteTxnMarkersResponse.parse(responseBuffer, version);
             case TXN_OFFSET_COMMIT:
                 return TxnOffsetCommitResponse.parse(responseBuffer, version);
             case DESCRIBE_ACLS:
-<<<<<<< HEAD
                 return DescribeAclsResponse.parse(responseBuffer, version);
             case CREATE_ACLS:
                 return CreateAclsResponse.parse(responseBuffer, version);
             case DELETE_ACLS:
                 return DeleteAclsResponse.parse(responseBuffer, version);
-=======
-                return new DescribeAclsResponse(struct, version);
-            case CREATE_ACLS:
-                return new CreateAclsResponse(struct, version);
-            case DELETE_ACLS:
-                return new DeleteAclsResponse(struct, version);
->>>>>>> 342f13a8
             case DESCRIBE_CONFIGS:
                 return DescribeConfigsResponse.parse(responseBuffer, version);
             case ALTER_CONFIGS:
@@ -197,11 +170,7 @@
             case SASL_AUTHENTICATE:
                 return SaslAuthenticateResponse.parse(responseBuffer, version);
             case CREATE_PARTITIONS:
-<<<<<<< HEAD
                 return CreatePartitionsResponse.parse(responseBuffer, version);
-=======
-                return new CreatePartitionsResponse(struct, version);
->>>>>>> 342f13a8
             case CREATE_DELEGATION_TOKEN:
                 return CreateDelegationTokenResponse.parse(responseBuffer, version);
             case RENEW_DELEGATION_TOKEN:
@@ -240,6 +209,6 @@
     public abstract int throttleTimeMs();
 
     public String toString(short version) {
-        return toStruct(version).toString();
+        return data().toString();
     }
 }