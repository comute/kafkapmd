/*
 * Licensed to the Apache Software Foundation (ASF) under one or more
 * contributor license agreements. See the NOTICE file distributed with
 * this work for additional information regarding copyright ownership.
 * The ASF licenses this file to You under the Apache License, Version 2.0
 * (the "License"); you may not use this file except in compliance with
 * the License. You may obtain a copy of the License at
 *
 *    http://www.apache.org/licenses/LICENSE-2.0
 *
 * Unless required by applicable law or agreed to in writing, software
 * distributed under the License is distributed on an "AS IS" BASIS,
 * WITHOUT WARRANTIES OR CONDITIONS OF ANY KIND, either express or implied.
 * See the License for the specific language governing permissions and
 * limitations under the License.
 */
package org.apache.kafka.common.requests;

import org.apache.kafka.common.TopicPartition;
import org.apache.kafka.common.message.WriteTxnMarkersRequestData;
import org.apache.kafka.common.message.WriteTxnMarkersRequestData.WritableTxnMarker;
import org.apache.kafka.common.message.WriteTxnMarkersRequestData.WritableTxnMarkerTopic;
import org.apache.kafka.common.protocol.ApiKeys;
import org.apache.kafka.common.protocol.Errors;
<<<<<<< HEAD
import org.apache.kafka.common.protocol.Message;
import org.apache.kafka.common.protocol.types.ArrayOf;
import org.apache.kafka.common.protocol.types.Field;
import org.apache.kafka.common.protocol.types.Schema;
=======
>>>>>>> 2eb0ccfa
import org.apache.kafka.common.protocol.types.Struct;

import java.nio.ByteBuffer;
import java.util.ArrayList;
import java.util.HashMap;
import java.util.List;
import java.util.Map;
import java.util.Objects;

<<<<<<< HEAD
import static org.apache.kafka.common.protocol.CommonFields.TOPIC_NAME;
import static org.apache.kafka.common.protocol.types.Type.BOOLEAN;
import static org.apache.kafka.common.protocol.types.Type.INT16;
import static org.apache.kafka.common.protocol.types.Type.INT32;
import static org.apache.kafka.common.protocol.types.Type.INT64;

public class WriteTxnMarkersRequest extends LegacyAbstractRequest {
    private static final String COORDINATOR_EPOCH_KEY_NAME = "coordinator_epoch";
    private static final String TXN_MARKERS_KEY_NAME = "transaction_markers";

    private static final String PRODUCER_ID_KEY_NAME = "producer_id";
    private static final String PRODUCER_EPOCH_KEY_NAME = "producer_epoch";
    private static final String TRANSACTION_RESULT_KEY_NAME = "transaction_result";
    private static final String TOPICS_KEY_NAME = "topics";
    private static final String PARTITIONS_KEY_NAME = "partitions";

    private static final Schema WRITE_TXN_MARKERS_ENTRY_V0 = new Schema(
            new Field(PRODUCER_ID_KEY_NAME, INT64, "Current producer id in use by the transactional id."),
            new Field(PRODUCER_EPOCH_KEY_NAME, INT16, "Current epoch associated with the producer id."),
            new Field(TRANSACTION_RESULT_KEY_NAME, BOOLEAN, "The result of the transaction to write to the " +
                    "partitions (false = ABORT, true = COMMIT)."),
            new Field(TOPICS_KEY_NAME, new ArrayOf(new Schema(
                    TOPIC_NAME,
                    new Field(PARTITIONS_KEY_NAME, new ArrayOf(INT32)))), "The partitions to write markers for."),
            new Field(COORDINATOR_EPOCH_KEY_NAME, INT32, "Epoch associated with the transaction state partition " +
                    "hosted by this transaction coordinator"));

    private static final Schema WRITE_TXN_MARKERS_REQUEST_V0 = new Schema(
            new Field(TXN_MARKERS_KEY_NAME, new ArrayOf(WRITE_TXN_MARKERS_ENTRY_V0), "The transaction markers to " +
                    "be written."));

    public static Schema[] schemaVersions() {
        return new Schema[]{WRITE_TXN_MARKERS_REQUEST_V0};
    }
=======
public class WriteTxnMarkersRequest extends AbstractRequest {
>>>>>>> 2eb0ccfa

    public static class TxnMarkerEntry {
        private final long producerId;
        private final short producerEpoch;
        private final int coordinatorEpoch;
        private final TransactionResult result;
        private final List<TopicPartition> partitions;

        public TxnMarkerEntry(long producerId,
                              short producerEpoch,
                              int coordinatorEpoch,
                              TransactionResult result,
                              List<TopicPartition> partitions) {
            this.producerId = producerId;
            this.producerEpoch = producerEpoch;
            this.coordinatorEpoch = coordinatorEpoch;
            this.result = result;
            this.partitions = partitions;
        }

        public long producerId() {
            return producerId;
        }

        public short producerEpoch() {
            return producerEpoch;
        }

        public int coordinatorEpoch() {
            return coordinatorEpoch;
        }

        public TransactionResult transactionResult() {
            return result;
        }

        public List<TopicPartition> partitions() {
            return partitions;
        }

        @Override
        public String toString() {
            return "TxnMarkerEntry{" +
                       "producerId=" + producerId +
                       ", producerEpoch=" + producerEpoch +
                       ", coordinatorEpoch=" + coordinatorEpoch +
                       ", result=" + result +
                       ", partitions=" + partitions +
                       '}';
        }

        @Override
        public boolean equals(final Object o) {
            if (this == o) return true;
            if (o == null || getClass() != o.getClass()) return false;
            final TxnMarkerEntry that = (TxnMarkerEntry) o;
            return producerId == that.producerId &&
                       producerEpoch == that.producerEpoch &&
                       coordinatorEpoch == that.coordinatorEpoch &&
                       result == that.result &&
                       Objects.equals(partitions, that.partitions);
        }

        @Override
        public int hashCode() {
            return Objects.hash(producerId, producerEpoch, coordinatorEpoch, result, partitions);
        }
    }

    public static class Builder extends AbstractRequest.Builder<WriteTxnMarkersRequest> {

        public final WriteTxnMarkersRequestData data;

        public Builder(final List<TxnMarkerEntry> markers) {
            super(ApiKeys.WRITE_TXN_MARKERS);
            List<WritableTxnMarker> dataMarkers = new ArrayList<>();
            for (TxnMarkerEntry marker : markers) {
                final Map<String, WritableTxnMarkerTopic> topicMap = new HashMap<>();
                for (TopicPartition topicPartition : marker.partitions) {
                    WritableTxnMarkerTopic topic = topicMap.getOrDefault(topicPartition.topic(),
                                                                         new WritableTxnMarkerTopic()
                                                                             .setName(topicPartition.topic()));
                    topic.partitionIndexes().add(topicPartition.partition());
                    topicMap.put(topicPartition.topic(), topic);
                }

                dataMarkers.add(new WritableTxnMarker()
                                    .setProducerId(marker.producerId)
                                    .setProducerEpoch(marker.producerEpoch)
                                    .setCoordinatorEpoch(marker.coordinatorEpoch)
                                    .setTransactionResult(marker.transactionResult().id)
                                    .setTopics(new ArrayList<>(topicMap.values())));
            }
            this.data = new WriteTxnMarkersRequestData().setMarkers(dataMarkers);
        }

        @Override
        public WriteTxnMarkersRequest build(short version) {
            return new WriteTxnMarkersRequest(data, version);
        }
    }

    public final WriteTxnMarkersRequestData data;

    private WriteTxnMarkersRequest(WriteTxnMarkersRequestData data, short version) {
        super(ApiKeys.WRITE_TXN_MARKERS, version);
        this.data = data;
    }

    public WriteTxnMarkersRequest(Struct struct, short version) {
        super(ApiKeys.WRITE_TXN_MARKERS, version);
        this.data = new WriteTxnMarkersRequestData(struct, version);
    }

    @Override
    protected Struct toStruct() {
        return data.toStruct(version());
    }

    @Override
    protected Message data() {
        return null;
    }

    @Override
    public WriteTxnMarkersResponse getErrorResponse(int throttleTimeMs, Throwable e) {
        Errors error = Errors.forException(e);

        final Map<Long, Map<TopicPartition, Errors>> errors = new HashMap<>(data.markers().size());
        for (WritableTxnMarker markerEntry : data.markers()) {
            Map<TopicPartition, Errors> errorsPerPartition = new HashMap<>();
            for (WritableTxnMarkerTopic topic : markerEntry.topics()) {
                for (Integer partitionIdx : topic.partitionIndexes()) {
                    errorsPerPartition.put(new TopicPartition(topic.name(), partitionIdx), error);
                }
            }
            errors.put(markerEntry.producerId(), errorsPerPartition);
        }

        return new WriteTxnMarkersResponse(errors);
    }

    public List<TxnMarkerEntry> markers() {
        List<TxnMarkerEntry> markers = new ArrayList<>();
        for (WritableTxnMarker markerEntry : data.markers()) {
            List<TopicPartition> topicPartitions = new ArrayList<>();
            for (WritableTxnMarkerTopic topic : markerEntry.topics()) {
                for (Integer partitionIdx : topic.partitionIndexes()) {
                    topicPartitions.add(new TopicPartition(topic.name(), partitionIdx));
                }
            }
            markers.add(new TxnMarkerEntry(
                markerEntry.producerId(),
                markerEntry.producerEpoch(),
                markerEntry.coordinatorEpoch(),
                TransactionResult.forId(markerEntry.transactionResult()),
                topicPartitions)
            );
        }
        return markers;
    }

    public static WriteTxnMarkersRequest parse(ByteBuffer buffer, short version) {
        return new WriteTxnMarkersRequest(ApiKeys.WRITE_TXN_MARKERS.parseRequest(version, buffer), version);
    }

    @Override
    public boolean equals(final Object o) {
        if (this == o) return true;
        if (o == null || getClass() != o.getClass()) return false;
        final WriteTxnMarkersRequest that = (WriteTxnMarkersRequest) o;
        return Objects.equals(this.data, that.data);
    }

    @Override
    public int hashCode() {
        return Objects.hash(this.data);
    }
}<|MERGE_RESOLUTION|>--- conflicted
+++ resolved
@@ -22,13 +22,10 @@
 import org.apache.kafka.common.message.WriteTxnMarkersRequestData.WritableTxnMarkerTopic;
 import org.apache.kafka.common.protocol.ApiKeys;
 import org.apache.kafka.common.protocol.Errors;
-<<<<<<< HEAD
 import org.apache.kafka.common.protocol.Message;
 import org.apache.kafka.common.protocol.types.ArrayOf;
 import org.apache.kafka.common.protocol.types.Field;
 import org.apache.kafka.common.protocol.types.Schema;
-=======
->>>>>>> 2eb0ccfa
 import org.apache.kafka.common.protocol.types.Struct;
 
 import java.nio.ByteBuffer;
@@ -38,44 +35,7 @@
 import java.util.Map;
 import java.util.Objects;
 
-<<<<<<< HEAD
-import static org.apache.kafka.common.protocol.CommonFields.TOPIC_NAME;
-import static org.apache.kafka.common.protocol.types.Type.BOOLEAN;
-import static org.apache.kafka.common.protocol.types.Type.INT16;
-import static org.apache.kafka.common.protocol.types.Type.INT32;
-import static org.apache.kafka.common.protocol.types.Type.INT64;
-
-public class WriteTxnMarkersRequest extends LegacyAbstractRequest {
-    private static final String COORDINATOR_EPOCH_KEY_NAME = "coordinator_epoch";
-    private static final String TXN_MARKERS_KEY_NAME = "transaction_markers";
-
-    private static final String PRODUCER_ID_KEY_NAME = "producer_id";
-    private static final String PRODUCER_EPOCH_KEY_NAME = "producer_epoch";
-    private static final String TRANSACTION_RESULT_KEY_NAME = "transaction_result";
-    private static final String TOPICS_KEY_NAME = "topics";
-    private static final String PARTITIONS_KEY_NAME = "partitions";
-
-    private static final Schema WRITE_TXN_MARKERS_ENTRY_V0 = new Schema(
-            new Field(PRODUCER_ID_KEY_NAME, INT64, "Current producer id in use by the transactional id."),
-            new Field(PRODUCER_EPOCH_KEY_NAME, INT16, "Current epoch associated with the producer id."),
-            new Field(TRANSACTION_RESULT_KEY_NAME, BOOLEAN, "The result of the transaction to write to the " +
-                    "partitions (false = ABORT, true = COMMIT)."),
-            new Field(TOPICS_KEY_NAME, new ArrayOf(new Schema(
-                    TOPIC_NAME,
-                    new Field(PARTITIONS_KEY_NAME, new ArrayOf(INT32)))), "The partitions to write markers for."),
-            new Field(COORDINATOR_EPOCH_KEY_NAME, INT32, "Epoch associated with the transaction state partition " +
-                    "hosted by this transaction coordinator"));
-
-    private static final Schema WRITE_TXN_MARKERS_REQUEST_V0 = new Schema(
-            new Field(TXN_MARKERS_KEY_NAME, new ArrayOf(WRITE_TXN_MARKERS_ENTRY_V0), "The transaction markers to " +
-                    "be written."));
-
-    public static Schema[] schemaVersions() {
-        return new Schema[]{WRITE_TXN_MARKERS_REQUEST_V0};
-    }
-=======
 public class WriteTxnMarkersRequest extends AbstractRequest {
->>>>>>> 2eb0ccfa
 
     public static class TxnMarkerEntry {
         private final long producerId;
@@ -191,13 +151,8 @@
     }
 
     @Override
-    protected Struct toStruct() {
-        return data.toStruct(version());
-    }
-
-    @Override
     protected Message data() {
-        return null;
+        return data;
     }
 
     @Override
