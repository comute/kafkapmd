--- conflicted
+++ resolved
@@ -28,13 +28,7 @@
 import org.apache.kafka.common.message.DeleteAclsResponseData;
 import org.apache.kafka.common.message.DeleteAclsResponseData.DeleteAclsFilterResult;
 import org.apache.kafka.common.protocol.ApiKeys;
-<<<<<<< HEAD
 import org.apache.kafka.common.protocol.Message;
-import org.apache.kafka.common.protocol.types.ArrayOf;
-import org.apache.kafka.common.protocol.types.Field;
-import org.apache.kafka.common.protocol.types.Schema;
-=======
->>>>>>> 342f13a8
 import org.apache.kafka.common.protocol.types.Struct;
 import org.apache.kafka.common.resource.PatternType;
 import org.apache.kafka.common.resource.ResourcePatternFilter;
@@ -112,13 +106,8 @@
     }
 
     @Override
-    protected Struct toStruct() {
-        return data.toStruct(version());
-    }
-
-    @Override
     protected Message data() {
-        return null;
+        return data;
     }
 
     @Override
@@ -130,7 +119,7 @@
                 .setErrorMessage(apiError.message()));
         return new DeleteAclsResponse(new DeleteAclsResponseData()
             .setThrottleTimeMs(throttleTimeMs)
-            .setFilterResults(filterResults));
+            .setFilterResults(filterResults), version());
     }
 
     public static DeleteAclsRequest parse(ByteBuffer buffer, short version) {
