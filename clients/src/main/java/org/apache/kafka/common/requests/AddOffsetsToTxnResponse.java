--- conflicted
+++ resolved
@@ -18,31 +18,13 @@
 
 import org.apache.kafka.common.message.AddOffsetsToTxnResponseData;
 import org.apache.kafka.common.protocol.ApiKeys;
+import org.apache.kafka.common.protocol.ByteBufferAccessor;
 import org.apache.kafka.common.protocol.Errors;
-<<<<<<< HEAD
 import org.apache.kafka.common.protocol.Message;
-import org.apache.kafka.common.protocol.types.Schema;
-=======
->>>>>>> 2eb0ccfa
-import org.apache.kafka.common.protocol.types.Struct;
 
 import java.nio.ByteBuffer;
 import java.util.Map;
 
-<<<<<<< HEAD
-import static org.apache.kafka.common.protocol.CommonFields.ERROR_CODE;
-import static org.apache.kafka.common.protocol.CommonFields.THROTTLE_TIME_MS;
-
-public class AddOffsetsToTxnResponse extends LegacyAbstractResponse {
-    private static final Schema ADD_OFFSETS_TO_TXN_RESPONSE_V0 = new Schema(
-            THROTTLE_TIME_MS,
-            ERROR_CODE);
-
-    /**
-     * The version number is bumped to indicate that on quota violation brokers send out responses before throttling.
-     */
-    private static final Schema ADD_OFFSETS_TO_TXN_RESPONSE_V1 = ADD_OFFSETS_TO_TXN_RESPONSE_V0;
-=======
 /**
  * Possible error codes:
  *
@@ -56,26 +38,17 @@
  *   - {@link Errors#TRANSACTIONAL_ID_AUTHORIZATION_FAILED}
  */
 public class AddOffsetsToTxnResponse extends AbstractResponse {
->>>>>>> 2eb0ccfa
 
     public AddOffsetsToTxnResponseData data;
 
     public AddOffsetsToTxnResponse(AddOffsetsToTxnResponseData data) {
+        super(ApiKeys.ADD_OFFSETS_TO_TXN);
         this.data = data;
-    }
-
-    public AddOffsetsToTxnResponse(Struct struct, short version) {
-        this.data = new AddOffsetsToTxnResponseData(struct, version);
     }
 
     @Override
     public Map<Errors, Integer> errorCounts() {
         return errorCounts(Errors.forCode(data.errorCode()));
-    }
-
-    @Override
-    protected Struct toStruct(short version) {
-        return data.toStruct(version);
     }
 
     @Override
@@ -85,11 +58,11 @@
 
     @Override
     protected Message data() {
-        return null;
+        return data;
     }
 
     public static AddOffsetsToTxnResponse parse(ByteBuffer buffer, short version) {
-        return new AddOffsetsToTxnResponse(ApiKeys.ADD_OFFSETS_TO_TXN.parseResponse(version, buffer), version);
+        return new AddOffsetsToTxnResponse(new AddOffsetsToTxnResponseData(new ByteBufferAccessor(buffer), version));
     }
 
     @Override
