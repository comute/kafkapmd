--- conflicted
+++ resolved
@@ -67,18 +67,6 @@
         this.data = data;
     }
 
-<<<<<<< HEAD
-=======
-    public ListGroupsRequest(Struct struct, short version) {
-        super(ApiKeys.LIST_GROUPS, version);
-        this.data = new ListGroupsRequestData(struct, version);
-    }
-
-    public ListGroupsRequestData data() {
-        return data;
-    }
-
->>>>>>> bcf45b09
     @Override
     public ListGroupsResponse getErrorResponse(int throttleTimeMs, Throwable e) {
         ListGroupsResponseData listGroupsResponseData = new ListGroupsResponseData().
@@ -95,7 +83,7 @@
     }
 
     @Override
-    protected Message data() {
+    public ListGroupsRequestData data() {
         return data;
     }
 }