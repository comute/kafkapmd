/*
 * Licensed to the Apache Software Foundation (ASF) under one or more
 * contributor license agreements. See the NOTICE file distributed with
 * this work for additional information regarding copyright ownership.
 * The ASF licenses this file to You under the Apache License, Version 2.0
 * (the "License"); you may not use this file except in compliance with
 * the License. You may obtain a copy of the License at
 *
 *    http://www.apache.org/licenses/LICENSE-2.0
 *
 * Unless required by applicable law or agreed to in writing, software
 * distributed under the License is distributed on an "AS IS" BASIS,
 * WITHOUT WARRANTIES OR CONDITIONS OF ANY KIND, either express or implied.
 * See the License for the specific language governing permissions and
 * limitations under the License.
 */

package org.apache.kafka.common.requests;

import org.apache.kafka.common.message.DeleteRecordsResponseData;
import org.apache.kafka.common.protocol.ApiKeys;
import org.apache.kafka.common.protocol.Errors;
<<<<<<< HEAD
import org.apache.kafka.common.protocol.Message;
import org.apache.kafka.common.protocol.types.ArrayOf;
import org.apache.kafka.common.protocol.types.Field;
import org.apache.kafka.common.protocol.types.Schema;
=======
>>>>>>> 2eb0ccfa
import org.apache.kafka.common.protocol.types.Struct;

import java.nio.ByteBuffer;
import java.util.HashMap;
import java.util.Map;

<<<<<<< HEAD
import static org.apache.kafka.common.protocol.CommonFields.ERROR_CODE;
import static org.apache.kafka.common.protocol.CommonFields.PARTITION_ID;
import static org.apache.kafka.common.protocol.CommonFields.THROTTLE_TIME_MS;
import static org.apache.kafka.common.protocol.CommonFields.TOPIC_NAME;
import static org.apache.kafka.common.protocol.types.Type.INT64;

public class DeleteRecordsResponse extends LegacyAbstractResponse {
=======
public class DeleteRecordsResponse extends AbstractResponse {
>>>>>>> 2eb0ccfa

    public static final long INVALID_LOW_WATERMARK = -1L;
    private final DeleteRecordsResponseData data;

    /**
     * Possible error code:
     *
     * OFFSET_OUT_OF_RANGE (1)
     * UNKNOWN_TOPIC_OR_PARTITION (3)
     * NOT_LEADER_FOR_PARTITION (6)
     * REQUEST_TIMED_OUT (7)
     * UNKNOWN (-1)
     */

    public DeleteRecordsResponse(DeleteRecordsResponseData data) {
        this.data = data;
    }

<<<<<<< HEAD
    public DeleteRecordsResponse(Struct struct) {
        this.throttleTimeMs = struct.getOrElse(THROTTLE_TIME_MS, DEFAULT_THROTTLE_TIME);
        responses = new HashMap<>();
        for (Object topicStructObj : struct.getArray(TOPICS_KEY_NAME)) {
            Struct topicStruct = (Struct) topicStructObj;
            String topic = topicStruct.get(TOPIC_NAME);
            for (Object partitionStructObj : topicStruct.getArray(PARTITIONS_KEY_NAME)) {
                Struct partitionStruct = (Struct) partitionStructObj;
                int partition = partitionStruct.get(PARTITION_ID);
                long lowWatermark = partitionStruct.getLong(LOW_WATERMARK_KEY_NAME);
                Errors error = Errors.forCode(partitionStruct.get(ERROR_CODE));
                responses.put(new TopicPartition(topic, partition), new PartitionResponse(lowWatermark, error));
            }
        }
    }

    public DeleteRecordsResponse(int throttleTimeMs, Map<TopicPartition, PartitionResponse> responses) {
        this.throttleTimeMs = throttleTimeMs;
        this.responses = responses;
=======
    public DeleteRecordsResponse(Struct struct, short version) {
        this.data = new DeleteRecordsResponseData(struct, version);
>>>>>>> 2eb0ccfa
    }

    @Override
    protected Struct toStruct(short version) {
        return data.toStruct(version);
    }

<<<<<<< HEAD
    @Override
    protected Message data() {
        return null;
    }

    @Override
    public int throttleTimeMs() {
        return throttleTimeMs;
=======
    public DeleteRecordsResponseData data() {
        return data;
>>>>>>> 2eb0ccfa
    }

    @Override
    public int throttleTimeMs() {
        return data.throttleTimeMs();
    }

    @Override
    public Map<Errors, Integer> errorCounts() {
        Map<Errors, Integer> errorCounts = new HashMap<>();
        data.topics().forEach(topicResponses ->
            topicResponses.partitions().forEach(response ->
                updateErrorCounts(errorCounts, Errors.forCode(response.errorCode()))
            )
        );
        return errorCounts;
    }

    public static DeleteRecordsResponse parse(ByteBuffer buffer, short version) {
        return new DeleteRecordsResponse(ApiKeys.DELETE_RECORDS.parseResponse(version, buffer), version);
    }

    @Override
    public boolean shouldClientThrottle(short version) {
        return version >= 1;
    }
}<|MERGE_RESOLUTION|>--- conflicted
+++ resolved
@@ -19,31 +19,14 @@
 
 import org.apache.kafka.common.message.DeleteRecordsResponseData;
 import org.apache.kafka.common.protocol.ApiKeys;
+import org.apache.kafka.common.protocol.ByteBufferAccessor;
 import org.apache.kafka.common.protocol.Errors;
-<<<<<<< HEAD
-import org.apache.kafka.common.protocol.Message;
-import org.apache.kafka.common.protocol.types.ArrayOf;
-import org.apache.kafka.common.protocol.types.Field;
-import org.apache.kafka.common.protocol.types.Schema;
-=======
->>>>>>> 2eb0ccfa
-import org.apache.kafka.common.protocol.types.Struct;
 
 import java.nio.ByteBuffer;
 import java.util.HashMap;
 import java.util.Map;
 
-<<<<<<< HEAD
-import static org.apache.kafka.common.protocol.CommonFields.ERROR_CODE;
-import static org.apache.kafka.common.protocol.CommonFields.PARTITION_ID;
-import static org.apache.kafka.common.protocol.CommonFields.THROTTLE_TIME_MS;
-import static org.apache.kafka.common.protocol.CommonFields.TOPIC_NAME;
-import static org.apache.kafka.common.protocol.types.Type.INT64;
-
-public class DeleteRecordsResponse extends LegacyAbstractResponse {
-=======
 public class DeleteRecordsResponse extends AbstractResponse {
->>>>>>> 2eb0ccfa
 
     public static final long INVALID_LOW_WATERMARK = -1L;
     private final DeleteRecordsResponseData data;
@@ -59,53 +42,12 @@
      */
 
     public DeleteRecordsResponse(DeleteRecordsResponseData data) {
+        super(ApiKeys.DELETE_RECORDS);
         this.data = data;
     }
 
-<<<<<<< HEAD
-    public DeleteRecordsResponse(Struct struct) {
-        this.throttleTimeMs = struct.getOrElse(THROTTLE_TIME_MS, DEFAULT_THROTTLE_TIME);
-        responses = new HashMap<>();
-        for (Object topicStructObj : struct.getArray(TOPICS_KEY_NAME)) {
-            Struct topicStruct = (Struct) topicStructObj;
-            String topic = topicStruct.get(TOPIC_NAME);
-            for (Object partitionStructObj : topicStruct.getArray(PARTITIONS_KEY_NAME)) {
-                Struct partitionStruct = (Struct) partitionStructObj;
-                int partition = partitionStruct.get(PARTITION_ID);
-                long lowWatermark = partitionStruct.getLong(LOW_WATERMARK_KEY_NAME);
-                Errors error = Errors.forCode(partitionStruct.get(ERROR_CODE));
-                responses.put(new TopicPartition(topic, partition), new PartitionResponse(lowWatermark, error));
-            }
-        }
-    }
-
-    public DeleteRecordsResponse(int throttleTimeMs, Map<TopicPartition, PartitionResponse> responses) {
-        this.throttleTimeMs = throttleTimeMs;
-        this.responses = responses;
-=======
-    public DeleteRecordsResponse(Struct struct, short version) {
-        this.data = new DeleteRecordsResponseData(struct, version);
->>>>>>> 2eb0ccfa
-    }
-
-    @Override
-    protected Struct toStruct(short version) {
-        return data.toStruct(version);
-    }
-
-<<<<<<< HEAD
-    @Override
-    protected Message data() {
-        return null;
-    }
-
-    @Override
-    public int throttleTimeMs() {
-        return throttleTimeMs;
-=======
     public DeleteRecordsResponseData data() {
         return data;
->>>>>>> 2eb0ccfa
     }
 
     @Override
@@ -125,7 +67,7 @@
     }
 
     public static DeleteRecordsResponse parse(ByteBuffer buffer, short version) {
-        return new DeleteRecordsResponse(ApiKeys.DELETE_RECORDS.parseResponse(version, buffer), version);
+        return new DeleteRecordsResponse(new DeleteRecordsResponseData(new ByteBufferAccessor(buffer), version));
     }
 
     @Override
