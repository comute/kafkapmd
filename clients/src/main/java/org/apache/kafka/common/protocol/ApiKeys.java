--- conflicted
+++ resolved
@@ -100,12 +100,9 @@
     FETCH_SNAPSHOT(ApiMessageType.FETCH_SNAPSHOT, false, RecordBatch.MAGIC_VALUE_V0, false, true, true),
     DESCRIBE_CLUSTER(ApiMessageType.DESCRIBE_CLUSTER),
     DESCRIBE_PRODUCERS(ApiMessageType.DESCRIBE_PRODUCERS),
-<<<<<<< HEAD
+    BROKER_REGISTRATION(ApiMessageType.BROKER_REGISTRATION, true, RecordBatch.MAGIC_VALUE_V0, false, true, true),
+    BROKER_HEARTBEAT(ApiMessageType.BROKER_HEARTBEAT, true, RecordBatch.MAGIC_VALUE_V0, false, true, true),
     DECOMMISSION_BROKER(ApiMessageType.DECOMMISSION_BROKER, false, RecordBatch.MAGIC_VALUE_V0, true, false, true);
-=======
-    BROKER_REGISTRATION(ApiMessageType.BROKER_REGISTRATION, true, RecordBatch.MAGIC_VALUE_V0, false, true),
-    BROKER_HEARTBEAT(ApiMessageType.BROKER_HEARTBEAT, true, RecordBatch.MAGIC_VALUE_V0, false, true);
->>>>>>> a022072d
 
     // The generator ensures every `ApiMessageType` has a unique id
     private static final Map<Integer, ApiKeys> ID_TO_TYPE = Arrays.stream(ApiKeys.values())
