/*
 * Licensed to the Apache Software Foundation (ASF) under one or more
 * contributor license agreements. See the NOTICE file distributed with
 * this work for additional information regarding copyright ownership.
 * The ASF licenses this file to You under the Apache License, Version 2.0
 * (the "License"); you may not use this file except in compliance with
 * the License. You may obtain a copy of the License at
 *
 *    http://www.apache.org/licenses/LICENSE-2.0
 *
 * Unless required by applicable law or agreed to in writing, software
 * distributed under the License is distributed on an "AS IS" BASIS,
 * WITHOUT WARRANTIES OR CONDITIONS OF ANY KIND, either express or implied.
 * See the License for the specific language governing permissions and
 * limitations under the License.
 */
package org.apache.kafka.common.protocol;

import org.apache.kafka.common.message.AddOffsetsToTxnRequestData;
import org.apache.kafka.common.message.AddOffsetsToTxnResponseData;
import org.apache.kafka.common.message.AddPartitionsToTxnRequestData;
import org.apache.kafka.common.message.AddPartitionsToTxnResponseData;
import org.apache.kafka.common.message.AlterClientQuotasRequestData;
import org.apache.kafka.common.message.AlterClientQuotasResponseData;
import org.apache.kafka.common.message.AlterConfigsRequestData;
import org.apache.kafka.common.message.AlterConfigsResponseData;
import org.apache.kafka.common.message.AlterIsrRequestData;
import org.apache.kafka.common.message.AlterIsrResponseData;
import org.apache.kafka.common.message.AlterPartitionReassignmentsRequestData;
import org.apache.kafka.common.message.AlterPartitionReassignmentsResponseData;
import org.apache.kafka.common.message.AlterReplicaLogDirsRequestData;
import org.apache.kafka.common.message.AlterReplicaLogDirsResponseData;
import org.apache.kafka.common.message.AlterUserScramCredentialsRequestData;
import org.apache.kafka.common.message.AlterUserScramCredentialsResponseData;
import org.apache.kafka.common.message.ApiMessageType;
import org.apache.kafka.common.message.ApiVersionsRequestData;
import org.apache.kafka.common.message.ApiVersionsResponseData;
import org.apache.kafka.common.message.BeginQuorumEpochRequestData;
import org.apache.kafka.common.message.BeginQuorumEpochResponseData;
import org.apache.kafka.common.message.BrokerHeartbeatRequestData;
import org.apache.kafka.common.message.BrokerHeartbeatResponseData;
import org.apache.kafka.common.message.BrokerRegistrationRequestData;
import org.apache.kafka.common.message.BrokerRegistrationResponseData;
import org.apache.kafka.common.message.ControlledShutdownRequestData;
import org.apache.kafka.common.message.ControlledShutdownResponseData;
import org.apache.kafka.common.message.CreateAclsRequestData;
import org.apache.kafka.common.message.CreateAclsResponseData;
import org.apache.kafka.common.message.CreateDelegationTokenRequestData;
import org.apache.kafka.common.message.CreateDelegationTokenResponseData;
import org.apache.kafka.common.message.CreatePartitionsRequestData;
import org.apache.kafka.common.message.CreatePartitionsResponseData;
import org.apache.kafka.common.message.CreateTopicsRequestData;
import org.apache.kafka.common.message.CreateTopicsResponseData;
import org.apache.kafka.common.message.DeleteAclsRequestData;
import org.apache.kafka.common.message.DeleteAclsResponseData;
import org.apache.kafka.common.message.DeleteGroupsRequestData;
import org.apache.kafka.common.message.DeleteGroupsResponseData;
import org.apache.kafka.common.message.DeleteRecordsRequestData;
import org.apache.kafka.common.message.DeleteRecordsResponseData;
import org.apache.kafka.common.message.DeleteTopicsRequestData;
import org.apache.kafka.common.message.DeleteTopicsResponseData;
import org.apache.kafka.common.message.DescribeAclsRequestData;
import org.apache.kafka.common.message.DescribeAclsResponseData;
import org.apache.kafka.common.message.DescribeClientQuotasRequestData;
import org.apache.kafka.common.message.DescribeClientQuotasResponseData;
import org.apache.kafka.common.message.DescribeConfigsRequestData;
import org.apache.kafka.common.message.DescribeConfigsResponseData;
import org.apache.kafka.common.message.DescribeDelegationTokenRequestData;
import org.apache.kafka.common.message.DescribeDelegationTokenResponseData;
import org.apache.kafka.common.message.DescribeGroupsRequestData;
import org.apache.kafka.common.message.DescribeGroupsResponseData;
import org.apache.kafka.common.message.DescribeLogDirsRequestData;
import org.apache.kafka.common.message.DescribeLogDirsResponseData;
import org.apache.kafka.common.message.DescribeQuorumRequestData;
import org.apache.kafka.common.message.DescribeQuorumResponseData;
import org.apache.kafka.common.message.DescribeUserScramCredentialsRequestData;
import org.apache.kafka.common.message.DescribeUserScramCredentialsResponseData;
import org.apache.kafka.common.message.ElectLeadersRequestData;
import org.apache.kafka.common.message.ElectLeadersResponseData;
import org.apache.kafka.common.message.EndQuorumEpochRequestData;
import org.apache.kafka.common.message.EndQuorumEpochResponseData;
import org.apache.kafka.common.message.EndTxnRequestData;
import org.apache.kafka.common.message.EndTxnResponseData;
import org.apache.kafka.common.message.EnvelopeRequestData;
import org.apache.kafka.common.message.EnvelopeResponseData;
import org.apache.kafka.common.message.ExpireDelegationTokenRequestData;
import org.apache.kafka.common.message.ExpireDelegationTokenResponseData;
import org.apache.kafka.common.message.FetchRequestData;
import org.apache.kafka.common.message.FetchResponseData;
import org.apache.kafka.common.message.FindCoordinatorRequestData;
import org.apache.kafka.common.message.FindCoordinatorResponseData;
import org.apache.kafka.common.message.HeartbeatRequestData;
import org.apache.kafka.common.message.HeartbeatResponseData;
import org.apache.kafka.common.message.IncrementalAlterConfigsRequestData;
import org.apache.kafka.common.message.IncrementalAlterConfigsResponseData;
import org.apache.kafka.common.message.InitProducerIdRequestData;
import org.apache.kafka.common.message.InitProducerIdResponseData;
import org.apache.kafka.common.message.JoinGroupRequestData;
import org.apache.kafka.common.message.JoinGroupResponseData;
import org.apache.kafka.common.message.LeaderAndIsrRequestData;
import org.apache.kafka.common.message.LeaderAndIsrResponseData;
import org.apache.kafka.common.message.LeaveGroupRequestData;
import org.apache.kafka.common.message.LeaveGroupResponseData;
import org.apache.kafka.common.message.ListGroupsRequestData;
import org.apache.kafka.common.message.ListGroupsResponseData;
import org.apache.kafka.common.message.ListOffsetRequestData;
import org.apache.kafka.common.message.ListOffsetResponseData;
import org.apache.kafka.common.message.ListPartitionReassignmentsRequestData;
import org.apache.kafka.common.message.ListPartitionReassignmentsResponseData;
import org.apache.kafka.common.message.MetadataRequestData;
import org.apache.kafka.common.message.MetadataResponseData;
import org.apache.kafka.common.message.OffsetCommitRequestData;
import org.apache.kafka.common.message.OffsetCommitResponseData;
import org.apache.kafka.common.message.OffsetDeleteRequestData;
import org.apache.kafka.common.message.OffsetDeleteResponseData;
import org.apache.kafka.common.message.OffsetFetchRequestData;
import org.apache.kafka.common.message.OffsetFetchResponseData;
import org.apache.kafka.common.message.OffsetForLeaderEpochRequestData;
import org.apache.kafka.common.message.OffsetForLeaderEpochResponseData;
import org.apache.kafka.common.message.ProduceRequestData;
import org.apache.kafka.common.message.ProduceResponseData;
import org.apache.kafka.common.message.RenewDelegationTokenRequestData;
import org.apache.kafka.common.message.RenewDelegationTokenResponseData;
import org.apache.kafka.common.message.SaslAuthenticateRequestData;
import org.apache.kafka.common.message.SaslAuthenticateResponseData;
import org.apache.kafka.common.message.SaslHandshakeRequestData;
import org.apache.kafka.common.message.SaslHandshakeResponseData;
import org.apache.kafka.common.message.StopReplicaRequestData;
import org.apache.kafka.common.message.StopReplicaResponseData;
import org.apache.kafka.common.message.SyncGroupRequestData;
import org.apache.kafka.common.message.SyncGroupResponseData;
import org.apache.kafka.common.message.TxnOffsetCommitRequestData;
import org.apache.kafka.common.message.TxnOffsetCommitResponseData;
import org.apache.kafka.common.message.UpdateFeaturesRequestData;
import org.apache.kafka.common.message.UpdateFeaturesResponseData;
import org.apache.kafka.common.message.UpdateMetadataRequestData;
import org.apache.kafka.common.message.UpdateMetadataResponseData;
import org.apache.kafka.common.message.VoteRequestData;
import org.apache.kafka.common.message.VoteResponseData;
import org.apache.kafka.common.message.WriteTxnMarkersRequestData;
import org.apache.kafka.common.message.WriteTxnMarkersResponseData;
import org.apache.kafka.common.protocol.types.Schema;
import org.apache.kafka.common.protocol.types.SchemaException;
import org.apache.kafka.common.protocol.types.Struct;
import org.apache.kafka.common.protocol.types.Type;
import org.apache.kafka.common.record.RecordBatch;

import java.nio.ByteBuffer;
import java.util.Arrays;
import java.util.List;
import java.util.concurrent.atomic.AtomicBoolean;
import java.util.stream.Collectors;

import static org.apache.kafka.common.protocol.types.Type.BYTES;
import static org.apache.kafka.common.protocol.types.Type.COMPACT_BYTES;
import static org.apache.kafka.common.protocol.types.Type.COMPACT_NULLABLE_BYTES;
import static org.apache.kafka.common.protocol.types.Type.NULLABLE_BYTES;
import static org.apache.kafka.common.protocol.types.Type.RECORDS;

/**
 * Identifiers for all the Kafka APIs
 */
public enum ApiKeys {
    PRODUCE(0, "Produce", ProduceRequestData.SCHEMAS, ProduceResponseData.SCHEMAS),
    FETCH(1, "Fetch", FetchRequestData.SCHEMAS, FetchResponseData.SCHEMAS),
    LIST_OFFSETS(2, "ListOffsets", ListOffsetRequestData.SCHEMAS, ListOffsetResponseData.SCHEMAS),
    METADATA(3, "Metadata", MetadataRequestData.SCHEMAS, MetadataResponseData.SCHEMAS),
    LEADER_AND_ISR(4, "LeaderAndIsr", true, LeaderAndIsrRequestData.SCHEMAS, LeaderAndIsrResponseData.SCHEMAS),
    STOP_REPLICA(5, "StopReplica", true, StopReplicaRequestData.SCHEMAS, StopReplicaResponseData.SCHEMAS),
    UPDATE_METADATA(6, "UpdateMetadata", true, UpdateMetadataRequestData.SCHEMAS, UpdateMetadataResponseData.SCHEMAS),
    CONTROLLED_SHUTDOWN(7, "ControlledShutdown", true, ControlledShutdownRequestData.SCHEMAS,
            ControlledShutdownResponseData.SCHEMAS),
    OFFSET_COMMIT(8, "OffsetCommit", OffsetCommitRequestData.SCHEMAS, OffsetCommitResponseData.SCHEMAS),
    OFFSET_FETCH(9, "OffsetFetch", OffsetFetchRequestData.SCHEMAS, OffsetFetchResponseData.SCHEMAS),
    FIND_COORDINATOR(10, "FindCoordinator", FindCoordinatorRequestData.SCHEMAS,
            FindCoordinatorResponseData.SCHEMAS),
    JOIN_GROUP(11, "JoinGroup", JoinGroupRequestData.SCHEMAS, JoinGroupResponseData.SCHEMAS),
    HEARTBEAT(12, "Heartbeat", HeartbeatRequestData.SCHEMAS, HeartbeatResponseData.SCHEMAS),
    LEAVE_GROUP(13, "LeaveGroup", LeaveGroupRequestData.SCHEMAS, LeaveGroupResponseData.SCHEMAS),
    SYNC_GROUP(14, "SyncGroup", SyncGroupRequestData.SCHEMAS, SyncGroupResponseData.SCHEMAS),
    DESCRIBE_GROUPS(15, "DescribeGroups", DescribeGroupsRequestData.SCHEMAS,
            DescribeGroupsResponseData.SCHEMAS),
    LIST_GROUPS(16, "ListGroups", ListGroupsRequestData.SCHEMAS, ListGroupsResponseData.SCHEMAS),
    SASL_HANDSHAKE(17, "SaslHandshake", SaslHandshakeRequestData.SCHEMAS, SaslHandshakeResponseData.SCHEMAS),
    API_VERSIONS(18, "ApiVersions", ApiVersionsRequestData.SCHEMAS, ApiVersionsResponseData.SCHEMAS) {
        @Override
        public Struct parseResponse(short version, ByteBuffer buffer) {
            // Fallback to version 0 for ApiVersions response. If a client sends an ApiVersionsRequest
            // using a version higher than that supported by the broker, a version 0 response is sent
            // to the client indicating UNSUPPORTED_VERSION.
            return parseResponse(version, buffer, (short) 0);
        }
    },
    CREATE_TOPICS(19, "CreateTopics", CreateTopicsRequestData.SCHEMAS, CreateTopicsResponseData.SCHEMAS, true),
    DELETE_TOPICS(20, "DeleteTopics", DeleteTopicsRequestData.SCHEMAS, DeleteTopicsResponseData.SCHEMAS, true),
    DELETE_RECORDS(21, "DeleteRecords", DeleteRecordsRequestData.SCHEMAS, DeleteRecordsResponseData.SCHEMAS),
    INIT_PRODUCER_ID(22, "InitProducerId", InitProducerIdRequestData.SCHEMAS, InitProducerIdResponseData.SCHEMAS),
    OFFSET_FOR_LEADER_EPOCH(23, "OffsetForLeaderEpoch", false, OffsetForLeaderEpochRequestData.SCHEMAS,
        OffsetForLeaderEpochResponseData.SCHEMAS),
    ADD_PARTITIONS_TO_TXN(24, "AddPartitionsToTxn", false, RecordBatch.MAGIC_VALUE_V2,
            AddPartitionsToTxnRequestData.SCHEMAS, AddPartitionsToTxnResponseData.SCHEMAS),
    ADD_OFFSETS_TO_TXN(25, "AddOffsetsToTxn", false, RecordBatch.MAGIC_VALUE_V2, AddOffsetsToTxnRequestData.SCHEMAS,
            AddOffsetsToTxnResponseData.SCHEMAS),
    END_TXN(26, "EndTxn", false, RecordBatch.MAGIC_VALUE_V2, EndTxnRequestData.SCHEMAS, EndTxnResponseData.SCHEMAS),
    WRITE_TXN_MARKERS(27, "WriteTxnMarkers", true, RecordBatch.MAGIC_VALUE_V2, WriteTxnMarkersRequestData.SCHEMAS,
            WriteTxnMarkersResponseData.SCHEMAS),
    TXN_OFFSET_COMMIT(28, "TxnOffsetCommit", false, RecordBatch.MAGIC_VALUE_V2, TxnOffsetCommitRequestData.SCHEMAS,
            TxnOffsetCommitResponseData.SCHEMAS),
    DESCRIBE_ACLS(29, "DescribeAcls", DescribeAclsRequestData.SCHEMAS, DescribeAclsResponseData.SCHEMAS),
    CREATE_ACLS(30, "CreateAcls", CreateAclsRequestData.SCHEMAS, CreateAclsResponseData.SCHEMAS, true),
    DELETE_ACLS(31, "DeleteAcls", DeleteAclsRequestData.SCHEMAS, DeleteAclsResponseData.SCHEMAS, true),
    DESCRIBE_CONFIGS(32, "DescribeConfigs", DescribeConfigsRequestData.SCHEMAS,
             DescribeConfigsResponseData.SCHEMAS),
    ALTER_CONFIGS(33, "AlterConfigs", AlterConfigsRequestData.SCHEMAS,
            AlterConfigsResponseData.SCHEMAS, true),
    ALTER_REPLICA_LOG_DIRS(34, "AlterReplicaLogDirs", AlterReplicaLogDirsRequestData.SCHEMAS,
            AlterReplicaLogDirsResponseData.SCHEMAS),
    DESCRIBE_LOG_DIRS(35, "DescribeLogDirs", DescribeLogDirsRequestData.SCHEMAS,
            DescribeLogDirsResponseData.SCHEMAS),
    SASL_AUTHENTICATE(36, "SaslAuthenticate", SaslAuthenticateRequestData.SCHEMAS,
            SaslAuthenticateResponseData.SCHEMAS),
    CREATE_PARTITIONS(37, "CreatePartitions", CreatePartitionsRequestData.SCHEMAS,
            CreatePartitionsResponseData.SCHEMAS, true),
    CREATE_DELEGATION_TOKEN(38, "CreateDelegationToken", CreateDelegationTokenRequestData.SCHEMAS,
            CreateDelegationTokenResponseData.SCHEMAS, true),
    RENEW_DELEGATION_TOKEN(39, "RenewDelegationToken", RenewDelegationTokenRequestData.SCHEMAS,
            RenewDelegationTokenResponseData.SCHEMAS, true),
    EXPIRE_DELEGATION_TOKEN(40, "ExpireDelegationToken", ExpireDelegationTokenRequestData.SCHEMAS,
            ExpireDelegationTokenResponseData.SCHEMAS, true),
    DESCRIBE_DELEGATION_TOKEN(41, "DescribeDelegationToken", DescribeDelegationTokenRequestData.SCHEMAS,
            DescribeDelegationTokenResponseData.SCHEMAS),
    DELETE_GROUPS(42, "DeleteGroups", DeleteGroupsRequestData.SCHEMAS, DeleteGroupsResponseData.SCHEMAS),
    ELECT_LEADERS(43, "ElectLeaders", ElectLeadersRequestData.SCHEMAS,
            ElectLeadersResponseData.SCHEMAS),
    INCREMENTAL_ALTER_CONFIGS(44, "IncrementalAlterConfigs", IncrementalAlterConfigsRequestData.SCHEMAS,
            IncrementalAlterConfigsResponseData.SCHEMAS, true),
    ALTER_PARTITION_REASSIGNMENTS(45, "AlterPartitionReassignments", AlterPartitionReassignmentsRequestData.SCHEMAS,
            AlterPartitionReassignmentsResponseData.SCHEMAS, true),
    LIST_PARTITION_REASSIGNMENTS(46, "ListPartitionReassignments", ListPartitionReassignmentsRequestData.SCHEMAS,
            ListPartitionReassignmentsResponseData.SCHEMAS),
    OFFSET_DELETE(47, "OffsetDelete", OffsetDeleteRequestData.SCHEMAS, OffsetDeleteResponseData.SCHEMAS),
    DESCRIBE_CLIENT_QUOTAS(48, "DescribeClientQuotas", DescribeClientQuotasRequestData.SCHEMAS,
            DescribeClientQuotasResponseData.SCHEMAS),
    ALTER_CLIENT_QUOTAS(49, "AlterClientQuotas", AlterClientQuotasRequestData.SCHEMAS,
            AlterClientQuotasResponseData.SCHEMAS, true),
    DESCRIBE_USER_SCRAM_CREDENTIALS(50, "DescribeUserScramCredentials", DescribeUserScramCredentialsRequestData.SCHEMAS,
            DescribeUserScramCredentialsResponseData.SCHEMAS),
    ALTER_USER_SCRAM_CREDENTIALS(51, "AlterUserScramCredentials", AlterUserScramCredentialsRequestData.SCHEMAS,
            AlterUserScramCredentialsResponseData.SCHEMAS, true),
    VOTE(52, "Vote", true, false,
        VoteRequestData.SCHEMAS, VoteResponseData.SCHEMAS),
    BEGIN_QUORUM_EPOCH(53, "BeginQuorumEpoch", true, false,
        BeginQuorumEpochRequestData.SCHEMAS, BeginQuorumEpochResponseData.SCHEMAS),
    END_QUORUM_EPOCH(54, "EndQuorumEpoch", true, false,
        EndQuorumEpochRequestData.SCHEMAS, EndQuorumEpochResponseData.SCHEMAS),
    DESCRIBE_QUORUM(55, "DescribeQuorum", true, false,
        DescribeQuorumRequestData.SCHEMAS, DescribeQuorumResponseData.SCHEMAS),
    ALTER_ISR(56, "AlterIsr", AlterIsrRequestData.SCHEMAS, AlterIsrResponseData.SCHEMAS),
    UPDATE_FEATURES(57, "UpdateFeatures",
<<<<<<< HEAD
        UpdateFeaturesRequestData.SCHEMAS, UpdateFeaturesResponseData.SCHEMAS),
    BROKER_REGISTRATION(58, "BrokerRegistration", BrokerRegistrationRequestData.SCHEMAS,
            BrokerRegistrationResponseData.SCHEMAS),
    BROKER_HEARTBEAT(59, "BrokerHeartbeat", BrokerHeartbeatRequestData.SCHEMAS,
            BrokerHeartbeatResponseData.SCHEMAS);
=======
        UpdateFeaturesRequestData.SCHEMAS, UpdateFeaturesResponseData.SCHEMAS, true),
    ENVELOPE(58, "Envelope", true, false, EnvelopeRequestData.SCHEMAS, EnvelopeResponseData.SCHEMAS);
>>>>>>> 0a4c4daa

    private static final ApiKeys[] ID_TO_TYPE;
    private static final int MIN_API_KEY = 0;
    public static final int MAX_API_KEY;

    static {
        int maxKey = -1;
        for (ApiKeys key : ApiKeys.values())
            maxKey = Math.max(maxKey, key.id);
        ApiKeys[] idToType = new ApiKeys[maxKey + 1];
        for (ApiKeys key : ApiKeys.values())
            idToType[key.id] = key;
        ID_TO_TYPE = idToType;
        MAX_API_KEY = maxKey;
    }

    /** the permanent and immutable id of an API--this can't change ever */
    public final short id;

    /** an english description of the api--this is for debugging and can change */
    public final String name;

    /** indicates if this is a ClusterAction request used only by brokers */
    public final boolean clusterAction;

    /** indicates the minimum required inter broker magic required to support the API */
    public final byte minRequiredInterBrokerMagic;

    /** indicates whether the API is enabled and should be exposed in ApiVersions **/
    public final boolean isEnabled;

    /** indicates whether the API is enabled for forwarding **/
    public final boolean forwardable;

    public final Schema[] requestSchemas;
    public final Schema[] responseSchemas;
    public final boolean requiresDelayedAllocation;

    ApiKeys(int id, String name, Schema[] requestSchemas, Schema[] responseSchemas) {
        this(id, name, false, requestSchemas, responseSchemas);
    }

    ApiKeys(int id, String name, boolean clusterAction, Schema[] requestSchemas, Schema[] responseSchemas) {
        this(id, name, clusterAction, RecordBatch.MAGIC_VALUE_V0, requestSchemas, responseSchemas);
    }

    ApiKeys(int id, String name, Schema[] requestSchemas, Schema[] responseSchemas, boolean forwardable) {
        this(id, name, false, RecordBatch.MAGIC_VALUE_V0, true, requestSchemas, responseSchemas, forwardable);
    }

    ApiKeys(int id, String name, boolean clusterAction, boolean isEnabled, Schema[] requestSchemas, Schema[] responseSchemas) {
        this(id, name, clusterAction, RecordBatch.MAGIC_VALUE_V0, isEnabled, requestSchemas, responseSchemas, false);
    }

    ApiKeys(int id, String name, boolean clusterAction, byte minRequiredInterBrokerMagic,
            Schema[] requestSchemas, Schema[] responseSchemas) {
        this(id, name, clusterAction, minRequiredInterBrokerMagic, true, requestSchemas, responseSchemas, false);
    }

    ApiKeys(
        int id,
        String name,
        boolean clusterAction,
        byte minRequiredInterBrokerMagic,
        boolean isEnabled,
        Schema[] requestSchemas,
        Schema[] responseSchemas,
        boolean forwardable
    ) {
        if (id < 0)
            throw new IllegalArgumentException("id must not be negative, id: " + id);
        this.id = (short) id;
        this.name = name;
        this.clusterAction = clusterAction;
        this.minRequiredInterBrokerMagic = minRequiredInterBrokerMagic;
        this.isEnabled = isEnabled;

        if (requestSchemas.length != responseSchemas.length)
            throw new IllegalStateException(requestSchemas.length + " request versions for api " + name
                    + " but " + responseSchemas.length + " response versions.");

        for (int i = 0; i < requestSchemas.length; ++i) {
            if (requestSchemas[i] == null)
                throw new IllegalStateException("Request schema for api " + name + " for version " + i + " is null");
            if (responseSchemas[i] == null)
                throw new IllegalStateException("Response schema for api " + name + " for version " + i + " is null");
        }

        this.requiresDelayedAllocation = forwardable || shouldRetainsBufferReference(requestSchemas);
        this.requestSchemas = requestSchemas;
        this.responseSchemas = responseSchemas;
        this.forwardable = forwardable;
    }

    private static boolean shouldRetainsBufferReference(Schema[] requestSchemas) {
        boolean requestRetainsBufferReference = false;
        for (Schema requestVersionSchema : requestSchemas) {
            if (retainsBufferReference(requestVersionSchema)) {
                requestRetainsBufferReference = true;
                break;
            }
        }
        return requestRetainsBufferReference;
    }

    public static ApiKeys forId(int id) {
        if (!hasId(id))
            throw new IllegalArgumentException(String.format("Unexpected ApiKeys id `%s`, it should be between `%s` " +
                    "and `%s` (inclusive)", id, MIN_API_KEY, MAX_API_KEY));
        return ID_TO_TYPE[id];
    }

    public static boolean hasId(int id) {
        return id >= MIN_API_KEY && id <= MAX_API_KEY;
    }

    public short latestVersion() {
        return (short) (requestSchemas.length - 1);
    }

    public short oldestVersion() {
        return 0;
    }

    public Schema requestSchema(short version) {
        return schemaFor(requestSchemas, version);
    }

    public Schema responseSchema(short version) {
        return schemaFor(responseSchemas, version);
    }

    public Struct parseRequest(short version, ByteBuffer buffer) {
        return requestSchema(version).read(buffer);
    }

    public Struct parseResponse(short version, ByteBuffer buffer) {
        return responseSchema(version).read(buffer);
    }

    protected Struct parseResponse(short version, ByteBuffer buffer, short fallbackVersion) {
        int bufferPosition = buffer.position();
        try {
            return responseSchema(version).read(buffer);
        } catch (SchemaException e) {
            if (version != fallbackVersion) {
                buffer.position(bufferPosition);
                return responseSchema(fallbackVersion).read(buffer);
            } else
                throw e;
        }
    }

    private Schema schemaFor(Schema[] versions, short version) {
        if (!isVersionSupported(version))
            throw new IllegalArgumentException("Invalid version for API key " + this + ": " + version);
        return versions[version];
    }

    public boolean isVersionSupported(short apiVersion) {
        return apiVersion >= oldestVersion() && apiVersion <= latestVersion();
    }

    public short requestHeaderVersion(short apiVersion) {
        return ApiMessageType.fromApiKey(id).requestHeaderVersion(apiVersion);
    }

    public short responseHeaderVersion(short apiVersion) {
        return ApiMessageType.fromApiKey(id).responseHeaderVersion(apiVersion);
    }

    private static String toHtml() {
        final StringBuilder b = new StringBuilder();
        b.append("<table class=\"data-table\"><tbody>\n");
        b.append("<tr>");
        b.append("<th>Name</th>\n");
        b.append("<th>Key</th>\n");
        b.append("</tr>");
        for (ApiKeys key : ApiKeys.enabledApis()) {
            b.append("<tr>\n");
            b.append("<td>");
            b.append("<a href=\"#The_Messages_" + key.name + "\">" + key.name + "</a>");
            b.append("</td>");
            b.append("<td>");
            b.append(key.id);
            b.append("</td>");
            b.append("</tr>\n");
        }
        b.append("</table>\n");
        return b.toString();
    }

    public static void main(String[] args) {
        System.out.println(toHtml());
    }

    private static boolean retainsBufferReference(Schema schema) {
        final AtomicBoolean hasBuffer = new AtomicBoolean(false);
        Schema.Visitor detector = new Schema.Visitor() {
            @Override
            public void visit(Type field) {
                if (field == BYTES || field == NULLABLE_BYTES || field == RECORDS ||
                    field == COMPACT_BYTES || field == COMPACT_NULLABLE_BYTES)
                    hasBuffer.set(true);
            }
        };
        schema.walk(detector);
        return hasBuffer.get();
    }

    public static List<ApiKeys> enabledApis() {
        return Arrays.stream(values())
            .filter(api -> api.isEnabled)
            .collect(Collectors.toList());
    }

}<|MERGE_RESOLUTION|>--- conflicted
+++ resolved
@@ -257,16 +257,12 @@
         DescribeQuorumRequestData.SCHEMAS, DescribeQuorumResponseData.SCHEMAS),
     ALTER_ISR(56, "AlterIsr", AlterIsrRequestData.SCHEMAS, AlterIsrResponseData.SCHEMAS),
     UPDATE_FEATURES(57, "UpdateFeatures",
-<<<<<<< HEAD
-        UpdateFeaturesRequestData.SCHEMAS, UpdateFeaturesResponseData.SCHEMAS),
-    BROKER_REGISTRATION(58, "BrokerRegistration", BrokerRegistrationRequestData.SCHEMAS,
-            BrokerRegistrationResponseData.SCHEMAS),
-    BROKER_HEARTBEAT(59, "BrokerHeartbeat", BrokerHeartbeatRequestData.SCHEMAS,
-            BrokerHeartbeatResponseData.SCHEMAS);
-=======
         UpdateFeaturesRequestData.SCHEMAS, UpdateFeaturesResponseData.SCHEMAS, true),
-    ENVELOPE(58, "Envelope", true, false, EnvelopeRequestData.SCHEMAS, EnvelopeResponseData.SCHEMAS);
->>>>>>> 0a4c4daa
+    ENVELOPE(58, "Envelope", true, false, EnvelopeRequestData.SCHEMAS, EnvelopeResponseData.SCHEMAS),
+    BROKER_REGISTRATION(59, "BrokerRegistration", BrokerRegistrationRequestData.SCHEMAS,
+                        BrokerRegistrationResponseData.SCHEMAS),
+    BROKER_HEARTBEAT(60, "BrokerHeartbeat", BrokerHeartbeatRequestData.SCHEMAS,
+                     BrokerHeartbeatResponseData.SCHEMAS);
 
     private static final ApiKeys[] ID_TO_TYPE;
     private static final int MIN_API_KEY = 0;
