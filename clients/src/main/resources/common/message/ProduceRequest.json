--- conflicted
+++ resolved
@@ -29,11 +29,7 @@
   //
   // Starting in version 7, records can be produced using ZStandard compression.  See KIP-110.
   //
-<<<<<<< HEAD
   // Starting in Version 8, response has RecordErrors and ErrorMEssage. See KIP-467.
-=======
-  // Version 8 is the same as version 7 (but see KIP-467 for the response changes).
->>>>>>> f9934e7e
   "validVersions": "0-8",
   "flexibleVersions": "none",
   "fields": [
