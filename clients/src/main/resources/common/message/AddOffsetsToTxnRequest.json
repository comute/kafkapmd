// Licensed to the Apache Software Foundation (ASF) under one or more
// contributor license agreements.  See the NOTICE file distributed with
// this work for additional information regarding copyright ownership.
// The ASF licenses this file to You under the Apache License, Version 2.0
// (the "License"); you may not use this file except in compliance with
// the License.  You may obtain a copy of the License at
//
//    http://www.apache.org/licenses/LICENSE-2.0
//
// Unless required by applicable law or agreed to in writing, software
// distributed under the License is distributed on an "AS IS" BASIS,
// WITHOUT WARRANTIES OR CONDITIONS OF ANY KIND, either express or implied.
// See the License for the specific language governing permissions and
// limitations under the License.

{
  "apiKey": 25,
  "type": "request",
  "listeners": ["zkBroker"],
  "name": "AddOffsetsToTxnRequest",
  // Version 1 is the same as version 0.
  //
<<<<<<< HEAD
  // Version 2 adds the support for new error codes: PRODUCER_FENCED,TRANSACTION_TIMED_OUT.
  "validVersions": "0-2",
  "flexibleVersions": "none",
=======
  // Version 2 adds the support for new error code PRODUCER_FENCED.
  //
  // Version 3 enables flexible versions.
  "validVersions": "0-3",
  "flexibleVersions": "3+",
>>>>>>> 62e88657
  "fields": [
    { "name": "TransactionalId", "type": "string", "versions": "0+", "entityType": "transactionalId",
      "about": "The transactional id corresponding to the transaction."},
    { "name": "ProducerId", "type": "int64", "versions": "0+", "entityType": "producerId",
      "about": "Current producer id in use by the transactional id." },
    { "name": "ProducerEpoch", "type": "int16", "versions": "0+",
      "about": "Current epoch associated with the producer id." },
    { "name": "GroupId", "type": "string", "versions": "0+", "entityType": "groupId",
      "about": "The unique group identifier." }
  ]
}<|MERGE_RESOLUTION|>--- conflicted
+++ resolved
@@ -20,17 +20,11 @@
   "name": "AddOffsetsToTxnRequest",
   // Version 1 is the same as version 0.
   //
-<<<<<<< HEAD
   // Version 2 adds the support for new error codes: PRODUCER_FENCED,TRANSACTION_TIMED_OUT.
-  "validVersions": "0-2",
-  "flexibleVersions": "none",
-=======
-  // Version 2 adds the support for new error code PRODUCER_FENCED.
   //
   // Version 3 enables flexible versions.
   "validVersions": "0-3",
   "flexibleVersions": "3+",
->>>>>>> 62e88657
   "fields": [
     { "name": "TransactionalId", "type": "string", "versions": "0+", "entityType": "transactionalId",
       "about": "The transactional id corresponding to the transaction."},
