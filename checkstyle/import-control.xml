<!DOCTYPE import-control PUBLIC
"-//Puppy Crawl//DTD Import Control 1.1//EN"
"http://www.puppycrawl.com/dtds/import_control_1_1.dtd">
<!--
// Licensed to the Apache Software Foundation (ASF) under one or more
// contributor license agreements.  See the NOTICE file distributed with
// this work for additional information regarding copyright ownership.
// The ASF licenses this file to You under the Apache License, Version 2.0
// (the "License"); you may not use this file except in compliance with
// the License.  You may obtain a copy of the License at
//
//    http://www.apache.org/licenses/LICENSE-2.0
//
// Unless required by applicable law or agreed to in writing, software
// distributed under the License is distributed on an "AS IS" BASIS,
// WITHOUT WARRANTIES OR CONDITIONS OF ANY KIND, either express or implied.
// See the License for the specific language governing permissions and
// limitations under the License.
-->

<import-control pkg="org.apache.kafka">

  <!-- THINK HARD ABOUT THE LAYERING OF THE PROJECT BEFORE CHANGING THIS FILE -->

  <!-- common library dependencies -->
  <allow pkg="java" />
  <allow pkg="javax.management" />
  <allow pkg="org.slf4j" />
  <allow pkg="org.junit" />
  <allow pkg="org.opentest4j" />
  <allow pkg="org.hamcrest" />
  <allow pkg="org.mockito" />
  <allow pkg="org.easymock" />
  <allow pkg="org.powermock" />
  <allow pkg="java.security" />
  <allow pkg="javax.net.ssl" />
  <allow pkg="javax.security" />
  <allow pkg="org.ietf.jgss" />

  <!-- no one depends on the server -->
  <disallow pkg="kafka" />

  <!-- anyone can use public classes -->
  <allow pkg="org.apache.kafka.common" exact-match="true" />
  <allow pkg="org.apache.kafka.common.security" />
  <allow pkg="org.apache.kafka.common.serialization" />
  <allow pkg="org.apache.kafka.common.utils" />
  <allow pkg="org.apache.kafka.common.errors" exact-match="true" />
  <allow pkg="org.apache.kafka.common.memory" />

  <subpackage name="common">
    <allow class="org.apache.kafka.clients.consumer.ConsumerRecord" exact-match="true" />
    <allow class="org.apache.kafka.common.message.ApiMessageType" exact-match="true" />
    <disallow pkg="org.apache.kafka.clients" />
    <allow pkg="org.apache.kafka.common" exact-match="true" />
    <allow pkg="org.apache.kafka.common.annotation" />
    <allow pkg="org.apache.kafka.common.config" exact-match="true" />
    <allow pkg="org.apache.kafka.common.internals" exact-match="true" />
    <allow pkg="org.apache.kafka.test" />

    <subpackage name="acl">
      <allow pkg="org.apache.kafka.common.annotation" />
      <allow pkg="org.apache.kafka.common.acl" />
      <allow pkg="org.apache.kafka.common.resource" />
    </subpackage>

    <subpackage name="config">
      <allow pkg="org.apache.kafka.common.config" />
      <!-- for testing -->
      <allow pkg="org.apache.kafka.common.metrics" />
    </subpackage>

    <!-- Third-party compression libraries should only be references from this package -->
    <subpackage name="compress">
      <allow pkg="com.github.luben.zstd" />
      <allow pkg="net.jpountz.lz4" />
      <allow pkg="net.jpountz.xxhash" />
      <allow pkg="org.apache.kafka.common.compress" />
      <allow pkg="org.xerial.snappy" />
    </subpackage>

    <subpackage name="message">
      <allow pkg="com.fasterxml.jackson" />
      <allow pkg="org.apache.kafka.common.protocol" />
      <allow pkg="org.apache.kafka.common.protocol.types" />
      <allow pkg="org.apache.kafka.common.message" />
      <allow pkg="org.apache.kafka.common.record" />
    </subpackage>

    <subpackage name="metadata">
      <allow pkg="com.fasterxml.jackson" />
      <allow pkg="org.apache.kafka.common.protocol" />
      <allow pkg="org.apache.kafka.common.protocol.types" />
      <allow pkg="org.apache.kafka.common.message" />
      <allow pkg="org.apache.kafka.common.metadata" />
    </subpackage>

    <subpackage name="metrics">
      <allow pkg="org.apache.kafka.common.metrics" />
    </subpackage>

    <subpackage name="memory">
      <allow pkg="org.apache.kafka.common.metrics" />
    </subpackage>

    <subpackage name="network">
      <allow pkg="org.apache.kafka.common.security.auth" />
      <allow pkg="org.apache.kafka.common.protocol" />
      <allow pkg="org.apache.kafka.common.config" />
      <allow pkg="org.apache.kafka.common.metrics" />
      <allow pkg="org.apache.kafka.common.security" />
      <allow class="org.apache.kafka.common.requests.ApiVersionsResponse" />
    </subpackage>

    <subpackage name="resource">
      <allow pkg="org.apache.kafka.common.annotation" />
      <allow pkg="org.apache.kafka.common.resource" />
    </subpackage>

    <subpackage name="security">
      <allow pkg="org.apache.kafka.common.annotation" />
      <allow pkg="org.apache.kafka.common.network" />
      <allow pkg="org.apache.kafka.common.config" />
      <allow pkg="org.apache.kafka.common.protocol" />
      <allow pkg="org.apache.kafka.common.errors" />
      <!-- To access DefaultPrincipalData -->
      <allow pkg="org.apache.kafka.common.message" />
      <subpackage name="authenticator">
        <allow pkg="org.apache.kafka.common.message" />
        <allow pkg="org.apache.kafka.common.protocol.types" />
        <allow pkg="org.apache.kafka.common.requests" />
        <allow pkg="org.apache.kafka.clients" />
      </subpackage>
      <subpackage name="ssl">
        <allow pkg="javax.crypto" />
      </subpackage>
      <subpackage name="scram">
        <allow pkg="javax.crypto" />
      </subpackage>
      <subpackage name="oauthbearer">
        <allow pkg="com.fasterxml.jackson.databind" />
      </subpackage>
    </subpackage>

    <subpackage name="protocol">
      <allow pkg="org.apache.kafka.common.errors" />
      <allow pkg="org.apache.kafka.common.message" />
      <allow pkg="org.apache.kafka.common.network" />
      <allow pkg="org.apache.kafka.common.protocol" />
      <allow pkg="org.apache.kafka.common.protocol.types" />
      <allow pkg="org.apache.kafka.common.record" />
      <allow pkg="org.apache.kafka.common.requests" />
      <allow pkg="org.apache.kafka.common.resource" />
      <allow pkg="com.fasterxml.jackson" />
    </subpackage>

    <subpackage name="record">
      <allow pkg="org.apache.kafka.common.compress" />
      <allow pkg="org.apache.kafka.common.header" />
      <allow pkg="org.apache.kafka.common.record" />
      <allow pkg="org.apache.kafka.common.message" />
      <allow pkg="org.apache.kafka.common.network" />
      <allow pkg="org.apache.kafka.common.protocol" />
      <allow pkg="org.apache.kafka.common.protocol.types" />
      <allow pkg="org.apache.kafka.common.errors" />
    </subpackage>

    <subpackage name="header">
      <allow pkg="org.apache.kafka.common.header" />
      <allow pkg="org.apache.kafka.common.record" />
    </subpackage>

    <subpackage name="requests">
      <allow pkg="org.apache.kafka.common.acl" />
      <allow pkg="org.apache.kafka.common.feature" />
      <allow pkg="org.apache.kafka.common.protocol" />
      <allow pkg="org.apache.kafka.common.message" />
      <allow pkg="org.apache.kafka.common.network" />
      <allow pkg="org.apache.kafka.common.quota" />
      <allow pkg="org.apache.kafka.common.requests" />
      <allow pkg="org.apache.kafka.common.resource" />
      <allow pkg="org.apache.kafka.common.record" />
      <!-- for AuthorizableRequestContext interface -->
      <allow pkg="org.apache.kafka.server.authorizer" />
      <!-- for IncrementalAlterConfigsRequest Builder -->
      <allow pkg="org.apache.kafka.clients.admin" />
      <!-- for testing -->
      <allow pkg="org.apache.kafka.common.errors" />
    </subpackage>

    <subpackage name="serialization">
      <allow pkg="org.apache.kafka.clients" />
      <allow class="org.apache.kafka.common.errors.SerializationException" />
      <allow class="org.apache.kafka.common.header.Headers" />
    </subpackage>

    <subpackage name="utils">
      <allow pkg="org.apache.kafka.common" />
    </subpackage>

    <subpackage name="quotas">
      <allow pkg="org.apache.kafka.common" />
    </subpackage>
  </subpackage>

  <subpackage name="controller">
    <allow pkg="com.yammer.metrics"/>
    <allow pkg="org.apache.kafka.clients" />
    <allow pkg="org.apache.kafka.clients.admin" />
    <allow pkg="org.apache.kafka.common.annotation" />
    <allow pkg="org.apache.kafka.common.config" />
    <allow pkg="org.apache.kafka.common.feature" />
    <allow pkg="org.apache.kafka.common.internals" />
    <allow pkg="org.apache.kafka.common.message" />
    <allow pkg="org.apache.kafka.common.metadata" />
    <allow pkg="org.apache.kafka.common.metrics" />
    <allow pkg="org.apache.kafka.common.network" />
    <allow pkg="org.apache.kafka.common.protocol" />
    <allow pkg="org.apache.kafka.common.quota" />
    <allow pkg="org.apache.kafka.common.requests" />
    <allow pkg="org.apache.kafka.controller" />
    <allow pkg="org.apache.kafka.metadata" />
    <allow pkg="org.apache.kafka.metalog" />
    <allow pkg="org.apache.kafka.raft" />
    <allow pkg="org.apache.kafka.queue" />
    <allow pkg="org.apache.kafka.server.common" />
    <allow pkg="org.apache.kafka.test" />
    <allow pkg="org.apache.kafka.timeline" />
  </subpackage>

  <subpackage name="metadata">
    <allow pkg="org.apache.kafka.clients" />
    <allow pkg="org.apache.kafka.common.annotation" />
    <allow pkg="org.apache.kafka.common.message" />
    <allow pkg="org.apache.kafka.common.metadata" />
    <allow pkg="org.apache.kafka.common.protocol" />
<<<<<<< HEAD
    <allow pkg="org.apache.kafka.metalog" />
    <allow pkg="org.apache.kafka.raft" />
=======
    <allow pkg="org.apache.kafka.server.common" />
>>>>>>> f20fdbd8
    <allow pkg="org.apache.kafka.test" />
  </subpackage>

  <subpackage name="metalog">
    <allow pkg="org.apache.kafka.common.metadata" />
    <allow pkg="org.apache.kafka.common.protocol" />
    <allow pkg="org.apache.kafka.metadata" />
    <allow pkg="org.apache.kafka.metalog" />
    <allow pkg="org.apache.kafka.raft" />
    <allow pkg="org.apache.kafka.snapshot" />
    <allow pkg="org.apache.kafka.queue" />
    <allow pkg="org.apache.kafka.server.common" />
    <allow pkg="org.apache.kafka.test" />
  </subpackage>

  <subpackage name="clients">
    <allow pkg="org.apache.kafka.common" />
    <allow pkg="org.apache.kafka.clients" exact-match="true"/>
    <allow pkg="org.apache.kafka.test" />

    <subpackage name="consumer">
      <allow pkg="org.apache.kafka.clients.consumer" />
    </subpackage>

    <subpackage name="producer">
      <allow pkg="org.apache.kafka.clients.consumer" />
      <allow pkg="org.apache.kafka.clients.producer" />
    </subpackage>

    <subpackage name="admin">
      <allow pkg="org.apache.kafka.clients.admin" />
      <allow pkg="org.apache.kafka.clients.consumer.internals" />
      <allow pkg="org.apache.kafka.clients.consumer" />
    </subpackage>
  </subpackage>

  <subpackage name="server">
    <allow pkg="org.apache.kafka.common" />

    <subpackage name="common">
      <allow pkg="org.apache.kafka.server.common" />
    </subpackage>

    <subpackage name="log">
      <allow pkg="com.fasterxml.jackson" />
      <allow pkg="org.apache.kafka.server.common" />
      <allow pkg="org.apache.kafka.server.log" />
      <allow pkg="org.apache.kafka.test" />
    </subpackage>
  </subpackage>

  <subpackage name="shell">
    <allow pkg="com.fasterxml.jackson" />
    <allow pkg="kafka.raft"/>
    <allow pkg="kafka.server"/>
    <allow pkg="kafka.tools"/>
    <allow pkg="net.sourceforge.argparse4j" />
    <allow pkg="org.apache.kafka.common"/>
    <allow pkg="org.apache.kafka.metadata"/>
    <allow pkg="org.apache.kafka.queue"/>
    <allow pkg="org.apache.kafka.raft"/>
    <allow pkg="org.apache.kafka.server.common" />
    <allow pkg="org.apache.kafka.shell"/>
    <allow pkg="org.apache.kafka.snapshot"/>
    <allow pkg="org.jline"/>
    <allow pkg="scala.compat"/>
  </subpackage>

  <subpackage name="tools">
    <allow pkg="org.apache.kafka.common"/>
    <allow pkg="org.apache.kafka.clients.admin" />
    <allow pkg="org.apache.kafka.clients.producer" />
    <allow pkg="org.apache.kafka.clients.consumer" />
    <allow pkg="com.fasterxml.jackson" />
    <allow pkg="net.sourceforge.argparse4j" />
    <allow pkg="org.apache.log4j" />
  </subpackage>

  <subpackage name="trogdor">
    <allow pkg="com.fasterxml.jackson" />
    <allow pkg="javax.servlet" />
    <allow pkg="javax.ws.rs" />
    <allow pkg="net.sourceforge.argparse4j" />
    <allow pkg="org.apache.kafka.clients" />
    <allow pkg="org.apache.kafka.clients.admin" />
    <allow pkg="org.apache.kafka.clients.consumer" exact-match="true"/>
    <allow pkg="org.apache.kafka.clients.producer" exact-match="true"/>
    <allow pkg="org.apache.kafka.common" />
    <allow pkg="org.apache.kafka.test"/>
    <allow pkg="org.apache.kafka.trogdor" />
    <allow pkg="org.eclipse.jetty" />
    <allow pkg="org.glassfish.jersey" />
  </subpackage>

  <subpackage name="message">
    <allow pkg="com.fasterxml.jackson" />
    <allow pkg="com.fasterxml.jackson.annotation" />
    <allow pkg="net.sourceforge.argparse4j" />
    <allow pkg="org.apache.message" />
  </subpackage>

  <subpackage name="streams">
    <allow pkg="org.apache.kafka.common"/>
    <allow pkg="org.apache.kafka.test"/>
    <allow pkg="org.apache.kafka.clients"/>
    <allow pkg="org.apache.kafka.clients.producer" exact-match="true"/>
    <allow pkg="org.apache.kafka.clients.consumer" exact-match="true"/>

    <allow pkg="org.apache.kafka.streams"/>

    <subpackage name="examples">
      <allow pkg="com.fasterxml.jackson" />
      <allow pkg="org.apache.kafka.connect.json" />
    </subpackage>

    <subpackage name="internals">
      <allow pkg="com.fasterxml.jackson" />
    </subpackage>

    <subpackage name="perf">
      <allow pkg="com.fasterxml.jackson.databind" />
    </subpackage>

    <subpackage name="integration">
      <allow pkg="kafka.admin" />
      <allow pkg="kafka.api" />
      <allow pkg="kafka.server" />
      <allow pkg="kafka.tools" />
      <allow pkg="kafka.utils" />
      <allow pkg="kafka.log" />
      <allow pkg="scala" />
      <allow class="kafka.zk.EmbeddedZookeeper"/>
      <allow pkg="com.fasterxml.jackson" />
    </subpackage>

    <subpackage name="test">
      <allow pkg="kafka.admin" />
    </subpackage>

    <subpackage name="tools">
      <allow pkg="kafka.tools" />
    </subpackage>

    <subpackage name="state">
      <allow pkg="org.rocksdb" />
    </subpackage>

    <subpackage name="processor">
      <subpackage name="internals">
        <allow pkg="com.fasterxml.jackson" />
        <allow pkg="kafka.utils" />
        <allow pkg="org.apache.zookeeper" />
        <subpackage name="testutil">
          <allow pkg="org.apache.log4j" />
        </subpackage>
      </subpackage>
    </subpackage>
  </subpackage>

  <subpackage name="log4jappender">
    <allow pkg="org.apache.log4j" />
    <allow pkg="org.apache.kafka.clients" />
    <allow pkg="org.apache.kafka.common" />
    <allow pkg="org.apache.kafka.test" />
  </subpackage>

  <subpackage name="test">
    <allow pkg="org.apache.kafka" />
    <allow pkg="org.bouncycastle" />
    <allow pkg="org.rocksdb" />
  </subpackage>

  <subpackage name="raft">
    <allow pkg="org.apache.kafka.raft" />
    <allow pkg="org.apache.kafka.metadata" />
    <allow pkg="org.apache.kafka.snapshot" />
    <allow pkg="org.apache.kafka.clients" />
    <allow pkg="org.apache.kafka.common.config" />
    <allow pkg="org.apache.kafka.common.message" />
    <allow pkg="org.apache.kafka.common.metadata" />
    <allow pkg="org.apache.kafka.common.metrics" />
    <allow pkg="org.apache.kafka.common.record" />
    <allow pkg="org.apache.kafka.common.requests" />
    <allow pkg="org.apache.kafka.common.protocol" />
<<<<<<< HEAD
=======
    <allow pkg="org.apache.kafka.metalog" />
    <allow pkg="org.apache.kafka.server.common" />
    <allow pkg="org.apache.kafka.server.common.serialization" />
>>>>>>> f20fdbd8
    <allow pkg="org.apache.kafka.test"/>
    <allow pkg="com.fasterxml.jackson" />
    <allow pkg="net.jqwik"/>
  </subpackage>

  <subpackage name="snapshot">
    <allow pkg="org.apache.kafka.common.record" />
    <allow pkg="org.apache.kafka.raft" />
    <allow pkg="org.apache.kafka.server.common" />
    <allow pkg="org.apache.kafka.test"/>
  </subpackage>

  <subpackage name="connect">
    <allow pkg="org.apache.kafka.common" />
    <allow pkg="org.apache.kafka.connect.data" />
    <allow pkg="org.apache.kafka.connect.errors" />
    <allow pkg="org.apache.kafka.connect.header" />
    <allow pkg="org.apache.kafka.connect.components"/>
    <allow pkg="org.apache.kafka.clients" />
    <allow pkg="org.apache.kafka.test"/>

    <subpackage name="source">
      <allow pkg="org.apache.kafka.connect.connector" />
      <allow pkg="org.apache.kafka.connect.storage" />
    </subpackage>

    <subpackage name="sink">
      <allow pkg="org.apache.kafka.clients.consumer" />
      <allow pkg="org.apache.kafka.connect.connector" />
      <allow pkg="org.apache.kafka.connect.storage" />
    </subpackage>

    <subpackage name="converters">
      <allow pkg="org.apache.kafka.connect.storage" />
    </subpackage>

    <subpackage name="connector.policy">
      <allow pkg="org.apache.kafka.connect.health" />
      <allow pkg="org.apache.kafka.connect.connector" />
      <!-- for testing -->
      <allow pkg="org.apache.kafka.connect.runtime" />
    </subpackage>

    <subpackage name="rest">
      <allow pkg="org.apache.kafka.connect.health" />
      <allow pkg="javax.ws.rs" />
      <allow pkg= "javax.security.auth"/>
      <subpackage name="basic">
        <allow pkg="org.apache.kafka.connect.rest"/>
      </subpackage>
    </subpackage>

    <subpackage name="mirror">
      <allow pkg="org.apache.kafka.clients.consumer" />
      <allow pkg="org.apache.kafka.connect.source" />
      <allow pkg="org.apache.kafka.connect.sink" />
      <allow pkg="org.apache.kafka.connect.storage" />
      <allow pkg="org.apache.kafka.connect.connector" />
      <allow pkg="org.apache.kafka.connect.runtime" />
      <allow pkg="org.apache.kafka.connect.runtime.distributed" />
      <allow pkg="org.apache.kafka.connect.util" />
      <allow pkg="org.apache.kafka.connect.converters" />
      <allow pkg="net.sourceforge.argparse4j" />
      <!-- for tests -->
      <allow pkg="org.apache.kafka.connect.integration" />
      <allow pkg="org.apache.kafka.connect.mirror" />
      <allow pkg="kafka.server" />
    </subpackage>

    <subpackage name="runtime">
      <allow pkg="org.apache.kafka.connect" />
      <allow pkg="org.reflections"/>
      <allow pkg="org.reflections.util"/>
      <allow pkg="javax.crypto"/>
      <allow pkg="org.eclipse.jetty.util" />

      <subpackage name="rest">
        <allow pkg="org.eclipse.jetty" />
        <allow pkg="javax.ws.rs" />
        <allow pkg="javax.servlet" />
        <allow pkg="org.glassfish.jersey" />
        <allow pkg="com.fasterxml.jackson" />
        <allow pkg="org.apache.http"/>
        <subpackage name="resources">
          <allow pkg="org.apache.log4j" />
        </subpackage>
      </subpackage>

      <subpackage name="isolation">
        <allow pkg="com.fasterxml.jackson" />
        <allow pkg="org.apache.maven.artifact.versioning" />
        <allow pkg="javax.tools" />
      </subpackage>

      <subpackage name="distributed">
        <allow pkg="javax.ws.rs.core" />
      </subpackage>
    </subpackage>

    <subpackage name="cli">
      <allow pkg="org.apache.kafka.connect.runtime" />
      <allow pkg="org.apache.kafka.connect.storage" />
      <allow pkg="org.apache.kafka.connect.util" />
      <allow pkg="org.apache.kafka.common" />
      <allow pkg="org.apache.kafka.connect.connector.policy" />
    </subpackage>

    <subpackage name="storage">
      <allow pkg="org.apache.kafka.connect" />
      <allow pkg="org.apache.kafka.common.serialization" />
      <allow pkg="javax.crypto.spec"/>
    </subpackage>

    <subpackage name="util">
      <allow pkg="org.apache.kafka.connect" />
      <allow pkg="org.reflections.vfs" />
      <!-- for annotations to avoid code duplication -->
      <allow pkg="com.fasterxml.jackson.annotation" />
      <allow pkg="com.fasterxml.jackson.databind" />
      <subpackage name="clusters">
        <allow pkg="kafka.server" />
        <allow pkg="kafka.zk" />
        <allow pkg="kafka.utils" />
        <allow class="javax.servlet.http.HttpServletResponse" />
        <allow class="javax.ws.rs.core.Response" />
        <allow pkg="com.fasterxml.jackson.core.type" />
        <allow pkg="org.apache.kafka.metadata" />
      </subpackage>
    </subpackage>

    <subpackage name="integration">
      <allow pkg="org.apache.kafka.connect.util.clusters" />
      <allow pkg="org.apache.kafka.connect" />
      <allow pkg="org.apache.kafka.tools" />
      <allow pkg="javax.ws.rs" />
    </subpackage>

    <subpackage name="json">
      <allow pkg="com.fasterxml.jackson" />
      <allow pkg="org.apache.kafka.common.serialization" />
      <allow pkg="org.apache.kafka.common.errors" />
      <allow pkg="org.apache.kafka.connect.storage" />
    </subpackage>

    <subpackage name="file">
      <allow pkg="org.apache.kafka.connect" />
      <allow pkg="org.apache.kafka.clients.consumer" />
      <!-- for tests -->
      <allow pkg="org.easymock" />
      <allow pkg="org.powermock" />
    </subpackage>

    <subpackage name="tools">
      <allow pkg="org.apache.kafka.connect" />
      <allow pkg="org.apache.kafka.tools" />
      <allow pkg="com.fasterxml.jackson" />
    </subpackage>

    <subpackage name="transforms">
      <allow class="org.apache.kafka.connect.connector.ConnectRecord" />
      <allow class="org.apache.kafka.connect.source.SourceRecord" />
      <allow class="org.apache.kafka.connect.sink.SinkRecord" />
      <allow pkg="org.apache.kafka.connect.transforms.util" />
    </subpackage>
  </subpackage>

</import-control><|MERGE_RESOLUTION|>--- conflicted
+++ resolved
@@ -221,9 +221,10 @@
     <allow pkg="org.apache.kafka.controller" />
     <allow pkg="org.apache.kafka.metadata" />
     <allow pkg="org.apache.kafka.metalog" />
+    <allow pkg="org.apache.kafka.queue" />
     <allow pkg="org.apache.kafka.raft" />
-    <allow pkg="org.apache.kafka.queue" />
     <allow pkg="org.apache.kafka.server.common" />
+    <allow pkg="org.apache.kafka.snapshot" />
     <allow pkg="org.apache.kafka.test" />
     <allow pkg="org.apache.kafka.timeline" />
   </subpackage>
@@ -234,12 +235,9 @@
     <allow pkg="org.apache.kafka.common.message" />
     <allow pkg="org.apache.kafka.common.metadata" />
     <allow pkg="org.apache.kafka.common.protocol" />
-<<<<<<< HEAD
     <allow pkg="org.apache.kafka.metalog" />
     <allow pkg="org.apache.kafka.raft" />
-=======
     <allow pkg="org.apache.kafka.server.common" />
->>>>>>> f20fdbd8
     <allow pkg="org.apache.kafka.test" />
   </subpackage>
 
@@ -424,12 +422,8 @@
     <allow pkg="org.apache.kafka.common.record" />
     <allow pkg="org.apache.kafka.common.requests" />
     <allow pkg="org.apache.kafka.common.protocol" />
-<<<<<<< HEAD
-=======
-    <allow pkg="org.apache.kafka.metalog" />
     <allow pkg="org.apache.kafka.server.common" />
     <allow pkg="org.apache.kafka.server.common.serialization" />
->>>>>>> f20fdbd8
     <allow pkg="org.apache.kafka.test"/>
     <allow pkg="com.fasterxml.jackson" />
     <allow pkg="net.jqwik"/>
