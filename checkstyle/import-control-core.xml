<!DOCTYPE import-control PUBLIC
"-//Puppy Crawl//DTD Import Control 1.1//EN"
"http://www.puppycrawl.com/dtds/import_control_1_1.dtd">
<!--
 Licensed to the Apache Software Foundation (ASF) under one or more
 contributor license agreements.  See the NOTICE file distributed with
 this work for additional information regarding copyright ownership.
 The ASF licenses this file to You under the Apache License, Version 2.0
 (the "License"); you may not use this file except in compliance with
 the License.  You may obtain a copy of the License at

    http://www.apache.org/licenses/LICENSE-2.0

 Unless required by applicable law or agreed to in writing, software
 distributed under the License is distributed on an "AS IS" BASIS,
 WITHOUT WARRANTIES OR CONDITIONS OF ANY KIND, either express or implied.
 See the License for the specific language governing permissions and
 limitations under the License.
-->

<import-control pkg="kafka">

  <!-- THINK HARD ABOUT THE LAYERING OF THE PROJECT BEFORE CHANGING THIS FILE -->

  <!-- common library dependencies -->
  <allow pkg="java" />
  <allow pkg="scala" />
  <allow pkg="javax.management" />
  <allow pkg="org.slf4j" />
  <allow pkg="org.junit" />
  <allow pkg="java.security" />
  <allow pkg="javax.net.ssl" />
  <allow pkg="javax.security" />

  <allow pkg="kafka.common" />
  <allow pkg="kafka.utils" />
  <allow pkg="kafka.serializer" />
  <allow pkg="org.apache.kafka.common" />
  <allow pkg="org.mockito" class="AssignmentsManagerTest"/>
  <allow pkg="org.apache.kafka.server"/>
  <!-- see KIP-544 for why KafkaYammerMetrics should be used instead of the global default yammer metrics registry
       https://cwiki.apache.org/confluence/display/KAFKA/KIP-544%3A+Make+metrics+exposed+via+JMX+configurable -->
  <disallow class="com.yammer.metrics.Metrics" />
  <allow pkg="com.yammer.metrics"/>

  <subpackage name="testkit">
    <allow pkg="kafka.metrics"/>
    <allow pkg="kafka.raft"/>
    <allow pkg="kafka.server"/>
    <allow pkg="kafka.tools"/>
    <allow pkg="org.apache.kafka.clients"/>
    <allow pkg="org.apache.kafka.controller"/>
    <allow pkg="org.apache.kafka.raft"/>
    <allow pkg="org.apache.kafka.test"/>
    <allow pkg="org.apache.kafka.metadata" />
    <allow pkg="org.apache.kafka.metalog" />
    <allow pkg="org.apache.kafka.server.common" />
    <allow pkg="org.apache.kafka.server.fault" />
    <allow class="org.apache.kafka.storage.internals.log.CleanerConfig" />
    <allow class="org.apache.kafka.network.SocketServerConfigs" />
  </subpackage>

  <subpackage name="tools">
    <allow pkg="org.apache.kafka.clients.admin" />
    <allow pkg="kafka.admin" />
    <allow pkg="org.apache.kafka.clients.consumer" />
    <allow pkg="org.apache.kafka.server.util" />
    <allow pkg="joptsimple" />
  </subpackage>

  <subpackage name="coordinator">
    <allow class="kafka.server.MetadataCache" />
  </subpackage>

  <subpackage name="examples">
    <allow pkg="org.apache.kafka.clients" />
  </subpackage>

  <subpackage name="log.remote">
    <allow pkg="org.apache.kafka.server.common" />
    <allow pkg="org.apache.kafka.server.log.remote" />
    <allow pkg="org.apache.kafka.server.metrics" />
    <allow pkg="org.apache.kafka.storage.internals" />
    <allow pkg="kafka.log" />
    <allow pkg="kafka.cluster" />
    <allow pkg="kafka.server" />
    <allow pkg="org.mockito" />
    <allow pkg="org.apache.kafka.test" />
  </subpackage>

  <subpackage name="server">
    <allow pkg="kafka" />
    <allow pkg="org.apache.kafka" />
  </subpackage>

  <subpackage name="test">
    <allow pkg="org.apache.kafka.controller"/>
    <allow pkg="org.apache.kafka.metadata"/>
    <allow pkg="org.apache.kafka.server.authorizer"/>
    <allow pkg="org.apache.kafka.server.common" />
    <allow pkg="org.apache.kafka.test" />
    <allow pkg="kafka.testkit"/>
    <allow pkg="kafka.test.annotation"/>
    <allow pkg="kafka.test.junit"/>
    <allow pkg="kafka.network"/>
    <allow pkg="kafka.api"/>
    <allow pkg="kafka.server"/>
    <allow pkg="kafka.zk" />
    <allow pkg="org.apache.kafka.clients.admin"/>
    <allow pkg="org.apache.kafka.clients.consumer"/>
    <allow pkg="org.apache.kafka.coordinator.group"/>
    <subpackage name="annotation">
      <allow pkg="kafka.test"/>
    </subpackage>
    <subpackage name="junit">
      <allow pkg="kafka.test"/>
      <allow pkg="org.apache.kafka.clients"/>
      <allow pkg="org.apache.kafka.metadata" />
    </subpackage>
  </subpackage>

  <subpackage name="admin">
    <allow pkg="kafka.cluster"/>
    <allow pkg="kafka.server"/>
    <allow pkg="kafka.zk"/>
<<<<<<< HEAD
    <allow pkg="org.apache.kafka.coordinator.transaction"/>
=======
>>>>>>> 0a76129f
    <allow pkg="org.apache.kafka.clients.admin"/>
    <allow pkg="org.apache.kafka.security"/>
    <allow pkg="org.apache.kafka.server"/>
    <allow pkg="org.apache.kafka.storage.internals.log"/>
    <allow pkg="org.apache.kafka.test"/>
    <allow pkg="kafka.test"/>
    <allow pkg="kafka.test.annotation"/>
    <allow pkg="kafka.test.junit"/>
    <allow pkg="joptsimple"/>
    <allow class="org.apache.zookeeper.client.ZKClientConfig"/>
  </subpackage>
</import-control><|MERGE_RESOLUTION|>--- conflicted
+++ resolved
@@ -123,10 +123,7 @@
     <allow pkg="kafka.cluster"/>
     <allow pkg="kafka.server"/>
     <allow pkg="kafka.zk"/>
-<<<<<<< HEAD
     <allow pkg="org.apache.kafka.coordinator.transaction"/>
-=======
->>>>>>> 0a76129f
     <allow pkg="org.apache.kafka.clients.admin"/>
     <allow pkg="org.apache.kafka.security"/>
     <allow pkg="org.apache.kafka.server"/>
