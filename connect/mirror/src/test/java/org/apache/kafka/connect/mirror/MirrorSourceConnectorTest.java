/*
 * Licensed to the Apache Software Foundation (ASF) under one or more
 * contributor license agreements. See the NOTICE file distributed with
 * this work for additional information regarding copyright ownership.
 * The ASF licenses this file to You under the Apache License, Version 2.0
 * (the "License"); you may not use this file except in compliance with
 * the License. You may obtain a copy of the License at
 *
 *    http://www.apache.org/licenses/LICENSE-2.0
 *
 * Unless required by applicable law or agreed to in writing, software
 * distributed under the License is distributed on an "AS IS" BASIS,
 * WITHOUT WARRANTIES OR CONDITIONS OF ANY KIND, either express or implied.
 * See the License for the specific language governing permissions and
 * limitations under the License.
 */
package org.apache.kafka.connect.mirror;

import org.apache.kafka.clients.admin.AlterConfigOp;
import org.apache.kafka.clients.admin.Admin;
import org.apache.kafka.clients.admin.DescribeAclsResult;
import org.apache.kafka.common.KafkaFuture;
import org.apache.kafka.common.TopicPartition;
import org.apache.kafka.common.acl.AccessControlEntry;
import org.apache.kafka.common.acl.AclBinding;
import org.apache.kafka.common.acl.AclOperation;
import org.apache.kafka.common.acl.AclPermissionType;
import org.apache.kafka.common.config.ConfigResource;
import org.apache.kafka.common.config.ConfigValue;
import org.apache.kafka.common.errors.UnsupportedVersionException;
import org.apache.kafka.common.errors.SecurityDisabledException;
import org.apache.kafka.common.resource.PatternType;
import org.apache.kafka.common.resource.ResourcePattern;
import org.apache.kafka.common.resource.ResourceType;
import org.apache.kafka.clients.admin.Config;
import org.apache.kafka.common.utils.LogCaptureAppender;
import org.apache.kafka.connect.connector.ConnectorContext;
import org.apache.kafka.clients.admin.ConfigEntry;
import org.apache.kafka.clients.admin.NewTopic;

import org.apache.kafka.connect.errors.ConnectException;
import org.apache.kafka.connect.source.ExactlyOnceSupport;
import org.junit.jupiter.api.Test;

import static org.apache.kafka.clients.admin.AdminClientTestUtils.alterConfigsResult;
import static org.apache.kafka.clients.consumer.ConsumerConfig.ISOLATION_LEVEL_CONFIG;
import static org.apache.kafka.connect.mirror.MirrorConnectorConfig.CONSUMER_CLIENT_PREFIX;
import static org.apache.kafka.connect.mirror.MirrorConnectorConfig.SOURCE_PREFIX;
import static org.apache.kafka.connect.mirror.MirrorSourceConfig.OFFSET_LAG_MAX;
import static org.apache.kafka.connect.mirror.MirrorSourceConfig.TASK_TOPIC_PARTITIONS;
import static org.apache.kafka.connect.mirror.TestUtils.makeProps;
import static org.junit.jupiter.api.Assertions.assertEquals;
import static org.junit.jupiter.api.Assertions.assertTrue;
import static org.junit.jupiter.api.Assertions.assertFalse;
import static org.junit.jupiter.api.Assertions.assertNotNull;
import static org.junit.jupiter.api.Assertions.assertNull;
import static org.junit.jupiter.api.Assertions.assertDoesNotThrow;
import static org.mockito.ArgumentMatchers.isA;
import static org.mockito.Mockito.any;
import static org.mockito.Mockito.doAnswer;
import static org.mockito.Mockito.doNothing;
import static org.mockito.Mockito.doReturn;
import static org.mockito.Mockito.eq;
import static org.mockito.Mockito.mock;
import static org.mockito.Mockito.never;
import static org.mockito.Mockito.spy;
import static org.mockito.Mockito.times;
import static org.mockito.Mockito.verify;
import static org.mockito.Mockito.verifyNoInteractions;
import static org.mockito.Mockito.when;

import java.util.ArrayList;
import java.util.Arrays;
import java.util.Collection;
import java.util.Collections;
import java.util.HashMap;
import java.util.List;
import java.util.Map;
import java.util.Optional;
import java.util.concurrent.ExecutionException;
import java.util.stream.Collectors;

public class MirrorSourceConnectorTest {
    private ConfigPropertyFilter getConfigPropertyFilter() {
        return new ConfigPropertyFilter() {
            @Override
            public boolean shouldReplicateConfigProperty(String prop) {
                return true;
            }

        };
    }

    @Test
    public void testReplicatesHeartbeatsByDefault() {
        MirrorSourceConnector connector = new MirrorSourceConnector(new SourceAndTarget("source", "target"),
            new DefaultReplicationPolicy(), new DefaultTopicFilter(), new DefaultConfigPropertyFilter());
        assertTrue(connector.shouldReplicateTopic("heartbeats"), "should replicate heartbeats");
        assertTrue(connector.shouldReplicateTopic("us-west.heartbeats"), "should replicate upstream heartbeats");
    }

    @Test
    public void testReplicatesHeartbeatsDespiteFilter() {
        MirrorSourceConnector connector = new MirrorSourceConnector(new SourceAndTarget("source", "target"),
            new DefaultReplicationPolicy(), x -> false, new DefaultConfigPropertyFilter());
        assertTrue(connector.shouldReplicateTopic("heartbeats"), "should replicate heartbeats");
        assertTrue(connector.shouldReplicateTopic("us-west.heartbeats"), "should replicate upstream heartbeats");
    }

    @Test
    public void testNoCycles() {
        MirrorSourceConnector connector = new MirrorSourceConnector(new SourceAndTarget("source", "target"),
<<<<<<< HEAD
            new DefaultReplicationPolicy(), x -> true, x -> true);
        assertFalse(connector.shouldReplicateTopic("source.topic1"), "should not allow cycles");
=======
            new DefaultReplicationPolicy(), x -> true, getConfigPropertyFilter());
>>>>>>> d2fc9076
        assertFalse(connector.shouldReplicateTopic("target.topic1"), "should not allow cycles");
        assertFalse(connector.shouldReplicateTopic("target.source.topic1"), "should not allow cycles");
        assertFalse(connector.shouldReplicateTopic("source.target.topic1"), "should not allow cycles");
        assertFalse(connector.shouldReplicateTopic("target.source.target.topic1"), "should not allow cycles");
        assertFalse(connector.shouldReplicateTopic("source.target.source.topic1"), "should not allow cycles");
        assertTrue(connector.shouldReplicateTopic("topic1"), "should allow anything else");
        assertTrue(connector.shouldReplicateTopic("othersource.topic1"), "should allow anything else");
        assertTrue(connector.shouldReplicateTopic("othertarget.topic1"), "should allow anything else");
        assertTrue(connector.shouldReplicateTopic("other.another.topic1"), "should allow anything else");

        final IdentityReplicationPolicy identityReplicationPolicy = new IdentityReplicationPolicy();
        final HashMap<String, String> props = new HashMap<>();
        props.put("source.cluster.alias", "source");
        identityReplicationPolicy.configure(props);
        connector = new MirrorSourceConnector(new SourceAndTarget("source", "target"),
            identityReplicationPolicy, x -> true, x -> true);
        assertTrue(connector.shouldReplicateTopic("source.topic1"), "should not consider this a cycle");
        assertTrue(connector.shouldReplicateTopic("target.topic1"), "should not consider this a cycle");
        assertTrue(connector.shouldReplicateTopic("target.source.topic1"), "should not consider this a cycle");
        assertTrue(connector.shouldReplicateTopic("source.target.topic1"), "should not consider this a cycle");
        assertTrue(connector.shouldReplicateTopic("topic1"), "should not consider this a cycle");
        assertTrue(connector.shouldReplicateTopic("othersource.topic1"), "should not consider this a cycle");
        assertTrue(connector.shouldReplicateTopic("othertarget.topic1"), "should not consider this a cycle");
        assertTrue(connector.shouldReplicateTopic("other.another.topic1"), "should not consider this a cycle");
    }

    @Test
    public void testIdentityReplication() {
        MirrorSourceConnector connector = new MirrorSourceConnector(new SourceAndTarget("source", "target"),
            new IdentityReplicationPolicy(), x -> true, getConfigPropertyFilter());
        assertTrue(connector.shouldReplicateTopic("target.topic1"), "should allow cycles");
        assertTrue(connector.shouldReplicateTopic("target.source.topic1"), "should allow cycles");
        assertTrue(connector.shouldReplicateTopic("source.target.topic1"), "should allow cycles");
        assertTrue(connector.shouldReplicateTopic("target.source.target.topic1"), "should allow cycles");
        assertTrue(connector.shouldReplicateTopic("source.target.source.topic1"), "should allow cycles");
        assertTrue(connector.shouldReplicateTopic("topic1"), "should allow normal topics");
        assertTrue(connector.shouldReplicateTopic("othersource.topic1"), "should allow normal topics");
        assertFalse(connector.shouldReplicateTopic("target.heartbeats"), "should not allow heartbeat cycles");
        assertFalse(connector.shouldReplicateTopic("target.source.heartbeats"), "should not allow heartbeat cycles");
        assertFalse(connector.shouldReplicateTopic("source.target.heartbeats"), "should not allow heartbeat cycles");
        assertFalse(connector.shouldReplicateTopic("target.source.target.heartbeats"), "should not allow heartbeat cycles");
        assertFalse(connector.shouldReplicateTopic("source.target.source.heartbeats"), "should not allow heartbeat cycles");
        assertTrue(connector.shouldReplicateTopic("heartbeats"), "should allow heartbeat topics");
        assertTrue(connector.shouldReplicateTopic("othersource.heartbeats"), "should allow heartbeat topics");
    }

    @Test
    public void testAclFiltering() {
        MirrorSourceConnector connector = new MirrorSourceConnector(new SourceAndTarget("source", "target"),
            new DefaultReplicationPolicy(), x -> true, getConfigPropertyFilter());
        assertFalse(connector.shouldReplicateAcl(
            new AclBinding(new ResourcePattern(ResourceType.TOPIC, "test_topic", PatternType.LITERAL),
            new AccessControlEntry("kafka", "", AclOperation.WRITE, AclPermissionType.ALLOW))), "should not replicate ALLOW WRITE");
        assertTrue(connector.shouldReplicateAcl(
            new AclBinding(new ResourcePattern(ResourceType.TOPIC, "test_topic", PatternType.LITERAL),
            new AccessControlEntry("kafka", "", AclOperation.ALL, AclPermissionType.ALLOW))), "should replicate ALLOW ALL");
    }

    @Test
    public void testAclTransformation() {
        MirrorSourceConnector connector = new MirrorSourceConnector(new SourceAndTarget("source", "target"),
            new DefaultReplicationPolicy(), x -> true, getConfigPropertyFilter());
        AclBinding allowAllAclBinding = new AclBinding(
            new ResourcePattern(ResourceType.TOPIC, "test_topic", PatternType.LITERAL),
            new AccessControlEntry("kafka", "", AclOperation.ALL, AclPermissionType.ALLOW));
        AclBinding processedAllowAllAclBinding = connector.targetAclBinding(allowAllAclBinding);
        String expectedRemoteTopicName = "source" + DefaultReplicationPolicy.SEPARATOR_DEFAULT
            + allowAllAclBinding.pattern().name();
        assertEquals(expectedRemoteTopicName, processedAllowAllAclBinding.pattern().name(), "should change topic name");
        assertEquals(processedAllowAllAclBinding.entry().operation(), AclOperation.READ, "should change ALL to READ");
        assertEquals(processedAllowAllAclBinding.entry().permissionType(), AclPermissionType.ALLOW, "should not change ALLOW");

        AclBinding denyAllAclBinding = new AclBinding(
            new ResourcePattern(ResourceType.TOPIC, "test_topic", PatternType.LITERAL),
            new AccessControlEntry("kafka", "", AclOperation.ALL, AclPermissionType.DENY));
        AclBinding processedDenyAllAclBinding = connector.targetAclBinding(denyAllAclBinding);
        assertEquals(processedDenyAllAclBinding.entry().operation(), AclOperation.ALL, "should not change ALL");
        assertEquals(processedDenyAllAclBinding.entry().permissionType(), AclPermissionType.DENY, "should not change DENY");
    }

    @Test
    public void testNoBrokerAclAuthorizer() throws Exception {
        Admin sourceAdmin = mock(Admin.class);
        Admin targetAdmin = mock(Admin.class);
        MirrorSourceConnector connector = new MirrorSourceConnector(sourceAdmin, targetAdmin);

        ExecutionException describeAclsFailure = new ExecutionException(
                "Failed to describe ACLs",
                new SecurityDisabledException("No ACL authorizer configured on this broker")
        );
        @SuppressWarnings("unchecked")
        KafkaFuture<Collection<AclBinding>> describeAclsFuture = mock(KafkaFuture.class);
        when(describeAclsFuture.get()).thenThrow(describeAclsFailure);
        DescribeAclsResult describeAclsResult = mock(DescribeAclsResult.class);
        when(describeAclsResult.values()).thenReturn(describeAclsFuture);
        when(sourceAdmin.describeAcls(any())).thenReturn(describeAclsResult);

        try (LogCaptureAppender connectorLogs = LogCaptureAppender.createAndRegister(MirrorSourceConnector.class)) {
            LogCaptureAppender.setClassLoggerToTrace(MirrorSourceConnector.class);
            connector.syncTopicAcls();
            long aclSyncDisableMessages = connectorLogs.getMessages().stream()
                    .filter(m -> m.contains("Consider disabling topic ACL syncing"))
                    .count();
            assertEquals(1, aclSyncDisableMessages, "Should have recommended that user disable ACL syncing");
            long aclSyncSkippingMessages = connectorLogs.getMessages().stream()
                    .filter(m -> m.contains("skipping topic ACL sync"))
                    .count();
            assertEquals(0, aclSyncSkippingMessages, "Should not have logged ACL sync skip at same time as suggesting ACL sync be disabled");

            connector.syncTopicAcls();
            connector.syncTopicAcls();
            aclSyncDisableMessages = connectorLogs.getMessages().stream()
                    .filter(m -> m.contains("Consider disabling topic ACL syncing"))
                    .count();
            assertEquals(1, aclSyncDisableMessages, "Should not have recommended that user disable ACL syncing more than once");
            aclSyncSkippingMessages = connectorLogs.getMessages().stream()
                    .filter(m -> m.contains("skipping topic ACL sync"))
                    .count();
            assertEquals(2, aclSyncSkippingMessages, "Should have logged ACL sync skip instead of suggesting disabling ACL syncing");
        }

        // We should never have tried to perform an ACL sync on the target cluster
        verifyNoInteractions(targetAdmin);
    }

    @Test
    public void testConfigPropertyFiltering() {
        MirrorSourceConnector connector = new MirrorSourceConnector(new SourceAndTarget("source", "target"),
            new DefaultReplicationPolicy(), x -> true, new DefaultConfigPropertyFilter());
        ArrayList<ConfigEntry> entries = new ArrayList<>();
        entries.add(new ConfigEntry("name-1", "value-1"));
        entries.add(new ConfigEntry("name-2", "value-2", ConfigEntry.ConfigSource.DEFAULT_CONFIG, false, false, Collections.emptyList(), ConfigEntry.ConfigType.STRING, ""));
        entries.add(new ConfigEntry("min.insync.replicas", "2"));
        Config config = new Config(entries);
        Config targetConfig = connector.targetConfig(config, true);
        assertTrue(targetConfig.entries().stream()
            .anyMatch(x -> x.name().equals("name-1")), "should replicate properties");
        assertTrue(targetConfig.entries().stream()
            .anyMatch(x -> x.name().equals("name-2")), "should include default properties");
        assertFalse(targetConfig.entries().stream()
            .anyMatch(x -> x.name().equals("min.insync.replicas")), "should not replicate excluded properties");
    }

    @Test
    @Deprecated
    public void testConfigPropertyFilteringWithAlterConfigs() {
        MirrorSourceConnector connector = new MirrorSourceConnector(new SourceAndTarget("source", "target"),
                new DefaultReplicationPolicy(), x -> true, new DefaultConfigPropertyFilter());
        List<ConfigEntry> entries = new ArrayList<>();
        entries.add(new ConfigEntry("name-1", "value-1"));
        // When "use.defaults.from" set to "target" by default, the config with default value should be excluded
        entries.add(new ConfigEntry("name-2", "value-2", ConfigEntry.ConfigSource.DEFAULT_CONFIG, false, false, Collections.emptyList(), ConfigEntry.ConfigType.STRING, ""));
        entries.add(new ConfigEntry("min.insync.replicas", "2"));
        Config config = new Config(entries);
        Config targetConfig = connector.targetConfig(config, false);
        assertTrue(targetConfig.entries().stream()
            .anyMatch(x -> x.name().equals("name-1")), "should replicate properties");
        assertFalse(targetConfig.entries().stream()
            .anyMatch(x -> x.name().equals("name-2")), "should not replicate default properties");
        assertFalse(targetConfig.entries().stream()
            .anyMatch(x -> x.name().equals("min.insync.replicas")), "should not replicate excluded properties");
    }

    @Test
    @Deprecated
    public void testConfigPropertyFilteringWithAlterConfigsAndSourceDefault() {
        Map<String, Object> filterConfig = Collections.singletonMap(DefaultConfigPropertyFilter.USE_DEFAULTS_FROM, "source");
        DefaultConfigPropertyFilter filter = new DefaultConfigPropertyFilter();
        filter.configure(filterConfig);

        MirrorSourceConnector connector = new MirrorSourceConnector(new SourceAndTarget("source", "target"),
                new DefaultReplicationPolicy(),  x -> true, filter);
        List<ConfigEntry> entries = new ArrayList<>();
        entries.add(new ConfigEntry("name-1", "value-1"));
        // When "use.defaults.from" explicitly set to "source", the config with default value should be replicated
        entries.add(new ConfigEntry("name-2", "value-2", ConfigEntry.ConfigSource.DEFAULT_CONFIG, false, false, Collections.emptyList(), ConfigEntry.ConfigType.STRING, ""));
        entries.add(new ConfigEntry("min.insync.replicas", "2"));
        Config config = new Config(entries);
        Config targetConfig = connector.targetConfig(config, false);
        assertTrue(targetConfig.entries().stream()
                .anyMatch(x -> x.name().equals("name-1")), "should replicate properties");
        assertTrue(targetConfig.entries().stream()
                .anyMatch(x -> x.name().equals("name-2")), "should include default properties");
        assertFalse(targetConfig.entries().stream()
                .anyMatch(x -> x.name().equals("min.insync.replicas")), "should not replicate excluded properties");
    }

    @Test
    public void testNewTopicConfigs() throws Exception {
        Map<String, Object> filterConfig = new HashMap<>();
        filterConfig.put(DefaultConfigPropertyFilter.CONFIG_PROPERTIES_EXCLUDE_CONFIG, "follower\\.replication\\.throttled\\.replicas, "
                + "leader\\.replication\\.throttled\\.replicas, "
                + "message\\.timestamp\\.difference\\.max\\.ms, "
                + "message\\.timestamp\\.type, "
                + "unclean\\.leader\\.election\\.enable, "
                + "min\\.insync\\.replicas,"
                + "exclude_param.*");
        DefaultConfigPropertyFilter filter = new DefaultConfigPropertyFilter();
        filter.configure(filterConfig);

        MirrorSourceConnector connector = spy(new MirrorSourceConnector(new SourceAndTarget("source", "target"),
                new DefaultReplicationPolicy(), x -> true, filter));

        final String topic = "testtopic";
        List<ConfigEntry> entries = new ArrayList<>();
        entries.add(new ConfigEntry("name-1", "value-1"));
        entries.add(new ConfigEntry("exclude_param.param1", "value-param1"));
        entries.add(new ConfigEntry("min.insync.replicas", "2"));
        Config config = new Config(entries);
        doReturn(Collections.singletonMap(topic, config)).when(connector).describeTopicConfigs(any());
        doAnswer(invocation -> {
            Map<String, NewTopic> newTopics = invocation.getArgument(0);
            assertNotNull(newTopics.get("source." + topic));
            Map<String, String> targetConfig = newTopics.get("source." + topic).configs();

            // property 'name-1' isn't defined in the exclude filter -> should be replicated
            assertNotNull(targetConfig.get("name-1"), "should replicate properties");

            // this property is in default list, just double check it:
            String prop1 = "min.insync.replicas";
            assertNull(targetConfig.get(prop1), "should not replicate excluded properties " + prop1);
            // this property is only in exclude filter custom parameter, also tests regex on the way:
            String prop2 = "exclude_param.param1";
            assertNull(targetConfig.get(prop2), "should not replicate excluded properties " + prop2);
            return null;
        }).when(connector).createNewTopics(any());
        connector.createNewTopics(Collections.singleton(topic), Collections.singletonMap(topic, 1L));
        verify(connector).createNewTopics(any(), any());
    }

    @Test
    @Deprecated
    public void testIncrementalAlterConfigsRequested() throws Exception {
        Map<String, String> props = makeProps();
        props.put(MirrorSourceConfig.USE_INCREMENTAL_ALTER_CONFIGS, MirrorSourceConfig.REQUEST_INCREMENTAL_ALTER_CONFIGS);
        MirrorSourceConfig connectorConfig = new MirrorSourceConfig(props);

        Admin admin = mock(Admin.class);
        MirrorSourceConnector connector = spy(new MirrorSourceConnector(new SourceAndTarget("source", "target"),
                new DefaultReplicationPolicy(), connectorConfig, new DefaultConfigPropertyFilter(), admin));
        final String topic = "testtopic";
        List<ConfigEntry> entries = Collections.singletonList(new ConfigEntry("name-1", "value-1"));
        Config config = new Config(entries);
        doReturn(Collections.singletonMap(topic, config)).when(connector).describeTopicConfigs(any());
        doReturn(alterConfigsResult(new ConfigResource(ConfigResource.Type.TOPIC, topic), new UnsupportedVersionException("Unsupported API"))).when(admin).incrementalAlterConfigs(any());
        doNothing().when(connector).deprecatedAlterConfigs(any());
        connector.syncTopicConfigs();
        Map<String, Config> topicConfigs = Collections.singletonMap("source." + topic, config);
        verify(connector).incrementalAlterConfigs(topicConfigs);

        // the next time we sync topic configurations, expect to use the deprecated API
        connector.syncTopicConfigs();
        verify(connector, times(1)).deprecatedAlterConfigs(topicConfigs);
    }

    @Test
    @Deprecated
    public void testIncrementalAlterConfigsRequired() throws Exception {
        Map<String, String> props = makeProps();
        props.put(MirrorSourceConfig.USE_INCREMENTAL_ALTER_CONFIGS, MirrorSourceConfig.REQUIRE_INCREMENTAL_ALTER_CONFIGS);
        MirrorSourceConfig connectorConfig = new MirrorSourceConfig(props);

        Admin admin = mock(Admin.class);
        MirrorSourceConnector connector = spy(new MirrorSourceConnector(new SourceAndTarget("source", "target"),
                new DefaultReplicationPolicy(), connectorConfig, new DefaultConfigPropertyFilter(), admin));
        final String topic = "testtopic";
        List<ConfigEntry> entries = new ArrayList<>();
        ConfigEntry entryWithNonDefaultValue = new ConfigEntry("name-1", "value-1");
        ConfigEntry entryWithDefaultValue = new ConfigEntry("name-2", "value-2", ConfigEntry.ConfigSource.DEFAULT_CONFIG, false, false,
                Collections.emptyList(), ConfigEntry.ConfigType.STRING, "");
        entries.add(entryWithNonDefaultValue);
        entries.add(entryWithDefaultValue);
        Config config = new Config(entries);
        doReturn(Collections.singletonMap(topic, config)).when(connector).describeTopicConfigs(any());

        doAnswer(invocation -> {
            Map<ConfigResource, Collection<AlterConfigOp>> configOps = invocation.getArgument(0);
            assertNotNull(configOps);
            assertEquals(1, configOps.size());

            ConfigResource configResource = new ConfigResource(ConfigResource.Type.TOPIC, "source." + topic);
            Collection<AlterConfigOp> ops = new ArrayList<>();
            ops.add(new AlterConfigOp(entryWithNonDefaultValue, AlterConfigOp.OpType.SET));
            ops.add(new AlterConfigOp(entryWithDefaultValue, AlterConfigOp.OpType.DELETE));

            assertEquals(ops, configOps.get(configResource));

            return alterConfigsResult(configResource);
        }).when(admin).incrementalAlterConfigs(any());

        connector.syncTopicConfigs();
        Map<String, Config> topicConfigs = Collections.singletonMap("source." + topic, config);
        verify(connector).incrementalAlterConfigs(topicConfigs);
    }

    @Test
    @Deprecated
    public void testIncrementalAlterConfigsRequiredButUnsupported() throws Exception {
        Map<String, String> props = makeProps();
        props.put(MirrorSourceConfig.USE_INCREMENTAL_ALTER_CONFIGS, MirrorSourceConfig.REQUIRE_INCREMENTAL_ALTER_CONFIGS);
        MirrorSourceConfig connectorConfig = new MirrorSourceConfig(props);

        Admin admin = mock(Admin.class);
        ConnectorContext connectorContext = mock(ConnectorContext.class);
        MirrorSourceConnector connector = spy(new MirrorSourceConnector(new SourceAndTarget("source", "target"),
                new DefaultReplicationPolicy(), connectorConfig, new DefaultConfigPropertyFilter(), admin));
        connector.initialize(connectorContext);
        final String topic = "testtopic";
        List<ConfigEntry> entries = Collections.singletonList(new ConfigEntry("name-1", "value-1"));
        Config config = new Config(entries);
        doReturn(Collections.singletonMap(topic, config)).when(connector).describeTopicConfigs(any());
        doReturn(alterConfigsResult(new ConfigResource(ConfigResource.Type.TOPIC, topic), new UnsupportedVersionException("Unsupported API"))).when(admin).incrementalAlterConfigs(any());

        connector.syncTopicConfigs();
        verify(connectorContext).raiseError(isA(ConnectException.class));
    }


    @Test
    @Deprecated
    public void testIncrementalAlterConfigsNeverUsed() throws Exception {
        Map<String, String> props = makeProps();
        props.put(MirrorSourceConfig.USE_INCREMENTAL_ALTER_CONFIGS, MirrorSourceConfig.NEVER_USE_INCREMENTAL_ALTER_CONFIGS);
        MirrorSourceConfig connectorConfigs = new MirrorSourceConfig(props);

        MirrorSourceConnector connector = spy(new MirrorSourceConnector(new SourceAndTarget("source", "target"),
                new DefaultReplicationPolicy(), connectorConfigs, new DefaultConfigPropertyFilter(), null));
        final String topic = "testtopic";
        List<ConfigEntry> entries = Collections.singletonList(new ConfigEntry("name-1", "value-1"));
        Config config = new Config(entries);
        doReturn(Collections.singletonMap(topic, config)).when(connector).describeTopicConfigs(any());
        doNothing().when(connector).deprecatedAlterConfigs(any());
        connector.syncTopicConfigs();
        Map<String, Config> topicConfigs = Collections.singletonMap("source." + topic, config);
        verify(connector).deprecatedAlterConfigs(topicConfigs);
        verify(connector, never()).incrementalAlterConfigs(any());
    }

    @Test
    public void testMirrorSourceConnectorTaskConfig() {
        List<TopicPartition> knownSourceTopicPartitions = new ArrayList<>();

        // topic `t0` has 8 partitions
        knownSourceTopicPartitions.add(new TopicPartition("t0", 0));
        knownSourceTopicPartitions.add(new TopicPartition("t0", 1));
        knownSourceTopicPartitions.add(new TopicPartition("t0", 2));
        knownSourceTopicPartitions.add(new TopicPartition("t0", 3));
        knownSourceTopicPartitions.add(new TopicPartition("t0", 4));
        knownSourceTopicPartitions.add(new TopicPartition("t0", 5));
        knownSourceTopicPartitions.add(new TopicPartition("t0", 6));
        knownSourceTopicPartitions.add(new TopicPartition("t0", 7));

        // topic `t1` has 2 partitions
        knownSourceTopicPartitions.add(new TopicPartition("t1", 0));
        knownSourceTopicPartitions.add(new TopicPartition("t1", 1));

        // topic `t2` has 2 partitions
        knownSourceTopicPartitions.add(new TopicPartition("t2", 0));
        knownSourceTopicPartitions.add(new TopicPartition("t2", 1));

        // MirrorConnectorConfig example for test
        MirrorSourceConfig config = new MirrorSourceConfig(makeProps());

        // MirrorSourceConnector as minimum to run taskConfig()
        MirrorSourceConnector connector = new MirrorSourceConnector(knownSourceTopicPartitions, config);

        // distribute the topic-partition to 3 tasks by round-robin
        List<Map<String, String>> output = connector.taskConfigs(3);

        // the expected assignments over 3 tasks:
        // t1 -> [t0p0, t0p3, t0p6, t1p1]
        // t2 -> [t0p1, t0p4, t0p7, t2p0]
        // t3 -> [t0p2, t0p5, t1p0, t2p1]

        Map<String, String> t1 = output.get(0);
        assertEquals("t0-0,t0-3,t0-6,t1-1", t1.get(TASK_TOPIC_PARTITIONS), "Config for t1 is incorrect");

        Map<String, String> t2 = output.get(1);
        assertEquals("t0-1,t0-4,t0-7,t2-0", t2.get(TASK_TOPIC_PARTITIONS), "Config for t2 is incorrect");

        Map<String, String> t3 = output.get(2);
        assertEquals("t0-2,t0-5,t1-0,t2-1", t3.get(TASK_TOPIC_PARTITIONS), "Config for t3 is incorrect");
    }

    @Test
    public void testRefreshTopicPartitions() throws Exception {
        MirrorSourceConnector connector = new MirrorSourceConnector(new SourceAndTarget("source", "target"),
                new DefaultReplicationPolicy(), new DefaultTopicFilter(), new DefaultConfigPropertyFilter());
        connector.initialize(mock(ConnectorContext.class));
        connector = spy(connector);

        Config topicConfig = new Config(Arrays.asList(
                new ConfigEntry("cleanup.policy", "compact"),
                new ConfigEntry("segment.bytes", "100")));
        Map<String, Config> configs = Collections.singletonMap("topic", topicConfig);

        List<TopicPartition> sourceTopicPartitions = Collections.singletonList(new TopicPartition("topic", 0));
        doReturn(sourceTopicPartitions).when(connector).findSourceTopicPartitions();
        doReturn(Collections.emptyList()).when(connector).findTargetTopicPartitions();
        doReturn(configs).when(connector).describeTopicConfigs(Collections.singleton("topic"));
        doNothing().when(connector).createNewTopics(any());

        connector.refreshTopicPartitions();
        // if target topic is not created, refreshTopicPartitions() will call createTopicPartitions() again
        connector.refreshTopicPartitions();

        Map<String, Long> expectedPartitionCounts = new HashMap<>();
        expectedPartitionCounts.put("source.topic", 1L);
        Map<String, String> configMap = MirrorSourceConnector.configToMap(topicConfig);
        assertEquals(2, configMap.size(), "configMap has incorrect size");

        Map<String, NewTopic> expectedNewTopics = new HashMap<>();
        expectedNewTopics.put("source.topic", new NewTopic("source.topic", 1, (short) 0).configs(configMap));

        verify(connector, times(2)).computeAndCreateTopicPartitions();
        verify(connector, times(2)).createNewTopics(eq(expectedNewTopics));
        verify(connector, times(0)).createNewPartitions(any());

        List<TopicPartition> targetTopicPartitions = Collections.singletonList(new TopicPartition("source.topic", 0));
        doReturn(targetTopicPartitions).when(connector).findTargetTopicPartitions();
        connector.refreshTopicPartitions();

        // once target topic is created, refreshTopicPartitions() will NOT call computeAndCreateTopicPartitions() again
        verify(connector, times(2)).computeAndCreateTopicPartitions();
    }

    @Test
    public void testRefreshTopicPartitionsTopicOnTargetFirst() throws Exception {
        MirrorSourceConnector connector = new MirrorSourceConnector(new SourceAndTarget("source", "target"),
                new DefaultReplicationPolicy(), new DefaultTopicFilter(), new DefaultConfigPropertyFilter());
        connector.initialize(mock(ConnectorContext.class));
        connector = spy(connector);

        Config topicConfig = new Config(Arrays.asList(
                new ConfigEntry("cleanup.policy", "compact"),
                new ConfigEntry("segment.bytes", "100")));
        Map<String, Config> configs = Collections.singletonMap("source.topic", topicConfig);

        List<TopicPartition> sourceTopicPartitions = Collections.emptyList();
        List<TopicPartition> targetTopicPartitions = Collections.singletonList(new TopicPartition("source.topic", 0));
        doReturn(sourceTopicPartitions).when(connector).findSourceTopicPartitions();
        doReturn(targetTopicPartitions).when(connector).findTargetTopicPartitions();
        doReturn(configs).when(connector).describeTopicConfigs(Collections.singleton("source.topic"));
        doReturn(Collections.emptyMap()).when(connector).describeTopicConfigs(Collections.emptySet());
        doNothing().when(connector).createNewTopics(any());
        doNothing().when(connector).createNewPartitions(any());

        // partitions appearing on the target cluster should not cause reconfiguration
        connector.refreshTopicPartitions();
        connector.refreshTopicPartitions();
        verify(connector, times(0)).computeAndCreateTopicPartitions();

        sourceTopicPartitions = Collections.singletonList(new TopicPartition("topic", 0));
        doReturn(sourceTopicPartitions).when(connector).findSourceTopicPartitions();

        // when partitions are added to the source cluster, reconfiguration is triggered
        connector.refreshTopicPartitions();
        verify(connector, times(1)).computeAndCreateTopicPartitions();
    }

    @Test
    public void testIsCycleWithNullUpstreamTopic() {
        class CustomReplicationPolicy extends DefaultReplicationPolicy {
            @Override
            public String upstreamTopic(String topic) {
                return null;
            }
        }
        MirrorSourceConnector connector = new MirrorSourceConnector(new SourceAndTarget("source", "target"),
                new CustomReplicationPolicy(), new DefaultTopicFilter(), new DefaultConfigPropertyFilter());
        assertDoesNotThrow(() -> connector.isCycle(".b"));
    }

    @Test
    public void testExactlyOnceSupport() {
        String readCommitted = "read_committed";
        String readUncommitted = "read_uncommitted";
        String readGarbage = "read_garbage";

        // Connector is configured correctly, but exactly-once can't be supported
        assertExactlyOnceSupport(null, null, false);
        assertExactlyOnceSupport(readUncommitted, null, false);
        assertExactlyOnceSupport(null, readUncommitted, false);
        assertExactlyOnceSupport(readUncommitted, readUncommitted, false);

        // Connector is configured correctly, and exactly-once can be supported
        assertExactlyOnceSupport(readCommitted, null, true);
        assertExactlyOnceSupport(null, readCommitted, true);
        assertExactlyOnceSupport(readUncommitted, readCommitted, true);
        assertExactlyOnceSupport(readCommitted, readCommitted, true);

        // Connector is configured incorrectly, but is able to react gracefully
        assertExactlyOnceSupport(readGarbage, null, false);
        assertExactlyOnceSupport(null, readGarbage, false);
        assertExactlyOnceSupport(readGarbage, readGarbage, false);
        assertExactlyOnceSupport(readCommitted, readGarbage, false);
        assertExactlyOnceSupport(readUncommitted, readGarbage, false);
        assertExactlyOnceSupport(readGarbage, readUncommitted, false);
        assertExactlyOnceSupport(readGarbage, readCommitted, true);
    }

    private void assertExactlyOnceSupport(String defaultIsolationLevel, String sourceIsolationLevel, boolean expected) {
        Map<String, String> props = makeProps();
        if (defaultIsolationLevel != null) {
            props.put(CONSUMER_CLIENT_PREFIX + ISOLATION_LEVEL_CONFIG, defaultIsolationLevel);
        }
        if (sourceIsolationLevel != null) {
            props.put(SOURCE_PREFIX + CONSUMER_CLIENT_PREFIX + ISOLATION_LEVEL_CONFIG, sourceIsolationLevel);
        }
        ExactlyOnceSupport expectedSupport = expected ? ExactlyOnceSupport.SUPPORTED : ExactlyOnceSupport.UNSUPPORTED;
        ExactlyOnceSupport actualSupport = new MirrorSourceConnector().exactlyOnceSupport(props);
        assertEquals(expectedSupport, actualSupport);
    }

    @Test
    public void testExactlyOnceSupportValidation() {
        String exactlyOnceSupport = "exactly.once.support";

        Map<String, String> props = makeProps();
        Optional<ConfigValue> configValue = validateProperty(exactlyOnceSupport, props);
        assertEquals(Optional.empty(), configValue);

        props.put(exactlyOnceSupport, "requested");
        configValue = validateProperty(exactlyOnceSupport, props);
        assertEquals(Optional.empty(), configValue);

        props.put(exactlyOnceSupport, "garbage");
        configValue = validateProperty(exactlyOnceSupport, props);
        assertEquals(Optional.empty(), configValue);

        props.put(exactlyOnceSupport, "required");
        configValue = validateProperty(exactlyOnceSupport, props);
        assertTrue(configValue.isPresent());
        List<String> errorMessages = configValue.get().errorMessages();
        assertEquals(1, errorMessages.size());
        String errorMessage = errorMessages.get(0);
        assertTrue(
                errorMessages.get(0).contains(ISOLATION_LEVEL_CONFIG),
                "Error message \"" + errorMessage + "\" should have mentioned the 'isolation.level' consumer property"
        );

        props.put(CONSUMER_CLIENT_PREFIX + ISOLATION_LEVEL_CONFIG, "read_committed");
        configValue = validateProperty(exactlyOnceSupport, props);
        assertEquals(Optional.empty(), configValue);

        // Make sure that an unrelated invalid property doesn't cause an exception to be thrown and is instead handled and reported gracefully
        props.put(OFFSET_LAG_MAX, "bad");
        // Ensure that the issue with the invalid property is reported...
        configValue = validateProperty(OFFSET_LAG_MAX, props);
        assertTrue(configValue.isPresent());
        errorMessages = configValue.get().errorMessages();
        assertEquals(1, errorMessages.size());
        errorMessage = errorMessages.get(0);
        assertTrue(
                errorMessages.get(0).contains(OFFSET_LAG_MAX),
                "Error message \"" + errorMessage + "\" should have mentioned the 'offset.lag.max' property"
        );
        // ... and that it does not cause any issues with validation for exactly-once support...
        configValue = validateProperty(exactlyOnceSupport, props);
        assertEquals(Optional.empty(), configValue);

        // ... regardless of whether validation for exactly-once support does or does not find an error
        props.remove(CONSUMER_CLIENT_PREFIX + ISOLATION_LEVEL_CONFIG);
        configValue = validateProperty(exactlyOnceSupport, props);
        assertTrue(configValue.isPresent());
        errorMessages = configValue.get().errorMessages();
        assertEquals(1, errorMessages.size());
        errorMessage = errorMessages.get(0);
        assertTrue(
                errorMessages.get(0).contains(ISOLATION_LEVEL_CONFIG),
                "Error message \"" + errorMessage + "\" should have mentioned the 'isolation.level' consumer property"
        );
    }

    private Optional<ConfigValue> validateProperty(String name, Map<String, String> props) {
        List<ConfigValue> results = new MirrorSourceConnector().validate(props)
                .configValues().stream()
                .filter(cv -> name.equals(cv.name()))
                .collect(Collectors.toList());

        assertTrue(results.size() <= 1, "Connector produced multiple config values for '" + name + "' property");

        if (results.isEmpty())
            return Optional.empty();

        ConfigValue result = results.get(0);
        assertNotNull(result, "Connector should not have record null config value for '" + name + "' property");
        return Optional.of(result);
    }
}<|MERGE_RESOLUTION|>--- conflicted
+++ resolved
@@ -110,12 +110,8 @@
     @Test
     public void testNoCycles() {
         MirrorSourceConnector connector = new MirrorSourceConnector(new SourceAndTarget("source", "target"),
-<<<<<<< HEAD
-            new DefaultReplicationPolicy(), x -> true, x -> true);
+            new DefaultReplicationPolicy(), x -> true, getConfigPropertyFilter());
         assertFalse(connector.shouldReplicateTopic("source.topic1"), "should not allow cycles");
-=======
-            new DefaultReplicationPolicy(), x -> true, getConfigPropertyFilter());
->>>>>>> d2fc9076
         assertFalse(connector.shouldReplicateTopic("target.topic1"), "should not allow cycles");
         assertFalse(connector.shouldReplicateTopic("target.source.topic1"), "should not allow cycles");
         assertFalse(connector.shouldReplicateTopic("source.target.topic1"), "should not allow cycles");
