--- conflicted
+++ resolved
@@ -167,21 +167,13 @@
 
         primary.start();
         primary.assertions().assertAtLeastNumWorkersAreUp(NUM_WORKERS,
-<<<<<<< HEAD
             "Workers of " + PRIMARY_CLUSTER_ALIAS + "-connect-cluster did not start in time.");
-=======
-                "Workers of " + PRIMARY_CLUSTER_ALIAS + "-connect-cluster did not start in time.");
->>>>>>> 15d1cc8b
+
 
         waitForTopicCreated(primary, "mm2-status.backup.internal");
         waitForTopicCreated(primary, "mm2-offsets.backup.internal");
         waitForTopicCreated(primary, "mm2-configs.backup.internal");
-<<<<<<< HEAD
-
-
-=======
-        
->>>>>>> 15d1cc8b
+
         backup.start();
         backup.assertions().assertAtLeastNumWorkersAreUp(NUM_WORKERS,
             "Workers of " + BACKUP_CLUSTER_ALIAS + "-connect-cluster did not start in time.");
@@ -642,24 +634,13 @@
         adminClientConfig.put(AdminClientConfig.REQUEST_TIMEOUT_MS_CONFIG, REQUEST_TIMEOUT_DURATION_MS);
 
         // create these topics before starting the connectors so we don't need to wait for discovery
-<<<<<<< HEAD
-        primary.kafka().createTopic("test-topic-1", NUM_PARTITIONS, 1, topicConfig);
-        primary.kafka().createTopic("backup.test-topic-1", 1);
-        primary.kafka().createTopic("heartbeats", 1);
-        System.err.println("!!! error");
-        backup.kafka().createTopic("test-topic-1", NUM_PARTITIONS);
-        System.err.println("!!! error done");
-        backup.kafka().createTopic("primary.test-topic-1", 1);
-        backup.kafka().createTopic("heartbeats", 1);
-        System.err.println("!!! done");
-=======
         primary.kafka().createTopic("test-topic-1", NUM_PARTITIONS, 1, topicConfig, adminClientConfig);
         primary.kafka().createTopic("backup.test-topic-1", 1, 1, emptyMap, adminClientConfig);
         primary.kafka().createTopic("heartbeats", 1, 1, emptyMap, adminClientConfig);
         backup.kafka().createTopic("test-topic-1", NUM_PARTITIONS, 1, emptyMap, adminClientConfig);
         backup.kafka().createTopic("primary.test-topic-1", 1, 1, emptyMap, adminClientConfig);
         backup.kafka().createTopic("heartbeats", 1, 1, emptyMap, adminClientConfig);
->>>>>>> 15d1cc8b
+
     }
 
 //    private void createTopics() throws InterruptedException {
