/*
 * Licensed to the Apache Software Foundation (ASF) under one or more
 * contributor license agreements. See the NOTICE file distributed with
 * this work for additional information regarding copyright ownership.
 * The ASF licenses this file to You under the Apache License, Version 2.0
 * (the "License"); you may not use this file except in compliance with
 * the License. You may obtain a copy of the License at
 *
 *    http://www.apache.org/licenses/LICENSE-2.0
 *
 * Unless required by applicable law or agreed to in writing, software
 * distributed under the License is distributed on an "AS IS" BASIS,
 * WITHOUT WARRANTIES OR CONDITIONS OF ANY KIND, either express or implied.
 * See the License for the specific language governing permissions and
 * limitations under the License.
 */
package org.apache.kafka.connect.mirror.integration;

import org.apache.kafka.clients.admin.Admin;
import org.apache.kafka.clients.admin.Config;
import org.apache.kafka.clients.admin.DescribeConfigsResult;
import org.apache.kafka.clients.consumer.Consumer;
import org.apache.kafka.clients.consumer.ConsumerRecords;
import org.apache.kafka.clients.consumer.OffsetAndMetadata;
import org.apache.kafka.common.config.ConfigResource;
import org.apache.kafka.common.config.TopicConfig;
import org.apache.kafka.common.utils.Exit;
import org.apache.kafka.common.TopicPartition;
import org.apache.kafka.connect.connector.Connector;
import org.apache.kafka.connect.mirror.MirrorClient;
import org.apache.kafka.connect.mirror.MirrorHeartbeatConnector;
import org.apache.kafka.connect.mirror.MirrorMakerConfig;
import org.apache.kafka.connect.mirror.MirrorSourceConnector;
import org.apache.kafka.connect.mirror.SourceAndTarget;
import org.apache.kafka.connect.mirror.MirrorCheckpointConnector;
import org.apache.kafka.connect.util.clusters.EmbeddedConnectCluster;
import org.apache.kafka.connect.util.clusters.EmbeddedKafkaCluster;
import org.apache.kafka.connect.util.clusters.UngracefulShutdownException;
import static org.apache.kafka.test.TestUtils.waitForCondition;

import java.time.Duration;
import java.util.ArrayList;
import java.util.Arrays;
import java.util.Collection;
import java.util.List;
import java.util.Collections;
import java.util.HashMap;
import java.util.Map;
import java.util.Properties;
import java.util.Set;
import java.util.concurrent.TimeUnit;
import java.util.concurrent.atomic.AtomicInteger;

import org.junit.jupiter.api.Tag;
import org.slf4j.Logger;
import org.slf4j.LoggerFactory;

import static org.junit.jupiter.api.Assertions.assertEquals;
import static org.junit.jupiter.api.Assertions.assertTrue;
import static org.junit.jupiter.api.Assertions.assertNotNull;
import org.junit.jupiter.api.Test;
import org.junit.jupiter.api.AfterEach;
import org.junit.jupiter.api.BeforeEach;

import static org.apache.kafka.connect.mirror.TestUtils.generateRecords;

/**
 * Tests MM2 replication and failover/failback logic.
 *
 * MM2 is configured with active/active replication between two Kafka clusters. Tests validate that
 * records sent to either cluster arrive at the other cluster. Then, a consumer group is migrated from
 * one cluster to the other and back. Tests validate that consumer offsets are translated and replicated
 * between clusters during this failover and failback.
 */
@Tag("integration")
public abstract class MirrorConnectorsIntegrationBaseTest {
    private static final Logger log = LoggerFactory.getLogger(MirrorConnectorsIntegrationBaseTest.class);

    private static final int NUM_RECORDS_PER_PARTITION = 10;
    private static final int NUM_PARTITIONS = 10;
    private static final int NUM_RECORDS_PRODUCED = NUM_PARTITIONS * NUM_RECORDS_PER_PARTITION;
    private static final int RECORD_TRANSFER_DURATION_MS = 30_000;
    private static final int CHECKPOINT_DURATION_MS = 20_000;
    private static final int RECORD_CONSUME_DURATION_MS = 20_000;
    private static final int OFFSET_SYNC_DURATION_MS = 30_000;
    private static final int TOPIC_SYNC_DURATION_MS = 30_000;
    private static final int NUM_WORKERS = 3;
    private static final Duration CONSUMER_POLL_TIMEOUT_MS = Duration.ofMillis(500);
    protected static final String PRIMARY_CLUSTER_ALIAS = "primary";
    protected static final String BACKUP_CLUSTER_ALIAS = "backup";
    private static final List<Class<? extends Connector>> CONNECTOR_LIST =
        Arrays.asList(MirrorSourceConnector.class, MirrorCheckpointConnector.class, MirrorHeartbeatConnector.class);

    private volatile boolean shuttingDown;
    protected Map<String, String> mm2Props = new HashMap<>();
    private MirrorMakerConfig mm2Config;
    private EmbeddedConnectCluster primary;
    private EmbeddedConnectCluster backup;

    private Exit.Procedure exitProcedure;
    private Exit.Procedure haltProcedure;

    protected Properties primaryBrokerProps = new Properties();
    protected Properties backupBrokerProps = new Properties();
    protected Map<String, String> primaryWorkerProps = new HashMap<>();
    protected Map<String, String> backupWorkerProps = new HashMap<>();

    @BeforeEach
    public void startClusters() throws Exception {
        shuttingDown = false;
        exitProcedure = (code, message) -> {
            if (shuttingDown) {
                // ignore this since we're shutting down Connect and Kafka and timing isn't always great
                return;
            }
            if (code != 0) {
                String exitMessage = "Abrupt service exit with code " + code + " and message " + message;
                log.warn(exitMessage);
                throw new UngracefulShutdownException(exitMessage);
            }
        };
        haltProcedure = (code, message) -> {
            if (shuttingDown) {
                // ignore this since we're shutting down Connect and Kafka and timing isn't always great
                return;
            }
            if (code != 0) {
                String haltMessage = "Abrupt service halt with code " + code + " and message " + message;
                log.warn(haltMessage);
                throw new UngracefulShutdownException(haltMessage);
            }
        };
        // Override the exit and halt procedure that Connect and Kafka will use. For these integration tests,
        // we don't want to exit the JVM and instead simply want to fail the test
        Exit.setExitProcedure(exitProcedure);
        Exit.setHaltProcedure(haltProcedure);

        primaryBrokerProps.put("auto.create.topics.enable", "false");
        backupBrokerProps.put("auto.create.topics.enable", "false");

        mm2Props.putAll(basicMM2Config());

        mm2Config = new MirrorMakerConfig(mm2Props);
        primaryWorkerProps = mm2Config.workerConfig(new SourceAndTarget(BACKUP_CLUSTER_ALIAS, PRIMARY_CLUSTER_ALIAS));
        backupWorkerProps.putAll(mm2Config.workerConfig(new SourceAndTarget(PRIMARY_CLUSTER_ALIAS, BACKUP_CLUSTER_ALIAS)));

        primary = new EmbeddedConnectCluster.Builder()
            .name(PRIMARY_CLUSTER_ALIAS + "-connect-cluster")
            .numWorkers(NUM_WORKERS)
            .numBrokers(1)
            .brokerProps(primaryBrokerProps)
            .workerProps(primaryWorkerProps)
            .maskExitProcedures(false)
            .build();

        backup = new EmbeddedConnectCluster.Builder()
            .name(BACKUP_CLUSTER_ALIAS + "-connect-cluster")
            .numWorkers(NUM_WORKERS)
            .numBrokers(1)
            .brokerProps(backupBrokerProps)
            .workerProps(backupWorkerProps)
            .maskExitProcedures(false)
            .build();

        primary.start();
        primary.assertions().assertAtLeastNumWorkersAreUp(NUM_WORKERS,
            "Workers of " + PRIMARY_CLUSTER_ALIAS + "-connect-cluster did not start in time.");

        backup.start();
        backup.assertions().assertAtLeastNumWorkersAreUp(NUM_WORKERS,
            "Workers of " + BACKUP_CLUSTER_ALIAS + "-connect-cluster did not start in time.");

        createTopics();

        warmUpConsumer(Collections.singletonMap("group.id", "consumer-group-dummy"));

        log.info(PRIMARY_CLUSTER_ALIAS + " REST service: {}", primary.endpointForResource("connectors"));
        log.info(BACKUP_CLUSTER_ALIAS + " REST service: {}", backup.endpointForResource("connectors"));
        log.info(PRIMARY_CLUSTER_ALIAS + " brokers: {}", primary.kafka().bootstrapServers());
        log.info(BACKUP_CLUSTER_ALIAS + " brokers: {}", backup.kafka().bootstrapServers());

        // now that the brokers are running, we can finish setting up the Connectors
        mm2Props.put(PRIMARY_CLUSTER_ALIAS + ".bootstrap.servers", primary.kafka().bootstrapServers());
        mm2Props.put(BACKUP_CLUSTER_ALIAS + ".bootstrap.servers", backup.kafka().bootstrapServers());
    }

    @AfterEach
    public void shutdownClusters() throws Exception {
        try {
            for (String x : primary.connectors()) {
                primary.deleteConnector(x);
            }
            for (String x : backup.connectors()) {
                backup.deleteConnector(x);
            }
            deleteAllTopics(primary.kafka());
            deleteAllTopics(backup.kafka());
        } finally {
            shuttingDown = true;
            try {
                try {
                    primary.stop();
                } finally {
                    backup.stop();
                }
            } finally {
                Exit.resetExitProcedure();
                Exit.resetHaltProcedure();
            }
        }
    }

    @Test
    public void testReplication() throws Exception {
        produceMessages(primary, "test-topic-1");
        produceMessages(backup, "test-topic-1");
        String consumerGroupName = "consumer-group-testReplication";
        Map<String, Object> consumerProps = new HashMap<String, Object>() {
            {
                put("group.id", consumerGroupName);
                put("auto.offset.reset", "latest");
            }
        };
        // warm up consumers before starting the connectors so we don't need to wait for discovery
        warmUpConsumer(consumerProps);

        mm2Config = new MirrorMakerConfig(mm2Props);

        waitUntilMirrorMakerIsRunning(backup, CONNECTOR_LIST, mm2Config, PRIMARY_CLUSTER_ALIAS, BACKUP_CLUSTER_ALIAS);
        waitUntilMirrorMakerIsRunning(primary, CONNECTOR_LIST, mm2Config, BACKUP_CLUSTER_ALIAS, PRIMARY_CLUSTER_ALIAS);

        MirrorClient primaryClient = new MirrorClient(mm2Config.clientConfig(PRIMARY_CLUSTER_ALIAS));
        MirrorClient backupClient = new MirrorClient(mm2Config.clientConfig(BACKUP_CLUSTER_ALIAS));

        // make sure the topic is auto-created in the other cluster
<<<<<<< HEAD
        waitForTopicCreated(primary.kafka(), "backup.test-topic-1");
        waitForTopicCreated(backup.kafka(), "primary.test-topic-1");

=======
        waitForTopicCreated(primary, "backup.test-topic-1");
        waitForTopicCreated(backup, "primary.test-topic-1");
>>>>>>> 4e60ad72
        assertEquals(TopicConfig.CLEANUP_POLICY_COMPACT, getTopicConfig(backup.kafka(), "primary.test-topic-1", TopicConfig.CLEANUP_POLICY_CONFIG),
            "topic config was not synced");

        assertEquals(NUM_RECORDS_PRODUCED, primary.kafka().consume(NUM_RECORDS_PRODUCED, RECORD_TRANSFER_DURATION_MS, "test-topic-1").count(),
            "Records were not produced to primary cluster.");
        assertEquals(NUM_RECORDS_PRODUCED, backup.kafka().consume(NUM_RECORDS_PRODUCED, RECORD_TRANSFER_DURATION_MS, "primary.test-topic-1").count(),
            "Records were not replicated to backup cluster.");
        assertEquals(NUM_RECORDS_PRODUCED, backup.kafka().consume(NUM_RECORDS_PRODUCED, RECORD_TRANSFER_DURATION_MS, "test-topic-1").count(),
            "Records were not produced to backup cluster.");
        assertEquals(NUM_RECORDS_PRODUCED, primary.kafka().consume(NUM_RECORDS_PRODUCED, RECORD_TRANSFER_DURATION_MS, "backup.test-topic-1").count(),
            "Records were not replicated to primary cluster.");

        assertEquals(NUM_RECORDS_PRODUCED * 2, primary.kafka().consume(NUM_RECORDS_PRODUCED * 2, RECORD_TRANSFER_DURATION_MS, "backup.test-topic-1", "test-topic-1").count(),
            "Primary cluster doesn't have all records from both clusters.");
        assertEquals(NUM_RECORDS_PRODUCED * 2, backup.kafka().consume(NUM_RECORDS_PRODUCED * 2, RECORD_TRANSFER_DURATION_MS, "primary.test-topic-1", "test-topic-1").count(),
            "Backup cluster doesn't have all records from both clusters.");

        assertTrue(primary.kafka().consume(1, RECORD_TRANSFER_DURATION_MS, "heartbeats").count() > 0,
            "Heartbeats were not emitted to primary cluster.");
        assertTrue(backup.kafka().consume(1, RECORD_TRANSFER_DURATION_MS, "heartbeats").count() > 0,
            "Heartbeats were not emitted to backup cluster.");
        assertTrue(backup.kafka().consume(1, RECORD_TRANSFER_DURATION_MS, "primary.heartbeats").count() > 0,
            "Heartbeats were not replicated downstream to backup cluster.");
        assertTrue(primary.kafka().consume(1, RECORD_TRANSFER_DURATION_MS, "backup.heartbeats").count() > 0,
            "Heartbeats were not replicated downstream to primary cluster.");

        assertTrue(backupClient.upstreamClusters().contains(PRIMARY_CLUSTER_ALIAS), "Did not find upstream primary cluster.");
        assertEquals(1, backupClient.replicationHops(PRIMARY_CLUSTER_ALIAS), "Did not calculate replication hops correctly.");
        assertTrue(primaryClient.upstreamClusters().contains(BACKUP_CLUSTER_ALIAS), "Did not find upstream backup cluster.");
        assertEquals(1, primaryClient.replicationHops(BACKUP_CLUSTER_ALIAS), "Did not calculate replication hops correctly.");
        assertTrue(backup.kafka().consume(1, CHECKPOINT_DURATION_MS, "primary.checkpoints.internal").count() > 0,
            "Checkpoints were not emitted downstream to backup cluster.");

        Map<TopicPartition, OffsetAndMetadata> backupOffsets = backupClient.remoteConsumerOffsets(consumerGroupName, PRIMARY_CLUSTER_ALIAS,
            Duration.ofMillis(CHECKPOINT_DURATION_MS));

        assertTrue(backupOffsets.containsKey(
            new TopicPartition("primary.test-topic-1", 0)), "Offsets not translated downstream to backup cluster. Found: " + backupOffsets);

        // Failover consumer group to backup cluster.
        try (Consumer<byte[], byte[]> primaryConsumer = backup.kafka().createConsumer(Collections.singletonMap("group.id", consumerGroupName))) {
            primaryConsumer.assign(backupOffsets.keySet());
            backupOffsets.forEach(primaryConsumer::seek);
            primaryConsumer.poll(CONSUMER_POLL_TIMEOUT_MS);
            primaryConsumer.commitAsync();

            assertTrue(primaryConsumer.position(new TopicPartition("primary.test-topic-1", 0)) > 0, "Consumer failedover to zero offset.");
            assertTrue(primaryConsumer.position(
                new TopicPartition("primary.test-topic-1", 0)) <= NUM_RECORDS_PRODUCED, "Consumer failedover beyond expected offset.");
            assertTrue(primary.kafka().consume(1, CHECKPOINT_DURATION_MS, "backup.checkpoints.internal").count() > 0,
                "Checkpoints were not emitted upstream to primary cluster.");
        }

        waitForCondition(() -> primaryClient.remoteConsumerOffsets(consumerGroupName, BACKUP_CLUSTER_ALIAS,
            Duration.ofMillis(CHECKPOINT_DURATION_MS)).containsKey(new TopicPartition("backup.test-topic-1", 0)), CHECKPOINT_DURATION_MS, "Offsets not translated downstream to primary cluster.");

        waitForCondition(() -> primaryClient.remoteConsumerOffsets(consumerGroupName, BACKUP_CLUSTER_ALIAS,
            Duration.ofMillis(CHECKPOINT_DURATION_MS)).containsKey(new TopicPartition("test-topic-1", 0)), CHECKPOINT_DURATION_MS, "Offsets not translated upstream to primary cluster.");

        Map<TopicPartition, OffsetAndMetadata> primaryOffsets = primaryClient.remoteConsumerOffsets(consumerGroupName, BACKUP_CLUSTER_ALIAS,
            Duration.ofMillis(CHECKPOINT_DURATION_MS));

        primaryClient.close();
        backupClient.close();

        // Failback consumer group to primary cluster
        try (Consumer<byte[], byte[]> backupConsumer = primary.kafka().createConsumer(Collections.singletonMap("group.id", consumerGroupName))) {
            backupConsumer.assign(primaryOffsets.keySet());
            primaryOffsets.forEach(backupConsumer::seek);
            backupConsumer.poll(CONSUMER_POLL_TIMEOUT_MS);
            backupConsumer.commitAsync();

            assertTrue(backupConsumer.position(new TopicPartition("test-topic-1", 0)) > 0, "Consumer failedback to zero upstream offset.");
            assertTrue(backupConsumer.position(new TopicPartition("backup.test-topic-1", 0)) > 0, "Consumer failedback to zero downstream offset.");
            assertTrue(backupConsumer.position(
                new TopicPartition("test-topic-1", 0)) <= NUM_RECORDS_PRODUCED, "Consumer failedback beyond expected upstream offset.");
            assertTrue(backupConsumer.position(
                new TopicPartition("backup.test-topic-1", 0)) <= NUM_RECORDS_PRODUCED, "Consumer failedback beyond expected downstream offset.");
        }

        // create more matching topics
        primary.kafka().createTopic("test-topic-2", NUM_PARTITIONS);
        backup.kafka().createTopic("test-topic-3", NUM_PARTITIONS);

        // make sure the topic is auto-created in the other cluster
        waitForTopicCreated(backup, "primary.test-topic-2");
        waitForTopicCreated(primary, "backup.test-topic-3");

        // only produce messages to the first partition
        produceMessages(primary, "test-topic-2", 1);
        produceMessages(backup, "test-topic-3", 1);

        // expect total consumed messages equals to NUM_RECORDS_PER_PARTITION
        assertEquals(NUM_RECORDS_PER_PARTITION, primary.kafka().consume(NUM_RECORDS_PER_PARTITION, RECORD_TRANSFER_DURATION_MS, "test-topic-2").count(),
            "Records were not produced to primary cluster.");
        assertEquals(NUM_RECORDS_PER_PARTITION, backup.kafka().consume(NUM_RECORDS_PER_PARTITION, RECORD_TRANSFER_DURATION_MS, "test-topic-3").count(),
            "Records were not produced to backup cluster.");

        assertEquals(NUM_RECORDS_PER_PARTITION, primary.kafka().consume(NUM_RECORDS_PER_PARTITION, 2 * RECORD_TRANSFER_DURATION_MS, "backup.test-topic-3").count(),
            "New topic was not replicated to primary cluster.");
        assertEquals(NUM_RECORDS_PER_PARTITION, backup.kafka().consume(NUM_RECORDS_PER_PARTITION, 2 * RECORD_TRANSFER_DURATION_MS, "primary.test-topic-2").count(),
            "New topic was not replicated to backup cluster.");
    }

    @Test
    public void testReplicationWithEmptyPartition() throws Exception {
        String consumerGroupName = "consumer-group-testReplicationWithEmptyPartition";
        Map<String, Object> consumerProps  = Collections.singletonMap("group.id", consumerGroupName);

        // create topic
        String topic = "test-topic-with-empty-partition";
        primary.kafka().createTopic(topic, NUM_PARTITIONS);

        // produce to all test-topic-empty's partitions, except the last partition
        produceMessages(primary, topic, NUM_PARTITIONS - 1);

        // consume before starting the connectors so we don't need to wait for discovery
        int expectedRecords = NUM_RECORDS_PER_PARTITION * (NUM_PARTITIONS - 1);
        try (Consumer<byte[], byte[]> primaryConsumer = primary.kafka().createConsumerAndSubscribeTo(consumerProps, topic)) {
            waitForConsumingAllRecords(primaryConsumer, expectedRecords);
        }

        // one way replication from primary to backup
        mm2Props.put(BACKUP_CLUSTER_ALIAS + "->" + PRIMARY_CLUSTER_ALIAS + ".enabled", "false");
        mm2Config = new MirrorMakerConfig(mm2Props);
        waitUntilMirrorMakerIsRunning(backup, CONNECTOR_LIST, mm2Config, PRIMARY_CLUSTER_ALIAS, BACKUP_CLUSTER_ALIAS);

        // sleep few seconds to have MM2 finish replication so that "end" consumer will consume some record
        Thread.sleep(TimeUnit.SECONDS.toMillis(3));

        // consume all records from backup cluster
        try (Consumer<byte[], byte[]> backupConsumer = backup.kafka().createConsumerAndSubscribeTo(consumerProps,
            PRIMARY_CLUSTER_ALIAS + "." + topic)) {
            waitForConsumingAllRecords(backupConsumer, expectedRecords);
        }
        
        try (Admin backupClient = backup.kafka().createAdminClient()) {
            // retrieve the consumer group offset from backup cluster
            Map<TopicPartition, OffsetAndMetadata> remoteOffsets =
                backupClient.listConsumerGroupOffsets(consumerGroupName).partitionsToOffsetAndMetadata().get();

            // pinpoint the offset of the last partition which does not receive records
            OffsetAndMetadata offset = remoteOffsets.get(new TopicPartition(PRIMARY_CLUSTER_ALIAS + "." + topic, NUM_PARTITIONS - 1));
            // offset of the last partition should exist, but its value should be 0
            assertNotNull(offset, "Offset of last partition was not replicated");
            assertEquals(0, offset.offset(), "Offset of last partition is not zero");
        }

    }

    @Test
    public void testOneWayReplicationWithAutoOffsetSync() throws InterruptedException {
        produceMessages(primary, "test-topic-1");
        String consumerGroupName = "consumer-group-testOneWayReplicationWithAutoOffsetSync";
        Map<String, Object> consumerProps  = new HashMap<String, Object>() {
            {
                put("group.id", consumerGroupName);
                put("auto.offset.reset", "earliest");
            }
        };

        // create consumers before starting the connectors so we don't need to wait for discovery
        try (Consumer<byte[], byte[]> primaryConsumer = primary.kafka().createConsumerAndSubscribeTo(consumerProps,
            "test-topic-1")) {
            // we need to wait for consuming all the records for MM2 replicating the expected offsets
            waitForConsumingAllRecords(primaryConsumer, NUM_RECORDS_PRODUCED);
        }

        // enable automated consumer group offset sync
        mm2Props.put("sync.group.offsets.enabled", "true");
        mm2Props.put("sync.group.offsets.interval.seconds", "1");
        // one way replication from primary to backup
        mm2Props.put(BACKUP_CLUSTER_ALIAS + "->" + PRIMARY_CLUSTER_ALIAS + ".enabled", "false");

        mm2Config = new MirrorMakerConfig(mm2Props);

        waitUntilMirrorMakerIsRunning(backup, CONNECTOR_LIST, mm2Config, PRIMARY_CLUSTER_ALIAS, BACKUP_CLUSTER_ALIAS);

        // make sure the topic is created in the other cluster
        waitForTopicCreated(primary, "backup.test-topic-1");
        waitForTopicCreated(backup, "primary.test-topic-1");
        // create a consumer at backup cluster with same consumer group Id to consume 1 topic
        Consumer<byte[], byte[]> backupConsumer = backup.kafka().createConsumerAndSubscribeTo(
            consumerProps, "primary.test-topic-1");

        waitForConsumerGroupOffsetSync(backup, backupConsumer, Collections.singletonList("primary.test-topic-1"),
            consumerGroupName, NUM_RECORDS_PRODUCED);

        ConsumerRecords<byte[], byte[]> records = backupConsumer.poll(CONSUMER_POLL_TIMEOUT_MS);

        // the size of consumer record should be zero, because the offsets of the same consumer group
        // have been automatically synchronized from primary to backup by the background job, so no
        // more records to consume from the replicated topic by the same consumer group at backup cluster
        assertEquals(0, records.count(), "consumer record size is not zero");

        // now create a new topic in primary cluster
        primary.kafka().createTopic("test-topic-2", NUM_PARTITIONS);
        // make sure the topic is created in backup cluster
        waitForTopicCreated(backup, "primary.test-topic-2");

        // produce some records to the new topic in primary cluster
        produceMessages(primary, "test-topic-2");

        // create a consumer at primary cluster to consume the new topic
        try (Consumer<byte[], byte[]> consumer1 = primary.kafka().createConsumerAndSubscribeTo(Collections.singletonMap(
            "group.id", "consumer-group-1"), "test-topic-2")) {
            // we need to wait for consuming all the records for MM2 replicating the expected offsets
            waitForConsumingAllRecords(consumer1, NUM_RECORDS_PRODUCED);
        }

        // create a consumer at backup cluster with same consumer group Id to consume old and new topic
        backupConsumer = backup.kafka().createConsumerAndSubscribeTo(Collections.singletonMap(
            "group.id", consumerGroupName), "primary.test-topic-1", "primary.test-topic-2");

        waitForConsumerGroupOffsetSync(backup, backupConsumer, Arrays.asList("primary.test-topic-1", "primary.test-topic-2"),
            consumerGroupName, NUM_RECORDS_PRODUCED);

        records = backupConsumer.poll(CONSUMER_POLL_TIMEOUT_MS);
        // similar reasoning as above, no more records to consume by the same consumer group at backup cluster
        assertEquals(0, records.count(), "consumer record size is not zero");
        backupConsumer.close();
    }

    /*
     * launch the connectors on kafka connect cluster and check if they are running
     */
    private static void waitUntilMirrorMakerIsRunning(EmbeddedConnectCluster connectCluster,
                                                      List<Class<? extends Connector>> connectorClasses, MirrorMakerConfig mm2Config,
                                                      String primary, String backup) throws InterruptedException {
        for (Class<? extends Connector> connector : connectorClasses) {
            connectCluster.configureConnector(connector.getSimpleName(), mm2Config.connectorBaseConfig(
                new SourceAndTarget(primary, backup), connector));
        }

        // we wait for the connector and tasks to come up for each connector, so that when we do the
        // actual testing, we are certain that the tasks are up and running; this will prevent
        // flaky tests where the connector and tasks didn't start up in time for the tests to be run
        for (Class<? extends Connector> connector : connectorClasses) {
            connectCluster.assertions().assertConnectorAndAtLeastNumTasksAreRunning(connector.getSimpleName(), 1,
<<<<<<< HEAD
                "Connector " + connector.getSimpleName() + " tasks did not start in time on cluster: " + connectCluster);
=======
                    "Connector " + connector.getSimpleName() + " tasks did not start in time on cluster: " + connectCluster.getName());
>>>>>>> 4e60ad72
        }
    }

    /*
     * wait for the topic created on the cluster
     */
    private static void waitForTopicCreated(EmbeddedConnectCluster cluster, String topicName) throws InterruptedException {
        try (final Admin adminClient = cluster.kafka().createAdminClient()) {
            waitForCondition(() -> adminClient.listTopics().names().get().contains(topicName), TOPIC_SYNC_DURATION_MS,
                "Topic: " + topicName + " didn't get created on cluster: " + cluster.getName()
            );
        }
    }

    /*
     * delete all topics of the input kafka cluster
     */
    private static void deleteAllTopics(EmbeddedKafkaCluster cluster) throws Exception {
        try (final Admin adminClient = cluster.createAdminClient()) {
            Set<String> topicsToBeDeleted = adminClient.listTopics().names().get();
            log.debug("Deleting topics: {} ", topicsToBeDeleted);
            adminClient.deleteTopics(topicsToBeDeleted).all().get();
        }
    }

    /*
     * retrieve the config value based on the input cluster, topic and config name
     */
    private static String getTopicConfig(EmbeddedKafkaCluster cluster, String topic, String configName) throws Exception {
        try (Admin client = cluster.createAdminClient()) {
            Collection<ConfigResource> cr = Collections.singleton(
                new ConfigResource(ConfigResource.Type.TOPIC, topic));

            DescribeConfigsResult configsResult = client.describeConfigs(cr);
            Config allConfigs = (Config) configsResult.all().get().values().toArray()[0];
            return allConfigs.get(configName).value();
        }
    }

    /*
     *  produce messages to the cluster and topic
     */
    protected void produceMessages(EmbeddedConnectCluster cluster, String topicName) {
        Map<String, String> recordSent = generateRecords(NUM_RECORDS_PRODUCED);
        for (Map.Entry<String, String> entry : recordSent.entrySet()) {
            cluster.kafka().produce(topicName, entry.getKey(), entry.getValue());
        }
    }

    /*
     * produce messages to the cluster and topic partition less than numPartitions
     */
    protected void produceMessages(EmbeddedConnectCluster cluster, String topicName, int numPartitions) {
        int cnt = 0;
        for (int r = 0; r < NUM_RECORDS_PER_PARTITION; r++)
            for (int p = 0; p < numPartitions; p++)
                cluster.kafka().produce(topicName, p, "key", "value-" + cnt++);
    }

    /*
     * given consumer group, topics and expected number of records, make sure the consumer group
     * offsets are eventually synced to the expected offset numbers
     */
    private static <T> void waitForConsumerGroupOffsetSync(EmbeddedConnectCluster connect, 
            Consumer<T, T> consumer, List<String> topics, String consumerGroupId, int numRecords)
            throws InterruptedException {
        try (Admin adminClient = connect.kafka().createAdminClient()) {
            List<TopicPartition> tps = new ArrayList<>(NUM_PARTITIONS * topics.size());
            for (int partitionIndex = 0; partitionIndex < NUM_PARTITIONS; partitionIndex++) {
                for (String topic : topics) {
                    tps.add(new TopicPartition(topic, partitionIndex));
                }
            }
            long expectedTotalOffsets = numRecords * topics.size();

            waitForCondition(() -> {
                Map<TopicPartition, OffsetAndMetadata> consumerGroupOffsets =
                    adminClient.listConsumerGroupOffsets(consumerGroupId).partitionsToOffsetAndMetadata().get();
                long consumerGroupOffsetTotal = consumerGroupOffsets.values().stream()
                    .mapToLong(OffsetAndMetadata::offset).sum();

                Map<TopicPartition, Long> offsets = consumer.endOffsets(tps, CONSUMER_POLL_TIMEOUT_MS);
                long totalOffsets = offsets.values().stream().mapToLong(l -> l).sum();

                // make sure the consumer group offsets are synced to expected number
                return totalOffsets == expectedTotalOffsets && consumerGroupOffsetTotal > 0;
            }, OFFSET_SYNC_DURATION_MS, "Consumer group offset sync is not complete in time");
        }
    }

    /*
     * make sure the consumer to consume expected number of records
     */
    private static <T> void waitForConsumingAllRecords(Consumer<T, T> consumer, int numExpectedRecords)
        throws InterruptedException {
        final AtomicInteger totalConsumedRecords = new AtomicInteger(0);
        waitForCondition(() -> {
            ConsumerRecords<T, T> records = consumer.poll(CONSUMER_POLL_TIMEOUT_MS);
            return numExpectedRecords == totalConsumedRecords.addAndGet(records.count());
        }, RECORD_CONSUME_DURATION_MS, "Consumer cannot consume all records in time");
        consumer.commitSync();
    }

    /*
     * MM2 config to use in integration tests
     */
    private static Map<String, String> basicMM2Config() {
        Map<String, String> mm2Props = new HashMap<>();
        mm2Props.put("clusters", PRIMARY_CLUSTER_ALIAS + ", " + BACKUP_CLUSTER_ALIAS);
        mm2Props.put("max.tasks", "10");
        mm2Props.put("topics", "test-topic-.*, primary.test-topic-.*, backup.test-topic-.*");
        mm2Props.put("groups", "consumer-group-.*");
        mm2Props.put(PRIMARY_CLUSTER_ALIAS + "->" + BACKUP_CLUSTER_ALIAS + ".enabled", "true");
        mm2Props.put(BACKUP_CLUSTER_ALIAS + "->" + PRIMARY_CLUSTER_ALIAS + ".enabled", "true");
        mm2Props.put("sync.topic.acls.enabled", "false");
        mm2Props.put("emit.checkpoints.interval.seconds", "1");
        mm2Props.put("emit.heartbeats.interval.seconds", "1");
        mm2Props.put("refresh.topics.interval.seconds", "1");
        mm2Props.put("refresh.groups.interval.seconds", "1");
        mm2Props.put("checkpoints.topic.replication.factor", "1");
        mm2Props.put("heartbeats.topic.replication.factor", "1");
        mm2Props.put("offset-syncs.topic.replication.factor", "1");
        mm2Props.put("config.storage.replication.factor", "1");
        mm2Props.put("offset.storage.replication.factor", "1");
        mm2Props.put("status.storage.replication.factor", "1");
        mm2Props.put("replication.factor", "1");

        return mm2Props;
    }

    private void createTopics() {
        // to verify topic config will be sync-ed across clusters
        Map<String, String> topicConfig = Collections.singletonMap(TopicConfig.CLEANUP_POLICY_CONFIG, TopicConfig.CLEANUP_POLICY_COMPACT);
        // create these topics before starting the connectors so we don't need to wait for discovery
        primary.kafka().createTopic("test-topic-1", NUM_PARTITIONS, 1, topicConfig);
        primary.kafka().createTopic("backup.test-topic-1", 1);
        primary.kafka().createTopic("heartbeats", 1);
        backup.kafka().createTopic("test-topic-1", NUM_PARTITIONS);
        backup.kafka().createTopic("primary.test-topic-1", 1);
        backup.kafka().createTopic("heartbeats", 1);
    }

    /*
     * Generate some consumer activity on both clusters to ensure the checkpoint connector always starts promptly
     */
    private void warmUpConsumer(Map<String, Object> consumerProps) throws InterruptedException {
        Consumer<byte[], byte[]> dummyConsumer = primary.kafka().createConsumerAndSubscribeTo(consumerProps, "test-topic-1");
        dummyConsumer.poll(CONSUMER_POLL_TIMEOUT_MS);
        dummyConsumer.commitSync();
        dummyConsumer.close();
        dummyConsumer = backup.kafka().createConsumerAndSubscribeTo(consumerProps, "test-topic-1");
        dummyConsumer.poll(CONSUMER_POLL_TIMEOUT_MS);
        dummyConsumer.commitSync();
        dummyConsumer.close();
    }
}<|MERGE_RESOLUTION|>--- conflicted
+++ resolved
@@ -233,14 +233,9 @@
         MirrorClient backupClient = new MirrorClient(mm2Config.clientConfig(BACKUP_CLUSTER_ALIAS));
 
         // make sure the topic is auto-created in the other cluster
-<<<<<<< HEAD
-        waitForTopicCreated(primary.kafka(), "backup.test-topic-1");
-        waitForTopicCreated(backup.kafka(), "primary.test-topic-1");
-
-=======
         waitForTopicCreated(primary, "backup.test-topic-1");
         waitForTopicCreated(backup, "primary.test-topic-1");
->>>>>>> 4e60ad72
+
         assertEquals(TopicConfig.CLEANUP_POLICY_COMPACT, getTopicConfig(backup.kafka(), "primary.test-topic-1", TopicConfig.CLEANUP_POLICY_CONFIG),
             "topic config was not synced");
 
@@ -480,11 +475,7 @@
         // flaky tests where the connector and tasks didn't start up in time for the tests to be run
         for (Class<? extends Connector> connector : connectorClasses) {
             connectCluster.assertions().assertConnectorAndAtLeastNumTasksAreRunning(connector.getSimpleName(), 1,
-<<<<<<< HEAD
-                "Connector " + connector.getSimpleName() + " tasks did not start in time on cluster: " + connectCluster);
-=======
                     "Connector " + connector.getSimpleName() + " tasks did not start in time on cluster: " + connectCluster.getName());
->>>>>>> 4e60ad72
         }
     }
 
