--- conflicted
+++ resolved
@@ -451,13 +451,8 @@
         try (Consumer<byte[], byte[]> backupConsumer = backup.kafka().createConsumerAndSubscribeTo(
             consumerProps, "primary.test-topic-1")) {
 
-<<<<<<< HEAD
             waitForConsumerGroupFullSync(backup, Collections.singletonList("primary.test-topic-1"),
-                    consumerGroupName, NUM_RECORDS_PRODUCED);
-=======
-        waitForConsumerGroupOffsetSync(backup, backupConsumer, Collections.singletonList("primary.test-topic-1"), 
-            consumerGroupName, NUM_RECORDS_PRODUCED, exactOffsetTranslation);
->>>>>>> eee2bf96
+                    consumerGroupName, NUM_RECORDS_PRODUCED, exactOffsetTranslation);
 
             ConsumerRecords<byte[], byte[]> records = backupConsumer.poll(CONSUMER_POLL_TIMEOUT_MS);
 
@@ -487,17 +482,12 @@
             "group.id", consumerGroupName), "primary.test-topic-1", "primary.test-topic-2")) {
 
             waitForConsumerGroupFullSync(backup, Arrays.asList("primary.test-topic-1", "primary.test-topic-2"),
-                    consumerGroupName, NUM_RECORDS_PRODUCED);
-
-<<<<<<< HEAD
+                    consumerGroupName, NUM_RECORDS_PRODUCED, exactOffsetTranslation);
+
             ConsumerRecords<byte[], byte[]> records = backupConsumer.poll(CONSUMER_POLL_TIMEOUT_MS);
             // similar reasoning as above, no more records to consume by the same consumer group at backup cluster
             assertEquals(0, records.count(), "consumer record size is not zero");
         }
-=======
-        waitForConsumerGroupOffsetSync(backup, backupConsumer, Arrays.asList("primary.test-topic-1", "primary.test-topic-2"), 
-            consumerGroupName, NUM_RECORDS_PRODUCED, exactOffsetTranslation);
->>>>>>> eee2bf96
 
         assertMonotonicCheckpoints(backup, PRIMARY_CLUSTER_ALIAS + ".checkpoints.internal");
     }
@@ -619,7 +609,7 @@
         try (Consumer<byte[], byte[]> primaryConsumer = primary.kafka().createConsumerAndSubscribeTo(consumerProps, "test-topic-1")) {
             waitForConsumingAllRecords(primaryConsumer, NUM_RECORDS_PRODUCED);
         }
-        waitForConsumerGroupFullSync(backup, Collections.singletonList("primary.test-topic-1"), consumerGroupName, NUM_RECORDS_PRODUCED);
+        waitForConsumerGroupFullSync(backup, Collections.singletonList("primary.test-topic-1"), consumerGroupName, NUM_RECORDS_PRODUCED, exactOffsetTranslation);
         restartMirrorMakerConnectors(backup, CONNECTOR_LIST);
         assertMonotonicCheckpoints(backup, "primary.checkpoints.internal");
         Thread.sleep(5000);
@@ -627,7 +617,7 @@
         try (Consumer<byte[], byte[]> primaryConsumer = primary.kafka().createConsumerAndSubscribeTo(consumerProps, "test-topic-1")) {
             waitForConsumingAllRecords(primaryConsumer, NUM_RECORDS_PRODUCED);
         }
-        waitForConsumerGroupFullSync(backup, Collections.singletonList("primary.test-topic-1"), consumerGroupName, 2 * NUM_RECORDS_PRODUCED);
+        waitForConsumerGroupFullSync(backup, Collections.singletonList("primary.test-topic-1"), consumerGroupName, 2 * NUM_RECORDS_PRODUCED, exactOffsetTranslation);
         assertMonotonicCheckpoints(backup, "primary.checkpoints.internal");
     }
 
@@ -804,15 +794,9 @@
      * given consumer group, topics and expected number of records, make sure the consumer group
      * offsets are eventually synced to the expected offset numbers
      */
-<<<<<<< HEAD
     protected static <T> void waitForConsumerGroupFullSync(
-            EmbeddedConnectCluster connect, List<String> topics, String consumerGroupId, int numRecords
+            EmbeddedConnectCluster connect, List<String> topics, String consumerGroupId, int numRecords, boolean exactOffsetTranslation
     ) throws InterruptedException {
-=======
-    protected static <T> void waitForConsumerGroupOffsetSync(EmbeddedConnectCluster connect,
-            Consumer<T, T> consumer, List<String> topics, String consumerGroupId, int numRecords, boolean exactOffsetTranslation)
-            throws InterruptedException {
->>>>>>> eee2bf96
         try (Admin adminClient = connect.kafka().createAdminClient()) {
             Map<TopicPartition, OffsetSpec> tps = new HashMap<>(NUM_PARTITIONS * topics.size());
             for (int partitionIndex = 0; partitionIndex < NUM_PARTITIONS; partitionIndex++) {
@@ -828,7 +812,6 @@
                 long totalConsumerGroupOffsets = consumerGroupOffsets.values().stream()
                     .mapToLong(OffsetAndMetadata::offset).sum();
 
-<<<<<<< HEAD
                 Map<TopicPartition, ListOffsetsResult.ListOffsetsResultInfo> endOffsets =
                         adminClient.listOffsets(tps).all().get();
                 long totalEndOffsets = endOffsets.values().stream()
@@ -841,18 +824,15 @@
                         );
                     }
                 }
+                boolean totalOffsetsMatch = exactOffsetTranslation
+                        ? totalEndOffsets == expectedTotalOffsets
+                        : totalEndOffsets >= expectedTotalOffsets;
+
+                boolean consumerGroupOffsetsMatch = exactOffsetTranslation
+                        ? totalConsumerGroupOffsets == expectedTotalOffsets
+                        : totalConsumerGroupOffsets >= expectedTotalOffsets;
                 // make sure the consumer group offsets are synced to expected number
-                return totalEndOffsets == expectedTotalOffsets && totalConsumerGroupOffsets == expectedTotalOffsets;
-=======
-                Map<TopicPartition, Long> offsets = consumer.endOffsets(tps, CONSUMER_POLL_TIMEOUT_MS);
-                long totalOffsets = offsets.values().stream().mapToLong(l -> l).sum();
-
-                boolean totalOffsetsMatch = exactOffsetTranslation
-                        ? totalOffsets == expectedTotalOffsets
-                        : totalOffsets >= expectedTotalOffsets;
-                // make sure the consumer group offsets are synced to expected number
-                return totalOffsetsMatch && consumerGroupOffsetTotal > 0;
->>>>>>> eee2bf96
+                return totalOffsetsMatch && consumerGroupOffsetsMatch;
             }, OFFSET_SYNC_DURATION_MS, "Consumer group offset sync is not complete in time");
         }
     }
