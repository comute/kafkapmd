--- conflicted
+++ resolved
@@ -60,19 +60,6 @@
     private final int numInitialWorkers;
     private final String workerNamePrefix;
     private final AtomicInteger nextWorkerId = new AtomicInteger(0);
-<<<<<<< HEAD
-    private final EmbeddedConnectClusterAssertions assertions;
-    // we should keep the original class loader and set it back after connector stopped since the connector will change the class loader,
-    // and then, the Mockito will use the unexpected class loader to generate the wrong proxy instance, which makes mock failed
-    private final ClassLoader originalClassLoader = Thread.currentThread().getContextClassLoader();
-    private final boolean ssl;
-
-    private EmbeddedConnectCluster(String name, Map<String, String> workerProps, int numWorkers,
-                                   int numBrokers, Properties brokerProps,
-                                   boolean maskExitProcedures,
-                                   Map<String, String> additionalKafkaClusterClientConfigs,
-                                   boolean ssl) {
-=======
 
     private EmbeddedConnectCluster(
             int numBrokers,
@@ -84,82 +71,12 @@
             int numWorkers
     ) {
         super(numBrokers, brokerProps, maskExitProcedures, clientProps);
->>>>>>> 760abfbd
         this.workerProps = workerProps;
         this.connectClusterName = name;
         this.connectCluster = new LinkedHashSet<>();
         this.numInitialWorkers = numWorkers;
         // leaving non-configurable for now
         this.workerNamePrefix = DEFAULT_WORKER_NAME_PREFIX;
-<<<<<<< HEAD
-        this.assertions = new EmbeddedConnectClusterAssertions(this);
-        this.ssl = ssl;
-    }
-
-    /**
-     * A more graceful way to handle abnormal exit of services in integration tests.
-     */
-    public Exit.Procedure exitProcedure = (code, message) -> {
-        if (code != 0) {
-            String exitMessage = "Abrupt service exit with code " + code + " and message " + message;
-            log.warn(exitMessage);
-            throw new UngracefulShutdownException(exitMessage);
-        }
-    };
-
-    /**
-     * A more graceful way to handle abnormal halt of services in integration tests.
-     */
-    public Exit.Procedure haltProcedure = (code, message) -> {
-        if (code != 0) {
-            String haltMessage = "Abrupt service halt with code " + code + " and message " + message;
-            log.warn(haltMessage);
-            throw new UngracefulShutdownException(haltMessage);
-        }
-    };
-
-    /**
-     * Start the connect cluster and the embedded Kafka and Zookeeper cluster.
-     */
-    public void start() {
-        if (maskExitProcedures) {
-            Exit.setExitProcedure(exitProcedure);
-            Exit.setHaltProcedure(haltProcedure);
-        }
-        kafkaCluster.start();
-        startConnect();
-        try {
-            httpClient.start();
-        } catch (Exception e) {
-            throw new ConnectException("Failed to start HTTP client", e);
-        }
-    }
-
-    /**
-     * Stop the connect cluster and the embedded Kafka and Zookeeper cluster.
-     * Clean up any temp directories created locally.
-     *
-     * @throws RuntimeException if Kafka brokers fail to stop
-     */
-    public void stop() {
-        Utils.closeQuietly(httpClient::stop, "HTTP client for embedded Connect cluster");
-        connectCluster.forEach(this::stopWorker);
-        try {
-            kafkaCluster.stop();
-        } catch (UngracefulShutdownException e) {
-            log.warn("Kafka did not shutdown gracefully");
-        } catch (Exception e) {
-            log.error("Could not stop kafka", e);
-            throw new RuntimeException("Could not stop brokers", e);
-        } finally {
-            if (maskExitProcedures) {
-                Exit.resetExitProcedure();
-                Exit.resetHaltProcedure();
-            }
-            Plugins.compareAndSwapLoaders(originalClassLoader);
-        }
-=======
->>>>>>> 760abfbd
     }
 
     /**
@@ -228,7 +145,7 @@
 
         workerProps.put(BOOTSTRAP_SERVERS_CONFIG, kafka().bootstrapServers());
         // use a random available port
-        workerProps.put(LISTENERS_CONFIG, (ssl ? "HTTPS://" : "HTTP://") + REST_HOST_NAME + ":0");
+        workerProps.put(LISTENERS_CONFIG, "HTTP://" + REST_HOST_NAME + ":0");
 
         String internalTopicsReplFactor = String.valueOf(numBrokers);
         workerProps.putIfAbsent(GROUP_ID_CONFIG, "connect-integration-test-" + connectClusterName);
@@ -272,15 +189,6 @@
     public static class Builder extends EmbeddedConnectBuilder<EmbeddedConnectCluster, Builder> {
         private String name = UUID.randomUUID().toString();
         private int numWorkers = DEFAULT_NUM_WORKERS;
-<<<<<<< HEAD
-        private int numBrokers = DEFAULT_NUM_BROKERS;
-        private Properties brokerProps = DEFAULT_BROKER_CONFIG;
-        private boolean maskExitProcedures = true;
-
-        private Map<String, String> clientConfigs = new HashMap<>();
-        private boolean ssl;
-=======
->>>>>>> 760abfbd
 
         public Builder name(String name) {
             this.name = name;
@@ -295,22 +203,6 @@
         /**
          * @deprecated Use {@link #clientProps(Map)} instead.
          */
-<<<<<<< HEAD
-        public Builder maskExitProcedures(boolean mask) {
-            this.maskExitProcedures = mask;
-            return this;
-        }
-
-        /** Enable SSL for RestServer */
-        public Builder ssl() {
-            this.ssl = true;
-            return this;
-        }
-
-        public EmbeddedConnectCluster build() {
-            return new EmbeddedConnectCluster(name, workerProps, numWorkers, numBrokers,
-                    brokerProps, maskExitProcedures, clientConfigs, ssl);
-=======
         @Deprecated
         public Builder clientConfigs(Map<String, String> clientProps) {
             return clientProps(clientProps);
@@ -333,7 +225,6 @@
                     name,
                     numWorkers
             );
->>>>>>> 760abfbd
         }
     }
 
