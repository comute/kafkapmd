/*
 * Licensed to the Apache Software Foundation (ASF) under one or more
 * contributor license agreements. See the NOTICE file distributed with
 * this work for additional information regarding copyright ownership.
 * The ASF licenses this file to You under the Apache License, Version 2.0
 * (the "License"); you may not use this file except in compliance with
 * the License. You may obtain a copy of the License at
 *
 *    http://www.apache.org/licenses/LICENSE-2.0
 *
 * Unless required by applicable law or agreed to in writing, software
 * distributed under the License is distributed on an "AS IS" BASIS,
 * WITHOUT WARRANTIES OR CONDITIONS OF ANY KIND, either express or implied.
 * See the License for the specific language governing permissions and
 * limitations under the License.
 */
package org.apache.kafka.connect.runtime;

import org.apache.kafka.connect.connector.Connector;
import org.apache.kafka.connect.errors.ConnectException;
import org.apache.kafka.connect.health.ConnectorType;
import org.apache.kafka.connect.runtime.ConnectMetrics.MetricGroup;
import org.apache.kafka.connect.runtime.isolation.IsolatedConnector;
import org.apache.kafka.connect.runtime.isolation.IsolatedSinkConnector;
import org.apache.kafka.connect.runtime.isolation.IsolatedSourceConnector;
import org.apache.kafka.connect.runtime.isolation.PluginType;
import org.apache.kafka.connect.runtime.isolation.Plugins;
import org.apache.kafka.connect.sink.SinkConnectorContext;
import org.apache.kafka.connect.source.SourceConnectorContext;
import org.apache.kafka.connect.storage.CloseableOffsetStorageReader;
import org.apache.kafka.connect.storage.ConnectorOffsetBackingStore;
import org.apache.kafka.connect.util.Callback;
import org.junit.After;
import org.junit.Before;
import org.junit.Rule;
import org.junit.Test;


import java.util.Arrays;
import java.util.Collection;
import java.util.HashMap;
import java.util.Map;
import org.junit.runner.RunWith;
import org.junit.runners.Parameterized;
import org.mockito.ArgumentCaptor;
import org.mockito.InOrder;
import org.mockito.Mock;
<<<<<<< HEAD
import org.mockito.junit.MockitoJUnitRunner;
import org.mockito.stubbing.OngoingStubbing;
=======
import org.mockito.junit.MockitoJUnit;
import org.mockito.junit.MockitoRule;
import org.mockito.quality.Strictness;
>>>>>>> 6b128d7e

import static org.junit.Assert.assertEquals;
import static org.junit.Assert.assertFalse;
import static org.junit.Assert.assertNotNull;
import static org.junit.Assert.assertTrue;
import static org.mockito.ArgumentMatchers.any;
import static org.mockito.ArgumentMatchers.eq;
import static org.mockito.ArgumentMatchers.isNull;
import static org.mockito.Mockito.doThrow;
import static org.mockito.Mockito.inOrder;
import static org.mockito.Mockito.mock;
import static org.mockito.Mockito.times;
import static org.mockito.Mockito.verify;
import static org.mockito.Mockito.verifyNoMoreInteractions;
import static org.mockito.Mockito.when;

@RunWith(Parameterized.class)
public class WorkerConnectorTest {

    private static final String VERSION = "1.1";
    public static final String CONNECTOR = "connector";
    public static final Map<String, String> CONFIG = new HashMap<>();
    static {
        CONFIG.put(ConnectorConfig.CONNECTOR_CLASS_CONFIG, TestConnector.class.getName());
        CONFIG.put(ConnectorConfig.NAME_CONFIG, CONNECTOR);
        CONFIG.put(SinkConnectorConfig.TOPICS_CONFIG, "my-topic");
    }
    public ConnectorConfig connectorConfig;
    public MockConnectMetrics metrics;

    @Rule
    public MockitoRule rule = MockitoJUnit.rule().strictness(Strictness.STRICT_STUBS);

    @Mock private Plugins plugins;
<<<<<<< HEAD
    @Mock private IsolatedSourceConnector sourceConnector;
    @Mock private IsolatedSinkConnector sinkConnector;
=======
>>>>>>> 6b128d7e
    @Mock private CloseableConnectorContext ctx;
    @Mock private ConnectorStatus.Listener listener;
    @Mock private ClassLoader classLoader;
<<<<<<< HEAD
    private IsolatedConnector<?> connector;
=======

    private final ConnectorType connectorType;
    private final Connector connector;
    private final CloseableOffsetStorageReader offsetStorageReader;
    private final ConnectorOffsetBackingStore offsetStore;

    @Parameterized.Parameters
    public static Collection<ConnectorType> parameters() {
        return Arrays.asList(ConnectorType.SOURCE, ConnectorType.SINK);
    }

    public WorkerConnectorTest(ConnectorType connectorType) {
        this.connectorType = connectorType;
        switch (connectorType) {
            case SINK:
                this.connector = mock(SinkConnector.class);
                this.offsetStorageReader = null;
                this.offsetStore = null;
                break;
            case SOURCE:
                this.connector = mock(SourceConnector.class);
                this.offsetStorageReader = mock(CloseableOffsetStorageReader.class);
                this.offsetStore = mock(ConnectorOffsetBackingStore.class);
                break;
            default:
                throw new IllegalStateException("Unexpected connector type: " + connectorType);
        }
    }
>>>>>>> 6b128d7e

    @Before
    public void setup() {
        connectorConfig = new ConnectorConfig(plugins, CONFIG);
        metrics = new MockConnectMetrics();
    }

    @After
    public void tearDown() {
        if (metrics != null) metrics.stop();
    }

    @Test
    public void testInitializeFailure() throws Exception {
        RuntimeException exception = new RuntimeException();
<<<<<<< HEAD
        useSourceConnector();
=======

        when(connector.version()).thenReturn(VERSION);
>>>>>>> 6b128d7e
        doThrow(exception).when(connector).initialize(any());

        WorkerConnector workerConnector = new WorkerConnector(CONNECTOR, connector, connectorConfig, ctx, metrics, listener, offsetStorageReader, offsetStore, classLoader);

        workerConnector.initialize();
        assertFailedMetric(workerConnector);
        workerConnector.shutdown();
        workerConnector.doShutdown();
        assertDestroyedMetric(workerConnector);

        verifyInitialize();
        verify(listener).onFailure(CONNECTOR, exception);
        verifyCleanShutdown(false);
    }

    @Test
    public void testFailureIsFinalState() throws Exception {
        RuntimeException exception = new RuntimeException();
<<<<<<< HEAD
        useSinkConnector();
=======

        when(connector.version()).thenReturn(VERSION);
>>>>>>> 6b128d7e
        doThrow(exception).when(connector).initialize(any());

        Callback<TargetState> onStateChange = mockCallback();
        WorkerConnector workerConnector = new WorkerConnector(CONNECTOR, connector, connectorConfig, ctx, metrics, listener, offsetStorageReader, offsetStore, classLoader);

        workerConnector.initialize();
        assertFailedMetric(workerConnector);
        workerConnector.doTransitionTo(TargetState.STARTED, onStateChange);
        assertFailedMetric(workerConnector);
        workerConnector.shutdown();
        workerConnector.doShutdown();
        assertDestroyedMetric(workerConnector);

        verifyInitialize();
        verify(listener).onFailure(CONNECTOR, exception);
        // expect no call to onStartup() after failure
        verifyCleanShutdown(false);

        verify(onStateChange).onCompletion(any(Exception.class), isNull());
        verifyNoMoreInteractions(onStateChange);
    }

    @Test
<<<<<<< HEAD
    public void testStartupAndShutdown() throws Exception {
        useSourceConnector();
=======
    public void testStartupAndShutdown() {
        when(connector.version()).thenReturn(VERSION);
>>>>>>> 6b128d7e

        Callback<TargetState> onStateChange = mockCallback();
        WorkerConnector workerConnector = new WorkerConnector(CONNECTOR, connector, connectorConfig, ctx, metrics, listener, offsetStorageReader, offsetStore, classLoader);

        workerConnector.initialize();
        assertInitializedMetric(workerConnector);
        workerConnector.doTransitionTo(TargetState.STARTED, onStateChange);
        assertRunningMetric(workerConnector);
        workerConnector.shutdown();
        workerConnector.doShutdown();
        assertDestroyedMetric(workerConnector);

        verifyInitialize();
        verify(connector).start(CONFIG);
        verify(listener).onStartup(CONNECTOR);
        verifyCleanShutdown(true);

        verify(onStateChange).onCompletion(isNull(), eq(TargetState.STARTED));
        verifyNoMoreInteractions(onStateChange);
    }

    @Test
<<<<<<< HEAD
    public void testStartupAndPause() throws Exception {
        useSinkConnector();
=======
    public void testStartupAndPause() {
        when(connector.version()).thenReturn(VERSION);
>>>>>>> 6b128d7e

        Callback<TargetState> onStateChange = mockCallback();
        WorkerConnector workerConnector = new WorkerConnector(CONNECTOR, connector, connectorConfig, ctx, metrics, listener, offsetStorageReader, offsetStore, classLoader);

        workerConnector.initialize();

        workerConnector.doTransitionTo(TargetState.STARTED, onStateChange);
        assertRunningMetric(workerConnector);
        workerConnector.doTransitionTo(TargetState.PAUSED, onStateChange);
        assertPausedMetric(workerConnector);
        workerConnector.shutdown();
        workerConnector.doShutdown();
        assertDestroyedMetric(workerConnector);

        verifyInitialize();
        verify(connector).start(CONFIG);
        verify(listener).onStartup(CONNECTOR);
        verify(listener).onPause(CONNECTOR);
        verifyCleanShutdown(true);

        InOrder inOrder = inOrder(onStateChange);
        inOrder.verify(onStateChange).onCompletion(isNull(), eq(TargetState.STARTED));
        inOrder.verify(onStateChange).onCompletion(isNull(), eq(TargetState.PAUSED));
        verifyNoMoreInteractions(onStateChange);
    }

    @Test
<<<<<<< HEAD
    public void testOnResume() throws Exception {
        useSourceConnector();
=======
    public void testStartupAndStop() {
        when(connector.version()).thenReturn(VERSION);

        Callback<TargetState> onStateChange = mockCallback();
        WorkerConnector workerConnector = new WorkerConnector(CONNECTOR, connector, connectorConfig, ctx, metrics, listener, offsetStorageReader, offsetStore, classLoader);

        workerConnector.initialize();
        assertInitializedMetric(workerConnector);

        workerConnector.doTransitionTo(TargetState.STARTED, onStateChange);
        assertRunningMetric(workerConnector);
        workerConnector.doTransitionTo(TargetState.STOPPED, onStateChange);
        assertStoppedMetric(workerConnector);
        workerConnector.shutdown();
        workerConnector.doShutdown();
        assertDestroyedMetric(workerConnector);

        verifyInitialize();
        verify(connector).start(CONFIG);
        verify(listener).onStartup(CONNECTOR);
        verify(listener).onStop(CONNECTOR);
        verifyCleanShutdown(true);

        InOrder inOrder = inOrder(onStateChange);
        inOrder.verify(onStateChange).onCompletion(isNull(), eq(TargetState.STARTED));
        inOrder.verify(onStateChange).onCompletion(isNull(), eq(TargetState.STOPPED));
        verifyNoMoreInteractions(onStateChange);
    }

    @Test
    public void testOnResume() {
        when(connector.version()).thenReturn(VERSION);
>>>>>>> 6b128d7e

        Callback<TargetState> onStateChange = mockCallback();

        WorkerConnector workerConnector = new WorkerConnector(CONNECTOR, connector, connectorConfig, ctx, metrics, listener, offsetStorageReader, offsetStore, classLoader);

        workerConnector.initialize();
        assertInitializedMetric(workerConnector);
        workerConnector.doTransitionTo(TargetState.PAUSED, onStateChange);
        assertPausedMetric(workerConnector);
        workerConnector.doTransitionTo(TargetState.STARTED, onStateChange);
        assertRunningMetric(workerConnector);
        workerConnector.shutdown();
        workerConnector.doShutdown();
        assertDestroyedMetric(workerConnector);

        verifyInitialize();
        verify(listener).onPause(CONNECTOR);
        verify(connector).start(CONFIG);
        verify(listener).onResume(CONNECTOR);
        verifyCleanShutdown(true);

        InOrder inOrder = inOrder(onStateChange);
        inOrder.verify(onStateChange).onCompletion(isNull(), eq(TargetState.PAUSED));
        inOrder.verify(onStateChange).onCompletion(isNull(), eq(TargetState.STARTED));
        verifyNoMoreInteractions(onStateChange);
    }

    @Test
<<<<<<< HEAD
    public void testStartupPaused() throws Exception {
        useSinkConnector();
=======
    public void testStartupPaused() {
        when(connector.version()).thenReturn(VERSION);
>>>>>>> 6b128d7e

        Callback<TargetState> onStateChange = mockCallback();
        WorkerConnector workerConnector = new WorkerConnector(CONNECTOR, connector, connectorConfig, ctx, metrics, listener, offsetStorageReader, offsetStore, classLoader);

        workerConnector.initialize();
        assertInitializedMetric(workerConnector);
        workerConnector.doTransitionTo(TargetState.PAUSED, onStateChange);
        assertPausedMetric(workerConnector);
        workerConnector.shutdown();
        workerConnector.doShutdown();
        assertDestroyedMetric(workerConnector);

        verifyInitialize();
        // connector never gets started
        verify(listener).onPause(CONNECTOR);
        verifyCleanShutdown(false);

        verify(onStateChange).onCompletion(isNull(), eq(TargetState.PAUSED));
        verifyNoMoreInteractions(onStateChange);
    }

    @Test
<<<<<<< HEAD
    public void testStartupFailure() throws Exception {
        RuntimeException exception = new RuntimeException();
        useSinkConnector();
=======
    public void testStartupStopped() {
        when(connector.version()).thenReturn(VERSION);

        Callback<TargetState> onStateChange = mockCallback();
        WorkerConnector workerConnector = new WorkerConnector(CONNECTOR, connector, connectorConfig, ctx, metrics, listener, offsetStorageReader, offsetStore, classLoader);

        workerConnector.initialize();
        assertInitializedMetric(workerConnector);
        workerConnector.doTransitionTo(TargetState.STOPPED, onStateChange);
        assertStoppedMetric(workerConnector);
        workerConnector.shutdown();
        workerConnector.doShutdown();
        assertDestroyedMetric(workerConnector);

        verifyInitialize();
        // connector never gets started
        verify(listener).onStop(CONNECTOR);
        verifyCleanShutdown(false);

        verify(onStateChange).onCompletion(isNull(), eq(TargetState.STOPPED));
        verifyNoMoreInteractions(onStateChange);
    }

    @Test
    public void testStartupFailure() {
        RuntimeException exception = new RuntimeException();

        when(connector.version()).thenReturn(VERSION);
>>>>>>> 6b128d7e
        doThrow(exception).when(connector).start(CONFIG);

        Callback<TargetState> onStateChange = mockCallback();
        WorkerConnector workerConnector = new WorkerConnector(CONNECTOR, connector, connectorConfig, ctx, metrics, listener, offsetStorageReader, offsetStore, classLoader);

        workerConnector.initialize();
        assertInitializedMetric(workerConnector);
        workerConnector.doTransitionTo(TargetState.STARTED, onStateChange);
        assertFailedMetric(workerConnector);
        workerConnector.shutdown();
        workerConnector.doShutdown();
        assertDestroyedMetric(workerConnector);

        verifyInitialize();
        verify(connector).start(CONFIG);
        verify(listener).onFailure(CONNECTOR, exception);
        verifyCleanShutdown(false);

        verify(onStateChange).onCompletion(any(Exception.class), isNull());
        verifyNoMoreInteractions(onStateChange);
    }

    @Test
<<<<<<< HEAD
    public void testShutdownFailure() throws Exception {
        RuntimeException exception = new RuntimeException();
        useSourceConnector();
=======
    public void testStopFailure() {
        RuntimeException exception = new RuntimeException();

        when(connector.version()).thenReturn(VERSION);

        // Fail during the first call to stop, then succeed for the next attempt
        doThrow(exception).doNothing().when(connector).stop();

        Callback<TargetState> onFirstStateChange = mockCallback();
        Callback<TargetState> onSecondStateChange = mockCallback();
        Callback<TargetState> onThirdStateChange = mockCallback();
        WorkerConnector workerConnector = new WorkerConnector(CONNECTOR, connector, connectorConfig, ctx, metrics, listener, offsetStorageReader, offsetStore, classLoader);

        workerConnector.initialize();
        assertInitializedMetric(workerConnector);
        workerConnector.doTransitionTo(TargetState.STARTED, onFirstStateChange);
        assertRunningMetric(workerConnector);
        workerConnector.doTransitionTo(TargetState.STOPPED, onSecondStateChange);
        assertStoppedMetric(workerConnector);
        workerConnector.doTransitionTo(TargetState.STARTED, onThirdStateChange);
        assertRunningMetric(workerConnector);
        workerConnector.shutdown();
        workerConnector.doShutdown();
        assertDestroyedMetric(workerConnector);

        verifyInitialize();
        verify(connector, times(2)).start(CONFIG);
        verify(listener).onStartup(CONNECTOR);
        verify(listener).onResume(CONNECTOR);
        verify(listener).onStop(CONNECTOR);
        verify(onFirstStateChange).onCompletion(isNull(), eq(TargetState.STARTED));
        verifyNoMoreInteractions(onFirstStateChange);
        // We swallow failures when transitioning to the STOPPED state
        verify(onSecondStateChange).onCompletion(isNull(), eq(TargetState.STOPPED));
        verifyNoMoreInteractions(onSecondStateChange);
        verify(onThirdStateChange).onCompletion(isNull(), eq(TargetState.STARTED));
        verifyNoMoreInteractions(onThirdStateChange);
        verifyShutdown(2, true, true);
        verifyNoMoreInteractions(listener);
    }

    @Test
    public void testShutdownFailure() {
        RuntimeException exception = new RuntimeException();

        when(connector.version()).thenReturn(VERSION);
>>>>>>> 6b128d7e

        doThrow(exception).when(connector).stop();

        Callback<TargetState> onStateChange = mockCallback();
        WorkerConnector workerConnector = new WorkerConnector(CONNECTOR, connector, connectorConfig, ctx, metrics, listener, offsetStorageReader, offsetStore, classLoader);

        workerConnector.initialize();
        assertInitializedMetric(workerConnector);
        workerConnector.doTransitionTo(TargetState.STARTED, onStateChange);
        assertRunningMetric(workerConnector);
        workerConnector.shutdown();
        workerConnector.doShutdown();
        assertFailedMetric(workerConnector);

        verifyInitialize();
        verify(connector).start(CONFIG);
        verify(listener).onStartup(CONNECTOR);
        verify(onStateChange).onCompletion(isNull(), eq(TargetState.STARTED));
        verifyNoMoreInteractions(onStateChange);
        verify(listener).onFailure(CONNECTOR, exception);
        verifyShutdown(false, true);
    }

    @Test
<<<<<<< HEAD
    public void testTransitionStartedToStarted() throws Exception {
        useSourceConnector();
=======
    public void testTransitionStartedToStarted() {
        when(connector.version()).thenReturn(VERSION);
>>>>>>> 6b128d7e

        Callback<TargetState> onStateChange = mockCallback();

        WorkerConnector workerConnector = new WorkerConnector(CONNECTOR, connector, connectorConfig, ctx, metrics, listener, offsetStorageReader, offsetStore, classLoader);

        workerConnector.initialize();
        assertInitializedMetric(workerConnector);
        workerConnector.doTransitionTo(TargetState.STARTED, onStateChange);
        assertRunningMetric(workerConnector);
        workerConnector.doTransitionTo(TargetState.STARTED, onStateChange);
        assertRunningMetric(workerConnector);
        workerConnector.shutdown();
        workerConnector.doShutdown();
        assertDestroyedMetric(workerConnector);

        verifyInitialize();
        verify(connector).start(CONFIG);
        // expect only one call to onStartup()
        verify(listener).onStartup(CONNECTOR);
        verifyCleanShutdown(true);
        verify(onStateChange, times(2)).onCompletion(isNull(), eq(TargetState.STARTED));
        verifyNoMoreInteractions(onStateChange);
    }

    @Test
<<<<<<< HEAD
    public void testTransitionPausedToPaused() throws Exception {
        useSourceConnector();
=======
    public void testTransitionPausedToPaused() {
        when(connector.version()).thenReturn(VERSION);
>>>>>>> 6b128d7e

        Callback<TargetState> onStateChange = mockCallback();
        WorkerConnector workerConnector = new WorkerConnector(CONNECTOR, connector, connectorConfig, ctx, metrics, listener, offsetStorageReader, offsetStore, classLoader);

        workerConnector.initialize();
        assertInitializedMetric(workerConnector);
        workerConnector.doTransitionTo(TargetState.STARTED, onStateChange);
        assertRunningMetric(workerConnector);
        workerConnector.doTransitionTo(TargetState.PAUSED, onStateChange);
        assertPausedMetric(workerConnector);
        workerConnector.doTransitionTo(TargetState.PAUSED, onStateChange);
        assertPausedMetric(workerConnector);
        workerConnector.shutdown();
        workerConnector.doShutdown();
        assertDestroyedMetric(workerConnector);

        verifyInitialize();
        verify(connector).start(CONFIG);
        verify(listener).onStartup(CONNECTOR);
        verify(listener).onPause(CONNECTOR);
        verifyCleanShutdown(true);

        InOrder inOrder = inOrder(onStateChange);
        inOrder.verify(onStateChange).onCompletion(isNull(), eq(TargetState.STARTED));
        inOrder.verify(onStateChange, times(2)).onCompletion(isNull(), eq(TargetState.PAUSED));
        verifyNoMoreInteractions(onStateChange);
    }

    @Test
<<<<<<< HEAD
    public void testFailConnectorThatIsNeitherSourceNorSink() throws Exception {
        useSourceConnector();
        when(connector.type()).thenReturn(PluginType.UNKNOWN);
=======
    public void testTransitionStoppedToStopped() {
        when(connector.version()).thenReturn(VERSION);

        Callback<TargetState> onStateChange = mockCallback();
>>>>>>> 6b128d7e
        WorkerConnector workerConnector = new WorkerConnector(CONNECTOR, connector, connectorConfig, ctx, metrics, listener, offsetStorageReader, offsetStore, classLoader);

        workerConnector.initialize();
        assertInitializedMetric(workerConnector);
        workerConnector.doTransitionTo(TargetState.STARTED, onStateChange);
        assertRunningMetric(workerConnector);
        workerConnector.doTransitionTo(TargetState.STOPPED, onStateChange);
        assertStoppedMetric(workerConnector);
        workerConnector.doTransitionTo(TargetState.STOPPED, onStateChange);
        assertStoppedMetric(workerConnector);
        workerConnector.shutdown();
        workerConnector.doShutdown();
        assertDestroyedMetric(workerConnector);

        verifyInitialize();
        verify(connector).start(CONFIG);
        verify(listener).onStartup(CONNECTOR);
        verify(listener).onStop(CONNECTOR);
        verifyCleanShutdown(true);

        InOrder inOrder = inOrder(onStateChange);
        inOrder.verify(onStateChange).onCompletion(isNull(), eq(TargetState.STARTED));
        inOrder.verify(onStateChange, times(2)).onCompletion(isNull(), eq(TargetState.STOPPED));
        verifyNoMoreInteractions(onStateChange);
    }

    @Test
    public void testFailConnectorThatIsNeitherSourceNorSink() {
        Connector badConnector = mock(Connector.class);
        when(badConnector.version()).thenReturn(VERSION);
        WorkerConnector workerConnector = new WorkerConnector(CONNECTOR, badConnector, connectorConfig, ctx, metrics, listener, offsetStorageReader, offsetStore, classLoader);

        workerConnector.initialize();

        verify(badConnector).version();
        ArgumentCaptor<Throwable> exceptionCapture = ArgumentCaptor.forClass(Throwable.class);
        verify(listener).onFailure(eq(CONNECTOR), exceptionCapture.capture());
        Throwable e = exceptionCapture.getValue();
        assertTrue(e instanceof ConnectException);
        assertTrue(e.getMessage().contains("must be a subclass of"));
    }

    protected void assertFailedMetric(WorkerConnector workerConnector) {
        assertFalse(workerConnector.metrics().isUnassigned());
        assertTrue(workerConnector.metrics().isFailed());
        assertFalse(workerConnector.metrics().isStopped());
        assertFalse(workerConnector.metrics().isPaused());
        assertFalse(workerConnector.metrics().isRunning());
    }

    protected void assertStoppedMetric(WorkerConnector workerConnector) {
        assertFalse(workerConnector.metrics().isUnassigned());
        assertFalse(workerConnector.metrics().isFailed());
        assertFalse(workerConnector.metrics().isPaused());
        assertTrue(workerConnector.metrics().isStopped());
        assertFalse(workerConnector.metrics().isRunning());
    }

    protected void assertPausedMetric(WorkerConnector workerConnector) {
        assertFalse(workerConnector.metrics().isUnassigned());
        assertFalse(workerConnector.metrics().isFailed());
        assertFalse(workerConnector.metrics().isStopped());
        assertTrue(workerConnector.metrics().isPaused());
        assertFalse(workerConnector.metrics().isRunning());
    }

    protected void assertRunningMetric(WorkerConnector workerConnector) {
        assertFalse(workerConnector.metrics().isUnassigned());
        assertFalse(workerConnector.metrics().isFailed());
        assertFalse(workerConnector.metrics().isStopped());
        assertFalse(workerConnector.metrics().isPaused());
        assertTrue(workerConnector.metrics().isRunning());
    }

    protected void assertDestroyedMetric(WorkerConnector workerConnector) {
        assertTrue(workerConnector.metrics().isUnassigned());
        assertFalse(workerConnector.metrics().isFailed());
        assertFalse(workerConnector.metrics().isStopped());
        assertFalse(workerConnector.metrics().isPaused());
        assertFalse(workerConnector.metrics().isRunning());
    }

    protected void assertInitializedMetric(WorkerConnector workerConnector) {
        String expectedType;
        switch (connectorType) {
            case SINK:
                expectedType = "sink";
                break;
            case SOURCE:
                expectedType = "source";
                break;
            default:
                throw new IllegalStateException("Unexpected connector type: " + connectorType);
        }
        assertInitializedMetric(workerConnector, expectedType);
    }

    protected void assertInitializedMetric(WorkerConnector workerConnector, String expectedType) {
        assertTrue(workerConnector.metrics().isUnassigned());
        assertFalse(workerConnector.metrics().isFailed());
        assertFalse(workerConnector.metrics().isStopped());
        assertFalse(workerConnector.metrics().isPaused());
        assertFalse(workerConnector.metrics().isRunning());
        MetricGroup metricGroup = workerConnector.metrics().metricGroup();
        String status = metrics.currentMetricValueAsString(metricGroup, "status");
        String type = metrics.currentMetricValueAsString(metricGroup, "connector-type");
        String clazz = metrics.currentMetricValueAsString(metricGroup, "connector-class");
        String version = metrics.currentMetricValueAsString(metricGroup, "connector-version");
        assertEquals(expectedType, type);
        assertNotNull(clazz);
        assertEquals(VERSION, version);
    }

    @SuppressWarnings("unchecked")
    private Callback<TargetState> mockCallback() {
        return mock(Callback.class);
    }

    private void useSinkConnector() throws Exception {
        connector = sinkConnector;
        when(connector.version()).thenReturn(VERSION);
        OngoingStubbing<Class<?>> pluginClass = when(connector.pluginClass());
        pluginClass.thenReturn(SampleSinkConnector.class);
        when(connector.type()).thenReturn(PluginType.SINK);
    }

    private void useSourceConnector() throws Exception {
        connector = sourceConnector;
        when(connector.version()).thenReturn(VERSION);
        OngoingStubbing<Class<?>> pluginClass = when(connector.pluginClass());
        pluginClass.thenReturn(SampleSourceConnector.class);
        when(connector.type()).thenReturn(PluginType.SOURCE);
    }

    private void verifyInitialize() throws Exception {
        verify(connector).pluginClass();
        verify(connector).version();
<<<<<<< HEAD
        if (connector instanceof IsolatedSourceConnector) {
=======
        if (connectorType == ConnectorType.SOURCE) {
>>>>>>> 6b128d7e
            verify(offsetStore).start();
            verify(connector).initialize(any(SourceConnectorContext.class));
        } else if (connectorType == ConnectorType.SINK) {
            verify(connector).initialize(any(SinkConnectorContext.class));
        }
    }

    private void verifyCleanShutdown(boolean started) throws Exception {
        verifyShutdown(true, started);
    }

<<<<<<< HEAD
    private void verifyShutdown(boolean clean, boolean started) throws Exception {
        verify(ctx).close();
        if (connector instanceof IsolatedSourceConnector) {
=======
    private void verifyShutdown(boolean clean, boolean started) {
        verifyShutdown(1, clean, started);
    }

    private void verifyShutdown(int connectorStops, boolean clean, boolean started) {
        verify(ctx).close();
        if (connectorType == ConnectorType.SOURCE) {
>>>>>>> 6b128d7e
            verify(offsetStorageReader).close();
            verify(offsetStore).stop();
        }
        if (clean) {
            verify(listener).onShutdown(CONNECTOR);
        }
        if (started) {
            verify(connector, times(connectorStops)).stop();
        }
    }

    private static abstract class TestConnector extends Connector {
    }
}<|MERGE_RESOLUTION|>--- conflicted
+++ resolved
@@ -45,14 +45,10 @@
 import org.mockito.ArgumentCaptor;
 import org.mockito.InOrder;
 import org.mockito.Mock;
-<<<<<<< HEAD
-import org.mockito.junit.MockitoJUnitRunner;
-import org.mockito.stubbing.OngoingStubbing;
-=======
 import org.mockito.junit.MockitoJUnit;
 import org.mockito.junit.MockitoRule;
 import org.mockito.quality.Strictness;
->>>>>>> 6b128d7e
+import org.mockito.stubbing.OngoingStubbing;
 
 import static org.junit.Assert.assertEquals;
 import static org.junit.Assert.assertFalse;
@@ -87,20 +83,12 @@
     public MockitoRule rule = MockitoJUnit.rule().strictness(Strictness.STRICT_STUBS);
 
     @Mock private Plugins plugins;
-<<<<<<< HEAD
-    @Mock private IsolatedSourceConnector sourceConnector;
-    @Mock private IsolatedSinkConnector sinkConnector;
-=======
->>>>>>> 6b128d7e
     @Mock private CloseableConnectorContext ctx;
     @Mock private ConnectorStatus.Listener listener;
     @Mock private ClassLoader classLoader;
-<<<<<<< HEAD
-    private IsolatedConnector<?> connector;
-=======
 
     private final ConnectorType connectorType;
-    private final Connector connector;
+    private final IsolatedConnector<?> connector;
     private final CloseableOffsetStorageReader offsetStorageReader;
     private final ConnectorOffsetBackingStore offsetStore;
 
@@ -113,12 +101,12 @@
         this.connectorType = connectorType;
         switch (connectorType) {
             case SINK:
-                this.connector = mock(SinkConnector.class);
+                this.connector = mock(IsolatedSinkConnector.class);
                 this.offsetStorageReader = null;
                 this.offsetStore = null;
                 break;
             case SOURCE:
-                this.connector = mock(SourceConnector.class);
+                this.connector = mock(IsolatedSourceConnector.class);
                 this.offsetStorageReader = mock(CloseableOffsetStorageReader.class);
                 this.offsetStore = mock(ConnectorOffsetBackingStore.class);
                 break;
@@ -126,7 +114,6 @@
                 throw new IllegalStateException("Unexpected connector type: " + connectorType);
         }
     }
->>>>>>> 6b128d7e
 
     @Before
     public void setup() {
@@ -142,12 +129,8 @@
     @Test
     public void testInitializeFailure() throws Exception {
         RuntimeException exception = new RuntimeException();
-<<<<<<< HEAD
-        useSourceConnector();
-=======
-
-        when(connector.version()).thenReturn(VERSION);
->>>>>>> 6b128d7e
+
+        when(connector.version()).thenReturn(VERSION);
         doThrow(exception).when(connector).initialize(any());
 
         WorkerConnector workerConnector = new WorkerConnector(CONNECTOR, connector, connectorConfig, ctx, metrics, listener, offsetStorageReader, offsetStore, classLoader);
@@ -166,12 +149,8 @@
     @Test
     public void testFailureIsFinalState() throws Exception {
         RuntimeException exception = new RuntimeException();
-<<<<<<< HEAD
-        useSinkConnector();
-=======
-
-        when(connector.version()).thenReturn(VERSION);
->>>>>>> 6b128d7e
+
+        when(connector.version()).thenReturn(VERSION);
         doThrow(exception).when(connector).initialize(any());
 
         Callback<TargetState> onStateChange = mockCallback();
@@ -195,13 +174,8 @@
     }
 
     @Test
-<<<<<<< HEAD
     public void testStartupAndShutdown() throws Exception {
-        useSourceConnector();
-=======
-    public void testStartupAndShutdown() {
-        when(connector.version()).thenReturn(VERSION);
->>>>>>> 6b128d7e
+        when(connector.version()).thenReturn(VERSION);
 
         Callback<TargetState> onStateChange = mockCallback();
         WorkerConnector workerConnector = new WorkerConnector(CONNECTOR, connector, connectorConfig, ctx, metrics, listener, offsetStorageReader, offsetStore, classLoader);
@@ -224,13 +198,8 @@
     }
 
     @Test
-<<<<<<< HEAD
     public void testStartupAndPause() throws Exception {
-        useSinkConnector();
-=======
-    public void testStartupAndPause() {
-        when(connector.version()).thenReturn(VERSION);
->>>>>>> 6b128d7e
+        when(connector.version()).thenReturn(VERSION);
 
         Callback<TargetState> onStateChange = mockCallback();
         WorkerConnector workerConnector = new WorkerConnector(CONNECTOR, connector, connectorConfig, ctx, metrics, listener, offsetStorageReader, offsetStore, classLoader);
@@ -258,11 +227,7 @@
     }
 
     @Test
-<<<<<<< HEAD
-    public void testOnResume() throws Exception {
-        useSourceConnector();
-=======
-    public void testStartupAndStop() {
+    public void testStartupAndStop() throws Exception {
         when(connector.version()).thenReturn(VERSION);
 
         Callback<TargetState> onStateChange = mockCallback();
@@ -292,9 +257,8 @@
     }
 
     @Test
-    public void testOnResume() {
-        when(connector.version()).thenReturn(VERSION);
->>>>>>> 6b128d7e
+    public void testOnResume() throws Exception {
+        when(connector.version()).thenReturn(VERSION);
 
         Callback<TargetState> onStateChange = mockCallback();
 
@@ -323,13 +287,8 @@
     }
 
     @Test
-<<<<<<< HEAD
     public void testStartupPaused() throws Exception {
-        useSinkConnector();
-=======
-    public void testStartupPaused() {
-        when(connector.version()).thenReturn(VERSION);
->>>>>>> 6b128d7e
+        when(connector.version()).thenReturn(VERSION);
 
         Callback<TargetState> onStateChange = mockCallback();
         WorkerConnector workerConnector = new WorkerConnector(CONNECTOR, connector, connectorConfig, ctx, metrics, listener, offsetStorageReader, offsetStore, classLoader);
@@ -352,12 +311,7 @@
     }
 
     @Test
-<<<<<<< HEAD
-    public void testStartupFailure() throws Exception {
-        RuntimeException exception = new RuntimeException();
-        useSinkConnector();
-=======
-    public void testStartupStopped() {
+    public void testStartupStopped() throws Exception {
         when(connector.version()).thenReturn(VERSION);
 
         Callback<TargetState> onStateChange = mockCallback();
@@ -381,11 +335,10 @@
     }
 
     @Test
-    public void testStartupFailure() {
+    public void testStartupFailure() throws Exception {
         RuntimeException exception = new RuntimeException();
 
         when(connector.version()).thenReturn(VERSION);
->>>>>>> 6b128d7e
         doThrow(exception).when(connector).start(CONFIG);
 
         Callback<TargetState> onStateChange = mockCallback();
@@ -409,12 +362,7 @@
     }
 
     @Test
-<<<<<<< HEAD
-    public void testShutdownFailure() throws Exception {
-        RuntimeException exception = new RuntimeException();
-        useSourceConnector();
-=======
-    public void testStopFailure() {
+    public void testStopFailure() throws Exception {
         RuntimeException exception = new RuntimeException();
 
         when(connector.version()).thenReturn(VERSION);
@@ -456,11 +404,10 @@
     }
 
     @Test
-    public void testShutdownFailure() {
+    public void testShutdownFailure() throws Exception {
         RuntimeException exception = new RuntimeException();
 
         when(connector.version()).thenReturn(VERSION);
->>>>>>> 6b128d7e
 
         doThrow(exception).when(connector).stop();
 
@@ -485,13 +432,8 @@
     }
 
     @Test
-<<<<<<< HEAD
     public void testTransitionStartedToStarted() throws Exception {
-        useSourceConnector();
-=======
-    public void testTransitionStartedToStarted() {
-        when(connector.version()).thenReturn(VERSION);
->>>>>>> 6b128d7e
+        when(connector.version()).thenReturn(VERSION);
 
         Callback<TargetState> onStateChange = mockCallback();
 
@@ -517,13 +459,8 @@
     }
 
     @Test
-<<<<<<< HEAD
     public void testTransitionPausedToPaused() throws Exception {
-        useSourceConnector();
-=======
-    public void testTransitionPausedToPaused() {
-        when(connector.version()).thenReturn(VERSION);
->>>>>>> 6b128d7e
+        when(connector.version()).thenReturn(VERSION);
 
         Callback<TargetState> onStateChange = mockCallback();
         WorkerConnector workerConnector = new WorkerConnector(CONNECTOR, connector, connectorConfig, ctx, metrics, listener, offsetStorageReader, offsetStore, classLoader);
@@ -553,16 +490,10 @@
     }
 
     @Test
-<<<<<<< HEAD
-    public void testFailConnectorThatIsNeitherSourceNorSink() throws Exception {
-        useSourceConnector();
-        when(connector.type()).thenReturn(PluginType.UNKNOWN);
-=======
-    public void testTransitionStoppedToStopped() {
-        when(connector.version()).thenReturn(VERSION);
-
-        Callback<TargetState> onStateChange = mockCallback();
->>>>>>> 6b128d7e
+    public void testTransitionStoppedToStopped() throws Exception {
+        when(connector.version()).thenReturn(VERSION);
+
+        Callback<TargetState> onStateChange = mockCallback();
         WorkerConnector workerConnector = new WorkerConnector(CONNECTOR, connector, connectorConfig, ctx, metrics, listener, offsetStorageReader, offsetStore, classLoader);
 
         workerConnector.initialize();
@@ -590,8 +521,8 @@
     }
 
     @Test
-    public void testFailConnectorThatIsNeitherSourceNorSink() {
-        Connector badConnector = mock(Connector.class);
+    public void testFailConnectorThatIsNeitherSourceNorSink() throws Exception {
+        IsolatedConnector<?> badConnector = mock(IsolatedConnector.class);
         when(badConnector.version()).thenReturn(VERSION);
         WorkerConnector workerConnector = new WorkerConnector(CONNECTOR, badConnector, connectorConfig, ctx, metrics, listener, offsetStorageReader, offsetStore, classLoader);
 
@@ -681,30 +612,10 @@
         return mock(Callback.class);
     }
 
-    private void useSinkConnector() throws Exception {
-        connector = sinkConnector;
-        when(connector.version()).thenReturn(VERSION);
-        OngoingStubbing<Class<?>> pluginClass = when(connector.pluginClass());
-        pluginClass.thenReturn(SampleSinkConnector.class);
-        when(connector.type()).thenReturn(PluginType.SINK);
-    }
-
-    private void useSourceConnector() throws Exception {
-        connector = sourceConnector;
-        when(connector.version()).thenReturn(VERSION);
-        OngoingStubbing<Class<?>> pluginClass = when(connector.pluginClass());
-        pluginClass.thenReturn(SampleSourceConnector.class);
-        when(connector.type()).thenReturn(PluginType.SOURCE);
-    }
-
     private void verifyInitialize() throws Exception {
         verify(connector).pluginClass();
         verify(connector).version();
-<<<<<<< HEAD
-        if (connector instanceof IsolatedSourceConnector) {
-=======
         if (connectorType == ConnectorType.SOURCE) {
->>>>>>> 6b128d7e
             verify(offsetStore).start();
             verify(connector).initialize(any(SourceConnectorContext.class));
         } else if (connectorType == ConnectorType.SINK) {
@@ -716,19 +627,13 @@
         verifyShutdown(true, started);
     }
 
-<<<<<<< HEAD
     private void verifyShutdown(boolean clean, boolean started) throws Exception {
-        verify(ctx).close();
-        if (connector instanceof IsolatedSourceConnector) {
-=======
-    private void verifyShutdown(boolean clean, boolean started) {
         verifyShutdown(1, clean, started);
     }
 
-    private void verifyShutdown(int connectorStops, boolean clean, boolean started) {
+    private void verifyShutdown(int connectorStops, boolean clean, boolean started) throws Exception {
         verify(ctx).close();
         if (connectorType == ConnectorType.SOURCE) {
->>>>>>> 6b128d7e
             verify(offsetStorageReader).close();
             verify(offsetStore).stop();
         }
