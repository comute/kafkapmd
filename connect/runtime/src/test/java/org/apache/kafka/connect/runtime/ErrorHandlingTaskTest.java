/*
 * Licensed to the Apache Software Foundation (ASF) under one or more
 * contributor license agreements. See the NOTICE file distributed with
 * this work for additional information regarding copyright ownership.
 * The ASF licenses this file to You under the Apache License, Version 2.0
 * (the "License"); you may not use this file except in compliance with
 * the License. You may obtain a copy of the License at
 *
 *    http://www.apache.org/licenses/LICENSE-2.0
 *
 * Unless required by applicable law or agreed to in writing, software
 * distributed under the License is distributed on an "AS IS" BASIS,
 * WITHOUT WARRANTIES OR CONDITIONS OF ANY KIND, either express or implied.
 * See the License for the specific language governing permissions and
 * limitations under the License.
 */
package org.apache.kafka.connect.runtime;

import org.apache.kafka.clients.admin.NewTopic;
import org.apache.kafka.clients.consumer.ConsumerRebalanceListener;
import org.apache.kafka.clients.consumer.ConsumerRecord;
import org.apache.kafka.clients.consumer.ConsumerRecords;
import org.apache.kafka.clients.consumer.KafkaConsumer;
import org.apache.kafka.clients.producer.KafkaProducer;
import org.apache.kafka.common.TopicPartition;
import org.apache.kafka.common.config.ConfigDef;
import org.apache.kafka.common.utils.MockTime;
import org.apache.kafka.common.utils.Time;
import org.apache.kafka.connect.connector.ConnectRecord;
import org.apache.kafka.connect.data.Schema;
import org.apache.kafka.connect.data.SchemaBuilder;
import org.apache.kafka.connect.data.Struct;
import org.apache.kafka.connect.errors.RetriableException;
import org.apache.kafka.connect.integration.MonitorableSourceConnector;
import org.apache.kafka.connect.json.JsonConverter;
import org.apache.kafka.connect.storage.ClusterConfigState;
import org.apache.kafka.connect.runtime.errors.ErrorHandlingMetrics;
import org.apache.kafka.connect.runtime.errors.ErrorReporter;
import org.apache.kafka.connect.runtime.errors.LogReporter;
import org.apache.kafka.connect.runtime.errors.RetryWithToleranceOperator;
import org.apache.kafka.connect.runtime.errors.ToleranceType;
import org.apache.kafka.connect.runtime.errors.WorkerErrantRecordReporter;
import org.apache.kafka.connect.runtime.isolation.PluginClassLoader;
import org.apache.kafka.connect.runtime.isolation.Plugins;
import org.apache.kafka.connect.runtime.standalone.StandaloneConfig;
import org.apache.kafka.connect.sink.SinkConnector;
import org.apache.kafka.connect.sink.SinkRecord;
import org.apache.kafka.connect.sink.SinkTask;
import org.apache.kafka.connect.source.SourceRecord;
import org.apache.kafka.connect.source.SourceTask;
import org.apache.kafka.connect.storage.ConnectorOffsetBackingStore;
import org.apache.kafka.connect.storage.Converter;
import org.apache.kafka.connect.storage.HeaderConverter;
import org.apache.kafka.connect.storage.OffsetStorageReaderImpl;
import org.apache.kafka.connect.storage.OffsetStorageWriter;
import org.apache.kafka.connect.storage.StatusBackingStore;
import org.apache.kafka.connect.storage.StringConverter;
import org.apache.kafka.connect.transforms.Transformation;
import org.apache.kafka.connect.transforms.util.SimpleConfig;
import org.apache.kafka.connect.util.ConnectorTaskId;
import org.apache.kafka.connect.util.TopicAdmin;
import org.apache.kafka.connect.util.TopicCreationGroup;
import org.junit.After;
import org.junit.Before;
import org.junit.Rule;
import org.junit.Test;
import org.junit.runner.RunWith;
import org.junit.runners.Parameterized;
import org.mockito.Mock;
import org.mockito.junit.MockitoJUnit;
import org.mockito.junit.MockitoRule;
import org.mockito.quality.Strictness;
import org.slf4j.Logger;
import org.slf4j.LoggerFactory;

import java.io.IOException;
import java.time.Duration;
import java.util.HashMap;
import java.util.Map;
import java.util.Arrays;
import java.util.Set;
import java.util.Collections;
import java.util.Collection;
import java.util.concurrent.Executor;

import static java.util.Collections.emptyMap;
import static java.util.Collections.singletonList;
import static org.apache.kafka.common.utils.Time.SYSTEM;
import static org.apache.kafka.connect.integration.MonitorableSourceConnector.TOPIC_CONFIG;
import static org.apache.kafka.connect.runtime.ConnectorConfig.CONNECTOR_CLASS_CONFIG;
import static org.apache.kafka.connect.runtime.ConnectorConfig.KEY_CONVERTER_CLASS_CONFIG;
import static org.apache.kafka.connect.runtime.ConnectorConfig.TASKS_MAX_CONFIG;
import static org.apache.kafka.connect.runtime.ConnectorConfig.VALUE_CONVERTER_CLASS_CONFIG;
import static org.apache.kafka.connect.runtime.SourceConnectorConfig.TOPIC_CREATION_GROUPS_CONFIG;
import static org.apache.kafka.connect.runtime.TopicCreationConfig.DEFAULT_TOPIC_CREATION_PREFIX;
import static org.apache.kafka.connect.runtime.TopicCreationConfig.INCLUDE_REGEX_CONFIG;
import static org.apache.kafka.connect.runtime.TopicCreationConfig.PARTITIONS_CONFIG;
import static org.apache.kafka.connect.runtime.TopicCreationConfig.REPLICATION_FACTOR_CONFIG;
import static org.apache.kafka.connect.runtime.WorkerConfig.TOPIC_CREATION_ENABLE_CONFIG;
import static org.junit.Assert.assertEquals;

import static org.mockito.ArgumentMatchers.eq;
import static org.mockito.Mockito.mock;
import static org.mockito.Mockito.spy;
import static org.mockito.Mockito.when;
import static org.mockito.Mockito.any;
import static org.mockito.Mockito.doThrow;
import static org.mockito.Mockito.verify;
import static org.mockito.Mockito.times;
import static org.mockito.Mockito.doReturn;


@RunWith(Parameterized.class)
public class ErrorHandlingTaskTest {
    @Rule
    public MockitoRule rule = MockitoJUnit.rule().strictness(Strictness.STRICT_STUBS);

    private static final String TOPIC = "test";
    private static final int PARTITION1 = 12;
    private static final int PARTITION2 = 13;
    private static final long FIRST_OFFSET = 45;

    @Mock
    Plugins plugins;

    private static final Map<String, String> TASK_PROPS = new HashMap<>();

    static {
        TASK_PROPS.put(SinkConnector.TOPICS_CONFIG, TOPIC);
        TASK_PROPS.put(TaskConfig.TASK_CLASS_CONFIG, TestSinkTask.class.getName());
    }

    public static final long OPERATOR_RETRY_TIMEOUT_MILLIS = 60000;
    public static final long OPERATOR_RETRY_MAX_DELAY_MILLIS = 5000;
    public static final ToleranceType OPERATOR_TOLERANCE_TYPE = ToleranceType.ALL;

    private static final TaskConfig TASK_CONFIG = new TaskConfig(TASK_PROPS);

    private ConnectorTaskId taskId = new ConnectorTaskId("job", 0);
    private TargetState initialState = TargetState.STARTED;
    private Time time;
    private MockConnectMetrics metrics;
    @SuppressWarnings("unused")
    @Mock
    private SinkTask sinkTask;
    @SuppressWarnings("unused")
    @Mock
    private SourceTask sourceTask;
    private WorkerConfig workerConfig;
    private SourceConnectorConfig sourceConfig;
    @Mock
    private PluginClassLoader pluginLoader;
    @SuppressWarnings("unused")
    @Mock
    private HeaderConverter headerConverter;
    private WorkerSinkTask workerSinkTask;
    private WorkerSourceTask workerSourceTask;
    @SuppressWarnings("unused")
    @Mock
    private KafkaConsumer<byte[], byte[]> consumer;
    @SuppressWarnings("unused")
    @Mock
    private KafkaProducer<byte[], byte[]> producer;
    @SuppressWarnings("unused")
    @Mock private TopicAdmin admin;

    @Mock
    OffsetStorageReaderImpl offsetReader;
    @Mock
    OffsetStorageWriter offsetWriter;
    @Mock
    private ConnectorOffsetBackingStore offsetStore;
    @SuppressWarnings("unused")
    @Mock
    private TaskStatus.Listener statusListener;
    @SuppressWarnings("unused")
    @Mock private StatusBackingStore statusBackingStore;

    @Mock
    private WorkerErrantRecordReporter workerErrantRecordReporter;

    private ErrorHandlingMetrics errorHandlingMetrics;
    private boolean enableTopicCreation;
    @Parameterized.Parameters
    public static Collection<Boolean> parameters() {
        return Arrays.asList(false, true);
    }

    public ErrorHandlingTaskTest(boolean enableTopicCreation) {
        this.enableTopicCreation = enableTopicCreation;
    }
    @Before
    public void setup() {
        time = new MockTime(0, 0, 0);
        metrics = new MockConnectMetrics();
        Map<String, String> workerProps = new HashMap<>();
        workerProps.put("key.converter", "org.apache.kafka.connect.json.JsonConverter");
        workerProps.put("value.converter", "org.apache.kafka.connect.json.JsonConverter");
        workerProps.put("offset.storage.file.filename", "/tmp/connect.offsets");
        workerProps.put(TOPIC_CREATION_ENABLE_CONFIG, String.valueOf(enableTopicCreation));
        workerConfig = new StandaloneConfig(workerProps);
        sourceConfig = new SourceConnectorConfig(plugins, sourceConnectorProps(TOPIC), true);
        errorHandlingMetrics = new ErrorHandlingMetrics(taskId, metrics);
    }

    private Map<String, String> sourceConnectorProps(String topic) {
        // setup up props for the source connector
        Map<String, String> props = new HashMap<>();
        props.put("name", "foo-connector");
        props.put(CONNECTOR_CLASS_CONFIG, MonitorableSourceConnector.class.getSimpleName());
        props.put(TASKS_MAX_CONFIG, String.valueOf(1));
        props.put(TOPIC_CONFIG, topic);
        props.put(KEY_CONVERTER_CLASS_CONFIG, StringConverter.class.getName());
        props.put(VALUE_CONVERTER_CLASS_CONFIG, StringConverter.class.getName());
        props.put(TOPIC_CREATION_GROUPS_CONFIG, String.join(",", "foo", "bar"));
        props.put(DEFAULT_TOPIC_CREATION_PREFIX + REPLICATION_FACTOR_CONFIG, String.valueOf(1));
        props.put(DEFAULT_TOPIC_CREATION_PREFIX + PARTITIONS_CONFIG, String.valueOf(1));
        props.put(SourceConnectorConfig.TOPIC_CREATION_PREFIX + "foo" + "." + INCLUDE_REGEX_CONFIG, topic);
        return props;
    }

    @After
    public void tearDown() {
        if (metrics != null) {
            metrics.stop();
        }
    }

    @Test
    public void testSinkTasksCloseErrorReporters() throws Exception {
        ErrorReporter reporter = mock(ErrorReporter.class);

        RetryWithToleranceOperator retryWithToleranceOperator = operator();
        retryWithToleranceOperator.reporters(singletonList(reporter));

        createSinkTask(initialState, retryWithToleranceOperator);
        workerSinkTask.initialize(TASK_CONFIG);
        workerSinkTask.initializeAndStart();
        workerSinkTask.close();
        // verify if invocation happened exactly 1 time
        verifyInitializeSink();
        verify(reporter).close();
        verify(sinkTask).stop();
        verify(consumer).close();
        verify(headerConverter).close();
    }

    @Test
    public void testSourceTasksCloseErrorReporters() throws IOException {
        ErrorReporter reporter = mock(ErrorReporter.class);

        RetryWithToleranceOperator retryWithToleranceOperator = operator();
        retryWithToleranceOperator.reporters(singletonList(reporter));

        createSourceTask(initialState, retryWithToleranceOperator);

        workerSourceTask.initialize(TASK_CONFIG);
        workerSourceTask.close();
        verifyCloseSource();
        verify(reporter).close();
    }

    @Test
    public void testCloseErrorReportersExceptionPropagation() throws IOException {
        ErrorReporter reporterA = mock(ErrorReporter.class);
        ErrorReporter reporterB = mock(ErrorReporter.class);

        RetryWithToleranceOperator retryWithToleranceOperator = operator();
        retryWithToleranceOperator.reporters(Arrays.asList(reporterA, reporterB));

        createSourceTask(initialState, retryWithToleranceOperator);

        // Even though the reporters throw exceptions, they should both still be closed.
        doThrow(new RuntimeException()).when(reporterA).close();
        doThrow(new RuntimeException()).when(reporterB).close();

        workerSourceTask.initialize(TASK_CONFIG);
        workerSourceTask.close();

        verify(reporterA).close();
        verify(reporterB).close();
        verifyCloseSource();
    }

    @Test
    public void testErrorHandlingInSinkTasks() throws Exception {
        Map<String, String> reportProps = new HashMap<>();
        reportProps.put(ConnectorConfig.ERRORS_LOG_ENABLE_CONFIG, "true");
        reportProps.put(ConnectorConfig.ERRORS_LOG_INCLUDE_MESSAGES_CONFIG, "true");
        LogReporter reporter = new LogReporter(taskId, connConfig(reportProps), errorHandlingMetrics);

        RetryWithToleranceOperator retryWithToleranceOperator = operator();
        retryWithToleranceOperator.reporters(singletonList(reporter));
        createSinkTask(initialState, retryWithToleranceOperator);


        // valid json
        ConsumerRecord<byte[], byte[]> record1 = new ConsumerRecord<>(
                TOPIC, PARTITION1, FIRST_OFFSET,
                null, "{\"a\": 10}".getBytes());
        // bad json
        ConsumerRecord<byte[], byte[]> record2 = new ConsumerRecord<>(
                TOPIC, PARTITION2, FIRST_OFFSET,
                null, "{\"a\" 10}".getBytes());

        when(consumer.poll(any()))
                .thenReturn(records(record1))
                .thenReturn(records(record2));

        workerSinkTask.initialize(TASK_CONFIG);
        workerSinkTask.initializeAndStart();
        workerSinkTask.iteration();

        workerSinkTask.iteration();

        verifyInitializeSink();
        verify(sinkTask, times(2)).put(any());

        // two records were consumed from Kafka
        assertSinkMetricValue("sink-record-read-total", 2.0);
        // only one was written to the task
        assertSinkMetricValue("sink-record-send-total", 1.0);
        // one record completely failed (converter issues)
        assertErrorHandlingMetricValue("total-record-errors", 1.0);
        // 2 failures in the transformation, and 1 in the converter
        assertErrorHandlingMetricValue("total-record-failures", 3.0);
        // one record completely failed (converter issues), and thus was skipped
        assertErrorHandlingMetricValue("total-records-skipped", 1.0);
    }

    private RetryWithToleranceOperator operator() {
        return new RetryWithToleranceOperator(OPERATOR_RETRY_TIMEOUT_MILLIS,
                OPERATOR_RETRY_MAX_DELAY_MILLIS, OPERATOR_TOLERANCE_TYPE,
                SYSTEM, errorHandlingMetrics);
    }

    @Test
    public void testErrorHandlingInSourceTasks() throws Exception {
        Map<String, String> reportProps = new HashMap<>();
        reportProps.put(ConnectorConfig.ERRORS_LOG_ENABLE_CONFIG, "true");
        reportProps.put(ConnectorConfig.ERRORS_LOG_INCLUDE_MESSAGES_CONFIG, "true");
        LogReporter reporter = new LogReporter(taskId, connConfig(reportProps), errorHandlingMetrics);

        RetryWithToleranceOperator retryWithToleranceOperator = operator();
        retryWithToleranceOperator.reporters(singletonList(reporter));
        createSourceTask(initialState, retryWithToleranceOperator);

        // valid json
        Schema valSchema = SchemaBuilder.struct().field("val", Schema.INT32_SCHEMA).build();
        Struct struct1 = new Struct(valSchema).put("val", 1234);
        SourceRecord record1 = new SourceRecord(emptyMap(), emptyMap(), TOPIC, PARTITION1, valSchema, struct1);
        Struct struct2 = new Struct(valSchema).put("val", 6789);
        SourceRecord record2 = new SourceRecord(emptyMap(), emptyMap(), TOPIC, PARTITION1, valSchema, struct2);

        when(workerSourceTask.isStopping())
                .thenReturn(false)
                .thenReturn(false)
                .thenReturn(true);

        doReturn(true).when(workerSourceTask).commitOffsets();

        when(sourceTask.poll())
                .thenReturn(singletonList(record1))
                .thenReturn(singletonList(record2));

        expectTopicCreation(TOPIC);

        workerSourceTask.initialize(TASK_CONFIG);
        workerSourceTask.initializeAndStart();
        workerSourceTask.execute();
        verify(workerSourceTask, times(3)).isStopping();
        verify(workerSourceTask).commitOffsets();
        verify(offsetStore).start();
        verify(sourceTask).initialize(any());
        verify(sourceTask).start(any());
        verify(sourceTask, times(2)).poll();
        verify(producer, times(2)).send(any(), any());
        assertEquals(null, producer.send(any()));
        // two records were consumed from Kafka
        assertSourceMetricValue("source-record-poll-total", 2.0);
        // only one was written to the task
        assertSourceMetricValue("source-record-write-total", 0.0);
        // one record completely failed (converter issues)
        assertErrorHandlingMetricValue("total-record-errors", 0.0);
        // 2 failures in the transformation, and 1 in the converter
        assertErrorHandlingMetricValue("total-record-failures", 4.0);
        // one record completely failed (converter issues), and thus was skipped
        assertErrorHandlingMetricValue("total-records-skipped", 0.0);
    }

    private ConnectorConfig connConfig(Map<String, String> connProps) {
        Map<String, String> props = new HashMap<>();
        props.put(ConnectorConfig.NAME_CONFIG, "test");
        props.put(ConnectorConfig.CONNECTOR_CLASS_CONFIG, SinkTask.class.getName());
        props.putAll(connProps);
        return new ConnectorConfig(plugins, props);
    }

    @Test
    public void testErrorHandlingInSourceTasksWthBadConverter() throws Exception {
        Map<String, String> reportProps = new HashMap<>();
        reportProps.put(ConnectorConfig.ERRORS_LOG_ENABLE_CONFIG, "true");
        reportProps.put(ConnectorConfig.ERRORS_LOG_INCLUDE_MESSAGES_CONFIG, "true");
        LogReporter reporter = new LogReporter(taskId, connConfig(reportProps), errorHandlingMetrics);

        RetryWithToleranceOperator retryWithToleranceOperator = operator();
        retryWithToleranceOperator.reporters(singletonList(reporter));
        createSourceTask(initialState, retryWithToleranceOperator, badConverter());

        // valid json
        Schema valSchema = SchemaBuilder.struct().field("val", Schema.INT32_SCHEMA).build();
        Struct struct1 = new Struct(valSchema).put("val", 1234);
        SourceRecord record1 = new SourceRecord(emptyMap(), emptyMap(), TOPIC, PARTITION1, valSchema, struct1);
        Struct struct2 = new Struct(valSchema).put("val", 6789);
        SourceRecord record2 = new SourceRecord(emptyMap(), emptyMap(), TOPIC, PARTITION1, valSchema, struct2);

        when(workerSourceTask.isStopping())
                .thenReturn(false)
                .thenReturn(false)
                .thenReturn(true);

        doReturn(true).when(workerSourceTask).commitOffsets();

        when(sourceTask.poll())
                .thenReturn(singletonList(record1))
                .thenReturn(singletonList(record2));
        expectTopicCreation(TOPIC);
        workerSourceTask.initialize(TASK_CONFIG);
        workerSourceTask.initializeAndStart();
        workerSourceTask.execute();
        // two records were consumed from Kafka
        assertSourceMetricValue("source-record-poll-total", 2.0);
        // only one was written to the task
        assertSourceMetricValue("source-record-write-total", 0.0);
        // one record completely failed (converter issues)
        assertErrorHandlingMetricValue("total-record-errors", 0.0);
        // 2 failures in the transformation, and 1 in the converter
        assertErrorHandlingMetricValue("total-record-failures", 8.0);
        // one record completely failed (converter issues), and thus was skipped
        assertErrorHandlingMetricValue("total-records-skipped", 0.0);

        verify(workerSourceTask, times(3)).isStopping();
        verify(workerSourceTask).commitOffsets();
        verify(offsetStore).start();
        verify(sourceTask).initialize(any());
        verify(sourceTask).start(any());
        verify(sourceTask, times(2)).poll();
        verify(producer, times(2)).send(any(), any());
    }

    private void assertSinkMetricValue(String name, double expected) {
        ConnectMetrics.MetricGroup sinkTaskGroup = workerSinkTask.sinkTaskMetricsGroup().metricGroup();
        double measured = metrics.currentMetricValueAsDouble(sinkTaskGroup, name);
        assertEquals(expected, measured, 0.001d);
    }

    private void verifyInitializeSink() {
        verify(sinkTask).start(TASK_PROPS);
        verify(sinkTask).initialize(any(WorkerSinkTaskContext.class));
        verify(consumer).subscribe(eq(singletonList(TOPIC)),
                any(ConsumerRebalanceListener.class));
    }

    private void assertSourceMetricValue(String name, double expected) {
        ConnectMetrics.MetricGroup sinkTaskGroup = workerSourceTask.sourceTaskMetricsGroup().metricGroup();
        double measured = metrics.currentMetricValueAsDouble(sinkTaskGroup, name);
        assertEquals(expected, measured, 0.001d);
    }

    private void assertErrorHandlingMetricValue(String name, double expected) {
        ConnectMetrics.MetricGroup sinkTaskGroup = errorHandlingMetrics.metricGroup();
        double measured = metrics.currentMetricValueAsDouble(sinkTaskGroup, name);
        assertEquals(expected, measured, 0.001d);
    }

    private void verifyCloseSource() throws IOException {
        verify(producer).close(any(Duration.class));
        verify(admin).close(any(Duration.class));
        verify(offsetReader).close();
        verify(offsetStore).stop();
        // headerConverter.close() can throw IOException
        verify(headerConverter).close();
    }

    private void expectTopicCreation(String topic) {
        if (enableTopicCreation) {
            when(admin.describeTopics(topic)).thenReturn(Collections.emptyMap());
            Set<String> created = Collections.singleton(topic);
            Set<String> existing = Collections.emptySet();
            TopicAdmin.TopicCreationResponse response = new TopicAdmin.TopicCreationResponse(created, existing);
            when(admin.createOrFindTopics(any(NewTopic.class))).thenReturn(response);
        }
    }

    private void createSinkTask(TargetState initialState, RetryWithToleranceOperator retryWithToleranceOperator) {
        JsonConverter converter = new JsonConverter();
        Map<String, Object> oo = workerConfig.originalsWithPrefix("value.converter.");
        oo.put("converter.type", "value");
        oo.put("schemas.enable", "false");
        converter.configure(oo);

        TransformationChain<SinkRecord> sinkTransforms =
                new TransformationChain<>(singletonList(new FaultyPassthrough<SinkRecord>()), retryWithToleranceOperator);

        workerSinkTask = new WorkerSinkTask(
            taskId, sinkTask, statusListener, initialState, workerConfig,
            ClusterConfigState.EMPTY, metrics, converter, converter, errorHandlingMetrics,
            headerConverter, sinkTransforms, consumer, pluginLoader, time,
            retryWithToleranceOperator, workerErrantRecordReporter,
                statusBackingStore);
    }

    private void createSourceTask(TargetState initialState, RetryWithToleranceOperator retryWithToleranceOperator) {
        JsonConverter converter = new JsonConverter();
        Map<String, Object> oo = workerConfig.originalsWithPrefix("value.converter.");
        oo.put("converter.type", "value");
        oo.put("schemas.enable", "false");
        converter.configure(oo);

        createSourceTask(initialState, retryWithToleranceOperator, converter);
    }

    private Converter badConverter() {
        FaultyConverter converter = new FaultyConverter();
        Map<String, Object> oo = workerConfig.originalsWithPrefix("value.converter.");
        oo.put("converter.type", "value");
        oo.put("schemas.enable", "false");
        converter.configure(oo);
        return converter;
    }

    private void createSourceTask(TargetState initialState, RetryWithToleranceOperator retryWithToleranceOperator, Converter converter) {
        TransformationChain<SourceRecord> sourceTransforms = new TransformationChain<>(singletonList(new FaultyPassthrough<SourceRecord>()), retryWithToleranceOperator);

        workerSourceTask = spy(new WorkerSourceTask(
<<<<<<< HEAD
            taskId, sourceTask, statusListener, initialState, converter,
                converter, errorHandlingMetrics, headerConverter,
                sourceTransforms, producer, admin,
                TopicCreationGroup.configuredGroups(sourceConfig),
                offsetReader, offsetWriter, offsetStore, workerConfig,
                ClusterConfigState.EMPTY, metrics, pluginLoader, time,
                retryWithToleranceOperator,
                statusBackingStore, (Executor) Runnable::run));
=======
            taskId, sourceTask, statusListener, initialState, converter, converter, errorHandlingMetrics, headerConverter, sourceTransforms,
            producer, admin, TopicCreationGroup.configuredGroups(sourceConfig),
            offsetReader, offsetWriter, offsetStore, workerConfig,
            ClusterConfigState.EMPTY, metrics, pluginLoader, time, retryWithToleranceOperator,
            statusBackingStore, (Executor) Runnable::run));
>>>>>>> 7350a214
    }

    private ConsumerRecords<byte[], byte[]> records(ConsumerRecord<byte[], byte[]> record) {
        return new ConsumerRecords<>(Collections.singletonMap(
                new TopicPartition(record.topic(), record.partition()), singletonList(record)));
    }

    private abstract static class TestSinkTask extends SinkTask {
    }

    static class FaultyConverter extends JsonConverter {
        private static final Logger log = LoggerFactory.getLogger(FaultyConverter.class);
        private int invocations = 0;

        public byte[] fromConnectData(String topic, Schema schema, Object value) {
            if (value == null) {
                return super.fromConnectData(topic, schema, null);
            }
            invocations++;
            if (invocations % 3 == 0) {
                log.debug("Succeeding record: {} where invocations={}", value, invocations);
                return super.fromConnectData(topic, schema, value);
            } else {
                log.debug("Failing record: {} at invocations={}", value, invocations);
                throw new RetriableException("Bad invocations " + invocations + " for mod 3");
            }
        }
    }

    static class FaultyPassthrough<R extends ConnectRecord<R>> implements Transformation<R> {

        private static final Logger log = LoggerFactory.getLogger(FaultyPassthrough.class);

        private static final String MOD_CONFIG = "mod";
        private static final int MOD_CONFIG_DEFAULT = 3;

        public static final ConfigDef CONFIG_DEF = new ConfigDef()
                .define(MOD_CONFIG, ConfigDef.Type.INT, MOD_CONFIG_DEFAULT, ConfigDef.Importance.MEDIUM, "Pass records without failure only if timestamp % mod == 0");

        private int mod = MOD_CONFIG_DEFAULT;

        private int invocations = 0;

        @Override
        public R apply(R record) {
            invocations++;
            if (invocations % mod == 0) {
                log.debug("Succeeding record: {} where invocations={}", record, invocations);
                return record;
            } else {
                log.debug("Failing record: {} at invocations={}", record, invocations);
                throw new RetriableException("Bad invocations " + invocations + " for mod " + mod);
            }
        }

        @Override
        public ConfigDef config() {
            return CONFIG_DEF;
        }

        @Override
        public void close() {
            log.info("Shutting down transform");
        }

        @Override
        public void configure(Map<String, ?> configs) {
            final SimpleConfig config = new SimpleConfig(CONFIG_DEF, configs);
            mod = Math.max(config.getInt(MOD_CONFIG), 2);
            log.info("Configuring {}. Setting mod to {}", this.getClass(), mod);
        }
    }
}<|MERGE_RESOLUTION|>--- conflicted
+++ resolved
@@ -533,7 +533,6 @@
         TransformationChain<SourceRecord> sourceTransforms = new TransformationChain<>(singletonList(new FaultyPassthrough<SourceRecord>()), retryWithToleranceOperator);
 
         workerSourceTask = spy(new WorkerSourceTask(
-<<<<<<< HEAD
             taskId, sourceTask, statusListener, initialState, converter,
                 converter, errorHandlingMetrics, headerConverter,
                 sourceTransforms, producer, admin,
@@ -542,13 +541,7 @@
                 ClusterConfigState.EMPTY, metrics, pluginLoader, time,
                 retryWithToleranceOperator,
                 statusBackingStore, (Executor) Runnable::run));
-=======
-            taskId, sourceTask, statusListener, initialState, converter, converter, errorHandlingMetrics, headerConverter, sourceTransforms,
-            producer, admin, TopicCreationGroup.configuredGroups(sourceConfig),
-            offsetReader, offsetWriter, offsetStore, workerConfig,
-            ClusterConfigState.EMPTY, metrics, pluginLoader, time, retryWithToleranceOperator,
-            statusBackingStore, (Executor) Runnable::run));
->>>>>>> 7350a214
+
     }
 
     private ConsumerRecords<byte[], byte[]> records(ConsumerRecord<byte[], byte[]> record) {
