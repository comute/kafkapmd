--- conflicted
+++ resolved
@@ -3265,10 +3265,7 @@
     }
 
     @Test
-<<<<<<< HEAD
-    public void testTaskReconfigurationRetriesWithLeaderRequestForwardingException() throws Exception {
-=======
-    public void testTaskReconfigurationNoRetryWithTooManyTasks() {
+    public void testTaskReconfigurationNoRetryWithTooManyTasks() throws Exception {
         // initial tick
         when(member.memberId()).thenReturn("leader");
         when(member.currentProtocolVersion()).thenReturn(CONNECT_PROTOCOL_V0);
@@ -3309,8 +3306,7 @@
     }
 
     @Test
-    public void testTaskReconfigurationRetriesWithLeaderRequestForwardingException() {
->>>>>>> 794c5280
+    public void testTaskReconfigurationRetriesWithLeaderRequestForwardingException() throws Exception {
         herder = mock(DistributedHerder.class, withSettings().defaultAnswer(CALLS_REAL_METHODS).useConstructor(new DistributedConfig(HERDER_CONFIG),
                 worker, WORKER_ID, KAFKA_CLUSTER_ID, statusBackingStore, configBackingStore, member, MEMBER_URL, restClient, metrics, time,
                 noneConnectorClientConfigOverridePolicy, Collections.emptyList(), new MockSynchronousExecutor(), new AutoCloseable[]{}));
