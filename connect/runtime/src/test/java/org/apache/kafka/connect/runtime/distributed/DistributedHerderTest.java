--- conflicted
+++ resolved
@@ -3360,20 +3360,11 @@
         // The race condition itself is benign and should have no negative impact on herder logic;
         // see DistributedHerder::addRequest for more detail
         member.wakeup();
-<<<<<<< HEAD
-        EasyMock.expectLastCall();
+        EasyMock.expectLastCall().anyTimes();
         restClient.httpRequest(
                 anyObject(), EasyMock.eq("PUT"), EasyMock.isNull(), EasyMock.isNull(), anyObject(), anyObject()
         );
         org.easymock.IExpectationSetters<Object> expectRequest = PowerMock.expectLastCall();
-=======
-        EasyMock.expectLastCall().anyTimes();
-
-        org.easymock.IExpectationSetters<RestClient.HttpResponse<Object>> expectRequest = EasyMock.expect(
-                restClient.httpRequest(
-                        anyObject(), EasyMock.eq("PUT"), EasyMock.isNull(), EasyMock.isNull(), EasyMock.isNull(), anyObject(), anyObject()
-                ));
->>>>>>> 6b128d7e
         if (succeed) {
             expectRequest.andVoid();
         } else {
