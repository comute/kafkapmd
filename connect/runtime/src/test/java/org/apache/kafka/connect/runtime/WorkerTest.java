--- conflicted
+++ resolved
@@ -25,9 +25,9 @@
 import org.apache.kafka.common.config.AbstractConfig;
 import org.apache.kafka.common.config.ConfigDef;
 import org.apache.kafka.common.config.ConfigException;
+import org.apache.kafka.common.config.provider.MockFileConfigProvider;
 import org.apache.kafka.common.metrics.MetricsReporter;
 import org.apache.kafka.common.metrics.stats.Avg;
-import org.apache.kafka.common.config.provider.MockFileConfigProvider;
 import org.apache.kafka.common.utils.MockTime;
 import org.apache.kafka.common.utils.Time;
 import org.apache.kafka.connect.connector.ConnectorContext;
@@ -339,12 +339,7 @@
         assertEquals(Collections.emptySet(), worker.connectorNames());
 
         assertStatistics(worker, 0, 0);
-<<<<<<< HEAD
-        assertFalse(worker.stopConnector(CONNECTOR_ID));
-=======
-        assertStartupStatistics(worker, 1, 1, 0, 0);
         worker.stopAndAwaitConnector(CONNECTOR_ID);
->>>>>>> 88fe466f
         assertStatistics(worker, 0, 0);
 
         PowerMock.verifyAll();
