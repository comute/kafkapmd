--- conflicted
+++ resolved
@@ -1153,13 +1153,8 @@
         EasyMock.expect(connectorConfig.originalsWithPrefix(ConnectorConfig.CONNECTOR_CLIENT_ADMIN_OVERRIDES_PREFIX))
             .andReturn(connConfig);
         PowerMock.replayAll();
-<<<<<<< HEAD
-        assertEquals(expectedConfigs, Worker.adminConfigs(new ConnectorTaskId("test", 1), configWithOverrides, connectorConfig,
+        assertEquals(expectedConfigs, Worker.adminConfigs(new ConnectorTaskId("test", 1), "", configWithOverrides, connectorConfig,
                                                              null, allConnectorClientConfigOverridePolicy, CLUSTER_ID));
-=======
-        assertEquals(expectedConfigs, Worker.adminConfigs(new ConnectorTaskId("test", 1), "", configWithOverrides, connectorConfig,
-                                                             null, allConnectorClientConfigOverridePolicy));
->>>>>>> 33c8774a
     }
 
     @Test(expected = ConnectException.class)
@@ -1175,9 +1170,9 @@
         EasyMock.expect(connectorConfig.originalsWithPrefix(ConnectorConfig.CONNECTOR_CLIENT_ADMIN_OVERRIDES_PREFIX))
             .andReturn(connConfig);
         PowerMock.replayAll();
-<<<<<<< HEAD
-        Worker.adminConfigs(new ConnectorTaskId("test", 1), configWithOverrides, connectorConfig,
-                                                          null, noneConnectorClientConfigOverridePolicy, CLUSTER_ID);
+        Worker.adminConfigs(new ConnectorTaskId("test", 1), "", configWithOverrides, connectorConfig,
+                null, noneConnectorClientConfigOverridePolicy, CLUSTER_ID);
+
     }
 
     @Test
@@ -1189,8 +1184,8 @@
         // Create
         EasyMock.expect(plugins.currentThreadLoader()).andReturn(delegatingLoader).times(2);
         EasyMock.expect(plugins.newConnector(WorkerTestConnector.class.getName()))
-                .andReturn(connector);
-        EasyMock.expect(connector.version()).andReturn("1.0");
+                .andReturn(sourceConnector);
+        EasyMock.expect(sourceConnector.version()).andReturn("1.0");
 
         Map<String, String> props = new HashMap<>();
         props.put(SinkConnectorConfig.TOPICS_CONFIG, "foo,bar");
@@ -1198,14 +1193,14 @@
         props.put(ConnectorConfig.NAME_CONFIG, CONNECTOR_ID);
         props.put(ConnectorConfig.CONNECTOR_CLASS_CONFIG, WorkerTestConnector.class.getName());
 
-        EasyMock.expect(connector.version()).andReturn("1.0");
-
-        EasyMock.expect(plugins.compareAndSwapLoaders(connector))
+        EasyMock.expect(sourceConnector.version()).andReturn("1.0");
+
+        EasyMock.expect(plugins.compareAndSwapLoaders(sourceConnector))
                 .andReturn(delegatingLoader)
                 .times(2);
-        connector.initialize(anyObject(ConnectorContext.class));
-        EasyMock.expectLastCall();
-        connector.start(props);
+        sourceConnector.initialize(anyObject(ConnectorContext.class));
+        EasyMock.expectLastCall();
+        sourceConnector.start(props);
         EasyMock.expectLastCall();
 
         EasyMock.expect(Plugins.compareAndSwapLoaders(delegatingLoader))
@@ -1215,7 +1210,7 @@
         EasyMock.expectLastCall();
 
         // Remove
-        connector.stop();
+        sourceConnector.stop();
         EasyMock.expectLastCall();
 
         connectorStatusListener.onShutdown(CONNECTOR_ID);
@@ -1248,10 +1243,6 @@
         }
         //verify metric is created with correct jmx prefix
         assertNotNull(server.getObjectInstance(new ObjectName("kafka.connect:type=grp1")));
-=======
-        Worker.adminConfigs(new ConnectorTaskId("test", 1), "", configWithOverrides, connectorConfig,
-                                                          null, noneConnectorClientConfigOverridePolicy);
->>>>>>> 33c8774a
     }
 
     private void assertStatusMetrics(long expected, String metricName) {
@@ -1391,13 +1382,11 @@
         return props;
     }
 
-<<<<<<< HEAD
     private void expectClusterId() {
         PowerMock.mockStaticPartial(ConnectUtils.class, "lookupKafkaClusterId");
         EasyMock.expect(ConnectUtils.lookupKafkaClusterId(EasyMock.anyObject())).andReturn("test-cluster").anyTimes();
     }
 
-=======
     private void expectNewWorkerTask() throws Exception {
         PowerMock.expectNew(
                 WorkerSourceTask.class, EasyMock.eq(TASK_ID),
@@ -1422,7 +1411,6 @@
                 anyObject(StatusBackingStore.class))
                 .andReturn(workerTask);
     }
->>>>>>> 33c8774a
     /* Name here needs to be unique as we are testing the aliasing mechanism */
     public static class WorkerTestConnector extends SourceConnector {
 
