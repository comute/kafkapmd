/*
 * Licensed to the Apache Software Foundation (ASF) under one or more
 * contributor license agreements. See the NOTICE file distributed with
 * this work for additional information regarding copyright ownership.
 * The ASF licenses this file to You under the Apache License, Version 2.0
 * (the "License"); you may not use this file except in compliance with
 * the License. You may obtain a copy of the License at
 *
 *    http://www.apache.org/licenses/LICENSE-2.0
 *
 * Unless required by applicable law or agreed to in writing, software
 * distributed under the License is distributed on an "AS IS" BASIS,
 * WITHOUT WARRANTIES OR CONDITIONS OF ANY KIND, either express or implied.
 * See the License for the specific language governing permissions and
 * limitations under the License.
 */
package org.apache.kafka.connect.runtime;

import org.apache.kafka.clients.producer.KafkaProducer;
import org.apache.kafka.clients.producer.RecordMetadata;
import org.apache.kafka.common.KafkaException;
import org.apache.kafka.common.TopicPartition;
import org.apache.kafka.common.errors.InvalidTopicException;
import org.apache.kafka.common.errors.RecordTooLargeException;
import org.apache.kafka.common.header.Header;
import org.apache.kafka.common.header.Headers;
import org.apache.kafka.common.header.internals.RecordHeaders;
import org.apache.kafka.common.utils.MockTime;
import org.apache.kafka.common.utils.Time;
import org.apache.kafka.connect.data.Schema;
import org.apache.kafka.connect.errors.ConnectException;
import org.apache.kafka.connect.integration.MonitorableSourceConnector;
import org.apache.kafka.connect.runtime.ConnectMetrics.MetricGroup;
import org.apache.kafka.connect.runtime.errors.ErrorHandlingMetrics;
import org.apache.kafka.connect.runtime.errors.RetryWithToleranceOperatorTest;
import org.apache.kafka.connect.runtime.isolation.Plugins;
import org.apache.kafka.connect.runtime.standalone.StandaloneConfig;
import org.apache.kafka.connect.source.SourceRecord;
import org.apache.kafka.connect.source.SourceTask;
import org.apache.kafka.connect.source.TransactionContext;
import org.apache.kafka.connect.storage.CloseableOffsetStorageReader;
import org.apache.kafka.connect.storage.ClusterConfigState;
import org.apache.kafka.connect.storage.ConnectorOffsetBackingStore;
import org.apache.kafka.connect.storage.Converter;
import org.apache.kafka.connect.storage.HeaderConverter;
import org.apache.kafka.connect.storage.OffsetStorageWriter;
import org.apache.kafka.connect.storage.StatusBackingStore;
import org.apache.kafka.connect.storage.StringConverter;
import org.apache.kafka.connect.test.util.ConcurrencyUtils;
import org.apache.kafka.connect.test.util.MockitoUtils;
import org.apache.kafka.connect.util.Callback;
import org.apache.kafka.connect.util.ConnectorTaskId;
import org.apache.kafka.connect.util.ParameterizedTest;
import org.apache.kafka.connect.util.TopicAdmin;
import org.apache.kafka.connect.util.TopicCreationGroup;
import org.junit.After;
import org.junit.Before;
import org.junit.Rule;
import org.junit.Test;
import org.junit.runner.RunWith;
import org.junit.runners.Parameterized;
import org.mockito.Mock;
import org.mockito.junit.MockitoJUnit;
import org.mockito.junit.MockitoRule;
import org.mockito.stubbing.OngoingStubbing;
import org.mockito.verification.VerificationMode;

import java.time.Duration;
import java.util.Arrays;
import java.util.Collection;
import java.util.Collections;
import java.util.HashMap;
import java.util.List;
import java.util.Map;
import java.util.Set;
import java.util.concurrent.CountDownLatch;
import java.util.concurrent.ExecutionException;
import java.util.concurrent.ExecutorService;
import java.util.concurrent.Executors;
import java.util.concurrent.Future;
import java.util.concurrent.TimeUnit;
import java.util.concurrent.atomic.AtomicReference;
import java.util.function.Consumer;

import static org.apache.kafka.connect.integration.MonitorableSourceConnector.TOPIC_CONFIG;
import static org.apache.kafka.connect.runtime.ConnectorConfig.CONNECTOR_CLASS_CONFIG;
import static org.apache.kafka.connect.runtime.ConnectorConfig.KEY_CONVERTER_CLASS_CONFIG;
import static org.apache.kafka.connect.runtime.ConnectorConfig.TASKS_MAX_CONFIG;
import static org.apache.kafka.connect.runtime.ConnectorConfig.VALUE_CONVERTER_CLASS_CONFIG;
import static org.apache.kafka.connect.runtime.SourceConnectorConfig.TOPIC_CREATION_GROUPS_CONFIG;
import static org.apache.kafka.connect.runtime.SourceConnectorConfig.TRANSACTION_BOUNDARY_CONFIG;
import static org.apache.kafka.connect.runtime.SourceConnectorConfig.TRANSACTION_BOUNDARY_INTERVAL_CONFIG;
import static org.apache.kafka.connect.runtime.TopicCreationConfig.DEFAULT_TOPIC_CREATION_PREFIX;
import static org.apache.kafka.connect.runtime.TopicCreationConfig.EXCLUDE_REGEX_CONFIG;
import static org.apache.kafka.connect.runtime.TopicCreationConfig.INCLUDE_REGEX_CONFIG;
import static org.apache.kafka.connect.runtime.TopicCreationConfig.PARTITIONS_CONFIG;
import static org.apache.kafka.connect.runtime.TopicCreationConfig.REPLICATION_FACTOR_CONFIG;
import static org.apache.kafka.connect.runtime.WorkerConfig.TOPIC_CREATION_ENABLE_CONFIG;
import static org.junit.Assert.assertEquals;
import static org.junit.Assert.assertFalse;
import static org.junit.Assert.assertNull;
import static org.junit.Assert.assertThrows;
import static org.junit.Assert.assertTrue;
import static org.mockito.ArgumentMatchers.any;
import static org.mockito.ArgumentMatchers.eq;
import static org.mockito.Mockito.doAnswer;
import static org.mockito.Mockito.doThrow;
import static org.mockito.Mockito.never;
import static org.mockito.Mockito.times;
import static org.mockito.Mockito.verify;
import static org.mockito.Mockito.verifyNoMoreInteractions;
import static org.mockito.Mockito.when;

@RunWith(Parameterized.class)
public class ExactlyOnceWorkerSourceTaskTest {
    private static final String TOPIC = "topic";
    private static final Map<String, byte[]> PARTITION = Collections.singletonMap("key", "partition".getBytes());
    private static final Map<String, ?> OFFSET = offset(12);

    // Connect-format data
    private static final Schema KEY_SCHEMA = Schema.INT32_SCHEMA;
    private static final Integer KEY = -1;
    private static final Schema RECORD_SCHEMA = Schema.INT64_SCHEMA;
    private static final Long VALUE_1 = 12L;
    private static final Long VALUE_2 = 13L;
    // Serialized data. The actual format of this data doesn't matter -- we just want to see that the right version
    // is used in the right place.
    private static final byte[] SERIALIZED_KEY = "converted-key".getBytes();
    private static final byte[] SERIALIZED_RECORD = "converted-record".getBytes();

    private final ExecutorService executor = Executors.newSingleThreadExecutor();
    private final ConnectorTaskId taskId = new ConnectorTaskId("job", 0);
    private WorkerConfig config;
    private SourceConnectorConfig sourceConfig;
    private Plugins plugins;
    private MockConnectMetrics metrics;
    @Mock private ErrorHandlingMetrics errorHandlingMetrics;
    private Time time;
    private ExactlyOnceWorkerSourceTask workerTask;
    @Mock private SourceTask sourceTask;
    @Mock private Converter keyConverter;
    @Mock private Converter valueConverter;
    @Mock private HeaderConverter headerConverter;
    @Mock private TransformationChain<SourceRecord> transformationChain;
    @Mock private KafkaProducer<byte[], byte[]> producer;
    @Mock private TopicAdmin admin;
    @Mock private CloseableOffsetStorageReader offsetReader;
    @Mock private OffsetStorageWriter offsetWriter;
    @Mock private ClusterConfigState clusterConfigState;
    @Mock private TaskStatus.Listener statusListener;
    @Mock private StatusBackingStore statusBackingStore;
    @Mock private ConnectorOffsetBackingStore offsetStore;
    @Mock private Runnable preProducerCheck;
    @Mock private Runnable postProducerCheck;

    @Rule public MockitoRule rule = MockitoJUnit.rule();

    private static final Map<String, String> TASK_PROPS = new HashMap<>();
    static {
        TASK_PROPS.put(TaskConfig.TASK_CLASS_CONFIG, TestSourceTask.class.getName());
    }
    private static final TaskConfig TASK_CONFIG = new TaskConfig(TASK_PROPS);

    private static final SourceRecord SOURCE_RECORD_1 =
            new SourceRecord(PARTITION, OFFSET, TOPIC, null, KEY_SCHEMA, KEY, RECORD_SCHEMA, VALUE_1);
    private static final SourceRecord SOURCE_RECORD_2 =
            new SourceRecord(PARTITION, OFFSET, TOPIC, null, KEY_SCHEMA, KEY, RECORD_SCHEMA, VALUE_2);

    private static final List<SourceRecord> RECORDS = Arrays.asList(SOURCE_RECORD_1, SOURCE_RECORD_2);
    private final AtomicReference<CountDownLatch> pollLatch = new AtomicReference<>(new CountDownLatch(0));
    private final AtomicReference<List<SourceRecord>> pollRecords = new AtomicReference<>(RECORDS);

    private final boolean enableTopicCreation;

    private boolean taskStarted;
    private Future<?> workerTaskFuture;

    @ParameterizedTest.Parameters
    public static Collection<Boolean> parameters() {
        return Arrays.asList(false, true);
    }

    public ExactlyOnceWorkerSourceTaskTest(boolean enableTopicCreation) {
        this.enableTopicCreation = enableTopicCreation;
        this.taskStarted = false;
    }

    @Before
    public void setup() throws Exception {
        Map<String, String> workerProps = workerProps();
        plugins = new Plugins(workerProps);
        config = new StandaloneConfig(workerProps);
        sourceConfig = new SourceConnectorConfig(plugins, sourceConnectorProps(), true);
        metrics = new MockConnectMetrics();
        time = Time.SYSTEM;
        when(offsetStore.primaryOffsetsTopic()).thenReturn("offsets-topic");
        when(sourceTask.poll()).thenAnswer(invocation -> {
            pollLatch.get().countDown();
            Thread.sleep(10);
            return pollRecords.get();
        });
    }

    @After
    public void teardown() throws Exception {
        // In most tests, we don't really care about how many times the task got polled,
        // how many times we prepared to write offsets, etc.
        // We add these verify(..., anyTimes())... calls to make sure that those interactions
        // with our mocks don't cause the verifyNoMoreInteractions(...) call to fail.
        // Individual tests can add more fine-grained verification logic if necessary; the
        // verifications here will not conflict with them

        verify(sourceTask, MockitoUtils.anyTimes()).poll();
        verify(sourceTask, MockitoUtils.anyTimes()).commit();
        verify(sourceTask, MockitoUtils.anyTimes()).commitRecord(any(), any());

        verify(offsetWriter, MockitoUtils.anyTimes()).offset(PARTITION, OFFSET);
        verify(offsetWriter, MockitoUtils.anyTimes()).willFlush();
        verify(offsetWriter, MockitoUtils.anyTimes()).beginFlush();
        verify(offsetWriter, MockitoUtils.anyTimes()).doFlush(any());

        if (enableTopicCreation) {
            verify(admin, MockitoUtils.anyTimes()).describeTopics(TOPIC);
        }

        verify(statusBackingStore, MockitoUtils.anyTimes()).getTopic(any(), any());

        verify(offsetStore, MockitoUtils.anyTimes()).primaryOffsetsTopic();

        verifyNoMoreInteractions(statusListener, producer, sourceTask, admin, offsetWriter, statusBackingStore, offsetStore, preProducerCheck, postProducerCheck);
        if (metrics != null) metrics.stop();
    }

    private Map<String, String> workerProps() {
        Map<String, String> props = new HashMap<>();
        props.put("key.converter", "org.apache.kafka.connect.json.JsonConverter");
        props.put("value.converter", "org.apache.kafka.connect.json.JsonConverter");
        props.put("internal.key.converter", "org.apache.kafka.connect.json.JsonConverter");
        props.put("internal.value.converter", "org.apache.kafka.connect.json.JsonConverter");
        props.put("internal.key.converter.schemas.enable", "false");
        props.put("internal.value.converter.schemas.enable", "false");
        props.put("offset.storage.file.filename", "/tmp/connect.offsets");
        props.put(TOPIC_CREATION_ENABLE_CONFIG, String.valueOf(enableTopicCreation));
        return props;
    }

    private Map<String, String> sourceConnectorProps() {
        return sourceConnectorProps(SourceTask.TransactionBoundary.DEFAULT);
    }

    private Map<String, String> sourceConnectorProps(SourceTask.TransactionBoundary transactionBoundary) {
        // setup up props for the source connector
        Map<String, String> props = new HashMap<>();
        props.put("name", "foo-connector");
        props.put(CONNECTOR_CLASS_CONFIG, MonitorableSourceConnector.class.getSimpleName());
        props.put(TASKS_MAX_CONFIG, String.valueOf(1));
        props.put(TOPIC_CONFIG, TOPIC);
        props.put(KEY_CONVERTER_CLASS_CONFIG, StringConverter.class.getName());
        props.put(VALUE_CONVERTER_CLASS_CONFIG, StringConverter.class.getName());
        props.put(TOPIC_CREATION_GROUPS_CONFIG, String.join(",", "foo", "bar"));
        props.put(DEFAULT_TOPIC_CREATION_PREFIX + REPLICATION_FACTOR_CONFIG, String.valueOf(1));
        props.put(DEFAULT_TOPIC_CREATION_PREFIX + PARTITIONS_CONFIG, String.valueOf(1));
        props.put(TRANSACTION_BOUNDARY_CONFIG, transactionBoundary.toString());
        props.put(SourceConnectorConfig.TOPIC_CREATION_PREFIX + "foo" + "." + INCLUDE_REGEX_CONFIG, TOPIC);
        props.put(SourceConnectorConfig.TOPIC_CREATION_PREFIX + "bar" + "." + INCLUDE_REGEX_CONFIG, ".*");
        props.put(SourceConnectorConfig.TOPIC_CREATION_PREFIX + "bar" + "." + EXCLUDE_REGEX_CONFIG, TOPIC);
        return props;
    }

    private static Map<String, ?> offset(int n) {
        return Collections.singletonMap("key", n);
    }

    private void createWorkerTask() {
        createWorkerTask(TargetState.STARTED);
    }

    private void createWorkerTask(TargetState initialState) {
        createWorkerTask(initialState, keyConverter, valueConverter, headerConverter);
    }

    private void createWorkerTask(TargetState initialState, Converter keyConverter, Converter valueConverter, HeaderConverter headerConverter) {
        workerTask = new ExactlyOnceWorkerSourceTask(taskId, sourceTask, statusListener, initialState, keyConverter, valueConverter, headerConverter,
                transformationChain, producer, admin, TopicCreationGroup.configuredGroups(sourceConfig), offsetReader, offsetWriter, offsetStore,
                config, clusterConfigState, metrics, errorHandlingMetrics, plugins.delegatingLoader(), time, RetryWithToleranceOperatorTest.NOOP_OPERATOR, statusBackingStore,
                sourceConfig, Runnable::run, preProducerCheck, postProducerCheck);
    }

    @Test
    public void testStartPaused() throws Exception {
        createWorkerTask(TargetState.PAUSED);

        final CountDownLatch pauseLatch = new CountDownLatch(1);
        doAnswer(invocation -> {
            pauseLatch.countDown();
            return null;
        }).when(statusListener).onPause(eq(taskId));

        // The task checks to see if there are offsets to commit before pausing
        when(offsetWriter.willFlush()).thenReturn(false);

        startTaskThread();

        assertTrue(pauseLatch.await(5, TimeUnit.SECONDS));

        awaitShutdown();

        verify(statusListener).onPause(taskId);
        verify(sourceTask, never()).start(any());
        verify(sourceTask, never()).poll();
        verifyCleanShutdown();
        assertPollMetrics(0);
    }

    @Test
    public void testPause() throws Exception {
        createWorkerTask();

        expectSuccessfulSends();
        expectSuccessfulFlushes();
        when(offsetWriter.willFlush()).thenReturn(true);

        final CountDownLatch pauseLatch = new CountDownLatch(1);
        doAnswer(invocation -> {
            pauseLatch.countDown();
            return null;
        }).when(statusListener).onPause(eq(taskId));

        startTaskThread();

        awaitPolls(2);
        workerTask.transitionTo(TargetState.PAUSED);

        long pollsBeforePause = pollCount();
        ConcurrencyUtils.awaitLatch(pauseLatch, "task did not pause in time");

        // since the transition is observed asynchronously, the count could be off by one loop iteration
        assertTrue(pollCount() - pollsBeforePause <= 1);

        awaitShutdown();

        verify(statusListener).onPause(taskId);
        // Task should have flushed offsets for every record poll, once on pause, and once for end-of-life offset commit
        verifyTransactions(pollCount() + 2);
        verifySends();
        verifyPossibleTopicCreation();
        // make sure we didn't poll again after triggering shutdown
        assertTrue(pollCount() - pollsBeforePause <= 1);

        verifyPreflight();
        verifyStartup();
        verifyCleanShutdown();
    }

    @Test
    public void testFailureInPreProducerCheck() throws Exception {
        createWorkerTask();

        Exception exception = new ConnectException("Failed to perform zombie fencing");
        doThrow(exception).when(preProducerCheck).run();

        workerTask.initialize(TASK_CONFIG);
        // No need to execute on a separate thread; preflight checks should all take place before the poll-send loop starts
        workerTask.run();
        verify(preProducerCheck).run();
        verifyShutdown(true, false);
    }

    @Test
    public void testFailureInProducerInitialization() throws Exception {
        createWorkerTask();

        Exception exception = new ConnectException("You can't do that!");
        doThrow(exception).when(producer).initTransactions();

        workerTask.initialize(TASK_CONFIG);
        // No need to execute on a separate thread; preflight checks should all take place before the poll-send loop starts
        workerTask.run();
        verify(preProducerCheck).run();
        verify(producer).initTransactions();
        verifyShutdown(true, false);
    }

    @Test
    public void testFailureInPostProducerCheck() throws Exception {
        createWorkerTask();

        Exception exception = new ConnectException("New task configs for the connector have already been generated");
        doThrow(exception).when(postProducerCheck).run();

        workerTask.initialize(TASK_CONFIG);
        // No need to execute on a separate thread; preflight checks should all take place before the poll-send loop starts
        workerTask.run();
        verify(preProducerCheck).run();
        verify(producer).initTransactions();
        verify(postProducerCheck).run();
        verifyShutdown(true, false);
    }

    @Test
    public void testFailureInOffsetStoreStart() throws Exception {
        createWorkerTask();

        Exception exception = new ConnectException("No soup for you!");
        doThrow(exception).when(offsetStore).start();

        workerTask.initialize(TASK_CONFIG);
        // No need to execute on a separate thread; preflight checks should all take place before the poll-send loop starts
        workerTask.run();
        verify(preProducerCheck).run();
        verify(producer).initTransactions();
        verify(postProducerCheck).run();
        verify(offsetStore).start();
        verifyShutdown(true, false);
    }

    @Test
    public void testPollsInBackground() throws Exception {
        createWorkerTask();

        expectSuccessfulSends();
        expectSuccessfulFlushes();
        when(offsetWriter.willFlush()).thenReturn(true);

        startTaskThread();

        int minPolls = 10;
        awaitPolls(minPolls);
        awaitShutdown();

        // Task should have flushed offsets for every record poll and for end-of-life offset commit
        verifyTransactions(pollCount() + 1);
        verifySends();
        verifyPossibleTopicCreation();

        verifyPreflight();
        verifyStartup();
        verifyCleanShutdown();
        assertPollMetrics(minPolls);
        assertTransactionMetrics(RECORDS.size());
    }

    @Test
    public void testFailureInPoll() throws Exception {
        createWorkerTask();

        final CountDownLatch pollLatch = new CountDownLatch(1);
        final RuntimeException exception = new RuntimeException();
        when(sourceTask.poll()).thenAnswer(invocation -> {
            pollLatch.countDown();
            throw exception;
        });

        startTaskThread();

        ConcurrencyUtils.awaitLatch(pollLatch, "task was not polled in time");
        //Failure in poll should trigger automatic stop of the worker
        awaitShutdown(false);

        verifyPreflight();
        verifyStartup();
        verifyShutdown(true, false);
        assertPollMetrics(0);
    }

    @Test
    public void testFailureInPollAfterCancel() throws Exception {
        createWorkerTask();

        final CountDownLatch pollLatch = new CountDownLatch(1);
        final CountDownLatch workerCancelLatch = new CountDownLatch(1);
        final RuntimeException exception = new RuntimeException();
        when(sourceTask.poll()).thenAnswer(invocation -> {
            pollLatch.countDown();
            ConcurrencyUtils.awaitLatch(workerCancelLatch, "task was not cancelled in time");
            throw exception;
        });

        startTaskThread();

        ConcurrencyUtils.awaitLatch(pollLatch, "task was not polled in time");
        workerTask.cancel();
        workerCancelLatch.countDown();
        awaitShutdown(false);

        verifyPreflight();
        verifyStartup();
        verifyShutdown(false, true);
        assertPollMetrics(0);
    }

    @Test
    public void testFailureInPollAfterStop() throws Exception {
        createWorkerTask();

        final CountDownLatch pollLatch = new CountDownLatch(1);
        final CountDownLatch workerStopLatch = new CountDownLatch(1);
        final RuntimeException exception = new RuntimeException();
        // We check if there are offsets that need to be committed before shutting down the task
        when(offsetWriter.willFlush()).thenReturn(false);
        when(sourceTask.poll()).thenAnswer(invocation -> {
            pollLatch.countDown();
            ConcurrencyUtils.awaitLatch(workerStopLatch, "task was not stopped in time");
            throw exception;
        });

        startTaskThread();

        ConcurrencyUtils.awaitLatch(pollLatch, "task was not polled in time");
        workerTask.stop();
        workerStopLatch.countDown();
        awaitShutdown(false);

        verifyTransactions(0);

        verifyPreflight();
        verifyStartup();
        verifyCleanShutdown();
        assertPollMetrics(0);
    }

    @Test
    public void testPollReturnsNoRecords() throws Exception {
        // Test that the task handles an empty list of records
        createWorkerTask();

        when(offsetWriter.willFlush()).thenReturn(false);

        startTaskThread();

        awaitEmptyPolls(10);

        awaitShutdown();

        verifyTransactions(0);

        verifyPreflight();
        verifyStartup();
        verifyCleanShutdown();
        assertPollMetrics(0);
    }

    @Test
    public void testPollBasedCommit() throws Exception {
        Map<String, String> connectorProps = sourceConnectorProps(SourceTask.TransactionBoundary.POLL);
        sourceConfig = new SourceConnectorConfig(plugins, connectorProps, enableTopicCreation);

        createWorkerTask();

        expectSuccessfulSends();
        expectSuccessfulFlushes();
        when(offsetWriter.willFlush()).thenReturn(true);

        startTaskThread();

        awaitPolls(10);

        awaitShutdown();

        // Task should have flushed offsets for every record poll, and for end-of-life offset commit
        verifyTransactions(pollCount() + 1);
        verifySends();
        verifyPossibleTopicCreation();

        verifyPreflight();
        verifyStartup();
        verifyCleanShutdown();
        assertPollMetrics(1);
        assertTransactionMetrics(RECORDS.size());
    }

    @Test
    public void testIntervalBasedCommit() throws Exception {
        long commitInterval = 618;
        Map<String, String> connectorProps = sourceConnectorProps(SourceTask.TransactionBoundary.INTERVAL);
        connectorProps.put(TRANSACTION_BOUNDARY_INTERVAL_CONFIG, Long.toString(commitInterval));
        sourceConfig = new SourceConnectorConfig(plugins, connectorProps, enableTopicCreation);

        time = new MockTime();

        createWorkerTask();

        expectSuccessfulSends();
        expectSuccessfulFlushes();
        when(offsetWriter.willFlush()).thenReturn(true);

        startTaskThread();

        awaitPolls(2);
        assertEquals("No flushes should have taken place before offset commit interval has elapsed", 0, flushCount());
        time.sleep(commitInterval);

        awaitPolls(2);
        assertEquals("One flush should have taken place after offset commit interval has elapsed", 1, flushCount());
        time.sleep(commitInterval * 2);

        awaitPolls(2);
        assertEquals("Two flushes should have taken place after offset commit interval has elapsed again", 2, flushCount());

        awaitShutdown();

        // Task should have flushed offsets twice based on offset commit interval, and performed final end-of-life offset commit
        verifyTransactions(3);
        verifySends();
        verifyPossibleTopicCreation();

        verifyPreflight();
        verifyStartup();
        verifyCleanShutdown();
        assertPollMetrics(2);
        assertTransactionMetrics(RECORDS.size() * 2);
    }

    @Test
    public void testConnectorCommitOnBatch() throws Exception {
        testConnectorBasedCommit(TransactionContext::commitTransaction, false);
    }

    @Test
    public void testConnectorCommitOnRecord() throws Exception {
        testConnectorBasedCommit(ctx -> ctx.commitTransaction(SOURCE_RECORD_2), false);
    }

    @Test
    public void testConnectorAbortOnBatch() throws Exception {
        testConnectorBasedCommit(TransactionContext::abortTransaction, true);
    }

    @Test
    public void testConnectorAbortOnRecord() throws Exception {
        testConnectorBasedCommit(ctx -> ctx.abortTransaction(SOURCE_RECORD_2), true);
    }

    private void testConnectorBasedCommit(Consumer<TransactionContext> requestCommit, boolean abort) throws Exception {
        Map<String, String> connectorProps = sourceConnectorProps(SourceTask.TransactionBoundary.CONNECTOR);
        sourceConfig = new SourceConnectorConfig(plugins, connectorProps, enableTopicCreation);
        createWorkerTask();

        expectSuccessfulSends();
        expectSuccessfulFlushes();
        when(offsetWriter.willFlush()).thenReturn(true);

        TransactionContext transactionContext = workerTask.sourceTaskContext.transactionContext();

        startTaskThread();

        awaitPolls(3);
        assertEquals("No flushes should have taken place without connector requesting transaction commit",
                0, flushCount());

        requestCommit.accept(transactionContext);
        awaitPolls(3);
        assertEquals("One flush should have taken place after transaction commit/abort was requested",
                1, flushCount());

        awaitPolls(3);
        assertEquals("Only one flush should still have taken place without connector re-requesting commit/abort, even on identical records",
                1, flushCount());

        awaitShutdown();

        assertEquals("Task should have flushed offsets once based on connector-defined boundaries, and skipped final end-of-life offset commit",
                1, flushCount());
        // We begin a new transaction after connector-requested aborts so that we can still write offsets for the source records that were aborted
        verify(producer, times(abort ? 3 : 2)).beginTransaction();
        verifySends();
        if (abort) {
            verify(producer).abortTransaction();
        }
        verify(producer).commitTransaction();

        verifyPreflight();
        verifyStartup();
        verifyCleanShutdown();
        verifyPossibleTopicCreation();
        assertPollMetrics(1);
        assertTransactionMetrics(abort ? 0 : (3 * RECORDS.size()));
    }

    @Test
<<<<<<< HEAD
    public void testCommitFlushCallbackSyncFailure() throws Exception {
        testCommitFailure(FlushOutcome.SYNC_FAIL_FLUSH_CALLBACK);
    }

    @Test
    public void testCommitFlushCallbackAsyncFailure() throws Exception {
        testCommitFailure(FlushOutcome.ASYNC_FAIL_FLUSH_CALLBACK);
=======
    public void testCommitFlushCallbackFailure() throws Exception {
        Exception failure = new RecordTooLargeException();
        when(offsetWriter.willFlush()).thenReturn(true);
        when(offsetWriter.beginFlush()).thenReturn(true);
        when(offsetWriter.doFlush(any())).thenAnswer(invocation -> {
            Callback<Void> callback = invocation.getArgument(0);
            callback.onCompletion(failure, null);
            return null;
        });
        testCommitFailure(failure);
>>>>>>> d3ee9341
    }

    @Test
    public void testCommitTransactionFailure() throws Exception {
        Exception failure = new RecordTooLargeException();
        when(offsetWriter.willFlush()).thenReturn(true);
        when(offsetWriter.beginFlush()).thenReturn(true);
        doThrow(failure).when(producer).commitTransaction();
        testCommitFailure(failure);
    }

    private void testCommitFailure(Exception commitException) throws Exception {
        createWorkerTask();

        // Unlike the standard WorkerSourceTask class, this one fails permanently when offset commits don't succeed
        final CountDownLatch taskFailure = new CountDownLatch(1);
        final AtomicReference<Exception> taskException = new AtomicReference<>();
        doAnswer(invocation -> {
            taskFailure.countDown();
            taskException.set(invocation.getArgument(1));
            return null;
        }).when(statusListener).onFailure(eq(taskId), any());

        expectSuccessfulSends();

        startTaskThread();

        ConcurrencyUtils.awaitLatch(taskFailure, "task did not fail in time");

        awaitShutdown();

        assertEquals(commitException, taskException.get().getCause());
        verifySends();
        verifyPossibleTopicCreation();
        verify(producer).beginTransaction();
        verify(producer).commitTransaction();
        verify(offsetWriter).cancelFlush();

        verifyPreflight();
        verifyStartup();
        verifyShutdown(true, false);
    }

    @Test
    public void testSendRecordsRetries() {
        createWorkerTask();

        // Differentiate only by Kafka partition so we can reuse conversion expectations
        SourceRecord record1 = new SourceRecord(PARTITION, offset(1), TOPIC, 1, KEY_SCHEMA, KEY, RECORD_SCHEMA, VALUE_1);
        SourceRecord record2 = new SourceRecord(PARTITION, offset(2), TOPIC, 2, KEY_SCHEMA, KEY, RECORD_SCHEMA, VALUE_1);
        SourceRecord record3 = new SourceRecord(PARTITION, offset(3), TOPIC, 3, KEY_SCHEMA, KEY, RECORD_SCHEMA, VALUE_1);

        expectPossibleTopicCreation();
        expectTaskGetTopic();
        expectApplyTransformationChain();
        expectConvertHeadersAndKeyValue();

        // We're trying to send three records
        workerTask.toSend = Arrays.asList(record1, record2, record3);
        OngoingStubbing<Future<RecordMetadata>> producerSend = when(producer.send(any(), any()));
        // The first one is sent successfully
        producerSend = expectSuccessfulSend(producerSend);
        // The second one encounters a retriable failure
        producerSend = expectSynchronousFailedSend(producerSend, new org.apache.kafka.common.errors.TimeoutException("retriable sync failure"));
        // All subsequent sends (which should include a retry of the second record and an initial try for the third) succeed
        expectSuccessfulSend(producerSend);

        assertFalse(workerTask.sendRecords());
        assertEquals(Arrays.asList(record2, record3), workerTask.toSend);
        verify(producer).beginTransaction();
        verifySends(2);
        verifyPossibleTopicCreation();

        // Next they all succeed
        assertTrue(workerTask.sendRecords());
        assertNull(workerTask.toSend);
        verifySends(4);

        verify(offsetWriter).offset(PARTITION, offset(1));
        verify(offsetWriter).offset(PARTITION, offset(2));
        verify(offsetWriter).offset(PARTITION, offset(3));
    }

    @Test
    public void testSendRecordsProducerSendFailsImmediately() {
        createWorkerTask();

        SourceRecord record1 = new SourceRecord(PARTITION, OFFSET, TOPIC, 1, KEY_SCHEMA, KEY, RECORD_SCHEMA, VALUE_1);
        SourceRecord record2 = new SourceRecord(PARTITION, OFFSET, TOPIC, 2, KEY_SCHEMA, KEY, RECORD_SCHEMA, VALUE_1);

        expectPossibleTopicCreation();
        expectConvertHeadersAndKeyValue();
        expectApplyTransformationChain();

        when(producer.send(any(), any()))
                .thenThrow(new KafkaException("Producer closed while send in progress", new InvalidTopicException(TOPIC)));

        workerTask.toSend = Arrays.asList(record1, record2);
        assertThrows(ConnectException.class, workerTask::sendRecords);

        verify(producer).beginTransaction();
        verify(producer).send(any(), any());
        verify(offsetWriter, never()).offset(any(), any());
        verifyPossibleTopicCreation();
    }

    @Test
    public void testSlowTaskStart() throws Exception {
        final CountDownLatch startupLatch = new CountDownLatch(1);
        final CountDownLatch finishStartupLatch = new CountDownLatch(1);

        createWorkerTask();

        doAnswer(invocation -> {
            startupLatch.countDown();
            ConcurrencyUtils.awaitLatch(finishStartupLatch, "task was not allowed to finish startup in time");
            return null;
        }).when(sourceTask).start(eq(TASK_PROPS));

        when(offsetWriter.willFlush()).thenReturn(false);

        startTaskThread();

        // Stopping immediately while the other thread has work to do should result in no polling, no offset commits,
        // exiting the work thread immediately, and the stop() method will be invoked in the background thread since it
        // cannot be invoked immediately in the thread trying to stop the task.
        ConcurrencyUtils.awaitLatch(startupLatch, "task did not start up in time");
        workerTask.stop();
        finishStartupLatch.countDown();
        awaitShutdown(false);

        verify(sourceTask, never()).poll();
        verifyTransactions(0);
        verifySends(0);

        verifyPreflight();
        verifyStartup();
        verifyCleanShutdown();
    }

    @Test
    public void testCancel() {
        createWorkerTask();

        // workerTask said something dumb on twitter
        workerTask.cancel();

        verify(offsetReader).close();
        verify(producer).close(Duration.ZERO);
    }

    /**
     * @return how many times the source task was {@link SourceTask#poll() polled}
     */
    private int pollCount() {
        return (int) MockitoUtils.countInvocations(sourceTask, "poll");
    }

    /**
     * @return how many times an {@link OffsetStorageWriter#doFlush(Callback) offset flush} took place
     */
    private int flushCount() {
        return (int) MockitoUtils.countInvocations(offsetWriter, "doFlush", Callback.class);
    }

    private void awaitPolls(int minimum, List<SourceRecord> records) {
        pollRecords.set(records);
        pollLatch.set(new CountDownLatch(minimum));
        ConcurrencyUtils.awaitLatch(pollLatch.get(), "task was not polled " + minimum + " time(s) quickly enough");
    }

    private void awaitEmptyPolls(int minimum) throws InterruptedException {
        awaitPolls(minimum, Collections.emptyList());
    }

    private void awaitPolls(int minimum) throws InterruptedException {
        awaitPolls(minimum, RECORDS);
    }

    private void awaitShutdown() throws InterruptedException, ExecutionException {
        awaitShutdown(true);
    }

    private void awaitShutdown(boolean triggerStop) throws InterruptedException, ExecutionException {
        if (triggerStop)
            workerTask.stop();
        assertTrue(workerTask.awaitStop(1000));
        workerTaskFuture.get();
    }

    private void startTaskThread() {
        workerTask.initialize(TASK_CONFIG);
        workerTaskFuture = executor.submit(workerTask);
    }

    private void expectSuccessfulFlushes() {
        when(offsetWriter.beginFlush()).thenReturn(true);
        when(offsetWriter.doFlush(any())).thenAnswer(invocation -> {
            Callback<Void> cb = invocation.getArgument(0);
            cb.onCompletion(null, null);
            return null;
        });
    }

    private void expectSuccessfulSends() {
        expectConvertHeadersAndKeyValue();
        expectApplyTransformationChain();
        expectSuccessfulSend(when(producer.send(any(), any())));
        expectTaskGetTopic();
        expectPossibleTopicCreation();
    }

    private OngoingStubbing<Future<RecordMetadata>> expectSuccessfulSend(OngoingStubbing<Future<RecordMetadata>> whenSend) {
        return whenSend.thenAnswer(invocation -> {
            org.apache.kafka.clients.producer.Callback cb = invocation.getArgument(1);
            cb.onCompletion(
                    new RecordMetadata(
                            new TopicPartition(TOPIC, 0),
                            0,
                            0,
                            0L,
                            0,
                            0),
                    null);
            return null;
        });
    }

    private OngoingStubbing<Future<RecordMetadata>> expectSynchronousFailedSend(OngoingStubbing<Future<RecordMetadata>> whenSend, Exception failure) {
        return whenSend.thenThrow(failure);
    }

    private void expectConvertHeadersAndKeyValue() {
        Headers headers = new RecordHeaders();
        for (Header header : headers) {
            when(headerConverter.fromConnectHeader(eq(TOPIC), eq(header.key()), eq(Schema.STRING_SCHEMA), eq(new String(header.value()))))
                    .thenReturn(header.value());
        }
        when(keyConverter.fromConnectData(eq(TOPIC), eq(headers), eq(KEY_SCHEMA), eq(KEY)))
                .thenReturn(SERIALIZED_KEY);
        when(valueConverter.fromConnectData(eq(TOPIC), eq(headers), eq(RECORD_SCHEMA), eq(VALUE_1)))
                .thenReturn(SERIALIZED_RECORD);
    }

    private void expectApplyTransformationChain() {
        when(transformationChain.apply(any()))
                .thenAnswer(invocation -> invocation.getArgument(0));
    }

    private void expectTaskGetTopic() {
        when(statusBackingStore.getTopic(any(), eq(TOPIC)))
                .thenAnswer(invocation -> new TopicStatus(
                        invocation.getArgument(1),
                        new ConnectorTaskId(invocation.getArgument(0), 0),
                        time.milliseconds()
                ));
    }

    private void expectPossibleTopicCreation() {
        if (config.topicCreationEnable()) {
            Set<String> created = Collections.singleton(TOPIC);
            Set<String> existing = Collections.emptySet();
            TopicAdmin.TopicCreationResponse creationResponse = new TopicAdmin.TopicCreationResponse(created, existing);
            when(admin.createOrFindTopics(any())).thenReturn(creationResponse);
        }
    }

    private void verifyPreflight() {
        verify(preProducerCheck).run();
        verify(producer).initTransactions();
        verify(postProducerCheck).run();
        verify(offsetStore).start();
    }

    private void verifyStartup() {
        verify(sourceTask).initialize(any());
        verify(sourceTask).start(TASK_PROPS);
        taskStarted = true;
        verify(statusListener).onStartup(taskId);
    }

    private void verifyCleanShutdown() throws Exception {
        verifyShutdown(false, false);
    }

    private void verifyShutdown(boolean taskFailed, boolean cancelled) throws Exception {
        if (cancelled) {
            verify(producer).close(Duration.ZERO);
            verify(producer, times(2)).close(any());
            verify(offsetReader, times(2)).close();
        } else {
            verify(producer).close(any());
            verify(offsetReader).close();
        }

        verify(offsetStore).stop();
        verify(admin).close(any());
        verify(transformationChain).close();
        verify(headerConverter).close();

        if (taskStarted) {
            verify(sourceTask).stop();
        }
<<<<<<< HEAD
        return false;
    }

    private enum FlushOutcome {
        SUCCEED,
        SUCCEED_ANY_TIMES,
        SYNC_FAIL_FLUSH_CALLBACK,
        ASYNC_FAIL_FLUSH_CALLBACK,
        FAIL_TRANSACTION_COMMIT
    }

    private CountDownLatch expectFlush(FlushOutcome outcome, AtomicInteger flushCount) {
        CountDownLatch result = new CountDownLatch(1);
        org.easymock.IExpectationSetters<Boolean> flushBegin = EasyMock
                .expect(offsetWriter.beginFlush())
                .andAnswer(() -> {
                    flushCount.incrementAndGet();
                    result.countDown();
                    return true;
                });
        if (FlushOutcome.SUCCEED_ANY_TIMES.equals(outcome)) {
            flushBegin.anyTimes();
=======

        if (taskFailed) {
            verify(statusListener).onFailure(eq(taskId), any());
        } else if (!cancelled) {
            verify(statusListener).onShutdown(taskId);
>>>>>>> d3ee9341
        }
    }

<<<<<<< HEAD
        Capture<Callback<Void>> flushCallback = EasyMock.newCapture();
        org.easymock.IExpectationSetters<Future<Void>> offsetFlush =
                EasyMock.expect(offsetWriter.doFlush(EasyMock.capture(flushCallback)));
        switch (outcome) {
            case SUCCEED:
                // The worker task doesn't actually use the returned future
                offsetFlush.andReturn(null);
                expectCall(producer::commitTransaction);
                expectCall(() -> sourceTask.commitRecord(EasyMock.anyObject(), EasyMock.anyObject()));
                expectCall(sourceTask::commit);
                break;
            case SUCCEED_ANY_TIMES:
                // The worker task doesn't actually use the returned future
                offsetFlush.andReturn(null).anyTimes();
                expectCall(producer::commitTransaction).anyTimes();
                expectCall(() -> sourceTask.commitRecord(EasyMock.anyObject(), EasyMock.anyObject())).anyTimes();
                expectCall(sourceTask::commit).anyTimes();
                break;
            case SYNC_FAIL_FLUSH_CALLBACK:
                offsetFlush.andAnswer(() -> {
                    flushCallback.getValue().onCompletion(new RecordTooLargeException(), null);
                    return null;
                });
                expectCall(offsetWriter::cancelFlush);
                break;
            case ASYNC_FAIL_FLUSH_CALLBACK:
                // flush does not execute the callback immediately, simulating offsets being sent to the producer
                offsetFlush.andReturn(null);
                // the flush callback is completed asynchronously during commitTransaction, also propagating the error
                expectCall(producer::commitTransaction).andAnswer(() -> {
                    flushCallback.getValue().onCompletion(new RecordTooLargeException(), null);
                    throw new RecordTooLargeException();
                });
                expectCall(offsetWriter::cancelFlush);
                break;
            case FAIL_TRANSACTION_COMMIT:
                offsetFlush.andReturn(null);
                expectCall(producer::commitTransaction)
                        .andThrow(new RecordTooLargeException());
                expectCall(offsetWriter::cancelFlush);
                break;
            default:
                fail("Unexpected flush outcome: " + outcome);
=======
    private void verifyPossibleTopicCreation() {
        if (enableTopicCreation) {
            verify(admin).createOrFindTopics(any());
        } else {
            verify(admin, never()).createOrFindTopics(any());
>>>>>>> d3ee9341
        }
    }

    private void verifySends() {
        verifySends(pollCount() * RECORDS.size());
    }

    private void verifySends(int count) {
        verify(producer, times(count)).send(any(), any());
    }

    private void verifyTransactions(int numBatches) throws InterruptedException {
        VerificationMode mode = times(numBatches);
        verify(producer, mode).beginTransaction();
        verify(producer, mode).commitTransaction();
        verify(offsetWriter, mode).beginFlush();
        verify(offsetWriter, mode).doFlush(any());
        verify(sourceTask, mode).commit();
    }

    private void assertTransactionMetrics(int minimumMaxSizeExpected) {
        MetricGroup transactionGroup = workerTask.transactionMetricsGroup().metricGroup();
        double actualMin = metrics.currentMetricValueAsDouble(transactionGroup, "transaction-size-min");
        double actualMax = metrics.currentMetricValueAsDouble(transactionGroup, "transaction-size-max");
        double actualAvg = metrics.currentMetricValueAsDouble(transactionGroup, "transaction-size-avg");
        assertTrue(actualMin >= 0);
        assertTrue(actualMax >= minimumMaxSizeExpected);

        if (actualMax - actualMin <= 0.000001d) {
            assertEquals(actualMax, actualAvg, 0.000002d);
        } else {
            assertTrue("Average transaction size should be greater than minimum transaction size", actualAvg > actualMin);
            assertTrue("Average transaction size should be less than maximum transaction size", actualAvg < actualMax);
        }
    }

    private void assertPollMetrics(int minimumPollCountExpected) {
        MetricGroup sourceTaskGroup = workerTask.sourceTaskMetricsGroup().metricGroup();
        MetricGroup taskGroup = workerTask.taskMetricsGroup().metricGroup();
        double pollRate = metrics.currentMetricValueAsDouble(sourceTaskGroup, "source-record-poll-rate");
        double pollTotal = metrics.currentMetricValueAsDouble(sourceTaskGroup, "source-record-poll-total");
        if (minimumPollCountExpected > 0) {
            assertEquals(RECORDS.size(), metrics.currentMetricValueAsDouble(taskGroup, "batch-size-max"), 0.000001d);
            assertEquals(RECORDS.size(), metrics.currentMetricValueAsDouble(taskGroup, "batch-size-avg"), 0.000001d);
            assertTrue(pollRate > 0.0d);
        } else {
            assertTrue(pollRate == 0.0d);
        }
        assertTrue(pollTotal >= minimumPollCountExpected);

        double writeRate = metrics.currentMetricValueAsDouble(sourceTaskGroup, "source-record-write-rate");
        double writeTotal = metrics.currentMetricValueAsDouble(sourceTaskGroup, "source-record-write-total");
        if (minimumPollCountExpected > 0) {
            assertTrue(writeRate > 0.0d);
        } else {
            assertTrue(writeRate == 0.0d);
        }
        assertTrue(writeTotal >= minimumPollCountExpected);

        double pollBatchTimeMax = metrics.currentMetricValueAsDouble(sourceTaskGroup, "poll-batch-max-time-ms");
        double pollBatchTimeAvg = metrics.currentMetricValueAsDouble(sourceTaskGroup, "poll-batch-avg-time-ms");
        if (minimumPollCountExpected > 0) {
            assertTrue(pollBatchTimeMax >= 0.0d);
        }
        assertTrue(Double.isNaN(pollBatchTimeAvg) || pollBatchTimeAvg > 0.0d);
        double activeCount = metrics.currentMetricValueAsDouble(sourceTaskGroup, "source-record-active-count");
        double activeCountMax = metrics.currentMetricValueAsDouble(sourceTaskGroup, "source-record-active-count-max");
        assertEquals(0, activeCount, 0.000001d);
        if (minimumPollCountExpected > 0) {
            assertEquals(RECORDS.size(), activeCountMax, 0.000001d);
        }
    }

    private abstract static class TestSourceTask extends SourceTask {
    }

}<|MERGE_RESOLUTION|>--- conflicted
+++ resolved
@@ -678,15 +678,6 @@
     }
 
     @Test
-<<<<<<< HEAD
-    public void testCommitFlushCallbackSyncFailure() throws Exception {
-        testCommitFailure(FlushOutcome.SYNC_FAIL_FLUSH_CALLBACK);
-    }
-
-    @Test
-    public void testCommitFlushCallbackAsyncFailure() throws Exception {
-        testCommitFailure(FlushOutcome.ASYNC_FAIL_FLUSH_CALLBACK);
-=======
     public void testCommitFlushCallbackFailure() throws Exception {
         Exception failure = new RecordTooLargeException();
         when(offsetWriter.willFlush()).thenReturn(true);
@@ -697,7 +688,6 @@
             return null;
         });
         testCommitFailure(failure);
->>>>>>> d3ee9341
     }
 
     @Test
@@ -1001,90 +991,19 @@
         if (taskStarted) {
             verify(sourceTask).stop();
         }
-<<<<<<< HEAD
-        return false;
-    }
-
-    private enum FlushOutcome {
-        SUCCEED,
-        SUCCEED_ANY_TIMES,
-        SYNC_FAIL_FLUSH_CALLBACK,
-        ASYNC_FAIL_FLUSH_CALLBACK,
-        FAIL_TRANSACTION_COMMIT
-    }
-
-    private CountDownLatch expectFlush(FlushOutcome outcome, AtomicInteger flushCount) {
-        CountDownLatch result = new CountDownLatch(1);
-        org.easymock.IExpectationSetters<Boolean> flushBegin = EasyMock
-                .expect(offsetWriter.beginFlush())
-                .andAnswer(() -> {
-                    flushCount.incrementAndGet();
-                    result.countDown();
-                    return true;
-                });
-        if (FlushOutcome.SUCCEED_ANY_TIMES.equals(outcome)) {
-            flushBegin.anyTimes();
-=======
 
         if (taskFailed) {
             verify(statusListener).onFailure(eq(taskId), any());
         } else if (!cancelled) {
             verify(statusListener).onShutdown(taskId);
->>>>>>> d3ee9341
-        }
-    }
-
-<<<<<<< HEAD
-        Capture<Callback<Void>> flushCallback = EasyMock.newCapture();
-        org.easymock.IExpectationSetters<Future<Void>> offsetFlush =
-                EasyMock.expect(offsetWriter.doFlush(EasyMock.capture(flushCallback)));
-        switch (outcome) {
-            case SUCCEED:
-                // The worker task doesn't actually use the returned future
-                offsetFlush.andReturn(null);
-                expectCall(producer::commitTransaction);
-                expectCall(() -> sourceTask.commitRecord(EasyMock.anyObject(), EasyMock.anyObject()));
-                expectCall(sourceTask::commit);
-                break;
-            case SUCCEED_ANY_TIMES:
-                // The worker task doesn't actually use the returned future
-                offsetFlush.andReturn(null).anyTimes();
-                expectCall(producer::commitTransaction).anyTimes();
-                expectCall(() -> sourceTask.commitRecord(EasyMock.anyObject(), EasyMock.anyObject())).anyTimes();
-                expectCall(sourceTask::commit).anyTimes();
-                break;
-            case SYNC_FAIL_FLUSH_CALLBACK:
-                offsetFlush.andAnswer(() -> {
-                    flushCallback.getValue().onCompletion(new RecordTooLargeException(), null);
-                    return null;
-                });
-                expectCall(offsetWriter::cancelFlush);
-                break;
-            case ASYNC_FAIL_FLUSH_CALLBACK:
-                // flush does not execute the callback immediately, simulating offsets being sent to the producer
-                offsetFlush.andReturn(null);
-                // the flush callback is completed asynchronously during commitTransaction, also propagating the error
-                expectCall(producer::commitTransaction).andAnswer(() -> {
-                    flushCallback.getValue().onCompletion(new RecordTooLargeException(), null);
-                    throw new RecordTooLargeException();
-                });
-                expectCall(offsetWriter::cancelFlush);
-                break;
-            case FAIL_TRANSACTION_COMMIT:
-                offsetFlush.andReturn(null);
-                expectCall(producer::commitTransaction)
-                        .andThrow(new RecordTooLargeException());
-                expectCall(offsetWriter::cancelFlush);
-                break;
-            default:
-                fail("Unexpected flush outcome: " + outcome);
-=======
+        }
+    }
+
     private void verifyPossibleTopicCreation() {
         if (enableTopicCreation) {
             verify(admin).createOrFindTopics(any());
         } else {
             verify(admin, never()).createOrFindTopics(any());
->>>>>>> d3ee9341
         }
     }
 
