--- conflicted
+++ resolved
@@ -60,7 +60,6 @@
         delegatingLoader.initLoaders();
     }
 
-<<<<<<< HEAD
     // VisibleForTesting
     Plugins(Map<String, String> props, ClassLoader parent) {
         List<String> pluginLocations = WorkerConfig.pluginLocations(props);
@@ -68,16 +67,15 @@
         delegatingLoader.initLoaders();
     }
 
-    private static DelegatingClassLoader newDelegatingClassLoader(final List<String> paths) {
-=======
+    // VisibleForTesting
     protected DelegatingClassLoader newDelegatingClassLoader(final List<String> paths) {
->>>>>>> c710ecd0
         return AccessController.doPrivileged(
                 (PrivilegedAction<DelegatingClassLoader>) () -> new DelegatingClassLoader(paths)
         );
     }
 
-    private static DelegatingClassLoader newDelegatingClassLoader(final List<String> paths, ClassLoader parent) {
+    // VisibleForTesting
+    protected DelegatingClassLoader newDelegatingClassLoader(final List<String> paths, ClassLoader parent) {
         return AccessController.doPrivileged(
                 (PrivilegedAction<DelegatingClassLoader>) () -> new DelegatingClassLoader(paths, parent)
         );
