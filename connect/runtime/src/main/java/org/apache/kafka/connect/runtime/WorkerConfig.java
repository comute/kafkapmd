--- conflicted
+++ resolved
@@ -78,11 +78,7 @@
                     " independent of connectors it allows any connector to work with any serialization format." +
                     " Examples of common formats include JSON and Avro.";
 
-<<<<<<< HEAD
     public static final String KEY_CONVERTER_VERSION = "key.converter." + PLUGIN_VERSION_SUFFIX;
-=======
-    public static final String KEY_CONVERTER_VERSION = "key.converter.version";
->>>>>>> 69381f3d
     public static final String KEY_CONVERTER_VERSION_DEFAULT = null;
     public static final String KEY_CONVERTER_VERSION_DOC = "Version of the key converter.";
 
@@ -93,11 +89,7 @@
                     " independent of connectors it allows any connector to work with any serialization format." +
                     " Examples of common formats include JSON and Avro.";
 
-<<<<<<< HEAD
     public static final String VALUE_CONVERTER_VERSION = "value.converter." + PLUGIN_VERSION_SUFFIX;
-=======
-    public static final String VALUE_CONVERTER_VERSION = "value.converter.version";
->>>>>>> 69381f3d
     public static final String VALUE_CONVERTER_VERSION_DEFAULT = null;
     public static final String VALUE_CONVERTER_VERSION_DOC = "Version of the value converter.";
 
@@ -110,11 +102,7 @@
                     " header values to strings and deserialize them by inferring the schemas.";
     public static final String HEADER_CONVERTER_CLASS_DEFAULT = SimpleHeaderConverter.class.getName();
 
-<<<<<<< HEAD
     public static final String HEADER_CONVERTER_VERSION = "header.converter." + PLUGIN_VERSION_SUFFIX;
-=======
-    public static final String HEADER_CONVERTER_VERSION = "header.converter.version";
->>>>>>> 69381f3d
     public static final String HEADER_CONVERTER_VERSION_DEFAULT = null;
     public static final String HEADER_CONVERTER_VERSION_DOC = "Version of the header converter.";
 
