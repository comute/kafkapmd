--- conflicted
+++ resolved
@@ -16,12 +16,9 @@
  */
 package org.apache.kafka.connect.runtime.isolation;
 
-<<<<<<< HEAD
 import org.apache.maven.artifact.versioning.InvalidVersionSpecificationException;
 import org.apache.maven.artifact.versioning.VersionRange;
 import org.reflections.util.ClasspathHelper;
-=======
->>>>>>> 42f74a1c
 import org.slf4j.Logger;
 import org.slf4j.LoggerFactory;
 
@@ -461,24 +458,6 @@
         }
     }
 
-<<<<<<< HEAD
-    public static VersionRange connectorVersionRequirement(String version) throws InvalidVersionSpecificationException {
-        if (version == null || version.equals("latest")) {
-            return null;
-        }
-        version = version.trim();
-
-        // check first if the given version is valid
-        VersionRange.createFromVersionSpec(version);
-
-        // now if the version is not enclosed we consider it as a hard requirement and enclose it in []
-        if (!version.startsWith("[") && !version.startsWith("(")) {
-            version = "[" + version + "]";
-        }
-        return VersionRange.createFromVersionSpec(version);
-    }
-
-=======
     private static Collection<URL> forJavaClassPath() {
         Collection<URL> urls = new ArrayList<>();
         String javaClassPath = System.getProperty("java.class.path");
@@ -493,7 +472,7 @@
         }
         return distinctUrls(urls);
     }
-    
+
     private static Collection<URL> forClassLoader(ClassLoader classLoader) {
         final Collection<URL> result = new ArrayList<>();
         while (classLoader != null) {
@@ -507,7 +486,7 @@
         }
         return distinctUrls(result);
     }
-    
+
     private static Collection<URL> distinctUrls(Collection<URL> urls) {
         Map<String, URL> distinct = new HashMap<>(urls.size());
         for (URL url : urls) {
@@ -515,5 +494,20 @@
         }
         return distinct.values();
     }
->>>>>>> 42f74a1c
+    public static VersionRange connectorVersionRequirement(String version) throws InvalidVersionSpecificationException {
+        if (version == null || version.equals("latest")) {
+            return null;
+        }
+        version = version.trim();
+
+        // check first if the given version is valid
+        VersionRange.createFromVersionSpec(version);
+
+        // now if the version is not enclosed we consider it as a hard requirement and enclose it in []
+        if (!version.startsWith("[") && !version.startsWith("(")) {
+            version = "[" + version + "]";
+        }
+        return VersionRange.createFromVersionSpec(version);
+    }
+
 }