/*
 * Licensed to the Apache Software Foundation (ASF) under one or more
 * contributor license agreements. See the NOTICE file distributed with
 * this work for additional information regarding copyright ownership.
 * The ASF licenses this file to You under the Apache License, Version 2.0
 * (the "License"); you may not use this file except in compliance with
 * the License. You may obtain a copy of the License at
 *
 *    http://www.apache.org/licenses/LICENSE-2.0
 *
 * Unless required by applicable law or agreed to in writing, software
 * distributed under the License is distributed on an "AS IS" BASIS,
 * WITHOUT WARRANTIES OR CONDITIONS OF ANY KIND, either express or implied.
 * See the License for the specific language governing permissions and
 * limitations under the License.
 */
package org.apache.kafka.connect.runtime.isolation;

import org.apache.kafka.common.config.ConfigProvider;
import org.apache.kafka.connect.connector.Connector;
import org.apache.kafka.connect.rest.ConnectRestExtension;
import org.apache.kafka.connect.storage.Converter;
import org.apache.kafka.connect.storage.HeaderConverter;
import org.apache.kafka.connect.transforms.Transformation;

import java.util.Collection;

public class PluginScanResult {
    private final Collection<PluginDesc<Connector>> connectors;
    private final Collection<PluginDesc<Converter>> converters;
    private final Collection<PluginDesc<HeaderConverter>> headerConverters;
    private final Collection<PluginDesc<Transformation>> transformations;
<<<<<<< HEAD
    private final Collection<PluginDesc<ConfigProvider>> configProviders;
=======
    private final Collection<PluginDesc<ConnectRestExtension>> restExtensions;
>>>>>>> 98094954

    public PluginScanResult(
            Collection<PluginDesc<Connector>> connectors,
            Collection<PluginDesc<Converter>> converters,
            Collection<PluginDesc<HeaderConverter>> headerConverters,
            Collection<PluginDesc<Transformation>> transformations,
<<<<<<< HEAD
            Collection<PluginDesc<ConfigProvider>> configProviders
=======
            Collection<PluginDesc<ConnectRestExtension>> restExtensions
>>>>>>> 98094954
    ) {
        this.connectors = connectors;
        this.converters = converters;
        this.headerConverters = headerConverters;
        this.transformations = transformations;
<<<<<<< HEAD
        this.configProviders = configProviders;
=======
        this.restExtensions = restExtensions;
>>>>>>> 98094954
    }

    public Collection<PluginDesc<Connector>> connectors() {
        return connectors;
    }

    public Collection<PluginDesc<Converter>> converters() {
        return converters;
    }

    public Collection<PluginDesc<HeaderConverter>> headerConverters() {
        return headerConverters;
    }

    public Collection<PluginDesc<Transformation>> transformations() {
        return transformations;
    }

<<<<<<< HEAD
    public Collection<PluginDesc<ConfigProvider>> configProviders() {
        return configProviders;
=======
    public Collection<PluginDesc<ConnectRestExtension>> restExtensions() {
        return restExtensions;
>>>>>>> 98094954
    }

    public boolean isEmpty() {
        return connectors().isEmpty()
               && converters().isEmpty()
               && headerConverters().isEmpty()
               && transformations().isEmpty()
<<<<<<< HEAD
               && configProviders().isEmpty();
=======
               && restExtensions().isEmpty();
>>>>>>> 98094954
    }
}<|MERGE_RESOLUTION|>--- conflicted
+++ resolved
@@ -30,32 +30,23 @@
     private final Collection<PluginDesc<Converter>> converters;
     private final Collection<PluginDesc<HeaderConverter>> headerConverters;
     private final Collection<PluginDesc<Transformation>> transformations;
-<<<<<<< HEAD
     private final Collection<PluginDesc<ConfigProvider>> configProviders;
-=======
     private final Collection<PluginDesc<ConnectRestExtension>> restExtensions;
->>>>>>> 98094954
 
     public PluginScanResult(
             Collection<PluginDesc<Connector>> connectors,
             Collection<PluginDesc<Converter>> converters,
             Collection<PluginDesc<HeaderConverter>> headerConverters,
             Collection<PluginDesc<Transformation>> transformations,
-<<<<<<< HEAD
-            Collection<PluginDesc<ConfigProvider>> configProviders
-=======
+            Collection<PluginDesc<ConfigProvider>> configProviders,
             Collection<PluginDesc<ConnectRestExtension>> restExtensions
->>>>>>> 98094954
     ) {
         this.connectors = connectors;
         this.converters = converters;
         this.headerConverters = headerConverters;
         this.transformations = transformations;
-<<<<<<< HEAD
         this.configProviders = configProviders;
-=======
         this.restExtensions = restExtensions;
->>>>>>> 98094954
     }
 
     public Collection<PluginDesc<Connector>> connectors() {
@@ -74,13 +65,12 @@
         return transformations;
     }
 
-<<<<<<< HEAD
     public Collection<PluginDesc<ConfigProvider>> configProviders() {
         return configProviders;
-=======
+    }
+
     public Collection<PluginDesc<ConnectRestExtension>> restExtensions() {
         return restExtensions;
->>>>>>> 98094954
     }
 
     public boolean isEmpty() {
@@ -88,10 +78,7 @@
                && converters().isEmpty()
                && headerConverters().isEmpty()
                && transformations().isEmpty()
-<<<<<<< HEAD
-               && configProviders().isEmpty();
-=======
+               && configProviders().isEmpty()
                && restExtensions().isEmpty();
->>>>>>> 98094954
     }
 }