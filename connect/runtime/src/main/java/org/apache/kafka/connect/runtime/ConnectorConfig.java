/*
 * Licensed to the Apache Software Foundation (ASF) under one or more
 * contributor license agreements. See the NOTICE file distributed with
 * this work for additional information regarding copyright ownership.
 * The ASF licenses this file to You under the Apache License, Version 2.0
 * (the "License"); you may not use this file except in compliance with
 * the License. You may obtain a copy of the License at
 *
 *    http://www.apache.org/licenses/LICENSE-2.0
 *
 * Unless required by applicable law or agreed to in writing, software
 * distributed under the License is distributed on an "AS IS" BASIS,
 * WITHOUT WARRANTIES OR CONDITIONS OF ANY KIND, either express or implied.
 * See the License for the specific language governing permissions and
 * limitations under the License.
 */
package org.apache.kafka.connect.runtime;

import org.apache.kafka.common.config.AbstractConfig;
import org.apache.kafka.common.config.ConfigDef;
import org.apache.kafka.common.config.ConfigDef.Importance;
import org.apache.kafka.common.config.ConfigDef.Type;
import org.apache.kafka.common.config.ConfigDef.Width;
import org.apache.kafka.common.config.ConfigException;
import org.apache.kafka.common.utils.Utils;
import org.apache.kafka.connect.components.Versioned;
import org.apache.kafka.connect.connector.ConnectRecord;
import org.apache.kafka.connect.errors.ConnectException;
import org.apache.kafka.connect.runtime.errors.ToleranceType;
import org.apache.kafka.connect.runtime.isolation.LoaderSwap;
import org.apache.kafka.connect.runtime.isolation.PluginDesc;
import org.apache.kafka.connect.runtime.isolation.Plugins;
import org.apache.kafka.connect.runtime.isolation.PluginsRecommenders;
import org.apache.kafka.connect.runtime.isolation.VersionedPluginLoadingException;
import org.apache.kafka.connect.storage.Converter;
import org.apache.kafka.connect.storage.HeaderConverter;
import org.apache.kafka.connect.transforms.Transformation;
import org.apache.kafka.connect.transforms.predicates.Predicate;
import org.apache.kafka.connect.util.ConcreteSubClassValidator;
import org.apache.kafka.connect.util.InstantiableClassValidator;

import org.apache.kafka.connect.util.PluginVersionUtils;
import org.apache.maven.artifact.versioning.InvalidVersionSpecificationException;
import org.apache.maven.artifact.versioning.VersionRange;
import org.slf4j.Logger;
import org.slf4j.LoggerFactory;

import java.util.*;
import java.util.stream.Stream;

import static org.apache.kafka.common.config.ConfigDef.NonEmptyStringWithoutControlChars.nonEmptyStringWithoutControlChars;
import static org.apache.kafka.common.config.ConfigDef.Range.atLeast;
import static org.apache.kafka.common.config.ConfigDef.ValidString.in;

/**
 * <p>
 * Configuration options for Connectors. These only include Kafka Connect system-level configuration
 * options (e.g. Connector class name, timeouts used by Connect to control the connector) but does
 * not include Connector-specific options (e.g. database connection settings).
 * </p>
 * <p>
 * Note that some of these options are not required for all connectors. For example TOPICS_CONFIG
 * is sink-specific.
 * </p>
 */
public class ConnectorConfig extends AbstractConfig {
    private static final Logger log = LoggerFactory.getLogger(ConnectorConfig.class);

    protected static final String COMMON_GROUP = "Common";
    protected static final String TRANSFORMS_GROUP = "Transforms";
    protected static final String PREDICATES_GROUP = "Predicates";
    protected static final String ERROR_GROUP = "Error Handling";

    public static final String NAME_CONFIG = "name";
    private static final String NAME_DOC = "Globally unique name to use for this connector.";
    private static final String NAME_DISPLAY = "Connector name";

    public static final String CONNECTOR_CLASS_CONFIG = "connector.class";
    private static final String CONNECTOR_CLASS_DOC =
            "Name or alias of the class for this connector. Must be a subclass of org.apache.kafka.connect.connector.Connector. " +
                    "If the connector is org.apache.kafka.connect.file.FileStreamSinkConnector, you can either specify this full name, " +
                    " or use \"FileStreamSink\" or \"FileStreamSinkConnector\" to make the configuration a bit shorter";
    private static final String CONNECTOR_CLASS_DISPLAY = "Connector class";

    public static final String CONNECTOR_VERSION = "connector.version";
    private static final String CONNECTOR_VERSION_DEFAULT = null;
    private static final String CONNECTOR_VERSION_DOC = "Version of the connector.";
    private static final String CONNECTOR_VERSION_DISPLAY = "Connector version";
    private static final ConfigDef.Validator CONNECTOR_VERSION_VALIDATOR = new PluginVersionUtils.PluginVersionValidator();

    public static final String KEY_CONVERTER_CLASS_CONFIG = WorkerConfig.KEY_CONVERTER_CLASS_CONFIG;
    public static final String KEY_CONVERTER_CLASS_DOC = WorkerConfig.KEY_CONVERTER_CLASS_DOC;
    public static final String KEY_CONVERTER_CLASS_DISPLAY = "Key converter class";
    private static final ConfigDef.Validator KEY_CONVERTER_CLASS_VALIDATOR = ConfigDef.CompositeValidator.of(
            ConcreteSubClassValidator.forSuperClass(Converter.class),
            new InstantiableClassValidator()
    );

    public static final String KEY_CONVERTER_VERSION_CONFIG = WorkerConfig.KEY_CONVERTER_VERSION;
    private static final String KEY_CONVERTER_VERSION_DEFAULT = null;
    private static final String KEY_CONVERTER_VERSION_DOC = "Version of the key converter.";
    private static final String KEY_CONVERTER_VERSION_DISPLAY = "Key converter version";
    private static final ConfigDef.Validator KEY_CONVERTER_VERSION_VALIDATOR = new PluginVersionUtils.PluginVersionValidator();


    public static final String VALUE_CONVERTER_CLASS_CONFIG = WorkerConfig.VALUE_CONVERTER_CLASS_CONFIG;
    public static final String VALUE_CONVERTER_CLASS_DOC = WorkerConfig.VALUE_CONVERTER_CLASS_DOC;
    public static final String VALUE_CONVERTER_CLASS_DISPLAY = "Value converter class";
    private static final ConfigDef.Validator VALUE_CONVERTER_CLASS_VALIDATOR = ConfigDef.CompositeValidator.of(
            ConcreteSubClassValidator.forSuperClass(Converter.class),
            new InstantiableClassValidator()
    );

    public static final String VALUE_CONVERTER_VERSION_CONFIG = WorkerConfig.VALUE_CONVERTER_VERSION;
    private static final String VALUE_CONVERTER_VERSION_DEFAULT = null;
    private static final String VALUE_CONVERTER_VERSION_DOC = "Version of the value converter.";
    private static final String VALUE_CONVERTER_VERSION_DISPLAY = "Value converter version";
    private static final ConfigDef.Validator VALUE_CONVERTER_VERSION_VALIDATOR = new PluginVersionUtils.PluginVersionValidator();

    public static final String HEADER_CONVERTER_CLASS_CONFIG = WorkerConfig.HEADER_CONVERTER_CLASS_CONFIG;
    public static final String HEADER_CONVERTER_CLASS_DOC = WorkerConfig.HEADER_CONVERTER_CLASS_DOC;
    public static final String HEADER_CONVERTER_CLASS_DISPLAY = "Header converter class";
    // The Connector config should not have a default for the header converter, since the absence of a config property means that
    // the worker config settings should be used. Thus, we set the default to null here.
    public static final String HEADER_CONVERTER_CLASS_DEFAULT = null;
    private static final ConfigDef.Validator HEADER_CONVERTER_CLASS_VALIDATOR = ConfigDef.CompositeValidator.of(
            ConcreteSubClassValidator.forSuperClass(HeaderConverter.class),
            new InstantiableClassValidator()
    );

    public static final String HEADER_CONVERTER_VERSION_CONFIG = WorkerConfig.HEADER_CONVERTER_VERSION;
    private static final String HEADER_CONVERTER_VERSION_DEFAULT = null;
    private static final String HEADER_CONVERTER_VERSION_DOC = "Version of the header converter.";
    private static final String HEADER_CONVERTER_VERSION_DISPLAY = "Header converter version";
    private static final ConfigDef.Validator HEADER_CONVERTER_VERSION_VALIDATOR = new PluginVersionUtils.PluginVersionValidator();

    public static final String TASKS_MAX_CONFIG = "tasks.max";
    private static final String TASKS_MAX_DOC = "Maximum number of tasks to use for this connector.";
    public static final int TASKS_MAX_DEFAULT = 1;
    private static final int TASKS_MIN_CONFIG = 1;

    private static final String TASK_MAX_DISPLAY = "Tasks max";

    public static final String TASKS_MAX_ENFORCE_CONFIG = "tasks.max.enforce";
    private static final String TASKS_MAX_ENFORCE_DOC =
            "(Deprecated) Whether to enforce that the tasks.max property is respected by the connector. "
                    + "By default, connectors that generate too many tasks will fail, and existing sets of tasks that exceed the tasks.max property will also be failed. "
                    + "If this property is set to false, then connectors will be allowed to generate more than the maximum number of tasks, and existing sets of "
                    + "tasks that exceed the tasks.max property will be allowed to run. "
                    + "This property is deprecated and will be removed in an upcoming major release.";
    public static final boolean TASKS_MAX_ENFORCE_DEFAULT = true;
    private static final String TASKS_MAX_ENFORCE_DISPLAY = "Enforce tasks max";

    public static final String TRANSFORMS_CONFIG = "transforms";
    private static final String TRANSFORMS_DOC = "Aliases for the transformations to be applied to records.";
    private static final String TRANSFORMS_DISPLAY = "Transforms";

    public static final String PREDICATES_CONFIG = "predicates";
    private static final String PREDICATES_DOC = "Aliases for the predicates used by transformations.";
    private static final String PREDICATES_DISPLAY = "Predicates";

    public static final String CONFIG_RELOAD_ACTION_CONFIG = "config.action.reload";
    private static final String CONFIG_RELOAD_ACTION_DOC =
            "The action that Connect should take on the connector when changes in external " +
                    "configuration providers result in a change in the connector's configuration properties. " +
                    "A value of 'none' indicates that Connect will do nothing. " +
                    "A value of 'restart' indicates that Connect should restart/reload the connector with the " +
                    "updated configuration properties." +
                    "The restart may actually be scheduled in the future if the external configuration provider " +
                    "indicates that a configuration value will expire in the future.";

    private static final String CONFIG_RELOAD_ACTION_DISPLAY = "Reload Action";
    public static final String CONFIG_RELOAD_ACTION_NONE = Herder.ConfigReloadAction.NONE.name().toLowerCase(Locale.ROOT);
    public static final String CONFIG_RELOAD_ACTION_RESTART = Herder.ConfigReloadAction.RESTART.name().toLowerCase(Locale.ROOT);

    public static final String ERRORS_RETRY_TIMEOUT_CONFIG = "errors.retry.timeout";
    public static final String ERRORS_RETRY_TIMEOUT_DISPLAY = "Retry Timeout for Errors";
    public static final int ERRORS_RETRY_TIMEOUT_DEFAULT = 0;
    public static final String ERRORS_RETRY_TIMEOUT_DOC = "The maximum duration in milliseconds that a failed operation " +
            "will be reattempted. The default is 0, which means no retries will be attempted. Use -1 for infinite retries.";

    public static final String ERRORS_RETRY_MAX_DELAY_CONFIG = "errors.retry.delay.max.ms";
    public static final String ERRORS_RETRY_MAX_DELAY_DISPLAY = "Maximum Delay Between Retries for Errors";
    public static final int ERRORS_RETRY_MAX_DELAY_DEFAULT = 60000;
    public static final String ERRORS_RETRY_MAX_DELAY_DOC = "The maximum duration in milliseconds between consecutive retry attempts. " +
            "Jitter will be added to the delay once this limit is reached to prevent thundering herd issues.";

    public static final String ERRORS_TOLERANCE_CONFIG = "errors.tolerance";
    public static final String ERRORS_TOLERANCE_DISPLAY = "Error Tolerance";
    public static final ToleranceType ERRORS_TOLERANCE_DEFAULT = ToleranceType.NONE;
    public static final String ERRORS_TOLERANCE_DOC = "Behavior for tolerating errors during connector operation. 'none' is the default value " +
            "and signals that any error will result in an immediate connector task failure; 'all' changes the behavior to skip over problematic records.";

    public static final String ERRORS_LOG_ENABLE_CONFIG = "errors.log.enable";
    public static final String ERRORS_LOG_ENABLE_DISPLAY = "Log Errors";
    public static final boolean ERRORS_LOG_ENABLE_DEFAULT = false;
    public static final String ERRORS_LOG_ENABLE_DOC = "If true, write each error and the details of the failed operation and problematic record " +
            "to the Connect application log. This is 'false' by default, so that only errors that are not tolerated are reported.";

    public static final String ERRORS_LOG_INCLUDE_MESSAGES_CONFIG = "errors.log.include.messages";
    public static final String ERRORS_LOG_INCLUDE_MESSAGES_DISPLAY = "Log Error Details";
    public static final boolean ERRORS_LOG_INCLUDE_MESSAGES_DEFAULT = false;
    public static final String ERRORS_LOG_INCLUDE_MESSAGES_DOC = "Whether to include in the log the Connect record that resulted in a failure. " +
            "For sink records, the topic, partition, offset, and timestamp will be logged. " +
            "For source records, the key and value (and their schemas), all headers, and the timestamp, Kafka topic, Kafka partition, source partition, " +
            "and source offset will be logged. " +
            "This is 'false' by default, which will prevent record keys, values, and headers from being written to log files.";


    public static final String CONNECTOR_CLIENT_PRODUCER_OVERRIDES_PREFIX = "producer.override.";
    public static final String CONNECTOR_CLIENT_CONSUMER_OVERRIDES_PREFIX = "consumer.override.";
    public static final String CONNECTOR_CLIENT_ADMIN_OVERRIDES_PREFIX = "admin.override.";
    public static final String PREDICATES_PREFIX = "predicates.";

    private static final PluginsRecommenders emptyRecommender = new PluginsRecommenders();
    private static final ConverterDefaults emptyDefaults = new ConverterDefaults();

    private final ConnectorConfig.EnrichedConnectorConfig enrichedConfig;

    private static class EnrichedConnectorConfig extends AbstractConfig {
        EnrichedConnectorConfig(ConfigDef configDef, Map<String, String> props) {
            super(configDef, props);
        }

        @Override
        public Object get(String key) {
            return super.get(key);
        }
    }

    protected static ConfigDef configDef(
            String defaultConnectorVersion,
            ConverterDefaults keyConverterDefaults,
            ConverterDefaults valueConverterDefaults,
            ConverterDefaults headerConverterDefaults,
            PluginsRecommenders recommender
    ) {
        int orderInGroup = 0;
        int orderInErrorGroup = 0;
        return new ConfigDef()
                .define(NAME_CONFIG, Type.STRING, ConfigDef.NO_DEFAULT_VALUE, nonEmptyStringWithoutControlChars(), Importance.HIGH, NAME_DOC, COMMON_GROUP, ++orderInGroup, Width.MEDIUM, NAME_DISPLAY)
                .define(CONNECTOR_CLASS_CONFIG, Type.STRING, Importance.HIGH, CONNECTOR_CLASS_DOC, COMMON_GROUP, ++orderInGroup, Width.LONG, CONNECTOR_CLASS_DISPLAY)
                .define(CONNECTOR_VERSION, Type.STRING, defaultConnectorVersion, CONNECTOR_VERSION_VALIDATOR, Importance.MEDIUM, CONNECTOR_VERSION_DOC, COMMON_GROUP, ++orderInGroup, Width.MEDIUM, CONNECTOR_VERSION_DISPLAY, recommender.connectorPluginVersionRecommender())
                .define(TASKS_MAX_CONFIG, Type.INT, TASKS_MAX_DEFAULT, atLeast(TASKS_MIN_CONFIG), Importance.HIGH, TASKS_MAX_DOC, COMMON_GROUP, ++orderInGroup, Width.SHORT, TASK_MAX_DISPLAY)
                .define(TASKS_MAX_ENFORCE_CONFIG, Type.BOOLEAN, TASKS_MAX_ENFORCE_DEFAULT, Importance.LOW, TASKS_MAX_ENFORCE_DOC, COMMON_GROUP, ++orderInGroup, Width.SHORT, TASKS_MAX_ENFORCE_DISPLAY)
                .define(KEY_CONVERTER_CLASS_CONFIG, Type.CLASS, keyConverterDefaults.type, KEY_CONVERTER_CLASS_VALIDATOR, Importance.LOW, KEY_CONVERTER_CLASS_DOC, COMMON_GROUP, ++orderInGroup, Width.SHORT, KEY_CONVERTER_CLASS_DISPLAY, recommender.converterPluginRecommender())
                .define(KEY_CONVERTER_VERSION_CONFIG, Type.STRING, keyConverterDefaults.version, KEY_CONVERTER_VERSION_VALIDATOR, Importance.LOW, KEY_CONVERTER_VERSION_DOC, COMMON_GROUP, ++orderInGroup, Width.SHORT, KEY_CONVERTER_VERSION_DISPLAY, recommender.keyConverterPluginVersionRecommender())
                .define(VALUE_CONVERTER_CLASS_CONFIG, Type.CLASS, valueConverterDefaults.type, VALUE_CONVERTER_CLASS_VALIDATOR, Importance.LOW, VALUE_CONVERTER_CLASS_DOC, COMMON_GROUP, ++orderInGroup, Width.SHORT, VALUE_CONVERTER_CLASS_DISPLAY, recommender.converterPluginRecommender())
                .define(VALUE_CONVERTER_VERSION_CONFIG, Type.STRING, valueConverterDefaults.version, VALUE_CONVERTER_VERSION_VALIDATOR, Importance.LOW, VALUE_CONVERTER_VERSION_DOC, COMMON_GROUP, ++orderInGroup, Width.SHORT, VALUE_CONVERTER_VERSION_DISPLAY, recommender.valueConverterPluginVersionRecommender())
                .define(HEADER_CONVERTER_CLASS_CONFIG, Type.CLASS, headerConverterDefaults.type, HEADER_CONVERTER_CLASS_VALIDATOR, Importance.LOW, HEADER_CONVERTER_CLASS_DOC, COMMON_GROUP, ++orderInGroup, Width.SHORT, HEADER_CONVERTER_CLASS_DISPLAY, recommender.headerConverterPluginRecommender())
                .define(HEADER_CONVERTER_VERSION_CONFIG, Type.STRING, headerConverterDefaults.version, HEADER_CONVERTER_VERSION_VALIDATOR, Importance.LOW, HEADER_CONVERTER_VERSION_DOC, COMMON_GROUP, ++orderInGroup, Width.SHORT, HEADER_CONVERTER_VERSION_DISPLAY, recommender.headerConverterPluginVersionRecommender())
                .define(TRANSFORMS_CONFIG, Type.LIST, Collections.emptyList(), aliasValidator("transformation"), Importance.LOW, TRANSFORMS_DOC, TRANSFORMS_GROUP, ++orderInGroup, Width.LONG, TRANSFORMS_DISPLAY)
                .define(PREDICATES_CONFIG, Type.LIST, Collections.emptyList(), aliasValidator("predicate"), Importance.LOW, PREDICATES_DOC, PREDICATES_GROUP, ++orderInGroup, Width.LONG, PREDICATES_DISPLAY)
                .define(CONFIG_RELOAD_ACTION_CONFIG, Type.STRING, CONFIG_RELOAD_ACTION_RESTART,
                        in(CONFIG_RELOAD_ACTION_NONE, CONFIG_RELOAD_ACTION_RESTART), Importance.LOW,
                        CONFIG_RELOAD_ACTION_DOC, COMMON_GROUP, ++orderInGroup, Width.MEDIUM, CONFIG_RELOAD_ACTION_DISPLAY)
                .define(ERRORS_RETRY_TIMEOUT_CONFIG, Type.LONG, ERRORS_RETRY_TIMEOUT_DEFAULT, Importance.MEDIUM,
                        ERRORS_RETRY_TIMEOUT_DOC, ERROR_GROUP, ++orderInErrorGroup, Width.MEDIUM, ERRORS_RETRY_TIMEOUT_DISPLAY)
                .define(ERRORS_RETRY_MAX_DELAY_CONFIG, Type.LONG, ERRORS_RETRY_MAX_DELAY_DEFAULT, Importance.MEDIUM,
                        ERRORS_RETRY_MAX_DELAY_DOC, ERROR_GROUP, ++orderInErrorGroup, Width.MEDIUM, ERRORS_RETRY_MAX_DELAY_DISPLAY)
                .define(ERRORS_TOLERANCE_CONFIG, Type.STRING, ERRORS_TOLERANCE_DEFAULT.value(),
                        in(ToleranceType.NONE.value(), ToleranceType.ALL.value()), Importance.MEDIUM,
                        ERRORS_TOLERANCE_DOC, ERROR_GROUP, ++orderInErrorGroup, Width.SHORT, ERRORS_TOLERANCE_DISPLAY)
                .define(ERRORS_LOG_ENABLE_CONFIG, Type.BOOLEAN, ERRORS_LOG_ENABLE_DEFAULT, Importance.MEDIUM,
                        ERRORS_LOG_ENABLE_DOC, ERROR_GROUP, ++orderInErrorGroup, Width.SHORT, ERRORS_LOG_ENABLE_DISPLAY)
                .define(ERRORS_LOG_INCLUDE_MESSAGES_CONFIG, Type.BOOLEAN, ERRORS_LOG_INCLUDE_MESSAGES_DEFAULT, Importance.MEDIUM,
                        ERRORS_LOG_INCLUDE_MESSAGES_DOC, ERROR_GROUP, ++orderInErrorGroup, Width.SHORT, ERRORS_LOG_INCLUDE_MESSAGES_DISPLAY);

    }

    public static ConfigDef configDef() {
        return configDef(null, emptyDefaults, emptyDefaults, emptyDefaults, emptyRecommender);
    }

    // ConfigDef with additional defaults and recommenders
    public static ConfigDef enrichedConfigDef(Plugins plugins, Map<String, String> connProps, Map<String, String> workerProps) {
        ConverterDefaults keyConverterDefaults = converterDefaults(plugins, KEY_CONVERTER_CLASS_CONFIG,
                WorkerConfig.KEY_CONVERTER_CLASS_CONFIG, WorkerConfig.KEY_CONVERTER_VERSION, connProps, workerProps, Converter.class);
        ConverterDefaults valueConverterDefaults = converterDefaults(plugins, VALUE_CONVERTER_CLASS_CONFIG,
                WorkerConfig.VALUE_CONVERTER_CLASS_CONFIG, WorkerConfig.VALUE_CONVERTER_VERSION, connProps, workerProps, Converter.class);
        ConverterDefaults headerConverterDefaults = converterDefaults(plugins, HEADER_CONVERTER_CLASS_CONFIG,
                WorkerConfig.HEADER_CONVERTER_CLASS_CONFIG, WorkerConfig.HEADER_CONVERTER_VERSION, connProps, workerProps, HeaderConverter.class);
        return configDef(plugins.latestVersion(connProps.get(ConnectorConfig.CONNECTOR_CLASS_CONFIG)),
                keyConverterDefaults, valueConverterDefaults, headerConverterDefaults, plugins.pluginsRecommenders());
    }

    public static ConfigDef enrichedConfigDef(Plugins plugins, String connectorClass) {
        return configDef(plugins.latestVersion(connectorClass), emptyDefaults, emptyDefaults, emptyDefaults, emptyRecommender);
    }

    private static ConfigDef.CompositeValidator aliasValidator(String kind) {
        return ConfigDef.CompositeValidator.of(new ConfigDef.NonNullValidator(), new ConfigDef.Validator() {
            @SuppressWarnings("unchecked")
            @Override
            public void ensureValid(String name, Object value) {
                final List<String> aliases = (List<String>) value;
                if (aliases.size() > new HashSet<>(aliases).size()) {
                    throw new ConfigException(name, value, "Duplicate alias provided.");
                }
            }

            @Override
            public String toString() {
                return "unique " + kind + " aliases";
            }
        });
    }

    public ConnectorConfig(Plugins plugins) {
        this(plugins, Collections.emptyMap());
    }

    public ConnectorConfig(Plugins plugins, Map<String, String> props) {
        this(plugins, configDef(), props);
    }

    public ConnectorConfig(Plugins plugins, ConfigDef configDef, Map<String, String> props) {
        super(configDef, props);
        enrichedConfig = new EnrichedConnectorConfig(
                enrich(plugins, configDef, props, true),
                props
        );
    }

    @Override
    public Object get(String key) {
        return enrichedConfig.get(key);
    }

    public long errorRetryTimeout() {
        return getLong(ERRORS_RETRY_TIMEOUT_CONFIG);
    }

    public long errorMaxDelayInMillis() {
        return getLong(ERRORS_RETRY_MAX_DELAY_CONFIG);
    }

    public ToleranceType errorToleranceType() {
        String tolerance = getString(ERRORS_TOLERANCE_CONFIG);
        for (ToleranceType type : ToleranceType.values()) {
            if (type.name().equalsIgnoreCase(tolerance)) {
                return type;
            }
        }
        return ERRORS_TOLERANCE_DEFAULT;
    }

    public boolean enableErrorLog() {
        return getBoolean(ERRORS_LOG_ENABLE_CONFIG);
    }

    public boolean includeRecordDetailsInErrorLog() {
        return getBoolean(ERRORS_LOG_INCLUDE_MESSAGES_CONFIG);
    }

    public int tasksMax() {
        return getInt(TASKS_MAX_CONFIG);
    }

    public boolean enforceTasksMax() {
        return getBoolean(TASKS_MAX_ENFORCE_CONFIG);
    }

    /**
     * Returns the initialized list of {@link TransformationStage} which apply the
     * {@link Transformation transformations} and {@link Predicate predicates}
     * as they are specified in the {@link #TRANSFORMS_CONFIG} and {@link #PREDICATES_CONFIG}
     */
    public <R extends ConnectRecord<R>> List<TransformationStage<R>> transformationStages() {
        final List<String> transformAliases = getList(TRANSFORMS_CONFIG);

        final List<TransformationStage<R>> transformations = new ArrayList<>(transformAliases.size());
        for (String alias : transformAliases) {
            final String prefix = TRANSFORMS_CONFIG + "." + alias + ".";

            try {
                @SuppressWarnings("unchecked") final Transformation<R> transformation = Utils.newInstance(getClass(prefix + "type"), Transformation.class);
                Map<String, Object> configs = originalsWithPrefix(prefix);
                Object predicateAlias = configs.remove(TransformationStage.PREDICATE_CONFIG);
                Object negate = configs.remove(TransformationStage.NEGATE_CONFIG);
                transformation.configure(configs);
                if (predicateAlias != null) {
                    String predicatePrefix = PREDICATES_PREFIX + predicateAlias + ".";
                    @SuppressWarnings("unchecked")
                    Predicate<R> predicate = Utils.newInstance(getClass(predicatePrefix + "type"), Predicate.class);
                    predicate.configure(originalsWithPrefix(predicatePrefix));
                    transformations.add(new TransformationStage<>(predicate, negate != null && Boolean.parseBoolean(negate.toString()), transformation));
                } else {
                    transformations.add(new TransformationStage<>(transformation));
                }
            } catch (Exception e) {
                throw new ConnectException(e);
            }
        }

        return transformations;
    }

    /**
     * Returns an enriched {@link ConfigDef} building upon the {@code ConfigDef}, using the current configuration specified in {@code props} as an input.
     * <p>
     * {@code requireFullConfig} specifies whether required config values that are missing should cause an exception to be thrown.
     */
    @SuppressWarnings({"rawtypes", "unchecked"})
    public static ConfigDef enrich(Plugins plugins, ConfigDef baseConfigDef, Map<String, String> props, boolean requireFullConfig) {
        ConfigDef newDef = new ConfigDef(baseConfigDef);
        new EnrichablePlugin<Transformation<?>>("Transformation", TRANSFORMS_CONFIG, TRANSFORMS_GROUP, (Class) Transformation.class,
                props, requireFullConfig) {

            @Override
            protected Set<PluginDesc<Transformation<?>>> plugins() {
                return plugins.transformations();
            }

            @Override
            protected ConfigDef initialConfigDef() {
                // All Transformations get these config parameters implicitly
                return super.initialConfigDef()
                        .define(TransformationStage.PREDICATE_CONFIG, Type.STRING, null, Importance.MEDIUM,
                                "The alias of a predicate used to determine whether to apply this transformation.")
                        .define(TransformationStage.NEGATE_CONFIG, Type.BOOLEAN, false, Importance.MEDIUM,
                                "Whether the configured predicate should be negated.");
            }

            @Override
            protected Stream<Map.Entry<String, ConfigDef.ConfigKey>> configDefsForClass(String typeConfig, String versionConfig, Plugins plugins) {
                return super.configDefsForClass(typeConfig, versionConfig, plugins)
                        .filter(entry -> {
                            // The implicit parameters mask any from the transformer with the same name
                            if (TransformationStage.PREDICATE_CONFIG.equals(entry.getKey())
                                    || TransformationStage.NEGATE_CONFIG.equals(entry.getKey())) {
                                log.warn("Transformer config {} is masked by implicit config of that name",
                                        entry.getKey());
                                return false;
                            } else {
                                return true;
                            }
                        });
            }

            @Override
            protected ConfigDef config(Transformation<?> transformation) {
                return transformation.config();
            }

            @Override
            protected void validateProps(String prefix) {
                String prefixedNegate = prefix + TransformationStage.NEGATE_CONFIG;
                String prefixedPredicate = prefix + TransformationStage.PREDICATE_CONFIG;
                if (props.containsKey(prefixedNegate) &&
                        !props.containsKey(prefixedPredicate)) {
                    throw new ConfigException("Config '" + prefixedNegate + "' was provided " +
                            "but there is no config '" + prefixedPredicate + "' defining a predicate to be negated.");
                }
            }

            @Override
            protected ConfigDef.Recommender versionRecommender(String typeConfig) {
                return new PluginVersionUtils.TransformationPluginRecommender(typeConfig);
            }

        }.enrich(newDef, plugins);

        new EnrichablePlugin<Predicate<?>>("Predicate", PREDICATES_CONFIG, PREDICATES_GROUP,
                (Class) Predicate.class, props, requireFullConfig) {
            @Override
            protected Set<PluginDesc<Predicate<?>>> plugins() {
                return plugins.predicates();
            }

            @Override
            protected ConfigDef config(Predicate<?> predicate) {
                return predicate.config();
            }

            @Override
            protected ConfigDef.Recommender versionRecommender(String typeConfig) {
                return new PluginVersionUtils.PredicatePluginRecommender(typeConfig);
            }

        }.enrich(newDef, plugins);

        return newDef;
    }

    private static <T> ConverterDefaults converterDefaults(
            Plugins plugins,
            String connectorConverterConfig,
            String workerConverterConfig,
            String workerConverterVersionConfig,
            Map<String, String> connectorProps,
            Map<String, String> workerProps,
            Class<T> converterType
    ) {
        /*
        if a converter is specified in the connector config it overrides the worker config for the corresponding converter
        otherwise the worker config is used, hence if the converter is not provided in the connector config, the default
        is the one provided in the worker config

        for converters which version is used depends on a several factors with multi-versioning support
        A. If the converter class is provided as part of the connector properties
            1. if the version is not provided,
                - if the converter is packaged with the connector then, the packaged version is used
                - if the converter is not packaged with the connector, the latest version is used
            2. if the version is provided, the provided version is used
        B. If the converter class is not provided as part of the connector properties, but provided as part of the worker properties
            1. if the version is not provided, the latest version is used
            2. if the version is provided, the provided version is used
        C. If the converter class is not provided as part of the connector properties and not provided as part of the worker properties,
        the converter to use is unknown hence no default version can be determined (null)

        Note: Connect when using service loading has an issue outlined in KAFKA-18119. The issue means that the above
        logic does not hold currently for clusters using service loading when converters are defined in the connector.
        However, the logic to determine the default should ideally follow the one outlined above, and the code here
        should still show the correct default version regardless of the bug.
        */
        final String connectorConverter = connectorProps.get(connectorConverterConfig);
        final String workerConverter = workerProps.get(workerConverterConfig);
        final String connectorClass = connectorProps.get(ConnectorConfig.CONNECTOR_CLASS_CONFIG);
        final String connectorVersion = connectorProps.get(ConnectorConfig.CONNECTOR_VERSION);
        if (connectorClass == null || (connectorConverter == null && workerConverter == null)) {
            return new ConverterDefaults();
        }

        ConverterDefaults defaults = new ConverterDefaults();
        // update the default of connector converter based on if the worker converter is provided
        defaults.type = workerConverter;


        String version = null;
        if (connectorConverter != null) {
            version = fetchPluginVersion(plugins, connectorClass, connectorVersion, connectorConverter, converterType);
        } else {
            version = workerProps.get(workerConverterVersionConfig);
            if (version == null) {
                version = plugins.latestVersion(workerConverter);
            }
        }
        defaults.version = version;
        return defaults;
    }

    private static void updateKeyDefault(ConfigDef configDef, String versionConfigKey, String versionDefault) {
        ConfigDef.ConfigKey key = configDef.configKeys().get(versionConfigKey);
        if (key == null) {
            return;
        }
        configDef.configKeys().put(versionConfigKey, new ConfigDef.ConfigKey(
                versionConfigKey, key.type, versionDefault, key.validator, key.importance, key.documentation, key.group, key.orderInGroup, key.width, key.displayName, key.dependents, key.recommender, false
        ));
    }

    private static <T> String fetchPluginVersion(Plugins plugins, String connectorClass, String connectorVersion, String pluginName, Class<T> pluginClass) {
<<<<<<< HEAD
        if (connectorClass == null || pluginName == null) {
=======
        if (pluginName == null) {
>>>>>>> b3c28f79
            return null;
        }
        try {
            VersionRange range = PluginVersionUtils.connectorVersionRequirement(connectorVersion);
            ClassLoader connectorLoader = plugins.pluginLoader(connectorClass, range);
            try(LoaderSwap loaderSwap = plugins.withClassLoader(connectorLoader)) {
                // this will load using the connector classloader, and then delegate to delegating classloader if not found
                // this will ultimately get the latest version of the plugin if a different version is not packaged with the connector
                T plugin = Utils.newInstance(pluginName, pluginClass);
                if (plugin instanceof Versioned) {
                    return ((Versioned) plugin).version();
                }
            }
        } catch (InvalidVersionSpecificationException | ClassNotFoundException | VersionedPluginLoadingException e) {
            // these errors should be captured in other places, so we can ignore them here
            log.warn("Failed to determine default plugin version for {}", connectorClass, e);
        }
        return null;
    }

    /**
     * An abstraction over "enrichable plugins" ({@link Transformation}s and {@link Predicate}s) used for computing the
     * contribution to a Connectors ConfigDef.
     * <p>
     * This is not entirely elegant because
     * although they basically use the same "alias prefix" configuration idiom there are some differences.
     * The abstract method pattern is used to cope with this.
     *
     * @param <T> The type of plugin (either {@code Transformation} or {@code Predicate}).
     */
    abstract static class EnrichablePlugin<T> {

        private final String aliasKind;
        private final String aliasConfig;
        private final String aliasGroup;
        private final Class<T> baseClass;
        private final Map<String, String> props;
        private final boolean requireFullConfig;

        public EnrichablePlugin(
                String aliasKind,
                String aliasConfig, String aliasGroup, Class<T> baseClass,
                Map<String, String> props, boolean requireFullConfig) {
            this.aliasKind = aliasKind;
            this.aliasConfig = aliasConfig;
            this.aliasGroup = aliasGroup;
            this.baseClass = baseClass;
            this.props = props;
            this.requireFullConfig = requireFullConfig;
        }

        /**
         * Add the configs for this alias to the given {@code ConfigDef}.
         */
        void enrich(ConfigDef newDef, Plugins plugins) {
            Object aliases = ConfigDef.parseType(aliasConfig, props.get(aliasConfig), Type.LIST);
            if (!(aliases instanceof List)) {
                return;
            }

            LinkedHashSet<?> uniqueAliases = new LinkedHashSet<>((List<?>) aliases);
            for (Object o : uniqueAliases) {
                if (!(o instanceof String)) {
                    throw new ConfigException("Item in " + aliasConfig + " property is not of "
                            + "type String");
                }
                String alias = (String) o;
                final String prefix = aliasConfig + "." + alias + ".";
                final String group = aliasGroup + ": " + alias;
                int orderInGroup = 0;

                final String typeConfig = prefix + "type";
                final String versionConfig = prefix + WorkerConfig.PLUGIN_VERSION_SUFFIX;

                // Add the class configuration
                final ConfigDef.Validator typeValidator = ConfigDef.LambdaValidator.with(
                        (String name, Object value) -> {
                            validateProps(prefix);
                            // The value will be null if the class couldn't be found; no point in performing follow-up validation
                            if (value != null) {
                                getConfigDefFromPlugin(typeConfig, ((Class<?>) value).getName(), null, plugins);
                            }
                        },
                        () -> "valid configs for " + alias + " " + aliasKind.toLowerCase(Locale.ENGLISH));
                newDef.define(typeConfig, Type.CLASS, ConfigDef.NO_DEFAULT_VALUE, typeValidator, Importance.HIGH,
                        "Class for the '" + alias + "' " + aliasKind.toLowerCase(Locale.ENGLISH) + ".", group, orderInGroup++, Width.LONG,
                        baseClass.getSimpleName() + " type for " + alias,
                        Collections.emptyList(), new ClassRecommender());

                // Add the version configuration
                final ConfigDef.Validator versionValidator = (name, value) -> {
                    try {
                        PluginVersionUtils.connectorVersionRequirement((String) value);
                    } catch (InvalidVersionSpecificationException e) {
                        throw new ConfigException(name, value, e.getMessage());
                    }
                    if (value != null) {
                        getConfigDefFromPlugin(typeConfig, props.get(typeConfig), (String) value, plugins);
                    }
                };
                String defaultVersion = fetchPluginVersion(plugins, props.get(ConnectorConfig.CONNECTOR_CLASS_CONFIG),
                        props.get(ConnectorConfig.CONNECTOR_VERSION), props.get(typeConfig), baseClass);
                newDef.define(versionConfig, Type.STRING, defaultVersion, versionValidator, Importance.HIGH,
                        "Version of the '" + alias + "' " + aliasKind.toLowerCase(Locale.ENGLISH) + ".", group, orderInGroup++, Width.LONG,
                        baseClass.getSimpleName() + " version for " + alias,
                        Collections.emptyList(), versionRecommender(typeConfig));

                final ConfigDef configDef = populateConfigDef(typeConfig, versionConfig, plugins);
                if (configDef == null) continue;
                newDef.embed(prefix, group, orderInGroup, configDef);
            }
        }

        /**
         * Subclasses can add extra validation of the {@link #props}.
         */
        protected void validateProps(String prefix) {
        }

        /**
         * Populates the ConfigDef according to the configs returned from {@code configs()} method of class
         * named in the {@code ...type} parameter of the {@code props}.
         */
        protected ConfigDef populateConfigDef(String typeConfig, String versionConfig, Plugins plugins) {
            final ConfigDef configDef = initialConfigDef();
            try {
                configDefsForClass(typeConfig, versionConfig, plugins)
                        .forEach(entry -> configDef.define(entry.getValue()));
            } catch (ConfigException e) {
                if (requireFullConfig) {
                    throw e;
                } else {
                    return null;
                }
            }
            return configDef;
        }

        /**
         * Return a stream of configs provided by the {@code configs()} method of class
         * named in the {@code ...type} parameter of the {@code props}.
         */
        protected Stream<Map.Entry<String, ConfigDef.ConfigKey>> configDefsForClass(String typeConfig, String versionConfig, Plugins plugins) {
            return getConfigDefFromPlugin(typeConfig, props.get(typeConfig), props.get(versionConfig), plugins)
                    .configKeys().entrySet().stream();
        }

        /**
         * Get an initial ConfigDef
         */
        protected ConfigDef initialConfigDef() {
            return new ConfigDef();
        }

        /**
         * Return {@link ConfigDef} from {@code cls}, which is expected to be a non-null {@code Class<T>},
         * by instantiating it and invoking {@link #config(T)}.
         *
         * @param key
         * @param cls The subclass of the baseclass.
         */
        ConfigDef getConfigDefFromConfigProvidingClass(String key, Class<?> cls) {
            if (cls == null) {
                throw new ConfigException(key, null, "Not a " + baseClass.getSimpleName());
            }
            Utils.ensureConcreteSubclass(baseClass, cls);

            T pluginInstance;
            try {
                pluginInstance = Utils.newInstance(cls, baseClass);
            } catch (Exception e) {
                throw new ConfigException(key, String.valueOf(cls), "Error getting config definition from " + baseClass.getSimpleName() + ": " + e.getMessage());
            }
            ConfigDef configDef = config(pluginInstance);
            if (null == configDef) {
                throw new ConnectException(
                        String.format(
                                "%s.config() must return a ConfigDef that is not null.",
                                cls.getName()
                        )
                );
            }
            return configDef;
        }

        @SuppressWarnings("unchecked")
        ConfigDef getConfigDefFromPlugin(String key, String classOrAlias, String version, Plugins plugins) {
            if (classOrAlias == null) {
                throw new ConfigException(key, null, "Not a " + baseClass.getSimpleName());
            }
            T pluginInstance;
            try {
                VersionRange range = PluginVersionUtils.connectorVersionRequirement(version);
                pluginInstance = range == null ? Utils.newInstance(classOrAlias, baseClass): (T) plugins.newPlugin(classOrAlias, range);
            } catch (InvalidVersionSpecificationException e) {
                // this should be caught in the validation of the version string, just return empty config def to prevent entire validation from failing
                return new ConfigDef();
            } catch (Exception e) {
                throw new ConfigException(key, classOrAlias, "Error getting config definition from " + baseClass.getSimpleName() + ": " + e.getMessage());
            }
            Utils.ensureConcreteSubclass(baseClass, pluginInstance.getClass());
            ConfigDef configDef = config(pluginInstance);
            if (null == configDef) {
                throw new ConnectException(
                        String.format(
                                "%s.config() must return a ConfigDef that is not null.",
                                pluginInstance.getClass().getName()
                        )
                );
            }
            return configDef;
        }

        /**
         * Get the ConfigDef from the given entity.
         * This is necessary because there's no abstraction across {@link Transformation#config()} and
         * {@link Predicate#config()}.
         */
        protected abstract ConfigDef config(T t);

        /**
         * The transformation or predicate plugins (as appropriate for T) to be used
         * for the {@link ClassRecommender}.
         */
        protected abstract Set<PluginDesc<T>> plugins();

        protected abstract ConfigDef.Recommender versionRecommender(String typeConfig);

        /**
         * Recommend bundled transformations or predicates.
         */
        final class ClassRecommender implements ConfigDef.Recommender {

            @Override
            public List<Object> validValues(String name, Map<String, Object> parsedConfig) {
                List<Object> result = new ArrayList<>();
                for (PluginDesc<T> plugin : plugins()) {
                    result.add(plugin.pluginClass());
                }
                return Collections.unmodifiableList(result);
            }

            @Override
            public boolean visible(String name, Map<String, Object> parsedConfig) {
                return true;
            }
        }

<<<<<<< HEAD
=======
    private static class ConverterDefaults {
        private String type = null;
        private String version = null;
>>>>>>> b3c28f79
    }
}<|MERGE_RESOLUTION|>--- conflicted
+++ resolved
@@ -456,7 +456,7 @@
 
             @Override
             protected ConfigDef.Recommender versionRecommender(String typeConfig) {
-                return new PluginVersionUtils.TransformationPluginRecommender(typeConfig);
+                return plugins.pluginsRecommenders().transformationPluginRecommender(typeConfig);
             }
 
         }.enrich(newDef, plugins);
@@ -475,7 +475,7 @@
 
             @Override
             protected ConfigDef.Recommender versionRecommender(String typeConfig) {
-                return new PluginVersionUtils.PredicatePluginRecommender(typeConfig);
+                return plugins.pluginsRecommenders().predicatePluginRecommender(typeConfig);
             }
 
         }.enrich(newDef, plugins);
@@ -551,11 +551,7 @@
     }
 
     private static <T> String fetchPluginVersion(Plugins plugins, String connectorClass, String connectorVersion, String pluginName, Class<T> pluginClass) {
-<<<<<<< HEAD
         if (connectorClass == null || pluginName == null) {
-=======
-        if (pluginName == null) {
->>>>>>> b3c28f79
             return null;
         }
         try {
@@ -803,12 +799,10 @@
                 return true;
             }
         }
-
-<<<<<<< HEAD
-=======
+    }
+
     private static class ConverterDefaults {
         private String type = null;
         private String version = null;
->>>>>>> b3c28f79
     }
 }