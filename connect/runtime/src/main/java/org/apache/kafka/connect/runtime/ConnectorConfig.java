/*
 * Licensed to the Apache Software Foundation (ASF) under one or more
 * contributor license agreements. See the NOTICE file distributed with
 * this work for additional information regarding copyright ownership.
 * The ASF licenses this file to You under the Apache License, Version 2.0
 * (the "License"); you may not use this file except in compliance with
 * the License. You may obtain a copy of the License at
 *
 *    http://www.apache.org/licenses/LICENSE-2.0
 *
 * Unless required by applicable law or agreed to in writing, software
 * distributed under the License is distributed on an "AS IS" BASIS,
 * WITHOUT WARRANTIES OR CONDITIONS OF ANY KIND, either express or implied.
 * See the License for the specific language governing permissions and
 * limitations under the License.
 */
package org.apache.kafka.connect.runtime;

import org.apache.kafka.common.config.AbstractConfig;
import org.apache.kafka.common.config.ConfigDef;
import org.apache.kafka.common.config.ConfigDef.Importance;
import org.apache.kafka.common.config.ConfigDef.Type;
import org.apache.kafka.common.config.ConfigDef.Width;
import org.apache.kafka.common.config.ConfigException;
import org.apache.kafka.common.utils.Utils;
import org.apache.kafka.connect.components.Versioned;
import org.apache.kafka.connect.connector.ConnectRecord;
import org.apache.kafka.connect.errors.ConnectException;
import org.apache.kafka.connect.runtime.errors.ToleranceType;
import org.apache.kafka.connect.runtime.isolation.LoaderSwap;
import org.apache.kafka.connect.runtime.isolation.PluginDesc;
import org.apache.kafka.connect.runtime.isolation.Plugins;
import org.apache.kafka.connect.runtime.isolation.VersionedPluginLoadingException;
import org.apache.kafka.connect.storage.Converter;
import org.apache.kafka.connect.storage.HeaderConverter;
import org.apache.kafka.connect.transforms.Transformation;
import org.apache.kafka.connect.transforms.predicates.Predicate;
import org.apache.kafka.connect.util.ConcreteSubClassValidator;
import org.apache.kafka.connect.util.InstantiableClassValidator;

import org.apache.kafka.connect.util.PluginVersionUtils;
import org.apache.maven.artifact.versioning.InvalidVersionSpecificationException;
import org.apache.maven.artifact.versioning.VersionRange;
import org.slf4j.Logger;
import org.slf4j.LoggerFactory;

import java.util.*;
import java.util.stream.Stream;

import static org.apache.kafka.common.config.ConfigDef.NonEmptyStringWithoutControlChars.nonEmptyStringWithoutControlChars;
import static org.apache.kafka.common.config.ConfigDef.Range.atLeast;
import static org.apache.kafka.common.config.ConfigDef.ValidString.in;

/**
 * <p>
 * Configuration options for Connectors. These only include Kafka Connect system-level configuration
 * options (e.g. Connector class name, timeouts used by Connect to control the connector) but does
 * not include Connector-specific options (e.g. database connection settings).
 * </p>
 * <p>
 * Note that some of these options are not required for all connectors. For example TOPICS_CONFIG
 * is sink-specific.
 * </p>
 */
public class ConnectorConfig extends AbstractConfig {
    private static final Logger log = LoggerFactory.getLogger(ConnectorConfig.class);

    protected static final String COMMON_GROUP = "Common";
    protected static final String TRANSFORMS_GROUP = "Transforms";
    protected static final String PREDICATES_GROUP = "Predicates";
    protected static final String ERROR_GROUP = "Error Handling";

    public static final String NAME_CONFIG = "name";
    private static final String NAME_DOC = "Globally unique name to use for this connector.";
    private static final String NAME_DISPLAY = "Connector name";

    public static final String CONNECTOR_CLASS_CONFIG = "connector.class";
    private static final String CONNECTOR_CLASS_DOC =
            "Name or alias of the class for this connector. Must be a subclass of org.apache.kafka.connect.connector.Connector. " +
                    "If the connector is org.apache.kafka.connect.file.FileStreamSinkConnector, you can either specify this full name, " +
                    " or use \"FileStreamSink\" or \"FileStreamSinkConnector\" to make the configuration a bit shorter";
    private static final String CONNECTOR_CLASS_DISPLAY = "Connector class";

    public static final String CONNECTOR_VERSION = "connector.version";
    private static final String CONNECTOR_VERSION_DEFAULT = null;
    private static final String CONNECTOR_VERSION_DOC = "Version of the connector.";
    private static final String CONNECTOR_VERSION_DISPLAY = "Connector version";
    private static final ConfigDef.Validator CONNECTOR_VERSION_VALIDATOR = new PluginVersionUtils.PluginVersionValidator();
    private static final ConfigDef.Recommender CONNECTOR_VERSION_RECOMMENDER = new PluginVersionUtils.ConnectorPluginVersionRecommender();

    public static final String KEY_CONVERTER_CLASS_CONFIG = WorkerConfig.KEY_CONVERTER_CLASS_CONFIG;
    public static final String KEY_CONVERTER_CLASS_DOC = WorkerConfig.KEY_CONVERTER_CLASS_DOC;
    public static final String KEY_CONVERTER_CLASS_DISPLAY = "Key converter class";
    private static final ConfigDef.Validator KEY_CONVERTER_CLASS_VALIDATOR = ConfigDef.CompositeValidator.of(
            ConcreteSubClassValidator.forSuperClass(Converter.class),
            new InstantiableClassValidator()
    );
    private static final ConfigDef.Recommender KEY_CONVERTER_CLASS_RECOMMENDER = new PluginVersionUtils.ConverterPluginRecommender();

    public static final String KEY_CONVERTER_VERSION_CONFIG = WorkerConfig.KEY_CONVERTER_VERSION;
    private static final String KEY_CONVERTER_VERSION_DEFAULT = null;
    private static final String KEY_CONVERTER_VERSION_DOC = "Version of the key converter.";
    private static final String KEY_CONVERTER_VERSION_DISPLAY = "Key converter version";
    private static final ConfigDef.Validator KEY_CONVERTER_VERSION_VALIDATOR = new PluginVersionUtils.PluginVersionValidator();
    private static final ConfigDef.Recommender KEY_CONVERTER_VERSION_RECOMMENDER = new PluginVersionUtils.KeyConverterPluginVersionRecommender();


    public static final String VALUE_CONVERTER_CLASS_CONFIG = WorkerConfig.VALUE_CONVERTER_CLASS_CONFIG;
    public static final String VALUE_CONVERTER_CLASS_DOC = WorkerConfig.VALUE_CONVERTER_CLASS_DOC;
    public static final String VALUE_CONVERTER_CLASS_DISPLAY = "Value converter class";
    private static final ConfigDef.Validator VALUE_CONVERTER_CLASS_VALIDATOR = ConfigDef.CompositeValidator.of(
            ConcreteSubClassValidator.forSuperClass(Converter.class),
            new InstantiableClassValidator()
    );
    private static final ConfigDef.Recommender VALUE_CONVERTER_CLASS_RECOMMENDER = new PluginVersionUtils.ConverterPluginRecommender();

    public static final String VALUE_CONVERTER_VERSION_CONFIG = WorkerConfig.VALUE_CONVERTER_VERSION;
    private static final String VALUE_CONVERTER_VERSION_DEFAULT = null;
    private static final String VALUE_CONVERTER_VERSION_DOC = "Version of the value converter.";
    private static final String VALUE_CONVERTER_VERSION_DISPLAY = "Value converter version";
    private static final ConfigDef.Validator VALUE_CONVERTER_VERSION_VALIDATOR = new PluginVersionUtils.PluginVersionValidator();
    private static final ConfigDef.Recommender VALUE_CONVERTER_VERSION_RECOMMENDER = new PluginVersionUtils.ValueConverterPluginVersionRecommender();

    public static final String HEADER_CONVERTER_CLASS_CONFIG = WorkerConfig.HEADER_CONVERTER_CLASS_CONFIG;
    public static final String HEADER_CONVERTER_CLASS_DOC = WorkerConfig.HEADER_CONVERTER_CLASS_DOC;
    public static final String HEADER_CONVERTER_CLASS_DISPLAY = "Header converter class";
    // The Connector config should not have a default for the header converter, since the absence of a config property means that
    // the worker config settings should be used. Thus, we set the default to null here.
    public static final String HEADER_CONVERTER_CLASS_DEFAULT = null;
    private static final ConfigDef.Validator HEADER_CONVERTER_CLASS_VALIDATOR = ConfigDef.CompositeValidator.of(
            ConcreteSubClassValidator.forSuperClass(HeaderConverter.class),
            new InstantiableClassValidator()
    );
    private static final ConfigDef.Recommender HEADER_CONVERTER_CLASS_RECOMMENDER = new PluginVersionUtils.HeaderConverterPluginRecommender();

    public static final String HEADER_CONVERTER_VERSION_CONFIG = WorkerConfig.HEADER_CONVERTER_VERSION;
    private static final String HEADER_CONVERTER_VERSION_DEFAULT = null;
    private static final String HEADER_CONVERTER_VERSION_DOC = "Version of the header converter.";
    private static final String HEADER_CONVERTER_VERSION_DISPLAY = "Header converter version";
    private static final ConfigDef.Validator HEADER_CONVERTER_VERSION_VALIDATOR = new PluginVersionUtils.PluginVersionValidator();
    private static final ConfigDef.Recommender HEADER_CONVERTER_VERSION_RECOMMENDER = new PluginVersionUtils.HeaderConverterPluginVersionRecommender();

    public static final String TASKS_MAX_CONFIG = "tasks.max";
    private static final String TASKS_MAX_DOC = "Maximum number of tasks to use for this connector.";
    public static final int TASKS_MAX_DEFAULT = 1;
    private static final int TASKS_MIN_CONFIG = 1;

    private static final String TASK_MAX_DISPLAY = "Tasks max";

    public static final String TASKS_MAX_ENFORCE_CONFIG = "tasks.max.enforce";
    private static final String TASKS_MAX_ENFORCE_DOC =
            "(Deprecated) Whether to enforce that the tasks.max property is respected by the connector. "
                    + "By default, connectors that generate too many tasks will fail, and existing sets of tasks that exceed the tasks.max property will also be failed. "
                    + "If this property is set to false, then connectors will be allowed to generate more than the maximum number of tasks, and existing sets of "
                    + "tasks that exceed the tasks.max property will be allowed to run. "
                    + "This property is deprecated and will be removed in an upcoming major release.";
    public static final boolean TASKS_MAX_ENFORCE_DEFAULT = true;
    private static final String TASKS_MAX_ENFORCE_DISPLAY = "Enforce tasks max";

    public static final String TRANSFORMS_CONFIG = "transforms";
    private static final String TRANSFORMS_DOC = "Aliases for the transformations to be applied to records.";
    private static final String TRANSFORMS_DISPLAY = "Transforms";

    public static final String PREDICATES_CONFIG = "predicates";
    private static final String PREDICATES_DOC = "Aliases for the predicates used by transformations.";
    private static final String PREDICATES_DISPLAY = "Predicates";

    public static final String CONFIG_RELOAD_ACTION_CONFIG = "config.action.reload";
    private static final String CONFIG_RELOAD_ACTION_DOC =
            "The action that Connect should take on the connector when changes in external " +
                    "configuration providers result in a change in the connector's configuration properties. " +
                    "A value of 'none' indicates that Connect will do nothing. " +
                    "A value of 'restart' indicates that Connect should restart/reload the connector with the " +
                    "updated configuration properties." +
                    "The restart may actually be scheduled in the future if the external configuration provider " +
                    "indicates that a configuration value will expire in the future.";

    private static final String CONFIG_RELOAD_ACTION_DISPLAY = "Reload Action";
    public static final String CONFIG_RELOAD_ACTION_NONE = Herder.ConfigReloadAction.NONE.name().toLowerCase(Locale.ROOT);
    public static final String CONFIG_RELOAD_ACTION_RESTART = Herder.ConfigReloadAction.RESTART.name().toLowerCase(Locale.ROOT);

    public static final String ERRORS_RETRY_TIMEOUT_CONFIG = "errors.retry.timeout";
    public static final String ERRORS_RETRY_TIMEOUT_DISPLAY = "Retry Timeout for Errors";
    public static final int ERRORS_RETRY_TIMEOUT_DEFAULT = 0;
    public static final String ERRORS_RETRY_TIMEOUT_DOC = "The maximum duration in milliseconds that a failed operation " +
            "will be reattempted. The default is 0, which means no retries will be attempted. Use -1 for infinite retries.";

    public static final String ERRORS_RETRY_MAX_DELAY_CONFIG = "errors.retry.delay.max.ms";
    public static final String ERRORS_RETRY_MAX_DELAY_DISPLAY = "Maximum Delay Between Retries for Errors";
    public static final int ERRORS_RETRY_MAX_DELAY_DEFAULT = 60000;
    public static final String ERRORS_RETRY_MAX_DELAY_DOC = "The maximum duration in milliseconds between consecutive retry attempts. " +
            "Jitter will be added to the delay once this limit is reached to prevent thundering herd issues.";

    public static final String ERRORS_TOLERANCE_CONFIG = "errors.tolerance";
    public static final String ERRORS_TOLERANCE_DISPLAY = "Error Tolerance";
    public static final ToleranceType ERRORS_TOLERANCE_DEFAULT = ToleranceType.NONE;
    public static final String ERRORS_TOLERANCE_DOC = "Behavior for tolerating errors during connector operation. 'none' is the default value " +
            "and signals that any error will result in an immediate connector task failure; 'all' changes the behavior to skip over problematic records.";

    public static final String ERRORS_LOG_ENABLE_CONFIG = "errors.log.enable";
    public static final String ERRORS_LOG_ENABLE_DISPLAY = "Log Errors";
    public static final boolean ERRORS_LOG_ENABLE_DEFAULT = false;
    public static final String ERRORS_LOG_ENABLE_DOC = "If true, write each error and the details of the failed operation and problematic record " +
            "to the Connect application log. This is 'false' by default, so that only errors that are not tolerated are reported.";

    public static final String ERRORS_LOG_INCLUDE_MESSAGES_CONFIG = "errors.log.include.messages";
    public static final String ERRORS_LOG_INCLUDE_MESSAGES_DISPLAY = "Log Error Details";
    public static final boolean ERRORS_LOG_INCLUDE_MESSAGES_DEFAULT = false;
    public static final String ERRORS_LOG_INCLUDE_MESSAGES_DOC = "Whether to include in the log the Connect record that resulted in a failure. " +
            "For sink records, the topic, partition, offset, and timestamp will be logged. " +
            "For source records, the key and value (and their schemas), all headers, and the timestamp, Kafka topic, Kafka partition, source partition, " +
            "and source offset will be logged. " +
            "This is 'false' by default, which will prevent record keys, values, and headers from being written to log files.";


    public static final String CONNECTOR_CLIENT_PRODUCER_OVERRIDES_PREFIX = "producer.override.";
    public static final String CONNECTOR_CLIENT_CONSUMER_OVERRIDES_PREFIX = "consumer.override.";
    public static final String CONNECTOR_CLIENT_ADMIN_OVERRIDES_PREFIX = "admin.override.";
        public static final String PREDICATES_PREFIX = "predicates.";
        private static int orderInGroup = 0;
        private static int orderInErrorGroup = 0;


        private final ConnectorConfig.EnrichedConnectorConfig enrichedConfig;

        private static class EnrichedConnectorConfig extends AbstractConfig {
        EnrichedConnectorConfig(ConfigDef configDef, Map<String, String> props) {
            super(configDef, props);
        }

        @Override
        public Object get(String key) {
            return super.get(key);
        }
    }

    public static ConfigDef BASE_CONFIGS = new ConfigDef()
            .define(NAME_CONFIG, Type.STRING, ConfigDef.NO_DEFAULT_VALUE, nonEmptyStringWithoutControlChars(), Importance.HIGH, NAME_DOC, COMMON_GROUP, ++orderInGroup, Width.MEDIUM, NAME_DISPLAY)
            .define(CONNECTOR_CLASS_CONFIG, Type.STRING, Importance.HIGH, CONNECTOR_CLASS_DOC, COMMON_GROUP, ++orderInGroup, Width.LONG, CONNECTOR_CLASS_DISPLAY)
            .define(CONNECTOR_VERSION, Type.STRING, CONNECTOR_VERSION_DEFAULT, CONNECTOR_VERSION_VALIDATOR, Importance.MEDIUM, CONNECTOR_VERSION_DOC, COMMON_GROUP, ++orderInGroup, Width.MEDIUM, CONNECTOR_VERSION_DISPLAY, CONNECTOR_VERSION_RECOMMENDER)
            .define(TASKS_MAX_CONFIG, Type.INT, TASKS_MAX_DEFAULT, atLeast(TASKS_MIN_CONFIG), Importance.HIGH, TASKS_MAX_DOC, COMMON_GROUP, ++orderInGroup, Width.SHORT, TASK_MAX_DISPLAY)
            .define(TASKS_MAX_ENFORCE_CONFIG, Type.BOOLEAN, TASKS_MAX_ENFORCE_DEFAULT, Importance.LOW, TASKS_MAX_ENFORCE_DOC, COMMON_GROUP, ++orderInGroup, Width.SHORT, TASKS_MAX_ENFORCE_DISPLAY)
            .define(KEY_CONVERTER_CLASS_CONFIG, Type.CLASS, null, KEY_CONVERTER_CLASS_VALIDATOR, Importance.LOW, KEY_CONVERTER_CLASS_DOC, COMMON_GROUP, ++orderInGroup, Width.SHORT, KEY_CONVERTER_CLASS_DISPLAY, KEY_CONVERTER_CLASS_RECOMMENDER)
            .define(KEY_CONVERTER_VERSION_CONFIG, Type.STRING, KEY_CONVERTER_VERSION_DEFAULT, KEY_CONVERTER_VERSION_VALIDATOR, Importance.LOW, KEY_CONVERTER_VERSION_DOC, COMMON_GROUP, ++orderInGroup, Width.SHORT, KEY_CONVERTER_VERSION_DISPLAY, KEY_CONVERTER_VERSION_RECOMMENDER)
            .define(VALUE_CONVERTER_CLASS_CONFIG, Type.CLASS, null, VALUE_CONVERTER_CLASS_VALIDATOR, Importance.LOW, VALUE_CONVERTER_CLASS_DOC, COMMON_GROUP, ++orderInGroup, Width.SHORT, VALUE_CONVERTER_CLASS_DISPLAY, VALUE_CONVERTER_CLASS_RECOMMENDER)
            .define(VALUE_CONVERTER_VERSION_CONFIG, Type.STRING, VALUE_CONVERTER_VERSION_DEFAULT, VALUE_CONVERTER_VERSION_VALIDATOR, Importance.LOW, VALUE_CONVERTER_VERSION_DOC, COMMON_GROUP, ++orderInGroup, Width.SHORT, VALUE_CONVERTER_VERSION_DISPLAY, VALUE_CONVERTER_VERSION_RECOMMENDER)
            .define(HEADER_CONVERTER_CLASS_CONFIG, Type.CLASS, HEADER_CONVERTER_CLASS_DEFAULT, HEADER_CONVERTER_CLASS_VALIDATOR, Importance.LOW, HEADER_CONVERTER_CLASS_DOC, COMMON_GROUP, ++orderInGroup, Width.SHORT, HEADER_CONVERTER_CLASS_DISPLAY, HEADER_CONVERTER_CLASS_RECOMMENDER)
            .define(HEADER_CONVERTER_VERSION_CONFIG, Type.STRING, HEADER_CONVERTER_VERSION_DEFAULT, HEADER_CONVERTER_VERSION_VALIDATOR, Importance.LOW, HEADER_CONVERTER_VERSION_DOC, COMMON_GROUP, ++orderInGroup, Width.SHORT, HEADER_CONVERTER_VERSION_DISPLAY, HEADER_CONVERTER_VERSION_RECOMMENDER)
            .define(TRANSFORMS_CONFIG, Type.LIST, Collections.emptyList(), aliasValidator("transformation"), Importance.LOW, TRANSFORMS_DOC, TRANSFORMS_GROUP, ++orderInGroup, Width.LONG, TRANSFORMS_DISPLAY)
            .define(PREDICATES_CONFIG, Type.LIST, Collections.emptyList(), aliasValidator("predicate"), Importance.LOW, PREDICATES_DOC, PREDICATES_GROUP, ++orderInGroup, Width.LONG, PREDICATES_DISPLAY)
            .define(CONFIG_RELOAD_ACTION_CONFIG, Type.STRING, CONFIG_RELOAD_ACTION_RESTART,
                    in(CONFIG_RELOAD_ACTION_NONE, CONFIG_RELOAD_ACTION_RESTART), Importance.LOW,
                    CONFIG_RELOAD_ACTION_DOC, COMMON_GROUP, ++orderInGroup, Width.MEDIUM, CONFIG_RELOAD_ACTION_DISPLAY)
            .define(ERRORS_RETRY_TIMEOUT_CONFIG, Type.LONG, ERRORS_RETRY_TIMEOUT_DEFAULT, Importance.MEDIUM,
                    ERRORS_RETRY_TIMEOUT_DOC, ERROR_GROUP, ++orderInErrorGroup, Width.MEDIUM, ERRORS_RETRY_TIMEOUT_DISPLAY)
            .define(ERRORS_RETRY_MAX_DELAY_CONFIG, Type.LONG, ERRORS_RETRY_MAX_DELAY_DEFAULT, Importance.MEDIUM,
                    ERRORS_RETRY_MAX_DELAY_DOC, ERROR_GROUP, ++orderInErrorGroup, Width.MEDIUM, ERRORS_RETRY_MAX_DELAY_DISPLAY)
            .define(ERRORS_TOLERANCE_CONFIG, Type.STRING, ERRORS_TOLERANCE_DEFAULT.value(),
                    in(ToleranceType.NONE.value(), ToleranceType.ALL.value()), Importance.MEDIUM,
                    ERRORS_TOLERANCE_DOC, ERROR_GROUP, ++orderInErrorGroup, Width.SHORT, ERRORS_TOLERANCE_DISPLAY)
            .define(ERRORS_LOG_ENABLE_CONFIG, Type.BOOLEAN, ERRORS_LOG_ENABLE_DEFAULT, Importance.MEDIUM,
                    ERRORS_LOG_ENABLE_DOC, ERROR_GROUP, ++orderInErrorGroup, Width.SHORT, ERRORS_LOG_ENABLE_DISPLAY)
            .define(ERRORS_LOG_INCLUDE_MESSAGES_CONFIG, Type.BOOLEAN, ERRORS_LOG_INCLUDE_MESSAGES_DEFAULT, Importance.MEDIUM,
                    ERRORS_LOG_INCLUDE_MESSAGES_DOC, ERROR_GROUP, ++orderInErrorGroup, Width.SHORT, ERRORS_LOG_INCLUDE_MESSAGES_DISPLAY);

    public static ConfigDef configDef() {
        return new ConfigDef(BASE_CONFIGS);
    }

    private static ConfigDef.CompositeValidator aliasValidator(String kind) {
        return ConfigDef.CompositeValidator.of(new ConfigDef.NonNullValidator(), new ConfigDef.Validator() {
            @SuppressWarnings("unchecked")
            @Override
            public void ensureValid(String name, Object value) {
                final List<String> aliases = (List<String>) value;
                if (aliases.size() > new HashSet<>(aliases).size()) {
                    throw new ConfigException(name, value, "Duplicate alias provided.");
                }
            }

            @Override
            public String toString() {
                return "unique " + kind + " aliases";
            }
        });
    }

    public ConnectorConfig(Plugins plugins) {
        this(plugins, Collections.emptyMap());
    }

    public ConnectorConfig(Plugins plugins, Map<String, String> props) {
        this(plugins, configDef(), props);
    }

    public ConnectorConfig(Plugins plugins, ConfigDef configDef, Map<String, String> props) {
        super(configDef, props);
        enrichedConfig = new EnrichedConnectorConfig(
                enrich(plugins, configDef, props, true),
                props
        );
    }

    @Override
    public Object get(String key) {
        return enrichedConfig.get(key);
    }

    public long errorRetryTimeout() {
        return getLong(ERRORS_RETRY_TIMEOUT_CONFIG);
    }

    public long errorMaxDelayInMillis() {
        return getLong(ERRORS_RETRY_MAX_DELAY_CONFIG);
    }

    public ToleranceType errorToleranceType() {
        String tolerance = getString(ERRORS_TOLERANCE_CONFIG);
        for (ToleranceType type : ToleranceType.values()) {
            if (type.name().equalsIgnoreCase(tolerance)) {
                return type;
            }
        }
        return ERRORS_TOLERANCE_DEFAULT;
    }

    public boolean enableErrorLog() {
        return getBoolean(ERRORS_LOG_ENABLE_CONFIG);
    }

    public boolean includeRecordDetailsInErrorLog() {
        return getBoolean(ERRORS_LOG_INCLUDE_MESSAGES_CONFIG);
    }

    public int tasksMax() {
        return getInt(TASKS_MAX_CONFIG);
    }

    public boolean enforceTasksMax() {
        return getBoolean(TASKS_MAX_ENFORCE_CONFIG);
    }

    /**
     * Returns the initialized list of {@link TransformationStage} which apply the
     * {@link Transformation transformations} and {@link Predicate predicates}
     * as they are specified in the {@link #TRANSFORMS_CONFIG} and {@link #PREDICATES_CONFIG}
     *
     * Deprecated: This is kept for ease of testing, Use {@link #transformationStages(Plugins)} instead.
     */
    public <R extends ConnectRecord<R>> List<TransformationStage<R>> transformationStages() {
        final List<String> transformAliases = getList(TRANSFORMS_CONFIG);

        final List<TransformationStage<R>> transformations = new ArrayList<>(transformAliases.size());
        for (String alias : transformAliases) {
            final String prefix = TRANSFORMS_CONFIG + "." + alias + ".";

            try {
                @SuppressWarnings("unchecked") final Transformation<R> transformation = Utils.newInstance(getClass(prefix + "type"), Transformation.class);
                Map<String, Object> configs = originalsWithPrefix(prefix);
                Object predicateAlias = configs.remove(TransformationStage.PREDICATE_CONFIG);
                Object negate = configs.remove(TransformationStage.NEGATE_CONFIG);
                transformation.configure(configs);
                if (predicateAlias != null) {
                    String predicatePrefix = PREDICATES_PREFIX + predicateAlias + ".";
                    @SuppressWarnings("unchecked")
                    Predicate<R> predicate = Utils.newInstance(getClass(predicatePrefix + "type"), Predicate.class);
                    predicate.configure(originalsWithPrefix(predicatePrefix));
                    transformations.add(new TransformationStage<>(predicate, negate != null && Boolean.parseBoolean(negate.toString()), transformation));
                } else {
                    transformations.add(new TransformationStage<>(transformation));
                }
            } catch (Exception e) {
                throw new ConnectException(e);
            }
        }

        return transformations;
    }

    public <R extends ConnectRecord<R>> List<TransformationStage<R>> transformationStages(Plugins plugins) {
        final List<String> transformAliases = getList(TRANSFORMS_CONFIG);

        final List<TransformationStage<R>> transformations = new ArrayList<>(transformAliases.size());
        for (String alias : transformAliases) {
            final String prefix = TRANSFORMS_CONFIG + "." + alias + ".";

            try {
                final String typeConfig = prefix + "type";
                final String versionConfig = prefix + WorkerConfig.PLUGIN_VERSION_SUFFIX;
                @SuppressWarnings("unchecked") final Transformation<R> transformation = getTransformationOrPredicate(plugins, typeConfig, versionConfig, Transformation.class);
                Map<String, Object> configs = originalsWithPrefix(prefix);
                Object predicateAlias = configs.remove(TransformationStage.PREDICATE_CONFIG);
                Object negate = configs.remove(TransformationStage.NEGATE_CONFIG);
                transformation.configure(configs);
                if (predicateAlias != null) {
                    String predicatePrefix = PREDICATES_PREFIX + predicateAlias + ".";
                    final String predicateTypeConfig = predicatePrefix + "type";
                    final String predicateVersionConfig = predicatePrefix + WorkerConfig.PLUGIN_VERSION_SUFFIX;
                    @SuppressWarnings("unchecked")
                    Predicate<R> predicate = getTransformationOrPredicate(plugins, typeConfig, versionConfig, Predicate.class);
                    predicate.configure(originalsWithPrefix(predicatePrefix));
                    transformations.add(new TransformationStage<>(predicate, negate != null && Boolean.parseBoolean(negate.toString()), transformation));
                } else {
                    transformations.add(new TransformationStage<>(transformation));
                }
            } catch (Exception e) {
                throw new ConnectException(e);
            }
        }

        return transformations;
    }

    @SuppressWarnings("unchecked")
    private <T> T getTransformationOrPredicate(Plugins plugins, String classConfig, String versionConfig, Class<T> type) {
        try {
            VersionRange range = PluginVersionUtils.connectorVersionRequirement(getString(versionConfig));
            return range == null ? Utils.newInstance(getClass(classConfig), type) : (T) plugins.newPlugin(getClass(classConfig).getName(), range);
        } catch (Exception e) {
            throw new ConnectException(e);
        }
    }

    /**
     * Returns an enriched {@link ConfigDef} building upon the {@code ConfigDef}, using the current configuration specified in {@code props} as an input.
     * <p>
     * {@code requireFullConfig} specifies whether required config values that are missing should cause an exception to be thrown.
     */
    @SuppressWarnings({"rawtypes", "unchecked"})
    public static ConfigDef enrich(Plugins plugins, ConfigDef baseConfigDef, Map<String, String> props, boolean requireFullConfig) {
        ConfigDef newDef = new ConfigDef(baseConfigDef);
        new EnrichablePlugin<Transformation<?>>("Transformation", TRANSFORMS_CONFIG, TRANSFORMS_GROUP, (Class) Transformation.class,
                props, requireFullConfig) {

            @Override
            protected Set<PluginDesc<Transformation<?>>> plugins() {
                return plugins.transformations();
            }

            @Override
            protected ConfigDef initialConfigDef() {
                // All Transformations get these config parameters implicitly
                return super.initialConfigDef()
                        .define(TransformationStage.PREDICATE_CONFIG, Type.STRING, null, Importance.MEDIUM,
                                "The alias of a predicate used to determine whether to apply this transformation.")
                        .define(TransformationStage.NEGATE_CONFIG, Type.BOOLEAN, false, Importance.MEDIUM,
                                "Whether the configured predicate should be negated.");
            }

            @Override
            protected Stream<Map.Entry<String, ConfigDef.ConfigKey>> configDefsForClass(String typeConfig, String versionConfig, Plugins plugins) {
                return super.configDefsForClass(typeConfig, versionConfig, plugins)
                        .filter(entry -> {
                            // The implicit parameters mask any from the transformer with the same name
                            if (TransformationStage.PREDICATE_CONFIG.equals(entry.getKey())
                                    || TransformationStage.NEGATE_CONFIG.equals(entry.getKey())) {
                                log.warn("Transformer config {} is masked by implicit config of that name",
                                        entry.getKey());
                                return false;
                            } else {
                                return true;
                            }
                        });
            }

            @Override
            protected ConfigDef config(Transformation<?> transformation) {
                return transformation.config();
            }

            @Override
            protected void validateProps(String prefix) {
                String prefixedNegate = prefix + TransformationStage.NEGATE_CONFIG;
                String prefixedPredicate = prefix + TransformationStage.PREDICATE_CONFIG;
                if (props.containsKey(prefixedNegate) &&
                        !props.containsKey(prefixedPredicate)) {
                    throw new ConfigException("Config '" + prefixedNegate + "' was provided " +
                            "but there is no config '" + prefixedPredicate + "' defining a predicate to be negated.");
                }
            }

            @Override
            protected ConfigDef.Recommender versionRecommender(String typeConfig) {
                return new PluginVersionUtils.TransformationPluginRecommender(typeConfig);
            }

        }.enrich(newDef, plugins);

        new EnrichablePlugin<Predicate<?>>("Predicate", PREDICATES_CONFIG, PREDICATES_GROUP,
                (Class) Predicate.class, props, requireFullConfig) {
            @Override
            protected Set<PluginDesc<Predicate<?>>> plugins() {
                return plugins.predicates();
            }

            @Override
            protected ConfigDef config(Predicate<?> predicate) {
                return predicate.config();
            }

            @Override
            protected ConfigDef.Recommender versionRecommender(String typeConfig) {
                return new PluginVersionUtils.PredicatePluginRecommender(typeConfig);
            }

        }.enrich(newDef, plugins);

        return newDef;
    }

    public static void updateDefaults(ConfigDef configDef, Plugins plugins, Map<String, String> connProps, Map<String, String> workerProps) {
        updateAllConverterDefaults(configDef, plugins, connProps, workerProps);
        updateConnectorVersionDefaults(configDef, plugins, connProps.get(CONNECTOR_CLASS_CONFIG));
    }

    public static void updateConnectorVersionDefaults(ConfigDef configDef, Plugins plugins, String connectorClass) {
        // if provided connector version is null, the latest version is used
        updateKeyDefault(configDef, ConnectorConfig.CONNECTOR_VERSION, plugins.latestVersion(connectorClass));
    }

    public static void updateAllConverterDefaults(ConfigDef configDef, Plugins plugins,
                                                        Map<String, String> connProps, Map<String, String> workerProps) {
        updateKeyConverterDefault(configDef, plugins, connProps, workerProps);
        updateValueConverterDefault(configDef, plugins, connProps, workerProps);
        updateHeaderConverterDefault(configDef, plugins, connProps, workerProps);
    }

    public static void updateKeyConverterDefault(ConfigDef configDef, Plugins plugins,
                                                        Map<String, String> connProps, Map<String, String> workerProps) {
        updateConverterDefaults(
                configDef, plugins,
                KEY_CONVERTER_CLASS_CONFIG, WorkerConfig.KEY_CONVERTER_CLASS_CONFIG,
                KEY_CONVERTER_VERSION_CONFIG, WorkerConfig.KEY_CONVERTER_VERSION, connProps, workerProps
        );
    }

    public static void updateValueConverterDefault(ConfigDef configDef, Plugins plugins,
                                                          Map<String, String> connProps, Map<String, String> workerProps) {
        updateConverterDefaults(
                configDef, plugins,
                VALUE_CONVERTER_CLASS_CONFIG, WorkerConfig.VALUE_CONVERTER_CLASS_CONFIG,
                VALUE_CONVERTER_VERSION_CONFIG, WorkerConfig.VALUE_CONVERTER_VERSION, connProps, workerProps
        );
    }

    public static void updateHeaderConverterDefault(ConfigDef configDef, Plugins plugins,
                                                           Map<String, String> connProps, Map<String, String> workerProps) {
        updateConverterDefaults(
                configDef, plugins,
                HEADER_CONVERTER_CLASS_CONFIG, WorkerConfig.HEADER_CONVERTER_CLASS_CONFIG,
                HEADER_CONVERTER_VERSION_CONFIG, WorkerConfig.HEADER_CONVERTER_VERSION, connProps, workerProps
        );
    }

    private static void updateConverterDefaults(
            ConfigDef configDef,
            Plugins plugins,
            String connectorConverterConfig,
            String workerConverterConfig,
            String connectorConverterVersionConfig,
            String workerConverterVersionConfig,
            Map<String, String> connectorProps,
            Map<String, String> workerProps
    ) {
        /*
        if a converter is specified in the connector config it overrides the worker config for the corresponding converter
        otherwise the worker config is used, hence if the converter is not provided in the connector config, the default
        is the one provided in the worker config

        for converters which version is used depends on a several factors with multi-versioning support
        A. If the converter class is provided as part of the connector properties
            1. if the version is not provided,
                - if the converter is packaged with the connector then, the packaged version is used
                - if the converter is not packaged with the connector, the latest version is used
            2. if the version is provided, the provided version is used
        B. If the converter class is not provided as part of the connector properties, but provided as part of the worker properties
            1. if the version is not provided, the latest version is used
            2. if the version is provided, the provided version is used
        C. If the converter class is not provided as part of the connector properties and not provided as part of the worker properties,
        the converter to use is unknown hence no default version can be determined (null)

        Note: Connect when using service loading has an issue outlined in KAFKA-18119. The issue means that the above
        logic does not hold currently for clusters using service loading when converters are defined in the connector.
        However, the logic to determine the default should ideally follow the one outlined above, and the code here
        should still show the correct default version regardless of the bug.
        */
        final String connectorConverter = connectorProps.get(connectorConverterConfig);
        final String workerConverter = workerProps.get(workerConverterConfig);
        final String connectorClass = connectorProps.get(ConnectorConfig.CONNECTOR_CLASS_CONFIG);
        final String connectorVersion = connectorProps.get(ConnectorConfig.CONNECTOR_VERSION);
        if (connectorConverter == null && workerConverter == null) {
            return;
        }
        if (connectorClass == null) {
            return;
        }
        // update the default of connector converter based on if the worker converter is provided
        if (workerConverter != null) {
            updateKeyDefault(configDef, connectorConverterConfig, workerProps.get(workerConverterConfig));
        }


        String version = null;
        if (connectorConverter != null) {
            version = fetchPluginVersion(plugins, connectorClass, connectorVersion, connectorConverter, Converter.class);
        } else {
            version = workerProps.get(workerConverterVersionConfig);
            if (version == null) {
                version = plugins.latestVersion(workerConverter);
            }
        }
        if (version != null) {
            updateKeyDefault(configDef, connectorConverterVersionConfig, version);
        }
    }

    private static void updateKeyDefault(ConfigDef configDef, String versionConfigKey, String versionDefault) {
        ConfigDef.ConfigKey key = configDef.configKeys().get(versionConfigKey);
        if (key == null) {
            return;
        }
        configDef.configKeys().put(versionConfigKey, new ConfigDef.ConfigKey(
                versionConfigKey, key.type, versionDefault, key.validator, key.importance, key.documentation, key.group, key.orderInGroup, key.width, key.displayName, key.dependents, key.recommender, false
        ));
    }

<<<<<<< HEAD
    private static <T> String fetchDefaultPluginVersion(Plugins plugins, String connectorClass, String connectorVersion, String pluginName, Class<T> pluginClass) {
        if (connectorClass == null || pluginName == null) {
            return null;
        }
=======
    private static <T> String fetchPluginVersion(Plugins plugins, String connectorClass, String connectorVersion, String pluginName, Class<T> pluginClass) {
>>>>>>> 27cb9b12
        try {
            VersionRange range = VersionRange.createFromVersionSpec(connectorVersion);
            ClassLoader connectorLoader = plugins.connectorLoader(connectorClass, range);
            try(LoaderSwap loaderSwap = plugins.withClassLoader(connectorLoader)) {
                // this will load using the connector classloader, and then delegate to delegating classloader if not found
                // this will ultimately get the latest version of the plugin if a different version is not packaged with the connector
                T plugin = Utils.newInstance(pluginName, pluginClass);
                if (plugin instanceof Versioned) {
                    return ((Versioned) plugin).version();
                }
            }
        } catch (InvalidVersionSpecificationException | ClassNotFoundException | VersionedPluginLoadingException e) {
            // these errors should be captured in other places, so we can ignore them here
            log.warn("Failed to determine default plugin version for {}", connectorClass, e);
        }
        return null;
    }

    /**
     * An abstraction over "enrichable plugins" ({@link Transformation}s and {@link Predicate}s) used for computing the
     * contribution to a Connectors ConfigDef.
     * <p>
     * This is not entirely elegant because
     * although they basically use the same "alias prefix" configuration idiom there are some differences.
     * The abstract method pattern is used to cope with this.
     *
     * @param <T> The type of plugin (either {@code Transformation} or {@code Predicate}).
     */
    abstract static class EnrichablePlugin<T> {

        private final String aliasKind;
        private final String aliasConfig;
        private final String aliasGroup;
        private final Class<T> baseClass;
        private final Map<String, String> props;
        private final boolean requireFullConfig;

        public EnrichablePlugin(
                String aliasKind,
                String aliasConfig, String aliasGroup, Class<T> baseClass,
                Map<String, String> props, boolean requireFullConfig) {
            this.aliasKind = aliasKind;
            this.aliasConfig = aliasConfig;
            this.aliasGroup = aliasGroup;
            this.baseClass = baseClass;
            this.props = props;
            this.requireFullConfig = requireFullConfig;
        }

        /**
         * Add the configs for this alias to the given {@code ConfigDef}.
         */
        void enrich(ConfigDef newDef, Plugins plugins) {
            Object aliases = ConfigDef.parseType(aliasConfig, props.get(aliasConfig), Type.LIST);
            if (!(aliases instanceof List)) {
                return;
            }

            LinkedHashSet<?> uniqueAliases = new LinkedHashSet<>((List<?>) aliases);
            for (Object o : uniqueAliases) {
                if (!(o instanceof String)) {
                    throw new ConfigException("Item in " + aliasConfig + " property is not of "
                            + "type String");
                }
                String alias = (String) o;
                final String prefix = aliasConfig + "." + alias + ".";
                final String group = aliasGroup + ": " + alias;
                int orderInGroup = 0;

                final String typeConfig = prefix + "type";
                final String versionConfig = prefix + WorkerConfig.PLUGIN_VERSION_SUFFIX;

                // Add the class configuration
                final ConfigDef.Validator typeValidator = ConfigDef.LambdaValidator.with(
                        (String name, Object value) -> {
                            validateProps(prefix);
                            // The value will be null if the class couldn't be found; no point in performing follow-up validation
                            if (value != null) {
                                getConfigDefFromPlugin(typeConfig, ((Class<?>) value).getName(), null, plugins);
                            }
                        },
                        () -> "valid configs for " + alias + " " + aliasKind.toLowerCase(Locale.ENGLISH));
                newDef.define(typeConfig, Type.CLASS, ConfigDef.NO_DEFAULT_VALUE, typeValidator, Importance.HIGH,
                        "Class for the '" + alias + "' " + aliasKind.toLowerCase(Locale.ENGLISH) + ".", group, orderInGroup++, Width.LONG,
                        baseClass.getSimpleName() + " type for " + alias,
                        Collections.emptyList(), new ClassRecommender());

                // Add the version configuration
                final ConfigDef.Validator versionValidator = (name, value) -> {
                    try {
                        PluginVersionUtils.connectorVersionRequirement((String) value);
                    } catch (InvalidVersionSpecificationException e) {
                        throw new ConfigException(name, value, e.getMessage());
                    }
                    if (value != null) {
                        getConfigDefFromPlugin(typeConfig, props.get(typeConfig), (String) value, plugins);
                    }
                };
                String defaultVersion = fetchDefaultPluginVersion(plugins, props.get(ConnectorConfig.CONNECTOR_CLASS_CONFIG),
                        props.get(ConnectorConfig.CONNECTOR_VERSION), props.get(typeConfig), baseClass);
                newDef.define(versionConfig, Type.STRING, defaultVersion, versionValidator, Importance.HIGH,
                        "Version of the '" + alias + "' " + aliasKind.toLowerCase(Locale.ENGLISH) + ".", group, orderInGroup++, Width.LONG,
                        baseClass.getSimpleName() + " version for " + alias,
                        Collections.emptyList(), versionRecommender(typeConfig));

                final ConfigDef configDef = populateConfigDef(typeConfig, versionConfig, plugins);
                if (configDef == null) continue;
                newDef.embed(prefix, group, orderInGroup, configDef);
            }
        }

        /**
         * Subclasses can add extra validation of the {@link #props}.
         */
        protected void validateProps(String prefix) {
        }

        /**
         * Populates the ConfigDef according to the configs returned from {@code configs()} method of class
         * named in the {@code ...type} parameter of the {@code props}.
         */
        protected ConfigDef populateConfigDef(String typeConfig, String versionConfig, Plugins plugins) {
            final ConfigDef configDef = initialConfigDef();
            try {
                configDefsForClass(typeConfig, versionConfig, plugins)
                        .forEach(entry -> configDef.define(entry.getValue()));
            } catch (ConfigException e) {
                if (requireFullConfig) {
                    throw e;
                } else {
                    return null;
                }
            }
            return configDef;
        }

        /**
         * Return a stream of configs provided by the {@code configs()} method of class
         * named in the {@code ...type} parameter of the {@code props}.
         */
        protected Stream<Map.Entry<String, ConfigDef.ConfigKey>> configDefsForClass(String typeConfig, String versionConfig, Plugins plugins) {
            return getConfigDefFromPlugin(typeConfig, props.get(typeConfig), props.get(versionConfig), plugins)
                    .configKeys().entrySet().stream();
        }

        /**
         * Get an initial ConfigDef
         */
        protected ConfigDef initialConfigDef() {
            return new ConfigDef();
        }

        /**
         * Return {@link ConfigDef} from {@code cls}, which is expected to be a non-null {@code Class<T>},
         * by instantiating it and invoking {@link #config(T)}.
         *
         * @param key
         * @param cls The subclass of the baseclass.
         */
        ConfigDef getConfigDefFromConfigProvidingClass(String key, Class<?> cls) {
            if (cls == null) {
                throw new ConfigException(key, null, "Not a " + baseClass.getSimpleName());
            }
            Utils.ensureConcreteSubclass(baseClass, cls);

            T pluginInstance;
            try {
                pluginInstance = Utils.newInstance(cls, baseClass);
            } catch (Exception e) {
                throw new ConfigException(key, String.valueOf(cls), "Error getting config definition from " + baseClass.getSimpleName() + ": " + e.getMessage());
            }
            ConfigDef configDef = config(pluginInstance);
            if (null == configDef) {
                throw new ConnectException(
                        String.format(
                                "%s.config() must return a ConfigDef that is not null.",
                                cls.getName()
                        )
                );
            }
            return configDef;
        }

        @SuppressWarnings("unchecked")
        ConfigDef getConfigDefFromPlugin(String key, String classOrAlias, String version, Plugins plugins) {
            if (classOrAlias == null) {
                throw new ConfigException(key, null, "Not a " + baseClass.getSimpleName());
            }
            T pluginInstance;
            try {
                VersionRange range = PluginVersionUtils.connectorVersionRequirement(version);
                pluginInstance = range == null ? Utils.newInstance(classOrAlias, baseClass): (T) plugins.newPlugin(classOrAlias, range);
            } catch (InvalidVersionSpecificationException e) {
                // this should be caught in the validation of the version string, just return empty config def to prevent entire validation from failing
                return new ConfigDef();
            } catch (Exception e) {
                throw new ConfigException(key, classOrAlias, "Error getting config definition from " + baseClass.getSimpleName() + ": " + e.getMessage());
            }
            Utils.ensureConcreteSubclass(baseClass, pluginInstance.getClass());
            ConfigDef configDef = config(pluginInstance);
            if (null == configDef) {
                throw new ConnectException(
                        String.format(
                                "%s.config() must return a ConfigDef that is not null.",
                                pluginInstance.getClass().getName()
                        )
                );
            }
            return configDef;
        }

        /**
         * Get the ConfigDef from the given entity.
         * This is necessary because there's no abstraction across {@link Transformation#config()} and
         * {@link Predicate#config()}.
         */
        protected abstract ConfigDef config(T t);

        /**
         * The transformation or predicate plugins (as appropriate for T) to be used
         * for the {@link ClassRecommender}.
         */
        protected abstract Set<PluginDesc<T>> plugins();

        protected abstract ConfigDef.Recommender versionRecommender(String typeConfig);

        /**
         * Recommend bundled transformations or predicates.
         */
        final class ClassRecommender implements ConfigDef.Recommender {

            @Override
            public List<Object> validValues(String name, Map<String, Object> parsedConfig) {
                List<Object> result = new ArrayList<>();
                for (PluginDesc<T> plugin : plugins()) {
                    result.add(plugin.pluginClass());
                }
                return Collections.unmodifiableList(result);
            }

            @Override
            public boolean visible(String name, Map<String, Object> parsedConfig) {
                return true;
            }
        }

    }
}<|MERGE_RESOLUTION|>--- conflicted
+++ resolved
@@ -624,14 +624,10 @@
         ));
     }
 
-<<<<<<< HEAD
-    private static <T> String fetchDefaultPluginVersion(Plugins plugins, String connectorClass, String connectorVersion, String pluginName, Class<T> pluginClass) {
+    private static <T> String fetchPluginVersion(Plugins plugins, String connectorClass, String connectorVersion, String pluginName, Class<T> pluginClass) {
         if (connectorClass == null || pluginName == null) {
             return null;
         }
-=======
-    private static <T> String fetchPluginVersion(Plugins plugins, String connectorClass, String connectorVersion, String pluginName, Class<T> pluginClass) {
->>>>>>> 27cb9b12
         try {
             VersionRange range = VersionRange.createFromVersionSpec(connectorVersion);
             ClassLoader connectorLoader = plugins.connectorLoader(connectorClass, range);
