/*
 * Licensed to the Apache Software Foundation (ASF) under one or more
 * contributor license agreements. See the NOTICE file distributed with
 * this work for additional information regarding copyright ownership.
 * The ASF licenses this file to You under the Apache License, Version 2.0
 * (the "License"); you may not use this file except in compliance with
 * the License. You may obtain a copy of the License at
 *
 *    http://www.apache.org/licenses/LICENSE-2.0
 *
 * Unless required by applicable law or agreed to in writing, software
 * distributed under the License is distributed on an "AS IS" BASIS,
 * WITHOUT WARRANTIES OR CONDITIONS OF ANY KIND, either express or implied.
 * See the License for the specific language governing permissions and
 * limitations under the License.
 */
package org.apache.kafka.connect.runtime.isolation;

import org.apache.kafka.common.config.provider.ConfigProvider;
import org.apache.kafka.connect.components.Versioned;
import org.apache.kafka.connect.connector.Connector;
import org.apache.kafka.connect.connector.policy.ConnectorClientConfigOverridePolicy;
import org.apache.kafka.connect.rest.ConnectRestExtension;
import org.apache.kafka.connect.sink.SinkConnector;
import org.apache.kafka.connect.source.SourceConnector;
import org.apache.kafka.connect.storage.Converter;
import org.apache.kafka.connect.storage.HeaderConverter;
import org.apache.kafka.connect.transforms.Transformation;
import org.apache.kafka.connect.transforms.predicates.Predicate;
import org.reflections.Configuration;
import org.reflections.Reflections;
import org.reflections.ReflectionsException;
import org.reflections.scanners.SubTypesScanner;
import org.reflections.util.ClasspathHelper;
import org.reflections.util.ConfigurationBuilder;
import org.slf4j.Logger;
import org.slf4j.LoggerFactory;

import java.io.IOException;
import java.lang.reflect.InvocationTargetException;
import java.net.MalformedURLException;
import java.net.URL;
import java.net.URLClassLoader;
import java.nio.file.Files;
import java.nio.file.InvalidPathException;
import java.nio.file.Path;
import java.nio.file.Paths;
import java.security.AccessController;
import java.security.PrivilegedAction;
import java.sql.Driver;
import java.util.ArrayList;
import java.util.Arrays;
import java.util.Collection;
import java.util.Collections;
import java.util.Enumeration;
import java.util.Iterator;
import java.util.List;
import java.util.ServiceConfigurationError;
import java.util.ServiceLoader;
import java.util.Set;
import java.util.SortedMap;
import java.util.SortedSet;
import java.util.TreeMap;
import java.util.TreeSet;
import java.util.concurrent.ConcurrentHashMap;
import java.util.concurrent.ConcurrentMap;
import java.util.stream.Collectors;

/**
 * A custom classloader dedicated to loading Connect plugin classes in classloading isolation.
 *
 * <p>
 * Under the current scheme for classloading isolation in Connect, the delegating classloader loads
 * plugin classes that it finds in its child plugin classloaders. For classes that are not plugins,
 * this delegating classloader delegates its loading to its parent. This makes this classloader a
 * child-first classloader.
 * <p>
 * This class is thread-safe and parallel capable.
 */
public class DelegatingClassLoader extends URLClassLoader {
    private static final Logger log = LoggerFactory.getLogger(DelegatingClassLoader.class);
    private static final String CLASSPATH_NAME = "classpath";
    public static final String UNDEFINED_VERSION = "undefined";

    private final ConcurrentMap<String, SortedMap<PluginDesc<?>, ClassLoader>> pluginLoaders;
    private final ConcurrentMap<String, String> aliases;
    private final SortedSet<PluginDesc<SinkConnector>> sinkConnectors;
    private final SortedSet<PluginDesc<SourceConnector>> sourceConnectors;
    private final SortedSet<PluginDesc<Converter>> converters;
    private final SortedSet<PluginDesc<HeaderConverter>> headerConverters;
    private final SortedSet<PluginDesc<Transformation<?>>> transformations;
    private final SortedSet<PluginDesc<Predicate<?>>> predicates;
    private final SortedSet<PluginDesc<ConfigProvider>> configProviders;
    private final SortedSet<PluginDesc<ConnectRestExtension>> restExtensions;
    private final SortedSet<PluginDesc<ConnectorClientConfigOverridePolicy>> connectorClientConfigPolicies;
    private final List<String> pluginPaths;

    private static final String MANIFEST_PREFIX = "META-INF/services/";
    private static final Class<?>[] SERVICE_LOADER_PLUGINS = new Class<?>[] {ConnectRestExtension.class, ConfigProvider.class};
    private static final Set<String> PLUGIN_MANIFEST_FILES =
        Arrays.stream(SERVICE_LOADER_PLUGINS).map(serviceLoaderPlugin -> MANIFEST_PREFIX + serviceLoaderPlugin.getName())
            .collect(Collectors.toSet());

    // Although this classloader does not load classes directly but rather delegates loading to a
    // PluginClassLoader or its parent through its base class, because of the use of inheritance in
    // in the latter case, this classloader needs to also be declared as parallel capable to use
    // fine-grain locking when loading classes.
    static {
        ClassLoader.registerAsParallelCapable();
    }

    public DelegatingClassLoader(List<String> pluginPaths, ClassLoader parent) {
        super(new URL[0], parent);
        this.pluginPaths = pluginPaths;
        this.pluginLoaders = new ConcurrentHashMap<>();
        this.aliases = new ConcurrentHashMap<>();
        this.sinkConnectors = new TreeSet<>();
        this.sourceConnectors = new TreeSet<>();
        this.converters = new TreeSet<>();
        this.headerConverters = new TreeSet<>();
        this.transformations = new TreeSet<>();
        this.predicates = new TreeSet<>();
        this.configProviders = new TreeSet<>();
        this.restExtensions = new TreeSet<>();
        this.connectorClientConfigPolicies = new TreeSet<>();
    }

    public DelegatingClassLoader(List<String> pluginPaths) {
        // Use as parent the classloader that loaded this class. In most cases this will be the
        // System classloader. But this choice here provides additional flexibility in managed
        // environments that control classloading differently (OSGi, Spring and others) and don't
        // depend on the System classloader to load Connect's classes.
        this(pluginPaths, DelegatingClassLoader.class.getClassLoader());
    }

    @SuppressWarnings({"unchecked", "rawtypes"})
    public Set<PluginDesc<Connector>> connectors() {
        Set<PluginDesc<Connector>> connectors = new TreeSet<>((Set) sinkConnectors);
        connectors.addAll((Set) sourceConnectors);
        return connectors;
    }

    public Set<PluginDesc<SinkConnector>> sinkConnectors() {
        return sinkConnectors;
    }

    public Set<PluginDesc<SourceConnector>> sourceConnectors() {
        return sourceConnectors;
    }

    public Set<PluginDesc<Converter>> converters() {
        return converters;
    }

    public Set<PluginDesc<HeaderConverter>> headerConverters() {
        return headerConverters;
    }

    public Set<PluginDesc<Transformation<?>>> transformations() {
        return transformations;
    }

    public Set<PluginDesc<Predicate<?>>> predicates() {
        return predicates;
    }

    public Set<PluginDesc<ConfigProvider>> configProviders() {
        return configProviders;
    }

    public Set<PluginDesc<ConnectRestExtension>> restExtensions() {
        return restExtensions;
    }

    public Set<PluginDesc<ConnectorClientConfigOverridePolicy>> connectorClientConfigPolicies() {
        return connectorClientConfigPolicies;
    }

    /**
     * Retrieve the PluginClassLoader associated with a plugin class
     * @param name The fully qualified class name of the plugin
     * @return the PluginClassLoader that should be used to load this, or null if the plugin is not isolated.
     */
    // VisibleForTesting
    PluginClassLoader pluginClassLoader(String name) {
        if (!PluginUtils.shouldLoadInIsolation(name)) {
            return null;
        }
        SortedMap<PluginDesc<?>, ClassLoader> inner = pluginLoaders.get(name);
        if (inner == null) {
            return null;
        }
        ClassLoader pluginLoader = inner.get(inner.lastKey());
        return pluginLoader instanceof PluginClassLoader
               ? (PluginClassLoader) pluginLoader
               : null;
    }

    ClassLoader connectorLoader(String connectorClassOrAlias) {
        String fullName = aliases.getOrDefault(connectorClassOrAlias, connectorClassOrAlias);
        ClassLoader classLoader = pluginClassLoader(fullName);
        if (classLoader == null) classLoader = this;
        log.debug(
            "Getting plugin class loader: '{}' for connector: {}",
            classLoader,
            connectorClassOrAlias
        );
        return classLoader;
    }

    // VisibleForTesting
    PluginClassLoader newPluginClassLoader(
            final URL pluginLocation,
            final URL[] urls,
            final ClassLoader parent
    ) {
        return AccessController.doPrivileged(
                (PrivilegedAction<PluginClassLoader>) () -> new PluginClassLoader(pluginLocation, urls, parent)
        );
    }

    private <T> void addPlugins(Collection<PluginDesc<T>> plugins, ClassLoader loader) {
        for (PluginDesc<T> plugin : plugins) {
            String pluginClassName = plugin.className();
            SortedMap<PluginDesc<?>, ClassLoader> inner = pluginLoaders.get(pluginClassName);
            if (inner == null) {
                inner = new TreeMap<>();
                pluginLoaders.put(pluginClassName, inner);
                // TODO: once versioning is enabled this line should be moved outside this if branch
                log.info("Added plugin '{}'", pluginClassName);
            }
            inner.put(plugin, loader);
        }
    }

    protected void initLoaders() {
        for (String configPath : pluginPaths) {
            initPluginLoader(configPath);
        }
        // Finally add parent/system loader.
        initPluginLoader(CLASSPATH_NAME);
        addAllAliases();
    }

    private void initPluginLoader(String path) {
        try {
            if (CLASSPATH_NAME.equals(path)) {
                scanUrlsAndAddPlugins(
                        getParent(),
                        ClasspathHelper.forJavaClassPath().toArray(new URL[0])
                );
            } else {
                Path pluginPath = Paths.get(path).toAbsolutePath();
                // Update for exception handling
                path = pluginPath.toString();
                // Currently 'plugin.paths' property is a list of top-level directories
                // containing plugins
                if (Files.isDirectory(pluginPath)) {
                    for (Path pluginLocation : PluginUtils.pluginLocations(pluginPath)) {
                        registerPlugin(pluginLocation);
                    }
                } else if (PluginUtils.isArchive(pluginPath)) {
                    registerPlugin(pluginPath);
                }
            }
        } catch (InvalidPathException | MalformedURLException e) {
            log.error("Invalid path in plugin path: {}. Ignoring.", path, e);
        } catch (IOException e) {
            log.error("Could not get listing for plugin path: {}. Ignoring.", path, e);
        }
    }

    private void registerPlugin(Path pluginLocation)
        throws IOException {
        log.info("Loading plugin from: {}", pluginLocation);
        List<URL> pluginUrls = new ArrayList<>();
        for (Path path : PluginUtils.pluginUrls(pluginLocation)) {
            pluginUrls.add(path.toUri().toURL());
        }
        URL[] urls = pluginUrls.toArray(new URL[0]);
        if (log.isDebugEnabled()) {
            log.debug("Loading plugin urls: {}", Arrays.toString(urls));
        }
        PluginClassLoader loader = newPluginClassLoader(
                pluginLocation.toUri().toURL(),
                urls,
                this
        );
        scanUrlsAndAddPlugins(loader, urls);
    }

    private void scanUrlsAndAddPlugins(
            ClassLoader loader,
            URL[] urls
    ) {
        PluginScanResult plugins = scanPluginPath(loader, urls);
        log.info("Registered loader: {}", loader);
        if (!plugins.isEmpty()) {
            addPlugins(plugins.sinkConnectors(), loader);
            sinkConnectors.addAll(plugins.sinkConnectors());
            addPlugins(plugins.sourceConnectors(), loader);
            sourceConnectors.addAll(plugins.sourceConnectors());
            addPlugins(plugins.converters(), loader);
            converters.addAll(plugins.converters());
            addPlugins(plugins.headerConverters(), loader);
            headerConverters.addAll(plugins.headerConverters());
            addPlugins(plugins.transformations(), loader);
            transformations.addAll(plugins.transformations());
            addPlugins(plugins.predicates(), loader);
            predicates.addAll(plugins.predicates());
            addPlugins(plugins.configProviders(), loader);
            configProviders.addAll(plugins.configProviders());
            addPlugins(plugins.restExtensions(), loader);
            restExtensions.addAll(plugins.restExtensions());
            addPlugins(plugins.connectorClientConfigPolicies(), loader);
            connectorClientConfigPolicies.addAll(plugins.connectorClientConfigPolicies());
        }

        loadJdbcDrivers(loader);
    }

    private void loadJdbcDrivers(final ClassLoader loader) {
        // Apply here what java.sql.DriverManager does to discover and register classes
        // implementing the java.sql.Driver interface.
        AccessController.doPrivileged(
            (PrivilegedAction<Void>) () -> {
                ServiceLoader<Driver> loadedDrivers = ServiceLoader.load(
                        Driver.class,
                        loader
                );
                Iterator<Driver> driversIterator = loadedDrivers.iterator();
                try {
                    while (driversIterator.hasNext()) {
                        Driver driver = driversIterator.next();
                        log.debug(
                                "Registered java.sql.Driver: {} to java.sql.DriverManager",
                                driver
                        );
                    }
                } catch (Throwable t) {
                    log.debug(
                            "Ignoring java.sql.Driver classes listed in resources but not"
                                    + " present in class loader's classpath: ",
                            t
                    );
                }
                return null;
            }
        );
    }

    private PluginScanResult scanPluginPath(
            ClassLoader loader,
            URL[] urls
    ) {
        ConfigurationBuilder builder = new ConfigurationBuilder();
        builder.setClassLoaders(new ClassLoader[]{loader});
        builder.addUrls(urls);
        builder.setScanners(new SubTypesScanner());
        builder.useParallelExecutor();
        Reflections reflections = new InternalReflections(builder);

        ClassLoader savedLoader = Plugins.compareAndSwapLoaders(loader);
        try {
            return new PluginScanResult(
                    getPluginDesc(reflections, SinkConnector.class, loader),
                    getPluginDesc(reflections, SourceConnector.class, loader),
                    getPluginDesc(reflections, Converter.class, loader),
                    getPluginDesc(reflections, HeaderConverter.class, loader),
                    getTransformationPluginDesc(loader, reflections),
                    getPredicatePluginDesc(loader, reflections),
                    getServiceLoaderPluginDesc(ConfigProvider.class, loader),
                    getServiceLoaderPluginDesc(ConnectRestExtension.class, loader),
                    getServiceLoaderPluginDesc(ConnectorClientConfigOverridePolicy.class, loader)
            );
        } finally {
            Plugins.compareAndSwapLoaders(savedLoader);
        }
    }

    @SuppressWarnings({"unchecked"})
    private Collection<PluginDesc<Predicate<?>>> getPredicatePluginDesc(ClassLoader loader, Reflections reflections) {
        return (Collection<PluginDesc<Predicate<?>>>) (Collection<?>) getPluginDesc(reflections, Predicate.class, loader);
    }

    @SuppressWarnings({"unchecked"})
    private Collection<PluginDesc<Transformation<?>>> getTransformationPluginDesc(ClassLoader loader, Reflections reflections) {
        return (Collection<PluginDesc<Transformation<?>>>) (Collection<?>) getPluginDesc(reflections, Transformation.class, loader);
    }

    private <T> Collection<PluginDesc<T>> getPluginDesc(
            Reflections reflections,
            Class<T> klass,
            ClassLoader loader
    ) {
        Set<Class<? extends T>> plugins;
        try {
            plugins = reflections.getSubTypesOf(klass);
        } catch (ReflectionsException e) {
            log.debug("Reflections scanner could not find any classes for URLs: " +
                    reflections.getConfiguration().getUrls(), e);
            return Collections.emptyList();
        }

        Collection<PluginDesc<T>> result = new ArrayList<>();
        for (Class<? extends T> plugin : plugins) {
            if (PluginUtils.isConcrete(plugin)) {
                try {
                    result.add(pluginDesc(plugin, versionFor(plugin), loader));
                } catch (ReflectiveOperationException | LinkageError e) {
                    log.error("Failed to discover {}: Unable to instantiate {}{}", klass.getSimpleName(), plugin.getSimpleName(), reflectiveErrorDescription(e), e);
                }
            } else {
                log.debug("Skipping {} as it is not concrete implementation", plugin);
            }
        }
        return result;
    }

    @SuppressWarnings({"rawtypes", "unchecked"})
    private <T> PluginDesc<T> pluginDesc(Class<? extends T> plugin, String version, ClassLoader loader) {
        return new PluginDesc(plugin, version, loader);
    }

    @SuppressWarnings("unchecked")
    private <T> Collection<PluginDesc<T>> getServiceLoaderPluginDesc(Class<T> klass, ClassLoader loader) {
        Collection<PluginDesc<T>> result = new ArrayList<>();
<<<<<<< HEAD
        ServiceLoader<T> serviceLoader = ServiceLoader.load(klass, loader);
        for (T pluginImpl : serviceLoader) {
            result.add(pluginDesc((Class<? extends T>) pluginImpl.getClass(),
                versionFor(pluginImpl), loader));
=======
        try {
            ServiceLoader<T> serviceLoader = ServiceLoader.load(klass, loader);
            for (Iterator<T> iterator = serviceLoader.iterator(); iterator.hasNext(); ) {
                T pluginImpl;
                try {
                    pluginImpl = iterator.next();
                } catch (ServiceConfigurationError t) {
                    log.error("Failed to discover {}{}", klass.getSimpleName(), reflectiveErrorDescription(t.getCause()), t);
                    continue;
                }
                result.add(pluginDesc((Class<? extends T>) pluginImpl.getClass(),
                    versionFor(pluginImpl), loader));
            }
        } finally {
            Plugins.compareAndSwapLoaders(savedLoader);
>>>>>>> 47450ee0
        }
        return result;
    }

    private static <T>  String versionFor(T pluginImpl) {
        try {
            if (pluginImpl instanceof Versioned) {
                return ((Versioned) pluginImpl).version();
            }
        } catch (Throwable t) {
            log.error("Failed to get plugin version for " + pluginImpl.getClass(), t);
        }
        return UNDEFINED_VERSION;
    }

    public static <T> String versionFor(Class<? extends T> pluginKlass) throws ReflectiveOperationException {
        // Temporary workaround until all the plugins are versioned.
        return Connector.class.isAssignableFrom(pluginKlass) ?
            versionFor(pluginKlass.getDeclaredConstructor().newInstance()) : UNDEFINED_VERSION;
    }

    private static String reflectiveErrorDescription(Throwable t) {
        if (t instanceof NoSuchMethodException) {
            return ": Plugin class must have a no-args constructor, and cannot be a non-static inner class";
        } else if (t instanceof SecurityException) {
            return ": Security settings must allow reflective instantiation of plugin classes";
        } else if (t instanceof IllegalAccessException) {
            return ": Plugin class default constructor must be public";
        } else if (t instanceof ExceptionInInitializerError) {
            return ": Failed to statically initialize plugin class";
        } else if (t instanceof InvocationTargetException) {
            return ": Failed to invoke plugin constructor";
        } else {
            return "";
        }
    }

    @Override
    protected Class<?> loadClass(String name, boolean resolve) throws ClassNotFoundException {
        String fullName = aliases.getOrDefault(name, name);
        PluginClassLoader pluginLoader = pluginClassLoader(fullName);
        if (pluginLoader != null) {
            log.trace("Retrieving loaded class '{}' from '{}'", fullName, pluginLoader);
            return pluginLoader.loadClass(fullName, resolve);
        }

        return super.loadClass(fullName, resolve);
    }

    private void addAllAliases() {
        addAliases(connectors());
        addAliases(converters);
        addAliases(headerConverters);
        addAliases(transformations);
        addAliases(predicates);
        addAliases(restExtensions);
        addAliases(connectorClientConfigPolicies);
    }

    private <S> void addAliases(Collection<PluginDesc<S>> plugins) {
        for (PluginDesc<S> plugin : plugins) {
            if (PluginUtils.isAliasUnique(plugin, plugins)) {
                String simple = PluginUtils.simpleName(plugin);
                String pruned = PluginUtils.prunedName(plugin);
                aliases.put(simple, plugin.className());
                if (simple.equals(pruned)) {
                    log.info("Added alias '{}' to plugin '{}'", simple, plugin.className());
                } else {
                    aliases.put(pruned, plugin.className());
                    log.info(
                            "Added aliases '{}' and '{}' to plugin '{}'",
                            simple,
                            pruned,
                            plugin.className()
                    );
                }
            }
        }
    }

    private static class InternalReflections extends Reflections {

        public InternalReflections(Configuration configuration) {
            super(configuration);
        }

        // When Reflections is used for parallel scans, it has a bug where it propagates ReflectionsException
        // as RuntimeException.  Override the scan behavior to emulate the singled-threaded logic.
        @Override
        protected void scan(URL url) {
            try {
                super.scan(url);
            } catch (ReflectionsException e) {
                Logger log = Reflections.log;
                if (log != null && log.isWarnEnabled()) {
                    log.warn("could not create Vfs.Dir from url. ignoring the exception and continuing", e);
                }
            }
        }
    }

    @Override
    public URL getResource(String name) {
        if (serviceLoaderManifestForPlugin(name)) {
            // Default implementation of getResource searches the parent class loader and if not available/found, its own URL paths.
            // This will enable thePluginClassLoader to limit its resource search only to its own URL paths.
            return null;
        } else {
            return super.getResource(name);
        }
    }

    @Override
    public Enumeration<URL> getResources(String name) throws IOException {
        if (serviceLoaderManifestForPlugin(name)) {
            // Default implementation of getResources searches the parent class loader and also its own URL paths. This will enable the
            // PluginClassLoader to limit its resource search to only its own URL paths.
            return Collections.emptyEnumeration();
        } else {
            return super.getResources(name);
        }
    }

    //Visible for testing
    static boolean serviceLoaderManifestForPlugin(String name) {
        return PLUGIN_MANIFEST_FILES.contains(name);
    }
}<|MERGE_RESOLUTION|>--- conflicted
+++ resolved
@@ -425,28 +425,17 @@
     @SuppressWarnings("unchecked")
     private <T> Collection<PluginDesc<T>> getServiceLoaderPluginDesc(Class<T> klass, ClassLoader loader) {
         Collection<PluginDesc<T>> result = new ArrayList<>();
-<<<<<<< HEAD
         ServiceLoader<T> serviceLoader = ServiceLoader.load(klass, loader);
-        for (T pluginImpl : serviceLoader) {
+        for (Iterator<T> iterator = serviceLoader.iterator(); iterator.hasNext(); ) {
+            T pluginImpl;
+            try {
+                pluginImpl = iterator.next();
+            } catch (ServiceConfigurationError t) {
+                log.error("Failed to discover {}{}", klass.getSimpleName(), reflectiveErrorDescription(t.getCause()), t);
+                continue;
+            }
             result.add(pluginDesc((Class<? extends T>) pluginImpl.getClass(),
                 versionFor(pluginImpl), loader));
-=======
-        try {
-            ServiceLoader<T> serviceLoader = ServiceLoader.load(klass, loader);
-            for (Iterator<T> iterator = serviceLoader.iterator(); iterator.hasNext(); ) {
-                T pluginImpl;
-                try {
-                    pluginImpl = iterator.next();
-                } catch (ServiceConfigurationError t) {
-                    log.error("Failed to discover {}{}", klass.getSimpleName(), reflectiveErrorDescription(t.getCause()), t);
-                    continue;
-                }
-                result.add(pluginDesc((Class<? extends T>) pluginImpl.getClass(),
-                    versionFor(pluginImpl), loader));
-            }
-        } finally {
-            Plugins.compareAndSwapLoaders(savedLoader);
->>>>>>> 47450ee0
         }
         return result;
     }
