/*
 * Licensed to the Apache Software Foundation (ASF) under one or more
 * contributor license agreements. See the NOTICE file distributed with
 * this work for additional information regarding copyright ownership.
 * The ASF licenses this file to You under the Apache License, Version 2.0
 * (the "License"); you may not use this file except in compliance with
 * the License. You may obtain a copy of the License at
 *
 *    http://www.apache.org/licenses/LICENSE-2.0
 *
 * Unless required by applicable law or agreed to in writing, software
 * distributed under the License is distributed on an "AS IS" BASIS,
 * WITHOUT WARRANTIES OR CONDITIONS OF ANY KIND, either express or implied.
 * See the License for the specific language governing permissions and
 * limitations under the License.
 */
package org.apache.kafka.connect.runtime.isolation;

import org.apache.kafka.common.config.provider.ConfigProvider;
import org.apache.kafka.connect.components.Versioned;
import org.apache.kafka.connect.connector.Connector;
import org.apache.kafka.connect.connector.policy.ConnectorClientConfigOverridePolicy;
import org.apache.kafka.connect.rest.ConnectRestExtension;
import org.apache.kafka.connect.sink.SinkConnector;
import org.apache.kafka.connect.source.SourceConnector;
import org.apache.kafka.connect.storage.Converter;
import org.apache.kafka.connect.storage.HeaderConverter;
import org.apache.kafka.connect.transforms.Transformation;
import org.apache.kafka.connect.transforms.predicates.Predicate;
import org.reflections.Configuration;
import org.reflections.Reflections;
import org.reflections.ReflectionsException;
import org.reflections.scanners.SubTypesScanner;
import org.reflections.util.ClasspathHelper;
import org.reflections.util.ConfigurationBuilder;
import org.slf4j.Logger;
import org.slf4j.LoggerFactory;

import java.io.IOException;
import java.lang.reflect.InvocationTargetException;
import java.net.MalformedURLException;
import java.net.URL;
import java.net.URLClassLoader;
import java.nio.file.Files;
import java.nio.file.InvalidPathException;
import java.nio.file.Path;
import java.nio.file.Paths;
import java.security.AccessController;
import java.security.PrivilegedAction;
import java.sql.Driver;
import java.util.ArrayList;
import java.util.Arrays;
import java.util.Collection;
import java.util.Collections;
import java.util.Iterator;
import java.util.List;
import java.util.ServiceConfigurationError;
import java.util.ServiceLoader;
import java.util.Set;
import java.util.SortedMap;
import java.util.SortedSet;
import java.util.TreeMap;
import java.util.TreeSet;
import java.util.concurrent.ConcurrentHashMap;
import java.util.concurrent.ConcurrentMap;

/**
 * A custom classloader dedicated to loading Connect plugin classes in classloading isolation.
 *
 * <p>
 * Under the current scheme for classloading isolation in Connect, the delegating classloader loads
 * plugin classes that it finds in its child plugin classloaders. For classes that are not plugins,
 * this delegating classloader delegates its loading to its parent. This makes this classloader a
 * child-first classloader.
 * <p>
 * This class is thread-safe and parallel capable.
 */
public class DelegatingClassLoader extends URLClassLoader {
    private static final Logger log = LoggerFactory.getLogger(DelegatingClassLoader.class);
    private static final String CLASSPATH_NAME = "classpath";
    public static final String UNDEFINED_VERSION = "undefined";

    private final ConcurrentMap<String, SortedMap<PluginDesc<?>, ClassLoader>> pluginLoaders;
    private final ConcurrentMap<String, String> aliases;
    private final SortedSet<PluginDesc<SinkConnector>> sinkConnectors;
    private final SortedSet<PluginDesc<SourceConnector>> sourceConnectors;
    private final SortedSet<PluginDesc<Converter>> converters;
    private final SortedSet<PluginDesc<HeaderConverter>> headerConverters;
    private final SortedSet<PluginDesc<Transformation<?>>> transformations;
    private final SortedSet<PluginDesc<Predicate<?>>> predicates;
    private final SortedSet<PluginDesc<ConfigProvider>> configProviders;
    private final SortedSet<PluginDesc<ConnectRestExtension>> restExtensions;
    private final SortedSet<PluginDesc<ConnectorClientConfigOverridePolicy>> connectorClientConfigPolicies;
    private final List<String> pluginPaths;

    // Although this classloader does not load classes directly but rather delegates loading to a
    // PluginClassLoader or its parent through its base class, because of the use of inheritance in
    // in the latter case, this classloader needs to also be declared as parallel capable to use
    // fine-grain locking when loading classes.
    static {
        ClassLoader.registerAsParallelCapable();
    }

    public DelegatingClassLoader(List<String> pluginPaths, ClassLoader parent) {
        super(new URL[0], parent);
        this.pluginPaths = pluginPaths;
        this.pluginLoaders = new ConcurrentHashMap<>();
        this.aliases = new ConcurrentHashMap<>();
        this.sinkConnectors = new TreeSet<>();
        this.sourceConnectors = new TreeSet<>();
        this.converters = new TreeSet<>();
        this.headerConverters = new TreeSet<>();
        this.transformations = new TreeSet<>();
        this.predicates = new TreeSet<>();
        this.configProviders = new TreeSet<>();
        this.restExtensions = new TreeSet<>();
        this.connectorClientConfigPolicies = new TreeSet<>();
    }

    public DelegatingClassLoader(List<String> pluginPaths) {
        // Use as parent the classloader that loaded this class. In most cases this will be the
        // System classloader. But this choice here provides additional flexibility in managed
        // environments that control classloading differently (OSGi, Spring and others) and don't
        // depend on the System classloader to load Connect's classes.
        this(pluginPaths, DelegatingClassLoader.class.getClassLoader());
    }

    @SuppressWarnings({"unchecked", "rawtypes"})
    public Set<PluginDesc<Connector>> connectors() {
        Set<PluginDesc<Connector>> connectors = new TreeSet<>((Set) sinkConnectors);
        connectors.addAll((Set) sourceConnectors);
        return connectors;
    }

    public Set<PluginDesc<SinkConnector>> sinkConnectors() {
        return sinkConnectors;
    }

    public Set<PluginDesc<SourceConnector>> sourceConnectors() {
        return sourceConnectors;
    }

    public Set<PluginDesc<Converter>> converters() {
        return converters;
    }

    public Set<PluginDesc<HeaderConverter>> headerConverters() {
        return headerConverters;
    }

    public Set<PluginDesc<Transformation<?>>> transformations() {
        return transformations;
    }

    public Set<PluginDesc<Predicate<?>>> predicates() {
        return predicates;
    }

    public Set<PluginDesc<ConfigProvider>> configProviders() {
        return configProviders;
    }

    public Set<PluginDesc<ConnectRestExtension>> restExtensions() {
        return restExtensions;
    }

    public Set<PluginDesc<ConnectorClientConfigOverridePolicy>> connectorClientConfigPolicies() {
        return connectorClientConfigPolicies;
    }

    /**
     * Retrieve the PluginClassLoader associated with a plugin class
     * @param name The fully qualified class name of the plugin
     * @return the PluginClassLoader that should be used to load this, or null if the plugin is not isolated.
     */
    // VisibleForTesting
    PluginClassLoader pluginClassLoader(String name) {
        if (!PluginUtils.shouldLoadInIsolation(name)) {
            return null;
        }
        SortedMap<PluginDesc<?>, ClassLoader> inner = pluginLoaders.get(name);
        if (inner == null) {
            return null;
        }
        ClassLoader pluginLoader = inner.get(inner.lastKey());
        return pluginLoader instanceof PluginClassLoader
               ? (PluginClassLoader) pluginLoader
               : null;
    }

    ClassLoader connectorLoader(String connectorClassOrAlias) {
        String fullName = aliases.getOrDefault(connectorClassOrAlias, connectorClassOrAlias);
        ClassLoader classLoader = pluginClassLoader(fullName);
        if (classLoader == null) classLoader = this;
        log.debug(
            "Getting plugin class loader: '{}' for connector: {}",
            classLoader,
            connectorClassOrAlias
        );
        return classLoader;
    }

    // VisibleForTesting
    PluginClassLoader newPluginClassLoader(
            final URL pluginLocation,
            final URL[] urls,
            final ClassLoader parent
    ) {
        return AccessController.doPrivileged(
                (PrivilegedAction<PluginClassLoader>) () -> new PluginClassLoader(pluginLocation, urls, parent)
        );
    }

    private <T> void addPlugins(Collection<PluginDesc<T>> plugins, ClassLoader loader) {
        for (PluginDesc<T> plugin : plugins) {
            String pluginClassName = plugin.className();
            SortedMap<PluginDesc<?>, ClassLoader> inner = pluginLoaders.get(pluginClassName);
            if (inner == null) {
                inner = new TreeMap<>();
                pluginLoaders.put(pluginClassName, inner);
                // TODO: once versioning is enabled this line should be moved outside this if branch
                log.info("Added plugin '{}'", pluginClassName);
            }
            inner.put(plugin, loader);
        }
    }

    protected void initLoaders() {
        for (String configPath : pluginPaths) {
            initPluginLoader(configPath);
        }
        // Finally add parent/system loader.
        initPluginLoader(CLASSPATH_NAME);
        addAllAliases();
    }

    private void initPluginLoader(String path) {
        try {
            if (CLASSPATH_NAME.equals(path)) {
                scanUrlsAndAddPlugins(
                        getParent(),
                        ClasspathHelper.forJavaClassPath().toArray(new URL[0])
                );
            } else {
                Path pluginPath = Paths.get(path).toAbsolutePath();
                // Update for exception handling
                path = pluginPath.toString();
                // Currently 'plugin.paths' property is a list of top-level directories
                // containing plugins
                if (Files.isDirectory(pluginPath)) {
                    for (Path pluginLocation : PluginUtils.pluginLocations(pluginPath)) {
                        registerPlugin(pluginLocation);
                    }
                } else if (PluginUtils.isArchive(pluginPath)) {
                    registerPlugin(pluginPath);
                }
            }
        } catch (InvalidPathException | MalformedURLException e) {
            log.error("Invalid path in plugin path: {}. Ignoring.", path, e);
        } catch (IOException e) {
            log.error("Could not get listing for plugin path: {}. Ignoring.", path, e);
        }
    }

    private void registerPlugin(Path pluginLocation)
        throws IOException {
        log.info("Loading plugin from: {}", pluginLocation);
        List<URL> pluginUrls = new ArrayList<>();
        for (Path path : PluginUtils.pluginUrls(pluginLocation)) {
            pluginUrls.add(path.toUri().toURL());
        }
        URL[] urls = pluginUrls.toArray(new URL[0]);
        if (log.isDebugEnabled()) {
            log.debug("Loading plugin urls: {}", Arrays.toString(urls));
        }
        PluginClassLoader loader = newPluginClassLoader(
                pluginLocation.toUri().toURL(),
                urls,
                this
        );
        scanUrlsAndAddPlugins(loader, urls);
    }

    private void scanUrlsAndAddPlugins(
            ClassLoader loader,
            URL[] urls
    ) {
        PluginScanResult plugins = scanPluginPath(loader, urls);
        log.info("Registered loader: {}", loader);
        if (!plugins.isEmpty()) {
            addPlugins(plugins.sinkConnectors(), loader);
            sinkConnectors.addAll(plugins.sinkConnectors());
            addPlugins(plugins.sourceConnectors(), loader);
            sourceConnectors.addAll(plugins.sourceConnectors());
            addPlugins(plugins.converters(), loader);
            converters.addAll(plugins.converters());
            addPlugins(plugins.headerConverters(), loader);
            headerConverters.addAll(plugins.headerConverters());
            addPlugins(plugins.transformations(), loader);
            transformations.addAll(plugins.transformations());
            addPlugins(plugins.predicates(), loader);
            predicates.addAll(plugins.predicates());
            addPlugins(plugins.configProviders(), loader);
            configProviders.addAll(plugins.configProviders());
            addPlugins(plugins.restExtensions(), loader);
            restExtensions.addAll(plugins.restExtensions());
            addPlugins(plugins.connectorClientConfigPolicies(), loader);
            connectorClientConfigPolicies.addAll(plugins.connectorClientConfigPolicies());
        }

        loadJdbcDrivers(loader);
    }

    private void loadJdbcDrivers(final ClassLoader loader) {
        // Apply here what java.sql.DriverManager does to discover and register classes
        // implementing the java.sql.Driver interface.
        AccessController.doPrivileged(
            (PrivilegedAction<Void>) () -> {
                ServiceLoader<Driver> loadedDrivers = ServiceLoader.load(
                        Driver.class,
                        loader
                );
                Iterator<Driver> driversIterator = loadedDrivers.iterator();
                try {
                    while (driversIterator.hasNext()) {
                        Driver driver = driversIterator.next();
                        log.debug(
                                "Registered java.sql.Driver: {} to java.sql.DriverManager",
                                driver
                        );
                    }
                } catch (Throwable t) {
                    log.debug(
                            "Ignoring java.sql.Driver classes listed in resources but not"
                                    + " present in class loader's classpath: ",
                            t
                    );
                }
                return null;
            }
        );
    }

    private PluginScanResult scanPluginPath(
            ClassLoader loader,
            URL[] urls
    ) {
        ConfigurationBuilder builder = new ConfigurationBuilder();
        builder.setClassLoaders(new ClassLoader[]{loader});
        builder.addUrls(urls);
        builder.setScanners(new SubTypesScanner());
        builder.useParallelExecutor();
        Reflections reflections = new InternalReflections(builder);

        return new PluginScanResult(
                getPluginDesc(reflections, SinkConnector.class, loader),
                getPluginDesc(reflections, SourceConnector.class, loader),
                getPluginDesc(reflections, Converter.class, loader),
                getPluginDesc(reflections, HeaderConverter.class, loader),
                getTransformationPluginDesc(loader, reflections),
                getPredicatePluginDesc(loader, reflections),
                getServiceLoaderPluginDesc(ConfigProvider.class, loader),
                getServiceLoaderPluginDesc(ConnectRestExtension.class, loader),
                getServiceLoaderPluginDesc(ConnectorClientConfigOverridePolicy.class, loader)
        );
    }

    @SuppressWarnings({"unchecked"})
    private Collection<PluginDesc<Predicate<?>>> getPredicatePluginDesc(ClassLoader loader, Reflections reflections) {
        return (Collection<PluginDesc<Predicate<?>>>) (Collection<?>) getPluginDesc(reflections, Predicate.class, loader);
    }

    @SuppressWarnings({"unchecked"})
    private Collection<PluginDesc<Transformation<?>>> getTransformationPluginDesc(ClassLoader loader, Reflections reflections) {
        return (Collection<PluginDesc<Transformation<?>>>) (Collection<?>) getPluginDesc(reflections, Transformation.class, loader);
    }

    private <T> Collection<PluginDesc<T>> getPluginDesc(
            Reflections reflections,
            Class<T> klass,
            ClassLoader loader
    ) {
        Set<Class<? extends T>> plugins;
        try {
            plugins = reflections.getSubTypesOf(klass);
        } catch (ReflectionsException e) {
            log.debug("Reflections scanner could not find any classes for URLs: " +
                    reflections.getConfiguration().getUrls(), e);
            return Collections.emptyList();
        }

        Collection<PluginDesc<T>> result = new ArrayList<>();
<<<<<<< HEAD
        for (Class<? extends T> pluginKlass : plugins) {
            if (!PluginUtils.isConcrete(pluginKlass)) {
                log.debug("Skipping {} as it is not concrete implementation", pluginKlass);
                continue;
            }
            if (!isParentClassloader(pluginKlass.getClassLoader(), loader)) {
                log.debug("Exclude {} that is from classloader {}", pluginKlass.getSimpleName(), pluginKlass.getClassLoader());
                continue;
            }
            try {
                result.add(pluginDesc(pluginKlass, versionFor(pluginKlass), loader));
            } catch (ReflectiveOperationException | LinkageError e) {
                log.error("Failed to discover {}: Unable to instantiate {}{}", klass.getSimpleName(), pluginKlass.getSimpleName(), reflectiveErrorDescription(e), e);
=======
        for (Class<? extends T> plugin : plugins) {
            if (PluginUtils.isConcrete(plugin)) {
                try (LoaderSwap loaderSwap = withClassLoader(loader)) {
                    result.add(pluginDesc(plugin, versionFor(plugin), loader));
                } catch (ReflectiveOperationException | LinkageError e) {
                    log.error("Failed to discover {}: Unable to instantiate {}{}", klass.getSimpleName(), plugin.getSimpleName(), reflectiveErrorDescription(e), e);
                }
            } else {
                log.debug("Skipping {} as it is not concrete implementation", plugin);
>>>>>>> dc00832b
            }
        }
        return result;
    }

    @SuppressWarnings({"rawtypes", "unchecked"})
    private <T> PluginDesc<T> pluginDesc(Class<? extends T> plugin, String version, ClassLoader loader) {
        return new PluginDesc(plugin, version, loader);
    }

    @SuppressWarnings("unchecked")
    private <T> Collection<PluginDesc<T>> getServiceLoaderPluginDesc(Class<T> klass, ClassLoader loader) {
        Collection<PluginDesc<T>> result = new ArrayList<>();
        ServiceLoader<T> serviceLoader = ServiceLoader.load(klass, loader);
        for (Iterator<T> iterator = serviceLoader.iterator(); iterator.hasNext(); ) {
            try (LoaderSwap loaderSwap = withClassLoader(loader)) {
                T pluginImpl;
                try {
                    pluginImpl = iterator.next();
                } catch (ServiceConfigurationError t) {
                    log.error("Failed to discover {}{}", klass.getSimpleName(), reflectiveErrorDescription(t.getCause()), t);
                    continue;
                }
                Class<? extends T> pluginKlass = (Class<? extends T>) pluginImpl.getClass();
                if (!isParentClassloader(pluginKlass.getClassLoader(), loader)) {
                    log.debug("Exclude {} that is from classloader {}", pluginKlass.getSimpleName(), pluginKlass.getClassLoader());
                    continue;
                }
                result.add(pluginDesc(pluginKlass, versionFor(pluginImpl), loader));
            }
        }
        return result;
    }

    private static boolean isParentClassloader(ClassLoader loader, ClassLoader parent) {
        while (loader != null) {
            if (loader == parent) {
                return true;
            }
            loader = loader.getParent();
        }
        return false;
    }

    private static <T>  String versionFor(T pluginImpl) {
        try {
            if (pluginImpl instanceof Versioned) {
                return ((Versioned) pluginImpl).version();
            }
        } catch (Throwable t) {
            log.error("Failed to get plugin version for " + pluginImpl.getClass(), t);
        }
        return UNDEFINED_VERSION;
    }

    public static <T> String versionFor(Class<? extends T> pluginKlass) throws ReflectiveOperationException {
        // Temporary workaround until all the plugins are versioned.
        return Connector.class.isAssignableFrom(pluginKlass) ?
            versionFor(pluginKlass.getDeclaredConstructor().newInstance()) : UNDEFINED_VERSION;
    }

    private static String reflectiveErrorDescription(Throwable t) {
        if (t instanceof NoSuchMethodException) {
            return ": Plugin class must have a no-args constructor, and cannot be a non-static inner class";
        } else if (t instanceof SecurityException) {
            return ": Security settings must allow reflective instantiation of plugin classes";
        } else if (t instanceof IllegalAccessException) {
            return ": Plugin class default constructor must be public";
        } else if (t instanceof ExceptionInInitializerError) {
            return ": Failed to statically initialize plugin class";
        } else if (t instanceof InvocationTargetException) {
            return ": Failed to invoke plugin constructor";
        } else {
            return "";
        }
    }

    public LoaderSwap withClassLoader(ClassLoader loader) {
        ClassLoader savedLoader = Plugins.compareAndSwapLoaders(loader);
        try {
            return new LoaderSwap(savedLoader);
        } catch (Throwable t) {
            Plugins.compareAndSwapLoaders(savedLoader);
            throw t;
        }
    }

    @Override
    protected Class<?> loadClass(String name, boolean resolve) throws ClassNotFoundException {
        String fullName = aliases.getOrDefault(name, name);
        PluginClassLoader pluginLoader = pluginClassLoader(fullName);
        if (pluginLoader != null) {
            log.trace("Retrieving loaded class '{}' from '{}'", fullName, pluginLoader);
            return pluginLoader.loadClass(fullName, resolve);
        }

        return super.loadClass(fullName, resolve);
    }

    private void addAllAliases() {
        addAliases(connectors());
        addAliases(converters);
        addAliases(headerConverters);
        addAliases(transformations);
        addAliases(predicates);
        addAliases(restExtensions);
        addAliases(connectorClientConfigPolicies);
    }

    private <S> void addAliases(Collection<PluginDesc<S>> plugins) {
        for (PluginDesc<S> plugin : plugins) {
            if (PluginUtils.isAliasUnique(plugin, plugins)) {
                String simple = PluginUtils.simpleName(plugin);
                String pruned = PluginUtils.prunedName(plugin);
                aliases.put(simple, plugin.className());
                if (simple.equals(pruned)) {
                    log.info("Added alias '{}' to plugin '{}'", simple, plugin.className());
                } else {
                    aliases.put(pruned, plugin.className());
                    log.info(
                            "Added aliases '{}' and '{}' to plugin '{}'",
                            simple,
                            pruned,
                            plugin.className()
                    );
                }
            }
        }
    }

    private static class InternalReflections extends Reflections {

        public InternalReflections(Configuration configuration) {
            super(configuration);
        }

        // When Reflections is used for parallel scans, it has a bug where it propagates ReflectionsException
        // as RuntimeException.  Override the scan behavior to emulate the singled-threaded logic.
        @Override
        protected void scan(URL url) {
            try {
                super.scan(url);
            } catch (ReflectionsException e) {
                Logger log = Reflections.log;
                if (log != null && log.isWarnEnabled()) {
                    log.warn("could not create Vfs.Dir from url. ignoring the exception and continuing", e);
                }
            }
        }
    }
}<|MERGE_RESOLUTION|>--- conflicted
+++ resolved
@@ -390,7 +390,6 @@
         }
 
         Collection<PluginDesc<T>> result = new ArrayList<>();
-<<<<<<< HEAD
         for (Class<? extends T> pluginKlass : plugins) {
             if (!PluginUtils.isConcrete(pluginKlass)) {
                 log.debug("Skipping {} as it is not concrete implementation", pluginKlass);
@@ -400,21 +399,10 @@
                 log.debug("Exclude {} that is from classloader {}", pluginKlass.getSimpleName(), pluginKlass.getClassLoader());
                 continue;
             }
-            try {
+            try (LoaderSwap loaderSwap = withClassLoader(loader)) {
                 result.add(pluginDesc(pluginKlass, versionFor(pluginKlass), loader));
             } catch (ReflectiveOperationException | LinkageError e) {
                 log.error("Failed to discover {}: Unable to instantiate {}{}", klass.getSimpleName(), pluginKlass.getSimpleName(), reflectiveErrorDescription(e), e);
-=======
-        for (Class<? extends T> plugin : plugins) {
-            if (PluginUtils.isConcrete(plugin)) {
-                try (LoaderSwap loaderSwap = withClassLoader(loader)) {
-                    result.add(pluginDesc(plugin, versionFor(plugin), loader));
-                } catch (ReflectiveOperationException | LinkageError e) {
-                    log.error("Failed to discover {}: Unable to instantiate {}{}", klass.getSimpleName(), plugin.getSimpleName(), reflectiveErrorDescription(e), e);
-                }
-            } else {
-                log.debug("Skipping {} as it is not concrete implementation", plugin);
->>>>>>> dc00832b
             }
         }
         return result;
