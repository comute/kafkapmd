/*
 * Licensed to the Apache Software Foundation (ASF) under one or more
 * contributor license agreements. See the NOTICE file distributed with
 * this work for additional information regarding copyright ownership.
 * The ASF licenses this file to You under the Apache License, Version 2.0
 * (the "License"); you may not use this file except in compliance with
 * the License. You may obtain a copy of the License at
 *
 *    http://www.apache.org/licenses/LICENSE-2.0
 *
 * Unless required by applicable law or agreed to in writing, software
 * distributed under the License is distributed on an "AS IS" BASIS,
 * WITHOUT WARRANTIES OR CONDITIONS OF ANY KIND, either express or implied.
 * See the License for the specific language governing permissions and
 * limitations under the License.
 */
package org.apache.kafka.server.config;

import org.apache.kafka.clients.CommonClientConfigs;
import org.apache.kafka.coordinator.group.Group;
import org.apache.kafka.coordinator.group.ConsumerGroupMigrationPolicy;
import org.apache.kafka.coordinator.group.assignor.RangeAssignor;
import org.apache.kafka.common.metrics.Sensor;
import org.apache.kafka.common.network.ListenerName;
import org.apache.kafka.common.security.auth.SecurityProtocol;
import org.apache.kafka.coordinator.group.OffsetConfig;
import org.apache.kafka.coordinator.group.assignor.UniformAssignor;
import org.apache.kafka.raft.RaftConfig;
import org.apache.kafka.security.PasswordEncoderConfigs;

import java.util.Arrays;
import java.util.Collections;
import java.util.List;
import java.util.concurrent.TimeUnit;
import java.util.stream.Collectors;

public class Defaults {
    /** ********* General Configuration *********/
    public static final boolean BROKER_ID_GENERATION_ENABLE = true;
    public static final int MAX_RESERVED_BROKER_ID = 1000;
    public static final int BROKER_ID = -1;
    public static final int NUM_NETWORK_THREADS = 3;
    public static final int NUM_IO_THREADS = 8;
    public static final int BACKGROUND_THREADS = 10;
    public static final int QUEUED_MAX_REQUESTS = 500;
    public static final int QUEUED_MAX_REQUEST_BYTES = -1;
    public static final int INITIAL_BROKER_REGISTRATION_TIMEOUT_MS = 60000;
    public static final int BROKER_HEARTBEAT_INTERVAL_MS = 2000;
    public static final int BROKER_SESSION_TIMEOUT_MS = 9000;
    public static final int METADATA_SNAPSHOT_MAX_NEW_RECORD_BYTES = 20 * 1024 * 1024;
    public static final long METADATA_SNAPSHOT_MAX_INTERVAL_MS = TimeUnit.HOURS.toMillis(1);
    public static final int METADATA_MAX_IDLE_INTERVAL_MS = 500;
    public static final int METADATA_MAX_RETENTION_BYTES = 100 * 1024 * 1024;
    public static final boolean DELETE_TOPIC_ENABLE = true;
    /** ********* KRaft mode configs *********/
    public static final int EMPTY_NODE_ID = -1;
    public static final long SERVER_MAX_STARTUP_TIME_MS = Long.MAX_VALUE;
    public static final int MIGRATION_METADATA_MIN_BATCH_SIZE = 200;

    /** ********* Authorizer Configuration *********/
    public static final String AUTHORIZER_CLASS_NAME = "";

    /** ********* Socket Server Configuration *********/
    public static final String LISTENERS = "PLAINTEXT://:9092";
    //TODO: Replace this with EndPoint.DefaultSecurityProtocolMap once EndPoint is out of core.
    public static final String LISTENER_SECURITY_PROTOCOL_MAP = Arrays.stream(SecurityProtocol.values())
            .collect(Collectors.toMap(sp -> ListenerName.forSecurityProtocol(sp), sp -> sp))
            .entrySet()
            .stream()
            .map(entry -> entry.getKey().value() + ":" + entry.getValue().name())
            .collect(Collectors.joining(","));
    public static final int SOCKET_SEND_BUFFER_BYTES = 100 * 1024;
    public static final int SOCKET_RECEIVE_BUFFER_BYTES = 100 * 1024;
    public static final int SOCKET_REQUEST_MAX_BYTES = 100 * 1024 * 1024;
    public static final int SOCKET_LISTEN_BACKLOG_SIZE = 50;
    public static final int MAX_CONNECTIONS_PER_IP = Integer.MAX_VALUE;
    public static final String MAX_CONNECTIONS_PER_IP_OVERRIDES = "";
    public static final int MAX_CONNECTIONS = Integer.MAX_VALUE;
    public static final int MAX_CONNECTION_CREATION_RATE = Integer.MAX_VALUE;
    public static final long CONNECTIONS_MAX_IDLE_MS = 10 * 60 * 1000L;
    public static final int REQUEST_TIMEOUT_MS = 30000;
    public static final long CONNECTION_SETUP_TIMEOUT_MS = CommonClientConfigs.DEFAULT_SOCKET_CONNECTION_SETUP_TIMEOUT_MS;
    public static final long CONNECTION_SETUP_TIMEOUT_MAX_MS = CommonClientConfigs.DEFAULT_SOCKET_CONNECTION_SETUP_TIMEOUT_MAX_MS;
    public static final int FAILED_AUTHENTICATION_DELAY_MS = 100;

<<<<<<< HEAD
    /** ********* Replication configuration *********/
    public static final int CONTROLLER_SOCKET_TIMEOUT_MS = REQUEST_TIMEOUT_MS;
    public static final int REPLICATION_FACTOR = 1;
    public static final long REPLICA_LAG_TIME_MAX_MS = 30000L;
    public static final int REPLICA_SOCKET_TIMEOUT_MS = 30 * 1000;
    public static final int REPLICA_SOCKET_RECEIVE_BUFFER_BYTES = 64 * 1024;
    public static final int REPLICA_FETCH_MAX_BYTES = 1024 * 1024;
    public static final int REPLICA_FETCH_WAIT_MAX_MS = 500;
    public static final int REPLICA_FETCH_MIN_BYTES = 1;
    public static final int REPLICA_FETCH_RESPONSE_MAX_BYTES = 10 * 1024 * 1024;
    public static final int NUM_REPLICA_FETCHERS = 1;
    public static final int REPLICA_FETCH_BACKOFF_MS = 1000;
    public static final long REPLICA_HIGH_WATERMARK_CHECKPOINT_INTERVAL_MS = 5000L;
    public static final int FETCH_PURGATORY_PURGE_INTERVAL_REQUESTS = 1000;
    public static final int PRODUCER_PURGATORY_PURGE_INTERVAL_REQUESTS = 1000;
    public static final int DELETE_RECORDS_PURGATORY_PURGE_INTERVAL_REQUESTS = 1;
    public static final boolean AUTO_LEADER_REBALANCE_ENABLE = true;
    public static final int LEADER_IMBALANCE_PER_BROKER_PERCENTAGE = 10;
    public static final int LEADER_IMBALANCE_CHECK_INTERVAL_SECONDS = 300;
    public static final String INTER_BROKER_SECURITY_PROTOCOL = SecurityProtocol.PLAINTEXT.toString();
    public static final String INTER_BROKER_PROTOCOL_VERSION = MetadataVersion.latestProduction().version();
=======
    /** ********* Log Configuration *********/
    public static final int NUM_PARTITIONS = 1;
    public static final String LOG_DIR = "/tmp/kafka-logs";
    public static final long LOG_CLEANUP_INTERVAL_MS = 5 * 60 * 1000L;
    public static final int LOG_FLUSH_OFFSET_CHECKPOINT_INTERVAL_MS = 60000;
    public static final int LOG_FLUSH_START_OFFSET_CHECKPOINT_INTERVAL_MS = 60000;
    public static final int NUM_RECOVERY_THREADS_PER_DATA_DIR = 1;
    public static final boolean AUTO_CREATE_TOPICS_ENABLE = true;
>>>>>>> 4954c578

    /** ********* Controlled shutdown configuration *********/
    public static final int CONTROLLED_SHUTDOWN_MAX_RETRIES = 3;
    public static final int CONTROLLED_SHUTDOWN_RETRY_BACKOFF_MS = 5000;
    public static final boolean CONTROLLED_SHUTDOWN_ENABLE = true;

    /** ********* Group coordinator configuration *********/
    public static final int GROUP_MIN_SESSION_TIMEOUT_MS = 6000;
    public static final int GROUP_MAX_SESSION_TIMEOUT_MS = 1800000;
    public static final int GROUP_INITIAL_REBALANCE_DELAY_MS = 3000;
    public static final int GROUP_MAX_SIZE = Integer.MAX_VALUE;

    /** ********* New group coordinator configs *********/
    public static final boolean NEW_GROUP_COORDINATOR_ENABLE = false;
    public static final List<String> GROUP_COORDINATOR_REBALANCE_PROTOCOLS = Collections.singletonList(Group.GroupType.CLASSIC.toString());
    public static final int GROUP_COORDINATOR_NUM_THREADS = 1;

    /** ********* Consumer group configs *********/
    public static final int CONSUMER_GROUP_SESSION_TIMEOUT_MS = 45000;
    public static final int CONSUMER_GROUP_MIN_SESSION_TIMEOUT_MS = 45000;
    public static final int CONSUMER_GROUP_MAX_SESSION_TIMEOUT_MS = 60000;
    public static final int CONSUMER_GROUP_HEARTBEAT_INTERVAL_MS = 5000;
    public static final int CONSUMER_GROUP_MIN_HEARTBEAT_INTERVAL_MS = 5000;
    public static final int CONSUMER_GROUP_MAX_HEARTBEAT_INTERVAL_MS = 15000;
    public static final int CONSUMER_GROUP_MAX_SIZE = Integer.MAX_VALUE;
    public static final List<String> CONSUMER_GROUP_ASSIGNORS = Arrays.asList(
        UniformAssignor.class.getName(),
        RangeAssignor.class.getName()
    );
    public static final String CONSUMER_GROUP_MIGRATION_POLICY = ConsumerGroupMigrationPolicy.DISABLED.toString();

    /** ********* Offset management configuration *********/
    public static final int OFFSET_METADATA_MAX_SIZE = OffsetConfig.DEFAULT_MAX_METADATA_SIZE;
    public static final int OFFSETS_LOAD_BUFFER_SIZE = OffsetConfig.DEFAULT_LOAD_BUFFER_SIZE;
    public static final short OFFSETS_TOPIC_REPLICATION_FACTOR = OffsetConfig.DEFAULT_OFFSETS_TOPIC_REPLICATION_FACTOR;
    public static final int OFFSETS_TOPIC_PARTITIONS = OffsetConfig.DEFAULT_OFFSETS_TOPIC_NUM_PARTITIONS;
    public static final int OFFSETS_TOPIC_SEGMENT_BYTES = OffsetConfig.DEFAULT_OFFSETS_TOPIC_SEGMENT_BYTES;
    public static final int OFFSETS_TOPIC_COMPRESSION_CODEC = OffsetConfig.DEFAULT_OFFSETS_TOPIC_COMPRESSION_TYPE.id;
    public static final int OFFSETS_RETENTION_MINUTES = 7 * 24 * 60;
    public static final long OFFSETS_RETENTION_CHECK_INTERVAL_MS = OffsetConfig.DEFAULT_OFFSETS_RETENTION_CHECK_INTERVAL_MS;
    public static final int OFFSET_COMMIT_TIMEOUT_MS = OffsetConfig.DEFAULT_OFFSET_COMMIT_TIMEOUT_MS;
    public static final short OFFSET_COMMIT_REQUIRED_ACKS = OffsetConfig.DEFAULT_OFFSET_COMMIT_REQUIRED_ACKS;

    /** ********* Fetch Configuration *********/
    public static final int MAX_INCREMENTAL_FETCH_SESSION_CACHE_SLOTS = 1000;
    public static final int FETCH_MAX_BYTES = 55 * 1024 * 1024;

    /** ********* Request Limit Configuration ***********/
    public static final int MAX_REQUEST_PARTITION_SIZE_LIMIT = 2000;

    /** ********* Quota Configuration *********/
    public static final int NUM_QUOTA_SAMPLES = ClientQuotaManagerConfig.DEFAULT_NUM_QUOTA_SAMPLES;
    public static final int QUOTA_WINDOW_SIZE_SECONDS = ClientQuotaManagerConfig.DEFAULT_QUOTA_WINDOW_SIZE_SECONDS;
    public static final int NUM_REPLICATION_QUOTA_SAMPLES = ReplicationQuotaManagerConfig.DEFAULT_NUM_QUOTA_SAMPLES;
    public static final int REPLICATION_QUOTA_WINDOW_SIZE_SECONDS = ReplicationQuotaManagerConfig.DEFAULT_QUOTA_WINDOW_SIZE_SECONDS;
    public static final int NUM_ALTER_LOG_DIRS_REPLICATION_QUOTA_SAMPLES = ReplicationQuotaManagerConfig.DEFAULT_NUM_QUOTA_SAMPLES;
    public static final int ALTER_LOG_DIRS_REPLICATION_QUOTA_WINDOW_SIZE_SECONDS = ReplicationQuotaManagerConfig.DEFAULT_QUOTA_WINDOW_SIZE_SECONDS;
    public static final int NUM_CONTROLLER_QUOTA_SAMPLES = ClientQuotaManagerConfig.DEFAULT_NUM_QUOTA_SAMPLES;
    public static final int CONTROLLER_QUOTA_WINDOW_SIZE_SECONDS = ClientQuotaManagerConfig.DEFAULT_QUOTA_WINDOW_SIZE_SECONDS;

    /** ********* Kafka Metrics Configuration *********/
    public static final int METRIC_NUM_SAMPLES = 2;
    public static final int METRIC_SAMPLE_WINDOW_MS = 30000;
    public static final String METRIC_REPORTER_CLASSES = "";
    public static final String METRIC_RECORDING_LEVEL = Sensor.RecordingLevel.INFO.toString();
    public static final boolean AUTO_INCLUDE_JMX_REPORTER = true;

    /**  ********* Kafka Yammer Metrics Reporter Configuration *********/
    public static final String KAFKA_METRIC_REPORTER_CLASSES = "";
    public static final int KAFKA_METRICS_POLLING_INTERVAL_SECONDS = 10;


    /** ********* Kafka Client Telemetry Metrics Configuration *********/
    public static final int CLIENT_TELEMETRY_MAX_BYTES = 1024 * 1024;

    /**  ********* Delegation Token Configuration *********/
    public static final long DELEGATION_TOKEN_MAX_LIFE_TIME_MS = 7 * 24 * 60 * 60 * 1000L;
    public static final long DELEGATION_TOKEN_EXPIRY_TIME_MS = 24 * 60 * 60 * 1000L;
    public static final long DELEGATION_TOKEN_EXPIRY_CHECK_INTERVAL_MS = 1 * 60 * 60 * 1000L;

    /**  ********* Password Encryption Configuration for Dynamic Configs *********/
    public static final String PASSWORD_ENCODER_CIPHER_ALGORITHM = PasswordEncoderConfigs.DEFAULT_CIPHER_ALGORITHM;
    public static final int PASSWORD_ENCODER_KEY_LENGTH = PasswordEncoderConfigs.DEFAULT_KEY_LENGTH;
    public static final int PASSWORD_ENCODER_ITERATIONS = PasswordEncoderConfigs.DEFAULT_ITERATIONS;

    /**  ********* Raft Quorum Configuration *********/
    public static final List<String> QUORUM_VOTERS = RaftConfig.DEFAULT_QUORUM_VOTERS;
    public static final int QUORUM_ELECTION_TIMEOUT_MS = RaftConfig.DEFAULT_QUORUM_ELECTION_TIMEOUT_MS;
    public static final int QUORUM_FETCH_TIMEOUT_MS = RaftConfig.DEFAULT_QUORUM_FETCH_TIMEOUT_MS;
    public static final int QUORUM_ELECTION_BACKOFF_MS = RaftConfig.DEFAULT_QUORUM_ELECTION_BACKOFF_MAX_MS;
    public static final int QUORUM_LINGER_MS = RaftConfig.DEFAULT_QUORUM_LINGER_MS;
    public static final int QUORUM_REQUEST_TIMEOUT_MS = RaftConfig.DEFAULT_QUORUM_REQUEST_TIMEOUT_MS;
    public static final int QUORUM_RETRY_BACKOFF_MS = RaftConfig.DEFAULT_QUORUM_RETRY_BACKOFF_MS;
}<|MERGE_RESOLUTION|>--- conflicted
+++ resolved
@@ -82,39 +82,6 @@
     public static final long CONNECTION_SETUP_TIMEOUT_MS = CommonClientConfigs.DEFAULT_SOCKET_CONNECTION_SETUP_TIMEOUT_MS;
     public static final long CONNECTION_SETUP_TIMEOUT_MAX_MS = CommonClientConfigs.DEFAULT_SOCKET_CONNECTION_SETUP_TIMEOUT_MAX_MS;
     public static final int FAILED_AUTHENTICATION_DELAY_MS = 100;
-
-<<<<<<< HEAD
-    /** ********* Replication configuration *********/
-    public static final int CONTROLLER_SOCKET_TIMEOUT_MS = REQUEST_TIMEOUT_MS;
-    public static final int REPLICATION_FACTOR = 1;
-    public static final long REPLICA_LAG_TIME_MAX_MS = 30000L;
-    public static final int REPLICA_SOCKET_TIMEOUT_MS = 30 * 1000;
-    public static final int REPLICA_SOCKET_RECEIVE_BUFFER_BYTES = 64 * 1024;
-    public static final int REPLICA_FETCH_MAX_BYTES = 1024 * 1024;
-    public static final int REPLICA_FETCH_WAIT_MAX_MS = 500;
-    public static final int REPLICA_FETCH_MIN_BYTES = 1;
-    public static final int REPLICA_FETCH_RESPONSE_MAX_BYTES = 10 * 1024 * 1024;
-    public static final int NUM_REPLICA_FETCHERS = 1;
-    public static final int REPLICA_FETCH_BACKOFF_MS = 1000;
-    public static final long REPLICA_HIGH_WATERMARK_CHECKPOINT_INTERVAL_MS = 5000L;
-    public static final int FETCH_PURGATORY_PURGE_INTERVAL_REQUESTS = 1000;
-    public static final int PRODUCER_PURGATORY_PURGE_INTERVAL_REQUESTS = 1000;
-    public static final int DELETE_RECORDS_PURGATORY_PURGE_INTERVAL_REQUESTS = 1;
-    public static final boolean AUTO_LEADER_REBALANCE_ENABLE = true;
-    public static final int LEADER_IMBALANCE_PER_BROKER_PERCENTAGE = 10;
-    public static final int LEADER_IMBALANCE_CHECK_INTERVAL_SECONDS = 300;
-    public static final String INTER_BROKER_SECURITY_PROTOCOL = SecurityProtocol.PLAINTEXT.toString();
-    public static final String INTER_BROKER_PROTOCOL_VERSION = MetadataVersion.latestProduction().version();
-=======
-    /** ********* Log Configuration *********/
-    public static final int NUM_PARTITIONS = 1;
-    public static final String LOG_DIR = "/tmp/kafka-logs";
-    public static final long LOG_CLEANUP_INTERVAL_MS = 5 * 60 * 1000L;
-    public static final int LOG_FLUSH_OFFSET_CHECKPOINT_INTERVAL_MS = 60000;
-    public static final int LOG_FLUSH_START_OFFSET_CHECKPOINT_INTERVAL_MS = 60000;
-    public static final int NUM_RECOVERY_THREADS_PER_DATA_DIR = 1;
-    public static final boolean AUTO_CREATE_TOPICS_ENABLE = true;
->>>>>>> 4954c578
 
     /** ********* Controlled shutdown configuration *********/
     public static final int CONTROLLED_SHUTDOWN_MAX_RETRIES = 3;
