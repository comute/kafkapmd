--- conflicted
+++ resolved
@@ -167,17 +167,11 @@
         return false;
     }
 
-<<<<<<< HEAD
-    public void eraseStorage() throws IOException {
+    public void eraseStorage(FilenameFilter filter) throws IOException {
         for (File brokerDir : brokerStorageDirectories) {
-            for (File file : Objects.requireNonNull(brokerDir.listFiles())) {
+            for (File file : Objects.requireNonNull(brokerDir.listFiles(filter))) {
                 Utils.delete(file);
             }
-=======
-    public void eraseStorage(FilenameFilter filter) throws IOException {
-        for (File file : Objects.requireNonNull(brokerStorageDirectory.listFiles(filter))) {
-            Utils.delete(file);
->>>>>>> 91284d8d
         }
     }
 
