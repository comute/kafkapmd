/*
 * Licensed to the Apache Software Foundation (ASF) under one or more
 * contributor license agreements. See the NOTICE file distributed with
 * this work for additional information regarding copyright ownership.
 * The ASF licenses this file to You under the Apache License, Version 2.0
 * (the "License"); you may not use this file except in compliance with
 * the License. You may obtain a copy of the License at
 *
 *    http://www.apache.org/licenses/LICENSE-2.0
 *
 * Unless required by applicable law or agreed to in writing, software
 * distributed under the License is distributed on an "AS IS" BASIS,
 * WITHOUT WARRANTIES OR CONDITIONS OF ANY KIND, either express or implied.
 * See the License for the specific language governing permissions and
 * limitations under the License.
 */
package org.apache.kafka.server.log.remote.storage;

import org.apache.kafka.common.config.ConfigException;

import org.junit.jupiter.api.Test;

import java.util.Collections;
import java.util.HashMap;
import java.util.Map;

import static org.junit.jupiter.api.Assertions.assertEquals;
import static org.junit.jupiter.api.Assertions.assertThrows;

public class RemoteLogManagerConfigTest {

    @Test
    public void testValidConfigs() {
        String rsmPrefix = "__custom.rsm.";
        String rlmmPrefix = "__custom.rlmm.";
        Map<String, Object> rsmProps = Collections.singletonMap("rsm.prop", "val");
        Map<String, Object> rlmmProps = Collections.singletonMap("rlmm.prop", "val");
<<<<<<< HEAD
        String remoteLogMetadataManagerClass = useDefaultRemoteLogMetadataManagerClass ? DEFAULT_REMOTE_LOG_METADATA_MANAGER_CLASS_NAME : "dummy.remote.log.metadata.class";
        RemoteLogManagerConfig expectedRemoteLogManagerConfig
                = new RemoteLogManagerConfig(true, "dummy.remote.storage.class", "dummy.remote.storage.class.path",
                                             remoteLogMetadataManagerClass, "dummy.remote.log.metadata.class.path",
                                             "listener.name", 1024 * 1024L, 1, 60000L, 100L, 60000L, 0.3, 10, 100, 100,
                                             rsmPrefix, rsmProps, rlmmPrefix, rlmmProps, Long.MAX_VALUE, 11, 1,
                                             Long.MAX_VALUE, 11, 1);
=======
>>>>>>> eecb3461

        Map<String, Object> props = getRLMProps(rsmPrefix, rlmmPrefix);
        rsmProps.forEach((k, v) -> props.put(rsmPrefix + k, v));
        rlmmProps.forEach((k, v) -> props.put(rlmmPrefix + k, v));

        RemoteLogManagerConfig expectedRemoteLogManagerConfig = new RemoteLogManagerConfig(props);

        // Removing remote.log.metadata.manager.class.name so that the default value gets picked up.
        props.remove(RemoteLogManagerConfig.REMOTE_LOG_METADATA_MANAGER_CLASS_NAME_PROP);

        RemoteLogManagerConfig remoteLogManagerConfig = new RemoteLogManagerConfig(props);
        assertEquals(expectedRemoteLogManagerConfig.values(), remoteLogManagerConfig.values());

        assertEquals(rsmProps, remoteLogManagerConfig.remoteStorageManagerProps());
        assertEquals(rlmmProps, remoteLogManagerConfig.remoteLogMetadataManagerProps());
    }

    @Test
    public void testDefaultConfigs() {
        // Even with empty properties, RemoteLogManagerConfig has default values
        Map<String, Object> emptyProps = new HashMap<>();
        RemoteLogManagerConfig remoteLogManagerConfigEmptyConfig = new RemoteLogManagerConfig(emptyProps);
        assertEquals(RemoteLogManagerConfig.DEFAULT_REMOTE_LOG_MANAGER_THREAD_POOL_SIZE, remoteLogManagerConfigEmptyConfig.remoteLogManagerThreadPoolSize());
        assertEquals(RemoteLogManagerConfig.DEFAULT_REMOTE_LOG_MANAGER_COPY_QUOTA_WINDOW_NUM, remoteLogManagerConfigEmptyConfig.remoteLogManagerCopyNumQuotaSamples());
    }

    @Test
    public void testValidateEmptyStringConfig() {
        // Test with a empty string props should throw ConfigException
        Map<String, Object> emptyStringProps = Collections.singletonMap(RemoteLogManagerConfig.REMOTE_LOG_METADATA_MANAGER_LISTENER_NAME_PROP, "");
        assertThrows(ConfigException.class, () ->
                new RemoteLogManagerConfig(emptyStringProps));
    }

    private Map<String, Object> getRLMProps(String rsmPrefix, String rlmmPrefix) {

        Map<String, Object> props = new HashMap<>();
        props.put(RemoteLogManagerConfig.REMOTE_LOG_STORAGE_SYSTEM_ENABLE_PROP, true);
        props.put(RemoteLogManagerConfig.REMOTE_STORAGE_MANAGER_CLASS_NAME_PROP,
                "dummy.remote.storage.class");
        props.put(RemoteLogManagerConfig.REMOTE_STORAGE_MANAGER_CLASS_PATH_PROP,
                "dummy.remote.storage.class.path");
        props.put(RemoteLogManagerConfig.REMOTE_LOG_METADATA_MANAGER_CLASS_NAME_PROP,
                RemoteLogManagerConfig.DEFAULT_REMOTE_LOG_METADATA_MANAGER_CLASS_NAME);
        props.put(RemoteLogManagerConfig.REMOTE_LOG_METADATA_MANAGER_CLASS_PATH_PROP,
                "dummy.remote.log.metadata.class.path");
        props.put(RemoteLogManagerConfig.REMOTE_LOG_METADATA_MANAGER_LISTENER_NAME_PROP,
                "listener.name");
        props.put(RemoteLogManagerConfig.REMOTE_LOG_INDEX_FILE_CACHE_TOTAL_SIZE_BYTES_PROP,
                1024 * 1024L);
        props.put(RemoteLogManagerConfig.REMOTE_LOG_MANAGER_THREAD_POOL_SIZE_PROP,
<<<<<<< HEAD
                  remoteLogManagerConfig.remoteLogManagerThreadPoolSize());
=======
                1);
        props.put(RemoteLogManagerConfig.REMOTE_LOG_MANAGER_COPIER_THREAD_POOL_SIZE_PROP,
                1);
        props.put(RemoteLogManagerConfig.REMOTE_LOG_MANAGER_EXPIRATION_THREAD_POOL_SIZE_PROP,
                1);
>>>>>>> eecb3461
        props.put(RemoteLogManagerConfig.REMOTE_LOG_MANAGER_TASK_INTERVAL_MS_PROP,
                60000L);
        props.put(RemoteLogManagerConfig.REMOTE_LOG_MANAGER_TASK_RETRY_BACK_OFF_MS_PROP,
                100L);
        props.put(RemoteLogManagerConfig.REMOTE_LOG_MANAGER_TASK_RETRY_BACK_OFF_MAX_MS_PROP,
                60000L);
        props.put(RemoteLogManagerConfig.REMOTE_LOG_MANAGER_TASK_RETRY_JITTER_PROP,
                0.3);
        props.put(RemoteLogManagerConfig.REMOTE_LOG_READER_THREADS_PROP,
                10);
        props.put(RemoteLogManagerConfig.REMOTE_LOG_READER_MAX_PENDING_TASKS_PROP,
                100);
        props.put(RemoteLogManagerConfig.REMOTE_LOG_METADATA_CUSTOM_METADATA_MAX_BYTES_PROP,
                100);
        props.put(RemoteLogManagerConfig.REMOTE_STORAGE_MANAGER_CONFIG_PREFIX_PROP,
                rsmPrefix);
        props.put(RemoteLogManagerConfig.REMOTE_LOG_METADATA_MANAGER_CONFIG_PREFIX_PROP,
                rlmmPrefix);
        return props;
    }
}<|MERGE_RESOLUTION|>--- conflicted
+++ resolved
@@ -35,16 +35,6 @@
         String rlmmPrefix = "__custom.rlmm.";
         Map<String, Object> rsmProps = Collections.singletonMap("rsm.prop", "val");
         Map<String, Object> rlmmProps = Collections.singletonMap("rlmm.prop", "val");
-<<<<<<< HEAD
-        String remoteLogMetadataManagerClass = useDefaultRemoteLogMetadataManagerClass ? DEFAULT_REMOTE_LOG_METADATA_MANAGER_CLASS_NAME : "dummy.remote.log.metadata.class";
-        RemoteLogManagerConfig expectedRemoteLogManagerConfig
-                = new RemoteLogManagerConfig(true, "dummy.remote.storage.class", "dummy.remote.storage.class.path",
-                                             remoteLogMetadataManagerClass, "dummy.remote.log.metadata.class.path",
-                                             "listener.name", 1024 * 1024L, 1, 60000L, 100L, 60000L, 0.3, 10, 100, 100,
-                                             rsmPrefix, rsmProps, rlmmPrefix, rlmmProps, Long.MAX_VALUE, 11, 1,
-                                             Long.MAX_VALUE, 11, 1);
-=======
->>>>>>> eecb3461
 
         Map<String, Object> props = getRLMProps(rsmPrefix, rlmmPrefix);
         rsmProps.forEach((k, v) -> props.put(rsmPrefix + k, v));
@@ -96,15 +86,11 @@
         props.put(RemoteLogManagerConfig.REMOTE_LOG_INDEX_FILE_CACHE_TOTAL_SIZE_BYTES_PROP,
                 1024 * 1024L);
         props.put(RemoteLogManagerConfig.REMOTE_LOG_MANAGER_THREAD_POOL_SIZE_PROP,
-<<<<<<< HEAD
-                  remoteLogManagerConfig.remoteLogManagerThreadPoolSize());
-=======
                 1);
         props.put(RemoteLogManagerConfig.REMOTE_LOG_MANAGER_COPIER_THREAD_POOL_SIZE_PROP,
                 1);
         props.put(RemoteLogManagerConfig.REMOTE_LOG_MANAGER_EXPIRATION_THREAD_POOL_SIZE_PROP,
                 1);
->>>>>>> eecb3461
         props.put(RemoteLogManagerConfig.REMOTE_LOG_MANAGER_TASK_INTERVAL_MS_PROP,
                 60000L);
         props.put(RemoteLogManagerConfig.REMOTE_LOG_MANAGER_TASK_RETRY_BACK_OFF_MS_PROP,
