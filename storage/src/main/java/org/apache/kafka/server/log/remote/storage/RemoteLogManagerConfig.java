--- conflicted
+++ resolved
@@ -275,11 +275,8 @@
     private final String remoteLogMetadataManagerPrefix;
     private final HashMap<String, Object> remoteLogMetadataManagerProps;
     private final String remoteLogMetadataManagerListenerName;
-<<<<<<< HEAD
     private final HashMap<String, Object> remoteLogMetadataProps;
-=======
     private final int remoteLogMetadataCustomMetadataMaxBytes;
->>>>>>> 9318b591
 
     public RemoteLogManagerConfig(AbstractConfig config) {
         this(config.getBoolean(REMOTE_LOG_STORAGE_SYSTEM_ENABLE_PROP),
@@ -348,11 +345,8 @@
         this.remoteLogMetadataManagerPrefix = remoteLogMetadataManagerPrefix;
         this.remoteLogMetadataManagerProps = new HashMap<>(remoteLogMetadataManagerProps);
         this.remoteLogMetadataManagerListenerName = remoteLogMetadataManagerListenerName;
-<<<<<<< HEAD
         this.remoteLogMetadataProps = new HashMap<>(remoteLogMetadataProps);
-=======
         this.remoteLogMetadataCustomMetadataMaxBytes = remoteLogMetadataCustomMetadataMaxBytes;
->>>>>>> 9318b591
     }
 
     public boolean enableRemoteStorageSystem() {
