/*
 * Licensed to the Apache Software Foundation (ASF) under one or more
 * contributor license agreements. See the NOTICE file distributed with
 * this work for additional information regarding copyright ownership.
 * The ASF licenses this file to You under the Apache License, Version 2.0
 * (the "License"); you may not use this file except in compliance with
 * the License. You may obtain a copy of the License at
 *
 *    http://www.apache.org/licenses/LICENSE-2.0
 *
 * Unless required by applicable law or agreed to in writing, software
 * distributed under the License is distributed on an "AS IS" BASIS,
 * WITHOUT WARRANTIES OR CONDITIONS OF ANY KIND, either express or implied.
 * See the License for the specific language governing permissions and
 * limitations under the License.
 */
package org.apache.kafka.storage.internals.log;

import com.github.benmanes.caffeine.cache.Cache;
import com.github.benmanes.caffeine.cache.Caffeine;
import com.github.benmanes.caffeine.cache.RemovalCause;
import org.apache.kafka.common.KafkaException;
import org.apache.kafka.common.Uuid;
import org.apache.kafka.common.utils.Time;
import org.apache.kafka.common.utils.Utils;
import org.apache.kafka.server.log.remote.storage.RemoteLogSegmentMetadata;
import org.apache.kafka.server.log.remote.storage.RemoteResourceNotFoundException;
import org.apache.kafka.server.log.remote.storage.RemoteStorageException;
import org.apache.kafka.server.log.remote.storage.RemoteStorageManager;
import org.apache.kafka.server.log.remote.storage.RemoteStorageManager.IndexType;
import org.apache.kafka.server.util.ShutdownableThread;
import org.slf4j.Logger;
import org.slf4j.LoggerFactory;

import java.io.ByteArrayInputStream;
import java.io.Closeable;
import java.io.File;
import java.io.IOException;
import java.io.InputStream;
import java.nio.file.FileAlreadyExistsException;
import java.nio.file.Files;
import java.nio.file.Path;
import java.nio.file.StandardCopyOption;
import java.util.ArrayList;
import java.util.Arrays;
import java.util.Collection;
import java.util.Collections;
import java.util.Iterator;
import java.util.List;
import java.util.concurrent.LinkedBlockingQueue;
import java.util.concurrent.atomic.AtomicBoolean;
import java.util.concurrent.locks.ReentrantReadWriteLock;
import java.util.function.Function;
import java.util.stream.Stream;

import static org.apache.kafka.storage.internals.log.LogFileUtils.INDEX_FILE_SUFFIX;
import static org.apache.kafka.storage.internals.log.LogFileUtils.TIME_INDEX_FILE_SUFFIX;
import static org.apache.kafka.storage.internals.log.LogFileUtils.TXN_INDEX_FILE_SUFFIX;

/**
 * This is a LFU (Least Frequently Used) cache of remote index files stored in `$logdir/remote-log-index-cache`.
 * This is helpful to avoid re-fetching the index files like offset, time indexes from the remote storage for every
 * fetch call. The cache is re-initialized from the index files on disk on startup, if the index files are available.
 *
 * The cache contains a garbage collection thread which will delete the files for entries that have been removed from
 * the cache.
 *
 * Note that closing this cache does not delete the index files on disk.
 * Note that the cache eviction policy is based on the default implementation of Caffeine i.e.
 * <a href="https://github.com/ben-manes/caffeine/wiki/Efficiency">Window TinyLfu</a>. TinyLfu relies on a frequency
 * sketch to probabilistically estimate the historic usage of an entry.
 *
 * This class is thread safe.
 */
public class RemoteIndexCache implements Closeable {

    private static final Logger log = LoggerFactory.getLogger(RemoteIndexCache.class);
    private static final String TMP_FILE_SUFFIX = ".tmp";
    public static final String REMOTE_LOG_INDEX_CACHE_CLEANER_THREAD = "remote-log-index-cleaner";
    public static final String DIR_NAME = "remote-log-index-cache";

    /**
     * Directory where the index files will be stored on disk.
     */
    private final File cacheDir;

    /**
     * Represents if the cache is closed or not. Closing the cache is an irreversible operation.
     */
    private final AtomicBoolean isRemoteIndexCacheClosed = new AtomicBoolean(false);

    /**
     * Unbounded queue containing the removed entries from the cache which are waiting to be garbage collected.
     */
    private final LinkedBlockingQueue<Entry> expiredIndexes = new LinkedBlockingQueue<>();

    /**
     * Lock used to synchronize close with other read operations. This ensures that when we close, we don't have any other
     * concurrent reads in-progress.
     */
    private final ReentrantReadWriteLock lock = new ReentrantReadWriteLock();
    private final RemoteStorageManager remoteStorageManager;
    private final ShutdownableThread cleanerThread;

    /**
     * Actual cache implementation that this file wraps around.
     *
     * The requirements for this internal cache is as follows:
     * 1. Multiple threads should be able to read concurrently.
     * 2. Fetch for missing keys should not block read for available keys.
     * 3. Only one thread should fetch for a specific key.
     * 4. Should support LRU-like policy.
     *
     * We use {@link Caffeine} cache instead of implementing a thread safe LRU cache on our own.
     */
    private Cache<Uuid, Entry> internalCache;

    /**
     * Creates RemoteIndexCache with the given configs.
     *
     * @param maxSize              maximum bytes size of segment index entries to be cached.
     * @param remoteStorageManager RemoteStorageManager instance, to be used in fetching indexes.
     * @param logDir               log directory
     */
    public RemoteIndexCache(long maxSize, RemoteStorageManager remoteStorageManager, String logDir) throws IOException {
        this.remoteStorageManager = remoteStorageManager;
        cacheDir = new File(logDir, DIR_NAME);

<<<<<<< HEAD
        internalCache = Caffeine.newBuilder()
                .maximumSize(maxSize)
                // evictionListener is invoked when either the entry is invalidated (means manual removal by the caller) or
=======
        internalCache = initEmptyCache(maxSize);
        init();

        // Start cleaner thread that will clean the expired entries.
        cleanerThread = createCleanerThread();
        cleanerThread.start();
    }

    public void resizeCacheSize(long remoteLogIndexFileCacheSize) {
        lock.writeLock().lock();
        try {
            // When resizing the cache, we always start with an empty cache. There are two main reasons:
            // 1. Resizing the cache is not a high-frequency operation, and there is no need to fill the data in the old
            // cache to the new cache in time when resizing inside.
            // 2. Since the eviction of the caffeine cache is cleared asynchronously, it is possible that after the entry
            // in the old cache is filled in the new cache, the old cache will clear the entry, and the data in the two caches
            // will be inconsistent.
            internalCache.invalidateAll();
            log.info("Invalidated all entries in the cache and triggered the cleaning of all index files in the cache dir.");
            internalCache = initEmptyCache(remoteLogIndexFileCacheSize);
        } finally {
            lock.writeLock().unlock();
        }
    }

    private Cache<Uuid, Entry> initEmptyCache(long maxSize) {
        return Caffeine.newBuilder()
                .maximumWeight(maxSize)
                .weigher((Uuid key, Entry entry) -> {
                    return (int) entry.entrySizeBytes;
                })
                // removeListener is invoked when either the entry is invalidated (means manual removal by the caller) or
>>>>>>> 6e164bb9
                // evicted (means removal due to the policy)
                .evictionListener((Uuid key, Entry entry, RemovalCause cause) -> {
                    // Mark the entries for cleanup and add them to the queue to be garbage collected later by the background thread.
                    if (entry != null) {
                        try {
                            entry.markForCleanup();
                        } catch (IOException e) {
                            throw new KafkaException(e);
                        }
                        if (!expiredIndexes.offer(entry)) {
                            log.error("Error while inserting entry {} for key {} into the cleaner queue because queue is full.", entry, key);
                        }
                    } else {
                        log.error("Received entry as null for key {} when the it is removed from the cache.", key);
                    }
                }).build();
    }

    public Collection<Entry> expiredIndexes() {
        return Collections.unmodifiableCollection(expiredIndexes);
    }

    // Visible for testing
    public Cache<Uuid, Entry> internalCache() {
        return internalCache;
    }

    // Visible for testing
    public Path cacheDir() {
        return cacheDir.toPath();
    }

    public void remove(Uuid key) {
        lock.readLock().lock();
        try {
            internalCache.asMap().computeIfPresent(key, (k, v) -> {
                try {
                    v.markForCleanup();
                    expiredIndexes.put(v);
                } catch (IOException | InterruptedException e) {
                    throw new KafkaException(e);
                }
                // Returning null to remove the key from the cache
                return null;
            });
        } finally {
            lock.readLock().unlock();
        }
    }

    public void removeAll(Collection<Uuid> keys) {
        lock.readLock().lock();
        try {
            keys.forEach(key -> internalCache.asMap().computeIfPresent(key, (k, v) -> {
                try {
                    v.markForCleanup();
                    expiredIndexes.put(v);
                } catch (IOException | InterruptedException e) {
                    throw new KafkaException(e);
                }
                // Returning null to remove the key from the cache
                return null;
            }));
        } finally {
            lock.readLock().unlock();
        }
    }

    // Visible for testing
    public ShutdownableThread cleanerThread() {
        return cleanerThread;
    }

    private ShutdownableThread createCleanerThread() {
        ShutdownableThread thread = new ShutdownableThread(REMOTE_LOG_INDEX_CACHE_CLEANER_THREAD) {
            public void doWork() {
                try {
                    Entry entry = expiredIndexes.take();
                    log.debug("Cleaning up index entry {}", entry);
                    entry.cleanup();
                } catch (InterruptedException ie) {
                    // cleaner thread should only be interrupted when cache is being closed, else it's an error
                    if (!isRemoteIndexCacheClosed.get()) {
                        log.error("Cleaner thread received interruption but remote index cache is not closed", ie);
                        // propagate the InterruptedException outside to correctly close the thread.
                        throw new KafkaException(ie);
                    } else {
                        log.debug("Cleaner thread was interrupted on cache shutdown");
                    }
                } catch (Exception ex) {
                    // do not exit for exceptions other than InterruptedException
                    log.error("Error occurred while cleaning up expired entry", ex);
                }
            }
        };
        thread.setDaemon(true);
        return thread;
    }

    private void init() throws IOException {
        long start = Time.SYSTEM.hiResClockMs();

        try {
            Files.createDirectory(cacheDir.toPath());
            log.info("Created new file {} for RemoteIndexCache", cacheDir);
        } catch (FileAlreadyExistsException e) {
            log.info("RemoteIndexCache directory {} already exists. Re-using the same directory.", cacheDir);
        } catch (Exception e) {
            log.error("Unable to create directory {} for RemoteIndexCache.", cacheDir, e);
            throw new KafkaException(e);
        }

        // Delete any .deleted or .tmp files remained from the earlier run of the broker.
        try (Stream<Path> paths = Files.list(cacheDir.toPath())) {
            paths.forEach(path -> {
                if (path.endsWith(LogFileUtils.DELETED_FILE_SUFFIX) ||
                        path.endsWith(TMP_FILE_SUFFIX)) {
                    try {
                        if (Files.deleteIfExists(path)) {
                            log.debug("Deleted file path {} on cache initialization", path);
                        }
                    } catch (IOException e) {
                        throw new KafkaException(e);
                    }
                }
            });
        }

        try (Stream<Path> paths = Files.list(cacheDir.toPath())) {
            Iterator<Path> iterator = paths.iterator();
            while (iterator.hasNext()) {
                Path path = iterator.next();
                Path fileNamePath = path.getFileName();
                if (fileNamePath == null)
                    throw new KafkaException("Empty file name in remote index cache directory: " + cacheDir);

                String indexFileName = fileNamePath.toString();
                Uuid uuid = remoteLogSegmentIdFromRemoteIndexFileName(indexFileName);

                // It is safe to update the internalCache non-atomically here since this function is always called by a single
                // thread only.
                if (!internalCache.asMap().containsKey(uuid)) {
                    String fileNameWithoutSuffix = indexFileName.substring(0, indexFileName.indexOf("."));
                    File offsetIndexFile = new File(cacheDir, fileNameWithoutSuffix + INDEX_FILE_SUFFIX);
                    File timestampIndexFile = new File(cacheDir, fileNameWithoutSuffix + TIME_INDEX_FILE_SUFFIX);
                    File txnIndexFile = new File(cacheDir, fileNameWithoutSuffix + TXN_INDEX_FILE_SUFFIX);

                    // Create entries for each path if all the index files exist.
                    if (Files.exists(offsetIndexFile.toPath()) &&
                            Files.exists(timestampIndexFile.toPath()) &&
                            Files.exists(txnIndexFile.toPath())) {
                        long offset = offsetFromRemoteIndexFileName(indexFileName);
                        OffsetIndex offsetIndex = new OffsetIndex(offsetIndexFile, offset, Integer.MAX_VALUE, false);
                        offsetIndex.sanityCheck();

                        TimeIndex timeIndex = new TimeIndex(timestampIndexFile, offset, Integer.MAX_VALUE, false);
                        timeIndex.sanityCheck();

                        TransactionIndex txnIndex = new TransactionIndex(offset, txnIndexFile);
                        txnIndex.sanityCheck();

                        Entry entry = new Entry(offsetIndex, timeIndex, txnIndex);
                        internalCache.put(uuid, entry);
                    } else {
                        // Delete all of them if any one of those indexes is not available for a specific segment id
                        tryAll(Arrays.asList(
                                () -> {
                                    Files.deleteIfExists(offsetIndexFile.toPath());
                                    return null;
                                },
                                () -> {
                                    Files.deleteIfExists(timestampIndexFile.toPath());
                                    return null;
                                },
                                () -> {
                                    Files.deleteIfExists(txnIndexFile.toPath());
                                    return null;
                                }));
                    }
                }
            }
        }
        log.info("RemoteIndexCache starts up in {} ms.", Time.SYSTEM.hiResClockMs() - start);
    }

    private <T> T loadIndexFile(File file, RemoteLogSegmentMetadata remoteLogSegmentMetadata,
                                Function<RemoteLogSegmentMetadata, InputStream> fetchRemoteIndex,
                                Function<File, T> readIndex) throws IOException {
        File indexFile = new File(cacheDir, file.getName());
        T index = null;
        if (Files.exists(indexFile.toPath())) {
            try {
                index = readIndex.apply(indexFile);
            } catch (CorruptIndexException ex) {
                log.info("Error occurred while loading the stored index file {}", indexFile.getPath(), ex);
            }
        }
        if (index == null) {
            File tmpIndexFile = new File(indexFile.getParentFile(), indexFile.getName() + RemoteIndexCache.TMP_FILE_SUFFIX);
            try (InputStream inputStream = fetchRemoteIndex.apply(remoteLogSegmentMetadata)) {
                Files.copy(inputStream, tmpIndexFile.toPath(), StandardCopyOption.REPLACE_EXISTING);
            }
            Utils.atomicMoveWithFallback(tmpIndexFile.toPath(), indexFile.toPath(), false);
            index = readIndex.apply(indexFile);
        }
        return index;
    }

    public Entry getIndexEntry(RemoteLogSegmentMetadata remoteLogSegmentMetadata) {
        if (isRemoteIndexCacheClosed.get()) {
            throw new IllegalStateException("Unable to fetch index for " +
                    "segment id=" + remoteLogSegmentMetadata.remoteLogSegmentId().id() + ". Instance is already closed.");
        }
        lock.readLock().lock();
        try {
            // while this thread was waiting for lock, another thread may have changed the value of isRemoteIndexCacheClosed.
            // check for index close again
            if (isRemoteIndexCacheClosed.get()) {
                throw new IllegalStateException("Unable to fetch index for segment-id = "
                        + remoteLogSegmentMetadata.remoteLogSegmentId().id() + ". Index instance is already closed.");
            }
            return internalCache.get(remoteLogSegmentMetadata.remoteLogSegmentId().id(),
                    uuid -> createCacheEntry(remoteLogSegmentMetadata));
        } finally {
            lock.readLock().unlock();
        }
    }

    private RemoteIndexCache.Entry createCacheEntry(RemoteLogSegmentMetadata remoteLogSegmentMetadata) {
        long startOffset = remoteLogSegmentMetadata.startOffset();
        try {
            File offsetIndexFile = remoteOffsetIndexFile(cacheDir, remoteLogSegmentMetadata);
            OffsetIndex offsetIndex = loadIndexFile(offsetIndexFile, remoteLogSegmentMetadata, rlsMetadata -> {
                try {
                    return remoteStorageManager.fetchIndex(rlsMetadata, IndexType.OFFSET);
                } catch (RemoteStorageException e) {
                    throw new KafkaException(e);
                }
            }, file -> {
                try {
                    OffsetIndex index = new OffsetIndex(file, startOffset, Integer.MAX_VALUE, false);
                    index.sanityCheck();
                    return index;
                } catch (IOException e) {
                    throw new KafkaException(e);
                }
            });
            File timeIndexFile = remoteTimeIndexFile(cacheDir, remoteLogSegmentMetadata);
            TimeIndex timeIndex = loadIndexFile(timeIndexFile, remoteLogSegmentMetadata, rlsMetadata -> {
                try {
                    return remoteStorageManager.fetchIndex(rlsMetadata, IndexType.TIMESTAMP);
                } catch (RemoteStorageException e) {
                    throw new KafkaException(e);
                }
            }, file -> {
                try {
                    TimeIndex index = new TimeIndex(file, startOffset, Integer.MAX_VALUE, false);
                    index.sanityCheck();
                    return index;
                } catch (IOException e) {
                    throw new KafkaException(e);
                }
            });
            File txnIndexFile = remoteTransactionIndexFile(cacheDir, remoteLogSegmentMetadata);
            TransactionIndex txnIndex = loadIndexFile(txnIndexFile, remoteLogSegmentMetadata, rlsMetadata -> {
                try {
                    return remoteStorageManager.fetchIndex(rlsMetadata, IndexType.TRANSACTION);
                } catch (RemoteResourceNotFoundException e) {
                    // Don't throw an exception since the transaction index may not exist because of no transactional
                    // records. Instead, we return an empty stream so that an empty file is created in the cache
                    return new ByteArrayInputStream(new byte[0]);
                } catch (RemoteStorageException e) {
                    throw new KafkaException(e);
                }
            }, file -> {
                try {
                    TransactionIndex index = new TransactionIndex(startOffset, file);
                    index.sanityCheck();
                    return index;
                } catch (IOException e) {
                    throw new KafkaException(e);
                }
            });

            return new Entry(offsetIndex, timeIndex, txnIndex);
        } catch (IOException e) {
            throw new KafkaException(e);
        }
    }

    public int lookupOffset(RemoteLogSegmentMetadata remoteLogSegmentMetadata, long offset) {
        lock.readLock().lock();
        try {
            return getIndexEntry(remoteLogSegmentMetadata).lookupOffset(offset).position;
        } finally {
            lock.readLock().unlock();
        }
    }

    public int lookupTimestamp(RemoteLogSegmentMetadata remoteLogSegmentMetadata, long timestamp, long startingOffset) throws IOException {
        lock.readLock().lock();
        try {
            return getIndexEntry(remoteLogSegmentMetadata).lookupTimestamp(timestamp, startingOffset).position;
        } finally {
            lock.readLock().unlock();
        }
    }

    @Override
    public void close() {
        // Make close idempotent and ensure no more reads allowed from henceforth. The in-progress reads will continue to
        // completion (release the read lock) and then close will begin executing. Cleaner thread will immediately stop work.
        if (!isRemoteIndexCacheClosed.getAndSet(true)) {
            lock.writeLock().lock();
            try {
                log.info("Close initiated for RemoteIndexCache. Cache stats={}. Cache entries pending delete={}",
                        internalCache.stats(), expiredIndexes.size());
                // Initiate shutdown for cleaning thread
                boolean shutdownRequired = cleanerThread.initiateShutdown();
                // Close all the opened indexes to force unload mmap memory. This does not delete the index files from disk.
                internalCache.asMap().forEach((uuid, entry) -> entry.close());
                // wait for cleaner thread to shutdown
                if (shutdownRequired) cleanerThread.awaitShutdown();

                // Note that internal cache does not require explicit cleaning/closing. We don't want to invalidate or cleanup
                // the cache as both would lead to triggering of removal listener.
                log.info("Close completed for RemoteIndexCache");
            } catch (InterruptedException e) {
                throw new KafkaException(e);
            } finally {
                lock.writeLock().unlock();
            }
        }
    }

    public static class Entry implements AutoCloseable {

        private final OffsetIndex offsetIndex;
        private final TimeIndex timeIndex;
        private final TransactionIndex txnIndex;

        // This lock is used to synchronize cleanup methods and read methods. This ensures that cleanup (which changes the
        // underlying files of the index) isn't performed while a read is in-progress for the entry. This is required in
        // addition to using the thread safe cache because, while the thread safety of the cache ensures that we can read
        // entries concurrently, it does not ensure that we won't mutate underlying files belonging to an entry.
        private final ReentrantReadWriteLock lock = new ReentrantReadWriteLock();

        private boolean cleanStarted = false;

        private boolean markedForCleanup = false;

        private final long entrySizeBytes;

        public Entry(OffsetIndex offsetIndex, TimeIndex timeIndex, TransactionIndex txnIndex) {
            this.offsetIndex = offsetIndex;
            this.timeIndex = timeIndex;
            this.txnIndex = txnIndex;
            this.entrySizeBytes = estimatedEntrySize();
        }

        // Visible for testing
        public OffsetIndex offsetIndex() {
            return offsetIndex;
        }

        // Visible for testing
        public TimeIndex timeIndex() {
            return timeIndex;
        }

        // Visible for testing
        public TransactionIndex txnIndex() {
            return txnIndex;
        }

        // Visible for testing
        public boolean isCleanStarted() {
            return cleanStarted;
        }

        // Visible for testing
        public boolean isMarkedForCleanup() {
            return markedForCleanup;
        }

        public long entrySizeBytes() {
            return entrySizeBytes;
        }

        private long estimatedEntrySize() {
            lock.readLock().lock();
            try {
                return offsetIndex.sizeInBytes() + timeIndex.sizeInBytes() + Files.size(txnIndex.file().toPath());
            } catch (IOException e) {
                log.warn("Error occurred when estimating remote index cache entry bytes size, just set 0 firstly.", e);
                return 0L;
            } finally {
                lock.readLock().unlock();
            }
        }

        public OffsetPosition lookupOffset(long targetOffset) {
            lock.readLock().lock();
            try {
                if (markedForCleanup) throw new IllegalStateException("This entry is marked for cleanup");
                else return offsetIndex.lookup(targetOffset);
            } finally {
                lock.readLock().unlock();
            }
        }

        public OffsetPosition lookupTimestamp(long timestamp, long startingOffset) throws IOException {
            lock.readLock().lock();
            try {
                if (markedForCleanup) throw new IllegalStateException("This entry is marked for cleanup");

                TimestampOffset timestampOffset = timeIndex.lookup(timestamp);
                return offsetIndex.lookup(Math.max(startingOffset, timestampOffset.offset));
            } finally {
                lock.readLock().unlock();
            }
        }

        public void markForCleanup() throws IOException {
            lock.writeLock().lock();
            try {
                if (!markedForCleanup) {
                    markedForCleanup = true;
                    offsetIndex.renameTo(new File(Utils.replaceSuffix(offsetIndex.file().getPath(), "", LogFileUtils.DELETED_FILE_SUFFIX)));
                    timeIndex.renameTo(new File(Utils.replaceSuffix(timeIndex.file().getPath(), "", LogFileUtils.DELETED_FILE_SUFFIX)));
                    txnIndex.renameTo(new File(Utils.replaceSuffix(txnIndex.file().getPath(), "", LogFileUtils.DELETED_FILE_SUFFIX)));
                }
            } finally {
                lock.writeLock().unlock();
            }
        }

        public void cleanup() throws IOException {
            lock.writeLock().lock();
            try {
                markForCleanup();
                // no-op if clean is done already
                if (!cleanStarted) {
                    cleanStarted = true;

                    List<StorageAction<Void, Exception>> actions = Arrays.asList(() -> {
                        offsetIndex.deleteIfExists();
                        return null;
                    }, () -> {
                        timeIndex.deleteIfExists();
                        return null;
                    }, () -> {
                        txnIndex.deleteIfExists();
                        return null;
                    });

                    tryAll(actions);
                }
            } finally {
                lock.writeLock().unlock();
            }
        }

        @Override
        public void close() {
            lock.writeLock().lock();
            try {
                Utils.closeQuietly(offsetIndex, "OffsetIndex");
                Utils.closeQuietly(timeIndex, "TimeIndex");
                Utils.closeQuietly(txnIndex, "TransactionIndex");
            } finally {
                lock.writeLock().unlock();
            }
        }

        @Override
        public String toString() {
            return "Entry{" +
                    "offsetIndex=" + offsetIndex.file().getName() +
                    ", timeIndex=" + timeIndex.file().getName() +
                    ", txnIndex=" + txnIndex.file().getName() +
                    '}';
        }
    }

    /**
     * Executes each entry in `actions` list even if one or more throws an exception. If any of them throws
     * an IOException, it will be rethrown and adds all other encountered exceptions as suppressed to that IOException.
     * Otherwise, it throws KafkaException wrapped with the first exception and the remaining exceptions are added as
     * suppressed to the KafkaException.
     *
     * @param actions actions to be executes
     * @throws IOException Any IOException encountered while executing those actions.
     * @throws KafkaException Any other non IOExceptions are wrapped and thrown as KafkaException
     */
    private static void tryAll(List<StorageAction<Void, Exception>> actions) throws IOException {
        IOException firstIOException = null;
        List<Exception> exceptions = new ArrayList<>();
        for (StorageAction<Void, Exception> action : actions) {
            try {
                action.execute();
            } catch (IOException e) {
                if (firstIOException == null) {
                    firstIOException = e;
                } else {
                    exceptions.add(e);
                }
            } catch (Exception e) {
                exceptions.add(e);
            }
        }

        if (firstIOException != null) {
            exceptions.forEach(firstIOException::addSuppressed);
            throw firstIOException;
        } else if (!exceptions.isEmpty()) {
            Iterator<Exception> iterator = exceptions.iterator();
            KafkaException kafkaException = new KafkaException(iterator.next());
            while (iterator.hasNext()) {
                kafkaException.addSuppressed(iterator.next());
            }
            throw kafkaException;
        }
    }

    private static Uuid remoteLogSegmentIdFromRemoteIndexFileName(String fileName) {
        int underscoreIndex = fileName.indexOf("_");
        int dotIndex = fileName.indexOf(".");
        return Uuid.fromString(fileName.substring(underscoreIndex + 1, dotIndex));
    }

    private static long offsetFromRemoteIndexFileName(String fileName) {
        return Long.parseLong(fileName.substring(0, fileName.indexOf("_")));
    }

    /**
     * Generates prefix for file name for the on-disk representation of remote indexes.
     * <p>
     * Example of file name prefix is 45_fooid where 45 represents the base offset for the segment and
     * fooid represents the unique {@link org.apache.kafka.server.log.remote.storage.RemoteLogSegmentId}
     *
     * @param remoteLogSegmentMetadata remote segment for the remote indexes
     * @return string which should be used as prefix for on-disk representation of remote indexes
     */
    private static String generateFileNamePrefixForIndex(RemoteLogSegmentMetadata remoteLogSegmentMetadata) {
        long startOffset = remoteLogSegmentMetadata.startOffset();
        Uuid segmentId = remoteLogSegmentMetadata.remoteLogSegmentId().id();
        // uuid.toString uses URL encoding which is safe for filenames and URLs.
        return startOffset + "_" + segmentId.toString();
    }

    public static File remoteOffsetIndexFile(File dir, RemoteLogSegmentMetadata remoteLogSegmentMetadata) {
        return new File(dir, remoteOffsetIndexFileName(remoteLogSegmentMetadata));
    }

    public static String remoteOffsetIndexFileName(RemoteLogSegmentMetadata remoteLogSegmentMetadata) {
        String prefix = generateFileNamePrefixForIndex(remoteLogSegmentMetadata);
        return prefix + LogFileUtils.INDEX_FILE_SUFFIX;
    }

    public static File remoteTimeIndexFile(File dir, RemoteLogSegmentMetadata remoteLogSegmentMetadata) {
        return new File(dir, remoteTimeIndexFileName(remoteLogSegmentMetadata));
    }

    public static String remoteTimeIndexFileName(RemoteLogSegmentMetadata remoteLogSegmentMetadata) {
        return generateFileNamePrefixForIndex(remoteLogSegmentMetadata) + TIME_INDEX_FILE_SUFFIX;
    }

    public static File remoteTransactionIndexFile(File dir, RemoteLogSegmentMetadata remoteLogSegmentMetadata) {
        return new File(dir, remoteTransactionIndexFileName(remoteLogSegmentMetadata));
    }

    public static String remoteTransactionIndexFileName(RemoteLogSegmentMetadata remoteLogSegmentMetadata) {
        return generateFileNamePrefixForIndex(remoteLogSegmentMetadata) + LogFileUtils.TXN_INDEX_FILE_SUFFIX;
    }

}<|MERGE_RESOLUTION|>--- conflicted
+++ resolved
@@ -126,11 +126,6 @@
         this.remoteStorageManager = remoteStorageManager;
         cacheDir = new File(logDir, DIR_NAME);
 
-<<<<<<< HEAD
-        internalCache = Caffeine.newBuilder()
-                .maximumSize(maxSize)
-                // evictionListener is invoked when either the entry is invalidated (means manual removal by the caller) or
-=======
         internalCache = initEmptyCache(maxSize);
         init();
 
@@ -162,8 +157,7 @@
                 .weigher((Uuid key, Entry entry) -> {
                     return (int) entry.entrySizeBytes;
                 })
-                // removeListener is invoked when either the entry is invalidated (means manual removal by the caller) or
->>>>>>> 6e164bb9
+                // evictionListener is invoked when either the entry is invalidated (means manual removal by the caller) or
                 // evicted (means removal due to the policy)
                 .evictionListener((Uuid key, Entry entry, RemovalCause cause) -> {
                     // Mark the entries for cleanup and add them to the queue to be garbage collected later by the background thread.
