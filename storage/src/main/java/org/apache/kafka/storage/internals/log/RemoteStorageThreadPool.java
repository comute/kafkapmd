/*
 * Licensed to the Apache Software Foundation (ASF) under one or more
 * contributor license agreements. See the NOTICE file distributed with
 * this work for additional information regarding copyright ownership.
 * The ASF licenses this file to You under the Apache License, Version 2.0
 * (the "License"); you may not use this file except in compliance with
 * the License. You may obtain a copy of the License at
 *
 *    http://www.apache.org/licenses/LICENSE-2.0
 *
 * Unless required by applicable law or agreed to in writing, software
 * distributed under the License is distributed on an "AS IS" BASIS,
 * WITHOUT WARRANTIES OR CONDITIONS OF ANY KIND, either express or implied.
 * See the License for the specific language governing permissions and
 * limitations under the License.
 */
package org.apache.kafka.storage.internals.log;

import com.yammer.metrics.core.Gauge;
import org.apache.kafka.common.internals.FatalExitError;
import org.apache.kafka.common.utils.Exit;
import org.apache.kafka.common.utils.LogContext;
import org.apache.kafka.server.metrics.KafkaMetricsGroup;
import org.slf4j.Logger;

import java.util.Arrays;
import java.util.Collections;
import java.util.HashSet;
import java.util.Set;
import java.util.concurrent.LinkedBlockingQueue;
import java.util.concurrent.ThreadFactory;
import java.util.concurrent.ThreadPoolExecutor;
import java.util.concurrent.TimeUnit;
import java.util.concurrent.atomic.AtomicInteger;

public class RemoteStorageThreadPool extends ThreadPoolExecutor {
    public static final String TASK_QUEUE_SIZE = "TaskQueueSize";
    public static final String AVG_IDLE_PERCENT = "AvgIdlePercent";
<<<<<<< HEAD
=======
    public static final Set<String> METRIC_SUFFIXES = Collections.unmodifiableSet(new HashSet<>(Arrays.asList(TASK_QUEUE_SIZE, AVG_IDLE_PERCENT)));
>>>>>>> a82df300
    private final Logger logger;
    private final String metricsNamePrefix;
    private final KafkaMetricsGroup metricsGroup = new KafkaMetricsGroup(this.getClass());

    public RemoteStorageThreadPool(String threadNamePrefix,
                                   int numThreads,
                                   int maxPendingTasks,
                                   String metricsNamePrefix) {
        super(numThreads, numThreads, 0L, TimeUnit.MILLISECONDS, new LinkedBlockingQueue<>(maxPendingTasks),
                new RemoteStorageThreadFactory(threadNamePrefix));
        logger = new LogContext() {
            @Override
            public String logPrefix() {
                return "[" + Thread.currentThread().getName() + "]";
            }
        }.logger(RemoteStorageThreadPool.class);

        this.metricsNamePrefix = metricsNamePrefix;
        metricsGroup.newGauge(metricsNamePrefix.concat(TASK_QUEUE_SIZE), new Gauge<Integer>() {
            @Override
            public Integer value() {
                return RemoteStorageThreadPool.this.getQueue().size();
            }
        });
        metricsGroup.newGauge(metricsNamePrefix.concat(AVG_IDLE_PERCENT), new Gauge<Double>() {
            @Override
            public Double value() {
                return 1 - (double) RemoteStorageThreadPool.this.getActiveCount() / (double) RemoteStorageThreadPool.this.getCorePoolSize();
            }
        });
    }

    @Override
    protected void afterExecute(Runnable runnable, Throwable th) {
        if (th != null) {
            if (th instanceof FatalExitError) {
                logger.error("Stopping the server as it encountered a fatal error.");
                Exit.exit(((FatalExitError) th).statusCode());
            } else {
                if (!isShutdown())
                    logger.error("Error occurred while executing task: {}", runnable, th);
            }
        }
    }

    private static class RemoteStorageThreadFactory implements ThreadFactory {
        private final String namePrefix;
        private final AtomicInteger threadNumber = new AtomicInteger(0);

        RemoteStorageThreadFactory(String namePrefix) {
            this.namePrefix = namePrefix;
        }

        @Override
        public Thread newThread(Runnable r) {
            return new Thread(r, namePrefix + threadNumber.getAndIncrement());
        }

    }

    public void removeMetrics() {
<<<<<<< HEAD
        metricsGroup.removeMetric(metricsNamePrefix.concat(TASK_QUEUE_SIZE));
        metricsGroup.removeMetric(metricsNamePrefix.concat(AVG_IDLE_PERCENT));
=======
        METRIC_SUFFIXES.forEach(metric -> metricsGroup.removeMetric(metricsNamePrefix.concat(metric)));
>>>>>>> a82df300
    }
}<|MERGE_RESOLUTION|>--- conflicted
+++ resolved
@@ -36,10 +36,7 @@
 public class RemoteStorageThreadPool extends ThreadPoolExecutor {
     public static final String TASK_QUEUE_SIZE = "TaskQueueSize";
     public static final String AVG_IDLE_PERCENT = "AvgIdlePercent";
-<<<<<<< HEAD
-=======
     public static final Set<String> METRIC_SUFFIXES = Collections.unmodifiableSet(new HashSet<>(Arrays.asList(TASK_QUEUE_SIZE, AVG_IDLE_PERCENT)));
->>>>>>> a82df300
     private final Logger logger;
     private final String metricsNamePrefix;
     private final KafkaMetricsGroup metricsGroup = new KafkaMetricsGroup(this.getClass());
@@ -101,11 +98,6 @@
     }
 
     public void removeMetrics() {
-<<<<<<< HEAD
-        metricsGroup.removeMetric(metricsNamePrefix.concat(TASK_QUEUE_SIZE));
-        metricsGroup.removeMetric(metricsNamePrefix.concat(AVG_IDLE_PERCENT));
-=======
         METRIC_SUFFIXES.forEach(metric -> metricsGroup.removeMetric(metricsNamePrefix.concat(metric)));
->>>>>>> a82df300
     }
 }