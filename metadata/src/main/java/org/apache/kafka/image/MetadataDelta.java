--- conflicted
+++ resolved
@@ -65,13 +65,9 @@
 
     private ClientQuotasDelta clientQuotasDelta = null;
 
-<<<<<<< HEAD
+    private ProducerIdsDelta producerIdsDelta = null;
+
     public MetadataDelta(MetadataImage image, MetadataVersionProvider metadataVersionProvider) {
-=======
-    private ProducerIdsDelta producerIdsDelta = null;
-
-    public MetadataDelta(MetadataImage image) {
->>>>>>> e8dcbb99
         this.image = image;
         this.metadataVersionProvider = metadataVersionProvider;
         this.highestOffset = image.highestOffsetAndEpoch().offset;
@@ -87,7 +83,7 @@
     }
 
     public FeaturesDelta getOrCreateFeaturesDelta() {
-        if (featuresDelta == null) featuresDelta = new FeaturesDelta(image.features());
+        if (featuresDelta == null) featuresDelta = new FeaturesDelta(image.features(), metadataVersionProvider);
         return featuresDelta;
     }
 
@@ -241,19 +237,15 @@
     }
 
     public void replay(FeatureLevelRecord record) {
-<<<<<<< HEAD
-        if (featuresDelta == null) featuresDelta = new FeaturesDelta(image.features(), metadataVersionProvider);
-        featuresDelta.replay(record);
+        getOrCreateFeaturesDelta().replay(record);
         featuresDelta.metadataVersionChange().ifPresent(__ -> {
             // If any feature flags change, need to trigger components to possibly handle the new flags
-            clusterDelta = new ClusterDelta(image.cluster());
-            configsDelta = new ConfigurationsDelta(image.configs());
-            topicsDelta = new TopicsDelta(image.topics());
-            clientQuotasDelta = new ClientQuotasDelta(image.clientQuotas());
+            getOrCreateClusterDelta();
+            getOrCreateConfigsDelta();
+            getOrCreateTopicsDelta();
+            getOrCreateClientQuotasDelta();
+            getOrCreateProducerIdsDelta();
         });
-=======
-        getOrCreateFeaturesDelta().replay(record);
->>>>>>> e8dcbb99
     }
 
     public void replay(BrokerRegistrationChangeRecord record) {
@@ -269,12 +261,7 @@
     }
 
     public void replay(RemoveFeatureLevelRecord record) {
-<<<<<<< HEAD
-        if (featuresDelta == null) featuresDelta = new FeaturesDelta(image.features(), metadataVersionProvider);
-        featuresDelta.replay(record);
-=======
         getOrCreateFeaturesDelta().replay(record);
->>>>>>> e8dcbb99
     }
 
     /**
