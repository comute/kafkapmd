/*
 * Licensed to the Apache Software Foundation (ASF) under one or more
 * contributor license agreements. See the NOTICE file distributed with
 * this work for additional information regarding copyright ownership.
 * The ASF licenses this file to You under the Apache License, Version 2.0
 * (the "License"); you may not use this file except in compliance with
 * the License. You may obtain a copy of the License at
 *
 *    http://www.apache.org/licenses/LICENSE-2.0
 *
 * Unless required by applicable law or agreed to in writing, software
 * distributed under the License is distributed on an "AS IS" BASIS,
 * WITHOUT WARRANTIES OR CONDITIONS OF ANY KIND, either express or implied.
 * See the License for the specific language governing permissions and
 * limitations under the License.
 */

package org.apache.kafka.controller;

import org.apache.kafka.clients.ApiVersions;
import org.apache.kafka.clients.admin.AlterConfigOp.OpType;
import org.apache.kafka.clients.admin.ConfigEntry;
import org.apache.kafka.common.ElectionType;
import org.apache.kafka.common.Uuid;
import org.apache.kafka.common.config.ConfigResource;
import org.apache.kafka.common.errors.ApiException;
import org.apache.kafka.common.errors.BrokerIdNotRegisteredException;
import org.apache.kafka.common.errors.InvalidPartitionsException;
import org.apache.kafka.common.errors.InvalidReplicaAssignmentException;
import org.apache.kafka.common.errors.InvalidReplicationFactorException;
import org.apache.kafka.common.errors.InvalidRequestException;
import org.apache.kafka.common.errors.InvalidTopicException;
import org.apache.kafka.common.errors.NoReassignmentInProgressException;
import org.apache.kafka.common.errors.PolicyViolationException;
import org.apache.kafka.common.errors.UnknownServerException;
import org.apache.kafka.common.errors.UnknownTopicIdException;
import org.apache.kafka.common.errors.UnknownTopicOrPartitionException;
import org.apache.kafka.common.internals.Topic;
import org.apache.kafka.common.message.AlterPartitionRequestData;
import org.apache.kafka.common.message.AlterPartitionResponseData;
import org.apache.kafka.common.message.AlterPartitionReassignmentsRequestData;
import org.apache.kafka.common.message.AlterPartitionReassignmentsRequestData.ReassignablePartition;
import org.apache.kafka.common.message.AlterPartitionReassignmentsRequestData.ReassignableTopic;
import org.apache.kafka.common.message.AlterPartitionReassignmentsResponseData;
import org.apache.kafka.common.message.AlterPartitionReassignmentsResponseData.ReassignablePartitionResponse;
import org.apache.kafka.common.message.AlterPartitionReassignmentsResponseData.ReassignableTopicResponse;
import org.apache.kafka.common.message.BrokerHeartbeatRequestData;
import org.apache.kafka.common.message.CreatePartitionsRequestData.CreatePartitionsAssignment;
import org.apache.kafka.common.message.CreatePartitionsRequestData.CreatePartitionsTopic;
import org.apache.kafka.common.message.CreatePartitionsResponseData.CreatePartitionsTopicResult;
import org.apache.kafka.common.message.CreateTopicsRequestData;
import org.apache.kafka.common.message.CreateTopicsRequestData.CreatableReplicaAssignment;
import org.apache.kafka.common.message.CreateTopicsRequestData.CreatableTopic;
import org.apache.kafka.common.message.CreateTopicsRequestData.CreatableTopicCollection;
import org.apache.kafka.common.message.CreateTopicsRequestData.CreateableTopicConfigCollection;
import org.apache.kafka.common.message.CreateTopicsResponseData;
import org.apache.kafka.common.message.CreateTopicsResponseData.CreatableTopicResult;
import org.apache.kafka.common.message.ElectLeadersRequestData;
import org.apache.kafka.common.message.ElectLeadersRequestData.TopicPartitions;
import org.apache.kafka.common.message.ElectLeadersResponseData;
import org.apache.kafka.common.message.ElectLeadersResponseData.PartitionResult;
import org.apache.kafka.common.message.ElectLeadersResponseData.ReplicaElectionResult;
import org.apache.kafka.common.message.ListPartitionReassignmentsRequestData.ListPartitionReassignmentsTopics;
import org.apache.kafka.common.message.ListPartitionReassignmentsResponseData;
import org.apache.kafka.common.message.ListPartitionReassignmentsResponseData.OngoingPartitionReassignment;
import org.apache.kafka.common.message.ListPartitionReassignmentsResponseData.OngoingTopicReassignment;
import org.apache.kafka.common.metadata.BrokerRegistrationChangeRecord;
import org.apache.kafka.common.metadata.FenceBrokerRecord;
import org.apache.kafka.common.metadata.PartitionChangeRecord;
import org.apache.kafka.common.metadata.PartitionRecord;
import org.apache.kafka.common.metadata.RemoveTopicRecord;
import org.apache.kafka.common.metadata.TopicRecord;
import org.apache.kafka.common.metadata.UnfenceBrokerRecord;
import org.apache.kafka.common.metadata.UnregisterBrokerRecord;
import org.apache.kafka.common.protocol.Errors;
import org.apache.kafka.common.requests.ApiError;
import org.apache.kafka.common.utils.LogContext;
import org.apache.kafka.metadata.BrokerHeartbeatReply;
import org.apache.kafka.metadata.BrokerRegistration;
import org.apache.kafka.metadata.BrokerRegistrationFencingChange;
import org.apache.kafka.metadata.KafkaConfigSchema;
import org.apache.kafka.metadata.LeaderRecoveryState;
import org.apache.kafka.metadata.PartitionRegistration;
import org.apache.kafka.metadata.Replicas;
import org.apache.kafka.metadata.placement.ClusterDescriber;
import org.apache.kafka.metadata.placement.PlacementSpec;
import org.apache.kafka.metadata.placement.UsableBroker;
import org.apache.kafka.server.common.ApiMessageAndVersion;
import org.apache.kafka.server.common.MetadataVersion;
import org.apache.kafka.server.policy.CreateTopicPolicy;
import org.apache.kafka.timeline.SnapshotRegistry;
import org.apache.kafka.timeline.TimelineHashMap;
import org.apache.kafka.timeline.TimelineHashSet;
import org.apache.kafka.timeline.TimelineInteger;
import org.slf4j.Logger;

import java.util.AbstractMap.SimpleImmutableEntry;
import java.util.ArrayList;
import java.util.Collection;
import java.util.Collections;
import java.util.HashMap;
import java.util.HashSet;
import java.util.Iterator;
import java.util.List;
import java.util.ListIterator;
import java.util.Map.Entry;
import java.util.Map;
import java.util.NoSuchElementException;
import java.util.Optional;
import java.util.OptionalInt;
import java.util.Set;
import java.util.function.Function;
import java.util.function.Supplier;
import java.util.stream.Collectors;

import static org.apache.kafka.clients.admin.AlterConfigOp.OpType.SET;
import static org.apache.kafka.common.config.ConfigResource.Type.TOPIC;
import static org.apache.kafka.common.metadata.MetadataRecordType.PARTITION_RECORD;
import static org.apache.kafka.common.metadata.MetadataRecordType.REMOVE_TOPIC_RECORD;
import static org.apache.kafka.common.metadata.MetadataRecordType.TOPIC_RECORD;
import static org.apache.kafka.common.protocol.Errors.FENCED_LEADER_EPOCH;
import static org.apache.kafka.common.protocol.Errors.INVALID_REQUEST;
import static org.apache.kafka.common.protocol.Errors.INVALID_UPDATE_VERSION;
import static org.apache.kafka.common.protocol.Errors.NONE;
import static org.apache.kafka.common.protocol.Errors.NO_REASSIGNMENT_IN_PROGRESS;
import static org.apache.kafka.common.protocol.Errors.TOPIC_AUTHORIZATION_FAILED;
import static org.apache.kafka.common.protocol.Errors.UNKNOWN_TOPIC_ID;
import static org.apache.kafka.common.protocol.Errors.UNKNOWN_TOPIC_OR_PARTITION;
import static org.apache.kafka.metadata.LeaderConstants.NO_LEADER;
import static org.apache.kafka.metadata.LeaderConstants.NO_LEADER_CHANGE;


/**
 * The ReplicationControlManager is the part of the controller which deals with topics
 * and partitions. It is responsible for managing the in-sync replica set and leader
 * of each partition, as well as administrative tasks like creating or deleting topics.
 */
public class ReplicationControlManager {
    static final int MAX_ELECTIONS_PER_IMBALANCE = 1_000;

    static class Builder {
        private SnapshotRegistry snapshotRegistry = null;
        private LogContext logContext = null;
        private short defaultReplicationFactor = (short) 3;
        private int defaultNumPartitions = 1;
        private int maxElectionsPerImbalance = MAX_ELECTIONS_PER_IMBALANCE;
        private FeatureControlManager featureControlManager;
        private ConfigurationControlManager configurationControl = null;
        private ClusterControlManager clusterControl = null;
        private ControllerMetrics controllerMetrics = null;
        private Optional<CreateTopicPolicy> createTopicPolicy = Optional.empty();
<<<<<<< HEAD
=======
        private FeatureControlManager featureControl = null;
>>>>>>> 7e71483a

        Builder setSnapshotRegistry(SnapshotRegistry snapshotRegistry) {
            this.snapshotRegistry = snapshotRegistry;
            return this;
        }

        Builder setLogContext(LogContext logContext) {
            this.logContext = logContext;
            return this;
        }

        Builder setDefaultReplicationFactor(short defaultReplicationFactor) {
            this.defaultReplicationFactor = defaultReplicationFactor;
            return this;
        }

        Builder setDefaultNumPartitions(int defaultNumPartitions) {
            this.defaultNumPartitions = defaultNumPartitions;
            return this;
        }

        Builder setMaxElectionsPerImbalance(int maxElectionsPerImbalance) {
            this.maxElectionsPerImbalance = maxElectionsPerImbalance;
            return this;
        }

        Builder setFeatureControlManager(FeatureControlManager featureControlManager) {
            this.featureControlManager = featureControlManager;
            return this;
        }

        Builder setConfigurationControl(ConfigurationControlManager configurationControl) {
            this.configurationControl = configurationControl;
            return this;
        }

        Builder setClusterControl(ClusterControlManager clusterControl) {
            this.clusterControl = clusterControl;
            return this;
        }

        Builder setControllerMetrics(ControllerMetrics controllerMetrics) {
            this.controllerMetrics = controllerMetrics;
            return this;
        }

        Builder setCreateTopicPolicy(Optional<CreateTopicPolicy> createTopicPolicy) {
            this.createTopicPolicy = createTopicPolicy;
            return this;
        }

        public Builder setFeatureControl(FeatureControlManager featureControl) {
            this.featureControl = featureControl;
            return this;
        }

        ReplicationControlManager build() {
            if (configurationControl == null) {
                throw new IllegalStateException("Configuration control must be set before building");
            } else if (clusterControl == null) {
                throw new IllegalStateException("Cluster controller must be set before building");
            } else if (controllerMetrics == null) {
                throw new IllegalStateException("Metrics must be set before building");
            }
            if (featureControlManager == null) {
                throw new RuntimeException("You must specify featureControlManager.");
            }
            if (logContext == null) logContext = new LogContext();
            if (snapshotRegistry == null) snapshotRegistry = configurationControl.snapshotRegistry();
<<<<<<< HEAD
            return new ReplicationControlManager(
                snapshotRegistry,
=======
            if (featureControl == null) {
                featureControl = new FeatureControlManager.Builder().
                    setLogContext(logContext).
                    setSnapshotRegistry(snapshotRegistry).
                    setQuorumFeatures(new QuorumFeatures(0, new ApiVersions(),
                        QuorumFeatures.defaultFeatureMap(),
                        Collections.singletonList(0))).
                    setMetadataVersion(MetadataVersion.latest()).
                    build();
            }
            return new ReplicationControlManager(snapshotRegistry,
>>>>>>> 7e71483a
                logContext,
                defaultReplicationFactor,
                defaultNumPartitions,
                maxElectionsPerImbalance,
                featureControlManager,
                configurationControl,
                clusterControl,
                controllerMetrics,
                createTopicPolicy,
                featureControl);
        }
    }

    class KRaftClusterDescriber implements ClusterDescriber {
        @Override
        public Iterator<UsableBroker> usableBrokers() {
            return clusterControl.usableBrokers();
        }
    }

    static class TopicControlInfo {
        private final String name;
        private final Uuid id;
        private final TimelineHashMap<Integer, PartitionRegistration> parts;

        TopicControlInfo(String name, SnapshotRegistry snapshotRegistry, Uuid id) {
            this.name = name;
            this.id = id;
            this.parts = new TimelineHashMap<>(snapshotRegistry, 0);
        }

        public String name() {
            return name;
        }

        public Uuid topicId() {
            return id;
        }
    }

    /**
     * Translate a CreateableTopicConfigCollection to a map from string to string.
     */
    static Map<String, String> translateCreationConfigs(CreateableTopicConfigCollection collection) {
        HashMap<String, String> result = new HashMap<>();
        collection.forEach(config -> result.put(config.name(), config.value()));
        return Collections.unmodifiableMap(result);
    }

    private final SnapshotRegistry snapshotRegistry;
    private final Logger log;

    /**
     * The KIP-464 default replication factor that is used if a CreateTopics request does
     * not specify one.
     */
    private final short defaultReplicationFactor;

    /**
     * The KIP-464 default number of partitions that is used if a CreateTopics request does
     * not specify a number of partitions.
     */
    private final int defaultNumPartitions;

    /**
<<<<<<< HEAD
     * A reference to the controller's feature control manager.
     */
    private final FeatureControlManager featureControlManager;

    /**
=======
>>>>>>> 7e71483a
     * Maximum number of leader elections to perform during one partition leader balancing operation.
     */
    private final int maxElectionsPerImbalance;

    /**
     * A count of the total number of partitions in the cluster.
     */
    private final TimelineInteger globalPartitionCount;

    /**
     * A reference to the controller's configuration control manager.
     */
    private final ConfigurationControlManager configurationControl;

    /**
     * A reference to the controller's cluster control manager.
     */
    private final ClusterControlManager clusterControl;

    /**
     * A reference to the controller's metrics registry.
     */
    private final ControllerMetrics controllerMetrics;

    /**
     * The policy to use to validate that topic assignments are valid, if one is present.
     */
    private final Optional<CreateTopicPolicy> createTopicPolicy;

    /**
     * The feature control manager.
     */
    private final FeatureControlManager featureControl;

    /**
     * Maps topic names to topic UUIDs.
     */
    private final TimelineHashMap<String, Uuid> topicsByName;

    /**
     * We try to prevent topics from being created if their names would collide with
     * existing topics when periods in the topic name are replaced with underscores.
     * The reason for this is that some per-topic metrics do replace periods with
     * underscores, and would therefore be ambiguous otherwise.
     *
     * This map is from normalized topic name to a set of topic names. So if we had two
     * topics named foo.bar and foo_bar this map would contain
     * a mapping from foo_bar to a set containing foo.bar and foo_bar.
     *
     * Since we reject topic creations that would collide, under normal conditions the
     * sets in this map should only have a size of 1. However, if the cluster was
     * upgraded from a version prior to KAFKA-13743, it may be possible to have more
     * values here, since collidiing topic names will be "grandfathered in."
     */
    private final TimelineHashMap<String, TimelineHashSet<String>> topicsWithCollisionChars;

    /**
     * Maps topic UUIDs to structures containing topic information, including partitions.
     */
    private final TimelineHashMap<Uuid, TopicControlInfo> topics;

    /**
     * A map of broker IDs to the partitions that the broker is in the ISR for.
     */
    private final BrokersToIsrs brokersToIsrs;

    /**
     * A map from topic IDs to the partitions in the topic which are reassigning.
     */
    private final TimelineHashMap<Uuid, int[]> reassigningTopics;

    /**
     * The set of topic partitions for which the leader is not the preferred leader.
     */
    private final TimelineHashSet<TopicIdPartition> imbalancedPartitions;

    /**
     * A ClusterDescriber which supplies cluster information to our ReplicaPlacer.
     */
    final KRaftClusterDescriber clusterDescriber = new KRaftClusterDescriber();

    private ReplicationControlManager(
        SnapshotRegistry snapshotRegistry,
        LogContext logContext,
        short defaultReplicationFactor,
        int defaultNumPartitions,
        int maxElectionsPerImbalance,
        FeatureControlManager featureControlManager,
        ConfigurationControlManager configurationControl,
        ClusterControlManager clusterControl,
        ControllerMetrics controllerMetrics,
        Optional<CreateTopicPolicy> createTopicPolicy,
        FeatureControlManager featureControl
    ) {
        this.snapshotRegistry = snapshotRegistry;
        this.log = logContext.logger(ReplicationControlManager.class);
        this.defaultReplicationFactor = defaultReplicationFactor;
        this.defaultNumPartitions = defaultNumPartitions;
        this.maxElectionsPerImbalance = maxElectionsPerImbalance;
        this.featureControlManager = featureControlManager;
        this.configurationControl = configurationControl;
        this.controllerMetrics = controllerMetrics;
        this.createTopicPolicy = createTopicPolicy;
        this.featureControl = featureControl;
        this.clusterControl = clusterControl;
        this.globalPartitionCount = new TimelineInteger(snapshotRegistry);
        this.topicsByName = new TimelineHashMap<>(snapshotRegistry, 0);
        this.topicsWithCollisionChars = new TimelineHashMap<>(snapshotRegistry, 0);
        this.topics = new TimelineHashMap<>(snapshotRegistry, 0);
        this.brokersToIsrs = new BrokersToIsrs(snapshotRegistry);
        this.reassigningTopics = new TimelineHashMap<>(snapshotRegistry, 0);
        this.imbalancedPartitions = new TimelineHashSet<>(snapshotRegistry, 0);
    }

    public void replay(TopicRecord record) {
        topicsByName.put(record.name(), record.topicId());
        if (Topic.hasCollisionChars(record.name())) {
            String normalizedName = Topic.unifyCollisionChars(record.name());
            TimelineHashSet<String> topicNames = topicsWithCollisionChars.get(normalizedName);
            if (topicNames == null) {
                topicNames = new TimelineHashSet<>(snapshotRegistry, 1);
                topicsWithCollisionChars.put(normalizedName, topicNames);
            }
            topicNames.add(record.name());
        }
        topics.put(record.topicId(),
            new TopicControlInfo(record.name(), snapshotRegistry, record.topicId()));
        controllerMetrics.setGlobalTopicsCount(topics.size());
        log.info("Created topic {} with topic ID {}.", record.name(), record.topicId());
    }

    public void replay(PartitionRecord record) {
        TopicControlInfo topicInfo = topics.get(record.topicId());
        if (topicInfo == null) {
            throw new RuntimeException("Tried to create partition " + record.topicId() +
                ":" + record.partitionId() + ", but no topic with that ID was found.");
        }
        PartitionRegistration newPartInfo = new PartitionRegistration(record);
        PartitionRegistration prevPartInfo = topicInfo.parts.get(record.partitionId());
        String description = topicInfo.name + "-" + record.partitionId() +
            " with topic ID " + record.topicId();
        if (prevPartInfo == null) {
            log.info("Created partition {} and {}.", description, newPartInfo);
            topicInfo.parts.put(record.partitionId(), newPartInfo);
            brokersToIsrs.update(record.topicId(), record.partitionId(), null,
                newPartInfo.isr, NO_LEADER, newPartInfo.leader);
            globalPartitionCount.increment();
            controllerMetrics.setGlobalPartitionCount(globalPartitionCount.get());
            updateReassigningTopicsIfNeeded(record.topicId(), record.partitionId(),
                    false,  newPartInfo.isReassigning());
        } else if (!newPartInfo.equals(prevPartInfo)) {
            newPartInfo.maybeLogPartitionChange(log, description, prevPartInfo);
            topicInfo.parts.put(record.partitionId(), newPartInfo);
            brokersToIsrs.update(record.topicId(), record.partitionId(), prevPartInfo.isr,
                newPartInfo.isr, prevPartInfo.leader, newPartInfo.leader);
            updateReassigningTopicsIfNeeded(record.topicId(), record.partitionId(),
                    prevPartInfo.isReassigning(), newPartInfo.isReassigning());
        }

        if (newPartInfo.hasPreferredLeader()) {
            imbalancedPartitions.remove(new TopicIdPartition(record.topicId(), record.partitionId()));
        } else {
            imbalancedPartitions.add(new TopicIdPartition(record.topicId(), record.partitionId()));
        }

        controllerMetrics.setOfflinePartitionCount(brokersToIsrs.offlinePartitionCount());
        controllerMetrics.setPreferredReplicaImbalanceCount(imbalancedPartitions.size());
    }

    private void updateReassigningTopicsIfNeeded(Uuid topicId, int partitionId,
                                                 boolean wasReassigning, boolean isReassigning) {
        if (!wasReassigning) {
            if (isReassigning) {
                int[] prevReassigningParts = reassigningTopics.getOrDefault(topicId, Replicas.NONE);
                reassigningTopics.put(topicId, Replicas.copyWith(prevReassigningParts, partitionId));
            }
        } else if (!isReassigning) {
            int[] prevReassigningParts = reassigningTopics.getOrDefault(topicId, Replicas.NONE);
            int[] newReassigningParts = Replicas.copyWithout(prevReassigningParts, partitionId);
            if (newReassigningParts.length == 0) {
                reassigningTopics.remove(topicId);
            } else {
                reassigningTopics.put(topicId, newReassigningParts);
            }
        }
    }

    public void replay(PartitionChangeRecord record) {
        TopicControlInfo topicInfo = topics.get(record.topicId());
        if (topicInfo == null) {
            throw new RuntimeException("Tried to create partition " + record.topicId() +
                ":" + record.partitionId() + ", but no topic with that ID was found.");
        }
        PartitionRegistration prevPartitionInfo = topicInfo.parts.get(record.partitionId());
        if (prevPartitionInfo == null) {
            throw new RuntimeException("Tried to create partition " + record.topicId() +
                ":" + record.partitionId() + ", but no partition with that id was found.");
        }
        PartitionRegistration newPartitionInfo = prevPartitionInfo.merge(record);
        updateReassigningTopicsIfNeeded(record.topicId(), record.partitionId(),
                prevPartitionInfo.isReassigning(), newPartitionInfo.isReassigning());
        topicInfo.parts.put(record.partitionId(), newPartitionInfo);
        brokersToIsrs.update(record.topicId(), record.partitionId(),
            prevPartitionInfo.isr, newPartitionInfo.isr, prevPartitionInfo.leader,
            newPartitionInfo.leader);
        String topicPart = topicInfo.name + "-" + record.partitionId() + " with topic ID " +
            record.topicId();
        newPartitionInfo.maybeLogPartitionChange(log, topicPart, prevPartitionInfo);

        if (newPartitionInfo.hasPreferredLeader()) {
            imbalancedPartitions.remove(new TopicIdPartition(record.topicId(), record.partitionId()));
        } else {
            imbalancedPartitions.add(new TopicIdPartition(record.topicId(), record.partitionId()));
        }

        controllerMetrics.setOfflinePartitionCount(brokersToIsrs.offlinePartitionCount());
        controllerMetrics.setPreferredReplicaImbalanceCount(imbalancedPartitions.size());

        if (record.removingReplicas() != null || record.addingReplicas() != null) {
            log.info("Replayed partition assignment change {} for topic {}", record, topicInfo.name);
        } else if (log.isTraceEnabled()) {
            log.trace("Replayed partition change {} for topic {}", record, topicInfo.name);
        }
    }

    public void replay(RemoveTopicRecord record) {
        // Remove this topic from the topics map and the topicsByName map.
        TopicControlInfo topic = topics.remove(record.topicId());
        if (topic == null) {
            throw new UnknownTopicIdException("Can't find topic with ID " + record.topicId() +
                " to remove.");
        }
        topicsByName.remove(topic.name);
        if (Topic.hasCollisionChars(topic.name)) {
            String normalizedName = Topic.unifyCollisionChars(topic.name);
            TimelineHashSet<String> colliding = topicsWithCollisionChars.get(normalizedName);
            if (colliding != null) {
                colliding.remove(topic.name);
                if (colliding.isEmpty()) {
                    topicsWithCollisionChars.remove(topic.name);
                }
            }
        }
        reassigningTopics.remove(record.topicId());

        // Delete the configurations associated with this topic.
        configurationControl.deleteTopicConfigs(topic.name);

        for (Map.Entry<Integer, PartitionRegistration> entry : topic.parts.entrySet()) {
            int partitionId = entry.getKey();
            PartitionRegistration partition = entry.getValue();

            // Remove the entries for this topic in brokersToIsrs.
            for (int i = 0; i < partition.isr.length; i++) {
                brokersToIsrs.removeTopicEntryForBroker(topic.id, partition.isr[i]);
            }

            imbalancedPartitions.remove(new TopicIdPartition(record.topicId(), partitionId));

            globalPartitionCount.decrement();
        }
        brokersToIsrs.removeTopicEntryForBroker(topic.id, NO_LEADER);

        controllerMetrics.setGlobalTopicsCount(topics.size());
        controllerMetrics.setGlobalPartitionCount(globalPartitionCount.get());
        controllerMetrics.setOfflinePartitionCount(brokersToIsrs.offlinePartitionCount());
        controllerMetrics.setPreferredReplicaImbalanceCount(imbalancedPartitions.size());
        log.info("Removed topic {} with ID {}.", topic.name, record.topicId());
    }

    ControllerResult<CreateTopicsResponseData>
            createTopics(CreateTopicsRequestData request, Set<String> describable) {
        Map<String, ApiError> topicErrors = new HashMap<>();
        List<ApiMessageAndVersion> records = new ArrayList<>();

        // Check the topic names.
        validateNewTopicNames(topicErrors, request.topics(), topicsWithCollisionChars);

        // Identify topics that already exist and mark them with the appropriate error
        request.topics().stream().filter(creatableTopic -> topicsByName.containsKey(creatableTopic.name()))
                .forEach(t -> topicErrors.put(t.name(), new ApiError(Errors.TOPIC_ALREADY_EXISTS,
                    "Topic '" + t.name() + "' already exists.")));

        // Verify that the configurations for the new topics are OK, and figure out what
        // ConfigRecords should be created.
        Map<ConfigResource, Map<String, Entry<OpType, String>>> configChanges =
            computeConfigChanges(topicErrors, request.topics());
        ControllerResult<Map<ConfigResource, ApiError>> configResult =
            configurationControl.incrementalAlterConfigs(configChanges, true);
        for (Entry<ConfigResource, ApiError> entry : configResult.response().entrySet()) {
            if (entry.getValue().isFailure()) {
                topicErrors.put(entry.getKey().name(), entry.getValue());
            }
        }
        records.addAll(configResult.records());

        // Try to create whatever topics are needed.
        Map<String, CreatableTopicResult> successes = new HashMap<>();
        for (CreatableTopic topic : request.topics()) {
            if (topicErrors.containsKey(topic.name())) continue;
            ApiError error;
            try {
                error = createTopic(topic, records, successes, describable.contains(topic.name()));
            } catch (ApiException e) {
                error = ApiError.fromThrowable(e);
            }
            if (error.isFailure()) {
                topicErrors.put(topic.name(), error);
            }
        }

        // Create responses for all topics.
        CreateTopicsResponseData data = new CreateTopicsResponseData();
        StringBuilder resultsBuilder = new StringBuilder();
        String resultsPrefix = "";
        for (CreatableTopic topic : request.topics()) {
            ApiError error = topicErrors.get(topic.name());
            if (error != null) {
                data.topics().add(new CreatableTopicResult().
                    setName(topic.name()).
                    setErrorCode(error.error().code()).
                    setErrorMessage(error.message()));
                resultsBuilder.append(resultsPrefix).append(topic).append(": ").
                    append(error.error()).append(" (").append(error.message()).append(")");
                resultsPrefix = ", ";
                continue;
            }
            CreatableTopicResult result = successes.get(topic.name());
            data.topics().add(result);
            resultsBuilder.append(resultsPrefix).append(topic).append(": ").
                append("SUCCESS");
            resultsPrefix = ", ";
        }
        if (request.validateOnly()) {
            log.info("Validate-only CreateTopics result(s): {}", resultsBuilder.toString());
            return ControllerResult.atomicOf(Collections.emptyList(), data);
        } else {
            log.info("CreateTopics result(s): {}", resultsBuilder.toString());
            return ControllerResult.atomicOf(records, data);
        }
    }

    private ApiError createTopic(CreatableTopic topic,
                                 List<ApiMessageAndVersion> records,
                                 Map<String, CreatableTopicResult> successes,
                                 boolean authorizedToReturnConfigs) {
        Map<String, String> creationConfigs = translateCreationConfigs(topic.configs());
        Map<Integer, PartitionRegistration> newParts = new HashMap<>();
        if (!topic.assignments().isEmpty()) {
            if (topic.replicationFactor() != -1) {
                return new ApiError(INVALID_REQUEST,
                    "A manual partition assignment was specified, but replication " +
                    "factor was not set to -1.");
            }
            if (topic.numPartitions() != -1) {
                return new ApiError(INVALID_REQUEST,
                    "A manual partition assignment was specified, but numPartitions " +
                        "was not set to -1.");
            }
            OptionalInt replicationFactor = OptionalInt.empty();
            for (CreatableReplicaAssignment assignment : topic.assignments()) {
                if (newParts.containsKey(assignment.partitionIndex())) {
                    return new ApiError(Errors.INVALID_REPLICA_ASSIGNMENT,
                        "Found multiple manual partition assignments for partition " +
                            assignment.partitionIndex());
                }
                validateManualPartitionAssignment(assignment.brokerIds(), replicationFactor);
                replicationFactor = OptionalInt.of(assignment.brokerIds().size());
                List<Integer> isr = assignment.brokerIds().stream().
                    filter(clusterControl::unfenced).collect(Collectors.toList());
                if (isr.isEmpty()) {
                    return new ApiError(Errors.INVALID_REPLICA_ASSIGNMENT,
                        "All brokers specified in the manual partition assignment for " +
                        "partition " + assignment.partitionIndex() + " are fenced.");
                }
                newParts.put(assignment.partitionIndex(), new PartitionRegistration(
                    Replicas.toArray(assignment.brokerIds()), Replicas.toArray(isr),
                    Replicas.NONE, Replicas.NONE, isr.get(0), LeaderRecoveryState.RECOVERED, 0, 0));
            }
            ApiError error = maybeCheckCreateTopicPolicy(() -> {
                Map<Integer, List<Integer>> assignments = new HashMap<>();
                newParts.entrySet().forEach(e -> assignments.put(e.getKey(),
                    Replicas.toList(e.getValue().replicas)));
                return new CreateTopicPolicy.RequestMetadata(
                    topic.name(), null, null, assignments, creationConfigs);
            });
            if (error.isFailure()) return error;
        } else if (topic.replicationFactor() < -1 || topic.replicationFactor() == 0) {
            return new ApiError(Errors.INVALID_REPLICATION_FACTOR,
                "Replication factor must be larger than 0, or -1 to use the default value.");
        } else if (topic.numPartitions() < -1 || topic.numPartitions() == 0) {
            return new ApiError(Errors.INVALID_PARTITIONS,
                "Number of partitions was set to an invalid non-positive value.");
        } else {
            int numPartitions = topic.numPartitions() == -1 ?
                defaultNumPartitions : topic.numPartitions();
            short replicationFactor = topic.replicationFactor() == -1 ?
                defaultReplicationFactor : topic.replicationFactor();
            try {
                List<List<Integer>> replicas = clusterControl.replicaPlacer().place(new PlacementSpec(
                    0,
                    numPartitions,
                    replicationFactor
                ), clusterDescriber);
                for (int partitionId = 0; partitionId < replicas.size(); partitionId++) {
                    int[] r = Replicas.toArray(replicas.get(partitionId));
                    newParts.put(partitionId,
                        new PartitionRegistration(r, r, Replicas.NONE, Replicas.NONE, r[0], LeaderRecoveryState.RECOVERED, 0, 0));
                }
            } catch (InvalidReplicationFactorException e) {
                return new ApiError(Errors.INVALID_REPLICATION_FACTOR,
                    "Unable to replicate the partition " + replicationFactor +
                        " time(s): " + e.getMessage());
            }
            ApiError error = maybeCheckCreateTopicPolicy(() -> {
                return new CreateTopicPolicy.RequestMetadata(
                    topic.name(), numPartitions, replicationFactor, null, creationConfigs);
            });
            if (error.isFailure()) return error;
        }
        Uuid topicId = Uuid.randomUuid();
        CreatableTopicResult result = new CreatableTopicResult().
            setName(topic.name()).
            setTopicId(topicId).
            setErrorCode(NONE.code()).
            setErrorMessage(null);
        if (authorizedToReturnConfigs) {
            Map<String, ConfigEntry> effectiveConfig = configurationControl.
                computeEffectiveTopicConfigs(creationConfigs);
            List<String> configNames = new ArrayList<>(effectiveConfig.keySet());
            configNames.sort(String::compareTo);
            for (String configName : configNames) {
                ConfigEntry entry = effectiveConfig.get(configName);
                result.configs().add(new CreateTopicsResponseData.CreatableTopicConfigs().
                    setName(entry.name()).
                    setValue(entry.isSensitive() ? null : entry.value()).
                    setReadOnly(entry.isReadOnly()).
                    setConfigSource(KafkaConfigSchema.translateConfigSource(entry.source()).id()).
                    setIsSensitive(entry.isSensitive()));
            }
            result.setNumPartitions(newParts.size());
            result.setReplicationFactor((short) newParts.get(0).replicas.length);
            result.setTopicConfigErrorCode(NONE.code());
        } else {
            result.setTopicConfigErrorCode(TOPIC_AUTHORIZATION_FAILED.code());
        }
        successes.put(topic.name(), result);
        records.add(new ApiMessageAndVersion(new TopicRecord().
            setName(topic.name()).
            setTopicId(topicId), TOPIC_RECORD.highestSupportedVersion()));
        MetadataVersion metadataVersion = featureControlManager.metadataVersion();
        for (Entry<Integer, PartitionRegistration> partEntry : newParts.entrySet()) {
            int partitionIndex = partEntry.getKey();
            PartitionRegistration info = partEntry.getValue();
            records.add(info.toRecord(topicId, partitionIndex, metadataVersion.isLeaderRecoverySupported()));
        }
        return ApiError.NONE;
    }

    private ApiError maybeCheckCreateTopicPolicy(Supplier<CreateTopicPolicy.RequestMetadata> supplier) {
        if (createTopicPolicy.isPresent()) {
            try {
                createTopicPolicy.get().validate(supplier.get());
            } catch (PolicyViolationException e) {
                return new ApiError(Errors.POLICY_VIOLATION, e.getMessage());
            }
        }
        return ApiError.NONE;
    }

    static void validateNewTopicNames(Map<String, ApiError> topicErrors,
                                      CreatableTopicCollection topics,
                                      Map<String, ? extends Set<String>> topicsWithCollisionChars) {
        for (CreatableTopic topic : topics) {
            if (topicErrors.containsKey(topic.name())) continue;
            try {
                Topic.validate(topic.name());
            } catch (InvalidTopicException e) {
                topicErrors.put(topic.name(),
                    new ApiError(Errors.INVALID_TOPIC_EXCEPTION, e.getMessage()));
            }
            if (Topic.hasCollisionChars(topic.name())) {
                String normalizedName = Topic.unifyCollisionChars(topic.name());
                Set<String> colliding = topicsWithCollisionChars.get(normalizedName);
                if (colliding != null) {
                    topicErrors.put(topic.name(), new ApiError(Errors.INVALID_TOPIC_EXCEPTION,
                        "Topic '" + topic.name() + "' collides with existing topic: " +
                            colliding.iterator().next()));
                }
            }
        }
    }

    static Map<ConfigResource, Map<String, Entry<OpType, String>>>
            computeConfigChanges(Map<String, ApiError> topicErrors,
                                 CreatableTopicCollection topics) {
        Map<ConfigResource, Map<String, Entry<OpType, String>>> configChanges = new HashMap<>();
        for (CreatableTopic topic : topics) {
            if (topicErrors.containsKey(topic.name())) continue;
            Map<String, Entry<OpType, String>> topicConfigs = new HashMap<>();
            List<String> nullConfigs = new ArrayList<>();
            for (CreateTopicsRequestData.CreateableTopicConfig config : topic.configs()) {
                if (config.value() == null) {
                    nullConfigs.add(config.name());
                } else {
                    topicConfigs.put(config.name(), new SimpleImmutableEntry<>(SET, config.value()));
                }
            }
            if (!nullConfigs.isEmpty()) {
                topicErrors.put(topic.name(), new ApiError(Errors.INVALID_CONFIG,
                    "Null value not supported for topic configs: " + String.join(",", nullConfigs)));
            } else if (!topicConfigs.isEmpty()) {
                configChanges.put(new ConfigResource(TOPIC, topic.name()), topicConfigs);
            }
        }
        return configChanges;
    }

    Map<String, ResultOrError<Uuid>> findTopicIds(long offset, Collection<String> names) {
        Map<String, ResultOrError<Uuid>> results = new HashMap<>(names.size());
        for (String name : names) {
            if (name == null) {
                results.put(null, new ResultOrError<>(INVALID_REQUEST, "Invalid null topic name."));
            } else {
                Uuid id = topicsByName.get(name, offset);
                if (id == null) {
                    results.put(name, new ResultOrError<>(
                        new ApiError(UNKNOWN_TOPIC_OR_PARTITION)));
                } else {
                    results.put(name, new ResultOrError<>(id));
                }
            }
        }
        return results;
    }

    Map<String, Uuid> findAllTopicIds(long offset) {
        HashMap<String, Uuid> result = new HashMap<>(topicsByName.size(offset));
        for (Entry<String, Uuid> entry : topicsByName.entrySet(offset)) {
            result.put(entry.getKey(), entry.getValue());
        }
        return result;
    }

    Map<Uuid, ResultOrError<String>> findTopicNames(long offset, Collection<Uuid> ids) {
        Map<Uuid, ResultOrError<String>> results = new HashMap<>(ids.size());
        for (Uuid id : ids) {
            if (id == null || id.equals(Uuid.ZERO_UUID)) {
                results.put(id, new ResultOrError<>(new ApiError(INVALID_REQUEST,
                    "Attempt to find topic with invalid topicId " + id)));
            } else {
                TopicControlInfo topic = topics.get(id, offset);
                if (topic == null) {
                    results.put(id, new ResultOrError<>(new ApiError(UNKNOWN_TOPIC_ID)));
                } else {
                    results.put(id, new ResultOrError<>(topic.name));
                }
            }
        }
        return results;
    }

    ControllerResult<Map<Uuid, ApiError>> deleteTopics(Collection<Uuid> ids) {
        Map<Uuid, ApiError> results = new HashMap<>(ids.size());
        List<ApiMessageAndVersion> records = new ArrayList<>(ids.size());
        for (Uuid id : ids) {
            try {
                deleteTopic(id, records);
                results.put(id, ApiError.NONE);
            } catch (ApiException e) {
                results.put(id, ApiError.fromThrowable(e));
            } catch (Exception e) {
                log.error("Unexpected deleteTopics error for {}", id, e);
                results.put(id, ApiError.fromThrowable(e));
            }
        }
        return ControllerResult.atomicOf(records, results);
    }

    void deleteTopic(Uuid id, List<ApiMessageAndVersion> records) {
        TopicControlInfo topic = topics.get(id);
        if (topic == null) {
            throw new UnknownTopicIdException(UNKNOWN_TOPIC_ID.message());
        }
        records.add(new ApiMessageAndVersion(new RemoveTopicRecord().
            setTopicId(id), REMOVE_TOPIC_RECORD.highestSupportedVersion()));
    }

    // VisibleForTesting
    PartitionRegistration getPartition(Uuid topicId, int partitionId) {
        TopicControlInfo topic = topics.get(topicId);
        if (topic == null) {
            return null;
        }
        return topic.parts.get(partitionId);
    }

    // VisibleForTesting
    TopicControlInfo getTopic(Uuid topicId) {
        return topics.get(topicId);
    }

    Uuid getTopicId(String name) {
        return topicsByName.get(name);
    }

    // VisibleForTesting
    BrokersToIsrs brokersToIsrs() {
        return brokersToIsrs;
    }

    // VisibleForTesting
    Set<TopicIdPartition> imbalancedPartitions() {
        return new HashSet<>(imbalancedPartitions);
    }

    ControllerResult<AlterPartitionResponseData> alterPartition(AlterPartitionRequestData request) {
        clusterControl.checkBrokerEpoch(request.brokerId(), request.brokerEpoch());
        AlterPartitionResponseData response = new AlterPartitionResponseData();
        List<ApiMessageAndVersion> records = new ArrayList<>();
        for (AlterPartitionRequestData.TopicData topicData : request.topics()) {
            AlterPartitionResponseData.TopicData responseTopicData =
                new AlterPartitionResponseData.TopicData().setName(topicData.name());
            response.topics().add(responseTopicData);
            Uuid topicId = topicsByName.get(topicData.name());
            if (topicId == null || !topics.containsKey(topicId)) {
                for (AlterPartitionRequestData.PartitionData partitionData : topicData.partitions()) {
                    responseTopicData.partitions().add(new AlterPartitionResponseData.PartitionData().
                        setPartitionIndex(partitionData.partitionIndex()).
                        setErrorCode(UNKNOWN_TOPIC_OR_PARTITION.code()));
                }
                log.info("Rejecting AlterPartition request for unknown topic ID {}.", topicId);
                continue;
            }

            TopicControlInfo topic = topics.get(topicId);
            for (AlterPartitionRequestData.PartitionData partitionData : topicData.partitions()) {
                int partitionId = partitionData.partitionIndex();
                PartitionRegistration partition = topic.parts.get(partitionId);

                Errors validationError = validateAlterPartitionData(request.brokerId(), topic, partitionId, partition, partitionData);
                if (validationError != Errors.NONE) {
                    responseTopicData.partitions().add(
                        new AlterPartitionResponseData.PartitionData()
                            .setPartitionIndex(partitionId)
                            .setErrorCode(validationError.code())
                    );

                    continue;
                }

                PartitionChangeBuilder builder = new PartitionChangeBuilder(
                    partition,
                    topic.id,
                    partitionId,
                    r -> clusterControl.unfenced(r),
<<<<<<< HEAD
                    featureControlManager.metadataVersion().isLeaderRecoverySupported());
=======
                    featureControl.metadataVersion().isLeaderRecoverySupported());
>>>>>>> 7e71483a
                if (configurationControl.uncleanLeaderElectionEnabledForTopic(topicData.name())) {
                    builder.setElection(PartitionChangeBuilder.Election.UNCLEAN);
                }
                builder.setTargetIsr(partitionData.newIsr());
                builder.setTargetLeaderRecoveryState(
                    LeaderRecoveryState.of(partitionData.leaderRecoveryState()));
                Optional<ApiMessageAndVersion> record = builder.build();
                if (record.isPresent()) {
                    records.add(record.get());
                    PartitionChangeRecord change = (PartitionChangeRecord) record.get().message();
                    partition = partition.merge(change);
                    if (log.isDebugEnabled()) {
                        log.debug("Node {} has altered ISR for {}-{} to {}.",
                            request.brokerId(), topic.name, partitionId, change.isr());
                    }
                    if (change.leader() != request.brokerId() &&
                            change.leader() != NO_LEADER_CHANGE) {
                        // Normally, an AlterPartition request, which is made by the partition
                        // leader itself, is not allowed to modify the partition leader.
                        // However, if there is an ongoing partition reassignment and the
                        // ISR change completes it, then the leader may change as part of
                        // the changes made during reassignment cleanup.
                        //
                        // In this case, we report back FENCED_LEADER_EPOCH to the leader
                        // which made the AlterPartition request. This lets it know that it must
                        // fetch new metadata before trying again. This return code is
                        // unusual because we both return an error and generate a new
                        // metadata record. We usually only do one or the other.
                        log.info("AlterPartition request from node {} for {}-{} completed " +
                            "the ongoing partition reassignment and triggered a " +
                            "leadership change. Returning FENCED_LEADER_EPOCH.",
                            request.brokerId(), topic.name, partitionId);
                        responseTopicData.partitions().add(new AlterPartitionResponseData.PartitionData().
                            setPartitionIndex(partitionId).
                            setErrorCode(FENCED_LEADER_EPOCH.code()));
                        continue;
                    } else if (change.removingReplicas() != null ||
                            change.addingReplicas() != null) {
                        log.info("AlterPartition request from node {} for {}-{} completed " +
                            "the ongoing partition reassignment.", request.brokerId(),
                            topic.name, partitionId);
                    }
                }

                /* Setting the LeaderRecoveryState field is always safe because it will always be the
                 * same as the value set in the request. For version 0, that is always the default
                 * RECOVERED which is ignored when serializing to version 0. For any other version, the
                 * LeaderRecoveryState field is supported.
                 */
                responseTopicData.partitions().add(new AlterPartitionResponseData.PartitionData().
                    setPartitionIndex(partitionId).
                    setErrorCode(Errors.NONE.code()).
                    setLeaderId(partition.leader).
                    setIsr(Replicas.toList(partition.isr)).
                    setLeaderRecoveryState(partition.leaderRecoveryState.value()).
                    setLeaderEpoch(partition.leaderEpoch).
                    setPartitionEpoch(partition.partitionEpoch));
            }
        }

        return ControllerResult.of(records, response);
    }

    /**
     * Validate the partition information included in the alter partition request.
     *
     * @param brokerId id of the broker requesting the alter partition
     * @param topic current topic information store by the replication manager
     * @param partitionId partition id being altered
     * @param partition current partition registration for the partition being altered
     * @param partitionData partition data from the alter partition request
     *
     * @return Errors.NONE for valid alter partition data; otherwise the validation error
     */
    private Errors validateAlterPartitionData(
        int brokerId,
        TopicControlInfo topic,
        int partitionId,
        PartitionRegistration partition,
        AlterPartitionRequestData.PartitionData partitionData
    ) {
        if (partition == null) {
            log.info("Rejecting AlterPartition request for unknown partition {}-{}.",
                    topic.name, partitionId);

            return UNKNOWN_TOPIC_OR_PARTITION;
        }
        if (partitionData.leaderEpoch() != partition.leaderEpoch) {
            log.debug("Rejecting AlterPartition request from node {} for {}-{} because " +
                    "the current leader epoch is {}, not {}.", brokerId, topic.name,
                    partitionId, partition.leaderEpoch, partitionData.leaderEpoch());

            return FENCED_LEADER_EPOCH;
        }
        if (brokerId != partition.leader) {
            log.info("Rejecting AlterPartition request from node {} for {}-{} because " +
                    "the current leader is {}.", brokerId, topic.name,
                    partitionId, partition.leader);

            return INVALID_REQUEST;
        }
        if (partitionData.partitionEpoch() != partition.partitionEpoch) {
            log.info("Rejecting AlterPartition request from node {} for {}-{} because " +
                    "the current partition epoch is {}, not {}.", brokerId,
                    topic.name, partitionId, partition.partitionEpoch,
                    partitionData.partitionEpoch());

            return INVALID_UPDATE_VERSION;
        }
        int[] newIsr = Replicas.toArray(partitionData.newIsr());
        if (!Replicas.validateIsr(partition.replicas, newIsr)) {
            log.error("Rejecting AlterPartition request from node {} for {}-{} because " +
                    "it specified an invalid ISR {}.", brokerId,
                    topic.name, partitionId, partitionData.newIsr());

            return INVALID_REQUEST;
        }
        if (!Replicas.contains(newIsr, partition.leader)) {
            // The ISR must always include the current leader.
            log.error("Rejecting AlterPartition request from node {} for {}-{} because " +
                    "it specified an invalid ISR {} that doesn't include itself.",
                    brokerId, topic.name, partitionId, partitionData.newIsr());

            return INVALID_REQUEST;
        }
        LeaderRecoveryState leaderRecoveryState = LeaderRecoveryState.of(partitionData.leaderRecoveryState());
        if (leaderRecoveryState == LeaderRecoveryState.RECOVERING && newIsr.length > 1) {
            log.info("Rejecting AlterPartition request from node {} for {}-{} because " +
                    "the ISR {} had more than one replica while the leader was still " +
                    "recovering from an unlcean leader election {}.",
                    brokerId, topic.name, partitionId, partitionData.newIsr(),
                    leaderRecoveryState);

            return INVALID_REQUEST;
        }
        if (partition.leaderRecoveryState == LeaderRecoveryState.RECOVERED &&
                leaderRecoveryState == LeaderRecoveryState.RECOVERING) {

            log.info("Rejecting AlterPartition request from node {} for {}-{} because " +
                    "the leader recovery state cannot change from RECOVERED to RECOVERING.",
                    brokerId, topic.name, partitionId);

            return INVALID_REQUEST;
        }

        return Errors.NONE;
    }

    /**
     * Generate the appropriate records to handle a broker being fenced.
     *
     * First, we remove this broker from any non-singleton ISR. Then we generate a
     * FenceBrokerRecord.
     *
     * @param brokerId      The broker id.
     * @param records       The record list to append to.
     */

    void handleBrokerFenced(int brokerId, List<ApiMessageAndVersion> records) {
        BrokerRegistration brokerRegistration = clusterControl.brokerRegistrations().get(brokerId);
        if (brokerRegistration == null) {
            throw new RuntimeException("Can't find broker registration for broker " + brokerId);
        }
        generateLeaderAndIsrUpdates("handleBrokerFenced", brokerId, NO_LEADER, records,
            brokersToIsrs.partitionsWithBrokerInIsr(brokerId));
        if (featureControl.metadataVersion().isBrokerRegistrationChangeRecordSupported()) {
            records.add(new ApiMessageAndVersion(new BrokerRegistrationChangeRecord().
                    setBrokerId(brokerId).setBrokerEpoch(brokerRegistration.epoch()).
                    setFenced(BrokerRegistrationFencingChange.UNFENCE.value()),
                    (short) 0));
        } else {
            records.add(new ApiMessageAndVersion(new FenceBrokerRecord().
                    setId(brokerId).setEpoch(brokerRegistration.epoch()),
                    (short) 0));
        }
    }

    /**
     * Generate the appropriate records to handle a broker being unregistered.
     *
     * First, we remove this broker from any non-singleton ISR. Then we generate an
     * UnregisterBrokerRecord.
     *
     * @param brokerId      The broker id.
     * @param brokerEpoch   The broker epoch.
     * @param records       The record list to append to.
     */
    void handleBrokerUnregistered(int brokerId, long brokerEpoch,
                                  List<ApiMessageAndVersion> records) {
        generateLeaderAndIsrUpdates("handleBrokerUnregistered", brokerId, NO_LEADER, records,
            brokersToIsrs.partitionsWithBrokerInIsr(brokerId));
        records.add(new ApiMessageAndVersion(new UnregisterBrokerRecord().
            setBrokerId(brokerId).setBrokerEpoch(brokerEpoch),
            (short) 0));
    }

    /**
     * Generate the appropriate records to handle a broker becoming unfenced.
     *
     * First, we create an UnfenceBrokerRecord. Then, we check if if there are any
     * partitions that don't currently have a leader that should be led by the newly
     * unfenced broker.
     *
     * @param brokerId      The broker id.
     * @param brokerEpoch   The broker epoch.
     * @param records       The record list to append to.
     */
    void handleBrokerUnfenced(int brokerId, long brokerEpoch, List<ApiMessageAndVersion> records) {
        if (featureControl.metadataVersion().isBrokerRegistrationChangeRecordSupported()) {
            records.add(new ApiMessageAndVersion(new BrokerRegistrationChangeRecord().
                setBrokerId(brokerId).setBrokerEpoch(brokerEpoch).
                setFenced(BrokerRegistrationFencingChange.FENCE.value()),
                (short) 0));
        } else {
            records.add(new ApiMessageAndVersion(new UnfenceBrokerRecord().setId(brokerId).
                setEpoch(brokerEpoch), (short) 0));
        }
        generateLeaderAndIsrUpdates("handleBrokerUnfenced", NO_LEADER, brokerId, records,
            brokersToIsrs.partitionsWithNoLeader());
    }

    ControllerResult<ElectLeadersResponseData> electLeaders(ElectLeadersRequestData request) {
        ElectionType electionType = electionType(request.electionType());
        List<ApiMessageAndVersion> records = new ArrayList<>();
        ElectLeadersResponseData response = new ElectLeadersResponseData();
        if (request.topicPartitions() == null) {
            // If topicPartitions is null, we try to elect a new leader for every partition.  There
            // are some obvious issues with this wire protocol.  For example, what if we have too
            // many partitions to fit the results in a single RPC?  This behavior should probably be
            // removed from the protocol.  For now, however, we have to implement this for
            // compatibility with the old controller.
            for (Entry<String, Uuid> topicEntry : topicsByName.entrySet()) {
                String topicName = topicEntry.getKey();
                ReplicaElectionResult topicResults =
                    new ReplicaElectionResult().setTopic(topicName);
                response.replicaElectionResults().add(topicResults);
                TopicControlInfo topic = topics.get(topicEntry.getValue());
                if (topic != null) {
                    for (int partitionId : topic.parts.keySet()) {
                        ApiError error = electLeader(topicName, partitionId, electionType, records);

                        // When electing leaders for all partitions, we do not return
                        // partitions which already have the desired leader.
                        if (error.error() != Errors.ELECTION_NOT_NEEDED) {
                            topicResults.partitionResult().add(new PartitionResult().
                                setPartitionId(partitionId).
                                setErrorCode(error.error().code()).
                                setErrorMessage(error.message()));
                        }
                    }
                }
            }
        } else {
            for (TopicPartitions topic : request.topicPartitions()) {
                ReplicaElectionResult topicResults =
                    new ReplicaElectionResult().setTopic(topic.topic());
                response.replicaElectionResults().add(topicResults);
                for (int partitionId : topic.partitions()) {
                    ApiError error = electLeader(topic.topic(), partitionId, electionType, records);
                    topicResults.partitionResult().add(new PartitionResult().
                        setPartitionId(partitionId).
                        setErrorCode(error.error().code()).
                        setErrorMessage(error.message()));
                }
            }
        }
        return ControllerResult.of(records, response);
    }

    private static ElectionType electionType(byte electionType) {
        try {
            return ElectionType.valueOf(electionType);
        } catch (IllegalArgumentException e) {
            throw new InvalidRequestException("Unknown election type " + (int) electionType);
        }
    }

    ApiError electLeader(String topic, int partitionId, ElectionType electionType,
                         List<ApiMessageAndVersion> records) {
        Uuid topicId = topicsByName.get(topic);
        if (topicId == null) {
            return new ApiError(UNKNOWN_TOPIC_OR_PARTITION,
                "No such topic as " + topic);
        }
        TopicControlInfo topicInfo = topics.get(topicId);
        if (topicInfo == null) {
            return new ApiError(UNKNOWN_TOPIC_OR_PARTITION,
                "No such topic id as " + topicId);
        }
        PartitionRegistration partition = topicInfo.parts.get(partitionId);
        if (partition == null) {
            return new ApiError(UNKNOWN_TOPIC_OR_PARTITION,
                "No such partition as " + topic + "-" + partitionId);
        }
        if ((electionType == ElectionType.PREFERRED && partition.hasPreferredLeader())
            || (electionType == ElectionType.UNCLEAN && partition.hasLeader())) {
            return new ApiError(Errors.ELECTION_NOT_NEEDED);
        }

        PartitionChangeBuilder.Election election = PartitionChangeBuilder.Election.PREFERRED;
        if (electionType == ElectionType.UNCLEAN) {
            election = PartitionChangeBuilder.Election.UNCLEAN;
        }
        PartitionChangeBuilder builder = new PartitionChangeBuilder(partition,
            topicId,
            partitionId,
            r -> clusterControl.unfenced(r),
<<<<<<< HEAD
            featureControlManager.metadataVersion().isLeaderRecoverySupported());
=======
            featureControl.metadataVersion().isLeaderRecoverySupported());
>>>>>>> 7e71483a
        builder.setElection(election);
        Optional<ApiMessageAndVersion> record = builder.build();
        if (!record.isPresent()) {
            if (electionType == ElectionType.PREFERRED) {
                return new ApiError(Errors.PREFERRED_LEADER_NOT_AVAILABLE);
            } else {
                return new ApiError(Errors.ELIGIBLE_LEADERS_NOT_AVAILABLE);
            }
        }
        records.add(record.get());
        return ApiError.NONE;
    }

    ControllerResult<BrokerHeartbeatReply> processBrokerHeartbeat(
                BrokerHeartbeatRequestData request, long lastCommittedOffset) {
        int brokerId = request.brokerId();
        long brokerEpoch = request.brokerEpoch();
        clusterControl.checkBrokerEpoch(brokerId, brokerEpoch);
        BrokerHeartbeatManager heartbeatManager = clusterControl.heartbeatManager();
        BrokerControlStates states = heartbeatManager.calculateNextBrokerState(brokerId,
            request, lastCommittedOffset, () -> brokersToIsrs.hasLeaderships(brokerId));
        List<ApiMessageAndVersion> records = new ArrayList<>();
        if (states.current() != states.next()) {
            switch (states.next()) {
                case FENCED:
                    handleBrokerFenced(brokerId, records);
                    break;
                case UNFENCED:
                    handleBrokerUnfenced(brokerId, brokerEpoch, records);
                    break;
                case CONTROLLED_SHUTDOWN:
                    generateLeaderAndIsrUpdates("enterControlledShutdown[" + brokerId + "]",
                        brokerId, NO_LEADER, records, brokersToIsrs.partitionsWithBrokerInIsr(brokerId));
                    break;
                case SHUTDOWN_NOW:
                    handleBrokerFenced(brokerId, records);
                    break;
            }
        }
        heartbeatManager.touch(brokerId,
            states.next().fenced(),
            request.currentMetadataOffset());
        boolean isCaughtUp = request.currentMetadataOffset() >= lastCommittedOffset;
        BrokerHeartbeatReply reply = new BrokerHeartbeatReply(isCaughtUp,
                states.next().fenced(),
                states.next().inControlledShutdown(),
                states.next().shouldShutDown());
        return ControllerResult.of(records, reply);
    }

    public ControllerResult<Void> unregisterBroker(int brokerId) {
        BrokerRegistration registration = clusterControl.brokerRegistrations().get(brokerId);
        if (registration == null) {
            throw new BrokerIdNotRegisteredException("Broker ID " + brokerId +
                " is not currently registered");
        }
        List<ApiMessageAndVersion> records = new ArrayList<>();
        handleBrokerUnregistered(brokerId, registration.epoch(), records);
        return ControllerResult.of(records, null);
    }

    ControllerResult<Void> maybeFenceOneStaleBroker() {
        List<ApiMessageAndVersion> records = new ArrayList<>();
        BrokerHeartbeatManager heartbeatManager = clusterControl.heartbeatManager();
        heartbeatManager.findOneStaleBroker().ifPresent(brokerId -> {
            // Even though multiple brokers can go stale at a time, we will process
            // fencing one at a time so that the effect of fencing each broker is visible
            // to the system prior to processing the next one
            log.info("Fencing broker {} because its session has timed out.", brokerId);
            handleBrokerFenced(brokerId, records);
            heartbeatManager.fence(brokerId);
        });
        return ControllerResult.of(records, null);
    }

    boolean arePartitionLeadersImbalanced() {
        return !imbalancedPartitions.isEmpty();
    }

    /**
     * Attempt to elect a preferred leader for all topic partitions which have a leader that is not the preferred replica.
     *
     * The response() method in the return object is true if this method returned without electing all possible preferred replicas.
     * The quorum controlller should reschedule this operation immediately if it is true.
     *
     * @return All of the election records and if there may be more available preferred replicas to elect as leader
     */
    ControllerResult<Boolean> maybeBalancePartitionLeaders() {
        List<ApiMessageAndVersion> records = new ArrayList<>();

        boolean rescheduleImmidiately = false;
        for (TopicIdPartition topicPartition : imbalancedPartitions) {
            if (records.size() >= maxElectionsPerImbalance) {
                rescheduleImmidiately = true;
                break;
            }

            TopicControlInfo topic = topics.get(topicPartition.topicId());
            if (topic == null) {
                log.error("Skipping unknown imbalanced topic {}", topicPartition);
                continue;
            }

            PartitionRegistration partition = topic.parts.get(topicPartition.partitionId());
            if (partition == null) {
                log.error("Skipping unknown imbalanced partition {}", topicPartition);
                continue;
            }

            // Attempt to perform a preferred leader election
            PartitionChangeBuilder builder = new PartitionChangeBuilder(
                partition,
                topicPartition.topicId(),
                topicPartition.partitionId(),
                r -> clusterControl.unfenced(r),
<<<<<<< HEAD
                featureControlManager.metadataVersion().isLeaderRecoverySupported()
=======
                featureControl.metadataVersion().isLeaderRecoverySupported()
>>>>>>> 7e71483a
            );
            builder.setElection(PartitionChangeBuilder.Election.PREFERRED);
            builder.build().ifPresent(records::add);
        }

        return ControllerResult.of(records, rescheduleImmidiately);
    }

    // Visible for testing
    Boolean isBrokerUnfenced(int brokerId) {
        return clusterControl.unfenced(brokerId);
    }

    ControllerResult<List<CreatePartitionsTopicResult>>
            createPartitions(List<CreatePartitionsTopic> topics) {
        List<ApiMessageAndVersion> records = new ArrayList<>();
        List<CreatePartitionsTopicResult> results = new ArrayList<>();
        for (CreatePartitionsTopic topic : topics) {
            ApiError apiError = ApiError.NONE;
            try {
                createPartitions(topic, records);
            } catch (ApiException e) {
                apiError = ApiError.fromThrowable(e);
            } catch (Exception e) {
                log.error("Unexpected createPartitions error for {}", topic, e);
                apiError = ApiError.fromThrowable(e);
            }
            results.add(new CreatePartitionsTopicResult().
                setName(topic.name()).
                setErrorCode(apiError.error().code()).
                setErrorMessage(apiError.message()));
        }
        return ControllerResult.atomicOf(records, results);
    }

    void createPartitions(CreatePartitionsTopic topic,
                          List<ApiMessageAndVersion> records) {
        Uuid topicId = topicsByName.get(topic.name());
        if (topicId == null) {
            throw new UnknownTopicOrPartitionException();
        }
        TopicControlInfo topicInfo = topics.get(topicId);
        if (topicInfo == null) {
            throw new UnknownTopicOrPartitionException();
        }
        if (topic.count() == topicInfo.parts.size()) {
            throw new InvalidPartitionsException("Topic already has " +
                topicInfo.parts.size() + " partition(s).");
        } else if (topic.count() < topicInfo.parts.size()) {
            throw new InvalidPartitionsException("The topic " + topic.name() + " currently " +
                "has " + topicInfo.parts.size() + " partition(s); " + topic.count() +
                " would not be an increase.");
        }
        int additional = topic.count() - topicInfo.parts.size();
        if (topic.assignments() != null) {
            if (topic.assignments().size() != additional) {
                throw new InvalidReplicaAssignmentException("Attempted to add " + additional +
                    " additional partition(s), but only " + topic.assignments().size() +
                    " assignment(s) were specified.");
            }
        }
        Iterator<PartitionRegistration> iterator = topicInfo.parts.values().iterator();
        if (!iterator.hasNext()) {
            throw new UnknownServerException("Invalid state: topic " + topic.name() +
                " appears to have no partitions.");
        }
        PartitionRegistration partitionInfo = iterator.next();
        if (partitionInfo.replicas.length > Short.MAX_VALUE) {
            throw new UnknownServerException("Invalid replication factor " +
                partitionInfo.replicas.length + ": expected a number equal to less than " +
                Short.MAX_VALUE);
        }
        short replicationFactor = (short) partitionInfo.replicas.length;
        int startPartitionId = topicInfo.parts.size();

        List<List<Integer>> placements;
        List<List<Integer>> isrs;
        if (topic.assignments() != null) {
            placements = new ArrayList<>();
            isrs = new ArrayList<>();
            for (int i = 0; i < topic.assignments().size(); i++) {
                CreatePartitionsAssignment assignment = topic.assignments().get(i);
                validateManualPartitionAssignment(assignment.brokerIds(),
                    OptionalInt.of(replicationFactor));
                placements.add(assignment.brokerIds());
                List<Integer> isr = assignment.brokerIds().stream().
                    filter(clusterControl::unfenced).collect(Collectors.toList());
                if (isr.isEmpty()) {
                    throw new InvalidReplicaAssignmentException(
                        "All brokers specified in the manual partition assignment for " +
                            "partition " + (startPartitionId + i) + " are fenced.");
                }
                isrs.add(isr);
            }
        } else {
            placements = clusterControl.replicaPlacer().place(new PlacementSpec(
                startPartitionId,
                additional,
                replicationFactor
            ), clusterDescriber);
            isrs = placements;
        }
        int partitionId = startPartitionId;
        for (int i = 0; i < placements.size(); i++) {
            List<Integer> placement = placements.get(i);
            List<Integer> isr = isrs.get(i);
            records.add(new ApiMessageAndVersion(new PartitionRecord().
                setPartitionId(partitionId).
                setTopicId(topicId).
                setReplicas(placement).
                setIsr(isr).
                setLeaderRecoveryState(LeaderRecoveryState.RECOVERED.value()).
                setRemovingReplicas(Collections.emptyList()).
                setAddingReplicas(Collections.emptyList()).
                setLeader(isr.get(0)).
                setLeaderEpoch(0).
                setPartitionEpoch(0), PARTITION_RECORD.highestSupportedVersion()));
            partitionId++;
        }
    }

    void validateManualPartitionAssignment(List<Integer> assignment,
                                           OptionalInt replicationFactor) {
        if (assignment.isEmpty()) {
            throw new InvalidReplicaAssignmentException("The manual partition " +
                "assignment includes an empty replica list.");
        }
        List<Integer> sortedBrokerIds = new ArrayList<>(assignment);
        sortedBrokerIds.sort(Integer::compare);
        Integer prevBrokerId = null;
        for (Integer brokerId : sortedBrokerIds) {
            if (!clusterControl.brokerRegistrations().containsKey(brokerId)) {
                throw new InvalidReplicaAssignmentException("The manual partition " +
                    "assignment includes broker " + brokerId + ", but no such broker is " +
                    "registered.");
            }
            if (brokerId.equals(prevBrokerId)) {
                throw new InvalidReplicaAssignmentException("The manual partition " +
                    "assignment includes the broker " + prevBrokerId + " more than " +
                    "once.");
            }
            prevBrokerId = brokerId;
        }
        if (replicationFactor.isPresent() &&
                sortedBrokerIds.size() != replicationFactor.getAsInt()) {
            throw new InvalidReplicaAssignmentException("The manual partition " +
                "assignment includes a partition with " + sortedBrokerIds.size() +
                " replica(s), but this is not consistent with previous " +
                "partitions, which have " + replicationFactor.getAsInt() + " replica(s).");
        }
    }

    /**
     * Iterate over a sequence of partitions and generate ISR changes and/or leader
     * changes if necessary.
     *
     * @param context           A human-readable context string used in log4j logging.
     * @param brokerToRemove    NO_LEADER if no broker is being removed; the ID of the
     *                          broker to remove from the ISR and leadership, otherwise.
     * @param brokerToAdd       NO_LEADER if no broker is being added; the ID of the
     *                          broker which is now eligible to be a leader, otherwise.
     * @param records           A list of records which we will append to.
     * @param iterator          The iterator containing the partitions to examine.
     */
    void generateLeaderAndIsrUpdates(String context,
                                     int brokerToRemove,
                                     int brokerToAdd,
                                     List<ApiMessageAndVersion> records,
                                     Iterator<TopicIdPartition> iterator) {
        int oldSize = records.size();

        // If the caller passed a valid broker ID for brokerToAdd, rather than passing
        // NO_LEADER, that node will be considered an acceptable leader even if it is
        // currently fenced. This is useful when handling unfencing. The reason is that
        // while we're generating the records to handle unfencing, the ClusterControlManager
        // still shows the node as fenced.
        //
        // Similarly, if the caller passed a valid broker ID for brokerToRemove, rather
        // than passing NO_LEADER, that node will never be considered an acceptable leader.
        // This is useful when handling a newly fenced node. We also exclude brokerToRemove
        // from the target ISR, but we need to exclude it here too, to handle the case
        // where there is an unclean leader election which chooses a leader from outside
        // the ISR.
        Function<Integer, Boolean> isAcceptableLeader =
            r -> (r != brokerToRemove) && (r == brokerToAdd || clusterControl.unfenced(r));

        while (iterator.hasNext()) {
            TopicIdPartition topicIdPart = iterator.next();
            TopicControlInfo topic = topics.get(topicIdPart.topicId());
            if (topic == null) {
                throw new RuntimeException("Topic ID " + topicIdPart.topicId() +
                        " existed in isrMembers, but not in the topics map.");
            }
            PartitionRegistration partition = topic.parts.get(topicIdPart.partitionId());
            if (partition == null) {
                throw new RuntimeException("Partition " + topicIdPart +
                    " existed in isrMembers, but not in the partitions map.");
            }
            PartitionChangeBuilder builder = new PartitionChangeBuilder(partition,
                topicIdPart.topicId(),
                topicIdPart.partitionId(),
                isAcceptableLeader,
<<<<<<< HEAD
                featureControlManager.metadataVersion().isLeaderRecoverySupported());
=======
                featureControl.metadataVersion().isLeaderRecoverySupported());
>>>>>>> 7e71483a
            if (configurationControl.uncleanLeaderElectionEnabledForTopic(topic.name)) {
                builder.setElection(PartitionChangeBuilder.Election.UNCLEAN);
            }

            // Note: if brokerToRemove was passed as NO_LEADER, this is a no-op (the new
            // target ISR will be the same as the old one).
            builder.setTargetIsr(Replicas.toList(
                Replicas.copyWithout(partition.isr, brokerToRemove)));

            builder.build().ifPresent(records::add);
        }
        if (records.size() != oldSize) {
            if (log.isDebugEnabled()) {
                StringBuilder bld = new StringBuilder();
                String prefix = "";
                for (ListIterator<ApiMessageAndVersion> iter = records.listIterator(oldSize);
                     iter.hasNext(); ) {
                    ApiMessageAndVersion apiMessageAndVersion = iter.next();
                    PartitionChangeRecord record = (PartitionChangeRecord) apiMessageAndVersion.message();
                    bld.append(prefix).append(topics.get(record.topicId()).name).append("-").
                        append(record.partitionId());
                    prefix = ", ";
                }
                log.debug("{}: changing partition(s): {}", context, bld.toString());
            } else if (log.isInfoEnabled()) {
                log.info("{}: changing {} partition(s)", context, records.size() - oldSize);
            }
        }
    }

    ControllerResult<AlterPartitionReassignmentsResponseData>
            alterPartitionReassignments(AlterPartitionReassignmentsRequestData request) {
        List<ApiMessageAndVersion> records = new ArrayList<>();
        AlterPartitionReassignmentsResponseData result =
                new AlterPartitionReassignmentsResponseData().setErrorMessage(null);
        int successfulAlterations = 0, totalAlterations = 0;
        for (ReassignableTopic topic : request.topics()) {
            ReassignableTopicResponse topicResponse = new ReassignableTopicResponse().
                setName(topic.name());
            for (ReassignablePartition partition : topic.partitions()) {
                ApiError error = ApiError.NONE;
                try {
                    alterPartitionReassignment(topic.name(), partition, records);
                    successfulAlterations++;
                } catch (Throwable e) {
                    log.info("Unable to alter partition reassignment for " +
                        topic.name() + ":" + partition.partitionIndex() + " because " +
                        "of an " + e.getClass().getSimpleName() + " error: " + e.getMessage());
                    error = ApiError.fromThrowable(e);
                }
                totalAlterations++;
                topicResponse.partitions().add(new ReassignablePartitionResponse().
                    setPartitionIndex(partition.partitionIndex()).
                    setErrorCode(error.error().code()).
                    setErrorMessage(error.message()));
            }
            result.responses().add(topicResponse);
        }
        log.info("Successfully altered {} out of {} partition reassignment(s).",
            successfulAlterations, totalAlterations);
        return ControllerResult.atomicOf(records, result);
    }

    void alterPartitionReassignment(String topicName,
                                    ReassignablePartition target,
                                    List<ApiMessageAndVersion> records) {
        Uuid topicId = topicsByName.get(topicName);
        if (topicId == null) {
            throw new UnknownTopicOrPartitionException("Unable to find a topic " +
                "named " + topicName + ".");
        }
        TopicControlInfo topicInfo = topics.get(topicId);
        if (topicInfo == null) {
            throw new UnknownTopicOrPartitionException("Unable to find a topic " +
                "with ID " + topicId + ".");
        }
        TopicIdPartition tp = new TopicIdPartition(topicId, target.partitionIndex());
        PartitionRegistration part = topicInfo.parts.get(target.partitionIndex());
        if (part == null) {
            throw new UnknownTopicOrPartitionException("Unable to find partition " +
                topicName + ":" + target.partitionIndex() + ".");
        }
        Optional<ApiMessageAndVersion> record;
        if (target.replicas() == null) {
            record = cancelPartitionReassignment(topicName, tp, part);
        } else {
            record = changePartitionReassignment(tp, part, target);
        }
        record.ifPresent(records::add);
    }

    Optional<ApiMessageAndVersion> cancelPartitionReassignment(String topicName,
                                                               TopicIdPartition tp,
                                                               PartitionRegistration part) {
        if (!part.isReassigning()) {
            throw new NoReassignmentInProgressException(NO_REASSIGNMENT_IN_PROGRESS.message());
        }
        PartitionReassignmentRevert revert = new PartitionReassignmentRevert(part);
        if (revert.unclean()) {
            if (!configurationControl.uncleanLeaderElectionEnabledForTopic(topicName)) {
                throw new InvalidReplicaAssignmentException("Unable to revert partition " +
                    "assignment for " + topicName + ":" + tp.partitionId() + " because " +
                    "it would require an unclean leader election.");
            }
        }
        PartitionChangeBuilder builder = new PartitionChangeBuilder(part,
            tp.topicId(),
            tp.partitionId(),
            r -> clusterControl.unfenced(r),
<<<<<<< HEAD
            featureControlManager.metadataVersion().isLeaderRecoverySupported());
=======
            featureControl.metadataVersion().isLeaderRecoverySupported());
>>>>>>> 7e71483a
        if (configurationControl.uncleanLeaderElectionEnabledForTopic(topicName)) {
            builder.setElection(PartitionChangeBuilder.Election.UNCLEAN);
        }
        builder.setTargetIsr(revert.isr()).
            setTargetReplicas(revert.replicas()).
            setTargetRemoving(Collections.emptyList()).
            setTargetAdding(Collections.emptyList());
        return builder.build();
    }

    /**
     * Apply a given partition reassignment. In general a partition reassignment goes
     * through several stages:
     *
     * 1. Issue a PartitionChangeRecord adding all the new replicas to the partition's
     * main replica list, and setting removingReplicas and addingReplicas.
     *
     * 2. Wait for the partition to have an ISR that contains all the new replicas. Or
     * if there are no new replicas, wait until we have an ISR that contains at least one
     * replica that we are not removing.
     *
     * 3. Issue a second PartitionChangeRecord removing all removingReplicas from the
     * partitions' main replica list, and clearing removingReplicas and addingReplicas.
     *
     * After stage 3, the reassignment is done.
     *
     * Under some conditions, steps #1 and #2 can be skipped entirely since the ISR is
     * already suitable to progress to stage #3. For example, a partition reassignment
     * that merely rearranges existing replicas in the list can bypass step #1 and #2 and
     * complete immediately.
     *
     * @param tp                The topic id and partition id.
     * @param part              The existing partition info.
     * @param target            The target partition info.
     *
     * @return                  The ChangePartitionRecord for the new partition assignment,
     *                          or empty if no change is needed.
     */
    Optional<ApiMessageAndVersion> changePartitionReassignment(TopicIdPartition tp,
                                                               PartitionRegistration part,
                                                               ReassignablePartition target) {
        // Check that the requested partition assignment is valid.
        validateManualPartitionAssignment(target.replicas(), OptionalInt.empty());

        List<Integer> currentReplicas = Replicas.toList(part.replicas);
        PartitionReassignmentReplicas reassignment =
            new PartitionReassignmentReplicas(currentReplicas, target.replicas());
        PartitionChangeBuilder builder = new PartitionChangeBuilder(part,
            tp.topicId(),
            tp.partitionId(),
            r -> clusterControl.unfenced(r),
<<<<<<< HEAD
            featureControlManager.metadataVersion().isLeaderRecoverySupported());
=======
            featureControl.metadataVersion().isLeaderRecoverySupported());
>>>>>>> 7e71483a
        if (!reassignment.merged().equals(currentReplicas)) {
            builder.setTargetReplicas(reassignment.merged());
        }
        if (!reassignment.removing().isEmpty()) {
            builder.setTargetRemoving(reassignment.removing());
        }
        if (!reassignment.adding().isEmpty()) {
            builder.setTargetAdding(reassignment.adding());
        }
        return builder.build();
    }

    ListPartitionReassignmentsResponseData listPartitionReassignments(
            List<ListPartitionReassignmentsTopics> topicList) {
        ListPartitionReassignmentsResponseData response =
            new ListPartitionReassignmentsResponseData().setErrorMessage(null);
        if (topicList == null) {
            // List all reassigning topics.
            for (Entry<Uuid, int[]> entry : reassigningTopics.entrySet()) {
                listReassigningTopic(response, entry.getKey(), Replicas.toList(entry.getValue()));
            }
        } else {
            // List the given topics.
            for (ListPartitionReassignmentsTopics topic : topicList) {
                Uuid topicId = topicsByName.get(topic.name());
                if (topicId != null) {
                    listReassigningTopic(response, topicId, topic.partitionIndexes());
                }
            }
        }
        return response;
    }

    private void listReassigningTopic(ListPartitionReassignmentsResponseData response,
                                      Uuid topicId,
                                      List<Integer> partitionIds) {
        TopicControlInfo topicInfo = topics.get(topicId);
        if (topicInfo == null) return;
        OngoingTopicReassignment ongoingTopic = new OngoingTopicReassignment().
            setName(topicInfo.name);
        for (int partitionId : partitionIds) {
            Optional<OngoingPartitionReassignment> ongoing =
                getOngoingPartitionReassignment(topicInfo, partitionId);
            if (ongoing.isPresent()) {
                ongoingTopic.partitions().add(ongoing.get());
            }
        }
        if (!ongoingTopic.partitions().isEmpty()) {
            response.topics().add(ongoingTopic);
        }
    }

    private Optional<OngoingPartitionReassignment>
            getOngoingPartitionReassignment(TopicControlInfo topicInfo, int partitionId) {
        PartitionRegistration partition = topicInfo.parts.get(partitionId);
        if (partition == null || !partition.isReassigning()) {
            return Optional.empty();
        }
        return Optional.of(new OngoingPartitionReassignment().
            setAddingReplicas(Replicas.toList(partition.addingReplicas)).
            setRemovingReplicas(Replicas.toList(partition.removingReplicas)).
            setPartitionIndex(partitionId).
            setReplicas(Replicas.toList(partition.replicas)));
    }

    class ReplicationControlIterator implements Iterator<List<ApiMessageAndVersion>> {
        private final long epoch;
        private final Iterator<TopicControlInfo> iterator;
        private final MetadataVersion metadataVersion;

        ReplicationControlIterator(long epoch) {
            this.epoch = epoch;
            this.iterator = topics.values(epoch).iterator();
            this.metadataVersion = featureControlManager.metadataVersion(epoch);
        }

        @Override
        public boolean hasNext() {
            return iterator.hasNext();
        }

        @Override
        public List<ApiMessageAndVersion> next() {
            if (!hasNext()) throw new NoSuchElementException();
            TopicControlInfo topic = iterator.next();
            List<ApiMessageAndVersion> records = new ArrayList<>();
            records.add(new ApiMessageAndVersion(new TopicRecord().
                setName(topic.name).
                setTopicId(topic.id), TOPIC_RECORD.highestSupportedVersion()));
            for (Entry<Integer, PartitionRegistration> entry : topic.parts.entrySet(epoch)) {
                records.add(entry.getValue().toRecord(topic.id, entry.getKey(), metadataVersion.isLeaderRecoverySupported()));
            }
            return records;
        }
    }

    ReplicationControlIterator iterator(long epoch) {
        return new ReplicationControlIterator(epoch);
    }
}<|MERGE_RESOLUTION|>--- conflicted
+++ resolved
@@ -149,10 +149,7 @@
         private ClusterControlManager clusterControl = null;
         private ControllerMetrics controllerMetrics = null;
         private Optional<CreateTopicPolicy> createTopicPolicy = Optional.empty();
-<<<<<<< HEAD
-=======
         private FeatureControlManager featureControl = null;
->>>>>>> 7e71483a
 
         Builder setSnapshotRegistry(SnapshotRegistry snapshotRegistry) {
             this.snapshotRegistry = snapshotRegistry;
@@ -222,10 +219,6 @@
             }
             if (logContext == null) logContext = new LogContext();
             if (snapshotRegistry == null) snapshotRegistry = configurationControl.snapshotRegistry();
-<<<<<<< HEAD
-            return new ReplicationControlManager(
-                snapshotRegistry,
-=======
             if (featureControl == null) {
                 featureControl = new FeatureControlManager.Builder().
                     setLogContext(logContext).
@@ -237,7 +230,6 @@
                     build();
             }
             return new ReplicationControlManager(snapshotRegistry,
->>>>>>> 7e71483a
                 logContext,
                 defaultReplicationFactor,
                 defaultNumPartitions,
@@ -303,14 +295,6 @@
     private final int defaultNumPartitions;
 
     /**
-<<<<<<< HEAD
-     * A reference to the controller's feature control manager.
-     */
-    private final FeatureControlManager featureControlManager;
-
-    /**
-=======
->>>>>>> 7e71483a
      * Maximum number of leader elections to perform during one partition leader balancing operation.
      */
     private final int maxElectionsPerImbalance;
@@ -967,11 +951,7 @@
                     topic.id,
                     partitionId,
                     r -> clusterControl.unfenced(r),
-<<<<<<< HEAD
-                    featureControlManager.metadataVersion().isLeaderRecoverySupported());
-=======
                     featureControl.metadataVersion().isLeaderRecoverySupported());
->>>>>>> 7e71483a
                 if (configurationControl.uncleanLeaderElectionEnabledForTopic(topicData.name())) {
                     builder.setElection(PartitionChangeBuilder.Election.UNCLEAN);
                 }
@@ -1279,11 +1259,7 @@
             topicId,
             partitionId,
             r -> clusterControl.unfenced(r),
-<<<<<<< HEAD
-            featureControlManager.metadataVersion().isLeaderRecoverySupported());
-=======
             featureControl.metadataVersion().isLeaderRecoverySupported());
->>>>>>> 7e71483a
         builder.setElection(election);
         Optional<ApiMessageAndVersion> record = builder.build();
         if (!record.isPresent()) {
@@ -1399,11 +1375,7 @@
                 topicPartition.topicId(),
                 topicPartition.partitionId(),
                 r -> clusterControl.unfenced(r),
-<<<<<<< HEAD
-                featureControlManager.metadataVersion().isLeaderRecoverySupported()
-=======
                 featureControl.metadataVersion().isLeaderRecoverySupported()
->>>>>>> 7e71483a
             );
             builder.setElection(PartitionChangeBuilder.Election.PREFERRED);
             builder.build().ifPresent(records::add);
@@ -1606,11 +1578,7 @@
                 topicIdPart.topicId(),
                 topicIdPart.partitionId(),
                 isAcceptableLeader,
-<<<<<<< HEAD
-                featureControlManager.metadataVersion().isLeaderRecoverySupported());
-=======
                 featureControl.metadataVersion().isLeaderRecoverySupported());
->>>>>>> 7e71483a
             if (configurationControl.uncleanLeaderElectionEnabledForTopic(topic.name)) {
                 builder.setElection(PartitionChangeBuilder.Election.UNCLEAN);
             }
@@ -1720,11 +1688,7 @@
             tp.topicId(),
             tp.partitionId(),
             r -> clusterControl.unfenced(r),
-<<<<<<< HEAD
-            featureControlManager.metadataVersion().isLeaderRecoverySupported());
-=======
             featureControl.metadataVersion().isLeaderRecoverySupported());
->>>>>>> 7e71483a
         if (configurationControl.uncleanLeaderElectionEnabledForTopic(topicName)) {
             builder.setElection(PartitionChangeBuilder.Election.UNCLEAN);
         }
@@ -1776,11 +1740,7 @@
             tp.topicId(),
             tp.partitionId(),
             r -> clusterControl.unfenced(r),
-<<<<<<< HEAD
-            featureControlManager.metadataVersion().isLeaderRecoverySupported());
-=======
             featureControl.metadataVersion().isLeaderRecoverySupported());
->>>>>>> 7e71483a
         if (!reassignment.merged().equals(currentReplicas)) {
             builder.setTargetReplicas(reassignment.merged());
         }
