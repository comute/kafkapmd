--- conflicted
+++ resolved
@@ -334,12 +334,8 @@
         this.configurationControl = configurationControl;
         this.controllerMetrics = controllerMetrics;
         this.clusterControl = clusterControl;
-<<<<<<< HEAD
-        this.globalPartitionCount = 0;
+        this.globalPartitionCount = new TimelineInteger(snapshotRegistry);
         this.preferredReplicaImbalanceCount = 0;
-=======
-        this.globalPartitionCount = new TimelineInteger(snapshotRegistry);
->>>>>>> 9eb9b16d
         this.topicsByName = new TimelineHashMap<>(snapshotRegistry, 0);
         this.topics = new TimelineHashMap<>(snapshotRegistry, 0);
         this.brokersToIsrs = new BrokersToIsrs(snapshotRegistry);
@@ -427,25 +423,17 @@
             for (int i = 0; i < partition.isr.length; i++) {
                 brokersToIsrs.removeTopicEntryForBroker(topic.id, partition.isr[i]);
             }
-<<<<<<< HEAD
             if (partition.leader != partition.preferredReplica()) {
                 preferredReplicaImbalanceCount--;
             }
-            globalPartitionCount--;
-=======
             globalPartitionCount.decrement();
->>>>>>> 9eb9b16d
         }
         brokersToIsrs.removeTopicEntryForBroker(topic.id, NO_LEADER);
 
         controllerMetrics.setGlobalTopicsCount(topics.size());
-<<<<<<< HEAD
-        controllerMetrics.setGlobalPartitionCount(globalPartitionCount);
+        controllerMetrics.setGlobalPartitionCount(globalPartitionCount.get());
         controllerMetrics.setOfflinePartitionCount(brokersToIsrs.offlinePartitionCount());
         controllerMetrics.setPreferredReplicaImbalanceCount(preferredReplicaImbalanceCount);
-=======
-        controllerMetrics.setGlobalPartitionCount(globalPartitionCount.get());
->>>>>>> 9eb9b16d
         log.info("Removed topic {} with ID {}.", topic.name, record.topicId());
     }
 
