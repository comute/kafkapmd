/*
 * Licensed to the Apache Software Foundation (ASF) under one or more
 * contributor license agreements. See the NOTICE file distributed with
 * this work for additional information regarding copyright ownership.
 * The ASF licenses this file to You under the Apache License, Version 2.0
 * (the "License"); you may not use this file except in compliance with
 * the License. You may obtain a copy of the License at
 *
 *    http://www.apache.org/licenses/LICENSE-2.0
 *
 * Unless required by applicable law or agreed to in writing, software
 * distributed under the License is distributed on an "AS IS" BASIS,
 * WITHOUT WARRANTIES OR CONDITIONS OF ANY KIND, either express or implied.
 * See the License for the specific language governing permissions and
 * limitations under the License.
 */

package org.apache.kafka.metadata.migration;

import org.apache.kafka.clients.admin.ScramMechanism;
import org.apache.kafka.common.TopicIdPartition;
import org.apache.kafka.common.Uuid;
import org.apache.kafka.common.acl.AccessControlEntry;
import org.apache.kafka.common.config.ConfigResource;
import org.apache.kafka.common.metadata.ClientQuotaRecord;
import org.apache.kafka.common.quota.ClientQuotaEntity;
import org.apache.kafka.common.resource.ResourcePattern;
import org.apache.kafka.common.security.scram.ScramCredential;
import org.apache.kafka.common.security.scram.internals.ScramCredentialUtils;
import org.apache.kafka.image.AclsDelta;
import org.apache.kafka.image.AclsImage;
import org.apache.kafka.image.ClientQuotaImage;
import org.apache.kafka.image.ClientQuotasImage;
import org.apache.kafka.image.ConfigurationsDelta;
import org.apache.kafka.image.ConfigurationsImage;
import org.apache.kafka.image.MetadataDelta;
import org.apache.kafka.image.MetadataImage;
import org.apache.kafka.image.ProducerIdsDelta;
import org.apache.kafka.image.ProducerIdsImage;
import org.apache.kafka.image.ScramImage;
import org.apache.kafka.image.TopicImage;
import org.apache.kafka.image.TopicsDelta;
import org.apache.kafka.image.TopicsImage;
import org.apache.kafka.metadata.PartitionRegistration;
import org.apache.kafka.metadata.ScramCredentialData;
import org.apache.kafka.metadata.authorizer.StandardAcl;
import org.apache.kafka.server.common.ProducerIdsBlock;

import java.util.ArrayList;
import java.util.Collections;
import java.util.EnumSet;
import java.util.HashMap;
import java.util.HashSet;
import java.util.List;
import java.util.Map;
import java.util.Map.Entry;
import java.util.Optional;
import java.util.Set;
import java.util.function.BiConsumer;
import java.util.function.Function;
import java.util.stream.Collectors;

public class KRaftMigrationZkWriter {

<<<<<<< HEAD
    static final String UPDATE_PRODUCER_ID = "UpdateProducerId";
    static final String CREATE_TOPIC = "CreateTopic";
    static final String DELETE_TOPIC = "DeleteTopic";
    static final String UPDATE_PARTITION = "UpdatePartition";
    static final String UPDATE_BROKER_CONFIG = "UpdateBrokerConfig";
    static final String DELETE_BROKER_CONFIG = "DeleteBrokerConfig";
    static final String UPDATE_TOPIC_CONFIG = "UpdateTopicConfig";
    static final String DELETE_TOPIC_CONFIG = "DeleteTopicConfig";
    static final String UPDATE_CLIENT_QUOTA = "UpdateClientQuota";
    static final String UPDATE_ACL = "UpdateAcl";
    static final String DELETE_ACL = "DeleteAcl";
=======
    private static final String UPDATE_PRODUCER_ID = "UpdateProducerId";
    private static final String CREATE_TOPIC = "CreateTopic";
    private static final String UPDATE_TOPIC = "UpdateTopic";
    private static final String DELETE_TOPIC = "DeleteTopic";
    private static final String UPDATE_PARTITON = "UpdatePartition";
    private static final String DELETE_PARTITION = "DeletePartition";
    private static final String UPDATE_BROKER_CONFIG = "UpdateBrokerConfig";
    private static final String DELETE_BROKER_CONFIG = "DeleteBrokerConfig";
    private static final String UPDATE_TOPIC_CONFIG = "UpdateTopicConfig";
    private static final String DELETE_TOPIC_CONFIG = "DeleteTopicConfig";
    private static final String UPDATE_CLIENT_QUOTA = "UpdateClientQuota";
    private static final String UPDATE_ACL = "UpdateAcl";
    private static final String DELETE_ACL = "DeleteAcl";
>>>>>>> 7c3a2846


    private final MigrationClient migrationClient;

    public KRaftMigrationZkWriter(
        MigrationClient migrationClient
    ) {
        this.migrationClient = migrationClient;
    }

    public void handleSnapshot(MetadataImage image, KRaftMigrationOperationConsumer operationConsumer) {
        handleTopicsSnapshot(image.topics(), operationConsumer);
        handleConfigsSnapshot(image.configs(), operationConsumer);
        handleClientQuotasSnapshot(image.clientQuotas(), image.scram(), operationConsumer);
        handleProducerIdSnapshot(image.producerIds(), operationConsumer);
        handleAclsSnapshot(image.acls(), operationConsumer);
    }

    public void handleDelta(
        MetadataImage previousImage,
        MetadataImage image,
        MetadataDelta delta,
        KRaftMigrationOperationConsumer operationConsumer
    ) {
        if (delta.topicsDelta() != null) {
            handleTopicsDelta(previousImage.topics().topicIdToNameView()::get, image.topics(), delta.topicsDelta(), operationConsumer);
        }
        if (delta.configsDelta() != null) {
            handleConfigsDelta(image.configs(), delta.configsDelta(), operationConsumer);
        }
        if ((delta.clientQuotasDelta() != null) || (delta.scramDelta() != null)) {
            handleClientQuotasDelta(image, delta, operationConsumer);
        }
        if (delta.producerIdsDelta() != null) {
            handleProducerIdDelta(delta.producerIdsDelta(), operationConsumer);
        }
        if (delta.aclsDelta() != null) {
            handleAclsDelta(image.acls(), delta.aclsDelta(), operationConsumer);
        }
    }

    /**
     * Handle a snapshot of the topic metadata. This requires scanning through all the topics and partitions
     * in ZooKeeper to determine what has changed. Topic configs are not handled here since they exist in the
     * ConfigurationsImage.
     */
    void handleTopicsSnapshot(TopicsImage topicsImage, KRaftMigrationOperationConsumer operationConsumer) {
        Map<Uuid, String> deletedTopics = new HashMap<>();
        Set<Uuid> topicsInZk = new HashSet<>();
        Set<Uuid> newTopics = new HashSet<>(topicsImage.topicsById().keySet());
        Set<Uuid> changedTopics = new HashSet<>();
        Map<Uuid, Set<Integer>> partitionsInZk = new HashMap<>();
        Map<String, Set<Integer>> extraneousPartitionsInZk = new HashMap<>();
        Map<Uuid, Map<Integer, PartitionRegistration>> changedPartitions = new HashMap<>();
        Map<Uuid, Map<Integer, PartitionRegistration>> newPartitions = new HashMap<>();

        migrationClient.topicClient().iterateTopics(
            EnumSet.of(
                TopicMigrationClient.TopicVisitorInterest.TOPICS,
                TopicMigrationClient.TopicVisitorInterest.PARTITIONS),
            new TopicMigrationClient.TopicVisitor() {
                @Override
                public void visitTopic(String topicName, Uuid topicId, Map<Integer, List<Integer>> assignments) {
                    TopicImage topic = topicsImage.getTopic(topicId);
                    if (topic == null) {
                        // If KRaft does not have this topic, it was deleted
                        deletedTopics.put(topicId, topicName);
                    } else {
                        if (!newTopics.remove(topicId)) return;
                        topicsInZk.add(topicId);
                    }
                }

                @Override
                public void visitPartition(TopicIdPartition topicIdPartition, PartitionRegistration partitionRegistration) {
                    TopicImage topic = topicsImage.getTopic(topicIdPartition.topicId());
                    if (topic == null) {
                        return; // The topic was deleted in KRaft. Handled by deletedTopics
                    }

                    // If there is failure in previous Zk writes, We could end up with Zookeeper
                    // containing with partial or without any partitions for existing topics. So
                    // accumulate the partition ids to check for any missing partitions in Zk.
                    partitionsInZk
                        .computeIfAbsent(topic.id(), __ -> new HashSet<>())
                        .add(topicIdPartition.partition());

                    // Check if the KRaft partition state changed
                    PartitionRegistration kraftPartition = topic.partitions().get(topicIdPartition.partition());
                    if (kraftPartition != null) {
                        if (!kraftPartition.equals(partitionRegistration)) {
                            changedPartitions.computeIfAbsent(topicIdPartition.topicId(), __ -> new HashMap<>())
                                .put(topicIdPartition.partition(), kraftPartition);
                        }

                        // Check if partition assignment has changed. This will need topic update.
                        if (!kraftPartition.hasSameAssignment(partitionRegistration)) {
                            changedTopics.add(topic.id());
                        }
                    }
                }
            });

        // Check for any partition changes in existing topics.
        topicsInZk.forEach(topicId -> {
            TopicImage topic = topicsImage.getTopic(topicId);
            Set<Integer> topicPartitionsInZk = partitionsInZk.computeIfAbsent(topicId, __ -> new HashSet<>());
            if (!topicPartitionsInZk.equals(topic.partitions().keySet())) {
                Map<Integer, PartitionRegistration> newTopicPartitions = new HashMap<>(topic.partitions());
                // Compute KRaft partitions that are not in ZK
                topicPartitionsInZk.forEach(newTopicPartitions::remove);
                newPartitions.put(topicId, newTopicPartitions);

                // Compute ZK partitions that are not in KRaft
                topicPartitionsInZk.removeAll(topic.partitions().keySet());
                if (!topicPartitionsInZk.isEmpty()) {
                    extraneousPartitionsInZk.put(topic.name(), topicPartitionsInZk);
                }
                changedTopics.add(topicId);
            }
        });

        newTopics.forEach(topicId -> {
            TopicImage topic = topicsImage.getTopic(topicId);
            operationConsumer.accept(
                CREATE_TOPIC,
                "Create Topic " + topic.name() + ", ID " + topicId,
                migrationState -> migrationClient.topicClient().createTopic(topic.name(), topicId, topic.partitions(), migrationState)
            );
        });

        changedTopics.forEach(topicId -> {
            TopicImage topic = topicsImage.getTopic(topicId);
            operationConsumer.accept(
                UPDATE_TOPIC,
                "Changed Topic " + topic.name() + ", ID " + topicId,
                migrationState -> migrationClient.topicClient().updateTopic(topic.name(), topicId, topic.partitions(), migrationState)
            );
        });

        deletedTopics.forEach((topicId, topicName) -> {
            operationConsumer.accept(
                DELETE_TOPIC,
                "Delete Topic " + topicName + ", ID " + topicId,
                migrationState -> migrationClient.topicClient().deleteTopic(topicName, migrationState)
            );
            ConfigResource resource = new ConfigResource(ConfigResource.Type.TOPIC, topicName);
            operationConsumer.accept(
                UPDATE_TOPIC_CONFIG,
                "Updating Configs for Topic " + topicName + ", ID " + topicId,
                migrationState -> migrationClient.configClient().deleteConfigs(resource, migrationState)
            );
        });

        newPartitions.forEach((topicId, partitionMap) -> {
            TopicImage topic = topicsImage.getTopic(topicId);
            operationConsumer.accept(
                UPDATE_PARTITON,
                "Creating additional partitions for Topic " + topic.name() + ", ID " + topicId,
                migrationState -> migrationClient.topicClient().updateTopicPartitions(
                    Collections.singletonMap(topic.name(), partitionMap),
                    migrationState));
        });

        changedPartitions.forEach((topicId, partitionMap) -> {
            TopicImage topic = topicsImage.getTopic(topicId);
            operationConsumer.accept(
                UPDATE_PARTITION,
                "Updating Partitions for Topic " + topic.name() + ", ID " + topicId,
                migrationState -> migrationClient.topicClient().updateTopicPartitions(
                    Collections.singletonMap(topic.name(), partitionMap),
                    migrationState));
        });

        extraneousPartitionsInZk.forEach((topicName, partitions) -> {
            operationConsumer.accept(
                DELETE_PARTITION,
                "Deleting extraneous Partitions " + partitions + " for Topic " + topicName,
                migrationState -> migrationClient.topicClient().deleteTopicPartitions(
                    Collections.singletonMap(topicName, partitions),
                    migrationState));
        });
    }

    void handleTopicsDelta(
        Function<Uuid, String> deletedTopicNameResolver,
        TopicsImage topicsImage,
        TopicsDelta topicsDelta,
        KRaftMigrationOperationConsumer operationConsumer
    ) {
        topicsDelta.deletedTopicIds().forEach(topicId -> {
            String name = deletedTopicNameResolver.apply(topicId);
            operationConsumer.accept(DELETE_TOPIC, "Deleting topic " + name + ", ID " + topicId,
                migrationState -> migrationClient.topicClient().deleteTopic(name, migrationState));
        });

        topicsDelta.changedTopics().forEach((topicId, topicDelta) -> {
            if (topicsDelta.createdTopicIds().contains(topicId)) {
                operationConsumer.accept(
                    CREATE_TOPIC,
                    "Create Topic " + topicDelta.name() + ", ID " + topicId,
                    migrationState -> migrationClient.topicClient().createTopic(
                        topicDelta.name(),
                        topicId,
                        topicDelta.partitionChanges(),
                        migrationState));
            } else {
<<<<<<< HEAD
                operationConsumer.accept(
                    UPDATE_PARTITION,
                    "Updating Partitions for Topic " + topicDelta.name() + ", ID " + topicId,
                    migrationState -> migrationClient.topicClient().updateTopicPartitions(
                        Collections.singletonMap(topicDelta.name(), topicDelta.partitionChanges()),
                        migrationState));
=======
                if (topicDelta.hasPartitionsWithAssignmentChanges())
                    operationConsumer.accept(
                        UPDATE_TOPIC,
                        "Updating Topic " + topicDelta.name() + ", ID " + topicId,
                        migrationState -> migrationClient.topicClient().updateTopic(
                            topicDelta.name(),
                            topicId,
                            topicsImage.getTopic(topicId).partitions(),
                            migrationState));
                Map<Integer, PartitionRegistration> newPartitions = topicDelta.newPartitions();
                Map<Integer, PartitionRegistration> changedPartitions = topicDelta.partitionChanges();
                if (!newPartitions.isEmpty()) {
                    operationConsumer.accept(
                        UPDATE_PARTITON,
                        "Create new partitions for Topic " + topicDelta.name() + ", ID " + topicId,
                        migrationState -> migrationClient.topicClient().createTopicPartitions(
                            Collections.singletonMap(topicDelta.name(), newPartitions),
                            migrationState));
                    newPartitions.keySet().forEach(changedPartitions::remove);
                }
                if (!changedPartitions.isEmpty()) {
                    // Need a final for the lambda
                    final Map<Integer, PartitionRegistration> finalChangedPartitions = changedPartitions;
                    operationConsumer.accept(
                        UPDATE_PARTITON,
                        "Updating Partitions for Topic " + topicDelta.name() + ", ID " + topicId,
                        migrationState -> migrationClient.topicClient().updateTopicPartitions(
                            Collections.singletonMap(topicDelta.name(), finalChangedPartitions),
                            migrationState));
                }
>>>>>>> 7c3a2846
            }
        });
    }

    private String brokerOrTopicOpType(ConfigResource resource, String brokerOp, String topicOp) {
        if (resource.type().equals(ConfigResource.Type.BROKER)) {
            return brokerOp;
        } else {
            return topicOp;
        }
    }

    void handleConfigsSnapshot(ConfigurationsImage configsImage, KRaftMigrationOperationConsumer operationConsumer) {
        Set<ConfigResource> newResources = new HashSet<>();
        configsImage.resourceData().keySet().forEach(resource -> {
            if (EnumSet.of(ConfigResource.Type.BROKER, ConfigResource.Type.TOPIC).contains(resource.type())) {
                newResources.add(resource);
            } else {
                throw new RuntimeException("Unknown config resource type " + resource.type());
            }
        });
        Set<ConfigResource> resourcesToUpdate = new HashSet<>();
        BiConsumer<ConfigResource, Map<String, String>> processConfigsForResource = (ConfigResource resource, Map<String, String> configs) -> {
            newResources.remove(resource);
            Map<String, String> kraftProps = configsImage.configMapForResource(resource);
            if (!kraftProps.equals(configs)) {
                resourcesToUpdate.add(resource);
            }
        };

        migrationClient.configClient().iterateBrokerConfigs((broker, configs) -> {
            ConfigResource brokerResource = new ConfigResource(ConfigResource.Type.BROKER, broker);
            processConfigsForResource.accept(brokerResource, configs);
        });
        migrationClient.configClient().iterateTopicConfigs((topic, configs) -> {
            ConfigResource topicResource = new ConfigResource(ConfigResource.Type.TOPIC, topic);
            processConfigsForResource.accept(topicResource, configs);
        });

        newResources.forEach(resource -> {
            Map<String, String> props = configsImage.configMapForResource(resource);
            if (!props.isEmpty()) {
                String opType = brokerOrTopicOpType(resource, UPDATE_BROKER_CONFIG, UPDATE_TOPIC_CONFIG);
                operationConsumer.accept(opType, "Create configs for " + resource.type().name() + " " + resource.name(),
                    migrationState -> migrationClient.configClient().writeConfigs(resource, props, migrationState));
            }
        });

        resourcesToUpdate.forEach(resource -> {
            Map<String, String> props = configsImage.configMapForResource(resource);
            if (props.isEmpty()) {
                String opType = brokerOrTopicOpType(resource, DELETE_BROKER_CONFIG, DELETE_TOPIC_CONFIG);
                operationConsumer.accept(opType, "Delete configs for " + resource.type().name() + " " + resource.name(),
                    migrationState -> migrationClient.configClient().deleteConfigs(resource, migrationState));
            } else {
                String opType = brokerOrTopicOpType(resource, UPDATE_BROKER_CONFIG, UPDATE_TOPIC_CONFIG);
                operationConsumer.accept(opType, "Update configs for " + resource.type().name() + " " + resource.name(),
                    migrationState -> migrationClient.configClient().writeConfigs(resource, props, migrationState));
            }
        });
    }

    private Map<String, String> getScramCredentialStringsForUser(ScramImage image, String userName) {
        Map<String, String> userScramCredentialStrings = new HashMap<>();
        if (image != null) {
            image.mechanisms().forEach((scramMechanism, scramMechanismMap) -> {
                ScramCredentialData scramCredentialData = scramMechanismMap.get(userName);
                if (scramCredentialData != null) {
                    userScramCredentialStrings.put(scramMechanism.mechanismName(),
                        ScramCredentialUtils.credentialToString(scramCredentialData.toCredential(scramMechanism)));
                }
            });
        }
        return userScramCredentialStrings;
    }

    void handleClientQuotasSnapshot(ClientQuotasImage clientQuotasImage, ScramImage scramImage, KRaftMigrationOperationConsumer opConsumer) {
        Set<ClientQuotaEntity> changedNonUserEntities = new HashSet<>();
        Set<String> changedUsers = new HashSet<>();

        if (clientQuotasImage != null) {
            for (Entry<ClientQuotaEntity, ClientQuotaImage> entry : clientQuotasImage.entities().entrySet()) {
                ClientQuotaEntity entity = entry.getKey();
                if (entity.entries().containsKey(ClientQuotaEntity.USER) &&
                    !entity.entries().containsKey(ClientQuotaEntity.CLIENT_ID)) {
                    // Track regular user entities separately
                    // There should only be 1 entry in the list of type ClientQuotaEntity.USER
                    changedUsers.add(entity.entries().get(ClientQuotaEntity.USER));
                } else {
                    changedNonUserEntities.add(entity);
                }
            }
        }
        if (scramImage != null) {
            for (Entry<ScramMechanism, Map<String, ScramCredentialData>> mechanismEntry : scramImage.mechanisms().entrySet()) {
                for (Entry<String, ScramCredentialData> userEntry : mechanismEntry.getValue().entrySet()) {
                    changedUsers.add(userEntry.getKey());
                }
            }
        }
        migrationClient.configClient().iterateClientQuotas(new ConfigMigrationClient.ClientQuotaVisitor() {
            @Override
            public void visitClientQuota(List<ClientQuotaRecord.EntityData> entityDataList, Map<String, Double> quotas) {
                Map<String, String> entityMap = new HashMap<>(2);
                entityDataList.forEach(entityData -> entityMap.put(entityData.entityType(), entityData.entityName()));
                ClientQuotaEntity entity = new ClientQuotaEntity(entityMap);
                if (!clientQuotasImage.entities().getOrDefault(entity, ClientQuotaImage.EMPTY).quotaMap().equals(quotas)) {
                    if (entity.entries().containsKey(ClientQuotaEntity.USER) &&
                        !entity.entries().containsKey(ClientQuotaEntity.CLIENT_ID)) {
                        // Track regular user entities separately
                        changedUsers.add(entityMap.get(ClientQuotaEntity.USER));
                    } else {
                        changedNonUserEntities.add(entity);
                    }
                }
            }

            @Override
            public void visitScramCredential(String userName, ScramMechanism scramMechanism, ScramCredential scramCredential) {
                // For each ZK entity, see if it exists in the image and if it's equal
                ScramCredentialData data = scramImage.mechanisms().getOrDefault(scramMechanism, Collections.emptyMap()).get(userName);
                if (data == null || !data.toCredential(scramMechanism).equals(scramCredential)) {
                    changedUsers.add(userName);
                }
            }
        });

        changedNonUserEntities.forEach(entity -> {
            Map<String, Double> quotaMap = clientQuotasImage.entities().getOrDefault(entity, ClientQuotaImage.EMPTY).quotaMap();
            opConsumer.accept(UPDATE_CLIENT_QUOTA, "Update client quotas for " + entity, migrationState ->
                migrationClient.configClient().writeClientQuotas(entity.entries(), quotaMap, Collections.emptyMap(), migrationState));
        });

        changedUsers.forEach(userName -> {
            ClientQuotaEntity entity = new ClientQuotaEntity(Collections.singletonMap(ClientQuotaEntity.USER, userName));
            Map<String, Double> quotaMap = clientQuotasImage.entities().
                getOrDefault(entity, ClientQuotaImage.EMPTY).quotaMap();
            Map<String, String> scramMap = getScramCredentialStringsForUser(scramImage, userName);
            opConsumer.accept(UPDATE_CLIENT_QUOTA, "Update client quotas for " + userName, migrationState ->
                migrationClient.configClient().writeClientQuotas(entity.entries(), quotaMap, scramMap, migrationState));
        });
    }

    void handleProducerIdSnapshot(ProducerIdsImage image, KRaftMigrationOperationConsumer operationConsumer) {
        if (image.isEmpty()) {
            // No producer IDs have been allocated, nothing to dual-write
            return;
        }
        Optional<ProducerIdsBlock> zkProducerId = migrationClient.readProducerId();
        if (zkProducerId.isPresent()) {
            if (zkProducerId.get().nextBlockFirstId() != image.nextProducerId()) {
                operationConsumer.accept(UPDATE_PRODUCER_ID, "Setting next producer ID", migrationState ->
                    migrationClient.writeProducerId(image.nextProducerId(), migrationState));
            }
        } else {
            operationConsumer.accept(UPDATE_PRODUCER_ID, "Setting next producer ID", migrationState ->
                migrationClient.writeProducerId(image.nextProducerId(), migrationState));
        }
    }

    void handleConfigsDelta(ConfigurationsImage configsImage, ConfigurationsDelta configsDelta, KRaftMigrationOperationConsumer operationConsumer) {
        Set<ConfigResource> updatedResources = configsDelta.changes().keySet();
        updatedResources.forEach(configResource -> {
            String opType = brokerOrTopicOpType(configResource, UPDATE_BROKER_CONFIG, UPDATE_TOPIC_CONFIG);
            Map<String, String> props = configsImage.configMapForResource(configResource);
            if (props.isEmpty()) {
                operationConsumer.accept(opType, "Delete configs for " + configResource, migrationState ->
                    migrationClient.configClient().deleteConfigs(configResource, migrationState));
            } else {
                operationConsumer.accept(opType, "Update configs for " + configResource, migrationState ->
                    migrationClient.configClient().writeConfigs(configResource, props, migrationState));
            }
        });
    }

    void handleClientQuotasDelta(MetadataImage metadataImage, MetadataDelta metadataDelta, KRaftMigrationOperationConsumer operationConsumer) {
        if ((metadataDelta.clientQuotasDelta() != null) || (metadataDelta.scramDelta() != null)) {
            // A list of users with scram or quota changes
            HashSet<String> users = new HashSet<>();

            // Populate list with users with scram changes
            if (metadataDelta.scramDelta() != null) {
                metadataDelta.scramDelta().changes().forEach((scramMechanism, changes) -> {
                    changes.forEach((userName, changeOpt) -> users.add(userName));
                });
            }

            // Populate list with users with quota changes
            // and apply quota changes to all non-user quota changes
            if (metadataDelta.clientQuotasDelta() != null) {
                metadataDelta.clientQuotasDelta().changes().forEach((clientQuotaEntity, clientQuotaDelta) -> {
                    if ((clientQuotaEntity.entries().containsKey(ClientQuotaEntity.USER)) &&
                            (!clientQuotaEntity.entries().containsKey(ClientQuotaEntity.CLIENT_ID))) {
                        String userName = clientQuotaEntity.entries().get(ClientQuotaEntity.USER);
                        // Add clientQuotaEntity to list to process at the end
                        users.add(userName);
                    } else {
                        Map<String, Double> quotaMap = metadataImage.clientQuotas().entities().get(clientQuotaEntity).quotaMap();
                        operationConsumer.accept(UPDATE_CLIENT_QUOTA, "Updating client quota " + clientQuotaEntity, migrationState ->
                            migrationClient.configClient().writeClientQuotas(clientQuotaEntity.entries(), quotaMap, Collections.emptyMap(), migrationState));
                    }
                });
            }

            // Update user scram and quota data for each user with changes in either.
            users.forEach(userName -> {
                Map<String, String> userScramMap = getScramCredentialStringsForUser(metadataImage.scram(), userName);
                ClientQuotaEntity clientQuotaEntity = new ClientQuotaEntity(Collections.singletonMap(ClientQuotaEntity.USER, userName));
                if ((metadataImage.clientQuotas() == null) ||
                    (metadataImage.clientQuotas().entities().get(clientQuotaEntity) == null)) {
                    operationConsumer.accept(UPDATE_CLIENT_QUOTA, "Updating scram credentials for " + clientQuotaEntity, migrationState ->
                        migrationClient.configClient().writeClientQuotas(clientQuotaEntity.entries(), Collections.emptyMap(), userScramMap, migrationState));
                } else {
                    Map<String, Double> quotaMap = metadataImage.clientQuotas().entities().get(clientQuotaEntity).quotaMap();
                    operationConsumer.accept(UPDATE_CLIENT_QUOTA, "Updating client quota for " + clientQuotaEntity, migrationState ->
                        migrationClient.configClient().writeClientQuotas(clientQuotaEntity.entries(), quotaMap, userScramMap, migrationState));
                }
            });
        }
    }

    void handleProducerIdDelta(ProducerIdsDelta delta, KRaftMigrationOperationConsumer operationConsumer) {
        operationConsumer.accept(UPDATE_PRODUCER_ID, "Setting next producer ID", migrationState ->
            migrationClient.writeProducerId(delta.nextProducerId(), migrationState));
    }

    private ResourcePattern resourcePatternFromAcl(StandardAcl acl) {
        return new ResourcePattern(acl.resourceType(), acl.resourceName(), acl.patternType());
    }

    void handleAclsSnapshot(AclsImage image, KRaftMigrationOperationConsumer operationConsumer) {
        // Need to compare contents of image with all ACLs in ZK and issue updates
        Map<ResourcePattern, Set<AccessControlEntry>> allAclsInSnapshot = new HashMap<>();

        image.acls().values().forEach(standardAcl -> {
            ResourcePattern resourcePattern = resourcePatternFromAcl(standardAcl);
            allAclsInSnapshot.computeIfAbsent(resourcePattern, __ -> new HashSet<>()).add(
                new AccessControlEntry(standardAcl.principal(), standardAcl.host(), standardAcl.operation(), standardAcl.permissionType())
            );
        });

        Set<ResourcePattern> newResources = new HashSet<>(allAclsInSnapshot.keySet());
        Set<ResourcePattern> resourcesToDelete = new HashSet<>();
        Map<ResourcePattern, Set<AccessControlEntry>> changedResources = new HashMap<>();
        migrationClient.aclClient().iterateAcls((resourcePattern, accessControlEntries) -> {
            newResources.remove(resourcePattern);
            if (!allAclsInSnapshot.containsKey(resourcePattern)) {
                resourcesToDelete.add(resourcePattern);
            } else {
                Set<AccessControlEntry> snapshotEntries = allAclsInSnapshot.get(resourcePattern);
                if (!snapshotEntries.equals(accessControlEntries)) {
                    changedResources.put(resourcePattern, snapshotEntries);
                }
            }
        });

        newResources.forEach(resourcePattern -> {
            Set<AccessControlEntry> accessControlEntries = allAclsInSnapshot.get(resourcePattern);
            String name = "Writing " + accessControlEntries.size() + " for resource " + resourcePattern;
            operationConsumer.accept(UPDATE_ACL, name, migrationState ->
                migrationClient.aclClient().writeResourceAcls(resourcePattern, accessControlEntries, migrationState));
        });

        resourcesToDelete.forEach(deletedResource -> {
            String name = "Deleting resource " + deletedResource + " which has no ACLs in snapshot";
            operationConsumer.accept(DELETE_ACL, name, migrationState ->
                migrationClient.aclClient().deleteResource(deletedResource, migrationState));
        });

        changedResources.forEach((resourcePattern, accessControlEntries) -> {
            String name = "Writing " + accessControlEntries.size() + " for resource " + resourcePattern;
            operationConsumer.accept(UPDATE_ACL, name, migrationState ->
                migrationClient.aclClient().writeResourceAcls(resourcePattern, accessControlEntries, migrationState));
        });
    }

    void handleAclsDelta(AclsImage image, AclsDelta delta, KRaftMigrationOperationConsumer operationConsumer) {
        // Compute the resource patterns that were changed
        Set<ResourcePattern> resourcesWithChangedAcls = delta.changes().values()
            .stream()
            .filter(Optional::isPresent)
            .map(Optional::get)
            .map(this::resourcePatternFromAcl)
            .collect(Collectors.toSet());

        Set<ResourcePattern> resourcesWithDeletedAcls = delta.deleted()
            .stream()
            .map(this::resourcePatternFromAcl)
            .collect(Collectors.toSet());

        // Need to collect all ACLs for any changed resource pattern
        Map<ResourcePattern, List<AccessControlEntry>> aclsToWrite = new HashMap<>();
        image.acls().forEach((uuid, standardAcl) -> {
            ResourcePattern resourcePattern = resourcePatternFromAcl(standardAcl);
            boolean removed = resourcesWithDeletedAcls.remove(resourcePattern);
            // If a resource pattern is present in the delta as a changed or deleted acl, need to include it
            if (resourcesWithChangedAcls.contains(resourcePattern) || removed) {
                aclsToWrite.computeIfAbsent(resourcePattern, __ -> new ArrayList<>()).add(
                    new AccessControlEntry(standardAcl.principal(), standardAcl.host(), standardAcl.operation(), standardAcl.permissionType())
                );
            }
        });

        resourcesWithDeletedAcls.forEach(deletedResource -> {
            String name = "Deleting resource " + deletedResource + " which has no more ACLs";
            operationConsumer.accept(DELETE_ACL, name, migrationState ->
                migrationClient.aclClient().deleteResource(deletedResource, migrationState));
        });

        aclsToWrite.forEach((resourcePattern, accessControlEntries) -> {
            String name = "Writing " + accessControlEntries.size() + " for resource " + resourcePattern;
            operationConsumer.accept(UPDATE_ACL, name, migrationState ->
                migrationClient.aclClient().writeResourceAcls(resourcePattern, accessControlEntries, migrationState));
        });
    }
}<|MERGE_RESOLUTION|>--- conflicted
+++ resolved
@@ -62,11 +62,12 @@
 
 public class KRaftMigrationZkWriter {
 
-<<<<<<< HEAD
     static final String UPDATE_PRODUCER_ID = "UpdateProducerId";
     static final String CREATE_TOPIC = "CreateTopic";
+    static final String UPDATE_TOPIC = "UpdateTopic";
     static final String DELETE_TOPIC = "DeleteTopic";
     static final String UPDATE_PARTITION = "UpdatePartition";
+    static final String DELETE_PARTITION = "DeletePartition";
     static final String UPDATE_BROKER_CONFIG = "UpdateBrokerConfig";
     static final String DELETE_BROKER_CONFIG = "DeleteBrokerConfig";
     static final String UPDATE_TOPIC_CONFIG = "UpdateTopicConfig";
@@ -74,21 +75,6 @@
     static final String UPDATE_CLIENT_QUOTA = "UpdateClientQuota";
     static final String UPDATE_ACL = "UpdateAcl";
     static final String DELETE_ACL = "DeleteAcl";
-=======
-    private static final String UPDATE_PRODUCER_ID = "UpdateProducerId";
-    private static final String CREATE_TOPIC = "CreateTopic";
-    private static final String UPDATE_TOPIC = "UpdateTopic";
-    private static final String DELETE_TOPIC = "DeleteTopic";
-    private static final String UPDATE_PARTITON = "UpdatePartition";
-    private static final String DELETE_PARTITION = "DeletePartition";
-    private static final String UPDATE_BROKER_CONFIG = "UpdateBrokerConfig";
-    private static final String DELETE_BROKER_CONFIG = "DeleteBrokerConfig";
-    private static final String UPDATE_TOPIC_CONFIG = "UpdateTopicConfig";
-    private static final String DELETE_TOPIC_CONFIG = "DeleteTopicConfig";
-    private static final String UPDATE_CLIENT_QUOTA = "UpdateClientQuota";
-    private static final String UPDATE_ACL = "UpdateAcl";
-    private static final String DELETE_ACL = "DeleteAcl";
->>>>>>> 7c3a2846
 
 
     private final MigrationClient migrationClient;
@@ -246,7 +232,7 @@
         newPartitions.forEach((topicId, partitionMap) -> {
             TopicImage topic = topicsImage.getTopic(topicId);
             operationConsumer.accept(
-                UPDATE_PARTITON,
+                UPDATE_PARTITION,
                 "Creating additional partitions for Topic " + topic.name() + ", ID " + topicId,
                 migrationState -> migrationClient.topicClient().updateTopicPartitions(
                     Collections.singletonMap(topic.name(), partitionMap),
@@ -296,14 +282,6 @@
                         topicDelta.partitionChanges(),
                         migrationState));
             } else {
-<<<<<<< HEAD
-                operationConsumer.accept(
-                    UPDATE_PARTITION,
-                    "Updating Partitions for Topic " + topicDelta.name() + ", ID " + topicId,
-                    migrationState -> migrationClient.topicClient().updateTopicPartitions(
-                        Collections.singletonMap(topicDelta.name(), topicDelta.partitionChanges()),
-                        migrationState));
-=======
                 if (topicDelta.hasPartitionsWithAssignmentChanges())
                     operationConsumer.accept(
                         UPDATE_TOPIC,
@@ -317,7 +295,7 @@
                 Map<Integer, PartitionRegistration> changedPartitions = topicDelta.partitionChanges();
                 if (!newPartitions.isEmpty()) {
                     operationConsumer.accept(
-                        UPDATE_PARTITON,
+                        UPDATE_PARTITION,
                         "Create new partitions for Topic " + topicDelta.name() + ", ID " + topicId,
                         migrationState -> migrationClient.topicClient().createTopicPartitions(
                             Collections.singletonMap(topicDelta.name(), newPartitions),
@@ -328,13 +306,12 @@
                     // Need a final for the lambda
                     final Map<Integer, PartitionRegistration> finalChangedPartitions = changedPartitions;
                     operationConsumer.accept(
-                        UPDATE_PARTITON,
+                        UPDATE_PARTITION,
                         "Updating Partitions for Topic " + topicDelta.name() + ", ID " + topicId,
                         migrationState -> migrationClient.topicClient().updateTopicPartitions(
                             Collections.singletonMap(topicDelta.name(), finalChangedPartitions),
                             migrationState));
                 }
->>>>>>> 7c3a2846
             }
         });
     }
