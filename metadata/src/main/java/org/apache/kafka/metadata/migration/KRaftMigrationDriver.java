/*
 * Licensed to the Apache Software Foundation (ASF) under one or more
 * contributor license agreements. See the NOTICE file distributed with
 * this work for additional information regarding copyright ownership.
 * The ASF licenses this file to You under the Apache License, Version 2.0
 * (the "License"); you may not use this file except in compliance with
 * the License. You may obtain a copy of the License at
 *
 *    http://www.apache.org/licenses/LICENSE-2.0
 *
 * Unless required by applicable law or agreed to in writing, software
 * distributed under the License is distributed on an "AS IS" BASIS,
 * WITHOUT WARRANTIES OR CONDITIONS OF ANY KIND, either express or implied.
 * See the License for the specific language governing permissions and
 * limitations under the License.
 */
package org.apache.kafka.metadata.migration;

import org.apache.kafka.common.metadata.ConfigRecord;
import org.apache.kafka.common.metadata.MetadataRecordType;
import org.apache.kafka.common.utils.LogContext;
import org.apache.kafka.common.utils.Time;
import org.apache.kafka.controller.QuorumFeatures;
import org.apache.kafka.image.MetadataDelta;
import org.apache.kafka.image.MetadataImage;
import org.apache.kafka.image.MetadataProvenance;
import org.apache.kafka.image.loader.LoaderManifest;
import org.apache.kafka.image.loader.LoaderManifestType;
import org.apache.kafka.image.publisher.MetadataPublisher;
import org.apache.kafka.metadata.BrokerRegistration;
import org.apache.kafka.queue.EventQueue;
import org.apache.kafka.queue.KafkaEventQueue;
import org.apache.kafka.raft.LeaderAndEpoch;
import org.apache.kafka.raft.OffsetAndEpoch;
import org.apache.kafka.server.common.ApiMessageAndVersion;
import org.apache.kafka.server.fault.FaultHandler;
import org.apache.kafka.server.util.Deadline;
import org.apache.kafka.server.util.FutureUtils;
import org.slf4j.Logger;

import java.util.Collection;
import java.util.EnumSet;
import java.util.HashSet;
<<<<<<< HEAD
=======
import java.util.List;
import java.util.Map;
import java.util.Optional;
>>>>>>> e55fbceb
import java.util.Set;
import java.util.concurrent.CompletableFuture;
import java.util.concurrent.RejectedExecutionException;
import java.util.concurrent.TimeUnit;
import java.util.concurrent.atomic.AtomicInteger;
import java.util.function.Consumer;
import java.util.stream.Collectors;

import static java.util.concurrent.TimeUnit.NANOSECONDS;
import static java.util.concurrent.TimeUnit.SECONDS;

/**
 * This class orchestrates and manages the state related to a ZK to KRaft migration. A single event thread is used to
 * serialize events coming from various threads and listeners.
 */
public class KRaftMigrationDriver implements MetadataPublisher {
    private final static Consumer<Throwable> NO_OP_HANDLER = ex -> { };

    /**
     * When waiting for the metadata layer to commit batches, we block the migration driver thread for this
     * amount of time. A large value is selected to avoid timeouts in the common case, but prevent us from
     * blocking indefinitely.
     */
    private final static int METADATA_COMMIT_MAX_WAIT_MS = 300_000;

    private final Time time;
    private final LogContext logContext;
    private final Logger log;
    private final int nodeId;
    private final MigrationClient zkMigrationClient;
    private final KRaftMigrationZkWriter zkMetadataWriter;
    private final LegacyPropagator propagator;
    private final ZkRecordConsumer zkRecordConsumer;
    private final KafkaEventQueue eventQueue;
    private final FaultHandler faultHandler;
    /**
     * A callback for when the migration state has been recovered from ZK. This is used to delay the installation of this
     * MetadataPublisher with MetadataLoader.
     */
    private final Consumer<MetadataPublisher> initialZkLoadHandler;
    private volatile LeaderAndEpoch leaderAndEpoch;
    private volatile MigrationDriverState migrationState;
    private volatile ZkMigrationLeadershipState migrationLeadershipState;
    private volatile MetadataImage image;
    private volatile QuorumFeatures quorumFeatures;
    private volatile boolean firstPublish;

    public KRaftMigrationDriver(
        int nodeId,
        ZkRecordConsumer zkRecordConsumer,
        MigrationClient zkMigrationClient,
        LegacyPropagator propagator,
        Consumer<MetadataPublisher> initialZkLoadHandler,
        FaultHandler faultHandler,
        QuorumFeatures quorumFeatures,
        Time time
    ) {
        this.nodeId = nodeId;
        this.zkRecordConsumer = zkRecordConsumer;
        this.zkMigrationClient = zkMigrationClient;
        this.propagator = propagator;
        this.time = time;
        this.logContext = new LogContext("[KRaftMigrationDriver id=" + nodeId + "] ");
        this.log = logContext.logger(KRaftMigrationDriver.class);
        this.migrationState = MigrationDriverState.UNINITIALIZED;
        this.migrationLeadershipState = ZkMigrationLeadershipState.EMPTY;
        this.eventQueue = new KafkaEventQueue(Time.SYSTEM, logContext, "controller-" + nodeId + "-migration-driver-");
        this.image = MetadataImage.EMPTY;
        this.firstPublish = false;
        this.leaderAndEpoch = LeaderAndEpoch.UNKNOWN;
        this.initialZkLoadHandler = initialZkLoadHandler;
        this.faultHandler = faultHandler;
<<<<<<< HEAD
        this.zkMetadataWriter = new KRaftMigrationZkWriter(zkMigrationClient, this::applyMigrationOperation);
=======
        this.quorumFeatures = quorumFeatures;
>>>>>>> e55fbceb
    }

    public KRaftMigrationDriver(
        int nodeId,
        ZkRecordConsumer zkRecordConsumer,
        MigrationClient zkMigrationClient,
        LegacyPropagator propagator,
        Consumer<MetadataPublisher> initialZkLoadHandler,
        FaultHandler faultHandler,
        QuorumFeatures quorumFeatures
    ) {
        this(nodeId, zkRecordConsumer, zkMigrationClient, propagator, initialZkLoadHandler, faultHandler, quorumFeatures, Time.SYSTEM);
    }


    public void start() {
        eventQueue.prepend(new PollEvent());
    }

    public void shutdown() throws InterruptedException {
        eventQueue.beginShutdown("KRaftMigrationDriver#shutdown");
        log.debug("Shutting down KRaftMigrationDriver");
        eventQueue.close();
    }

    // Visible for testing
    CompletableFuture<MigrationDriverState> migrationState() {
        CompletableFuture<MigrationDriverState> stateFuture = new CompletableFuture<>();
        eventQueue.append(() -> stateFuture.complete(migrationState));
        return stateFuture;
    }

    private void recoverMigrationStateFromZK() {
        log.info("Recovering migration state from ZK");
        applyMigrationOperation("Recovery", zkMigrationClient::getOrCreateMigrationRecoveryState);
        String maybeDone = migrationLeadershipState.zkMigrationComplete() ? "done" : "not done";
        log.info("Recovered migration state {}. ZK migration is {}.", migrationLeadershipState, maybeDone);

        // Once we've recovered the migration state from ZK, install this class as a metadata published
        // by calling the initialZkLoadHandler.
        initialZkLoadHandler.accept(this);

        // Transition to INACTIVE state and wait for leadership events.
        transitionTo(MigrationDriverState.INACTIVE);
    }

    private boolean isControllerQuorumReadyForMigration() {
        Optional<String> notReadyMsg = this.quorumFeatures.reasonAllControllersZkMigrationNotReady();
        if (notReadyMsg.isPresent()) {
            log.info("Still waiting for all controller nodes ready to begin the migration. due to:" + notReadyMsg.get());
            return false;
        }
        return true;
    }

    private boolean imageDoesNotContainAllBrokers(MetadataImage image, Set<Integer> brokerIds) {
        for (BrokerRegistration broker : image.cluster().brokers().values()) {
            if (broker.isMigratingZkBroker()) {
                brokerIds.remove(broker.id());
            }
        }
        return !brokerIds.isEmpty();
    }

    private boolean areZkBrokersReadyForMigration() {
        if (!firstPublish) {
            log.info("Waiting for initial metadata publish before checking if Zk brokers are registered.");
            return false;
        }

        if (image.cluster().isEmpty()) {
            // This primarily happens in system tests when we are starting a new ZK cluster and KRaft quorum
            // around the same time.
            log.info("No brokers are known to KRaft, waiting for brokers to register.");
            return false;
        }

        Set<Integer> zkBrokerRegistrations = zkMigrationClient.readBrokerIds();
        if (zkBrokerRegistrations.isEmpty()) {
            // Similar to the above empty check
            log.info("No brokers are registered in ZK, waiting for brokers to register.");
            return false;
        }

        if (imageDoesNotContainAllBrokers(image, zkBrokerRegistrations)) {
            log.info("Still waiting for ZK brokers {} to register with KRaft.", zkBrokerRegistrations);
            return false;
        }

        // Once all of those are found, check the topic assignments. This is much more expensive than listing /brokers
        Set<Integer> zkBrokersWithAssignments = new HashSet<>();
        zkMigrationClient.topicClient().iterateTopics(
            EnumSet.of(TopicMigrationClient.TopicVisitorInterest.TOPICS),
            (topicName, topicId, assignments) -> assignments.values().forEach(zkBrokersWithAssignments::addAll)
        );

        if (imageDoesNotContainAllBrokers(image, zkBrokersWithAssignments)) {
            log.info("Still waiting for ZK brokers {} found in metadata to register with KRaft.", zkBrokersWithAssignments);
            return false;
        }

        return true;
    }

    /**
     * Apply a function which transforms our internal migration state.
     *
     * @param name         A descriptive name of the function that is being applied
     * @param migrationOp  A function which performs some migration operations and possibly transforms our internal state
     */
    private void applyMigrationOperation(String name, KRaftMigrationOperation migrationOp) {
        ZkMigrationLeadershipState beforeState = this.migrationLeadershipState;
        ZkMigrationLeadershipState afterState = migrationOp.apply(beforeState);
        if (afterState.loggableChangeSinceState(beforeState)) {
            log.info("{} transitioned migration state from {} to {}", name, beforeState, afterState);
        } else if (afterState.equals(beforeState)) {
            log.trace("{} kept migration state as {}", name, afterState);
        } else {
            log.trace("{} transitioned migration state from {} to {}", name, beforeState, afterState);

        }
        this.migrationLeadershipState = afterState;
    }

    private boolean isValidStateChange(MigrationDriverState newState) {
        if (migrationState == newState)
            return true;

        if (newState == MigrationDriverState.UNINITIALIZED) {
            return false;
        }

        switch (migrationState) {
            case UNINITIALIZED:
            case DUAL_WRITE:
                return newState == MigrationDriverState.INACTIVE;
            case INACTIVE:
                return newState == MigrationDriverState.WAIT_FOR_CONTROLLER_QUORUM;
            case WAIT_FOR_CONTROLLER_QUORUM:
                return
                    newState == MigrationDriverState.INACTIVE ||
                    newState == MigrationDriverState.BECOME_CONTROLLER ||
                    newState == MigrationDriverState.WAIT_FOR_BROKERS;
            case WAIT_FOR_BROKERS:
                return
                    newState == MigrationDriverState.INACTIVE ||
                    newState == MigrationDriverState.BECOME_CONTROLLER;
            case BECOME_CONTROLLER:
                return
                    newState == MigrationDriverState.INACTIVE ||
                    newState == MigrationDriverState.ZK_MIGRATION ||
                    newState == MigrationDriverState.KRAFT_CONTROLLER_TO_BROKER_COMM;
            case ZK_MIGRATION:
                return
                    newState == MigrationDriverState.INACTIVE ||
                    newState == MigrationDriverState.KRAFT_CONTROLLER_TO_BROKER_COMM;
            case KRAFT_CONTROLLER_TO_BROKER_COMM:
                return
                    newState == MigrationDriverState.INACTIVE ||
                    newState == MigrationDriverState.DUAL_WRITE;
            default:
                log.error("Migration driver trying to transition from an unknown state {}", migrationState);
                return false;
        }
    }

    private void transitionTo(MigrationDriverState newState) {
        if (!isValidStateChange(newState)) {
            throw new IllegalStateException(
                String.format("Invalid transition in migration driver from %s to %s", migrationState, newState));
        }

        if (newState != migrationState) {
            log.debug("{} transitioning from {} to {} state", nodeId, migrationState, newState);
        } else {
            log.trace("{} transitioning from {} to {} state", nodeId, migrationState, newState);
        }

        migrationState = newState;
    }

    @Override
    public String name() {
        return "KRaftMigrationDriver";
    }

    @Override
    public void onControllerChange(LeaderAndEpoch newLeaderAndEpoch) {
        eventQueue.append(new KRaftLeaderEvent(newLeaderAndEpoch));
    }

    @Override
    public void onMetadataUpdate(
        MetadataDelta delta,
        MetadataImage newImage,
        LoaderManifest manifest
    ) {
        enqueueMetadataChangeEvent(delta,
            newImage,
            manifest.provenance(),
            manifest.type() == LoaderManifestType.SNAPSHOT,
            NO_OP_HANDLER);
    }

    /**
     * Construct and enqueue a {@link MetadataChangeEvent} with a given completion handler. In production use cases,
     * this handler is a no-op. This method exists so we can add additional logic in our unit tests to wait for the
     * enqueued event to finish executing.
     */
    void enqueueMetadataChangeEvent(
        MetadataDelta delta,
        MetadataImage newImage,
        MetadataProvenance provenance,
        boolean isSnapshot,
        Consumer<Throwable> completionHandler
    ) {
        MetadataChangeEvent metadataChangeEvent = new MetadataChangeEvent(
            delta,
            newImage,
            provenance,
            isSnapshot,
            completionHandler
        );
        eventQueue.append(metadataChangeEvent);
    }

    @Override
    public void close() throws Exception {
        eventQueue.close();
    }

    // Events handled by Migration Driver.
    abstract class MigrationEvent implements EventQueue.Event {
        @SuppressWarnings("ThrowableNotThrown")
        @Override
        public void handleException(Throwable e) {
            if (e instanceof MigrationClientAuthException) {
                KRaftMigrationDriver.this.faultHandler.handleFault("Encountered ZooKeeper authentication in " + this, e);
            } else if (e instanceof MigrationClientException) {
                log.info(String.format("Encountered ZooKeeper error during event %s. Will retry.", this), e.getCause());
            } else if (e instanceof RejectedExecutionException) {
                log.debug("Not processing {} because the event queue is closed.", this);
            } else {
                KRaftMigrationDriver.this.faultHandler.handleFault("Unhandled error in " + this, e);
            }
        }

        @Override
        public String toString() {
            return this.getClass().getSimpleName();
        }
    }

    class PollEvent extends MigrationEvent {
        @Override
        public void run() throws Exception {
            switch (migrationState) {
                case UNINITIALIZED:
                    recoverMigrationStateFromZK();
                    break;
                case INACTIVE:
                    // Nothing to do when the driver is inactive. We must wait until a KRaftLeaderEvent
                    // tells informs us that we are the leader.
                    break;
                case WAIT_FOR_CONTROLLER_QUORUM:
                    eventQueue.append(new WaitForControllerQuorumEvent());
                    break;
                case BECOME_CONTROLLER:
                    eventQueue.append(new BecomeZkControllerEvent());
                    break;
                case WAIT_FOR_BROKERS:
                    eventQueue.append(new WaitForZkBrokersEvent());
                    break;
                case ZK_MIGRATION:
                    eventQueue.append(new MigrateMetadataEvent());
                    break;
                case KRAFT_CONTROLLER_TO_BROKER_COMM:
                    eventQueue.append(new SendRPCsToBrokersEvent());
                    break;
                case DUAL_WRITE:
                    // Nothing to do in the PollEvent. If there's metadata change, we use
                    // MetadataChange event to drive the writes to Zookeeper.
                    break;
            }

            // Poll again after some time
            long deadline = time.nanoseconds() + NANOSECONDS.convert(1, SECONDS);
            eventQueue.scheduleDeferred(
                "poll",
                new EventQueue.DeadlineFunction(deadline),
                new PollEvent());
        }
    }

    /**
     * An event generated by a call to {@link MetadataPublisher#onControllerChange}. This will not be called until
     * this class is registered with {@link org.apache.kafka.image.loader.MetadataLoader}. The registration happens
     * after the migration state is loaded from ZooKeeper in {@link #recoverMigrationStateFromZK}.
     */
    class KRaftLeaderEvent extends MigrationEvent {
        private final LeaderAndEpoch leaderAndEpoch;

        KRaftLeaderEvent(LeaderAndEpoch leaderAndEpoch) {
            this.leaderAndEpoch = leaderAndEpoch;
        }

        @Override
        public void run() throws Exception {
            // We can either be the active controller or just resigned from being the controller.
            KRaftMigrationDriver.this.leaderAndEpoch = leaderAndEpoch;
            boolean isActive = leaderAndEpoch.isLeader(KRaftMigrationDriver.this.nodeId);

            if (!isActive) {
                applyMigrationOperation("KRaftLeaderEvent is not active", state ->
                    state.withNewKRaftController(
                        leaderAndEpoch.leaderId().orElse(ZkMigrationLeadershipState.EMPTY.kraftControllerId()),
                        leaderAndEpoch.epoch())
                );
                transitionTo(MigrationDriverState.INACTIVE);
            } else {
                // Apply the new KRaft state
                applyMigrationOperation("KRaftLeaderEvent is active", state -> state.withNewKRaftController(nodeId, leaderAndEpoch.epoch()));

                // Before becoming the controller fo ZkBrokers, we need to make sure the
                // Controller Quorum can handle migration.
                transitionTo(MigrationDriverState.WAIT_FOR_CONTROLLER_QUORUM);
            }
        }
    }

    class WaitForControllerQuorumEvent extends MigrationEvent {

        @Override
        public void run() throws Exception {
            if (migrationState.equals(MigrationDriverState.WAIT_FOR_CONTROLLER_QUORUM)) {
                if (!firstPublish) {
                    log.trace("Waiting until we have received metadata before proceeding with migration");
                    return;
                }

                ZkMigrationState zkMigrationState = image.features().zkMigrationState();
                switch (zkMigrationState) {
                    case NONE:
                        // This error message is used in zookeeper_migration_test.py::TestMigration.test_pre_migration_mode_3_4
                        log.error("The controller's ZkMigrationState is NONE which means this cluster should not be migrated from ZooKeeper. " +
                            "This controller should not be configured with 'zookeeper.metadata.migration.enable' set to true. " +
                            "Will not proceed with a migration.");
                        transitionTo(MigrationDriverState.INACTIVE);
                        break;
                    case PRE_MIGRATION:
                        if (isControllerQuorumReadyForMigration()) {
                            // Base case when starting the migration
                            log.debug("Controller Quorum is ready for Zk to KRaft migration. Now waiting for ZK brokers.");
                            transitionTo(MigrationDriverState.WAIT_FOR_BROKERS);
                        }
                        break;
                    case MIGRATION:
                        if (!migrationLeadershipState.zkMigrationComplete()) {
                            log.error("KRaft controller indicates an active migration, but the ZK state does not.");
                            transitionTo(MigrationDriverState.INACTIVE);
                        } else {
                            // Base case when rebooting a controller during migration
                            log.debug("Migration is in already progress, not waiting on ZK brokers.");
                            transitionTo(MigrationDriverState.BECOME_CONTROLLER);
                        }
                        break;
                    case POST_MIGRATION:
                        log.error("KRaft controller indicates a completed migration, but the migration driver is somehow active.");
                        transitionTo(MigrationDriverState.INACTIVE);
                        break;
                }
            }
        }
    }

    class BecomeZkControllerEvent extends MigrationEvent {
        @Override
        public void run() throws Exception {
            if (migrationState == MigrationDriverState.BECOME_CONTROLLER) {
                applyMigrationOperation("BecomeZkLeaderEvent", zkMigrationClient::claimControllerLeadership);
                if (migrationLeadershipState.zkControllerEpochZkVersion() == -1) {
                    log.debug("Unable to claim leadership, will retry until we learn of a different KRaft leader");
                } else {
                    if (!migrationLeadershipState.zkMigrationComplete()) {
                        transitionTo(MigrationDriverState.ZK_MIGRATION);
                    } else {
                        transitionTo(MigrationDriverState.KRAFT_CONTROLLER_TO_BROKER_COMM);
                    }
                }
            }
        }
    }

    class WaitForZkBrokersEvent extends MigrationEvent {
        @Override
        public void run() throws Exception {
            switch (migrationState) {
                case WAIT_FOR_BROKERS:
                    if (areZkBrokersReadyForMigration()) {
                        log.debug("Zk brokers are registered and ready for migration");
                        transitionTo(MigrationDriverState.BECOME_CONTROLLER);
                    }
                    break;
                default:
                    // Ignore the event as we're not in the appropriate state anymore.
                    break;
            }
        }
    }

    class MigrateMetadataEvent extends MigrationEvent {
        @Override
        public void run() throws Exception {
            Set<Integer> brokersInMetadata = new HashSet<>();
            log.info("Starting ZK migration");
            zkRecordConsumer.beginMigration();
            try {
                AtomicInteger count = new AtomicInteger(0);
                zkMigrationClient.readAllMetadata(batch -> {
                    try {
                        if (log.isTraceEnabled()) {
                            log.trace("Migrating {} records from ZK: {}", batch.size(), recordBatchToString(batch));
                        } else {
                            log.info("Migrating {} records from ZK", batch.size());
                        }
                        CompletableFuture<?> future = zkRecordConsumer.acceptBatch(batch);
                        FutureUtils.waitWithLogging(KRaftMigrationDriver.this.log, KRaftMigrationDriver.this.logContext.logPrefix(),
                            "the metadata layer to commit migration record batch",
                            future, Deadline.fromDelay(time, METADATA_COMMIT_MAX_WAIT_MS, TimeUnit.MILLISECONDS), time);
                        count.addAndGet(batch.size());
                    } catch (Throwable e) {
                        throw new RuntimeException(e);
                    }
                }, brokersInMetadata::add);
                CompletableFuture<OffsetAndEpoch> completeMigrationFuture = zkRecordConsumer.completeMigration();
                OffsetAndEpoch offsetAndEpochAfterMigration = FutureUtils.waitWithLogging(
                    KRaftMigrationDriver.this.log, KRaftMigrationDriver.this.logContext.logPrefix(),
                    "the metadata layer to complete the migration",
                    completeMigrationFuture, Deadline.fromDelay(time, METADATA_COMMIT_MAX_WAIT_MS, TimeUnit.MILLISECONDS), time);
                log.info("Completed migration of metadata from Zookeeper to KRaft. A total of {} metadata records were " +
                         "generated. The current metadata offset is now {} with an epoch of {}. Saw {} brokers in the " +
                         "migrated metadata {}.",
                    count.get(),
                    offsetAndEpochAfterMigration.offset(),
                    offsetAndEpochAfterMigration.epoch(),
                    brokersInMetadata.size(),
                    brokersInMetadata);
                ZkMigrationLeadershipState newState = migrationLeadershipState.withKRaftMetadataOffsetAndEpoch(
                    offsetAndEpochAfterMigration.offset(),
                    offsetAndEpochAfterMigration.epoch());
                applyMigrationOperation("Finished migrating ZK data", state -> zkMigrationClient.setMigrationRecoveryState(newState));
                transitionTo(MigrationDriverState.KRAFT_CONTROLLER_TO_BROKER_COMM);
            } catch (Throwable t) {
                zkRecordConsumer.abortMigration();
                super.handleException(t);
            }
        }
    }

    class SendRPCsToBrokersEvent extends MigrationEvent {

        @Override
        public void run() throws Exception {
            // Ignore sending RPCs to the brokers since we're no longer in the state.
            if (migrationState == MigrationDriverState.KRAFT_CONTROLLER_TO_BROKER_COMM) {
                if (image.highestOffsetAndEpoch().compareTo(migrationLeadershipState.offsetAndEpoch()) >= 0) {
                    log.trace("Sending RPCs to broker before moving to dual-write mode using " +
                        "at offset and epoch {}", image.highestOffsetAndEpoch());
                    propagator.sendRPCsToBrokersFromMetadataImage(image, migrationLeadershipState.zkControllerEpoch());
                    // Migration leadership state doesn't change since we're not doing any Zk writes.
                    transitionTo(MigrationDriverState.DUAL_WRITE);
                } else {
                    log.trace("Ignoring using metadata image since migration leadership state is at a greater offset and epoch {}",
                        migrationLeadershipState.offsetAndEpoch());
                }
            }
        }
    }

    class MetadataChangeEvent extends MigrationEvent {
        private final MetadataDelta delta;
        private final MetadataImage image;
        private final MetadataProvenance provenance;
        private final boolean isSnapshot;
        private final Consumer<Throwable> completionHandler;

        MetadataChangeEvent(
            MetadataDelta delta,
            MetadataImage image,
            MetadataProvenance provenance,
            boolean isSnapshot,
            Consumer<Throwable> completionHandler
        ) {
            this.delta = delta;
            this.image = image;
            this.provenance = provenance;
            this.isSnapshot = isSnapshot;
            this.completionHandler = completionHandler;
        }

        @Override
        public void run() throws Exception {
            KRaftMigrationDriver.this.firstPublish = true;
            MetadataImage prevImage = KRaftMigrationDriver.this.image;
            KRaftMigrationDriver.this.image = image;
            String metadataType = isSnapshot ? "snapshot" : "delta";

            if (migrationState != MigrationDriverState.DUAL_WRITE) {
                log.trace("Received metadata {}, but the controller is not in dual-write " +
                    "mode. Ignoring the change to be replicated to Zookeeper", metadataType);
                completionHandler.accept(null);
                return;
            }
            if (delta.featuresDelta() != null) {
                propagator.setMetadataVersion(image.features().metadataVersion());
            }

            if (image.highestOffsetAndEpoch().compareTo(migrationLeadershipState.offsetAndEpoch()) < 0) {
                log.info("Ignoring {} {} which contains metadata that has already been written to ZK.", metadataType, provenance);
                completionHandler.accept(null);
            }

            if (isSnapshot) {
                zkMetadataWriter.handleSnapshot(image);
            } else {
                zkMetadataWriter.handleDelta(prevImage, image, delta);
            }

            // TODO: Unhappy path: Probably relinquish leadership and let new controller
            //  retry the write?
            if (delta.topicsDelta() != null || delta.clusterDelta() != null) {
                log.trace("Sending RPCs to brokers for metadata {}.", metadataType);
                propagator.sendRPCsToBrokersFromMetadataDelta(delta, image,
                        migrationLeadershipState.zkControllerEpoch());
            } else {
                log.trace("Not sending RPCs to brokers for metadata {} since no relevant metadata has changed", metadataType);
            }

            completionHandler.accept(null);
        }

        @Override
        public void handleException(Throwable e) {
            completionHandler.accept(e);
            super.handleException(e);
        }
    }

    static String recordBatchToString(Collection<ApiMessageAndVersion> batch) {
        String batchString = batch.stream().map(apiMessageAndVersion -> {
            if (apiMessageAndVersion.message().apiKey() == MetadataRecordType.CONFIG_RECORD.id()) {
                StringBuilder sb = new StringBuilder();
                sb.append("ApiMessageAndVersion(");
                ConfigRecord record = (ConfigRecord) apiMessageAndVersion.message();
                sb.append("ConfigRecord(");
                sb.append("resourceType=");
                sb.append(record.resourceType());
                sb.append(", resourceName=");
                sb.append(record.resourceName());
                sb.append(", name=");
                sb.append(record.name());
                sb.append(")");
                sb.append(" at version ");
                sb.append(apiMessageAndVersion.version());
                sb.append(")");
                return sb.toString();
            } else {
                return apiMessageAndVersion.toString();
            }
        }).collect(Collectors.joining(","));
        return "[" + batchString + "]";
    }
}<|MERGE_RESOLUTION|>--- conflicted
+++ resolved
@@ -41,12 +41,7 @@
 import java.util.Collection;
 import java.util.EnumSet;
 import java.util.HashSet;
-<<<<<<< HEAD
-=======
-import java.util.List;
-import java.util.Map;
 import java.util.Optional;
->>>>>>> e55fbceb
 import java.util.Set;
 import java.util.concurrent.CompletableFuture;
 import java.util.concurrent.RejectedExecutionException;
@@ -119,11 +114,8 @@
         this.leaderAndEpoch = LeaderAndEpoch.UNKNOWN;
         this.initialZkLoadHandler = initialZkLoadHandler;
         this.faultHandler = faultHandler;
-<<<<<<< HEAD
+        this.quorumFeatures = quorumFeatures;
         this.zkMetadataWriter = new KRaftMigrationZkWriter(zkMigrationClient, this::applyMigrationOperation);
-=======
-        this.quorumFeatures = quorumFeatures;
->>>>>>> e55fbceb
     }
 
     public KRaftMigrationDriver(
