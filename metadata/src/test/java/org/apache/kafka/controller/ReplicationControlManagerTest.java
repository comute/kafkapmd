/*
 * Licensed to the Apache Software Foundation (ASF) under one or more
 * contributor license agreements. See the NOTICE file distributed with
 * this work for additional information regarding copyright ownership.
 * The ASF licenses this file to You under the Apache License, Version 2.0
 * (the "License"); you may not use this file except in compliance with
 * the License. You may obtain a copy of the License at
 *
 *    http://www.apache.org/licenses/LICENSE-2.0
 *
 * Unless required by applicable law or agreed to in writing, software
 * distributed under the License is distributed on an "AS IS" BASIS,
 * WITHOUT WARRANTIES OR CONDITIONS OF ANY KIND, either express or implied.
 * See the License for the specific language governing permissions and
 * limitations under the License.
 */

package org.apache.kafka.controller;

import org.apache.kafka.common.ElectionType;
import org.apache.kafka.common.TopicPartition;
import org.apache.kafka.common.Uuid;
import org.apache.kafka.common.config.ConfigResource;
import org.apache.kafka.common.errors.InvalidReplicaAssignmentException;
import org.apache.kafka.common.errors.PolicyViolationException;
import org.apache.kafka.common.errors.StaleBrokerEpochException;
import org.apache.kafka.common.message.AlterPartitionRequestData;
import org.apache.kafka.common.message.AlterPartitionRequestData.PartitionData;
import org.apache.kafka.common.message.AlterPartitionRequestData.TopicData;
import org.apache.kafka.common.message.AlterPartitionResponseData;
import org.apache.kafka.common.message.AlterPartitionReassignmentsRequestData;
import org.apache.kafka.common.message.AlterPartitionReassignmentsRequestData.ReassignablePartition;
import org.apache.kafka.common.message.AlterPartitionReassignmentsRequestData.ReassignableTopic;
import org.apache.kafka.common.message.AlterPartitionReassignmentsResponseData;
import org.apache.kafka.common.message.AlterPartitionReassignmentsResponseData.ReassignablePartitionResponse;
import org.apache.kafka.common.message.AlterPartitionReassignmentsResponseData.ReassignableTopicResponse;
import org.apache.kafka.common.message.BrokerHeartbeatRequestData;
import org.apache.kafka.common.message.CreatePartitionsRequestData.CreatePartitionsAssignment;
import org.apache.kafka.common.message.CreatePartitionsRequestData.CreatePartitionsTopic;
import org.apache.kafka.common.message.CreatePartitionsResponseData.CreatePartitionsTopicResult;
import org.apache.kafka.common.message.CreateTopicsRequestData;
import org.apache.kafka.common.message.CreateTopicsRequestData.CreatableReplicaAssignment;
import org.apache.kafka.common.message.CreateTopicsRequestData.CreatableTopic;
import org.apache.kafka.common.message.CreateTopicsRequestData.CreatableTopicCollection;
import org.apache.kafka.common.message.CreateTopicsResponseData;
import org.apache.kafka.common.message.CreateTopicsResponseData.CreatableTopicResult;
import org.apache.kafka.common.message.ElectLeadersRequestData;
import org.apache.kafka.common.message.ElectLeadersRequestData.TopicPartitions;
import org.apache.kafka.common.message.ElectLeadersRequestData.TopicPartitionsCollection;
import org.apache.kafka.common.message.ElectLeadersResponseData;
import org.apache.kafka.common.message.ElectLeadersResponseData.PartitionResult;
import org.apache.kafka.common.message.ElectLeadersResponseData.ReplicaElectionResult;
import org.apache.kafka.common.message.ListPartitionReassignmentsRequestData.ListPartitionReassignmentsTopics;
import org.apache.kafka.common.message.ListPartitionReassignmentsResponseData;
import org.apache.kafka.common.message.ListPartitionReassignmentsResponseData.OngoingPartitionReassignment;
import org.apache.kafka.common.message.ListPartitionReassignmentsResponseData.OngoingTopicReassignment;
import org.apache.kafka.common.metadata.ConfigRecord;
import org.apache.kafka.common.metadata.PartitionChangeRecord;
import org.apache.kafka.common.metadata.PartitionRecord;
import org.apache.kafka.common.metadata.RegisterBrokerRecord;
import org.apache.kafka.common.metadata.TopicRecord;
import org.apache.kafka.common.protocol.Errors;
import org.apache.kafka.common.requests.ApiError;
import org.apache.kafka.common.security.auth.SecurityProtocol;
import org.apache.kafka.common.utils.LogContext;
import org.apache.kafka.common.utils.MockTime;
import org.apache.kafka.common.utils.Utils;
import org.apache.kafka.metadata.BrokerHeartbeatReply;
import org.apache.kafka.metadata.BrokerRegistration;
import org.apache.kafka.metadata.KafkaConfigSchema;
import org.apache.kafka.metadata.LeaderRecoveryState;
import org.apache.kafka.metadata.PartitionRegistration;
import org.apache.kafka.metadata.RecordTestUtils;
import org.apache.kafka.metadata.Replicas;
import org.apache.kafka.server.common.ApiMessageAndVersion;
import org.apache.kafka.server.policy.CreateTopicPolicy;
import org.apache.kafka.timeline.SnapshotRegistry;
import org.junit.jupiter.api.Test;
import org.junit.jupiter.api.Timeout;
import org.junit.jupiter.params.ParameterizedTest;
import org.junit.jupiter.params.provider.ValueSource;
import org.slf4j.Logger;
import org.slf4j.LoggerFactory;

import java.util.concurrent.atomic.AtomicLong;
import java.util.ArrayList;
import java.util.Collections;
import java.util.HashMap;
import java.util.HashSet;
import java.util.List;
import java.util.Map;
import java.util.Optional;
import java.util.OptionalInt;
import java.util.Set;
import java.util.concurrent.TimeUnit;
import java.util.stream.Collectors;
import java.util.stream.IntStream;

import static java.util.Arrays.asList;
import static java.util.Collections.singletonList;
import static java.util.Collections.singletonMap;
import static org.apache.kafka.common.config.TopicConfig.SEGMENT_BYTES_CONFIG;
import static org.apache.kafka.common.protocol.Errors.ELECTION_NOT_NEEDED;
import static org.apache.kafka.common.protocol.Errors.ELIGIBLE_LEADERS_NOT_AVAILABLE;
import static org.apache.kafka.common.protocol.Errors.FENCED_LEADER_EPOCH;
import static org.apache.kafka.common.protocol.Errors.INVALID_PARTITIONS;
import static org.apache.kafka.common.protocol.Errors.INVALID_REPLICA_ASSIGNMENT;
import static org.apache.kafka.common.protocol.Errors.INVALID_TOPIC_EXCEPTION;
import static org.apache.kafka.common.protocol.Errors.NONE;
import static org.apache.kafka.common.protocol.Errors.NO_REASSIGNMENT_IN_PROGRESS;
import static org.apache.kafka.common.protocol.Errors.POLICY_VIOLATION;
import static org.apache.kafka.common.protocol.Errors.PREFERRED_LEADER_NOT_AVAILABLE;
import static org.apache.kafka.common.protocol.Errors.UNKNOWN_TOPIC_ID;
import static org.apache.kafka.common.protocol.Errors.UNKNOWN_TOPIC_OR_PARTITION;
import static org.apache.kafka.metadata.LeaderConstants.NO_LEADER;
import static org.junit.jupiter.api.Assertions.assertArrayEquals;
import static org.junit.jupiter.api.Assertions.assertEquals;
import static org.junit.jupiter.api.Assertions.assertFalse;
import static org.junit.jupiter.api.Assertions.assertNotEquals;
import static org.junit.jupiter.api.Assertions.assertNotNull;
import static org.junit.jupiter.api.Assertions.assertNull;
import static org.junit.jupiter.api.Assertions.assertThrows;
import static org.junit.jupiter.api.Assertions.assertTrue;


@Timeout(40)
public class ReplicationControlManagerTest {
    private final static Logger log = LoggerFactory.getLogger(ReplicationControlManagerTest.class);
    private final static int BROKER_SESSION_TIMEOUT_MS = 1000;

    private static class ReplicationControlTestContext {
        final SnapshotRegistry snapshotRegistry = new SnapshotRegistry(new LogContext());
        final LogContext logContext = new LogContext();
        final MockTime time = new MockTime();
        final MockRandom random = new MockRandom();
        final ControllerMetrics metrics = new MockControllerMetrics();
        final String clusterId = Uuid.randomUuid().toString();
        final ClusterControlManager clusterControl = new ClusterControlManager(logContext,
            clusterId,
            time,
            snapshotRegistry,
            TimeUnit.MILLISECONDS.convert(BROKER_SESSION_TIMEOUT_MS, TimeUnit.NANOSECONDS),
            new StripedReplicaPlacer(random),
            metrics);
        final ConfigurationControlManager configurationControl = new ConfigurationControlManager(
            new LogContext(),
            snapshotRegistry,
            KafkaConfigSchema.EMPTY,
            __ -> { },
            Optional.empty(),
            (__, ___) -> { });
        final ReplicationControlManager replicationControl;

        void replay(List<ApiMessageAndVersion> records) throws Exception {
            RecordTestUtils.replayAll(clusterControl, records);
            RecordTestUtils.replayAll(configurationControl, records);
            RecordTestUtils.replayAll(replicationControl, records);
        }

        ReplicationControlTestContext() {
            this(Optional.empty());
        }

        ReplicationControlTestContext(Optional<CreateTopicPolicy> createTopicPolicy) {
            this.replicationControl = new ReplicationControlManager(snapshotRegistry,
                new LogContext(),
                (short) 3,
                1,
<<<<<<< HEAD
                Integer.MAX_VALUE,
=======
                true,
>>>>>>> 52621613
                configurationControl,
                clusterControl,
                metrics,
                createTopicPolicy);
            clusterControl.activate();
        }

        CreatableTopicResult createTestTopic(String name,
                                             int numPartitions,
                                             short replicationFactor,
                                             short expectedErrorCode) throws Exception {
            CreateTopicsRequestData request = new CreateTopicsRequestData();
            CreatableTopic topic = new CreatableTopic().setName(name);
            topic.setNumPartitions(numPartitions).setReplicationFactor(replicationFactor);
            request.topics().add(topic);
            ControllerResult<CreateTopicsResponseData> result =
                replicationControl.createTopics(request);
            CreatableTopicResult topicResult = result.response().topics().find(name);
            assertNotNull(topicResult);
            assertEquals(expectedErrorCode, topicResult.errorCode());
            if (expectedErrorCode == NONE.code()) {
                replay(result.records());
            }
            return topicResult;
        }

        CreatableTopicResult createTestTopic(String name, int[][] replicas) throws Exception {
            return createTestTopic(name, replicas, Collections.emptyMap(), (short) 0);
        }

        CreatableTopicResult createTestTopic(String name, int[][] replicas,
                                             short expectedErrorCode) throws Exception {
            return createTestTopic(name, replicas, Collections.emptyMap(), expectedErrorCode);
        }

        CreatableTopicResult createTestTopic(String name, int[][] replicas,
                                             Map<String, String> configs,
                                             short expectedErrorCode) throws Exception {
            assertFalse(replicas.length == 0);
            CreateTopicsRequestData request = new CreateTopicsRequestData();
            CreatableTopic topic = new CreatableTopic().setName(name);
            topic.setNumPartitions(-1).setReplicationFactor((short) -1);
            for (int i = 0; i < replicas.length; i++) {
                topic.assignments().add(new CreatableReplicaAssignment().
                    setPartitionIndex(i).setBrokerIds(Replicas.toList(replicas[i])));
            }
            configs.entrySet().forEach(e -> topic.configs().add(
                new CreateTopicsRequestData.CreateableTopicConfig().setName(e.getKey()).
                    setValue(e.getValue())));
            request.topics().add(topic);
            ControllerResult<CreateTopicsResponseData> result =
                replicationControl.createTopics(request);
            CreatableTopicResult topicResult = result.response().topics().find(name);
            assertNotNull(topicResult);
            assertEquals(expectedErrorCode, topicResult.errorCode());
            if (expectedErrorCode == NONE.code()) {
                assertEquals(replicas.length, topicResult.numPartitions());
                assertEquals(replicas[0].length, topicResult.replicationFactor());
                replay(result.records());
            }
            return topicResult;
        }

        void createPartitions(int count, String name,
                int[][] replicas, short expectedErrorCode) throws Exception {
            assertFalse(replicas.length == 0);
            CreatePartitionsTopic topic = new CreatePartitionsTopic().
                setName(name).
                setCount(count);
            for (int i = 0; i < replicas.length; i++) {
                topic.assignments().add(new CreatePartitionsAssignment().
                    setBrokerIds(Replicas.toList(replicas[i])));
            }
            ControllerResult<List<CreatePartitionsTopicResult>> result =
                replicationControl.createPartitions(Collections.singletonList(topic));
            assertEquals(1, result.response().size());
            CreatePartitionsTopicResult topicResult = result.response().get(0);
            assertEquals(name, topicResult.name());
            assertEquals(expectedErrorCode, topicResult.errorCode());
            replay(result.records());
        }

        void registerBrokers(Integer... brokerIds) throws Exception {
            for (int brokerId : brokerIds) {
                RegisterBrokerRecord brokerRecord = new RegisterBrokerRecord().
                    setBrokerEpoch(brokerId + 100).setBrokerId(brokerId);
                brokerRecord.endPoints().add(new RegisterBrokerRecord.BrokerEndpoint().
                    setSecurityProtocol(SecurityProtocol.PLAINTEXT.id).
                    setPort((short) 9092 + brokerId).
                    setName("PLAINTEXT").
                    setHost("localhost"));
                replay(Collections.singletonList(new ApiMessageAndVersion(brokerRecord, (short) 0)));
            }
        }

        void alterPartition(
            TopicIdPartition topicIdPartition,
            int leaderId,
            List<Integer> isr,
            LeaderRecoveryState leaderRecoveryState
        ) throws Exception {
            BrokerRegistration registration = clusterControl.brokerRegistrations().get(leaderId);
            assertFalse(registration.fenced());

            PartitionRegistration partition = replicationControl.getPartition(
                topicIdPartition.topicId(),
                topicIdPartition.partitionId()
            );
            assertNotNull(partition);
            assertEquals(leaderId, partition.leader);

            PartitionData partitionData = new PartitionData()
                .setPartitionIndex(topicIdPartition.partitionId())
                .setPartitionEpoch(partition.partitionEpoch)
                .setLeaderEpoch(partition.leaderEpoch)
                .setLeaderRecoveryState(leaderRecoveryState.value())
                .setNewIsr(isr);

            String topicName = replicationControl.getTopic(topicIdPartition.topicId()).name();
            TopicData topicData = new TopicData()
                .setName(topicName)
                .setPartitions(singletonList(partitionData));

            ControllerResult<AlterPartitionResponseData> alterPartition = replicationControl.alterPartition(
                new AlterPartitionRequestData()
                    .setBrokerId(leaderId)
                    .setBrokerEpoch(registration.epoch())
                    .setTopics(singletonList(topicData)));
            replay(alterPartition.records());
        }

        void unfenceBrokers(Integer... brokerIds)  throws Exception {
            unfenceBrokers(Utils.mkSet(brokerIds));
        }

        void unfenceBrokers(Set<Integer> brokerIds) throws Exception {
            for (int brokerId : brokerIds) {
                ControllerResult<BrokerHeartbeatReply> result = replicationControl.
                    processBrokerHeartbeat(new BrokerHeartbeatRequestData().
                        setBrokerId(brokerId).setBrokerEpoch(brokerId + 100).
                        setCurrentMetadataOffset(1).
                        setWantFence(false).setWantShutDown(false), 0);
                assertEquals(new BrokerHeartbeatReply(true, false, false, false),
                    result.response());
                replay(result.records());
            }
        }

        void alterTopicConfig(
            String topic,
            String configKey,
            String configValue
        ) throws Exception {
            ConfigRecord configRecord = new ConfigRecord()
                .setResourceType(ConfigResource.Type.TOPIC.id())
                .setResourceName(topic)
                .setName(configKey)
                .setValue(configValue);
            replay(singletonList(new ApiMessageAndVersion(configRecord, (short) 0)));
        }

        void fenceBrokers(Set<Integer> brokerIds) throws Exception {
            time.sleep(BROKER_SESSION_TIMEOUT_MS);

            Set<Integer> unfencedBrokerIds = clusterControl.brokerRegistrations().keySet().stream()
                .filter(brokerId -> !brokerIds.contains(brokerId))
                .collect(Collectors.toSet());
            unfenceBrokers(unfencedBrokerIds.toArray(new Integer[0]));

            Optional<Integer> staleBroker = clusterControl.heartbeatManager().findOneStaleBroker();
            while (staleBroker.isPresent()) {
                ControllerResult<Void> fenceResult = replicationControl.maybeFenceOneStaleBroker();
                replay(fenceResult.records());
                staleBroker = clusterControl.heartbeatManager().findOneStaleBroker();
            }

            assertEquals(brokerIds, clusterControl.fencedBrokerIds());
        }

        long currentBrokerEpoch(int brokerId) {
            Map<Integer, BrokerRegistration> registrations = clusterControl.brokerRegistrations();
            BrokerRegistration registration = registrations.get(brokerId);
            assertNotNull(registration, "No current registration for broker " + brokerId);
            return registration.epoch();
        }

        OptionalInt currentLeader(TopicIdPartition topicIdPartition) {
            PartitionRegistration partition = replicationControl.
                getPartition(topicIdPartition.topicId(), topicIdPartition.partitionId());
            return (partition.leader < 0) ? OptionalInt.empty() : OptionalInt.of(partition.leader);
        }
    }

    private static class MockCreateTopicPolicy implements CreateTopicPolicy {
        private final List<RequestMetadata> expecteds;
        private final AtomicLong index = new AtomicLong(0);

        MockCreateTopicPolicy(List<RequestMetadata> expecteds) {
            this.expecteds = expecteds;
        }

        @Override
        public void validate(RequestMetadata actual) throws PolicyViolationException {
            long curIndex = index.getAndIncrement();
            if (curIndex >= expecteds.size()) {
                throw new PolicyViolationException("Unexpected topic creation: index " +
                    "out of range at " + curIndex);
            }
            RequestMetadata expected = expecteds.get((int) curIndex);
            if (!expected.equals(actual)) {
                throw new PolicyViolationException("Expected: " + expected +
                    ". Got: " + actual);
            }
        }

        @Override
        public void close() throws Exception {
            // nothing to do
        }

        @Override
        public void configure(Map<String, ?> configs) {
            // nothing to do
        }
    }

    @Test
    public void testCreateTopics() throws Exception {
        ReplicationControlTestContext ctx = new ReplicationControlTestContext();
        ReplicationControlManager replicationControl = ctx.replicationControl;
        CreateTopicsRequestData request = new CreateTopicsRequestData();
        request.topics().add(new CreatableTopic().setName("foo").
            setNumPartitions(-1).setReplicationFactor((short) -1));
        ControllerResult<CreateTopicsResponseData> result =
            replicationControl.createTopics(request);
        CreateTopicsResponseData expectedResponse = new CreateTopicsResponseData();
        expectedResponse.topics().add(new CreatableTopicResult().setName("foo").
            setErrorCode(Errors.INVALID_REPLICATION_FACTOR.code()).
                setErrorMessage("Unable to replicate the partition 3 time(s): All " +
                    "brokers are currently fenced."));
        assertEquals(expectedResponse, result.response());

        ctx.registerBrokers(0, 1, 2);
        ctx.unfenceBrokers(0, 1, 2);
        ControllerResult<CreateTopicsResponseData> result2 =
            replicationControl.createTopics(request);
        CreateTopicsResponseData expectedResponse2 = new CreateTopicsResponseData();
        expectedResponse2.topics().add(new CreatableTopicResult().setName("foo").
            setNumPartitions(1).setReplicationFactor((short) 3).
            setErrorMessage(null).setErrorCode((short) 0).
            setTopicId(result2.response().topics().find("foo").topicId()));
        assertEquals(expectedResponse2, result2.response());
        ctx.replay(result2.records());
        assertEquals(new PartitionRegistration(new int[] {1, 2, 0},
            new int[] {1, 2, 0}, Replicas.NONE, Replicas.NONE, 1, LeaderRecoveryState.RECOVERED, 0, 0),
            replicationControl.getPartition(
                ((TopicRecord) result2.records().get(0).message()).topicId(), 0));
        ControllerResult<CreateTopicsResponseData> result3 =
                replicationControl.createTopics(request);
        CreateTopicsResponseData expectedResponse3 = new CreateTopicsResponseData();
        expectedResponse3.topics().add(new CreatableTopicResult().setName("foo").
                setErrorCode(Errors.TOPIC_ALREADY_EXISTS.code()).
                setErrorMessage("Topic 'foo' already exists."));
        assertEquals(expectedResponse3, result3.response());
        Uuid fooId = result2.response().topics().find("foo").topicId();
        RecordTestUtils.assertBatchIteratorContains(asList(
            asList(new ApiMessageAndVersion(new PartitionRecord().
                    setPartitionId(0).setTopicId(fooId).
                    setReplicas(asList(1, 2, 0)).setIsr(asList(1, 2, 0)).
                    setRemovingReplicas(Collections.emptyList()).setAddingReplicas(Collections.emptyList()).setLeader(1).
                    setLeaderEpoch(0).setPartitionEpoch(0), (short) 0),
                new ApiMessageAndVersion(new TopicRecord().
                    setTopicId(fooId).setName("foo"), (short) 0))),
            ctx.replicationControl.iterator(Long.MAX_VALUE));
    }

    @Test
    public void testBrokerCountMetrics() throws Exception {
        ReplicationControlTestContext ctx = new ReplicationControlTestContext();
        ReplicationControlManager replicationControl = ctx.replicationControl;

        ctx.registerBrokers(0);

        assertEquals(1, ctx.metrics.fencedBrokerCount());
        assertEquals(0, ctx.metrics.activeBrokerCount());

        ctx.unfenceBrokers(0);

        assertEquals(0, ctx.metrics.fencedBrokerCount());
        assertEquals(1, ctx.metrics.activeBrokerCount());

        ctx.registerBrokers(1);
        ctx.unfenceBrokers(1);

        assertEquals(2, ctx.metrics.activeBrokerCount());

        ctx.registerBrokers(2);
        ctx.unfenceBrokers(2);

        assertEquals(0, ctx.metrics.fencedBrokerCount());
        assertEquals(3, ctx.metrics.activeBrokerCount());

        ControllerResult<Void> result = replicationControl.unregisterBroker(0);
        ctx.replay(result.records());
        result = replicationControl.unregisterBroker(2);
        ctx.replay(result.records());

        assertEquals(0, ctx.metrics.fencedBrokerCount());
        assertEquals(1, ctx.metrics.activeBrokerCount());
    }

    @Test
    public void testCreateTopicsWithValidateOnlyFlag() throws Exception {
        ReplicationControlTestContext ctx = new ReplicationControlTestContext();
        ctx.registerBrokers(0, 1, 2);
        ctx.unfenceBrokers(0, 1, 2);
        CreateTopicsRequestData request = new CreateTopicsRequestData().setValidateOnly(true);
        request.topics().add(new CreatableTopic().setName("foo").
            setNumPartitions(1).setReplicationFactor((short) 3));
        ControllerResult<CreateTopicsResponseData> result =
            ctx.replicationControl.createTopics(request);
        assertEquals(0, result.records().size());
        CreatableTopicResult topicResult = result.response().topics().find("foo");
        assertEquals((short) 0, topicResult.errorCode());
    }

    @Test
    public void testInvalidCreateTopicsWithValidateOnlyFlag() throws Exception {
        ReplicationControlTestContext ctx = new ReplicationControlTestContext();
        ctx.registerBrokers(0, 1, 2);
        ctx.unfenceBrokers(0, 1, 2);
        CreateTopicsRequestData request = new CreateTopicsRequestData().setValidateOnly(true);
        request.topics().add(new CreatableTopic().setName("foo").
            setNumPartitions(1).setReplicationFactor((short) 4));
        ControllerResult<CreateTopicsResponseData> result =
            ctx.replicationControl.createTopics(request);
        assertEquals(0, result.records().size());
        CreateTopicsResponseData expectedResponse = new CreateTopicsResponseData();
        expectedResponse.topics().add(new CreatableTopicResult().setName("foo").
            setErrorCode(Errors.INVALID_REPLICATION_FACTOR.code()).
            setErrorMessage("Unable to replicate the partition 4 time(s): The target " +
                "replication factor of 4 cannot be reached because only 3 broker(s) " +
                "are registered."));
        assertEquals(expectedResponse, result.response());
    }

    @Test
    public void testCreateTopicsWithPolicy() throws Exception {
        MockCreateTopicPolicy createTopicPolicy = new MockCreateTopicPolicy(asList(
            new CreateTopicPolicy.RequestMetadata("foo", 2, (short) 2,
                null, Collections.emptyMap()),
            new CreateTopicPolicy.RequestMetadata("bar", 3, (short) 2,
                null, Collections.emptyMap()),
            new CreateTopicPolicy.RequestMetadata("baz", null, null,
                Collections.singletonMap(0, asList(2, 1, 0)),
                Collections.singletonMap(SEGMENT_BYTES_CONFIG, "12300000")),
            new CreateTopicPolicy.RequestMetadata("quux", null, null,
                Collections.singletonMap(0, asList(2, 1, 0)), Collections.emptyMap())));
        ReplicationControlTestContext ctx =
            new ReplicationControlTestContext(Optional.of(createTopicPolicy));
        ctx.registerBrokers(0, 1, 2);
        ctx.unfenceBrokers(0, 1, 2);
        ctx.createTestTopic("foo", 2, (short) 2, NONE.code());
        ctx.createTestTopic("bar", 3, (short) 3, POLICY_VIOLATION.code());
        ctx.createTestTopic("baz", new int[][] {new int[] {2, 1, 0}},
            Collections.singletonMap(SEGMENT_BYTES_CONFIG, "12300000"), NONE.code());
        ctx.createTestTopic("quux", new int[][] {new int[] {1, 2, 0}}, POLICY_VIOLATION.code());
    }

    @Test
    public void testGlobalTopicAndPartitionMetrics() throws Exception {
        ReplicationControlTestContext ctx = new ReplicationControlTestContext();
        ReplicationControlManager replicationControl = ctx.replicationControl;
        CreateTopicsRequestData request = new CreateTopicsRequestData();
        request.topics().add(new CreatableTopic().setName("foo").
            setNumPartitions(1).setReplicationFactor((short) -1));

        ctx.registerBrokers(0, 1, 2);
        ctx.unfenceBrokers(0, 1, 2);

        List<Uuid> topicsToDelete = new ArrayList<>();

        ControllerResult<CreateTopicsResponseData> result =
            replicationControl.createTopics(request);
        topicsToDelete.add(result.response().topics().find("foo").topicId());

        RecordTestUtils.replayAll(replicationControl, result.records());
        assertEquals(1, ctx.metrics.globalTopicsCount());

        request = new CreateTopicsRequestData();
        request.topics().add(new CreatableTopic().setName("bar").
            setNumPartitions(1).setReplicationFactor((short) -1));
        request.topics().add(new CreatableTopic().setName("baz").
            setNumPartitions(2).setReplicationFactor((short) -1));
        result = replicationControl.createTopics(request);
        RecordTestUtils.replayAll(replicationControl, result.records());
        assertEquals(3, ctx.metrics.globalTopicsCount());
        assertEquals(4, ctx.metrics.globalPartitionCount());

        topicsToDelete.add(result.response().topics().find("baz").topicId());
        ControllerResult<Map<Uuid, ApiError>> deleteResult = replicationControl.deleteTopics(topicsToDelete);
        RecordTestUtils.replayAll(replicationControl, deleteResult.records());
        assertEquals(1, ctx.metrics.globalTopicsCount());
        assertEquals(1, ctx.metrics.globalPartitionCount());

        Uuid topicToDelete = result.response().topics().find("bar").topicId();
        deleteResult = replicationControl.deleteTopics(Collections.singletonList(topicToDelete));
        RecordTestUtils.replayAll(replicationControl, deleteResult.records());
        assertEquals(0, ctx.metrics.globalTopicsCount());
        assertEquals(0, ctx.metrics.globalPartitionCount());
    }

    @Test
    public void testOfflinePartitionAndReplicaImbalanceMetrics() throws Exception {
        ReplicationControlTestContext ctx = new ReplicationControlTestContext();
        ReplicationControlManager replicationControl = ctx.replicationControl;
        ctx.registerBrokers(0, 1, 2, 3);
        ctx.unfenceBrokers(0, 1, 2, 3);

        CreatableTopicResult foo = ctx.createTestTopic("foo", new int[][] {
            new int[] {0, 2}, new int[] {0, 1}});

        CreatableTopicResult zar = ctx.createTestTopic("zar", new int[][] {
            new int[] {0, 1, 2}, new int[] {1, 2, 3}, new int[] {1, 2, 0}});

        ControllerResult<Void> result = replicationControl.unregisterBroker(0);
        ctx.replay(result.records());

        // All partitions should still be online after unregistering broker 0
        assertEquals(0, ctx.metrics.offlinePartitionCount());
        // Three partitions should not have their preferred (first) replica 0
        assertEquals(3, ctx.metrics.preferredReplicaImbalanceCount());

        result = replicationControl.unregisterBroker(1);
        ctx.replay(result.records());

        // After unregistering broker 1, 1 partition for topic foo should go offline
        assertEquals(1, ctx.metrics.offlinePartitionCount());
        // All five partitions should not have their preferred (first) replica at this point
        assertEquals(5, ctx.metrics.preferredReplicaImbalanceCount());

        result = replicationControl.unregisterBroker(2);
        ctx.replay(result.records());

        // After unregistering broker 2, the last partition for topic foo should go offline
        // and 2 partitions for topic zar should go offline
        assertEquals(4, ctx.metrics.offlinePartitionCount());

        result = replicationControl.unregisterBroker(3);
        ctx.replay(result.records());

        // After unregistering broker 3 the last partition for topic zar should go offline
        assertEquals(5, ctx.metrics.offlinePartitionCount());

        // Deleting topic foo should bring the offline partition count down to 3
        ArrayList<ApiMessageAndVersion> records = new ArrayList<>();
        replicationControl.deleteTopic(foo.topicId(), records);
        ctx.replay(records);

        assertEquals(3, ctx.metrics.offlinePartitionCount());

        // Deleting topic zar should bring the offline partition count down to 0
        records = new ArrayList<>();
        replicationControl.deleteTopic(zar.topicId(), records);
        ctx.replay(records);

        assertEquals(0, ctx.metrics.offlinePartitionCount());
    }

    @Test
    public void testValidateNewTopicNames() {
        Map<String, ApiError> topicErrors = new HashMap<>();
        CreatableTopicCollection topics = new CreatableTopicCollection();
        topics.add(new CreatableTopic().setName(""));
        topics.add(new CreatableTopic().setName("woo"));
        topics.add(new CreatableTopic().setName("."));
        ReplicationControlManager.validateNewTopicNames(topicErrors, topics);
        Map<String, ApiError> expectedTopicErrors = new HashMap<>();
        expectedTopicErrors.put("", new ApiError(INVALID_TOPIC_EXCEPTION,
            "Topic name is illegal, it can't be empty"));
        expectedTopicErrors.put(".", new ApiError(INVALID_TOPIC_EXCEPTION,
            "Topic name cannot be \".\" or \"..\""));
        assertEquals(expectedTopicErrors, topicErrors);
    }

    @Test
    public void testRemoveLeaderships() throws Exception {
        ReplicationControlTestContext ctx = new ReplicationControlTestContext();
        ReplicationControlManager replicationControl = ctx.replicationControl;
        ctx.registerBrokers(0, 1, 2, 3);
        ctx.unfenceBrokers(0, 1, 2, 3);
        CreatableTopicResult result = ctx.createTestTopic("foo",
            new int[][] {
                new int[] {0, 1, 2},
                new int[] {1, 2, 3},
                new int[] {2, 3, 0},
                new int[] {0, 2, 1}
            });
        Set<TopicIdPartition> expectedPartitions = new HashSet<>();
        expectedPartitions.add(new TopicIdPartition(result.topicId(), 0));
        expectedPartitions.add(new TopicIdPartition(result.topicId(), 3));
        assertEquals(expectedPartitions, RecordTestUtils.
            iteratorToSet(replicationControl.brokersToIsrs().iterator(0, true)));
        List<ApiMessageAndVersion> records = new ArrayList<>();
        replicationControl.handleBrokerFenced(0, records);
        ctx.replay(records);
        assertEquals(Collections.emptySet(), RecordTestUtils.
            iteratorToSet(replicationControl.brokersToIsrs().iterator(0, true)));
    }

    @Test
    public void testShrinkAndExpandIsr() throws Exception {
        ReplicationControlTestContext ctx = new ReplicationControlTestContext();
        ReplicationControlManager replicationControl = ctx.replicationControl;
        ctx.registerBrokers(0, 1, 2);
        ctx.unfenceBrokers(0, 1, 2);
        CreatableTopicResult createTopicResult = ctx.createTestTopic("foo",
            new int[][] {new int[] {0, 1, 2}});

        TopicIdPartition topicIdPartition = new TopicIdPartition(createTopicResult.topicId(), 0);
        TopicPartition topicPartition = new TopicPartition("foo", 0);
        assertEquals(OptionalInt.of(0), ctx.currentLeader(topicIdPartition));
        long brokerEpoch = ctx.currentBrokerEpoch(0);
        PartitionData shrinkIsrRequest = newAlterIsrPartition(
            replicationControl, topicIdPartition, asList(0, 1), LeaderRecoveryState.RECOVERED);
        ControllerResult<AlterPartitionResponseData> shrinkIsrResult = sendAlterIsr(
            replicationControl, 0, brokerEpoch, "foo", shrinkIsrRequest);
        AlterPartitionResponseData.PartitionData shrinkIsrResponse = assertAlterPartitionResponse(
            shrinkIsrResult, topicPartition, NONE);
        assertConsistentAlterPartitionResponse(replicationControl, topicIdPartition, shrinkIsrResponse);

        PartitionData expandIsrRequest = newAlterIsrPartition(
            replicationControl, topicIdPartition, asList(0, 1, 2), LeaderRecoveryState.RECOVERED);
        ControllerResult<AlterPartitionResponseData> expandIsrResult = sendAlterIsr(
            replicationControl, 0, brokerEpoch, "foo", expandIsrRequest);
        AlterPartitionResponseData.PartitionData expandIsrResponse = assertAlterPartitionResponse(
            expandIsrResult, topicPartition, NONE);
        assertConsistentAlterPartitionResponse(replicationControl, topicIdPartition, expandIsrResponse);
    }

    @Test
    public void testInvalidAlterPartitionRequests() throws Exception {
        ReplicationControlTestContext ctx = new ReplicationControlTestContext();
        ReplicationControlManager replicationControl = ctx.replicationControl;
        ctx.registerBrokers(0, 1, 2);
        ctx.unfenceBrokers(0, 1, 2);
        CreatableTopicResult createTopicResult = ctx.createTestTopic("foo",
            new int[][] {new int[] {0, 1, 2}});

        TopicIdPartition topicIdPartition = new TopicIdPartition(createTopicResult.topicId(), 0);
        TopicPartition topicPartition = new TopicPartition("foo", 0);
        int leaderId = 0;
        int notLeaderId = 1;
        assertEquals(OptionalInt.of(leaderId), ctx.currentLeader(topicIdPartition));
        long brokerEpoch = ctx.currentBrokerEpoch(0);

        // Invalid leader
        PartitionData invalidLeaderRequest = newAlterIsrPartition(
            replicationControl, topicIdPartition, asList(0, 1), LeaderRecoveryState.RECOVERED);
        ControllerResult<AlterPartitionResponseData> invalidLeaderResult = sendAlterIsr(
            replicationControl, notLeaderId, ctx.currentBrokerEpoch(notLeaderId),
            "foo", invalidLeaderRequest);
        assertAlterPartitionResponse(invalidLeaderResult, topicPartition, Errors.INVALID_REQUEST);

        // Stale broker epoch
        PartitionData invalidBrokerEpochRequest = newAlterIsrPartition(
            replicationControl, topicIdPartition, asList(0, 1), LeaderRecoveryState.RECOVERED);
        assertThrows(StaleBrokerEpochException.class, () -> sendAlterIsr(
            replicationControl, leaderId, brokerEpoch - 1, "foo", invalidBrokerEpochRequest));

        // Invalid leader epoch
        PartitionData invalidLeaderEpochRequest = newAlterIsrPartition(
            replicationControl, topicIdPartition, asList(0, 1), LeaderRecoveryState.RECOVERED);
        invalidLeaderEpochRequest.setLeaderEpoch(500);
        ControllerResult<AlterPartitionResponseData> invalidLeaderEpochResult = sendAlterIsr(
            replicationControl, leaderId, ctx.currentBrokerEpoch(leaderId),
            "foo", invalidLeaderEpochRequest);
        assertAlterPartitionResponse(invalidLeaderEpochResult, topicPartition, FENCED_LEADER_EPOCH);

        // Invalid ISR (3 is not a valid replica)
        PartitionData invalidIsrRequest1 = newAlterIsrPartition(
            replicationControl, topicIdPartition, asList(0, 1, 3), LeaderRecoveryState.RECOVERED);
        ControllerResult<AlterPartitionResponseData> invalidIsrResult1 = sendAlterIsr(
            replicationControl, leaderId, ctx.currentBrokerEpoch(leaderId),
            "foo", invalidIsrRequest1);
        assertAlterPartitionResponse(invalidIsrResult1, topicPartition, Errors.INVALID_REQUEST);

        // Invalid ISR (does not include leader 0)
        PartitionData invalidIsrRequest2 = newAlterIsrPartition(
            replicationControl, topicIdPartition, asList(1, 2), LeaderRecoveryState.RECOVERED);
        ControllerResult<AlterPartitionResponseData> invalidIsrResult2 = sendAlterIsr(
            replicationControl, leaderId, ctx.currentBrokerEpoch(leaderId),
            "foo", invalidIsrRequest2);
        assertAlterPartitionResponse(invalidIsrResult2, topicPartition, Errors.INVALID_REQUEST);

        // Invalid ISR length and recovery state
        PartitionData invalidIsrRecoveryRequest = newAlterIsrPartition(
            replicationControl, topicIdPartition, asList(0, 1), LeaderRecoveryState.RECOVERING);
        ControllerResult<AlterPartitionResponseData> invalidIsrRecoveryResult = sendAlterIsr(
            replicationControl, leaderId, ctx.currentBrokerEpoch(leaderId),
            "foo", invalidIsrRecoveryRequest);
        assertAlterPartitionResponse(invalidIsrRecoveryResult, topicPartition, Errors.INVALID_REQUEST);

        // Invalid recovery state transtion from RECOVERED to RECOVERING
        PartitionData invalidRecoveryRequest = newAlterIsrPartition(
            replicationControl, topicIdPartition, asList(0), LeaderRecoveryState.RECOVERING);
        ControllerResult<AlterPartitionResponseData> invalidRecoveryResult = sendAlterIsr(
            replicationControl, leaderId, ctx.currentBrokerEpoch(leaderId),
            "foo", invalidRecoveryRequest);
        assertAlterPartitionResponse(invalidRecoveryResult, topicPartition, Errors.INVALID_REQUEST);
    }

    private PartitionData newAlterIsrPartition(
        ReplicationControlManager replicationControl,
        TopicIdPartition topicIdPartition,
        List<Integer> newIsr,
        LeaderRecoveryState leaderRecoveryState
    ) {
        PartitionRegistration partitionControl =
            replicationControl.getPartition(topicIdPartition.topicId(), topicIdPartition.partitionId());
        return new AlterPartitionRequestData.PartitionData()
            .setPartitionIndex(0)
            .setLeaderEpoch(partitionControl.leaderEpoch)
            .setPartitionEpoch(partitionControl.partitionEpoch)
            .setNewIsr(newIsr)
            .setLeaderRecoveryState(leaderRecoveryState.value());
    }

    private ControllerResult<AlterPartitionResponseData> sendAlterIsr(
        ReplicationControlManager replicationControl,
        int brokerId,
        long brokerEpoch,
        String topic,
        AlterPartitionRequestData.PartitionData partitionData
    ) throws Exception {
        AlterPartitionRequestData request = new AlterPartitionRequestData()
            .setBrokerId(brokerId)
            .setBrokerEpoch(brokerEpoch);

        AlterPartitionRequestData.TopicData topicData = new AlterPartitionRequestData.TopicData()
            .setName(topic);
        request.topics().add(topicData);
        topicData.partitions().add(partitionData);

        ControllerResult<AlterPartitionResponseData> result = replicationControl.alterPartition(request);
        RecordTestUtils.replayAll(replicationControl, result.records());
        return result;
    }

    private AlterPartitionResponseData.PartitionData assertAlterPartitionResponse(
        ControllerResult<AlterPartitionResponseData> alterPartitionResult,
        TopicPartition topicPartition,
        Errors expectedError
    ) {
        AlterPartitionResponseData response = alterPartitionResult.response();
        assertEquals(1, response.topics().size());

        AlterPartitionResponseData.TopicData topicData = response.topics().get(0);
        assertEquals(topicPartition.topic(), topicData.name());
        assertEquals(1, topicData.partitions().size());

        AlterPartitionResponseData.PartitionData partitionData = topicData.partitions().get(0);
        assertEquals(topicPartition.partition(), partitionData.partitionIndex());
        assertEquals(expectedError, Errors.forCode(partitionData.errorCode()));
        return partitionData;
    }

    private void assertConsistentAlterPartitionResponse(
        ReplicationControlManager replicationControl,
        TopicIdPartition topicIdPartition,
        AlterPartitionResponseData.PartitionData partitionData
    ) {
        PartitionRegistration partitionControl =
            replicationControl.getPartition(topicIdPartition.topicId(), topicIdPartition.partitionId());
        assertEquals(partitionControl.leader, partitionData.leaderId());
        assertEquals(partitionControl.leaderEpoch, partitionData.leaderEpoch());
        assertEquals(partitionControl.partitionEpoch, partitionData.partitionEpoch());
        List<Integer> expectedIsr = IntStream.of(partitionControl.isr).boxed().collect(Collectors.toList());
        assertEquals(expectedIsr, partitionData.isr());
    }

    private void assertCreatedTopicConfigs(
        ReplicationControlTestContext ctx,
        String topic,
        CreateTopicsRequestData.CreateableTopicConfigCollection requestConfigs
    ) {
        Map<String, String> configs = ctx.configurationControl.getConfigs(
            new ConfigResource(ConfigResource.Type.TOPIC, topic));
        assertEquals(requestConfigs.size(), configs.size());
        for (CreateTopicsRequestData.CreateableTopicConfig requestConfig : requestConfigs) {
            String value = configs.get(requestConfig.name());
            assertEquals(requestConfig.value(), value);
        }
    }

    private void assertEmptyTopicConfigs(
        ReplicationControlTestContext ctx,
        String topic
    ) {
        Map<String, String> configs = ctx.configurationControl.getConfigs(
            new ConfigResource(ConfigResource.Type.TOPIC, topic));
        assertEquals(Collections.emptyMap(), configs);
    }

    @Test
    public void testDeleteTopics() throws Exception {
        ReplicationControlTestContext ctx = new ReplicationControlTestContext();
        ReplicationControlManager replicationControl = ctx.replicationControl;
        CreateTopicsRequestData request = new CreateTopicsRequestData();
        CreateTopicsRequestData.CreateableTopicConfigCollection requestConfigs =
            new CreateTopicsRequestData.CreateableTopicConfigCollection();
        requestConfigs.add(new CreateTopicsRequestData.CreateableTopicConfig().
            setName("cleanup.policy").setValue("compact"));
        requestConfigs.add(new CreateTopicsRequestData.CreateableTopicConfig().
            setName("min.cleanable.dirty.ratio").setValue("0.1"));
        request.topics().add(new CreatableTopic().setName("foo").
            setNumPartitions(3).setReplicationFactor((short) 2).
            setConfigs(requestConfigs));
        ctx.registerBrokers(0, 1);
        ctx.unfenceBrokers(0, 1);
        ControllerResult<CreateTopicsResponseData> createResult =
            replicationControl.createTopics(request);
        CreateTopicsResponseData expectedResponse = new CreateTopicsResponseData();
        Uuid topicId = createResult.response().topics().find("foo").topicId();
        expectedResponse.topics().add(new CreatableTopicResult().setName("foo").
            setNumPartitions(3).setReplicationFactor((short) 2).
            setErrorMessage(null).setErrorCode((short) 0).
            setTopicId(topicId));
        assertEquals(expectedResponse, createResult.response());
        // Until the records are replayed, no changes are made
        assertNull(replicationControl.getPartition(topicId, 0));
        assertEmptyTopicConfigs(ctx, "foo");
        ctx.replay(createResult.records());
        assertNotNull(replicationControl.getPartition(topicId, 0));
        assertNotNull(replicationControl.getPartition(topicId, 1));
        assertNotNull(replicationControl.getPartition(topicId, 2));
        assertNull(replicationControl.getPartition(topicId, 3));
        assertCreatedTopicConfigs(ctx, "foo", requestConfigs);

        assertEquals(singletonMap(topicId, new ResultOrError<>("foo")),
            replicationControl.findTopicNames(Long.MAX_VALUE, Collections.singleton(topicId)));
        assertEquals(singletonMap("foo", new ResultOrError<>(topicId)),
            replicationControl.findTopicIds(Long.MAX_VALUE, Collections.singleton("foo")));
        Uuid invalidId = new Uuid(topicId.getMostSignificantBits() + 1,
            topicId.getLeastSignificantBits());
        assertEquals(singletonMap(invalidId,
            new ResultOrError<>(new ApiError(UNKNOWN_TOPIC_ID))),
                replicationControl.findTopicNames(Long.MAX_VALUE, Collections.singleton(invalidId)));
        assertEquals(singletonMap("bar",
            new ResultOrError<>(new ApiError(UNKNOWN_TOPIC_OR_PARTITION))),
                replicationControl.findTopicIds(Long.MAX_VALUE, Collections.singleton("bar")));

        ControllerResult<Map<Uuid, ApiError>> invalidDeleteResult = replicationControl.
            deleteTopics(Collections.singletonList(invalidId));
        assertEquals(0, invalidDeleteResult.records().size());
        assertEquals(singletonMap(invalidId, new ApiError(UNKNOWN_TOPIC_ID, null)),
            invalidDeleteResult.response());
        ControllerResult<Map<Uuid, ApiError>> deleteResult = replicationControl.
            deleteTopics(Collections.singletonList(topicId));
        assertTrue(deleteResult.isAtomic());
        assertEquals(singletonMap(topicId, new ApiError(NONE, null)),
            deleteResult.response());
        assertEquals(1, deleteResult.records().size());
        ctx.replay(deleteResult.records());
        assertNull(replicationControl.getPartition(topicId, 0));
        assertNull(replicationControl.getPartition(topicId, 1));
        assertNull(replicationControl.getPartition(topicId, 2));
        assertNull(replicationControl.getPartition(topicId, 3));
        assertEquals(singletonMap(topicId, new ResultOrError<>(
            new ApiError(UNKNOWN_TOPIC_ID))), replicationControl.findTopicNames(
                Long.MAX_VALUE, Collections.singleton(topicId)));
        assertEquals(singletonMap("foo", new ResultOrError<>(
            new ApiError(UNKNOWN_TOPIC_OR_PARTITION))), replicationControl.findTopicIds(
                Long.MAX_VALUE, Collections.singleton("foo")));
        assertEmptyTopicConfigs(ctx, "foo");
    }


    @Test
    public void testCreatePartitions() throws Exception {
        ReplicationControlTestContext ctx = new ReplicationControlTestContext();
        ReplicationControlManager replicationControl = ctx.replicationControl;
        CreateTopicsRequestData request = new CreateTopicsRequestData();
        request.topics().add(new CreatableTopic().setName("foo").
            setNumPartitions(3).setReplicationFactor((short) 2));
        request.topics().add(new CreatableTopic().setName("bar").
            setNumPartitions(4).setReplicationFactor((short) 2));
        request.topics().add(new CreatableTopic().setName("quux").
            setNumPartitions(2).setReplicationFactor((short) 2));
        request.topics().add(new CreatableTopic().setName("foo2").
            setNumPartitions(2).setReplicationFactor((short) 2));
        ctx.registerBrokers(0, 1);
        ctx.unfenceBrokers(0, 1);
        ControllerResult<CreateTopicsResponseData> createTopicResult =
            replicationControl.createTopics(request);
        ctx.replay(createTopicResult.records());
        List<CreatePartitionsTopic> topics = new ArrayList<>();
        topics.add(new CreatePartitionsTopic().
            setName("foo").setCount(5).setAssignments(null));
        topics.add(new CreatePartitionsTopic().
            setName("bar").setCount(3).setAssignments(null));
        topics.add(new CreatePartitionsTopic().
            setName("baz").setCount(3).setAssignments(null));
        topics.add(new CreatePartitionsTopic().
            setName("quux").setCount(2).setAssignments(null));
        ControllerResult<List<CreatePartitionsTopicResult>> createPartitionsResult =
            replicationControl.createPartitions(topics);
        assertEquals(asList(new CreatePartitionsTopicResult().
                setName("foo").
                setErrorCode(NONE.code()).
                setErrorMessage(null),
            new CreatePartitionsTopicResult().
                setName("bar").
                setErrorCode(INVALID_PARTITIONS.code()).
                setErrorMessage("The topic bar currently has 4 partition(s); 3 would not be an increase."),
            new CreatePartitionsTopicResult().
                setName("baz").
                setErrorCode(UNKNOWN_TOPIC_OR_PARTITION.code()).
                setErrorMessage(null),
            new CreatePartitionsTopicResult().
                setName("quux").
                setErrorCode(INVALID_PARTITIONS.code()).
                setErrorMessage("Topic already has 2 partition(s).")),
            createPartitionsResult.response());
        ctx.replay(createPartitionsResult.records());
        List<CreatePartitionsTopic> topics2 = new ArrayList<>();
        topics2.add(new CreatePartitionsTopic().
            setName("foo").setCount(6).setAssignments(asList(
                new CreatePartitionsAssignment().setBrokerIds(asList(1, 0)))));
        topics2.add(new CreatePartitionsTopic().
            setName("bar").setCount(5).setAssignments(asList(
            new CreatePartitionsAssignment().setBrokerIds(asList(1)))));
        topics2.add(new CreatePartitionsTopic().
            setName("quux").setCount(4).setAssignments(asList(
            new CreatePartitionsAssignment().setBrokerIds(asList(1, 0)))));
        topics2.add(new CreatePartitionsTopic().
            setName("foo2").setCount(3).setAssignments(asList(
            new CreatePartitionsAssignment().setBrokerIds(asList(2, 0)))));
        ControllerResult<List<CreatePartitionsTopicResult>> createPartitionsResult2 =
            replicationControl.createPartitions(topics2);
        assertEquals(asList(new CreatePartitionsTopicResult().
                setName("foo").
                setErrorCode(NONE.code()).
                setErrorMessage(null),
            new CreatePartitionsTopicResult().
                setName("bar").
                setErrorCode(INVALID_REPLICA_ASSIGNMENT.code()).
                setErrorMessage("The manual partition assignment includes a partition " +
                    "with 1 replica(s), but this is not consistent with previous " +
                    "partitions, which have 2 replica(s)."),
            new CreatePartitionsTopicResult().
                setName("quux").
                setErrorCode(INVALID_REPLICA_ASSIGNMENT.code()).
                setErrorMessage("Attempted to add 2 additional partition(s), but only 1 assignment(s) were specified."),
            new CreatePartitionsTopicResult().
                setName("foo2").
                setErrorCode(INVALID_REPLICA_ASSIGNMENT.code()).
                setErrorMessage("The manual partition assignment includes broker 2, but " +
                    "no such broker is registered.")),
            createPartitionsResult2.response());
        ctx.replay(createPartitionsResult2.records());
    }

    @Test
    public void testValidateGoodManualPartitionAssignments() throws Exception {
        ReplicationControlTestContext ctx = new ReplicationControlTestContext();
        ctx.registerBrokers(1, 2, 3);
        ctx.replicationControl.validateManualPartitionAssignment(asList(1),
            OptionalInt.of(1));
        ctx.replicationControl.validateManualPartitionAssignment(asList(1),
            OptionalInt.empty());
        ctx.replicationControl.validateManualPartitionAssignment(asList(1, 2, 3),
            OptionalInt.of(3));
        ctx.replicationControl.validateManualPartitionAssignment(asList(1, 2, 3),
            OptionalInt.empty());
    }

    @Test
    public void testValidateBadManualPartitionAssignments() throws Exception {
        ReplicationControlTestContext ctx = new ReplicationControlTestContext();
        ctx.registerBrokers(1, 2);
        assertEquals("The manual partition assignment includes an empty replica list.",
            assertThrows(InvalidReplicaAssignmentException.class, () ->
                ctx.replicationControl.validateManualPartitionAssignment(asList(),
                    OptionalInt.empty())).getMessage());
        assertEquals("The manual partition assignment includes broker 3, but no such " +
            "broker is registered.", assertThrows(InvalidReplicaAssignmentException.class, () ->
                ctx.replicationControl.validateManualPartitionAssignment(asList(1, 2, 3),
                    OptionalInt.empty())).getMessage());
        assertEquals("The manual partition assignment includes the broker 2 more than " +
            "once.", assertThrows(InvalidReplicaAssignmentException.class, () ->
                ctx.replicationControl.validateManualPartitionAssignment(asList(1, 2, 2),
                    OptionalInt.empty())).getMessage());
        assertEquals("The manual partition assignment includes a partition with 2 " +
            "replica(s), but this is not consistent with previous partitions, which have " +
                "3 replica(s).", assertThrows(InvalidReplicaAssignmentException.class, () ->
                    ctx.replicationControl.validateManualPartitionAssignment(asList(1, 2),
                        OptionalInt.of(3))).getMessage());
    }

    private final static ListPartitionReassignmentsResponseData NONE_REASSIGNING =
        new ListPartitionReassignmentsResponseData().setErrorMessage(null);

    @Test
    public void testReassignPartitions() throws Exception {
        ReplicationControlTestContext ctx = new ReplicationControlTestContext();
        ReplicationControlManager replication = ctx.replicationControl;
        ctx.registerBrokers(0, 1, 2, 3);
        ctx.unfenceBrokers(0, 1, 2, 3);
        Uuid fooId = ctx.createTestTopic("foo", new int[][] {
            new int[] {1, 2, 3}, new int[] {3, 2, 1}}).topicId();
        ctx.createTestTopic("bar", new int[][] {
            new int[] {1, 2, 3}}).topicId();
        assertEquals(NONE_REASSIGNING, replication.listPartitionReassignments(null));
        ControllerResult<AlterPartitionReassignmentsResponseData> alterResult =
            replication.alterPartitionReassignments(
                new AlterPartitionReassignmentsRequestData().setTopics(asList(
                    new ReassignableTopic().setName("foo").setPartitions(asList(
                        new ReassignablePartition().setPartitionIndex(0).
                            setReplicas(asList(3, 2, 1)),
                        new ReassignablePartition().setPartitionIndex(1).
                            setReplicas(asList(0, 2, 1)),
                        new ReassignablePartition().setPartitionIndex(2).
                            setReplicas(asList(0, 2, 1)))),
                new ReassignableTopic().setName("bar"))));
        assertEquals(new AlterPartitionReassignmentsResponseData().
                setErrorMessage(null).setResponses(asList(
                    new ReassignableTopicResponse().setName("foo").setPartitions(asList(
                        new ReassignablePartitionResponse().setPartitionIndex(0).
                            setErrorMessage(null),
                        new ReassignablePartitionResponse().setPartitionIndex(1).
                            setErrorMessage(null),
                        new ReassignablePartitionResponse().setPartitionIndex(2).
                            setErrorCode(UNKNOWN_TOPIC_OR_PARTITION.code()).
                            setErrorMessage("Unable to find partition foo:2."))),
                    new ReassignableTopicResponse().
                        setName("bar"))),
            alterResult.response());
        ctx.replay(alterResult.records());
        ListPartitionReassignmentsResponseData currentReassigning =
            new ListPartitionReassignmentsResponseData().setErrorMessage(null).
                setTopics(asList(new OngoingTopicReassignment().
                    setName("foo").setPartitions(asList(
                    new OngoingPartitionReassignment().setPartitionIndex(1).
                        setRemovingReplicas(asList(3)).
                        setAddingReplicas(asList(0)).
                        setReplicas(asList(0, 2, 1, 3))))));
        assertEquals(currentReassigning, replication.listPartitionReassignments(null));
        assertEquals(NONE_REASSIGNING, replication.listPartitionReassignments(asList(
                new ListPartitionReassignmentsTopics().setName("bar").
                    setPartitionIndexes(asList(0, 1, 2)))));
        assertEquals(currentReassigning, replication.listPartitionReassignments(asList(
            new ListPartitionReassignmentsTopics().setName("foo").
                setPartitionIndexes(asList(0, 1, 2)))));
        ControllerResult<AlterPartitionReassignmentsResponseData> cancelResult =
            replication.alterPartitionReassignments(
                new AlterPartitionReassignmentsRequestData().setTopics(asList(
                    new ReassignableTopic().setName("foo").setPartitions(asList(
                        new ReassignablePartition().setPartitionIndex(0).
                            setReplicas(null),
                        new ReassignablePartition().setPartitionIndex(1).
                            setReplicas(null),
                        new ReassignablePartition().setPartitionIndex(2).
                            setReplicas(null))),
                    new ReassignableTopic().setName("bar").setPartitions(asList(
                        new ReassignablePartition().setPartitionIndex(0).
                            setReplicas(null))))));
        assertEquals(ControllerResult.atomicOf(Collections.singletonList(new ApiMessageAndVersion(
            new PartitionChangeRecord().setTopicId(fooId).
                setPartitionId(1).
                setReplicas(asList(2, 1, 3)).
                setLeader(3).
                setRemovingReplicas(Collections.emptyList()).
                setAddingReplicas(Collections.emptyList()), (short) 0)),
            new AlterPartitionReassignmentsResponseData().setErrorMessage(null).setResponses(asList(
                new ReassignableTopicResponse().setName("foo").setPartitions(asList(
                    new ReassignablePartitionResponse().setPartitionIndex(0).
                        setErrorCode(NO_REASSIGNMENT_IN_PROGRESS.code()).setErrorMessage(null),
                    new ReassignablePartitionResponse().setPartitionIndex(1).
                        setErrorCode(NONE.code()).setErrorMessage(null),
                    new ReassignablePartitionResponse().setPartitionIndex(2).
                        setErrorCode(UNKNOWN_TOPIC_OR_PARTITION.code()).
                        setErrorMessage("Unable to find partition foo:2."))),
                new ReassignableTopicResponse().setName("bar").setPartitions(asList(
                    new ReassignablePartitionResponse().setPartitionIndex(0).
                        setErrorCode(NO_REASSIGNMENT_IN_PROGRESS.code()).
                        setErrorMessage(null)))))),
            cancelResult);
        log.info("running final alterPartition...");
        ControllerResult<AlterPartitionResponseData> alterPartitionResult = replication.alterPartition(
            new AlterPartitionRequestData().setBrokerId(3).setBrokerEpoch(103).
                setTopics(asList(new TopicData().setName("foo").setPartitions(asList(
                    new PartitionData().setPartitionIndex(1).setPartitionEpoch(1).
                        setLeaderEpoch(0).setNewIsr(asList(3, 0, 2, 1)))))));
        assertEquals(new AlterPartitionResponseData().setTopics(asList(
            new AlterPartitionResponseData.TopicData().setName("foo").setPartitions(asList(
                new AlterPartitionResponseData.PartitionData().
                    setPartitionIndex(1).
                    setErrorCode(FENCED_LEADER_EPOCH.code()))))),
            alterPartitionResult.response());
        ctx.replay(alterPartitionResult.records());
        assertEquals(NONE_REASSIGNING, replication.listPartitionReassignments(null));
    }

    @Test
    public void testCancelReassignPartitions() throws Exception {
        ReplicationControlTestContext ctx = new ReplicationControlTestContext();
        ReplicationControlManager replication = ctx.replicationControl;
        ctx.registerBrokers(0, 1, 2, 3, 4);
        ctx.unfenceBrokers(0, 1, 2, 3, 4);
        Uuid fooId = ctx.createTestTopic("foo", new int[][] {
            new int[] {1, 2, 3, 4}, new int[] {0, 1, 2, 3}, new int[] {4, 3, 1, 0},
            new int[] {2, 3, 4, 1}}).topicId();
        Uuid barId = ctx.createTestTopic("bar", new int[][] {
            new int[] {4, 3, 2}}).topicId();
        assertEquals(NONE_REASSIGNING, replication.listPartitionReassignments(null));
        List<ApiMessageAndVersion> fenceRecords = new ArrayList<>();
        replication.handleBrokerFenced(3, fenceRecords);
        ctx.replay(fenceRecords);
        assertEquals(new PartitionRegistration(new int[] {1, 2, 3, 4}, new int[] {1, 2, 4},
            new int[] {}, new int[] {}, 1, LeaderRecoveryState.RECOVERED, 1, 1), replication.getPartition(fooId, 0));
        ControllerResult<AlterPartitionReassignmentsResponseData> alterResult =
            replication.alterPartitionReassignments(
                new AlterPartitionReassignmentsRequestData().setTopics(asList(
                    new ReassignableTopic().setName("foo").setPartitions(asList(
                        new ReassignablePartition().setPartitionIndex(0).
                            setReplicas(asList(1, 2, 3)),
                        new ReassignablePartition().setPartitionIndex(1).
                            setReplicas(asList(1, 2, 3, 0)),
                        new ReassignablePartition().setPartitionIndex(2).
                            setReplicas(asList(5, 6, 7)),
                        new ReassignablePartition().setPartitionIndex(3).
                            setReplicas(asList()))),
                new ReassignableTopic().setName("bar").setPartitions(asList(
                        new ReassignablePartition().setPartitionIndex(0).
                            setReplicas(asList(1, 2, 3, 4, 0)))))));
        assertEquals(new AlterPartitionReassignmentsResponseData().
                setErrorMessage(null).setResponses(asList(
            new ReassignableTopicResponse().setName("foo").setPartitions(asList(
                new ReassignablePartitionResponse().setPartitionIndex(0).
                    setErrorMessage(null),
                new ReassignablePartitionResponse().setPartitionIndex(1).
                    setErrorMessage(null),
                new ReassignablePartitionResponse().setPartitionIndex(2).
                    setErrorCode(INVALID_REPLICA_ASSIGNMENT.code()).
                    setErrorMessage("The manual partition assignment includes broker 5, " +
                        "but no such broker is registered."),
                new ReassignablePartitionResponse().setPartitionIndex(3).
                    setErrorCode(INVALID_REPLICA_ASSIGNMENT.code()).
                    setErrorMessage("The manual partition assignment includes an empty " +
                        "replica list."))),
            new ReassignableTopicResponse().setName("bar").setPartitions(asList(
                new ReassignablePartitionResponse().setPartitionIndex(0).
                    setErrorMessage(null))))),
            alterResult.response());
        ctx.replay(alterResult.records());
        assertEquals(new PartitionRegistration(new int[] {1, 2, 3}, new int[] {1, 2},
            new int[] {}, new int[] {}, 1, LeaderRecoveryState.RECOVERED, 2, 2), replication.getPartition(fooId, 0));
        assertEquals(new PartitionRegistration(new int[] {1, 2, 3, 0}, new int[] {0, 1, 2},
            new int[] {}, new int[] {}, 0, LeaderRecoveryState.RECOVERED, 1, 2), replication.getPartition(fooId, 1));
        assertEquals(new PartitionRegistration(new int[] {1, 2, 3, 4, 0}, new int[] {4, 2},
            new int[] {}, new int[] {0, 1}, 4, LeaderRecoveryState.RECOVERED, 1, 2), replication.getPartition(barId, 0));
        ListPartitionReassignmentsResponseData currentReassigning =
            new ListPartitionReassignmentsResponseData().setErrorMessage(null).
                setTopics(asList(new OngoingTopicReassignment().
                    setName("bar").setPartitions(asList(
                    new OngoingPartitionReassignment().setPartitionIndex(0).
                        setRemovingReplicas(Collections.emptyList()).
                        setAddingReplicas(asList(0, 1)).
                        setReplicas(asList(1, 2, 3, 4, 0))))));
        assertEquals(currentReassigning, replication.listPartitionReassignments(null));
        assertEquals(NONE_REASSIGNING, replication.listPartitionReassignments(asList(
            new ListPartitionReassignmentsTopics().setName("foo").
                setPartitionIndexes(asList(0, 1, 2)))));
        assertEquals(currentReassigning, replication.listPartitionReassignments(asList(
            new ListPartitionReassignmentsTopics().setName("bar").
                setPartitionIndexes(asList(0, 1, 2)))));
        ControllerResult<AlterPartitionResponseData> alterPartitionResult = replication.alterPartition(
            new AlterPartitionRequestData().setBrokerId(4).setBrokerEpoch(104).
                setTopics(asList(new TopicData().setName("bar").setPartitions(asList(
                    new PartitionData().setPartitionIndex(0).setPartitionEpoch(2).
                        setLeaderEpoch(1).setNewIsr(asList(4, 1, 2, 3, 0)))))));
        assertEquals(new AlterPartitionResponseData().setTopics(asList(
            new AlterPartitionResponseData.TopicData().setName("bar").setPartitions(asList(
                new AlterPartitionResponseData.PartitionData().
                    setPartitionIndex(0).
                    setLeaderId(4).
                    setLeaderEpoch(1).
                    setIsr(asList(4, 1, 2, 3, 0)).
                    setPartitionEpoch(3).
                    setErrorCode(NONE.code()))))),
            alterPartitionResult.response());
        ControllerResult<AlterPartitionReassignmentsResponseData> cancelResult =
            replication.alterPartitionReassignments(
                new AlterPartitionReassignmentsRequestData().setTopics(asList(
                    new ReassignableTopic().setName("foo").setPartitions(asList(
                        new ReassignablePartition().setPartitionIndex(0).
                            setReplicas(null))),
                    new ReassignableTopic().setName("bar").setPartitions(asList(
                        new ReassignablePartition().setPartitionIndex(0).
                            setReplicas(null))))));
        assertEquals(ControllerResult.atomicOf(Collections.singletonList(new ApiMessageAndVersion(
                new PartitionChangeRecord().setTopicId(barId).
                    setPartitionId(0).
                    setLeader(4).
                    setReplicas(asList(2, 3, 4)).
                    setRemovingReplicas(null).
                    setAddingReplicas(Collections.emptyList()), (short) 0)),
            new AlterPartitionReassignmentsResponseData().setErrorMessage(null).setResponses(asList(
                new ReassignableTopicResponse().setName("foo").setPartitions(asList(
                    new ReassignablePartitionResponse().setPartitionIndex(0).
                        setErrorCode(NO_REASSIGNMENT_IN_PROGRESS.code()).setErrorMessage(null))),
                new ReassignableTopicResponse().setName("bar").setPartitions(asList(
                    new ReassignablePartitionResponse().setPartitionIndex(0).
                        setErrorMessage(null)))))),
            cancelResult);
        ctx.replay(cancelResult.records());
        assertEquals(NONE_REASSIGNING, replication.listPartitionReassignments(null));
        assertEquals(new PartitionRegistration(new int[] {2, 3, 4}, new int[] {4, 2},
            new int[] {}, new int[] {}, 4, LeaderRecoveryState.RECOVERED, 2, 3), replication.getPartition(barId, 0));
    }

    @Test
    public void testManualPartitionAssignmentOnAllFencedBrokers() throws Exception {
        ReplicationControlTestContext ctx = new ReplicationControlTestContext();
        ctx.registerBrokers(0, 1, 2, 3);
        ctx.createTestTopic("foo", new int[][] {new int[] {0, 1, 2}},
            INVALID_REPLICA_ASSIGNMENT.code());
    }

    @Test
    public void testCreatePartitionsFailsWithManualAssignmentWithAllFenced() throws Exception {
        ReplicationControlTestContext ctx = new ReplicationControlTestContext();
        ctx.registerBrokers(0, 1, 2, 3, 4, 5);
        ctx.unfenceBrokers(0, 1, 2);
        Uuid fooId = ctx.createTestTopic("foo", new int[][] {new int[] {0, 1, 2}}).topicId();
        ctx.createPartitions(2, "foo", new int[][] {new int[] {3, 4, 5}},
            INVALID_REPLICA_ASSIGNMENT.code());
        ctx.createPartitions(2, "foo", new int[][] {new int[] {2, 4, 5}}, NONE.code());
        assertEquals(new PartitionRegistration(new int[] {2, 4, 5},
                new int[] {2}, Replicas.NONE, Replicas.NONE, 2, LeaderRecoveryState.RECOVERED, 0, 0),
            ctx.replicationControl.getPartition(fooId, 1));
    }

    private void assertLeaderAndIsr(
        ReplicationControlManager replication,
        TopicIdPartition topicIdPartition,
        int leaderId,
        int[] isr
    ) {
        PartitionRegistration registration = replication.getPartition(
            topicIdPartition.topicId(),
            topicIdPartition.partitionId()
        );
        assertArrayEquals(isr, registration.isr);
        assertEquals(leaderId, registration.leader);
    }

    @ParameterizedTest
    @ValueSource(booleans = {true, false})
    public void testElectUncleanLeaders(boolean electAllPartitions) throws Exception {
        ReplicationControlTestContext ctx = new ReplicationControlTestContext();
        ReplicationControlManager replication = ctx.replicationControl;
        ctx.registerBrokers(0, 1, 2, 3, 4);
        ctx.unfenceBrokers(0, 1, 2, 3, 4);

        Uuid fooId = ctx.createTestTopic("foo", new int[][]{
            new int[]{1, 2, 3}, new int[]{2, 3, 4}, new int[]{0, 2, 1}}).topicId();

        TopicIdPartition partition0 = new TopicIdPartition(fooId, 0);
        TopicIdPartition partition1 = new TopicIdPartition(fooId, 1);
        TopicIdPartition partition2 = new TopicIdPartition(fooId, 2);

        ctx.fenceBrokers(Utils.mkSet(2, 3));
        ctx.fenceBrokers(Utils.mkSet(1, 2, 3));

        assertLeaderAndIsr(replication, partition0, NO_LEADER, new int[]{1});
        assertLeaderAndIsr(replication, partition1, 4, new int[]{4});
        assertLeaderAndIsr(replication, partition2, 0, new int[]{0});

        ElectLeadersRequestData request = buildElectLeadersRequest(
            ElectionType.UNCLEAN,
            electAllPartitions ? null : singletonMap("foo", asList(0, 1, 2))
        );

        // No election can be done yet because no replicas are available for partition 0
        ControllerResult<ElectLeadersResponseData> result1 = replication.electLeaders(request);
        assertEquals(Collections.emptyList(), result1.records());

        ElectLeadersResponseData expectedResponse1 = buildElectLeadersResponse(NONE, electAllPartitions, Utils.mkMap(
            Utils.mkEntry(
                new TopicPartition("foo", 0),
                new ApiError(ELIGIBLE_LEADERS_NOT_AVAILABLE)
            ),
            Utils.mkEntry(
                new TopicPartition("foo", 1),
                new ApiError(ELECTION_NOT_NEEDED)
            ),
            Utils.mkEntry(
                new TopicPartition("foo", 2),
                new ApiError(ELECTION_NOT_NEEDED)
            )
        ));
        assertElectLeadersResponse(expectedResponse1, result1.response());

        // Now we bring 2 back online which should allow the unclean election of partition 0
        ctx.unfenceBrokers(Utils.mkSet(2));

        // Bring 2 back into the ISR for partition 1. This allows us to verify that
        // preferred election does not occur as a result of the unclean election request.
        ctx.alterPartition(partition1, 4, asList(2, 4), LeaderRecoveryState.RECOVERED);

        ControllerResult<ElectLeadersResponseData> result = replication.electLeaders(request);
        assertEquals(1, result.records().size());

        ApiMessageAndVersion record = result.records().get(0);
        assertTrue(record.message() instanceof PartitionChangeRecord);

        PartitionChangeRecord partitionChangeRecord = (PartitionChangeRecord) record.message();
        assertEquals(0, partitionChangeRecord.partitionId());
        assertEquals(2, partitionChangeRecord.leader());
        assertEquals(singletonList(2), partitionChangeRecord.isr());
        ctx.replay(result.records());

        assertLeaderAndIsr(replication, partition0, 2, new int[]{2});
        assertLeaderAndIsr(replication, partition1, 4, new int[]{2, 4});
        assertLeaderAndIsr(replication, partition2, 0, new int[]{0});

        ElectLeadersResponseData expectedResponse = buildElectLeadersResponse(NONE, electAllPartitions, Utils.mkMap(
            Utils.mkEntry(
                new TopicPartition("foo", 0),
                ApiError.NONE
            ),
            Utils.mkEntry(
                new TopicPartition("foo", 1),
                new ApiError(ELECTION_NOT_NEEDED)
            ),
            Utils.mkEntry(
                new TopicPartition("foo", 2),
                new ApiError(ELECTION_NOT_NEEDED)
            )
        ));
        assertElectLeadersResponse(expectedResponse, result.response());
    }

    @Test
    public void testPreferredElectionDoesNotTriggerUncleanElection() throws Exception {
        ReplicationControlTestContext ctx = new ReplicationControlTestContext();
        ReplicationControlManager replication = ctx.replicationControl;
        ctx.registerBrokers(1, 2, 3, 4);
        ctx.unfenceBrokers(1, 2, 3, 4);

        Uuid fooId = ctx.createTestTopic("foo", new int[][]{new int[]{1, 2, 3}}).topicId();
        TopicIdPartition partition = new TopicIdPartition(fooId, 0);

        ctx.fenceBrokers(Utils.mkSet(2, 3));
        ctx.fenceBrokers(Utils.mkSet(1, 2, 3));
        ctx.unfenceBrokers(Utils.mkSet(2));

        assertLeaderAndIsr(replication, partition, NO_LEADER, new int[]{1});

        ctx.alterTopicConfig("foo", "unclean.leader.election.enable", "true");

        ElectLeadersRequestData request = buildElectLeadersRequest(
            ElectionType.PREFERRED,
            singletonMap("foo", singletonList(0))
        );

        // No election should be done even though unclean election is available
        ControllerResult<ElectLeadersResponseData> result = replication.electLeaders(request);
        assertEquals(Collections.emptyList(), result.records());

        ElectLeadersResponseData expectedResponse = buildElectLeadersResponse(NONE, false, singletonMap(
            new TopicPartition("foo", 0), new ApiError(PREFERRED_LEADER_NOT_AVAILABLE)
        ));
        assertEquals(expectedResponse, result.response());
    }

    private ElectLeadersRequestData buildElectLeadersRequest(
        ElectionType electionType,
        Map<String, List<Integer>> partitions
    ) {
        ElectLeadersRequestData request = new ElectLeadersRequestData().
            setElectionType(electionType.value);

        if (partitions == null) {
            request.setTopicPartitions(null);
        } else {
            partitions.forEach((topic, partitionIds) -> {
                request.topicPartitions().add(new TopicPartitions()
                    .setTopic(topic)
                    .setPartitions(partitionIds)
                );
            });
        }
        return request;
    }

    @Test
    public void testFenceMultipleBrokers() throws Exception {
        ReplicationControlTestContext ctx = new ReplicationControlTestContext();
        ReplicationControlManager replication = ctx.replicationControl;
        ctx.registerBrokers(0, 1, 2, 3, 4);
        ctx.unfenceBrokers(0, 1, 2, 3, 4);

        Uuid fooId = ctx.createTestTopic("foo", new int[][]{
            new int[]{1, 2, 3}, new int[]{2, 3, 4}, new int[]{0, 2, 1}}).topicId();

        assertTrue(ctx.clusterControl.fencedBrokerIds().isEmpty());
        ctx.fenceBrokers(Utils.mkSet(2, 3));

        PartitionRegistration partition0 = replication.getPartition(fooId, 0);
        PartitionRegistration partition1 = replication.getPartition(fooId, 1);
        PartitionRegistration partition2 = replication.getPartition(fooId, 2);

        assertArrayEquals(new int[]{1, 2, 3}, partition0.replicas);
        assertArrayEquals(new int[]{1}, partition0.isr);
        assertEquals(1, partition0.leader);

        assertArrayEquals(new int[]{2, 3, 4}, partition1.replicas);
        assertArrayEquals(new int[]{4}, partition1.isr);
        assertEquals(4, partition1.leader);

        assertArrayEquals(new int[]{0, 2, 1}, partition2.replicas);
        assertArrayEquals(new int[]{0, 1}, partition2.isr);
        assertNotEquals(2, partition2.leader);
    }

    @Test
    public void testElectPreferredLeaders() throws Exception {
        ReplicationControlTestContext ctx = new ReplicationControlTestContext();
        ReplicationControlManager replication = ctx.replicationControl;
        ctx.registerBrokers(0, 1, 2, 3, 4);
        ctx.unfenceBrokers(2, 3, 4);
        Uuid fooId = ctx.createTestTopic("foo", new int[][]{
            new int[]{1, 2, 3}, new int[]{2, 3, 4}, new int[]{0, 2, 1}}).topicId();
        ElectLeadersRequestData request1 = new ElectLeadersRequestData().
            setElectionType(ElectionType.PREFERRED.value).
            setTopicPartitions(new TopicPartitionsCollection(asList(
                new TopicPartitions().setTopic("foo").
                    setPartitions(asList(0, 1)),
                new TopicPartitions().setTopic("bar").
                    setPartitions(asList(0, 1))).iterator()));
        ControllerResult<ElectLeadersResponseData> election1Result =
            replication.electLeaders(request1);
        ElectLeadersResponseData expectedResponse1 = buildElectLeadersResponse(NONE, false, Utils.mkMap(
            Utils.mkEntry(
                new TopicPartition("foo", 0),
                new ApiError(PREFERRED_LEADER_NOT_AVAILABLE)
            ),
            Utils.mkEntry(
                new TopicPartition("foo", 1),
                new ApiError(ELECTION_NOT_NEEDED)
            ),
            Utils.mkEntry(
                new TopicPartition("bar", 0),
                new ApiError(UNKNOWN_TOPIC_OR_PARTITION, "No such topic as bar")
            ),
            Utils.mkEntry(
                new TopicPartition("bar", 1),
                new ApiError(UNKNOWN_TOPIC_OR_PARTITION, "No such topic as bar")
            )
        ));
        assertElectLeadersResponse(expectedResponse1, election1Result.response());
        assertEquals(Collections.emptyList(), election1Result.records());
        ctx.unfenceBrokers(0, 1);

        ControllerResult<AlterPartitionResponseData> alterPartitionResult = replication.alterPartition(
            new AlterPartitionRequestData().setBrokerId(2).setBrokerEpoch(102).
                setTopics(asList(new AlterPartitionRequestData.TopicData().setName("foo").
                    setPartitions(asList(new AlterPartitionRequestData.PartitionData().
                        setPartitionIndex(0).setPartitionEpoch(0).
                        setLeaderEpoch(0).setNewIsr(asList(1, 2, 3)))))));
        assertEquals(new AlterPartitionResponseData().setTopics(asList(
            new AlterPartitionResponseData.TopicData().setName("foo").setPartitions(asList(
                new AlterPartitionResponseData.PartitionData().
                    setPartitionIndex(0).
                    setLeaderId(2).
                    setLeaderEpoch(0).
                    setIsr(asList(1, 2, 3)).
                    setPartitionEpoch(1).
                    setErrorCode(NONE.code()))))),
            alterPartitionResult.response());

        ElectLeadersResponseData expectedResponse2 = buildElectLeadersResponse(NONE, false, Utils.mkMap(
            Utils.mkEntry(
                new TopicPartition("foo", 0),
                ApiError.NONE
            ),
            Utils.mkEntry(
                new TopicPartition("foo", 1),
                new ApiError(ELECTION_NOT_NEEDED)
            ),
            Utils.mkEntry(
                new TopicPartition("bar", 0),
                new ApiError(UNKNOWN_TOPIC_OR_PARTITION, "No such topic as bar")
            ),
            Utils.mkEntry(
                new TopicPartition("bar", 1),
                new ApiError(UNKNOWN_TOPIC_OR_PARTITION, "No such topic as bar")
            )
        ));

        ctx.replay(alterPartitionResult.records());
        ControllerResult<ElectLeadersResponseData> election2Result =
            replication.electLeaders(request1);
        assertElectLeadersResponse(expectedResponse2, election2Result.response());
        assertEquals(asList(new ApiMessageAndVersion(new PartitionChangeRecord().
            setPartitionId(0).
            setTopicId(fooId).
            setLeader(1), (short) 0)), election2Result.records());
    }

    @Test
    public void testBalancePartitionLeaders() throws Exception {
        ReplicationControlTestContext ctx = new ReplicationControlTestContext();
        ReplicationControlManager replication = ctx.replicationControl;
        ctx.registerBrokers(0, 1, 2, 3, 4);
        ctx.unfenceBrokers(2, 3, 4);
        Uuid fooId = ctx.createTestTopic("foo", new int[][]{
            new int[]{1, 2, 3}, new int[]{2, 3, 4}, new int[]{0, 2, 1}}).topicId();

        assertTrue(replication.arePartitionLeadersImbalanced());
        assertEquals(2, ctx.metrics.preferredReplicaImbalanceCount());

        ctx.unfenceBrokers(1);

        ControllerResult<AlterIsrResponseData> alterIsrResult = replication.alterIsr(
            new AlterIsrRequestData().setBrokerId(2).setBrokerEpoch(102).
                setTopics(asList(new AlterIsrRequestData.TopicData().setName("foo").
                    setPartitions(asList(new AlterIsrRequestData.PartitionData().
                        setPartitionIndex(0).setCurrentIsrVersion(0).
                        setLeaderEpoch(0).setNewIsr(asList(1, 2, 3)))))));
        assertEquals(new AlterIsrResponseData().setTopics(asList(
            new AlterIsrResponseData.TopicData().setName("foo").setPartitions(asList(
                new AlterIsrResponseData.PartitionData().
                    setPartitionIndex(0).
                    setLeaderId(2).
                    setLeaderEpoch(0).
                    setIsr(asList(1, 2, 3)).
                    setCurrentIsrVersion(1).
                    setErrorCode(NONE.code()))))),
            alterIsrResult.response());
        ctx.replay(alterIsrResult.records());

        ControllerResult<Boolean> balanceResult = replication.maybeBalancePartitionLeaders();
        ctx.replay(balanceResult.records());

        PartitionChangeRecord expectedChangeRecord = new PartitionChangeRecord()
            .setPartitionId(0)
            .setTopicId(fooId)
            .setLeader(1);
        assertEquals(asList(new ApiMessageAndVersion(expectedChangeRecord, (short) 0)), balanceResult.records());
        assertTrue(replication.arePartitionLeadersImbalanced());
        assertEquals(1, ctx.metrics.preferredReplicaImbalanceCount());
        assertFalse(balanceResult.response());

        ctx.unfenceBrokers(0);

        alterIsrResult = replication.alterIsr(
            new AlterIsrRequestData().setBrokerId(2).setBrokerEpoch(102).
                setTopics(asList(new AlterIsrRequestData.TopicData().setName("foo").
                    setPartitions(asList(new AlterIsrRequestData.PartitionData().
                        setPartitionIndex(2).setCurrentIsrVersion(0).
                        setLeaderEpoch(0).setNewIsr(asList(0, 2, 1)))))));
        assertEquals(new AlterIsrResponseData().setTopics(asList(
            new AlterIsrResponseData.TopicData().setName("foo").setPartitions(asList(
                new AlterIsrResponseData.PartitionData().
                    setPartitionIndex(2).
                    setLeaderId(2).
                    setLeaderEpoch(0).
                    setIsr(asList(0, 2, 1)).
                    setCurrentIsrVersion(1).
                    setErrorCode(NONE.code()))))),
            alterIsrResult.response());
        ctx.replay(alterIsrResult.records());

        balanceResult = replication.maybeBalancePartitionLeaders();
        ctx.replay(balanceResult.records());

        expectedChangeRecord = new PartitionChangeRecord()
            .setPartitionId(2)
            .setTopicId(fooId)
            .setLeader(0);
        assertEquals(asList(new ApiMessageAndVersion(expectedChangeRecord, (short) 0)), balanceResult.records());
        assertFalse(replication.arePartitionLeadersImbalanced());
        assertEquals(0, ctx.metrics.preferredReplicaImbalanceCount());
        assertFalse(balanceResult.response());
    }

    private void assertElectLeadersResponse(
        ElectLeadersResponseData expected,
        ElectLeadersResponseData actual
    ) {
        assertEquals(Errors.forCode(expected.errorCode()), Errors.forCode(actual.errorCode()));
        assertEquals(collectElectLeadersErrors(expected), collectElectLeadersErrors(actual));
    }

    private Map<TopicPartition, PartitionResult> collectElectLeadersErrors(ElectLeadersResponseData response) {
        Map<TopicPartition, PartitionResult> res = new HashMap<>();
        response.replicaElectionResults().forEach(topicResult -> {
            String topic = topicResult.topic();
            topicResult.partitionResult().forEach(partitionResult -> {
                TopicPartition topicPartition = new TopicPartition(topic, partitionResult.partitionId());
                res.put(topicPartition, partitionResult);
            });
        });
        return res;
    }

    private ElectLeadersResponseData buildElectLeadersResponse(
        Errors topLevelError,
        boolean electAllPartitions,
        Map<TopicPartition, ApiError> errors
    ) {
        Map<String, List<Map.Entry<TopicPartition, ApiError>>> errorsByTopic = errors.entrySet().stream()
            .collect(Collectors.groupingBy(entry -> entry.getKey().topic()));

        ElectLeadersResponseData response = new ElectLeadersResponseData()
            .setErrorCode(topLevelError.code());

        errorsByTopic.forEach((topic, partitionErrors) -> {
            ReplicaElectionResult electionResult = new ReplicaElectionResult().setTopic(topic);
            electionResult.setPartitionResult(partitionErrors.stream()
                .filter(entry -> !electAllPartitions || entry.getValue().error() != ELECTION_NOT_NEEDED)
                .map(entry -> {
                    TopicPartition topicPartition = entry.getKey();
                    ApiError error = entry.getValue();
                    return new PartitionResult()
                        .setPartitionId(topicPartition.partition())
                        .setErrorCode(error.error().code())
                        .setErrorMessage(error.message());
                })
                .collect(Collectors.toList()));
            response.replicaElectionResults().add(electionResult);
        });

        return response;
    }

}<|MERGE_RESOLUTION|>--- conflicted
+++ resolved
@@ -166,11 +166,8 @@
                 new LogContext(),
                 (short) 3,
                 1,
-<<<<<<< HEAD
                 Integer.MAX_VALUE,
-=======
                 true,
->>>>>>> 52621613
                 configurationControl,
                 clusterControl,
                 metrics,
@@ -694,7 +691,7 @@
         TopicPartition topicPartition = new TopicPartition("foo", 0);
         assertEquals(OptionalInt.of(0), ctx.currentLeader(topicIdPartition));
         long brokerEpoch = ctx.currentBrokerEpoch(0);
-        PartitionData shrinkIsrRequest = newAlterIsrPartition(
+        PartitionData shrinkIsrRequest = newAlterPartition(
             replicationControl, topicIdPartition, asList(0, 1), LeaderRecoveryState.RECOVERED);
         ControllerResult<AlterPartitionResponseData> shrinkIsrResult = sendAlterIsr(
             replicationControl, 0, brokerEpoch, "foo", shrinkIsrRequest);
@@ -702,7 +699,7 @@
             shrinkIsrResult, topicPartition, NONE);
         assertConsistentAlterPartitionResponse(replicationControl, topicIdPartition, shrinkIsrResponse);
 
-        PartitionData expandIsrRequest = newAlterIsrPartition(
+        PartitionData expandIsrRequest = newAlterPartition(
             replicationControl, topicIdPartition, asList(0, 1, 2), LeaderRecoveryState.RECOVERED);
         ControllerResult<AlterPartitionResponseData> expandIsrResult = sendAlterIsr(
             replicationControl, 0, brokerEpoch, "foo", expandIsrRequest);
@@ -728,7 +725,7 @@
         long brokerEpoch = ctx.currentBrokerEpoch(0);
 
         // Invalid leader
-        PartitionData invalidLeaderRequest = newAlterIsrPartition(
+        PartitionData invalidLeaderRequest = newAlterPartition(
             replicationControl, topicIdPartition, asList(0, 1), LeaderRecoveryState.RECOVERED);
         ControllerResult<AlterPartitionResponseData> invalidLeaderResult = sendAlterIsr(
             replicationControl, notLeaderId, ctx.currentBrokerEpoch(notLeaderId),
@@ -736,13 +733,13 @@
         assertAlterPartitionResponse(invalidLeaderResult, topicPartition, Errors.INVALID_REQUEST);
 
         // Stale broker epoch
-        PartitionData invalidBrokerEpochRequest = newAlterIsrPartition(
+        PartitionData invalidBrokerEpochRequest = newAlterPartition(
             replicationControl, topicIdPartition, asList(0, 1), LeaderRecoveryState.RECOVERED);
         assertThrows(StaleBrokerEpochException.class, () -> sendAlterIsr(
             replicationControl, leaderId, brokerEpoch - 1, "foo", invalidBrokerEpochRequest));
 
         // Invalid leader epoch
-        PartitionData invalidLeaderEpochRequest = newAlterIsrPartition(
+        PartitionData invalidLeaderEpochRequest = newAlterPartition(
             replicationControl, topicIdPartition, asList(0, 1), LeaderRecoveryState.RECOVERED);
         invalidLeaderEpochRequest.setLeaderEpoch(500);
         ControllerResult<AlterPartitionResponseData> invalidLeaderEpochResult = sendAlterIsr(
@@ -751,7 +748,7 @@
         assertAlterPartitionResponse(invalidLeaderEpochResult, topicPartition, FENCED_LEADER_EPOCH);
 
         // Invalid ISR (3 is not a valid replica)
-        PartitionData invalidIsrRequest1 = newAlterIsrPartition(
+        PartitionData invalidIsrRequest1 = newAlterPartition(
             replicationControl, topicIdPartition, asList(0, 1, 3), LeaderRecoveryState.RECOVERED);
         ControllerResult<AlterPartitionResponseData> invalidIsrResult1 = sendAlterIsr(
             replicationControl, leaderId, ctx.currentBrokerEpoch(leaderId),
@@ -759,7 +756,7 @@
         assertAlterPartitionResponse(invalidIsrResult1, topicPartition, Errors.INVALID_REQUEST);
 
         // Invalid ISR (does not include leader 0)
-        PartitionData invalidIsrRequest2 = newAlterIsrPartition(
+        PartitionData invalidIsrRequest2 = newAlterPartition(
             replicationControl, topicIdPartition, asList(1, 2), LeaderRecoveryState.RECOVERED);
         ControllerResult<AlterPartitionResponseData> invalidIsrResult2 = sendAlterIsr(
             replicationControl, leaderId, ctx.currentBrokerEpoch(leaderId),
@@ -767,7 +764,7 @@
         assertAlterPartitionResponse(invalidIsrResult2, topicPartition, Errors.INVALID_REQUEST);
 
         // Invalid ISR length and recovery state
-        PartitionData invalidIsrRecoveryRequest = newAlterIsrPartition(
+        PartitionData invalidIsrRecoveryRequest = newAlterPartition(
             replicationControl, topicIdPartition, asList(0, 1), LeaderRecoveryState.RECOVERING);
         ControllerResult<AlterPartitionResponseData> invalidIsrRecoveryResult = sendAlterIsr(
             replicationControl, leaderId, ctx.currentBrokerEpoch(leaderId),
@@ -775,7 +772,7 @@
         assertAlterPartitionResponse(invalidIsrRecoveryResult, topicPartition, Errors.INVALID_REQUEST);
 
         // Invalid recovery state transtion from RECOVERED to RECOVERING
-        PartitionData invalidRecoveryRequest = newAlterIsrPartition(
+        PartitionData invalidRecoveryRequest = newAlterPartition(
             replicationControl, topicIdPartition, asList(0), LeaderRecoveryState.RECOVERING);
         ControllerResult<AlterPartitionResponseData> invalidRecoveryResult = sendAlterIsr(
             replicationControl, leaderId, ctx.currentBrokerEpoch(leaderId),
@@ -783,7 +780,7 @@
         assertAlterPartitionResponse(invalidRecoveryResult, topicPartition, Errors.INVALID_REQUEST);
     }
 
-    private PartitionData newAlterIsrPartition(
+    private PartitionData newAlterPartition(
         ReplicationControlManager replicationControl,
         TopicIdPartition topicIdPartition,
         List<Integer> newIsr,
@@ -1598,23 +1595,23 @@
 
         ctx.unfenceBrokers(1);
 
-        ControllerResult<AlterIsrResponseData> alterIsrResult = replication.alterIsr(
-            new AlterIsrRequestData().setBrokerId(2).setBrokerEpoch(102).
-                setTopics(asList(new AlterIsrRequestData.TopicData().setName("foo").
-                    setPartitions(asList(new AlterIsrRequestData.PartitionData().
-                        setPartitionIndex(0).setCurrentIsrVersion(0).
+        ControllerResult<AlterPartitionResponseData> alterPartitionResult = replication.alterPartition(
+            new AlterPartitionRequestData().setBrokerId(2).setBrokerEpoch(102).
+                setTopics(asList(new AlterPartitionRequestData.TopicData().setName("foo").
+                    setPartitions(asList(new AlterPartitionRequestData.PartitionData().
+                        setPartitionIndex(0).setPartitionEpoch(0).
                         setLeaderEpoch(0).setNewIsr(asList(1, 2, 3)))))));
-        assertEquals(new AlterIsrResponseData().setTopics(asList(
-            new AlterIsrResponseData.TopicData().setName("foo").setPartitions(asList(
-                new AlterIsrResponseData.PartitionData().
+        assertEquals(new AlterPartitionResponseData().setTopics(asList(
+            new AlterPartitionResponseData.TopicData().setName("foo").setPartitions(asList(
+                new AlterPartitionResponseData.PartitionData().
                     setPartitionIndex(0).
                     setLeaderId(2).
                     setLeaderEpoch(0).
                     setIsr(asList(1, 2, 3)).
-                    setCurrentIsrVersion(1).
+                    setPartitionEpoch(1).
                     setErrorCode(NONE.code()))))),
-            alterIsrResult.response());
-        ctx.replay(alterIsrResult.records());
+            alterPartitionResult.response());
+        ctx.replay(alterPartitionResult.records());
 
         ControllerResult<Boolean> balanceResult = replication.maybeBalancePartitionLeaders();
         ctx.replay(balanceResult.records());
@@ -1630,23 +1627,23 @@
 
         ctx.unfenceBrokers(0);
 
-        alterIsrResult = replication.alterIsr(
-            new AlterIsrRequestData().setBrokerId(2).setBrokerEpoch(102).
-                setTopics(asList(new AlterIsrRequestData.TopicData().setName("foo").
-                    setPartitions(asList(new AlterIsrRequestData.PartitionData().
-                        setPartitionIndex(2).setCurrentIsrVersion(0).
+        alterPartitionResult = replication.alterPartition(
+            new AlterPartitionRequestData().setBrokerId(2).setBrokerEpoch(102).
+                setTopics(asList(new AlterPartitionRequestData.TopicData().setName("foo").
+                    setPartitions(asList(new AlterPartitionRequestData.PartitionData().
+                        setPartitionIndex(2).setPartitionEpoch(0).
                         setLeaderEpoch(0).setNewIsr(asList(0, 2, 1)))))));
-        assertEquals(new AlterIsrResponseData().setTopics(asList(
-            new AlterIsrResponseData.TopicData().setName("foo").setPartitions(asList(
-                new AlterIsrResponseData.PartitionData().
+        assertEquals(new AlterPartitionResponseData().setTopics(asList(
+            new AlterPartitionResponseData.TopicData().setName("foo").setPartitions(asList(
+                new AlterPartitionResponseData.PartitionData().
                     setPartitionIndex(2).
                     setLeaderId(2).
                     setLeaderEpoch(0).
                     setIsr(asList(0, 2, 1)).
-                    setCurrentIsrVersion(1).
+                    setPartitionEpoch(1).
                     setErrorCode(NONE.code()))))),
-            alterIsrResult.response());
-        ctx.replay(alterIsrResult.records());
+            alterPartitionResult.response());
+        ctx.replay(alterPartitionResult.records());
 
         balanceResult = replication.maybeBalancePartitionLeaders();
         ctx.replay(balanceResult.records());
