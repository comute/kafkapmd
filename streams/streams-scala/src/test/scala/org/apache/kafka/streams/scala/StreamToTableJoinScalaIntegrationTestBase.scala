--- conflicted
+++ resolved
@@ -125,11 +125,7 @@
       // consume and verify result
       val consumerConfig = getConsumerConfig()
 
-<<<<<<< HEAD
-      IntegrationTestUtils.waitUntilExactKeyValueRecordsReceived(consumerConfig,
-=======
       IntegrationTestUtils.waitUntilFinalKeyValueRecordsReceived(consumerConfig,
->>>>>>> afe00eff
                                                                  outputTopic,
                                                                  expectedClicksPerRegion.asJava)
     } else {
