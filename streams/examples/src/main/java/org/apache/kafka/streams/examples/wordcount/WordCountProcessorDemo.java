--- conflicted
+++ resolved
@@ -19,10 +19,7 @@
 import org.apache.kafka.clients.consumer.ConsumerConfig;
 import org.apache.kafka.common.serialization.Serdes;
 import org.apache.kafka.common.utils.Exit;
-<<<<<<< HEAD
-=======
 import org.apache.kafka.streams.KafkaStreams;
->>>>>>> fb21209b
 import org.apache.kafka.streams.KeyValue;
 import org.apache.kafka.streams.StreamsConfig;
 import org.apache.kafka.streams.Topology;
@@ -43,7 +40,7 @@
  * Demonstrates, using the low-level Processor APIs, how to implement the WordCount program
  * that computes a simple word occurrence histogram from an input text.
  *
- * In this example, the input stream reads from a topic named "streams-file-input", where the values of messages
+ * In this example, the input stream reads from a topic named "streams-plaintext-input", where the values of messages
  * represent lines of text; and the histogram output is written to topic "streams-wordcount-processor-output" where each record
  * is an updated count of a single word.
  *
@@ -124,11 +121,7 @@
 
         Topology builder = new Topology();
 
-<<<<<<< HEAD
         builder.addSource("Source", "streams-plaintext-input");
-=======
-        builder.addSource("Source", "streams-wordcount-input");
->>>>>>> fb21209b
 
         builder.addProcessor("Process", new MyProcessorSupplier(), "Source");
         builder.addStateStore(Stores.create("Counts").withStringKeys().withIntegerValues().inMemory().build(), "Process");
