--- conflicted
+++ resolved
@@ -161,12 +161,9 @@
         }
 
         task = new StreamTask(id,
-<<<<<<< HEAD
             jobId,
-=======
             partitionsByTopic.values(),
             topology,
->>>>>>> 39c3512e
             consumer,
             producer,
             restoreStateConsumer,
