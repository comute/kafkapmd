/*
 * Licensed to the Apache Software Foundation (ASF) under one or more
 * contributor license agreements. See the NOTICE file distributed with
 * this work for additional information regarding copyright ownership.
 * The ASF licenses this file to You under the Apache License, Version 2.0
 * (the "License"); you may not use this file except in compliance with
 * the License. You may obtain a copy of the License at
 *
 *    http://www.apache.org/licenses/LICENSE-2.0
 *
 * Unless required by applicable law or agreed to in writing, software
 * distributed under the License is distributed on an "AS IS" BASIS,
 * WITHOUT WARRANTIES OR CONDITIONS OF ANY KIND, either express or implied.
 * See the License for the specific language governing permissions and
 * limitations under the License.
 */
package org.apache.kafka.streams.kstream.internals;

import org.apache.kafka.common.serialization.Serde;
import org.apache.kafka.common.serialization.Serdes;
import org.apache.kafka.streams.KeyValue;
import org.apache.kafka.streams.StreamsBuilder;
import org.apache.kafka.streams.StreamsBuilderTest;
import org.apache.kafka.streams.kstream.KTable;
import org.apache.kafka.test.KStreamTestDriver;
import org.apache.kafka.test.MockProcessorSupplier;
import org.apache.kafka.test.MockValueJoiner;
import org.apache.kafka.test.TestUtils;
import org.junit.Before;
import org.junit.Rule;
import org.junit.Test;

import java.io.File;
import java.util.Arrays;
import java.util.Collection;
import java.util.HashSet;
import java.util.Set;

import static org.junit.Assert.assertEquals;
import static org.junit.Assert.assertFalse;
import static org.junit.Assert.assertNull;
import static org.junit.Assert.assertTrue;

public class KTableKTableJoinTest {

    final private String topic1 = "topic1";
    final private String topic2 = "topic2";
    final private String storeName1 = "store-name-1";
    final private String storeName2 = "store-name-2";

    final private Serde<Integer> intSerde = Serdes.Integer();
    final private Serde<String> stringSerde = Serdes.String();
    private File stateDir = null;
    @Rule
    public final KStreamTestDriver driver = new KStreamTestDriver();

    @Before
    public void setUp() {
        stateDir = TestUtils.tempDirectory("kafka-test");
    }

    private void doTestJoin(final StreamsBuilder builder,
                            final int[] expectedKeys,
                            final MockProcessorSupplier<Integer, String> processor,
                            final KTable<Integer, String> joined) {
        final Collection<Set<String>> copartitionGroups = StreamsBuilderTest.getCopartitionedGroups(builder);

        assertEquals(1, copartitionGroups.size());
        assertEquals(new HashSet<>(Arrays.asList(topic1, topic2)), copartitionGroups.iterator().next());

        final KTableValueGetterSupplier<Integer, String> getterSupplier = ((KTableImpl<Integer, String, String>) joined).valueGetterSupplier();

        driver.setUp(builder, stateDir, Serdes.Integer(), Serdes.String());
        driver.setTime(0L);

        final KTableValueGetter<Integer, String> getter = getterSupplier.get();
        getter.init(driver.context());

        // push two items to the primary stream. the other table is empty

        for (int i = 0; i < 2; i++) {
            driver.process(topic1, expectedKeys[i], "X" + expectedKeys[i]);
        }
        // pass tuple with null key, it will be discarded in join process
        driver.process(topic1, null, "SomeVal");
        driver.flushState();

        processor.checkAndClearProcessResult();

        // push two items to the other stream. this should produce two items.

        for (int i = 0; i < 2; i++) {
            driver.process(topic2, expectedKeys[i], "Y" + expectedKeys[i]);
        }
        // pass tuple with null key, it will be discarded in join process
        driver.process(topic2, null, "AnotherVal");
        driver.flushState();

        processor.checkAndClearProcessResult("0:X0+Y0", "1:X1+Y1");
        checkJoinedValues(getter, kv(0, "X0+Y0"), kv(1, "X1+Y1"));

        // push all four items to the primary stream. this should produce two items.

        for (int expectedKey : expectedKeys) {
            driver.process(topic1, expectedKey, "XX" + expectedKey);
        }
        driver.flushState();

        processor.checkAndClearProcessResult("0:XX0+Y0", "1:XX1+Y1");
        checkJoinedValues(getter, kv(0, "XX0+Y0"), kv(1, "XX1+Y1"));

        // push all items to the other stream. this should produce four items.
        for (int expectedKey : expectedKeys) {
            driver.process(topic2, expectedKey, "YY" + expectedKey);
        }
        driver.flushState();

        processor.checkAndClearProcessResult("0:XX0+YY0", "1:XX1+YY1", "2:XX2+YY2", "3:XX3+YY3");
        checkJoinedValues(getter, kv(0, "XX0+YY0"), kv(1, "XX1+YY1"), kv(2, "XX2+YY2"), kv(3, "XX3+YY3"));

        // push all four items to the primary stream. this should produce four items.

        for (int expectedKey : expectedKeys) {
            driver.process(topic1, expectedKey, "X" + expectedKey);
        }
        driver.flushState();

        processor.checkAndClearProcessResult("0:X0+YY0", "1:X1+YY1", "2:X2+YY2", "3:X3+YY3");
        checkJoinedValues(getter, kv(0, "X0+YY0"), kv(1, "X1+YY1"), kv(2, "X2+YY2"), kv(3, "X3+YY3"));

        // push two items with null to the other stream as deletes. this should produce two item.

        for (int i = 0; i < 2; i++) {
            driver.process(topic2, expectedKeys[i], null);
        }
        driver.flushState();

        processor.checkAndClearProcessResult("0:null", "1:null");
        checkJoinedValues(getter, kv(0, null), kv(1, null));

        // push all four items to the primary stream. this should produce two items.

        for (int expectedKey : expectedKeys) {
            driver.process(topic1, expectedKey, "XX" + expectedKey);
        }
        driver.flushState();

        processor.checkAndClearProcessResult("2:XX2+YY2", "3:XX3+YY3");
        checkJoinedValues(getter, kv(2, "XX2+YY2"), kv(3, "XX3+YY3"));

        driver.process(topic1, null, "XX" + 1);
        checkJoinedValues(getter, kv(2, "XX2+YY2"), kv(3, "XX3+YY3"));

    }

    @Test
    public void testJoin() {
        final StreamsBuilder builder = new StreamsBuilder();

        final int[] expectedKeys = new int[]{0, 1, 2, 3};

        final KTable<Integer, String> table1;
        final KTable<Integer, String> table2;
        final KTable<Integer, String> joined;
        final MockProcessorSupplier<Integer, String> processor;

        processor = new MockProcessorSupplier<>();
        table1 = builder.table(intSerde, stringSerde, topic1, storeName1);
        table2 = builder.table(intSerde, stringSerde, topic2, storeName2);
        joined = table1.join(table2, MockValueJoiner.TOSTRING_JOINER);
        joined.toStream().process(processor);

        doTestJoin(builder, expectedKeys, processor, joined);
    }


    @Test
    public void testQueryableJoin() {
        final StreamsBuilder builder = new StreamsBuilder();

        final int[] expectedKeys = new int[]{0, 1, 2, 3};

        final KTable<Integer, String> table1;
        final KTable<Integer, String> table2;
        final KTable<Integer, String> joined;
        final MockProcessorSupplier<Integer, String> processor;

        processor = new MockProcessorSupplier<>();
        table1 = builder.table(intSerde, stringSerde, topic1, storeName1);
        table2 = builder.table(intSerde, stringSerde, topic2, storeName2);
        joined = table1.join(table2, MockValueJoiner.TOSTRING_JOINER, Serdes.String(), "anyQueryableName");
        joined.toStream().process(processor);

        doTestJoin(builder, expectedKeys, processor, joined);
    }

    private void doTestSendingOldValues(final StreamsBuilder builder,
                                        final int[] expectedKeys,
                                        final KTable<Integer, String> table1,
                                        final KTable<Integer, String> table2,
                                        final MockProcessorSupplier<Integer, String> proc,
                                        final KTable<Integer, String> joined,
                                        final boolean sendOldValues) {

<<<<<<< HEAD
        driver = new KStreamTestDriver(builder, stateDir, Serdes.Integer(), Serdes.String());
=======

        driver.setUp(builder, stateDir, Serdes.Integer(), Serdes.String());
>>>>>>> edcefccf
        driver.setTime(0L);

        if (!sendOldValues) {
            assertFalse(((KTableImpl<?, ?, ?>) table1).sendingOldValueEnabled());
            assertFalse(((KTableImpl<?, ?, ?>) table2).sendingOldValueEnabled());
            assertFalse(((KTableImpl<?, ?, ?>) joined).sendingOldValueEnabled());
        } else {
            ((KTableImpl<?, ?, ?>) joined).enableSendingOldValues();
            assertTrue(((KTableImpl<?, ?, ?>) table1).sendingOldValueEnabled());
            assertTrue(((KTableImpl<?, ?, ?>) table2).sendingOldValueEnabled());
            assertTrue(((KTableImpl<?, ?, ?>) joined).sendingOldValueEnabled());
        }
        // push two items to the primary stream. the other table is empty

        for (int i = 0; i < 2; i++) {
            driver.process(topic1, expectedKeys[i], "X" + expectedKeys[i]);
        }
        driver.flushState();

        proc.checkAndClearProcessResult();

        // push two items to the other stream. this should produce two items.

        for (int i = 0; i < 2; i++) {
            driver.process(topic2, expectedKeys[i], "Y" + expectedKeys[i]);
        }
        driver.flushState();

        proc.checkAndClearProcessResult("0:(X0+Y0<-null)", "1:(X1+Y1<-null)");

        // push all four items to the primary stream. this should produce two items.

        for (int expectedKey : expectedKeys) {
            driver.process(topic1, expectedKey, "XX" + expectedKey);
        }
        driver.flushState();

        proc.checkAndClearProcessResult("0:(XX0+Y0<-null)", "1:(XX1+Y1<-null)");

        // push all items to the other stream. this should produce four items.
        for (int expectedKey : expectedKeys) {
            driver.process(topic2, expectedKey, "YY" + expectedKey);
        }
        driver.flushState();
        proc.checkAndClearProcessResult("0:(XX0+YY0<-null)", "1:(XX1+YY1<-null)", "2:(XX2+YY2<-null)", "3:(XX3+YY3<-null)");

        // push all four items to the primary stream. this should produce four items.

        for (int expectedKey : expectedKeys) {
            driver.process(topic1, expectedKey, "X" + expectedKey);
        }
        driver.flushState();
        proc.checkAndClearProcessResult("0:(X0+YY0<-null)", "1:(X1+YY1<-null)", "2:(X2+YY2<-null)", "3:(X3+YY3<-null)");

        // push two items with null to the other stream as deletes. this should produce two item.

        for (int i = 0; i < 2; i++) {
            driver.process(topic2, expectedKeys[i], null);
        }
        driver.flushState();
        proc.checkAndClearProcessResult("0:(null<-null)", "1:(null<-null)");

        // push all four items to the primary stream. this should produce two items.

        for (int expectedKey : expectedKeys) {
            driver.process(topic1, expectedKey, "XX" + expectedKey);
        }
        driver.flushState();
        proc.checkAndClearProcessResult("2:(XX2+YY2<-null)", "3:(XX3+YY3<-null)");
    }

    @Test
    public void testNotSendingOldValues() {
        final StreamsBuilder builder = new StreamsBuilder();

        final int[] expectedKeys = new int[]{0, 1, 2, 3};

        final KTable<Integer, String> table1;
        final KTable<Integer, String> table2;
        final KTable<Integer, String> joined;
        final MockProcessorSupplier<Integer, String> proc;

        table1 = builder.table(intSerde, stringSerde, topic1, storeName1);
        table2 = builder.table(intSerde, stringSerde, topic2, storeName2);
        joined = table1.join(table2, MockValueJoiner.TOSTRING_JOINER);
        proc = new MockProcessorSupplier<>();
        builder.build().addProcessor("proc", proc, ((KTableImpl<?, ?, ?>) joined).name);

        doTestSendingOldValues(builder, expectedKeys, table1, table2, proc, joined, false);

    }

    @Test
    public void testQueryableNotSendingOldValues() {
        final StreamsBuilder builder = new StreamsBuilder();

        final int[] expectedKeys = new int[]{0, 1, 2, 3};

        final KTable<Integer, String> table1;
        final KTable<Integer, String> table2;
        final KTable<Integer, String> joined;
        final MockProcessorSupplier<Integer, String> proc;

        table1 = builder.table(intSerde, stringSerde, topic1, storeName1);
        table2 = builder.table(intSerde, stringSerde, topic2, storeName2);
        joined = table1.join(table2, MockValueJoiner.TOSTRING_JOINER, Serdes.String(), "anyQueryableName");
        proc = new MockProcessorSupplier<>();
        builder.build().addProcessor("proc", proc, ((KTableImpl<?, ?, ?>) joined).name);

        doTestSendingOldValues(builder, expectedKeys, table1, table2, proc, joined, false);

    }

    @Test
    public void testSendingOldValues() {
        final StreamsBuilder builder = new StreamsBuilder();

        final int[] expectedKeys = new int[]{0, 1, 2, 3};

        final KTable<Integer, String> table1;
        final KTable<Integer, String> table2;
        final KTable<Integer, String> joined;
        final MockProcessorSupplier<Integer, String> proc;

        table1 = builder.table(intSerde, stringSerde, topic1, storeName1);
        table2 = builder.table(intSerde, stringSerde, topic2, storeName2);
        joined = table1.join(table2, MockValueJoiner.TOSTRING_JOINER);

        proc = new MockProcessorSupplier<>();
        builder.build().addProcessor("proc", proc, ((KTableImpl<?, ?, ?>) joined).name);

        doTestSendingOldValues(builder, expectedKeys, table1, table2, proc, joined, true);

    }

    private KeyValue<Integer, String> kv(Integer key, String value) {
        return new KeyValue<>(key, value);
    }

    private void checkJoinedValues(KTableValueGetter<Integer, String> getter, KeyValue<Integer, String>... expected) {
        for (KeyValue<Integer, String> kv : expected) {
            String value = getter.get(kv.key);
            if (kv.value == null) {
                assertNull(value);
            } else {
                assertEquals(kv.value, value);
            }
        }
    }

}<|MERGE_RESOLUTION|>--- conflicted
+++ resolved
@@ -202,12 +202,7 @@
                                         final KTable<Integer, String> joined,
                                         final boolean sendOldValues) {
 
-<<<<<<< HEAD
-        driver = new KStreamTestDriver(builder, stateDir, Serdes.Integer(), Serdes.String());
-=======
-
         driver.setUp(builder, stateDir, Serdes.Integer(), Serdes.String());
->>>>>>> edcefccf
         driver.setTime(0L);
 
         if (!sendOldValues) {
