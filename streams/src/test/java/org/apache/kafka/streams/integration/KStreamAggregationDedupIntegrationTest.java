--- conflicted
+++ resolved
@@ -92,11 +92,8 @@
         streamsConfiguration.put(StreamsConfig.STATE_DIR_CONFIG, TestUtils.tempDirectory().getPath());
         streamsConfiguration.put(StreamsConfig.COMMIT_INTERVAL_MS_CONFIG, COMMIT_INTERVAL_MS);
         streamsConfiguration.put(StreamsConfig.CACHE_MAX_BYTES_BUFFERING_CONFIG, 10 * 1024 * 1024L);
-<<<<<<< HEAD
-
-=======
         streamsConfiguration.put(IntegrationTestUtils.INTERNAL_LEAVE_GROUP_ON_CLOSE, true);
->>>>>>> 57bd878b
+
         final KeyValueMapper<Integer, String, String> mapper = MockMapper.selectValueMapper();
         stream = builder.stream(streamOneInput, Consumed.with(Serdes.Integer(), Serdes.String()));
         groupedStream = stream.groupBy(mapper, Grouped.with(Serdes.String(), Serdes.String()));
