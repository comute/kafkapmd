--- conflicted
+++ resolved
@@ -26,11 +26,7 @@
 import org.apache.kafka.common.errors.AuthorizationException;
 import org.apache.kafka.common.errors.WakeupException;
 import org.apache.kafka.common.metrics.Metrics;
-<<<<<<< HEAD
-import org.apache.kafka.common.utils.Time;
-=======
 import org.apache.kafka.common.utils.MockTime;
->>>>>>> 2e662a06
 import org.apache.kafka.streams.errors.ProcessorStateException;
 import org.apache.kafka.streams.processor.StateStore;
 import org.apache.kafka.streams.processor.TaskId;
@@ -64,6 +60,7 @@
     }
 
     private AbstractTask createTask(final Consumer consumer) {
+        final MockTime time = new MockTime();
         return new AbstractTask(new TaskId(0, 0),
                                 "app",
                                 Collections.singletonList(new TopicPartition("t", 0)),
@@ -76,13 +73,8 @@
                                 consumer,
                                 consumer,
                                 false,
-<<<<<<< HEAD
-                                new StateDirectory("app", TestUtils.tempDirectory().getPath()),
-                                new ThreadCache("testCache", 0, new MockStreamsMetrics(new Metrics())), Time.SYSTEM, 0) {
-=======
-                                new StateDirectory("app", TestUtils.tempDirectory().getPath(), new MockTime()),
-                                new ThreadCache("testCache", 0, new MockStreamsMetrics(new Metrics()))) {
->>>>>>> 2e662a06
+                                new StateDirectory("app", TestUtils.tempDirectory().getPath(), time),
+                                new ThreadCache("testCache", 0, new MockStreamsMetrics(new Metrics())), time, 0) {
             @Override
             public void commit() {
                 // do nothing
