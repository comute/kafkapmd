/*
 * Licensed to the Apache Software Foundation (ASF) under one or more
 * contributor license agreements. See the NOTICE file distributed with
 * this work for additional information regarding copyright ownership.
 * The ASF licenses this file to You under the Apache License, Version 2.0
 * (the "License"); you may not use this file except in compliance with
 * the License. You may obtain a copy of the License at
 *
 *    http://www.apache.org/licenses/LICENSE-2.0
 *
 * Unless required by applicable law or agreed to in writing, software
 * distributed under the License is distributed on an "AS IS" BASIS,
 * WITHOUT WARRANTIES OR CONDITIONS OF ANY KIND, either express or implied.
 * See the License for the specific language governing permissions and
 * limitations under the License.
 */
package org.apache.kafka.streams.kstream.internals;

import org.apache.kafka.common.serialization.IntegerSerializer;
import org.apache.kafka.common.serialization.Serdes;
import org.apache.kafka.streams.Consumed;
import org.apache.kafka.streams.StreamsBuilder;
import org.apache.kafka.streams.TopologyTestDriver;
import org.apache.kafka.streams.kstream.KStream;
import org.apache.kafka.streams.kstream.ValueTransformer;
import org.apache.kafka.streams.kstream.ValueTransformerSupplier;
import org.apache.kafka.streams.kstream.ValueTransformerWithKey;
import org.apache.kafka.streams.kstream.ValueTransformerWithKeySupplier;
import org.apache.kafka.streams.processor.Processor;
import org.apache.kafka.streams.processor.ProcessorContext;
import org.apache.kafka.streams.processor.internals.ForwardingDisabledProcessorContext;
import org.apache.kafka.streams.test.ConsumerRecordFactory;
import org.apache.kafka.test.MockProcessorSupplier;
<<<<<<< HEAD
import org.apache.kafka.test.NoOpInternalValueTransformer;
import org.apache.kafka.test.TestUtils;
import org.easymock.EasyMockRunner;
import org.easymock.Mock;
import org.easymock.MockType;
import org.junit.After;
import org.junit.Before;
=======
import org.apache.kafka.test.StreamsTestUtils;
>>>>>>> adeced29
import org.junit.Test;
import org.junit.runner.RunWith;

import java.util.Properties;

import static org.hamcrest.CoreMatchers.isA;
import static org.hamcrest.MatcherAssert.assertThat;
import static org.junit.Assert.assertArrayEquals;

@RunWith(EasyMockRunner.class)
public class KStreamTransformValuesTest {

    private String topicName = "topic";
    private final MockProcessorSupplier<Integer, Integer> supplier = new MockProcessorSupplier<>();
    private final ConsumerRecordFactory<Integer, Integer> recordFactory = new ConsumerRecordFactory<>(new IntegerSerializer(), new IntegerSerializer());
<<<<<<< HEAD
    private TopologyTestDriver driver;
    private final Properties props = new Properties();
    @Mock(MockType.NICE)
    private ProcessorContext context;

    @Before
    public void setup() {
        props.setProperty(StreamsConfig.APPLICATION_ID_CONFIG, "kstream-transform-values-test");
        props.setProperty(StreamsConfig.BOOTSTRAP_SERVERS_CONFIG, "localhost:9091");
        props.setProperty(StreamsConfig.STATE_DIR_CONFIG, TestUtils.tempDirectory().getAbsolutePath());
        props.setProperty(StreamsConfig.DEFAULT_KEY_SERDE_CLASS_CONFIG, Serdes.Integer().getClass().getName());
        props.setProperty(StreamsConfig.DEFAULT_VALUE_SERDE_CLASS_CONFIG, Serdes.Integer().getClass().getName());
    }

    @After
    public void cleanup() {
        props.clear();
        if (driver != null) {
            driver.close();
        }
        driver = null;
    }
=======
    private final Properties props = StreamsTestUtils.topologyTestConfig(Serdes.Integer(), Serdes.Integer());
>>>>>>> adeced29

    @Test
    public void testTransform() {
        StreamsBuilder builder = new StreamsBuilder();

        ValueTransformerSupplier<Number, Integer> valueTransformerSupplier =
            new ValueTransformerSupplier<Number, Integer>() {
                public ValueTransformer<Number, Integer> get() {
                    return new ValueTransformer<Number, Integer>() {

                        private int total = 0;

                        @Override
                        public void init(ProcessorContext context) {
                        }

                        @Override
                        public Integer transform(Number value) {
                            total += value.intValue();
                            return total;
                        }

                        @Override
                        public void close() {
                        }
                    };
                }
            };

        final int[] expectedKeys = {1, 10, 100, 1000};

        KStream<Integer, Integer> stream;
        stream = builder.stream(topicName, Consumed.with(Serdes.Integer(), Serdes.Integer()));
        stream.transformValues(valueTransformerSupplier).process(supplier);

        try (final TopologyTestDriver driver = new TopologyTestDriver(builder.build(), props, 0L)) {
            for (int expectedKey : expectedKeys) {
                driver.pipeInput(recordFactory.create(topicName, expectedKey, expectedKey * 10, 0L));
            }
        }
        String[] expected = {"1:10", "10:110", "100:1110", "1000:11110"};

        assertArrayEquals(expected, supplier.theCapturedProcessor().processed.toArray());
    }

    @Test
    public void testTransformWithKey() {
        StreamsBuilder builder = new StreamsBuilder();

        ValueTransformerWithKeySupplier<Integer, Number, Integer> valueTransformerSupplier =
                new ValueTransformerWithKeySupplier<Integer, Number, Integer>() {
            public ValueTransformerWithKey<Integer, Number, Integer> get() {
                return new ValueTransformerWithKey<Integer, Number, Integer>() {
                    private int total = 0;
                    @Override
                    public void init(final ProcessorContext context) {

                    }
                    @Override
                    public Integer transform(final Integer readOnlyKey, final Number value) {
                        total += value.intValue() + readOnlyKey;
                        return total;
                    }

                    @Override
                    public void close() {

                    }
                };
            }
        };

        final int[] expectedKeys = {1, 10, 100, 1000};

        KStream<Integer, Integer> stream;
        stream = builder.stream(topicName, Consumed.with(Serdes.Integer(), Serdes.Integer()));
        stream.transformValues(valueTransformerSupplier).process(supplier);

        try (final TopologyTestDriver driver = new TopologyTestDriver(builder.build(), props, 0L)) {
            for (int expectedKey : expectedKeys) {
                driver.pipeInput(recordFactory.create(topicName, expectedKey, expectedKey * 10, 0L));
            }
        }
        String[] expected = {"1:11", "10:121", "100:1221", "1000:12221"};

        assertArrayEquals(expected, supplier.theCapturedProcessor().processed.toArray());
    }

    @Test
<<<<<<< HEAD
    public void shouldInitializeTransformerWithForwardDisabledProcessorContext() {
        final NoOpInternalValueTransformer<String, String> transformer = new NoOpInternalValueTransformer<>();
        final KStreamTransformValues<String, String, String> transformValues = new KStreamTransformValues<>(transformer);
        final Processor<String, String> processor = transformValues.get();
=======
    public void shouldNotAllowValueTransformerToCallInternalProcessorContextMethods() {
        final BadValueTransformer badValueTransformer = new BadValueTransformer();
        final KStreamTransformValues<Integer, Integer, Integer> transformValue = new KStreamTransformValues<>(new ValueTransformerWithKeySupplier<Integer, Integer, Integer>() {
            @Override
            public ValueTransformerWithKey<Integer, Integer, Integer> get() {
                return new ValueTransformerWithKey<Integer, Integer, Integer>() {
                    @Override
                    public void init(final ProcessorContext context) {
                        badValueTransformer.init(context);
                    }

                    @Override
                    public Integer transform(final Integer readOnlyKey, final Integer value) {
                        return badValueTransformer.transform(readOnlyKey, value);
                    }

                    @Override
                    public void close() {
                        badValueTransformer.close();
                    }
                };
            }
        });

        final Processor transformValueProcessor = transformValue.get();
        transformValueProcessor.init(null);

        try {
            transformValueProcessor.process(null, 0);
            fail("should not allow call to context.forward() within ValueTransformer");
        } catch (final StreamsException e) {
            // expected
        }

        try {
            transformValueProcessor.process(null, 1);
            fail("should not allow call to context.forward() within ValueTransformer");
        } catch (final StreamsException e) {
            // expected
        }

        try {
            transformValueProcessor.process(null, 2);
            fail("should not allow call to context.forward() within ValueTransformer");
        } catch (final StreamsException e) {
            // expected
        }

        try {
            transformValueProcessor.process(null, 3);
            fail("should not allow call to context.forward() within ValueTransformer");
        } catch (final StreamsException e) {
            // expected
        }
    }

    private static final class BadValueTransformer implements ValueTransformerWithKey<Integer, Integer, Integer> {
        private ProcessorContext context;
>>>>>>> adeced29

        processor.init(context);

        assertThat(transformer.context, isA((Class) ForwardingDisabledProcessorContext.class));
    }
}<|MERGE_RESOLUTION|>--- conflicted
+++ resolved
@@ -31,17 +31,11 @@
 import org.apache.kafka.streams.processor.internals.ForwardingDisabledProcessorContext;
 import org.apache.kafka.streams.test.ConsumerRecordFactory;
 import org.apache.kafka.test.MockProcessorSupplier;
-<<<<<<< HEAD
 import org.apache.kafka.test.NoOpInternalValueTransformer;
-import org.apache.kafka.test.TestUtils;
+import org.apache.kafka.test.StreamsTestUtils;
 import org.easymock.EasyMockRunner;
 import org.easymock.Mock;
 import org.easymock.MockType;
-import org.junit.After;
-import org.junit.Before;
-=======
-import org.apache.kafka.test.StreamsTestUtils;
->>>>>>> adeced29
 import org.junit.Test;
 import org.junit.runner.RunWith;
 
@@ -57,32 +51,9 @@
     private String topicName = "topic";
     private final MockProcessorSupplier<Integer, Integer> supplier = new MockProcessorSupplier<>();
     private final ConsumerRecordFactory<Integer, Integer> recordFactory = new ConsumerRecordFactory<>(new IntegerSerializer(), new IntegerSerializer());
-<<<<<<< HEAD
-    private TopologyTestDriver driver;
-    private final Properties props = new Properties();
+    private final Properties props = StreamsTestUtils.topologyTestConfig(Serdes.Integer(), Serdes.Integer());
     @Mock(MockType.NICE)
     private ProcessorContext context;
-
-    @Before
-    public void setup() {
-        props.setProperty(StreamsConfig.APPLICATION_ID_CONFIG, "kstream-transform-values-test");
-        props.setProperty(StreamsConfig.BOOTSTRAP_SERVERS_CONFIG, "localhost:9091");
-        props.setProperty(StreamsConfig.STATE_DIR_CONFIG, TestUtils.tempDirectory().getAbsolutePath());
-        props.setProperty(StreamsConfig.DEFAULT_KEY_SERDE_CLASS_CONFIG, Serdes.Integer().getClass().getName());
-        props.setProperty(StreamsConfig.DEFAULT_VALUE_SERDE_CLASS_CONFIG, Serdes.Integer().getClass().getName());
-    }
-
-    @After
-    public void cleanup() {
-        props.clear();
-        if (driver != null) {
-            driver.close();
-        }
-        driver = null;
-    }
-=======
-    private final Properties props = StreamsTestUtils.topologyTestConfig(Serdes.Integer(), Serdes.Integer());
->>>>>>> adeced29
 
     @Test
     public void testTransform() {
@@ -172,71 +143,10 @@
     }
 
     @Test
-<<<<<<< HEAD
     public void shouldInitializeTransformerWithForwardDisabledProcessorContext() {
         final NoOpInternalValueTransformer<String, String> transformer = new NoOpInternalValueTransformer<>();
         final KStreamTransformValues<String, String, String> transformValues = new KStreamTransformValues<>(transformer);
         final Processor<String, String> processor = transformValues.get();
-=======
-    public void shouldNotAllowValueTransformerToCallInternalProcessorContextMethods() {
-        final BadValueTransformer badValueTransformer = new BadValueTransformer();
-        final KStreamTransformValues<Integer, Integer, Integer> transformValue = new KStreamTransformValues<>(new ValueTransformerWithKeySupplier<Integer, Integer, Integer>() {
-            @Override
-            public ValueTransformerWithKey<Integer, Integer, Integer> get() {
-                return new ValueTransformerWithKey<Integer, Integer, Integer>() {
-                    @Override
-                    public void init(final ProcessorContext context) {
-                        badValueTransformer.init(context);
-                    }
-
-                    @Override
-                    public Integer transform(final Integer readOnlyKey, final Integer value) {
-                        return badValueTransformer.transform(readOnlyKey, value);
-                    }
-
-                    @Override
-                    public void close() {
-                        badValueTransformer.close();
-                    }
-                };
-            }
-        });
-
-        final Processor transformValueProcessor = transformValue.get();
-        transformValueProcessor.init(null);
-
-        try {
-            transformValueProcessor.process(null, 0);
-            fail("should not allow call to context.forward() within ValueTransformer");
-        } catch (final StreamsException e) {
-            // expected
-        }
-
-        try {
-            transformValueProcessor.process(null, 1);
-            fail("should not allow call to context.forward() within ValueTransformer");
-        } catch (final StreamsException e) {
-            // expected
-        }
-
-        try {
-            transformValueProcessor.process(null, 2);
-            fail("should not allow call to context.forward() within ValueTransformer");
-        } catch (final StreamsException e) {
-            // expected
-        }
-
-        try {
-            transformValueProcessor.process(null, 3);
-            fail("should not allow call to context.forward() within ValueTransformer");
-        } catch (final StreamsException e) {
-            // expected
-        }
-    }
-
-    private static final class BadValueTransformer implements ValueTransformerWithKey<Integer, Integer, Integer> {
-        private ProcessorContext context;
->>>>>>> adeced29
 
         processor.init(context);
 
