--- conflicted
+++ resolved
@@ -84,7 +84,6 @@
     @Parameter
     public long cacheSizeBytes;
 
-<<<<<<< HEAD
     //Single parameter, use Object[]
     @Parameters
     public static Object[] data() {
@@ -95,11 +94,6 @@
     public void before() {
         testNo++;
         String applicationId = "kstream-repartition-join-test-" + testNo;
-=======
-    @Before
-    public void before() {
-        final String applicationId = "kstream-repartition-join-test";
->>>>>>> 2586226a
         builder = new KStreamBuilder();
         createTopics();
         streamsConfiguration = new Properties();
@@ -160,11 +154,7 @@
     }
 
     private ExpectedOutputOnTopic mapStreamOneAndJoin() {
-<<<<<<< HEAD
         String mapOneStreamAndJoinOutput = "map-one-join-output-" + testNo;
-=======
-        final String mapOneStreamAndJoinOutput = "map-one-join-output";
->>>>>>> 2586226a
         doJoin(streamOne.map(keyMapper), streamTwo, mapOneStreamAndJoinOutput);
         return new ExpectedOutputOnTopic(expectedStreamOneTwoJoin, mapOneStreamAndJoinOutput);
     }
@@ -173,13 +163,8 @@
         final KStream<Integer, Integer> map1 = streamOne.map(keyMapper);
         final KStream<Integer, String> map2 = streamTwo.map(MockKeyValueMapper.<Integer, String>NoOpKeyValueMapper());
 
-<<<<<<< HEAD
         doJoin(map1, map2, "map-both-streams-and-join-" + testNo);
         return new ExpectedOutputOnTopic(expectedStreamOneTwoJoin, "map-both-streams-and-join-" + testNo);
-=======
-        doJoin(map1, map2, "map-both-streams-and-join");
-        return new ExpectedOutputOnTopic(expectedStreamOneTwoJoin, "map-both-streams-and-join");
->>>>>>> 2586226a
     }
 
 
@@ -195,11 +180,7 @@
                 }
             }).map(keyMapper);
 
-<<<<<<< HEAD
-        String outputTopic = "map-map-join-" + testNo;
-=======
-        final String outputTopic = "map-map-join";
->>>>>>> 2586226a
+        final String outputTopic = "map-map-join-" + testNo;
         doJoin(mapMapStream, streamTwo, outputTopic);
         return new ExpectedOutputOnTopic(expectedStreamOneTwoJoin, outputTopic);
     }
@@ -210,11 +191,7 @@
         final KStream<Integer, Integer> keySelected =
             streamOne.selectKey(MockKeyValueMapper.<Long, Integer>SelectValueMapper());
 
-<<<<<<< HEAD
-        String outputTopic = "select-key-join-" + testNo;
-=======
-        final String outputTopic = "select-key-join";
->>>>>>> 2586226a
+        final String outputTopic = "select-key-join-" + testNo;
         doJoin(keySelected, streamTwo, outputTopic);
         return new ExpectedOutputOnTopic(expectedStreamOneTwoJoin, outputTopic);
     }
@@ -229,11 +206,7 @@
                 }
             });
 
-<<<<<<< HEAD
-        String outputTopic = "flat-map-join-" + testNo;
-=======
-        final String outputTopic = "flat-map-join";
->>>>>>> 2586226a
+        final String outputTopic = "flat-map-join-" + testNo;
         doJoin(flatMapped, streamTwo, outputTopic);
 
         return new ExpectedOutputOnTopic(expectedStreamOneTwoJoin, outputTopic);
@@ -247,11 +220,8 @@
                 return value1 + ":" + value2;
             }
         };
-<<<<<<< HEAD
-        String output = "join-rhs-stream-mapped-" + testNo;
-=======
-        final String output = "join-rhs-stream-mapped";
->>>>>>> 2586226a
+
+        final String output = "join-rhs-stream-mapped-" + testNo;
         streamTwo
             .join(streamOne.map(keyMapper),
                 joiner,
@@ -269,11 +239,8 @@
 
         final KStream<Integer, String> map2 = streamTwo.map(MockKeyValueMapper.<Integer, String>NoOpKeyValueMapper());
 
-<<<<<<< HEAD
-        String outputTopic = "left-join-" + testNo;
-=======
-        final String outputTopic = "left-join";
->>>>>>> 2586226a
+
+        final String outputTopic = "left-join-" + testNo;
         map1.leftJoin(map2,
             valueJoiner,
             getJoinWindow(),
@@ -306,11 +273,8 @@
                 return value1 + ":" + value2;
             }
         };
-<<<<<<< HEAD
-        String topic = "map-join-join-" + testNo;
-=======
-        final String topic = "map-join-join";
->>>>>>> 2586226a
+
+        final String topic = "map-join-join-" + testNo;
         join.map(kvMapper)
             .join(streamFour.map(kvMapper),
                 joiner,
@@ -447,15 +411,9 @@
             is(expectedMessages));
     }
 
-<<<<<<< HEAD
-    private void doJoin(KStream<Integer, Integer> lhs,
-                        KStream<Integer, String> rhs,
-                        String outputTopic) {
-=======
     private void doJoin(final KStream<Integer, Integer> lhs,
                         final KStream<Integer, String> rhs,
                         final String outputTopic) {
->>>>>>> 2586226a
         CLUSTER.createTopic(outputTopic);
         lhs.join(rhs,
             valueJoiner,
