--- conflicted
+++ resolved
@@ -287,14 +287,8 @@
             time.sleep(5000);
             directory.cleanRemovedTasks(0);
 
-<<<<<<< HEAD
             files = directory.listAllTaskDirectories();
-            assertEquals(mkSet(dir0, dir1, dir2), new HashSet<>(files));
-=======
-            files = Arrays.stream(
-                Objects.requireNonNull(directory.listAllTaskDirectories())).collect(Collectors.toSet());
-            assertEquals(mkSet(dir0, dir1), files);
->>>>>>> 9dbf2226
+            assertEquals(mkSet(dir0, dir1), new HashSet<>(files));
 
             files = directory.listNonEmptyTaskDirectories();
             assertEquals(mkSet(dir0, dir1), new HashSet<>(files));
@@ -317,15 +311,9 @@
 
         time.sleep(cleanupDelayMs + 1000);
         directory.cleanRemovedTasks(cleanupDelayMs);
-<<<<<<< HEAD
         assertTrue(dir.exists());
-        assertEquals(1, directory.listAllTaskDirectories().size());
+        assertEquals(0, directory.listAllTaskDirectories().size());
         assertEquals(0, directory.listNonEmptyTaskDirectories().size());
-=======
-        assertFalse(dir.exists());
-        assertEquals(0, directory.listAllTaskDirectories().length);
-        assertEquals(0, directory.listNonEmptyTaskDirectories().length);
->>>>>>> 9dbf2226
     }
 
     @Test
@@ -338,35 +326,14 @@
         try (final LogCaptureAppender appender = LogCaptureAppender.createAndRegister(StateDirectory.class)) {
             time.sleep(5000);
             directory.cleanRemovedTasks(0);
-<<<<<<< HEAD
             assertTrue(dir.exists());
-            assertEquals(1, directory.listAllTaskDirectories().size());
+            assertEquals(0, directory.listAllTaskDirectories().size());
             assertEquals(0, directory.listNonEmptyTaskDirectories().size());
-=======
-            assertFalse(dir.exists());
-            assertEquals(0, directory.listAllTaskDirectories().length);
-            assertEquals(0, directory.listNonEmptyTaskDirectories().length);
->>>>>>> 9dbf2226
             assertThat(
                 appender.getMessages(),
                 hasItem(containsString("Deleting obsolete state directory"))
             );
         }
-<<<<<<< HEAD
-
-        try (final LogCaptureAppender appender = LogCaptureAppender.createAndRegister(StateDirectory.class)) {
-            time.sleep(5000);
-            directory.cleanRemovedTasks(0);
-            assertTrue(dir.exists());
-            assertEquals(1, directory.listAllTaskDirectories().size());
-            assertEquals(0, directory.listNonEmptyTaskDirectories().size());
-            assertThat(
-                appender.getMessages(),
-                not(hasItem(containsString("Deleting obsolete state directory")))
-            );
-        }
-=======
->>>>>>> 9dbf2226
     }
 
     @Test
