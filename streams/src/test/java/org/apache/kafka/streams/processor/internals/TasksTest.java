/*
 * Licensed to the Apache Software Foundation (ASF) under one or more
 * contributor license agreements. See the NOTICE file distributed with
 * this work for additional information regarding copyright ownership.
 * The ASF licenses this file to You under the Apache License, Version 2.0
 * (the "License"); you may not use this file except in compliance with
 * the License. You may obtain a copy of the License at
 *
 *    http://www.apache.org/licenses/LICENSE-2.0
 *
 * Unless required by applicable law or agreed to in writing, software
 * distributed under the License is distributed on an "AS IS" BASIS,
 * WITHOUT WARRANTIES OR CONDITIONS OF ANY KIND, either express or implied.
 * See the License for the specific language governing permissions and
 * limitations under the License.
 */
package org.apache.kafka.streams.processor.internals;

import org.apache.kafka.common.TopicPartition;
import org.apache.kafka.common.utils.LogContext;
import org.apache.kafka.streams.processor.TaskId;
import org.apache.kafka.streams.processor.internals.Task.State;
import org.junit.jupiter.api.Test;

import java.util.Collections;
import java.util.HashSet;

import static org.apache.kafka.common.utils.Utils.mkEntry;
import static org.apache.kafka.common.utils.Utils.mkMap;
import static org.apache.kafka.common.utils.Utils.mkSet;
import static org.apache.kafka.test.StreamsTestUtils.TaskBuilder.standbyTask;
import static org.apache.kafka.test.StreamsTestUtils.TaskBuilder.statefulTask;
import static org.apache.kafka.test.StreamsTestUtils.TaskBuilder.statelessTask;
import static org.junit.jupiter.api.Assertions.assertDoesNotThrow;
import static org.junit.jupiter.api.Assertions.assertEquals;
import static org.junit.jupiter.api.Assertions.assertFalse;
import static org.junit.jupiter.api.Assertions.assertThrows;
import static org.junit.jupiter.api.Assertions.assertTrue;

public class TasksTest {

<<<<<<< HEAD
    private static final TopicPartition TOPIC_PARTITION_A_0 = new TopicPartition("topicA", 0);
    private static final TopicPartition TOPIC_PARTITION_A_1 = new TopicPartition("topicA", 1);
    private static final TopicPartition TOPIC_PARTITION_B_0 = new TopicPartition("topicB", 0);
    private static final TopicPartition TOPIC_PARTITION_B_1 = new TopicPartition("topicB", 1);
    private static final TaskId TASK_0_0 = new TaskId(0, 0);
    private static final TaskId TASK_0_1 = new TaskId(0, 1);
    private static final TaskId TASK_0_2 = new TaskId(0, 2);
    private static final TaskId TASK_1_0 = new TaskId(1, 0);
    private static final TaskId TASK_1_1 = new TaskId(1, 1);
    private static final TaskId TASK_1_2 = new TaskId(1, 2);
=======
    private final static TopicPartition TOPIC_PARTITION_A_0 = new TopicPartition("topicA", 0);
    private final static TopicPartition TOPIC_PARTITION_A_1 = new TopicPartition("topicA", 1);
    private final static TopicPartition TOPIC_PARTITION_B_0 = new TopicPartition("topicB", 0);
    private final static TopicPartition TOPIC_PARTITION_B_1 = new TopicPartition("topicB", 1);
    private final static TaskId TASK_0_0 = new TaskId(0, 0);
    private final static TaskId TASK_0_1 = new TaskId(0, 1);
    private final static TaskId TASK_1_0 = new TaskId(1, 0);
>>>>>>> af86e56f

    private final Tasks tasks = new Tasks(new LogContext());

    @Test
    public void shouldCheckStateWhenRemoveTask() {
        final StreamTask closedTask = statefulTask(TASK_0_0, mkSet(TOPIC_PARTITION_A_0)).inState(State.CLOSED).build();
        final StandbyTask suspendedTask = standbyTask(TASK_0_1, mkSet(TOPIC_PARTITION_A_1)).inState(State.SUSPENDED).build();
        final StreamTask runningTask = statelessTask(TASK_1_0).inState(State.RUNNING).build();

        tasks.addActiveTasks(mkSet(closedTask, runningTask));
        tasks.addStandbyTasks(Collections.singletonList(suspendedTask));

        assertDoesNotThrow(() -> tasks.removeTask(closedTask));
        assertDoesNotThrow(() -> tasks.removeTask(suspendedTask));
        assertThrows(IllegalStateException.class, () -> tasks.removeTask(runningTask));
    }

    @Test
    public void shouldKeepAddedTasks() {
        final StreamTask statefulTask = statefulTask(TASK_0_0, mkSet(TOPIC_PARTITION_A_0)).build();
        final StandbyTask standbyTask = standbyTask(TASK_0_1, mkSet(TOPIC_PARTITION_A_1)).build();
        final StreamTask statelessTask = statelessTask(TASK_1_0).build();

        tasks.addActiveTasks(mkSet(statefulTask, statelessTask));
        tasks.addStandbyTasks(Collections.singletonList(standbyTask));

        assertEquals(statefulTask, tasks.task(statefulTask.id()));
        assertEquals(statelessTask, tasks.task(statelessTask.id()));
        assertEquals(standbyTask, tasks.task(standbyTask.id()));

        assertEquals(mkSet(statefulTask, statelessTask), new HashSet<>(tasks.activeTasks()));
        assertEquals(mkSet(statefulTask, statelessTask, standbyTask), tasks.allTasks());
        assertEquals(mkSet(statefulTask, standbyTask), tasks.tasks(mkSet(statefulTask.id(), standbyTask.id())));
        assertEquals(mkSet(statefulTask.id(), statelessTask.id(), standbyTask.id()), tasks.allTaskIds());
        assertEquals(
            mkMap(
                mkEntry(statefulTask.id(), statefulTask),
                mkEntry(statelessTask.id(), statelessTask),
                mkEntry(standbyTask.id(), standbyTask)
            ),
            tasks.allTasksPerId());
        assertTrue(tasks.contains(statefulTask.id()));
        assertTrue(tasks.contains(statelessTask.id()));
        assertTrue(tasks.contains(statefulTask.id()));
    }

    @Test
    public void shouldDrainPendingTasksToCreate() {
        tasks.addPendingActiveTasksToCreate(mkMap(
            mkEntry(new TaskId(0, 0, "A"), mkSet(TOPIC_PARTITION_A_0)),
            mkEntry(new TaskId(0, 1, "A"), mkSet(TOPIC_PARTITION_A_1)),
            mkEntry(new TaskId(0, 0, "B"), mkSet(TOPIC_PARTITION_B_0)),
            mkEntry(new TaskId(0, 1, "B"), mkSet(TOPIC_PARTITION_B_1))
        ));

        tasks.addPendingStandbyTasksToCreate(mkMap(
            mkEntry(new TaskId(0, 0, "A"), mkSet(TOPIC_PARTITION_A_0)),
            mkEntry(new TaskId(0, 1, "A"), mkSet(TOPIC_PARTITION_A_1)),
            mkEntry(new TaskId(0, 0, "B"), mkSet(TOPIC_PARTITION_B_0)),
            mkEntry(new TaskId(0, 1, "B"), mkSet(TOPIC_PARTITION_B_1))
        ));

        assertEquals(mkMap(
            mkEntry(new TaskId(0, 0, "A"), mkSet(TOPIC_PARTITION_A_0)),
            mkEntry(new TaskId(0, 1, "A"), mkSet(TOPIC_PARTITION_A_1))
        ), tasks.drainPendingActiveTasksForTopologies(mkSet("A")));

        assertEquals(mkMap(
            mkEntry(new TaskId(0, 0, "A"), mkSet(TOPIC_PARTITION_A_0)),
            mkEntry(new TaskId(0, 1, "A"), mkSet(TOPIC_PARTITION_A_1))
        ), tasks.drainPendingStandbyTasksForTopologies(mkSet("A")));

        tasks.clearPendingTasksToCreate();

        assertEquals(Collections.emptyMap(), tasks.drainPendingActiveTasksForTopologies(mkSet("B")));
        assertEquals(Collections.emptyMap(), tasks.drainPendingStandbyTasksForTopologies(mkSet("B")));
    }

    @Test
    public void shouldVerifyIfPendingTaskToInitExist() {
        assertFalse(tasks.hasPendingTasksToInit());

        final StreamTask activeTask = statefulTask(TASK_0_0, mkSet(TOPIC_PARTITION_B_0)).build();
        tasks.addPendingTasksToInit(Collections.singleton(activeTask));
        assertTrue(tasks.hasPendingTasksToInit());

        final StandbyTask standbyTask = standbyTask(TASK_1_0, mkSet(TOPIC_PARTITION_A_1)).build();
        tasks.addPendingTasksToInit(Collections.singleton(standbyTask));
        assertTrue(tasks.hasPendingTasksToInit());

        assertTrue(tasks.hasPendingTasksToInit());

        tasks.drainPendingTasksToInit();
        assertFalse(tasks.hasPendingTasksToInit());
    }
}<|MERGE_RESOLUTION|>--- conflicted
+++ resolved
@@ -39,18 +39,6 @@
 
 public class TasksTest {
 
-<<<<<<< HEAD
-    private static final TopicPartition TOPIC_PARTITION_A_0 = new TopicPartition("topicA", 0);
-    private static final TopicPartition TOPIC_PARTITION_A_1 = new TopicPartition("topicA", 1);
-    private static final TopicPartition TOPIC_PARTITION_B_0 = new TopicPartition("topicB", 0);
-    private static final TopicPartition TOPIC_PARTITION_B_1 = new TopicPartition("topicB", 1);
-    private static final TaskId TASK_0_0 = new TaskId(0, 0);
-    private static final TaskId TASK_0_1 = new TaskId(0, 1);
-    private static final TaskId TASK_0_2 = new TaskId(0, 2);
-    private static final TaskId TASK_1_0 = new TaskId(1, 0);
-    private static final TaskId TASK_1_1 = new TaskId(1, 1);
-    private static final TaskId TASK_1_2 = new TaskId(1, 2);
-=======
     private final static TopicPartition TOPIC_PARTITION_A_0 = new TopicPartition("topicA", 0);
     private final static TopicPartition TOPIC_PARTITION_A_1 = new TopicPartition("topicA", 1);
     private final static TopicPartition TOPIC_PARTITION_B_0 = new TopicPartition("topicB", 0);
@@ -58,7 +46,6 @@
     private final static TaskId TASK_0_0 = new TaskId(0, 0);
     private final static TaskId TASK_0_1 = new TaskId(0, 1);
     private final static TaskId TASK_1_0 = new TaskId(1, 0);
->>>>>>> af86e56f
 
     private final Tasks tasks = new Tasks(new LogContext());
 
