/**
 * Licensed to the Apache Software Foundation (ASF) under one or more
 * contributor license agreements.  See the NOTICE file distributed with
 * this work for additional information regarding copyright ownership.
 * The ASF licenses this file to You under the Apache License, Version 2.0
 * (the "License"); you may not use this file except in compliance with
 * the License.  You may obtain a copy of the License at
 *
 *    http://www.apache.org/licenses/LICENSE-2.0
 *
 * Unless required by applicable law or agreed to in writing, software
 * distributed under the License is distributed on an "AS IS" BASIS,
 * WITHOUT WARRANTIES OR CONDITIONS OF ANY KIND, either express or implied.
 * See the License for the specific language governing permissions and
 * limitations under the License.
 */

package org.apache.kafka.streams.processor.internals;

import static org.junit.Assert.assertEquals;
import static org.junit.Assert.assertFalse;
import static org.junit.Assert.assertTrue;

import org.apache.kafka.clients.consumer.Consumer;
import org.apache.kafka.clients.consumer.ConsumerRebalanceListener;
import org.apache.kafka.clients.consumer.MockConsumer;
import org.apache.kafka.clients.consumer.OffsetResetStrategy;
import org.apache.kafka.clients.consumer.internals.PartitionAssignor;
import org.apache.kafka.clients.producer.MockProducer;
import org.apache.kafka.clients.producer.Producer;
import org.apache.kafka.common.Cluster;
import org.apache.kafka.common.Node;
import org.apache.kafka.common.PartitionInfo;
import org.apache.kafka.common.TopicPartition;
import org.apache.kafka.common.metrics.Metrics;
import org.apache.kafka.common.serialization.ByteArraySerializer;
import org.apache.kafka.common.utils.MockTime;
import org.apache.kafka.common.utils.SystemTime;
import org.apache.kafka.common.utils.Utils;
import org.apache.kafka.streams.StreamingConfig;
import org.apache.kafka.streams.processor.TaskId;
import org.apache.kafka.streams.processor.TopologyBuilder;
import org.apache.kafka.test.MockProcessorSupplier;
import org.junit.Test;

import java.io.File;
import java.nio.ByteBuffer;
import java.nio.file.Files;
import java.util.Arrays;
import java.util.Collection;
import java.util.Collections;
import java.util.HashMap;
import java.util.HashSet;
import java.util.List;
import java.util.Map;
import java.util.Properties;
import java.util.Set;
import java.util.UUID;

public class StreamThreadTest {

    private String clientId = "clientId";
    private UUID processId = UUID.randomUUID();

    private TopicPartition t1p1 = new TopicPartition("topic1", 1);
    private TopicPartition t1p2 = new TopicPartition("topic1", 2);
    private TopicPartition t2p1 = new TopicPartition("topic2", 1);
    private TopicPartition t2p2 = new TopicPartition("topic2", 2);
    private TopicPartition t3p1 = new TopicPartition("topic3", 1);
    private TopicPartition t3p2 = new TopicPartition("topic3", 2);

    private List<PartitionInfo> infos = Arrays.asList(
            new PartitionInfo("topic1", 0, Node.noNode(), new Node[0], new Node[0]),
            new PartitionInfo("topic1", 1, Node.noNode(), new Node[0], new Node[0]),
            new PartitionInfo("topic1", 2, Node.noNode(), new Node[0], new Node[0]),
            new PartitionInfo("topic2", 0, Node.noNode(), new Node[0], new Node[0]),
            new PartitionInfo("topic2", 1, Node.noNode(), new Node[0], new Node[0]),
            new PartitionInfo("topic2", 2, Node.noNode(), new Node[0], new Node[0]),
            new PartitionInfo("topic3", 0, Node.noNode(), new Node[0], new Node[0]),
            new PartitionInfo("topic3", 1, Node.noNode(), new Node[0], new Node[0]),
            new PartitionInfo("topic3", 2, Node.noNode(), new Node[0], new Node[0])
    );

    private Cluster metadata = new Cluster(Arrays.asList(Node.noNode()), infos, Collections.<String>emptySet());

    private final PartitionAssignor.Subscription subscription =
            new PartitionAssignor.Subscription(Arrays.asList("topic1", "topic2", "topic3"), subscriptionUserData());

    private ByteBuffer subscriptionUserData() {
        UUID uuid = UUID.randomUUID();
        ByteBuffer buf = ByteBuffer.allocate(4 + 16 + 4 + 4);
        // version
        buf.putInt(1);
        // encode client processId
        buf.putLong(uuid.getMostSignificantBits());
        buf.putLong(uuid.getLeastSignificantBits());
        // previously running tasks
        buf.putInt(0);
        // cached tasks
        buf.putInt(0);
        buf.rewind();
        return buf;
    }

    // task0 is unused
    private final TaskId task1 = new TaskId(0, 1);
    private final TaskId task2 = new TaskId(0, 2);
    private final TaskId task3 = new TaskId(0, 3);
    private final TaskId task4 = new TaskId(1, 1);
    private final TaskId task5 = new TaskId(1, 2);

    private Properties configProps() {
        return new Properties() {
            {
                setProperty(StreamingConfig.KEY_SERIALIZER_CLASS_CONFIG, "org.apache.kafka.common.serialization.ByteArraySerializer");
                setProperty(StreamingConfig.KEY_DESERIALIZER_CLASS_CONFIG, "org.apache.kafka.common.serialization.ByteArrayDeserializer");
                setProperty(StreamingConfig.VALUE_SERIALIZER_CLASS_CONFIG, "org.apache.kafka.common.serialization.ByteArraySerializer");
                setProperty(StreamingConfig.VALUE_DESERIALIZER_CLASS_CONFIG, "org.apache.kafka.common.serialization.ByteArrayDeserializer");
                setProperty(StreamingConfig.TIMESTAMP_EXTRACTOR_CLASS_CONFIG, "org.apache.kafka.test.MockTimestampExtractor");
                setProperty(StreamingConfig.BOOTSTRAP_SERVERS_CONFIG, "localhost:2171");
                setProperty(StreamingConfig.BUFFERED_RECORDS_PER_PARTITION_CONFIG, "3");
            }
        };
    }

    private static class TestStreamTask extends StreamTask {
        public boolean committed = false;

        public TestStreamTask(TaskId id,
                              Collection<TopicPartition> partitions,
                              ProcessorTopology topology,
                              Consumer<byte[], byte[]> consumer,
                              Producer<byte[], byte[]> producer,
                              Consumer<byte[], byte[]> restoreConsumer,
                              StreamingConfig config) {
<<<<<<< HEAD
            super(id, "jobId", consumer, producer, restoreConsumer, partitions, topology, config, null);
=======
            super(id, partitions, topology, consumer, producer, restoreConsumer, config, null);
>>>>>>> 39c3512e
        }

        @Override
        public void commit() {
            super.commit();
            committed = true;
        }
    }

    private ByteArraySerializer serializer = new ByteArraySerializer();

    @SuppressWarnings("unchecked")
    @Test
    public void testPartitionAssignmentChange() throws Exception {
        StreamingConfig config = new StreamingConfig(configProps());

        MockProducer<byte[], byte[]> producer = new MockProducer<>(true, serializer, serializer);
        MockConsumer<byte[], byte[]> consumer = new MockConsumer<>(OffsetResetStrategy.EARLIEST);
        final MockConsumer<byte[], byte[]> mockRestoreConsumer = new MockConsumer<>(OffsetResetStrategy.LATEST);

        TopologyBuilder builder = new TopologyBuilder();
        builder.addSource("source1", "topic1");
        builder.addSource("source2", "topic2");
        builder.addSource("source3", "topic3");
        builder.addProcessor("processor", new MockProcessorSupplier(), "source2", "source3");

        StreamThread thread = new StreamThread(builder, config, producer, consumer, mockRestoreConsumer, "test", clientId, processId, new Metrics(), new SystemTime()) {
            @Override
            protected StreamTask createStreamTask(TaskId id, Collection<TopicPartition> partitionsForTask) {
                ProcessorTopology topology = builder.build(id.topicGroupId);
                return new TestStreamTask(id, partitionsForTask, topology, consumer, producer, mockRestoreConsumer, config);
            }
        };

        initPartitionGrouper(config, thread);

        ConsumerRebalanceListener rebalanceListener = thread.rebalanceListener;

        assertTrue(thread.tasks().isEmpty());

        List<TopicPartition> revokedPartitions;
        List<TopicPartition> assignedPartitions;
        Set<TopicPartition> expectedGroup1;
        Set<TopicPartition> expectedGroup2;

        revokedPartitions = Collections.emptyList();
        assignedPartitions = Collections.singletonList(t1p1);
        expectedGroup1 = new HashSet<>(Arrays.asList(t1p1));

        rebalanceListener.onPartitionsRevoked(revokedPartitions);
        rebalanceListener.onPartitionsAssigned(assignedPartitions);

        assertTrue(thread.tasks().containsKey(task1));
        assertEquals(expectedGroup1, thread.tasks().get(task1).partitions());
        assertEquals(1, thread.tasks().size());

        revokedPartitions = assignedPartitions;
        assignedPartitions = Collections.singletonList(t1p2);
        expectedGroup2 = new HashSet<>(Arrays.asList(t1p2));

        rebalanceListener.onPartitionsRevoked(revokedPartitions);
        rebalanceListener.onPartitionsAssigned(assignedPartitions);

        assertTrue(thread.tasks().containsKey(task2));
        assertEquals(expectedGroup2, thread.tasks().get(task2).partitions());
        assertEquals(1, thread.tasks().size());

        revokedPartitions = assignedPartitions;
        assignedPartitions = Arrays.asList(t1p1, t1p2);
        expectedGroup1 = new HashSet<>(Collections.singleton(t1p1));
        expectedGroup2 = new HashSet<>(Collections.singleton(t1p2));

        rebalanceListener.onPartitionsRevoked(revokedPartitions);
        rebalanceListener.onPartitionsAssigned(assignedPartitions);

        assertTrue(thread.tasks().containsKey(task1));
        assertTrue(thread.tasks().containsKey(task2));
        assertEquals(expectedGroup1, thread.tasks().get(task1).partitions());
        assertEquals(expectedGroup2, thread.tasks().get(task2).partitions());
        assertEquals(2, thread.tasks().size());

        revokedPartitions = assignedPartitions;
        assignedPartitions = Arrays.asList(t2p1, t2p2, t3p1, t3p2);
        expectedGroup1 = new HashSet<>(Arrays.asList(t2p1, t3p1));
        expectedGroup2 = new HashSet<>(Arrays.asList(t2p2, t3p2));

        rebalanceListener.onPartitionsRevoked(revokedPartitions);
        rebalanceListener.onPartitionsAssigned(assignedPartitions);

        assertTrue(thread.tasks().containsKey(task4));
        assertTrue(thread.tasks().containsKey(task5));
        assertEquals(expectedGroup1, thread.tasks().get(task4).partitions());
        assertEquals(expectedGroup2, thread.tasks().get(task5).partitions());
        assertEquals(2, thread.tasks().size());

        revokedPartitions = assignedPartitions;
        assignedPartitions = Arrays.asList(t1p1, t2p1, t3p1);
        expectedGroup1 = new HashSet<>(Arrays.asList(t1p1));
        expectedGroup2 = new HashSet<>(Arrays.asList(t2p1, t3p1));

        rebalanceListener.onPartitionsRevoked(revokedPartitions);
        rebalanceListener.onPartitionsAssigned(assignedPartitions);

        assertTrue(thread.tasks().containsKey(task1));
        assertTrue(thread.tasks().containsKey(task4));
        assertEquals(expectedGroup1, thread.tasks().get(task1).partitions());
        assertEquals(expectedGroup2, thread.tasks().get(task4).partitions());
        assertEquals(2, thread.tasks().size());

        revokedPartitions = assignedPartitions;
        assignedPartitions = Collections.emptyList();

        rebalanceListener.onPartitionsRevoked(revokedPartitions);
        rebalanceListener.onPartitionsAssigned(assignedPartitions);

        assertTrue(thread.tasks().isEmpty());
    }

    @Test
    public void testMaybeClean() throws Exception {
        File baseDir = Files.createTempDirectory("test").toFile();
        try {
            final long cleanupDelay = 1000L;
            Properties props = configProps();
            props.setProperty(StreamingConfig.STATE_CLEANUP_DELAY_MS_CONFIG, Long.toString(cleanupDelay));
            props.setProperty(StreamingConfig.STATE_DIR_CONFIG, baseDir.getCanonicalPath());

            StreamingConfig config = new StreamingConfig(props);

            File stateDir1 = new File(baseDir, task1.toString());
            File stateDir2 = new File(baseDir, task2.toString());
            File stateDir3 = new File(baseDir, task3.toString());
            File extraDir = new File(baseDir, "X");
            stateDir1.mkdir();
            stateDir2.mkdir();
            stateDir3.mkdir();
            extraDir.mkdir();

            MockProducer<byte[], byte[]> producer = new MockProducer<>(true, serializer, serializer);
            MockConsumer<byte[], byte[]> consumer = new MockConsumer<>(OffsetResetStrategy.EARLIEST);
            final MockConsumer<byte[], byte[]> mockRestoreConsumer = new MockConsumer<>(OffsetResetStrategy.LATEST);
            MockTime mockTime = new MockTime();

            TopologyBuilder builder = new TopologyBuilder();
            builder.addSource("source1", "topic1");

            StreamThread thread = new StreamThread(builder, config, producer, consumer, mockRestoreConsumer, "test", clientId,  processId, new Metrics(), mockTime) {
                @Override
                public void maybeClean() {
                    super.maybeClean();
                }

                @Override
                protected StreamTask createStreamTask(TaskId id, Collection<TopicPartition> partitionsForTask) {
                    ProcessorTopology topology = builder.build(id.topicGroupId);
                    return new TestStreamTask(id, partitionsForTask, topology, consumer, producer, mockRestoreConsumer, config);
                }
            };

            initPartitionGrouper(config, thread);

            ConsumerRebalanceListener rebalanceListener = thread.rebalanceListener;

            assertTrue(thread.tasks().isEmpty());
            mockTime.sleep(cleanupDelay);

            // all directories exist since an assignment didn't happen
            assertTrue(stateDir1.exists());
            assertTrue(stateDir2.exists());
            assertTrue(stateDir3.exists());
            assertTrue(extraDir.exists());

            List<TopicPartition> revokedPartitions;
            List<TopicPartition> assignedPartitions;
            Map<Integer, StreamTask> prevTasks;

            //
            // Assign t1p1 and t1p2. This should create task1 & task2
            //
            revokedPartitions = Collections.emptyList();
            assignedPartitions = Arrays.asList(t1p1, t1p2);
            prevTasks = new HashMap(thread.tasks());

            rebalanceListener.onPartitionsRevoked(revokedPartitions);
            rebalanceListener.onPartitionsAssigned(assignedPartitions);

            // there shouldn't be any previous task
            assertTrue(prevTasks.isEmpty());

            // task 1 & 2 are created
            assertEquals(2, thread.tasks().size());

            // all directories should still exit before the cleanup delay time
            mockTime.sleep(cleanupDelay - 10L);
            thread.maybeClean();
            assertTrue(stateDir1.exists());
            assertTrue(stateDir2.exists());
            assertTrue(stateDir3.exists());
            assertTrue(extraDir.exists());

            // all state directories except for task task2 & task3 will be removed. the extra directory should still exists
            mockTime.sleep(11L);
            thread.maybeClean();
            assertTrue(stateDir1.exists());
            assertTrue(stateDir2.exists());
            assertFalse(stateDir3.exists());
            assertTrue(extraDir.exists());

            //
            // Revoke t1p1 and t1p2. This should remove task1 & task2
            //
            revokedPartitions = assignedPartitions;
            assignedPartitions = Collections.emptyList();
            prevTasks = new HashMap(thread.tasks());

            rebalanceListener.onPartitionsRevoked(revokedPartitions);
            rebalanceListener.onPartitionsAssigned(assignedPartitions);

            // previous tasks should be committed
            assertEquals(2, prevTasks.size());
            for (StreamTask task : prevTasks.values()) {
                assertTrue(((TestStreamTask) task).committed);
                ((TestStreamTask) task).committed = false;
            }

            // no task
            assertTrue(thread.tasks().isEmpty());

            // all state directories for task task1 & task2 still exist before the cleanup delay time
            mockTime.sleep(cleanupDelay - 10L);
            thread.maybeClean();
            assertTrue(stateDir1.exists());
            assertTrue(stateDir2.exists());
            assertFalse(stateDir3.exists());
            assertTrue(extraDir.exists());

            // all state directories for task task1 & task2 are removed
            mockTime.sleep(11L);
            thread.maybeClean();
            assertFalse(stateDir1.exists());
            assertFalse(stateDir2.exists());
            assertFalse(stateDir3.exists());
            assertTrue(extraDir.exists());

        } finally {
            Utils.delete(baseDir);
        }
    }

    @Test
    public void testMaybeCommit() throws Exception {
        File baseDir = Files.createTempDirectory("test").toFile();
        try {
            final long commitInterval = 1000L;
            Properties props = configProps();
            props.setProperty(StreamingConfig.STATE_DIR_CONFIG, baseDir.getCanonicalPath());
            props.setProperty(StreamingConfig.COMMIT_INTERVAL_MS_CONFIG, Long.toString(commitInterval));

            StreamingConfig config = new StreamingConfig(props);

            MockProducer<byte[], byte[]> producer = new MockProducer<>(true, serializer, serializer);
            MockConsumer<byte[], byte[]> consumer = new MockConsumer<>(OffsetResetStrategy.EARLIEST);
            final MockConsumer<byte[], byte[]> mockRestoreConsumer = new MockConsumer<>(OffsetResetStrategy.EARLIEST);
            MockTime mockTime = new MockTime();

            TopologyBuilder builder = new TopologyBuilder();
            builder.addSource("source1", "topic1");

            StreamThread thread = new StreamThread(builder, config, producer, consumer, mockRestoreConsumer, "test", clientId,  processId, new Metrics(), mockTime) {
                @Override
                public void maybeCommit() {
                    super.maybeCommit();
                }

                @Override
                protected StreamTask createStreamTask(TaskId id, Collection<TopicPartition> partitionsForTask) {
                    ProcessorTopology topology = builder.build(id.topicGroupId);
                    return new TestStreamTask(id, partitionsForTask, topology, consumer, producer, mockRestoreConsumer, config);
                }
            };

            initPartitionGrouper(config, thread);

            ConsumerRebalanceListener rebalanceListener = thread.rebalanceListener;

            List<TopicPartition> revokedPartitions;
            List<TopicPartition> assignedPartitions;

            //
            // Assign t1p1 and t1p2. This should create Task 1 & 2
            //
            revokedPartitions = Collections.emptyList();
            assignedPartitions = Arrays.asList(t1p1, t1p2);

            rebalanceListener.onPartitionsRevoked(revokedPartitions);
            rebalanceListener.onPartitionsAssigned(assignedPartitions);

            assertEquals(2, thread.tasks().size());

            // no task is committed before the commit interval
            mockTime.sleep(commitInterval - 10L);
            thread.maybeCommit();
            for (StreamTask task : thread.tasks().values()) {
                assertFalse(((TestStreamTask) task).committed);
            }

            // all tasks are committed after the commit interval
            mockTime.sleep(11L);
            thread.maybeCommit();
            for (StreamTask task : thread.tasks().values()) {
                assertTrue(((TestStreamTask) task).committed);
                ((TestStreamTask) task).committed = false;
            }

            // no task is committed before the commit interval, again
            mockTime.sleep(commitInterval - 10L);
            thread.maybeCommit();
            for (StreamTask task : thread.tasks().values()) {
                assertFalse(((TestStreamTask) task).committed);
            }

            // all tasks are committed after the commit interval, again
            mockTime.sleep(11L);
            thread.maybeCommit();
            for (StreamTask task : thread.tasks().values()) {
                assertTrue(((TestStreamTask) task).committed);
                ((TestStreamTask) task).committed = false;
            }

        } finally {
            Utils.delete(baseDir);
        }
    }

    private void initPartitionGrouper(StreamingConfig config, StreamThread thread) {

        KafkaStreamingPartitionAssignor partitionAssignor = new KafkaStreamingPartitionAssignor();

        partitionAssignor.configure(config.getConsumerConfigs(thread, thread.jobId, thread.clientId));

        Map<String, PartitionAssignor.Assignment> assignments =
                partitionAssignor.assign(metadata, Collections.singletonMap("client", subscription));

        partitionAssignor.onAssignment(assignments.get("client"));
    }
}<|MERGE_RESOLUTION|>--- conflicted
+++ resolved
@@ -133,11 +133,7 @@
                               Producer<byte[], byte[]> producer,
                               Consumer<byte[], byte[]> restoreConsumer,
                               StreamingConfig config) {
-<<<<<<< HEAD
-            super(id, "jobId", consumer, producer, restoreConsumer, partitions, topology, config, null);
-=======
-            super(id, partitions, topology, consumer, producer, restoreConsumer, config, null);
->>>>>>> 39c3512e
+            super(id, "jobId", partitions, topology, consumer, producer, restoreConsumer, config, null);
         }
 
         @Override
