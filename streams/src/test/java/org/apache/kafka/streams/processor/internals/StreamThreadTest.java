/*
 * Licensed to the Apache Software Foundation (ASF) under one or more
 * contributor license agreements. See the NOTICE file distributed with
 * this work for additional information regarding copyright ownership.
 * The ASF licenses this file to You under the Apache License, Version 2.0
 * (the "License"); you may not use this file except in compliance with
 * the License. You may obtain a copy of the License at
 *
 *    http://www.apache.org/licenses/LICENSE-2.0
 *
 * Unless required by applicable law or agreed to in writing, software
 * distributed under the License is distributed on an "AS IS" BASIS,
 * WITHOUT WARRANTIES OR CONDITIONS OF ANY KIND, either express or implied.
 * See the License for the specific language governing permissions and
 * limitations under the License.
 */
package org.apache.kafka.streams.processor.internals;

import org.apache.kafka.clients.admin.MockAdminClient;
import org.apache.kafka.clients.consumer.Consumer;
import org.apache.kafka.clients.consumer.ConsumerRebalanceListener;
import org.apache.kafka.clients.consumer.ConsumerRecord;
import org.apache.kafka.clients.consumer.ConsumerRecords;
import org.apache.kafka.clients.consumer.InvalidOffsetException;
import org.apache.kafka.clients.consumer.MockConsumer;
import org.apache.kafka.clients.consumer.OffsetResetStrategy;
import org.apache.kafka.clients.producer.MockProducer;
import org.apache.kafka.clients.producer.Producer;
import org.apache.kafka.common.Cluster;
import org.apache.kafka.common.KafkaException;
import org.apache.kafka.common.Metric;
import org.apache.kafka.common.MetricName;
import org.apache.kafka.common.Node;
import org.apache.kafka.common.PartitionInfo;
import org.apache.kafka.common.TopicPartition;
import org.apache.kafka.common.errors.ProducerFencedException;
import org.apache.kafka.common.metrics.JmxReporter;
import org.apache.kafka.common.metrics.KafkaMetric;
import org.apache.kafka.common.metrics.KafkaMetricsContext;
import org.apache.kafka.common.metrics.Measurable;
import org.apache.kafka.common.metrics.Metrics;
import org.apache.kafka.common.metrics.MetricsContext;
import org.apache.kafka.common.record.TimestampType;
import org.apache.kafka.common.serialization.Serdes;
import org.apache.kafka.common.utils.LogContext;
import org.apache.kafka.common.utils.MockTime;
import org.apache.kafka.common.utils.Utils;
import org.apache.kafka.streams.StreamsConfig;
import org.apache.kafka.streams.errors.LogAndContinueExceptionHandler;
import org.apache.kafka.streams.errors.TaskCorruptedException;
import org.apache.kafka.streams.errors.TaskMigratedException;
import org.apache.kafka.streams.kstream.Materialized;
import org.apache.kafka.streams.kstream.internals.ConsumedInternal;
import org.apache.kafka.streams.kstream.internals.InternalStreamsBuilder;
import org.apache.kafka.streams.kstream.internals.InternalStreamsBuilderTest;
import org.apache.kafka.streams.processor.LogAndSkipOnInvalidTimestamp;
import org.apache.kafka.streams.processor.PunctuationType;
import org.apache.kafka.streams.processor.TaskId;
import org.apache.kafka.streams.processor.TaskMetadata;
import org.apache.kafka.streams.processor.ThreadMetadata;
import org.apache.kafka.streams.processor.api.ProcessorSupplier;
import org.apache.kafka.streams.processor.api.Record;
import org.apache.kafka.streams.processor.internals.metrics.StreamsMetricsImpl;
import org.apache.kafka.streams.processor.internals.testutil.LogCaptureAppender;
import org.apache.kafka.streams.state.KeyValueStore;
import org.apache.kafka.streams.state.StoreBuilder;
import org.apache.kafka.streams.state.Stores;
import org.apache.kafka.test.MockApiProcessor;
import org.apache.kafka.test.MockClientSupplier;
import org.apache.kafka.test.MockKeyValueStoreBuilder;
import org.apache.kafka.test.MockStateRestoreListener;
import org.apache.kafka.test.MockTimestampExtractor;
import org.apache.kafka.test.StreamsTestUtils;
import org.apache.kafka.test.TestUtils;
import org.easymock.EasyMock;
import org.junit.Assert;
import org.junit.Before;
import org.junit.Test;
import org.slf4j.Logger;

import java.time.Duration;
import java.util.ArrayList;
import java.util.Arrays;
import java.util.Collection;
import java.util.Collections;
import java.util.HashMap;
import java.util.HashSet;
import java.util.List;
import java.util.Map;
import java.util.Properties;
import java.util.Set;
import java.util.UUID;
import java.util.concurrent.atomic.AtomicBoolean;
import java.util.concurrent.atomic.AtomicInteger;
import java.util.concurrent.atomic.AtomicLong;
import java.util.stream.Stream;

import static java.util.Collections.emptyMap;
import static java.util.Collections.emptySet;
import static java.util.Collections.singleton;
import static java.util.Collections.singletonMap;
import static org.apache.kafka.common.utils.Utils.mkEntry;
import static org.apache.kafka.common.utils.Utils.mkMap;
import static org.apache.kafka.common.utils.Utils.mkProperties;
import static org.apache.kafka.common.utils.Utils.mkSet;
import static org.apache.kafka.streams.processor.internals.ClientUtils.getSharedAdminClientId;
import static org.easymock.EasyMock.anyObject;
import static org.easymock.EasyMock.expect;
import static org.easymock.EasyMock.expectLastCall;
import static org.easymock.EasyMock.mock;
import static org.easymock.EasyMock.verify;
import static org.hamcrest.CoreMatchers.equalTo;
import static org.hamcrest.CoreMatchers.not;
import static org.hamcrest.CoreMatchers.startsWith;
import static org.hamcrest.MatcherAssert.assertThat;
import static org.hamcrest.Matchers.empty;
import static org.hamcrest.Matchers.is;
import static org.junit.Assert.assertEquals;
import static org.junit.Assert.assertFalse;
import static org.junit.Assert.assertNotEquals;
import static org.junit.Assert.assertNotNull;
import static org.junit.Assert.assertNull;
import static org.junit.Assert.assertSame;
import static org.junit.Assert.assertThrows;
import static org.junit.Assert.assertTrue;
import static org.junit.Assert.fail;

public class StreamThreadTest {

    private final static String APPLICATION_ID = "stream-thread-test";
    private final static UUID PROCESS_ID = UUID.fromString("87bf53a8-54f2-485f-a4b6-acdbec0a8b3d");
    private final static String CLIENT_ID = APPLICATION_ID + "-" + PROCESS_ID;

    private final int threadIdx = 1;
    private final Metrics metrics = new Metrics();
    private final MockTime mockTime = new MockTime();
    private final String stateDir = TestUtils.tempDirectory().getPath();
    private final MockClientSupplier clientSupplier = new MockClientSupplier();
    private final StreamsConfig config = new StreamsConfig(configProps(false));
    private final ConsumedInternal<Object, Object> consumed = new ConsumedInternal<>();
    private final StateDirectory stateDirectory = new StateDirectory(config, mockTime, true);
    private final InternalStreamsBuilder internalStreamsBuilder = new InternalStreamsBuilder(new InternalTopologyBuilder());

    private StreamsMetadataState streamsMetadataState;
    private InternalTopologyBuilder internalTopologyBuilder;

    @Before
    public void setUp() {
        Thread.currentThread().setName(CLIENT_ID + "-StreamThread-" + threadIdx);
        internalTopologyBuilder = InternalStreamsBuilderTest.internalTopologyBuilder(internalStreamsBuilder);
        internalTopologyBuilder.setApplicationId(APPLICATION_ID);
        streamsMetadataState = new StreamsMetadataState(internalTopologyBuilder, StreamsMetadataState.UNKNOWN_HOST);
    }

    private final String topic1 = "topic1";

    private final TopicPartition t1p1 = new TopicPartition(topic1, 1);
    private final TopicPartition t1p2 = new TopicPartition(topic1, 2);

    // task0 is unused
    private final TaskId task1 = new TaskId(0, 1);
    private final TaskId task2 = new TaskId(0, 2);

    private Properties configProps(final boolean enableEoS) {
        return mkProperties(mkMap(
            mkEntry(StreamsConfig.APPLICATION_ID_CONFIG, APPLICATION_ID),
            mkEntry(StreamsConfig.BOOTSTRAP_SERVERS_CONFIG, "localhost:2171"),
            mkEntry(StreamsConfig.BUFFERED_RECORDS_PER_PARTITION_CONFIG, "3"),
            mkEntry(StreamsConfig.DEFAULT_TIMESTAMP_EXTRACTOR_CLASS_CONFIG, MockTimestampExtractor.class.getName()),
            mkEntry(StreamsConfig.STATE_DIR_CONFIG, TestUtils.tempDirectory().getAbsolutePath()),
            mkEntry(StreamsConfig.PROCESSING_GUARANTEE_CONFIG, enableEoS ? StreamsConfig.EXACTLY_ONCE : StreamsConfig.AT_LEAST_ONCE)
        ));
    }

    private Cluster createCluster() {
        final Node node = new Node(-1, "localhost", 8121);
        return new Cluster(
            "mockClusterId",
            Collections.singletonList(node),
            Collections.emptySet(),
            Collections.emptySet(),
            Collections.emptySet(),
            node
        );
    }

    private StreamThread createStreamThread(@SuppressWarnings("SameParameterValue") final String clientId,
                                            final StreamsConfig config,
                                            final boolean eosEnabled) {
        if (eosEnabled) {
            clientSupplier.setApplicationIdForProducer(APPLICATION_ID);
        }

        clientSupplier.setCluster(createCluster());

        final StreamsMetricsImpl streamsMetrics = new StreamsMetricsImpl(
            metrics,
            APPLICATION_ID,
            config.getString(StreamsConfig.BUILT_IN_METRICS_VERSION_CONFIG),
            mockTime
        );

        internalTopologyBuilder.buildTopology();

        return StreamThread.create(
            internalTopologyBuilder,
            config,
            clientSupplier,
            clientSupplier.getAdmin(config.getAdminConfigs(clientId)),
            PROCESS_ID,
            clientId,
            streamsMetrics,
            mockTime,
            streamsMetadataState,
            0,
            stateDirectory,
            new MockStateRestoreListener(),
            threadIdx
        );
    }

    private static class StateListenerStub implements StreamThread.StateListener {
        int numChanges = 0;
        ThreadStateTransitionValidator oldState = null;
        ThreadStateTransitionValidator newState = null;

        @Override
        public void onChange(final Thread thread,
                             final ThreadStateTransitionValidator newState,
                             final ThreadStateTransitionValidator oldState) {
            ++numChanges;
            if (this.newState != null) {
                if (this.newState != oldState) {
                    throw new RuntimeException("State mismatch " + oldState + " different from " + this.newState);
                }
            }
            this.oldState = oldState;
            this.newState = newState;
        }
    }

    @Test
    public void shouldChangeStateInRebalanceListener() {
        final StreamThread thread = createStreamThread(CLIENT_ID, config, false);

        final StateListenerStub stateListener = new StateListenerStub();
        thread.setStateListener(stateListener);
        assertEquals(thread.state(), StreamThread.State.CREATED);

        final ConsumerRebalanceListener rebalanceListener = thread.rebalanceListener();

        final List<TopicPartition> revokedPartitions;
        final List<TopicPartition> assignedPartitions;

        // revoke nothing
        thread.setState(StreamThread.State.STARTING);
        revokedPartitions = Collections.emptyList();
        rebalanceListener.onPartitionsRevoked(revokedPartitions);

        assertEquals(thread.state(), StreamThread.State.PARTITIONS_REVOKED);

        // assign single partition
        assignedPartitions = Collections.singletonList(t1p1);

        final MockConsumer<byte[], byte[]> mockConsumer = (MockConsumer<byte[], byte[]>) thread.mainConsumer();
        mockConsumer.assign(assignedPartitions);
        mockConsumer.updateBeginningOffsets(Collections.singletonMap(t1p1, 0L));
        rebalanceListener.onPartitionsAssigned(assignedPartitions);
        thread.runOnce();
        assertEquals(thread.state(), StreamThread.State.RUNNING);
        Assert.assertEquals(4, stateListener.numChanges);
        Assert.assertEquals(StreamThread.State.PARTITIONS_ASSIGNED, stateListener.oldState);

        thread.shutdown();
        assertSame(StreamThread.State.PENDING_SHUTDOWN, thread.state());
    }

    @Test
    public void shouldChangeStateAtStartClose() throws Exception {
        final StreamThread thread = createStreamThread(CLIENT_ID, config, false);

        final StateListenerStub stateListener = new StateListenerStub();
        thread.setStateListener(stateListener);

        thread.start();
        TestUtils.waitForCondition(
            () -> thread.state() == StreamThread.State.STARTING,
            10 * 1000,
            "Thread never started.");

        thread.shutdown();
        TestUtils.waitForCondition(
            () -> thread.state() == StreamThread.State.DEAD,
            10 * 1000,
            "Thread never shut down.");

        thread.shutdown();
        assertEquals(thread.state(), StreamThread.State.DEAD);
    }

    @Test
    public void shouldCreateMetricsAtStartupWithBuiltInMetricsVersionLatest() {
        shouldCreateMetricsAtStartup(StreamsConfig.METRICS_LATEST);
    }

    @Test
    public void shouldCreateMetricsAtStartupWithBuiltInMetricsVersion0100To24() {
        shouldCreateMetricsAtStartup(StreamsConfig.METRICS_0100_TO_24);
    }

    private void shouldCreateMetricsAtStartup(final String builtInMetricsVersion) {
        final Properties props = configProps(false);
        props.setProperty(StreamsConfig.BUILT_IN_METRICS_VERSION_CONFIG, builtInMetricsVersion);
        final StreamsConfig config = new StreamsConfig(props);
        final StreamThread thread = createStreamThread(CLIENT_ID, config, false);
        final String defaultGroupName = getGroupName(builtInMetricsVersion);
        final Map<String, String> defaultTags = Collections.singletonMap(
            getThreadTagKey(builtInMetricsVersion),
            thread.getName()
        );
        final String descriptionIsNotVerified = "";

        assertNotNull(metrics.metrics().get(metrics.metricName(
            "commit-latency-avg", defaultGroupName, descriptionIsNotVerified, defaultTags)));
        assertNotNull(metrics.metrics().get(metrics.metricName(
            "commit-latency-max", defaultGroupName, descriptionIsNotVerified, defaultTags)));
        assertNotNull(metrics.metrics().get(metrics.metricName(
            "commit-rate", defaultGroupName, descriptionIsNotVerified, defaultTags)));
        assertNotNull(metrics.metrics().get(metrics.metricName(
            "commit-total", defaultGroupName, descriptionIsNotVerified, defaultTags)));
        assertNotNull(metrics.metrics().get(metrics.metricName(
            "commit-ratio", defaultGroupName, descriptionIsNotVerified, defaultTags)));
        assertNotNull(metrics.metrics().get(metrics.metricName(
            "poll-latency-avg", defaultGroupName, descriptionIsNotVerified, defaultTags)));
        assertNotNull(metrics.metrics().get(metrics.metricName(
            "poll-latency-max", defaultGroupName, descriptionIsNotVerified, defaultTags)));
        assertNotNull(metrics.metrics().get(metrics.metricName(
            "poll-rate", defaultGroupName, descriptionIsNotVerified, defaultTags)));
        assertNotNull(metrics.metrics().get(metrics.metricName(
            "poll-total", defaultGroupName, descriptionIsNotVerified, defaultTags)));
        assertNotNull(metrics.metrics().get(metrics.metricName(
            "poll-ratio", defaultGroupName, descriptionIsNotVerified, defaultTags)));
        assertNotNull(metrics.metrics().get(metrics.metricName(
            "poll-records-avg", defaultGroupName, descriptionIsNotVerified, defaultTags)));
        assertNotNull(metrics.metrics().get(metrics.metricName(
            "poll-records-max", defaultGroupName, descriptionIsNotVerified, defaultTags)));
        assertNotNull(metrics.metrics().get(metrics.metricName(
            "process-latency-avg", defaultGroupName, descriptionIsNotVerified, defaultTags)));
        assertNotNull(metrics.metrics().get(metrics.metricName(
            "process-latency-max", defaultGroupName, descriptionIsNotVerified, defaultTags)));
        assertNotNull(metrics.metrics().get(metrics.metricName(
            "process-rate", defaultGroupName, descriptionIsNotVerified, defaultTags)));
        assertNotNull(metrics.metrics().get(metrics.metricName(
            "process-total", defaultGroupName, descriptionIsNotVerified, defaultTags)));
        assertNotNull(metrics.metrics().get(metrics.metricName(
            "process-ratio", defaultGroupName, descriptionIsNotVerified, defaultTags)));
        assertNotNull(metrics.metrics().get(metrics.metricName(
            "process-records-avg", defaultGroupName, descriptionIsNotVerified, defaultTags)));
        assertNotNull(metrics.metrics().get(metrics.metricName(
            "process-records-max", defaultGroupName, descriptionIsNotVerified, defaultTags)));
        assertNotNull(metrics.metrics().get(metrics.metricName(
            "punctuate-latency-avg", defaultGroupName, descriptionIsNotVerified, defaultTags)));
        assertNotNull(metrics.metrics().get(metrics.metricName(
            "punctuate-latency-max", defaultGroupName, descriptionIsNotVerified, defaultTags)));
        assertNotNull(metrics.metrics().get(metrics.metricName(
            "punctuate-rate", defaultGroupName, descriptionIsNotVerified, defaultTags)));
        assertNotNull(metrics.metrics().get(metrics.metricName(
            "punctuate-total", defaultGroupName, descriptionIsNotVerified, defaultTags)));
        assertNotNull(metrics.metrics().get(metrics.metricName(
            "punctuate-ratio", defaultGroupName, descriptionIsNotVerified, defaultTags)));
        assertNotNull(metrics.metrics().get(metrics.metricName(
            "task-created-rate", defaultGroupName, descriptionIsNotVerified, defaultTags)));
        assertNotNull(metrics.metrics().get(metrics.metricName(
            "task-created-total", defaultGroupName, descriptionIsNotVerified, defaultTags)));
        assertNotNull(metrics.metrics().get(metrics.metricName(
            "task-closed-rate", defaultGroupName, descriptionIsNotVerified, defaultTags)));
        assertNotNull(metrics.metrics().get(metrics.metricName(
            "task-closed-total", defaultGroupName, descriptionIsNotVerified, defaultTags)));

        if (builtInMetricsVersion.equals(StreamsConfig.METRICS_0100_TO_24)) {
            assertNotNull(metrics.metrics().get(metrics.metricName(
                "skipped-records-rate", defaultGroupName, descriptionIsNotVerified, defaultTags)));
            assertNotNull(metrics.metrics().get(metrics.metricName(
                "skipped-records-total", defaultGroupName, descriptionIsNotVerified, defaultTags)));
        } else {
            assertNull(metrics.metrics().get(metrics.metricName(
                "skipped-records-rate", defaultGroupName, descriptionIsNotVerified, defaultTags)));
            assertNull(metrics.metrics().get(metrics.metricName(
                "skipped-records-total", defaultGroupName, descriptionIsNotVerified, defaultTags)));
        }

        final String taskGroupName = "stream-task-metrics";
        final Map<String, String> taskTags =
            mkMap(mkEntry("task-id", "all"), mkEntry(getThreadTagKey(builtInMetricsVersion), thread.getName()));
        if (builtInMetricsVersion.equals(StreamsConfig.METRICS_0100_TO_24)) {
            assertNotNull(metrics.metrics().get(metrics.metricName(
                "commit-rate", taskGroupName, descriptionIsNotVerified, taskTags)));
        } else {
            assertNull(metrics.metrics().get(metrics.metricName(
                "commit-latency-avg", taskGroupName, descriptionIsNotVerified, taskTags)));
            assertNull(metrics.metrics().get(metrics.metricName(
                "commit-latency-max", taskGroupName, descriptionIsNotVerified, taskTags)));
            assertNull(metrics.metrics().get(metrics.metricName(
                "commit-rate", taskGroupName, descriptionIsNotVerified, taskTags)));
        }

        final JmxReporter reporter = new JmxReporter();
        final MetricsContext metricsContext = new KafkaMetricsContext("kafka.streams");
        reporter.contextChange(metricsContext);

        metrics.addReporter(reporter);
        assertEquals(CLIENT_ID + "-StreamThread-1", thread.getName());
        assertTrue(reporter.containsMbean(String.format("kafka.streams:type=%s,%s=%s",
                                                        defaultGroupName,
                                                        getThreadTagKey(builtInMetricsVersion),
                                                        thread.getName())
        ));
        if (builtInMetricsVersion.equals(StreamsConfig.METRICS_0100_TO_24)) {
            assertTrue(reporter.containsMbean(String.format(
                "kafka.streams:type=stream-task-metrics,%s=%s,task-id=all",
                getThreadTagKey(builtInMetricsVersion),
                thread.getName())));
        } else {
            assertFalse(reporter.containsMbean(String.format(
                "kafka.streams:type=stream-task-metrics,%s=%s,task-id=all",
                getThreadTagKey(builtInMetricsVersion),
                thread.getName())));
        }
    }

    private String getGroupName(final String builtInMetricsVersion) {
        return builtInMetricsVersion.equals(StreamsConfig.METRICS_0100_TO_24) ? "stream-metrics"
            : "stream-thread-metrics";
    }

    private String getThreadTagKey(final String builtInMetricsVersion) {
        return builtInMetricsVersion.equals(StreamsConfig.METRICS_0100_TO_24) ? "client-id" : "thread-id";
    }

    @Test
    public void shouldNotCommitBeforeTheCommitInterval() {
        final long commitInterval = 1000L;
        final Properties props = configProps(false);
        props.setProperty(StreamsConfig.STATE_DIR_CONFIG, stateDir);
        props.setProperty(StreamsConfig.COMMIT_INTERVAL_MS_CONFIG, Long.toString(commitInterval));

        final StreamsConfig config = new StreamsConfig(props);
        final Consumer<byte[], byte[]> consumer = EasyMock.createNiceMock(Consumer.class);
        final TaskManager taskManager = mockTaskManagerCommit(consumer, 1, 1);

        final StreamsMetricsImpl streamsMetrics =
            new StreamsMetricsImpl(metrics, CLIENT_ID, StreamsConfig.METRICS_LATEST, mockTime);
        final StreamThread thread = new StreamThread(
            mockTime,
            config,
            null,
            consumer,
            consumer,
            null,
            null,
            taskManager,
            streamsMetrics,
            internalTopologyBuilder,
            CLIENT_ID,
            new LogContext(""),
            new AtomicInteger(),
            new AtomicLong(Long.MAX_VALUE)
        );
        thread.setNow(mockTime.milliseconds());
        thread.maybeCommit();
        mockTime.sleep(commitInterval - 10L);
        thread.setNow(mockTime.milliseconds());
        thread.maybeCommit();

        verify(taskManager);
    }

    @Test
    public void shouldEnforceRebalanceAfterNextScheduledProbingRebalanceTime() throws InterruptedException {
        final StreamsConfig config = new StreamsConfig(configProps(false));
        internalTopologyBuilder.buildTopology();
        final StreamsMetricsImpl streamsMetrics = new StreamsMetricsImpl(
            metrics,
            APPLICATION_ID,
            config.getString(StreamsConfig.BUILT_IN_METRICS_VERSION_CONFIG),
            mockTime
        );
        
        final Consumer<byte[], byte[]> mockConsumer = EasyMock.createNiceMock(Consumer.class);
        expect(mockConsumer.poll(anyObject())).andStubReturn(ConsumerRecords.empty());
        final EasyMockConsumerClientSupplier mockClientSupplier = new EasyMockConsumerClientSupplier(mockConsumer);

        mockClientSupplier.setCluster(createCluster());
        final StreamThread thread = StreamThread.create(
            internalTopologyBuilder,
            config,
            mockClientSupplier,
            mockClientSupplier.getAdmin(config.getAdminConfigs(CLIENT_ID)),
            PROCESS_ID,
            CLIENT_ID,
            streamsMetrics,
            mockTime,
            streamsMetadataState,
            0,
            stateDirectory,
            new MockStateRestoreListener(),
            threadIdx
        );

        mockConsumer.enforceRebalance();
        EasyMock.replay(mockConsumer);
        mockClientSupplier.nextRebalanceMs().set(mockTime.milliseconds() - 1L);

        thread.start();
        TestUtils.waitForCondition(
            () -> thread.state() == StreamThread.State.STARTING,
            10 * 1000,
            "Thread never started.");

        TestUtils.retryOnExceptionWithTimeout(
            () -> verify(mockConsumer)
        );

        thread.shutdown();
        TestUtils.waitForCondition(
            () -> thread.state() == StreamThread.State.DEAD,
            10 * 1000,
            "Thread never shut down.");

    }

    private static class EasyMockConsumerClientSupplier extends MockClientSupplier {
        final Consumer<byte[], byte[]> mockConsumer;
        final Map<String, Object> consumerConfigs = new HashMap<>();

        EasyMockConsumerClientSupplier(final Consumer<byte[], byte[]> mockConsumer) {
            this.mockConsumer = mockConsumer;
        }

        @Override
        public Consumer<byte[], byte[]> getConsumer(final Map<String, Object> config) {
            consumerConfigs.putAll(config);
            return mockConsumer;
        }

        AtomicLong nextRebalanceMs() {
            return (AtomicLong) consumerConfigs.get(StreamsConfig.InternalConfig.NEXT_SCHEDULED_REBALANCE_MS);
        }
    }

    @Test
    public void shouldRespectNumIterationsInMainLoop() {
        final MockApiProcessor<byte[], byte[], Object, Object> mockProcessor = new MockApiProcessor<>(PunctuationType.WALL_CLOCK_TIME, 10L);
        internalTopologyBuilder.addSource(null, "source1", null, null, null, topic1);
        internalTopologyBuilder.addProcessor(
            "processor1",
            (ProcessorSupplier<byte[], byte[], ?, ?>) () -> mockProcessor,
            "source1"
        );
        internalTopologyBuilder.addProcessor(
            "processor2",
            (ProcessorSupplier<byte[], byte[], ?, ?>) () -> new MockApiProcessor<>(PunctuationType.STREAM_TIME, 10L),
            "source1"
        );

        final Properties properties = new Properties();
        properties.put(StreamsConfig.COMMIT_INTERVAL_MS_CONFIG, 100L);
        final StreamsConfig config = new StreamsConfig(StreamsTestUtils.getStreamsConfig(APPLICATION_ID,
                                                                                         "localhost:2171",
                                                                                         Serdes.ByteArraySerde.class.getName(),
                                                                                         Serdes.ByteArraySerde.class.getName(),
                                                                                         properties));
        final StreamThread thread = createStreamThread(CLIENT_ID, config, false);

        thread.setState(StreamThread.State.STARTING);
        thread.setState(StreamThread.State.PARTITIONS_REVOKED);

        final TaskId task1 = new TaskId(0, t1p1.partition());
        final Set<TopicPartition> assignedPartitions = Collections.singleton(t1p1);

        thread.taskManager().handleAssignment(Collections.singletonMap(task1, assignedPartitions), emptyMap());

        final MockConsumer<byte[], byte[]> mockConsumer = (MockConsumer<byte[], byte[]>) thread.mainConsumer();
        mockConsumer.assign(Collections.singleton(t1p1));
        mockConsumer.updateBeginningOffsets(Collections.singletonMap(t1p1, 0L));
        thread.rebalanceListener().onPartitionsAssigned(assignedPartitions);
        thread.runOnce();

        // processed one record, punctuated after the first record, and hence num.iterations is still 1
        long offset = -1;
        addRecord(mockConsumer, ++offset, 0L);
        thread.runOnce();

        assertThat(thread.currentNumIterations(), equalTo(1));

        // processed one more record without punctuation, and bump num.iterations to 2
        addRecord(mockConsumer, ++offset, 1L);
        thread.runOnce();

        assertThat(thread.currentNumIterations(), equalTo(2));

        // processed zero records, early exit and iterations stays as 2
        thread.runOnce();
        assertThat(thread.currentNumIterations(), equalTo(2));

        // system time based punctutation without processing any record, iteration stays as 2
        mockTime.sleep(11L);

        thread.runOnce();
        assertThat(thread.currentNumIterations(), equalTo(2));

        // system time based punctutation after processing a record, half iteration to 1
        mockTime.sleep(11L);
        addRecord(mockConsumer, ++offset, 5L);

        thread.runOnce();
        assertThat(thread.currentNumIterations(), equalTo(1));

        // processed two records, bumping up iterations to 3 (1 + 2)
        addRecord(mockConsumer, ++offset, 5L);
        addRecord(mockConsumer, ++offset, 6L);
        thread.runOnce();

        assertThat(thread.currentNumIterations(), equalTo(3));

        // stream time based punctutation halves to 1
        addRecord(mockConsumer, ++offset, 11L);
        thread.runOnce();

        assertThat(thread.currentNumIterations(), equalTo(1));

        // processed three records, bumping up iterations to 3 (1 + 2)
        addRecord(mockConsumer, ++offset, 12L);
        addRecord(mockConsumer, ++offset, 13L);
        addRecord(mockConsumer, ++offset, 14L);
        thread.runOnce();

        assertThat(thread.currentNumIterations(), equalTo(3));

        mockProcessor.requestCommit();
        addRecord(mockConsumer, ++offset, 15L);
        thread.runOnce();

        // user requested commit should half iteration to 1
        assertThat(thread.currentNumIterations(), equalTo(1));

        // processed three records, bumping up iterations to 3 (1 + 2)
        addRecord(mockConsumer, ++offset, 15L);
        addRecord(mockConsumer, ++offset, 16L);
        addRecord(mockConsumer, ++offset, 17L);
        thread.runOnce();

        assertThat(thread.currentNumIterations(), equalTo(3));

        // time based commit without processing, should keep the iteration as 3
        mockTime.sleep(90L);
        thread.runOnce();

        assertThat(thread.currentNumIterations(), equalTo(3));

        // time based commit without processing, should half the iteration to 1
        mockTime.sleep(90L);
        addRecord(mockConsumer, ++offset, 18L);
        thread.runOnce();

        assertThat(thread.currentNumIterations(), equalTo(1));
    }

    @Test
    public void shouldNotCauseExceptionIfNothingCommitted() {
        final long commitInterval = 1000L;
        final Properties props = configProps(false);
        props.setProperty(StreamsConfig.STATE_DIR_CONFIG, stateDir);
        props.setProperty(StreamsConfig.COMMIT_INTERVAL_MS_CONFIG, Long.toString(commitInterval));

        final StreamsConfig config = new StreamsConfig(props);
        final Consumer<byte[], byte[]> consumer = EasyMock.createNiceMock(Consumer.class);
        final TaskManager taskManager = mockTaskManagerCommit(consumer, 1, 0);

        final StreamsMetricsImpl streamsMetrics =
            new StreamsMetricsImpl(metrics, CLIENT_ID, StreamsConfig.METRICS_LATEST, mockTime);
        final StreamThread thread = new StreamThread(
            mockTime,
            config,
            null,
            consumer,
            consumer,
            null,
            null,
            taskManager,
            streamsMetrics,
            internalTopologyBuilder,
            CLIENT_ID,
            new LogContext(""),
            new AtomicInteger(),
            new AtomicLong(Long.MAX_VALUE)
        );
        thread.setNow(mockTime.milliseconds());
        thread.maybeCommit();
        mockTime.sleep(commitInterval - 10L);
        thread.setNow(mockTime.milliseconds());
        thread.maybeCommit();

        verify(taskManager);
    }

    @Test
    public void shouldCommitAfterTheCommitInterval() {
        final long commitInterval = 1000L;
        final Properties props = configProps(false);
        props.setProperty(StreamsConfig.STATE_DIR_CONFIG, stateDir);
        props.setProperty(StreamsConfig.COMMIT_INTERVAL_MS_CONFIG, Long.toString(commitInterval));

        final StreamsConfig config = new StreamsConfig(props);
        final Consumer<byte[], byte[]> consumer = EasyMock.createNiceMock(Consumer.class);
        final TaskManager taskManager = mockTaskManagerCommit(consumer, 2, 1);

        final StreamsMetricsImpl streamsMetrics =
            new StreamsMetricsImpl(metrics, CLIENT_ID, StreamsConfig.METRICS_LATEST, mockTime);
        final StreamThread thread = new StreamThread(
            mockTime,
            config,
            null,
            consumer,
            consumer,
            null,
            null,
            taskManager,
            streamsMetrics,
            internalTopologyBuilder,
            CLIENT_ID,
            new LogContext(""),
            new AtomicInteger(),
            new AtomicLong(Long.MAX_VALUE)
        );

        thread.setNow(mockTime.milliseconds());
        thread.maybeCommit();
        mockTime.sleep(commitInterval + 1);
        thread.setNow(mockTime.milliseconds());
        thread.maybeCommit();

        verify(taskManager);
    }

    @Test
    public void shouldInjectSharedProducerForAllTasksUsingClientSupplierOnCreateIfEosDisabled() {
        internalTopologyBuilder.addSource(null, "source1", null, null, null, topic1);
        internalStreamsBuilder.buildAndOptimizeTopology();

        final StreamThread thread = createStreamThread(CLIENT_ID, config, false);

        thread.setState(StreamThread.State.STARTING);
        thread.rebalanceListener().onPartitionsRevoked(Collections.emptyList());

        final Map<TaskId, Set<TopicPartition>> activeTasks = new HashMap<>();
        final List<TopicPartition> assignedPartitions = new ArrayList<>();

        // assign single partition
        assignedPartitions.add(t1p1);
        assignedPartitions.add(t1p2);
        activeTasks.put(task1, Collections.singleton(t1p1));
        activeTasks.put(task2, Collections.singleton(t1p2));

        thread.taskManager().handleAssignment(activeTasks, emptyMap());

        final MockConsumer<byte[], byte[]> mockConsumer = (MockConsumer<byte[], byte[]>) thread.mainConsumer();
        mockConsumer.assign(assignedPartitions);
        final Map<TopicPartition, Long> beginOffsets = new HashMap<>();
        beginOffsets.put(t1p1, 0L);
        beginOffsets.put(t1p2, 0L);
        mockConsumer.updateBeginningOffsets(beginOffsets);
        thread.rebalanceListener().onPartitionsAssigned(new HashSet<>(assignedPartitions));

        assertEquals(1, clientSupplier.producers.size());
        final Producer<byte[], byte[]> globalProducer = clientSupplier.producers.get(0);
        for (final Task task : thread.activeTasks()) {
            assertSame(globalProducer, ((RecordCollectorImpl) ((StreamTask) task).recordCollector()).producer());
        }
        assertSame(clientSupplier.consumer, thread.mainConsumer());
        assertSame(clientSupplier.restoreConsumer, thread.restoreConsumer());
    }

    @Test
    public void shouldInjectProducerPerTaskUsingClientSupplierOnCreateIfEosEnable() {
        internalTopologyBuilder.addSource(null, "source1", null, null, null, topic1);

        final StreamThread thread = createStreamThread(CLIENT_ID, new StreamsConfig(configProps(true)), true);

        thread.setState(StreamThread.State.STARTING);
        thread.rebalanceListener().onPartitionsRevoked(Collections.emptyList());

        final Map<TaskId, Set<TopicPartition>> activeTasks = new HashMap<>();
        final List<TopicPartition> assignedPartitions = new ArrayList<>();

        // assign single partition
        assignedPartitions.add(t1p1);
        assignedPartitions.add(t1p2);
        activeTasks.put(task1, Collections.singleton(t1p1));
        activeTasks.put(task2, Collections.singleton(t1p2));

        thread.taskManager().handleAssignment(activeTasks, emptyMap());

        final MockConsumer<byte[], byte[]> mockConsumer = (MockConsumer<byte[], byte[]>) thread.mainConsumer();
        mockConsumer.assign(assignedPartitions);
        final Map<TopicPartition, Long> beginOffsets = new HashMap<>();
        beginOffsets.put(t1p1, 0L);
        beginOffsets.put(t1p2, 0L);
        mockConsumer.updateBeginningOffsets(beginOffsets);
        thread.rebalanceListener().onPartitionsAssigned(new HashSet<>(assignedPartitions));

        thread.runOnce();

        assertEquals(thread.activeTasks().size(), clientSupplier.producers.size());
        assertSame(clientSupplier.consumer, thread.mainConsumer());
        assertSame(clientSupplier.restoreConsumer, thread.restoreConsumer());
    }

    @Test
    public void shouldOnlyCompleteShutdownAfterRebalanceNotInProgress() throws InterruptedException {
        internalTopologyBuilder.addSource(null, "source1", null, null, null, topic1);

        final StreamThread thread = createStreamThread(CLIENT_ID, new StreamsConfig(configProps(true)), true);

        thread.start();
        TestUtils.waitForCondition(
            () -> thread.state() == StreamThread.State.STARTING,
            10 * 1000,
            "Thread never started.");

        thread.rebalanceListener().onPartitionsRevoked(Collections.emptyList());
        thread.taskManager().handleRebalanceStart(Collections.singleton(topic1));

        final Map<TaskId, Set<TopicPartition>> activeTasks = new HashMap<>();
        final List<TopicPartition> assignedPartitions = new ArrayList<>();

        // assign single partition
        assignedPartitions.add(t1p1);
        assignedPartitions.add(t1p2);
        activeTasks.put(task1, Collections.singleton(t1p1));
        activeTasks.put(task2, Collections.singleton(t1p2));

        thread.taskManager().handleAssignment(activeTasks, emptyMap());

        thread.shutdown();

        // even if thread is no longer running, it should still be polling
        // as long as the rebalance is still ongoing
        assertFalse(thread.isRunning());

        Thread.sleep(1000);
        assertEquals(Utils.mkSet(task1, task2), thread.taskManager().activeTaskIds());
        assertEquals(StreamThread.State.PENDING_SHUTDOWN, thread.state());

        thread.rebalanceListener().onPartitionsAssigned(assignedPartitions);

        TestUtils.waitForCondition(
            () -> thread.state() == StreamThread.State.DEAD,
            10 * 1000,
            "Thread never shut down.");
        assertEquals(Collections.emptySet(), thread.taskManager().activeTaskIds());
    }

    @Test
    public void shouldCloseAllTaskProducersOnCloseIfEosEnabled() throws InterruptedException {
        internalTopologyBuilder.addSource(null, "source1", null, null, null, topic1);

        final StreamThread thread = createStreamThread(CLIENT_ID, new StreamsConfig(configProps(true)), true);

        thread.start();
        TestUtils.waitForCondition(
            () -> thread.state() == StreamThread.State.STARTING,
            10 * 1000,
            "Thread never started.");

        thread.rebalanceListener().onPartitionsRevoked(Collections.emptyList());

        final Map<TaskId, Set<TopicPartition>> activeTasks = new HashMap<>();
        final List<TopicPartition> assignedPartitions = new ArrayList<>();

        // assign single partition
        assignedPartitions.add(t1p1);
        assignedPartitions.add(t1p2);
        activeTasks.put(task1, Collections.singleton(t1p1));
        activeTasks.put(task2, Collections.singleton(t1p2));

        thread.taskManager().handleAssignment(activeTasks, emptyMap());
        thread.rebalanceListener().onPartitionsAssigned(assignedPartitions);

        thread.shutdown();
        TestUtils.waitForCondition(
            () -> thread.state() == StreamThread.State.DEAD,
            10 * 1000,
            "Thread never shut down.");

        for (final Task task : thread.activeTasks()) {
            assertTrue(((MockProducer<byte[], byte[]>) ((RecordCollectorImpl) ((StreamTask) task).recordCollector()).producer()).closed());
        }
    }

    @Test
    public void shouldShutdownTaskManagerOnClose() {
        final Consumer<byte[], byte[]> consumer = EasyMock.createNiceMock(Consumer.class);
        final TaskManager taskManager = EasyMock.createNiceMock(TaskManager.class);
        taskManager.shutdown(true);
        EasyMock.expectLastCall();
        EasyMock.replay(taskManager, consumer);

        final StreamsMetricsImpl streamsMetrics =
            new StreamsMetricsImpl(metrics, CLIENT_ID, StreamsConfig.METRICS_LATEST, mockTime);
        final StreamThread thread = new StreamThread(
            mockTime,
            config,
            null,
            consumer,
            consumer,
            null,
            null,
            taskManager,
            streamsMetrics,
            internalTopologyBuilder,
            CLIENT_ID,
            new LogContext(""),
            new AtomicInteger(),
            new AtomicLong(Long.MAX_VALUE)
        ).updateThreadMetadata(getSharedAdminClientId(CLIENT_ID));
        thread.setStateListener(
            (t, newState, oldState) -> {
                if (oldState == StreamThread.State.CREATED && newState == StreamThread.State.STARTING) {
                    thread.shutdown();
                }
            });
        thread.run();
        verify(taskManager);
    }

    @Test
    public void shouldShutdownTaskManagerOnCloseWithoutStart() {
        final Consumer<byte[], byte[]> consumer = EasyMock.createNiceMock(Consumer.class);
        final TaskManager taskManager = EasyMock.createNiceMock(TaskManager.class);
        taskManager.shutdown(true);
        EasyMock.expectLastCall();
        EasyMock.replay(taskManager, consumer);

        final StreamsMetricsImpl streamsMetrics =
            new StreamsMetricsImpl(metrics, CLIENT_ID, StreamsConfig.METRICS_LATEST, mockTime);
        final StreamThread thread = new StreamThread(
            mockTime,
            config,
            null,
            consumer,
            consumer,
            null,
            null,
            taskManager,
            streamsMetrics,
            internalTopologyBuilder,
            CLIENT_ID,
            new LogContext(""),
            new AtomicInteger(),
            new AtomicLong(Long.MAX_VALUE)
        ).updateThreadMetadata(getSharedAdminClientId(CLIENT_ID));
        thread.shutdown();
        verify(taskManager);
    }

    @Test
    public void shouldOnlyShutdownOnce() {
        final Consumer<byte[], byte[]> consumer = EasyMock.createNiceMock(Consumer.class);
        final TaskManager taskManager = EasyMock.createNiceMock(TaskManager.class);
        taskManager.shutdown(true);
        EasyMock.expectLastCall();
        EasyMock.replay(taskManager, consumer);

        final StreamsMetricsImpl streamsMetrics =
            new StreamsMetricsImpl(metrics, CLIENT_ID, StreamsConfig.METRICS_LATEST, mockTime);
        final StreamThread thread = new StreamThread(
            mockTime,
            config,
            null,
            consumer,
            consumer,
            null,
            null,
            taskManager,
            streamsMetrics,
            internalTopologyBuilder,
            CLIENT_ID,
            new LogContext(""),
            new AtomicInteger(),
            new AtomicLong(Long.MAX_VALUE)
        ).updateThreadMetadata(getSharedAdminClientId(CLIENT_ID));
        thread.shutdown();
        // Execute the run method. Verification of the mock will check that shutdown was only done once
        thread.run();
        verify(taskManager);
    }

    @Test
    public void shouldNotThrowWhenStandbyTasksAssignedAndNoStateStoresForTopology() {
        internalTopologyBuilder.addSource(null, "name", null, null, null, "topic");
        internalTopologyBuilder.addSink("out", "output", null, null, null, "name");

        final StreamThread thread = createStreamThread(CLIENT_ID, config, false);

        thread.setState(StreamThread.State.STARTING);
        thread.rebalanceListener().onPartitionsRevoked(Collections.emptyList());

        final Map<TaskId, Set<TopicPartition>> standbyTasks = new HashMap<>();

        // assign single partition
        standbyTasks.put(task1, Collections.singleton(t1p1));

        thread.taskManager().handleAssignment(emptyMap(), standbyTasks);

        thread.rebalanceListener().onPartitionsAssigned(Collections.emptyList());
    }

    @Test
    public void shouldNotCloseTaskAndRemoveFromTaskManagerIfProducerWasFencedWhileProcessing() throws Exception {
        internalTopologyBuilder.addSource(null, "source", null, null, null, topic1);
        internalTopologyBuilder.addSink("sink", "dummyTopic", null, null, null, "source");

        final StreamThread thread = createStreamThread(CLIENT_ID, new StreamsConfig(configProps(true)), true);

        final MockConsumer<byte[], byte[]> consumer = clientSupplier.consumer;

        consumer.updatePartitions(topic1, Collections.singletonList(new PartitionInfo(topic1, 1, null, null, null)));

        thread.setState(StreamThread.State.STARTING);
        thread.rebalanceListener().onPartitionsRevoked(Collections.emptySet());

        final Map<TaskId, Set<TopicPartition>> activeTasks = new HashMap<>();
        final List<TopicPartition> assignedPartitions = new ArrayList<>();

        // assign single partition
        assignedPartitions.add(t1p1);
        activeTasks.put(task1, Collections.singleton(t1p1));

        thread.taskManager().handleAssignment(activeTasks, emptyMap());

        final MockConsumer<byte[], byte[]> mockConsumer = (MockConsumer<byte[], byte[]>) thread.mainConsumer();
        mockConsumer.assign(assignedPartitions);
        mockConsumer.updateBeginningOffsets(Collections.singletonMap(t1p1, 0L));
        thread.rebalanceListener().onPartitionsAssigned(assignedPartitions);

        thread.runOnce();
        assertThat(thread.activeTasks().size(), equalTo(1));
        final MockProducer<byte[], byte[]> producer = clientSupplier.producers.get(0);

        // change consumer subscription from "pattern" to "manual" to be able to call .addRecords()
        consumer.updateBeginningOffsets(Collections.singletonMap(assignedPartitions.iterator().next(), 0L));
        consumer.unsubscribe();
        consumer.assign(new HashSet<>(assignedPartitions));

        consumer.addRecord(new ConsumerRecord<>(topic1, 1, 0, new byte[0], new byte[0]));
        mockTime.sleep(config.getLong(StreamsConfig.COMMIT_INTERVAL_MS_CONFIG) + 1);
        thread.runOnce();
        assertThat(producer.history().size(), equalTo(1));

        mockTime.sleep(config.getLong(StreamsConfig.COMMIT_INTERVAL_MS_CONFIG) + 1L);
        TestUtils.waitForCondition(
            () -> producer.commitCount() == 1,
            "StreamsThread did not commit transaction.");

        producer.fenceProducer();
        mockTime.sleep(config.getLong(StreamsConfig.COMMIT_INTERVAL_MS_CONFIG) + 1L);
        consumer.addRecord(new ConsumerRecord<>(topic1, 1, 1, new byte[0], new byte[0]));
        try {
            thread.runOnce();
            fail("Should have thrown TaskMigratedException");
        } catch (final KafkaException expected) {
            assertTrue(expected instanceof TaskMigratedException);
            assertTrue("StreamsThread removed the fenced zombie task already, should wait for rebalance to close all zombies together.",
                thread.activeTasks().stream().anyMatch(task -> task.id().equals(task1)));
        }

        assertThat(producer.commitCount(), equalTo(1L));
    }

    @Test
    public void shouldNotCloseTaskAndRemoveFromTaskManagerIfProducerGotFencedInCommitTransactionWhenSuspendingTasks() {
        final StreamThread thread = createStreamThread(CLIENT_ID, new StreamsConfig(configProps(true)), true);

        internalTopologyBuilder.addSource(null, "name", null, null, null, topic1);
        internalTopologyBuilder.addSink("out", "output", null, null, null, "name");

        thread.setState(StreamThread.State.STARTING);
        thread.rebalanceListener().onPartitionsRevoked(Collections.emptySet());

        final Map<TaskId, Set<TopicPartition>> activeTasks = new HashMap<>();
        final List<TopicPartition> assignedPartitions = new ArrayList<>();

        // assign single partition
        assignedPartitions.add(t1p1);
        activeTasks.put(task1, Collections.singleton(t1p1));

        thread.taskManager().handleAssignment(activeTasks, emptyMap());

        final MockConsumer<byte[], byte[]> mockConsumer = (MockConsumer<byte[], byte[]>) thread.mainConsumer();
        mockConsumer.assign(assignedPartitions);
        mockConsumer.updateBeginningOffsets(Collections.singletonMap(t1p1, 0L));
        thread.rebalanceListener().onPartitionsAssigned(assignedPartitions);

        thread.runOnce();

        assertThat(thread.activeTasks().size(), equalTo(1));

        // need to process a record to enable committing
        addRecord(mockConsumer, 0L);
        thread.runOnce();

        clientSupplier.producers.get(0).commitTransactionException = new ProducerFencedException("Producer is fenced");
        assertThrows(TaskMigratedException.class, () -> thread.rebalanceListener().onPartitionsRevoked(assignedPartitions));
        assertFalse(clientSupplier.producers.get(0).transactionCommitted());
        assertFalse(clientSupplier.producers.get(0).closed());
        assertEquals(1, thread.activeTasks().size());
    }

    @Test
    public void shouldReinitializeRevivedTasksInAnyState() throws InterruptedException {
        final StreamThread thread = createStreamThread(CLIENT_ID, new StreamsConfig(configProps(false)), false);

        final String storeName = "store";
        final String storeChangelog = "stream-thread-test-store-changelog";
        final TopicPartition storeChangelogTopicPartition = new TopicPartition(storeChangelog, 1);

        internalTopologyBuilder.addSource(null, "name", null, null, null, topic1);
        final AtomicBoolean shouldThrow = new AtomicBoolean(false);
        final AtomicBoolean processed = new AtomicBoolean(false);
        internalTopologyBuilder.addProcessor(
            "proc",
<<<<<<< HEAD
            () -> (key, value) -> {
                if (shouldThrow.get()) {
                    throw new TaskCorruptedException(singletonMap(task1, new HashSet<>(singleton(storeChangelogTopicPartition))));
                } else {
                    processed.set(true);
=======
            () -> new Processor<Object, Object, Object, Object>() {
                @Override
                public void process(final Record<Object, Object> record) {
                    if (shouldThrow.get()) {
                        throw new TaskCorruptedException(singletonMap(task1, new HashSet<>(singleton(storeChangelogTopicPartition))));
                    } else {
                        processed.set(true);
                    }
>>>>>>> 06a5a68a
                }
            },
            "name");
        internalTopologyBuilder.addStateStore(
                Stores.keyValueStoreBuilder(
                        Stores.persistentKeyValueStore(storeName),
                        Serdes.String(),
                        Serdes.String()
                ),
                "proc"
        );

        thread.setState(StreamThread.State.STARTING);
        thread.rebalanceListener().onPartitionsRevoked(Collections.emptySet());

        final Map<TaskId, Set<TopicPartition>> activeTasks = new HashMap<>();
        final List<TopicPartition> assignedPartitions = new ArrayList<>();

        // assign single partition
        assignedPartitions.add(t1p1);
        activeTasks.put(task1, Collections.singleton(t1p1));

        thread.taskManager().handleAssignment(activeTasks, emptyMap());

        final MockConsumer<byte[], byte[]> mockConsumer = (MockConsumer<byte[], byte[]>) thread.mainConsumer();
        mockConsumer.assign(assignedPartitions);
        mockConsumer.updateBeginningOffsets(mkMap(
                mkEntry(t1p1, 0L)
        ));

        final MockConsumer<byte[], byte[]> restoreConsumer = (MockConsumer<byte[], byte[]>) thread.restoreConsumer();
        restoreConsumer.updateBeginningOffsets(mkMap(
                mkEntry(storeChangelogTopicPartition, 0L)
        ));
        final MockAdminClient admin = (MockAdminClient) thread.adminClient();
        admin.updateEndOffsets(singletonMap(storeChangelogTopicPartition, 0L));

        thread.rebalanceListener().onPartitionsAssigned(assignedPartitions);
        assertThat(thread.activeTasks().size(), equalTo(1));

        thread.restoreThread().start();

        // wait until restoration completes
        TestUtils.waitForCondition(() -> {
            thread.runOnce();
            return thread.state() == StreamThread.State.RUNNING;
        }, "Should transit to RUNNING in time");

        // the next poll should process the record, and throws the corruption exception
        addRecord(mockConsumer, 0L);
        shouldThrow.set(true);
        final TaskCorruptedException taskCorruptedException = assertThrows(TaskCorruptedException.class, thread::runOnce);

        // Now, we can handle the corruption
        thread.taskManager().handleCorruption(taskCorruptedException.corruptedTaskWithChangelogs());

        // process the record
        addRecord(mockConsumer, 0L);
        shouldThrow.set(false);

        // wait until restoration completes again and normal processing starts
        TestUtils.waitForCondition(() -> {
            thread.runOnce();
            return processed.get();
        }, "Should transit to RUNNING in time");

    }

    @Test
    public void shouldNotCloseTaskAndRemoveFromTaskManagerIfProducerGotFencedInCommitTransactionWhenCommitting() {
        // only have source but no sink so that we would not get fenced in producer.send
        internalTopologyBuilder.addSource(null, "source", null, null, null, topic1);

        final StreamThread thread = createStreamThread(CLIENT_ID, new StreamsConfig(configProps(true)), true);

        final MockConsumer<byte[], byte[]> consumer = clientSupplier.consumer;

        consumer.updatePartitions(topic1, Collections.singletonList(new PartitionInfo(topic1, 1, null, null, null)));

        thread.setState(StreamThread.State.STARTING);
        thread.rebalanceListener().onPartitionsRevoked(Collections.emptySet());

        final Map<TaskId, Set<TopicPartition>> activeTasks = new HashMap<>();
        final List<TopicPartition> assignedPartitions = new ArrayList<>();

        // assign single partition
        assignedPartitions.add(t1p1);
        activeTasks.put(task1, Collections.singleton(t1p1));

        thread.taskManager().handleAssignment(activeTasks, emptyMap());

        final MockConsumer<byte[], byte[]> mockConsumer = (MockConsumer<byte[], byte[]>) thread.mainConsumer();
        mockConsumer.assign(assignedPartitions);
        mockConsumer.updateBeginningOffsets(Collections.singletonMap(t1p1, 0L));
        thread.rebalanceListener().onPartitionsAssigned(assignedPartitions);

        thread.runOnce();
        assertThat(thread.activeTasks().size(), equalTo(1));
        final MockProducer<byte[], byte[]> producer = clientSupplier.producers.get(0);

        producer.commitTransactionException = new ProducerFencedException("Producer is fenced");
        mockTime.sleep(config.getLong(StreamsConfig.COMMIT_INTERVAL_MS_CONFIG) + 1L);
        consumer.addRecord(new ConsumerRecord<>(topic1, 1, 1, new byte[0], new byte[0]));
        try {
            thread.runOnce();
            fail("Should have thrown TaskMigratedException");
        } catch (final KafkaException expected) {
            assertTrue(expected instanceof TaskMigratedException);
            assertTrue("StreamsThread removed the fenced zombie task already, should wait for rebalance to close all zombies together.",
                thread.activeTasks().stream().anyMatch(task -> task.id().equals(task1)));
        }

        assertThat(producer.commitCount(), equalTo(0L));

        assertTrue(clientSupplier.producers.get(0).transactionInFlight());
        assertFalse(clientSupplier.producers.get(0).transactionCommitted());
        assertFalse(clientSupplier.producers.get(0).closed());
        assertEquals(1, thread.activeTasks().size());
    }

    @Test
    public void shouldNotCloseTaskProducerWhenSuspending() {
        final StreamThread thread = createStreamThread(CLIENT_ID, new StreamsConfig(configProps(true)), true);

        internalTopologyBuilder.addSource(null, "name", null, null, null, topic1);
        internalTopologyBuilder.addSink("out", "output", null, null, null, "name");

        thread.setState(StreamThread.State.STARTING);
        thread.rebalanceListener().onPartitionsRevoked(Collections.emptySet());

        final Map<TaskId, Set<TopicPartition>> activeTasks = new HashMap<>();
        final List<TopicPartition> assignedPartitions = new ArrayList<>();

        // assign single partition
        assignedPartitions.add(t1p1);
        activeTasks.put(task1, Collections.singleton(t1p1));

        thread.taskManager().handleAssignment(activeTasks, emptyMap());

        final MockConsumer<byte[], byte[]> mockConsumer = (MockConsumer<byte[], byte[]>) thread.mainConsumer();
        mockConsumer.assign(assignedPartitions);
        mockConsumer.updateBeginningOffsets(Collections.singletonMap(t1p1, 0L));
        thread.rebalanceListener().onPartitionsAssigned(assignedPartitions);

        thread.runOnce();

        assertThat(thread.activeTasks().size(), equalTo(1));

        // need to process a record to enable committing
        addRecord(mockConsumer, 0L);
        thread.runOnce();

        thread.rebalanceListener().onPartitionsRevoked(assignedPartitions);
        assertTrue(clientSupplier.producers.get(0).transactionCommitted());
        assertFalse(clientSupplier.producers.get(0).closed());
        assertEquals(1, thread.activeTasks().size());
    }

    @Test
    public void shouldReturnActiveTaskMetadataWhileRunningState() {
        internalTopologyBuilder.addSource(null, "source", null, null, null, topic1);

        clientSupplier.setCluster(createCluster());

        final StreamsMetricsImpl streamsMetrics = new StreamsMetricsImpl(
            metrics,
            APPLICATION_ID,
            config.getString(StreamsConfig.BUILT_IN_METRICS_VERSION_CONFIG),
            mockTime
        );

        internalTopologyBuilder.buildTopology();

        final StreamThread thread = StreamThread.create(
            internalTopologyBuilder,
            config,
            clientSupplier,
            clientSupplier.getAdmin(config.getAdminConfigs(CLIENT_ID)),
            PROCESS_ID,
            CLIENT_ID,
            streamsMetrics,
            mockTime,
            streamsMetadataState,
            0,
            stateDirectory,
            new MockStateRestoreListener(),
            threadIdx
        );

        thread.setState(StreamThread.State.STARTING);
        thread.rebalanceListener().onPartitionsRevoked(Collections.emptySet());

        final Map<TaskId, Set<TopicPartition>> activeTasks = new HashMap<>();
        final List<TopicPartition> assignedPartitions = new ArrayList<>();

        // assign single partition
        assignedPartitions.add(t1p1);
        activeTasks.put(task1, Collections.singleton(t1p1));

        thread.taskManager().handleAssignment(activeTasks, emptyMap());

        final MockConsumer<byte[], byte[]> mockConsumer = (MockConsumer<byte[], byte[]>) thread.mainConsumer();
        mockConsumer.assign(assignedPartitions);
        mockConsumer.updateBeginningOffsets(Collections.singletonMap(t1p1, 0L));
        thread.rebalanceListener().onPartitionsAssigned(assignedPartitions);

        thread.runOnce();

        final ThreadMetadata metadata = thread.threadMetadata();
        assertEquals(StreamThread.State.RUNNING.name(), metadata.threadState());
        assertTrue(metadata.activeTasks().contains(new TaskMetadata(task1.toString(), Utils.mkSet(t1p1))));
        assertTrue(metadata.standbyTasks().isEmpty());

        assertTrue("#threadState() was: " + metadata.threadState() + "; expected either RUNNING, STARTING, PARTITIONS_REVOKED, PARTITIONS_ASSIGNED, or CREATED",
                   Arrays.asList("RUNNING", "STARTING", "PARTITIONS_REVOKED", "PARTITIONS_ASSIGNED", "CREATED").contains(metadata.threadState()));
        final String threadName = metadata.threadName();
        assertThat(threadName, startsWith(CLIENT_ID + "-StreamThread-" + threadIdx));
        assertEquals(threadName + "-consumer", metadata.consumerClientId());
        assertEquals(threadName + "-restore-consumer", metadata.restoreConsumerClientId());
        assertEquals(Collections.singleton(threadName + "-producer"), metadata.producerClientIds());
        assertEquals(CLIENT_ID + "-admin", metadata.adminClientId());
    }

    @Test
    public void shouldReturnStandbyTaskMetadataWhileRunningState() {
        internalStreamsBuilder.stream(Collections.singleton(topic1), consumed)
                              .groupByKey().count(Materialized.as("count-one"));

        internalStreamsBuilder.buildAndOptimizeTopology();
        final StreamThread thread = createStreamThread(CLIENT_ID, config, false);
        final MockConsumer<byte[], byte[]> restoreConsumer = clientSupplier.restoreConsumer;
        restoreConsumer.updatePartitions(
            "stream-thread-test-count-one-changelog",
            Collections.singletonList(
                new PartitionInfo("stream-thread-test-count-one-changelog",
                                  0,
                                  null,
                                  new Node[0],
                                  new Node[0])
            )
        );

        final HashMap<TopicPartition, Long> offsets = new HashMap<>();
        offsets.put(new TopicPartition("stream-thread-test-count-one-changelog", 1), 0L);
        restoreConsumer.updateEndOffsets(offsets);
        restoreConsumer.updateBeginningOffsets(offsets);

        thread.setState(StreamThread.State.STARTING);
        thread.rebalanceListener().onPartitionsRevoked(Collections.emptySet());

        final Map<TaskId, Set<TopicPartition>> standbyTasks = new HashMap<>();

        // assign single partition
        standbyTasks.put(task1, Collections.singleton(t1p1));

        thread.taskManager().handleAssignment(emptyMap(), standbyTasks);

        thread.rebalanceListener().onPartitionsAssigned(Collections.emptyList());

        thread.runOnce();

        final ThreadMetadata threadMetadata = thread.threadMetadata();
        assertEquals(StreamThread.State.RUNNING.name(), threadMetadata.threadState());
        assertTrue(threadMetadata.standbyTasks().contains(new TaskMetadata(task1.toString(), Utils.mkSet(t1p1))));
        assertTrue(threadMetadata.activeTasks().isEmpty());
    }

    @Test
    public void shouldCreateStandbyTask() {
        setupInternalTopologyWithoutState();
        internalTopologyBuilder.addStateStore(new MockKeyValueStoreBuilder("myStore", true), "processor1");

        assertThat(createStandbyTask(), not(empty()));
    }

    @Test
    public void shouldNotCreateStandbyTaskWithoutStateStores() {
        setupInternalTopologyWithoutState();

        assertThat(createStandbyTask(), empty());
    }

    @Test
    public void shouldNotCreateStandbyTaskIfStateStoresHaveLoggingDisabled() {
        setupInternalTopologyWithoutState();
        final StoreBuilder<KeyValueStore<Object, Object>> storeBuilder =
            new MockKeyValueStoreBuilder("myStore", true);
        storeBuilder.withLoggingDisabled();
        internalTopologyBuilder.addStateStore(storeBuilder, "processor1");

        assertThat(createStandbyTask(), empty());
    }

    @Test
    public void shouldPunctuateActiveTask() {
        final List<Long> punctuatedStreamTime = new ArrayList<>();
        final List<Long> punctuatedWallClockTime = new ArrayList<>();
        final org.apache.kafka.streams.processor.ProcessorSupplier<Object, Object> punctuateProcessor =
            () -> new org.apache.kafka.streams.processor.Processor<Object, Object>() {
                @Override
                public void init(final org.apache.kafka.streams.processor.ProcessorContext context) {
                    context.schedule(Duration.ofMillis(100L), PunctuationType.STREAM_TIME, punctuatedStreamTime::add);
                    context.schedule(Duration.ofMillis(100L), PunctuationType.WALL_CLOCK_TIME, punctuatedWallClockTime::add);
                }

                @Override
                public void process(final Object key, final Object value) {}

                @Override
                public void close() {}
            };

        internalStreamsBuilder.stream(Collections.singleton(topic1), consumed).process(punctuateProcessor);
        internalStreamsBuilder.buildAndOptimizeTopology();

        final StreamThread thread = createStreamThread(CLIENT_ID, config, false);

        thread.setState(StreamThread.State.STARTING);
        thread.rebalanceListener().onPartitionsRevoked(Collections.emptySet());
        final List<TopicPartition> assignedPartitions = new ArrayList<>();

        final Map<TaskId, Set<TopicPartition>> activeTasks = new HashMap<>();

        // assign single partition
        assignedPartitions.add(t1p1);
        activeTasks.put(task1, Collections.singleton(t1p1));

        thread.taskManager().handleAssignment(activeTasks, emptyMap());

        clientSupplier.consumer.assign(assignedPartitions);
        clientSupplier.consumer.updateBeginningOffsets(Collections.singletonMap(t1p1, 0L));
        thread.rebalanceListener().onPartitionsAssigned(assignedPartitions);

        thread.runOnce();

        assertEquals(0, punctuatedStreamTime.size());
        assertEquals(0, punctuatedWallClockTime.size());

        mockTime.sleep(100L);
        for (long i = 0L; i < 10L; i++) {
            clientSupplier.consumer.addRecord(new ConsumerRecord<>(
                topic1,
                1,
                i,
                i * 100L,
                TimestampType.CREATE_TIME,
                ConsumerRecord.NULL_CHECKSUM,
                ("K" + i).getBytes().length,
                ("V" + i).getBytes().length,
                ("K" + i).getBytes(),
                ("V" + i).getBytes()));
        }

        thread.runOnce();

        assertEquals(1, punctuatedStreamTime.size());
        assertEquals(1, punctuatedWallClockTime.size());

        mockTime.sleep(100L);

        thread.runOnce();

        // we should skip stream time punctuation, only trigger wall-clock time punctuation
        assertEquals(1, punctuatedStreamTime.size());
        assertEquals(2, punctuatedWallClockTime.size());
    }

    @Test
    public void shouldAlwaysUpdateTasksMetadataAfterChangingState() {
        final StreamThread thread = createStreamThread(CLIENT_ID, config, false);
        ThreadMetadata metadata = thread.threadMetadata();
        assertEquals(StreamThread.State.CREATED.name(), metadata.threadState());

        thread.setState(StreamThread.State.STARTING);
        thread.setState(StreamThread.State.PARTITIONS_REVOKED);
        thread.setState(StreamThread.State.PARTITIONS_ASSIGNED);
        thread.setState(StreamThread.State.RUNNING);
        metadata = thread.threadMetadata();
        assertEquals(StreamThread.State.RUNNING.name(), metadata.threadState());
    }

    @Test
    public void shouldAlwaysReturnEmptyTasksMetadataWhileRebalancingStateAndTasksNotRunning() {
        internalStreamsBuilder.stream(Collections.singleton(topic1), consumed)
                              .groupByKey().count(Materialized.as("count-one"));
        internalStreamsBuilder.buildAndOptimizeTopology();

        final StreamThread thread = createStreamThread(CLIENT_ID, config, false);
        final MockConsumer<byte[], byte[]> restoreConsumer = clientSupplier.restoreConsumer;
        restoreConsumer.updatePartitions("stream-thread-test-count-one-changelog",
                                         Arrays.asList(
                                             new PartitionInfo("stream-thread-test-count-one-changelog",
                                                               0,
                                                               null,
                                                               new Node[0],
                                                               new Node[0]),
                                             new PartitionInfo("stream-thread-test-count-one-changelog",
                                                               1,
                                                               null,
                                                               new Node[0],
                                                               new Node[0])
                                         ));
        final HashMap<TopicPartition, Long> offsets = new HashMap<>();
        offsets.put(new TopicPartition("stream-thread-test-count-one-changelog", 0), 0L);
        offsets.put(new TopicPartition("stream-thread-test-count-one-changelog", 1), 0L);
        restoreConsumer.updateEndOffsets(offsets);
        restoreConsumer.updateBeginningOffsets(offsets);

        clientSupplier.consumer.updateBeginningOffsets(Collections.singletonMap(t1p1, 0L));

        final List<TopicPartition> assignedPartitions = new ArrayList<>();

        thread.setState(StreamThread.State.STARTING);
        thread.rebalanceListener().onPartitionsRevoked(assignedPartitions);
        assertThreadMetadataHasEmptyTasksWithState(thread.threadMetadata(), StreamThread.State.PARTITIONS_REVOKED);

        final Map<TaskId, Set<TopicPartition>> activeTasks = new HashMap<>();
        final Map<TaskId, Set<TopicPartition>> standbyTasks = new HashMap<>();

        // assign single partition
        assignedPartitions.add(t1p1);
        activeTasks.put(task1, Collections.singleton(t1p1));
        standbyTasks.put(task2, Collections.singleton(t1p2));

        thread.taskManager().handleAssignment(activeTasks, standbyTasks);

        thread.rebalanceListener().onPartitionsAssigned(assignedPartitions);

        assertThreadMetadataHasEmptyTasksWithState(thread.threadMetadata(), StreamThread.State.PARTITIONS_ASSIGNED);
    }

    private void assertThreadMetadataHasEmptyTasksWithState(final ThreadMetadata metadata, final StreamThread.State state) {
        assertEquals(state.name(), metadata.threadState());
        assertTrue(metadata.activeTasks().isEmpty());
        assertTrue(metadata.standbyTasks().isEmpty());
    }

    @Test
    public void shouldRecoverFromInvalidOffsetExceptionOnRestoreAndFinishRestore() throws Exception {
        internalStreamsBuilder.stream(Collections.singleton("topic"), consumed)
            .groupByKey()
            .count(Materialized.as("count"));
        internalStreamsBuilder.buildAndOptimizeTopology();

        final StreamThread thread = createStreamThread("clientId", config, false);
        final MockConsumer<byte[], byte[]> mockConsumer = (MockConsumer<byte[], byte[]>) thread.mainConsumer();
        final MockConsumer<byte[], byte[]> mockRestoreConsumer = (MockConsumer<byte[], byte[]>) thread.restoreConsumer();
        final MockAdminClient mockAdminClient = (MockAdminClient) thread.adminClient();

        final TopicPartition topicPartition = new TopicPartition("topic", 0);
        final Set<TopicPartition> topicPartitionSet = Collections.singleton(topicPartition);

        final Map<TaskId, Set<TopicPartition>> activeTasks = new HashMap<>();
        final TaskId task0 = new TaskId(0, 0);
        activeTasks.put(task0, topicPartitionSet);

        thread.taskManager().handleAssignment(activeTasks, emptyMap());

        mockConsumer.updatePartitions(
            "topic",
            Collections.singletonList(
                new PartitionInfo(
                    "topic",
                    0,
                    null,
                    new Node[0],
                    new Node[0]
                )
            )
        );
        mockConsumer.updateBeginningOffsets(Collections.singletonMap(topicPartition, 0L));

        mockRestoreConsumer.updatePartitions(
            "stream-thread-test-count-changelog",
            Collections.singletonList(
                new PartitionInfo(
                    "stream-thread-test-count-changelog",
                    0,
                    null,
                    new Node[0],
                    new Node[0]
                )
            )
        );

        final TopicPartition changelogPartition = new TopicPartition("stream-thread-test-count-changelog", 0);
        final Set<TopicPartition> changelogPartitionSet = Collections.singleton(changelogPartition);
        mockRestoreConsumer.updateBeginningOffsets(Collections.singletonMap(changelogPartition, 0L));
        mockAdminClient.updateEndOffsets(Collections.singletonMap(changelogPartition, 2L));

        mockConsumer.schedulePollTask(() -> {
            thread.setState(StreamThread.State.PARTITIONS_REVOKED);
            thread.rebalanceListener().onPartitionsAssigned(topicPartitionSet);
        });

        try {
            thread.start();

            TestUtils.waitForCondition(
                () -> mockRestoreConsumer.assignment().size() == 1,
                "Never get the assignment");

            mockRestoreConsumer.addRecord(new ConsumerRecord<>(
                "stream-thread-test-count-changelog",
                0,
                0L,
                "K1".getBytes(),
                "V1".getBytes()));

            TestUtils.waitForCondition(
                () -> mockRestoreConsumer.position(changelogPartition) == 1L,
                "Never restore first record");

            mockRestoreConsumer.setPollException(new InvalidOffsetException("Try Again!") {
                @Override
                public Set<TopicPartition> partitions() {
                    return changelogPartitionSet;
                }
            });

            // after handling the exception and reviving the task, the position
            // should be reset to the beginning.
            TestUtils.waitForCondition(
                () -> mockRestoreConsumer.position(changelogPartition) == 0L,
                "Never restore first record");

            mockRestoreConsumer.addRecord(new ConsumerRecord<>(
                "stream-thread-test-count-changelog",
                0,
                0L,
                "K1".getBytes(),
                "V1".getBytes()));
            mockRestoreConsumer.addRecord(new ConsumerRecord<>(
                "stream-thread-test-count-changelog",
                0,
                1L,
                "K2".getBytes(),
                "V2".getBytes()));

            TestUtils.waitForCondition(
                () -> {
                    mockRestoreConsumer.assign(changelogPartitionSet);
                    return mockRestoreConsumer.position(changelogPartition) == 2L;
                },
                "Never finished restore");
        } finally {
            thread.shutdown();
            thread.join(10000);
        }
    }

    @Test
    public void shouldLogAndNotRecordSkippedMetricForDeserializationExceptionWithBuiltInMetricsVersionLatest() {
        shouldLogAndRecordSkippedMetricForDeserializationException(StreamsConfig.METRICS_LATEST);
    }

    @Test
    public void shouldLogAndRecordSkippedMetricForDeserializationExceptionWithBuiltInMetricsVersion0100To24() {
        shouldLogAndRecordSkippedMetricForDeserializationException(StreamsConfig.METRICS_0100_TO_24);
    }

    private void shouldLogAndRecordSkippedMetricForDeserializationException(final String builtInMetricsVersion) {
        internalTopologyBuilder.addSource(null, "source1", null, null, null, topic1);

        final Properties config = configProps(false);
        config.setProperty(
            StreamsConfig.DEFAULT_DESERIALIZATION_EXCEPTION_HANDLER_CLASS_CONFIG,
            LogAndContinueExceptionHandler.class.getName()
        );
        config.setProperty(
            StreamsConfig.BUILT_IN_METRICS_VERSION_CONFIG,
            builtInMetricsVersion
        );
        config.setProperty(StreamsConfig.DEFAULT_VALUE_SERDE_CLASS_CONFIG, Serdes.Integer().getClass().getName());
        final StreamThread thread = createStreamThread(CLIENT_ID, new StreamsConfig(config), false);

        thread.setState(StreamThread.State.STARTING);
        thread.setState(StreamThread.State.PARTITIONS_REVOKED);

        final TaskId task1 = new TaskId(0, t1p1.partition());
        final Set<TopicPartition> assignedPartitions = Collections.singleton(t1p1);
        thread.taskManager().handleAssignment(
            Collections.singletonMap(task1, assignedPartitions),
            emptyMap());

        final MockConsumer<byte[], byte[]> mockConsumer = (MockConsumer<byte[], byte[]>) thread.mainConsumer();
        mockConsumer.assign(Collections.singleton(t1p1));
        mockConsumer.updateBeginningOffsets(Collections.singletonMap(t1p1, 0L));
        thread.rebalanceListener().onPartitionsAssigned(assignedPartitions);
        thread.runOnce();

        if (StreamsConfig.METRICS_0100_TO_24.equals(builtInMetricsVersion)) {
            final MetricName skippedTotalMetric = metrics.metricName(
                "skipped-records-total",
                "stream-metrics",
                Collections.singletonMap("client-id", thread.getName())
            );
            final MetricName skippedRateMetric = metrics.metricName(
                "skipped-records-rate",
                "stream-metrics",
                Collections.singletonMap("client-id", thread.getName())
            );
            assertEquals(0.0, metrics.metric(skippedTotalMetric).metricValue());
            assertEquals(0.0, metrics.metric(skippedRateMetric).metricValue());
        }

        long offset = -1;
        mockConsumer.addRecord(new ConsumerRecord<>(
            t1p1.topic(),
            t1p1.partition(),
            ++offset,
            -1,
            TimestampType.CREATE_TIME,
            ConsumerRecord.NULL_CHECKSUM,
            -1,
            -1,
            new byte[0],
            "I am not an integer.".getBytes()));
        mockConsumer.addRecord(new ConsumerRecord<>(
            t1p1.topic(),
            t1p1.partition(),
            ++offset,
            -1,
            TimestampType.CREATE_TIME,
            ConsumerRecord.NULL_CHECKSUM,
            -1,
            -1,
            new byte[0],
            "I am not an integer.".getBytes()));

        try (final LogCaptureAppender appender = LogCaptureAppender.createAndRegister(RecordDeserializer.class)) {
            thread.runOnce();

            final List<String> strings = appender.getMessages();
            assertTrue(strings.contains("stream-thread [" + Thread.currentThread().getName() + "] task [0_1]" +
                " Skipping record due to deserialization error. topic=[topic1] partition=[1] offset=[0]"));
            assertTrue(strings.contains("stream-thread [" + Thread.currentThread().getName() + "] task [0_1]" +
                " Skipping record due to deserialization error. topic=[topic1] partition=[1] offset=[1]"));
        }
    }

    @Test
    public void shouldThrowTaskMigratedExceptionHandlingTaskLost() {
        final Set<TopicPartition> assignedPartitions = Collections.singleton(t1p1);

        final TaskManager taskManager = EasyMock.createNiceMock(TaskManager.class);
        final MockConsumer<byte[], byte[]> consumer = new MockConsumer<>(OffsetResetStrategy.LATEST);
        consumer.assign(assignedPartitions);
        consumer.updateBeginningOffsets(Collections.singletonMap(t1p1, 0L));
        consumer.updateEndOffsets(Collections.singletonMap(t1p1, 10L));

        taskManager.handleLostAll();
        EasyMock.expectLastCall()
            .andThrow(new TaskMigratedException("Task lost exception", new RuntimeException()));

        EasyMock.replay(taskManager);

        final StreamsMetricsImpl streamsMetrics =
            new StreamsMetricsImpl(metrics, CLIENT_ID, StreamsConfig.METRICS_LATEST, mockTime);
        final StreamThread thread = new StreamThread(
            mockTime,
            config,
            null,
            consumer,
            consumer,
            null,
            null,
            taskManager,
            streamsMetrics,
            internalTopologyBuilder,
            CLIENT_ID,
            new LogContext(""),
            new AtomicInteger(),
            new AtomicLong(Long.MAX_VALUE)
        ).updateThreadMetadata(getSharedAdminClientId(CLIENT_ID));

        consumer.schedulePollTask(() -> {
            thread.setState(StreamThread.State.PARTITIONS_REVOKED);
            thread.rebalanceListener().onPartitionsLost(assignedPartitions);
        });

        thread.setState(StreamThread.State.STARTING);
        assertThrows(TaskMigratedException.class, thread::runOnce);
    }

    @Test
    public void shouldThrowTaskMigratedExceptionHandlingRevocation() {
        final Set<TopicPartition> assignedPartitions = Collections.singleton(t1p1);

        final TaskManager taskManager = EasyMock.createNiceMock(TaskManager.class);
        final MockConsumer<byte[], byte[]> consumer = new MockConsumer<>(OffsetResetStrategy.LATEST);
        consumer.assign(assignedPartitions);
        consumer.updateBeginningOffsets(Collections.singletonMap(t1p1, 0L));
        consumer.updateEndOffsets(Collections.singletonMap(t1p1, 10L));

        taskManager.handleRevocation(assignedPartitions);
        EasyMock.expectLastCall()
            .andThrow(new TaskMigratedException("Revocation non fatal exception", new RuntimeException()));

        EasyMock.replay(taskManager);

        final StreamsMetricsImpl streamsMetrics =
            new StreamsMetricsImpl(metrics, CLIENT_ID, StreamsConfig.METRICS_LATEST, mockTime);
        final StreamThread thread = new StreamThread(
            mockTime,
            config,
            null,
            consumer,
            consumer,
            null,
            null,
            taskManager,
            streamsMetrics,
            internalTopologyBuilder,
            CLIENT_ID,
            new LogContext(""),
            new AtomicInteger(),
            new AtomicLong(Long.MAX_VALUE)
        ).updateThreadMetadata(getSharedAdminClientId(CLIENT_ID));

        consumer.schedulePollTask(() -> {
            thread.setState(StreamThread.State.PARTITIONS_REVOKED);
            thread.rebalanceListener().onPartitionsRevoked(assignedPartitions);
        });

        thread.setState(StreamThread.State.STARTING);
        assertThrows(TaskMigratedException.class, thread::runOnce);
    }

    @Test
    public void shouldCatchHandleCorruptionOnTaskCorruptedExceptionPath() {
        final TaskManager taskManager = EasyMock.createNiceMock(TaskManager.class);
        final Consumer<byte[], byte[]> consumer = mock(Consumer.class);
        final Task task1 = mock(Task.class);
        final Task task2 = mock(Task.class);
        final TaskId taskId1 = new TaskId(0, 0);
        final TaskId taskId2 = new TaskId(0, 2);

        final Map<TaskId, Collection<TopicPartition>> corruptedTasksWithChangelogs = mkMap(
            mkEntry(taskId1, emptySet())
        );

        expect(task1.state()).andReturn(Task.State.RUNNING).anyTimes();
        expect(task1.id()).andReturn(taskId1).anyTimes();
        expect(task2.state()).andReturn(Task.State.RUNNING).anyTimes();
        expect(task2.id()).andReturn(taskId2).anyTimes();

        taskManager.handleCorruption(corruptedTasksWithChangelogs);

        EasyMock.replay(task1, task2, taskManager);

        final StreamsMetricsImpl streamsMetrics =
            new StreamsMetricsImpl(metrics, CLIENT_ID, StreamsConfig.METRICS_LATEST, mockTime);
        final StreamThread thread = new StreamThread(
            mockTime,
            config,
            null,
            consumer,
            consumer,
            null,
            null,
            taskManager,
            streamsMetrics,
            internalTopologyBuilder,
            CLIENT_ID,
            new LogContext(""),
            new AtomicInteger(),
            new AtomicLong(Long.MAX_VALUE)
        ) {
            @Override
            void runOnce() {
                setState(State.PENDING_SHUTDOWN);
                throw new TaskCorruptedException(corruptedTasksWithChangelogs);
            }
        }.updateThreadMetadata(getSharedAdminClientId(CLIENT_ID));

        thread.setState(StreamThread.State.STARTING);
        thread.runLoop();

        verify(taskManager);
    }

    @Test
    public void shouldCatchTaskMigratedExceptionOnOnTaskCorruptedExceptionPath() {
        final TaskManager taskManager = EasyMock.createNiceMock(TaskManager.class);
        final Consumer<byte[], byte[]> consumer = mock(Consumer.class);
        final Task task1 = mock(Task.class);
        final Task task2 = mock(Task.class);
        final TaskId taskId1 = new TaskId(0, 0);
        final TaskId taskId2 = new TaskId(0, 2);

        final Map<TaskId, Collection<TopicPartition>> corruptedTasksWithChangelogs = mkMap(
            mkEntry(taskId1, emptySet())
        );

        expect(task1.state()).andReturn(Task.State.RUNNING).anyTimes();
        expect(task1.id()).andReturn(taskId1).anyTimes();
        expect(task2.state()).andReturn(Task.State.RUNNING).anyTimes();
        expect(task2.id()).andReturn(taskId2).anyTimes();

        taskManager.handleCorruption(corruptedTasksWithChangelogs);
        expectLastCall().andThrow(new TaskMigratedException("Task migrated",
                                                            new RuntimeException("non-corrupted task migrated")));

        taskManager.handleLostAll();
        expectLastCall();

        EasyMock.replay(task1, task2, taskManager);

        final StreamsMetricsImpl streamsMetrics =
            new StreamsMetricsImpl(metrics, CLIENT_ID, StreamsConfig.METRICS_LATEST, mockTime);
        final StreamThread thread = new StreamThread(
            mockTime,
            config,
            null,
            consumer,
            consumer,
            null,
            null,
            taskManager,
            streamsMetrics,
            internalTopologyBuilder,
            CLIENT_ID,
            new LogContext(""),
            new AtomicInteger(),
            new AtomicLong(Long.MAX_VALUE)
        ) {
            @Override
            void runOnce() {
                setState(State.PENDING_SHUTDOWN);
                throw new TaskCorruptedException(corruptedTasksWithChangelogs);
            }
        }.updateThreadMetadata(getSharedAdminClientId(CLIENT_ID));

        thread.setState(StreamThread.State.STARTING);
        thread.runLoop();

        verify(taskManager);
    }

    @Test
    public void shouldNotCommitNonRunningNonRestoringTasks() {
        final TaskManager taskManager = EasyMock.createNiceMock(TaskManager.class);
        final Consumer<byte[], byte[]> consumer = mock(Consumer.class);
        final Task task1 = mock(Task.class);
        final Task task2 = mock(Task.class);
        final Task task3 = mock(Task.class);

        final TaskId taskId1 = new TaskId(0, 1);
        final TaskId taskId2 = new TaskId(0, 2);
        final TaskId taskId3 = new TaskId(0, 3);

        expect(task1.state()).andReturn(Task.State.RUNNING).anyTimes();
        expect(task1.id()).andReturn(taskId1).anyTimes();
        expect(task2.state()).andReturn(Task.State.RESTORING).anyTimes();
        expect(task2.id()).andReturn(taskId2).anyTimes();
        expect(task3.state()).andReturn(Task.State.CREATED).anyTimes();
        expect(task3.id()).andReturn(taskId3).anyTimes();

        expect(taskManager.tasks()).andReturn(mkMap(
            mkEntry(taskId1, task1),
            mkEntry(taskId2, task2),
            mkEntry(taskId3, task3)
        )).anyTimes();

        // expect not to try and commit task3, because it's not running.
        expect(taskManager.commit(mkSet(task1, task2))).andReturn(2).times(1);

        final StreamsMetricsImpl streamsMetrics =
            new StreamsMetricsImpl(metrics, CLIENT_ID, StreamsConfig.METRICS_LATEST, mockTime);
        final StreamThread thread = new StreamThread(
            mockTime,
            config,
            null,
            consumer,
            consumer,
            null,
            null,
            taskManager,
            streamsMetrics,
            internalTopologyBuilder,
            CLIENT_ID,
            new LogContext(""),
            new AtomicInteger(),
            new AtomicLong(Long.MAX_VALUE)
        );

        EasyMock.replay(task1, task2, task3, taskManager);

        thread.setNow(mockTime.milliseconds());
        thread.maybeCommit();

        verify(taskManager);
    }

    @Test
    public void shouldLogAndRecordSkippedRecordsForInvalidTimestampsWithBuiltInMetricsVersion0100To24() {
        shouldLogAndRecordSkippedRecordsForInvalidTimestamps(StreamsConfig.METRICS_0100_TO_24);
    }

    @Test
    public void shouldLogAndNotRecordSkippedRecordsForInvalidTimestampsWithBuiltInMetricsVersionLatest() {
        shouldLogAndRecordSkippedRecordsForInvalidTimestamps(StreamsConfig.METRICS_LATEST);
    }

    private void shouldLogAndRecordSkippedRecordsForInvalidTimestamps(final String builtInMetricsVersion) {
        internalTopologyBuilder.addSource(null, "source1", null, null, null, topic1);

        final Properties config = configProps(false);
        config.setProperty(
            StreamsConfig.DEFAULT_TIMESTAMP_EXTRACTOR_CLASS_CONFIG,
            LogAndSkipOnInvalidTimestamp.class.getName()
        );
        config.setProperty(StreamsConfig.BUILT_IN_METRICS_VERSION_CONFIG, builtInMetricsVersion);
        final StreamThread thread = createStreamThread(CLIENT_ID, new StreamsConfig(config), false);

        thread.setState(StreamThread.State.STARTING);
        thread.setState(StreamThread.State.PARTITIONS_REVOKED);

        final TaskId task1 = new TaskId(0, t1p1.partition());
        final Set<TopicPartition> assignedPartitions = Collections.singleton(t1p1);
        thread.taskManager().handleAssignment(
            Collections.singletonMap(
                task1,
                assignedPartitions),
            emptyMap());

        final MockConsumer<byte[], byte[]> mockConsumer = (MockConsumer<byte[], byte[]>) thread.mainConsumer();
        mockConsumer.assign(Collections.singleton(t1p1));
        mockConsumer.updateBeginningOffsets(Collections.singletonMap(t1p1, 0L));
        thread.rebalanceListener().onPartitionsAssigned(assignedPartitions);
        thread.runOnce();

        final MetricName skippedTotalMetric = metrics.metricName(
            "skipped-records-total",
            "stream-metrics",
            Collections.singletonMap("client-id", thread.getName())
        );
        final MetricName skippedRateMetric = metrics.metricName(
            "skipped-records-rate",
            "stream-metrics",
            Collections.singletonMap("client-id", thread.getName())
        );

        if (StreamsConfig.METRICS_0100_TO_24.equals(builtInMetricsVersion)) {
            assertEquals(0.0, metrics.metric(skippedTotalMetric).metricValue());
            assertEquals(0.0, metrics.metric(skippedRateMetric).metricValue());
        }

        try (final LogCaptureAppender appender = LogCaptureAppender.createAndRegister(RecordQueue.class)) {
            long offset = -1;
            addRecord(mockConsumer, ++offset);
            addRecord(mockConsumer, ++offset);
            thread.runOnce();

            if (StreamsConfig.METRICS_0100_TO_24.equals(builtInMetricsVersion)) {
                assertEquals(2.0, metrics.metric(skippedTotalMetric).metricValue());
                assertNotEquals(0.0, metrics.metric(skippedRateMetric).metricValue());
            }

            addRecord(mockConsumer, ++offset);
            addRecord(mockConsumer, ++offset);
            addRecord(mockConsumer, ++offset);
            addRecord(mockConsumer, ++offset);
            thread.runOnce();

            if (StreamsConfig.METRICS_0100_TO_24.equals(builtInMetricsVersion)) {
                assertEquals(6.0, metrics.metric(skippedTotalMetric).metricValue());
                assertNotEquals(0.0, metrics.metric(skippedRateMetric).metricValue());
            }

            addRecord(mockConsumer, ++offset, 1L);
            addRecord(mockConsumer, ++offset, 1L);
            thread.runOnce();

            final List<String> strings = appender.getMessages();

            final String threadTaskPrefix = "stream-thread [" + Thread.currentThread().getName() + "] task [0_1] ";
            assertTrue(strings.contains(
                threadTaskPrefix + "Skipping record due to negative extracted timestamp. " +
                    "topic=[topic1] partition=[1] offset=[0] extractedTimestamp=[-1] " +
                    "extractor=[org.apache.kafka.streams.processor.LogAndSkipOnInvalidTimestamp]"
            ));
            assertTrue(strings.contains(
                threadTaskPrefix + "Skipping record due to negative extracted timestamp. " +
                    "topic=[topic1] partition=[1] offset=[1] extractedTimestamp=[-1] " +
                    "extractor=[org.apache.kafka.streams.processor.LogAndSkipOnInvalidTimestamp]"
            ));
            assertTrue(strings.contains(
                threadTaskPrefix + "Skipping record due to negative extracted timestamp. " +
                    "topic=[topic1] partition=[1] offset=[2] extractedTimestamp=[-1] " +
                    "extractor=[org.apache.kafka.streams.processor.LogAndSkipOnInvalidTimestamp]"
            ));
            assertTrue(strings.contains(
                threadTaskPrefix + "Skipping record due to negative extracted timestamp. " +
                    "topic=[topic1] partition=[1] offset=[3] extractedTimestamp=[-1] " +
                    "extractor=[org.apache.kafka.streams.processor.LogAndSkipOnInvalidTimestamp]"
            ));
            assertTrue(strings.contains(
                threadTaskPrefix + "Skipping record due to negative extracted timestamp. " +
                    "topic=[topic1] partition=[1] offset=[4] extractedTimestamp=[-1] " +
                    "extractor=[org.apache.kafka.streams.processor.LogAndSkipOnInvalidTimestamp]"
            ));
            assertTrue(strings.contains(
                threadTaskPrefix + "Skipping record due to negative extracted timestamp. " +
                    "topic=[topic1] partition=[1] offset=[5] extractedTimestamp=[-1] " +
                    "extractor=[org.apache.kafka.streams.processor.LogAndSkipOnInvalidTimestamp]"
            ));
        }

        if (StreamsConfig.METRICS_0100_TO_24.equals(builtInMetricsVersion)) {
            assertEquals(6.0, metrics.metric(skippedTotalMetric).metricValue());
            assertNotEquals(0.0, metrics.metric(skippedRateMetric).metricValue());
        }
    }

    @Test
    public void shouldTransmitTaskManagerMetrics() {
        final Consumer<byte[], byte[]> consumer = EasyMock.createNiceMock(Consumer.class);

        final TaskManager taskManager = EasyMock.createNiceMock(TaskManager.class);

        final MetricName testMetricName = new MetricName("test_metric", "", "", new HashMap<>());
        final Metric testMetric = new KafkaMetric(
            new Object(),
            testMetricName,
            (Measurable) (config, now) -> 0,
            null,
            new MockTime());
        final Map<MetricName, Metric> dummyProducerMetrics = singletonMap(testMetricName, testMetric);

        expect(taskManager.producerMetrics()).andReturn(dummyProducerMetrics);
        EasyMock.replay(taskManager, consumer);

        final StreamsMetricsImpl streamsMetrics =
            new StreamsMetricsImpl(metrics, CLIENT_ID, StreamsConfig.METRICS_LATEST, mockTime);
        final StreamThread thread = new StreamThread(
            mockTime,
            new StreamsConfig(configProps(true)),
            null,
            consumer,
            consumer,
            null,
            null,
            taskManager,
            streamsMetrics,
            internalTopologyBuilder,
            CLIENT_ID,
            new LogContext(""),
            new AtomicInteger(),
            new AtomicLong(Long.MAX_VALUE)
        );

        assertThat(dummyProducerMetrics, is(thread.producerMetrics()));
    }

    @Test
    public void shouldConstructAdminMetrics() {
        final Node broker1 = new Node(0, "dummyHost-1", 1234);
        final Node broker2 = new Node(1, "dummyHost-2", 1234);
        final List<Node> cluster = Arrays.asList(broker1, broker2);

        final MockAdminClient adminClient = new MockAdminClient.Builder().
            brokers(cluster).clusterId(null).build();

        final Consumer<byte[], byte[]> consumer = EasyMock.createNiceMock(Consumer.class);
        final TaskManager taskManager = EasyMock.createNiceMock(TaskManager.class);

        final StreamsMetricsImpl streamsMetrics =
            new StreamsMetricsImpl(metrics, CLIENT_ID, StreamsConfig.METRICS_LATEST, mockTime);
        final StreamThread thread = new StreamThread(
            mockTime,
            config,
            adminClient,
            consumer,
            consumer,
            null,
            null,
            taskManager,
            streamsMetrics,
            internalTopologyBuilder,
            CLIENT_ID,
            new LogContext(""),
            new AtomicInteger(),
            new AtomicLong(Long.MAX_VALUE)
        );
        final MetricName testMetricName = new MetricName("test_metric", "", "", new HashMap<>());
        final Metric testMetric = new KafkaMetric(
            new Object(),
            testMetricName,
            (Measurable) (config, now) -> 0,
            null,
            new MockTime());

        EasyMock.replay(taskManager, consumer);

        adminClient.setMockMetrics(testMetricName, testMetric);
        final Map<MetricName, Metric> adminClientMetrics = thread.adminClientMetrics();
        assertEquals(testMetricName, adminClientMetrics.get(testMetricName).metricName());
    }

    private TaskManager mockTaskManagerCommit(final Consumer<byte[], byte[]> consumer,
                                              final int numberOfCommits,
                                              final int commits) {
        final TaskManager taskManager = EasyMock.createNiceMock(TaskManager.class);
        final Task runningTask = mock(Task.class);
        final TaskId taskId = new TaskId(0, 0);

        expect(runningTask.state()).andReturn(Task.State.RUNNING).anyTimes();
        expect(runningTask.id()).andReturn(taskId).anyTimes();
        expect(taskManager.tasks())
            .andReturn(Collections.singletonMap(taskId, runningTask)).times(numberOfCommits);
        expect(taskManager.commit(Collections.singleton(runningTask))).andReturn(commits).times(numberOfCommits);
        EasyMock.replay(taskManager, consumer, runningTask);
        return taskManager;
    }

    private void setupInternalTopologyWithoutState() {
        final MockApiProcessor<byte[], byte[], Object, Object> mockProcessor = new MockApiProcessor<>();
        internalTopologyBuilder.addSource(null, "source1", null, null, null, topic1);
        internalTopologyBuilder.addProcessor(
            "processor1",
            (ProcessorSupplier<byte[], byte[], ?, ?>) () -> mockProcessor,
            "source1"
        );
    }

    private Collection<Task> createStandbyTask() {
        final LogContext logContext = new LogContext("test");
        final Logger log = logContext.logger(StreamThreadTest.class);
        final StreamsMetricsImpl streamsMetrics =
            new StreamsMetricsImpl(metrics, CLIENT_ID, StreamsConfig.METRICS_LATEST, mockTime);
        final StandbyTaskCreator standbyTaskCreator = new StandbyTaskCreator(
            internalTopologyBuilder,
            config,
            streamsMetrics,
            stateDirectory,
                CLIENT_ID,
            log);
        return standbyTaskCreator.createTasks(singletonMap(new TaskId(1, 2), emptySet()));
    }

    private void addRecord(final MockConsumer<byte[], byte[]> mockConsumer,
                           final long offset) {
        addRecord(mockConsumer, offset, -1L);
    }

    private void addRecord(final MockConsumer<byte[], byte[]> mockConsumer,
                           final long offset,
                           final long timestamp) {
        mockConsumer.addRecord(new ConsumerRecord<>(
            t1p1.topic(),
            t1p1.partition(),
            offset,
            timestamp,
            TimestampType.CREATE_TIME,
            ConsumerRecord.NULL_CHECKSUM,
            -1,
            -1,
            new byte[0],
            new byte[0]));
    }

    StandbyTask standbyTask(final TaskManager taskManager, final TopicPartition partition) {
        final Stream<Task> standbys = taskManager.tasks().values().stream().filter(t -> !t.isActive());
        for (final Task task : (Iterable<Task>) standbys::iterator) {
            if (task.inputPartitions().contains(partition)) {
                return (StandbyTask) task;
            }
        }
        return null;
    }
}<|MERGE_RESOLUTION|>--- conflicted
+++ resolved
@@ -59,7 +59,7 @@
 import org.apache.kafka.streams.processor.TaskMetadata;
 import org.apache.kafka.streams.processor.ThreadMetadata;
 import org.apache.kafka.streams.processor.api.ProcessorSupplier;
-import org.apache.kafka.streams.processor.api.Record;
+import org.apache.kafka.streams.processor.api.Processor;
 import org.apache.kafka.streams.processor.internals.metrics.StreamsMetricsImpl;
 import org.apache.kafka.streams.processor.internals.testutil.LogCaptureAppender;
 import org.apache.kafka.streams.state.KeyValueStore;
@@ -1130,22 +1130,11 @@
         final AtomicBoolean processed = new AtomicBoolean(false);
         internalTopologyBuilder.addProcessor(
             "proc",
-<<<<<<< HEAD
-            () -> (key, value) -> {
+            () -> record -> {
                 if (shouldThrow.get()) {
                     throw new TaskCorruptedException(singletonMap(task1, new HashSet<>(singleton(storeChangelogTopicPartition))));
                 } else {
                     processed.set(true);
-=======
-            () -> new Processor<Object, Object, Object, Object>() {
-                @Override
-                public void process(final Record<Object, Object> record) {
-                    if (shouldThrow.get()) {
-                        throw new TaskCorruptedException(singletonMap(task1, new HashSet<>(singleton(storeChangelogTopicPartition))));
-                    } else {
-                        processed.set(true);
-                    }
->>>>>>> 06a5a68a
                 }
             },
             "name");
