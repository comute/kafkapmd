--- conflicted
+++ resolved
@@ -95,13 +95,9 @@
                 mkEntry(StreamsConfig.ACCEPTABLE_RECOVERY_LAG_CONFIG, "6"),
                 mkEntry(StreamsConfig.MAX_WARMUP_REPLICAS_CONFIG, "7"),
                 mkEntry(StreamsConfig.PROBING_REBALANCE_INTERVAL_MS_CONFIG, "480000"),
-                mkEntry(AdminClientConfig.REQUEST_TIMEOUT_MS_CONFIG, 9),
+                mkEntry(AdminClientConfig.DEFAULT_API_TIMEOUT_MS_CONFIG, 90_000),
                 mkEntry(StreamsConfig.InternalConfig.ASSIGNMENT_LISTENER, configuredAssignmentListener),
-<<<<<<< HEAD
-                mkEntry(AdminClientConfig.DEFAULT_API_TIMEOUT_MS_CONFIG, 90_000)
-=======
                 mkEntry(StreamsConfig.InternalConfig.INTERNAL_TASK_ASSIGNOR_CLASS, MyTaskAssignor.class.getName())
->>>>>>> 1a350370
             )
         );
 
@@ -150,12 +146,8 @@
             assertThat(configs.maxWarmupReplicas, is(7));
             assertThat(configs.probingRebalanceIntervalMs, is(480000L));
             assertThat(actualAssignmentListener, sameInstance(configuredAssignmentListener));
-<<<<<<< HEAD
             assertThat(adminClientTimeout, is(90_000));
-=======
-            assertThat(adminClientTimeout, is(9));
             assertThat(taskAssignor, instanceOf(MyTaskAssignor.class));
->>>>>>> 1a350370
         }
     }
 }