/**
 * Licensed to the Apache Software Foundation (ASF) under one or more
 * contributor license agreements.  See the NOTICE file distributed with
 * this work for additional information regarding copyright ownership.
 * The ASF licenses this file to You under the Apache License, Version 2.0
 * (the "License"); you may not use this file except in compliance with
 * the License.  You may obtain a copy of the License at
 *
 *    http://www.apache.org/licenses/LICENSE-2.0
 *
 * Unless required by applicable law or agreed to in writing, software
 * distributed under the License is distributed on an "AS IS" BASIS,
 * WITHOUT WARRANTIES OR CONDITIONS OF ANY KIND, either express or implied.
 * See the License for the specific language governing permissions and
 * limitations under the License.
 */

package org.apache.kafka.streams.processor.internals;

import org.apache.kafka.clients.consumer.ConsumerRecord;
import org.apache.kafka.clients.consumer.MockConsumer;
import org.apache.kafka.clients.consumer.OffsetResetStrategy;
import org.apache.kafka.clients.producer.MockProducer;
import org.apache.kafka.common.KafkaException;
import org.apache.kafka.common.TopicPartition;
import org.apache.kafka.common.metrics.Metrics;
import org.apache.kafka.common.record.TimestampType;
import org.apache.kafka.common.serialization.ByteArraySerializer;
import org.apache.kafka.common.serialization.Deserializer;
import org.apache.kafka.common.serialization.IntegerDeserializer;
import org.apache.kafka.common.serialization.IntegerSerializer;
import org.apache.kafka.common.serialization.Serializer;
import org.apache.kafka.common.utils.Utils;
import org.apache.kafka.streams.StreamsConfig;
import org.apache.kafka.streams.errors.StreamsException;
import org.apache.kafka.streams.processor.AbstractProcessor;
import org.apache.kafka.streams.processor.ProcessorContext;
import org.apache.kafka.streams.processor.StateStore;
import org.apache.kafka.streams.processor.TaskId;
import org.apache.kafka.streams.state.internals.ThreadCache;
import org.apache.kafka.test.MockProcessorNode;
import org.apache.kafka.test.MockSourceNode;
import org.apache.kafka.test.MockTimestampExtractor;
import org.apache.kafka.test.TestUtils;
import org.junit.After;
import org.junit.Test;
import org.junit.Before;

import java.io.File;
import java.util.Arrays;
import java.util.Collections;
import java.util.HashMap;
import java.util.List;
import java.util.Map;
import java.util.Properties;
import java.util.Set;

import static org.junit.Assert.assertEquals;
import static org.junit.Assert.assertFalse;
import static org.junit.Assert.assertTrue;
import static org.junit.Assert.fail;

public class StreamTaskTest {

    private final Serializer<Integer> intSerializer = new IntegerSerializer();
    private final Deserializer<Integer> intDeserializer = new IntegerDeserializer();
    private final Serializer<byte[]> bytesSerializer = new ByteArraySerializer();
    private final String[] topic1 = {"topic1"};
    private final String[] topic2 = {"topic2"};
    private final TopicPartition partition1 = new TopicPartition(topic1[0], 1);
    private final TopicPartition partition2 = new TopicPartition(topic2[0], 1);
    private final Set<TopicPartition> partitions = Utils.mkSet(partition1, partition2);

    private final MockSourceNode<Integer, Integer> source1 = new MockSourceNode<>(topic1, intDeserializer, intDeserializer);
    private final MockSourceNode<Integer, Integer> source2 = new MockSourceNode<>(topic2, intDeserializer, intDeserializer);
    private final MockProcessorNode<Integer, Integer>  processor = new MockProcessorNode<>(10L);

    private final ProcessorTopology topology = new ProcessorTopology(
            Arrays.asList((ProcessorNode) source1, (ProcessorNode) source2, (ProcessorNode) processor),
            new HashMap<String, SourceNode>() {
                {
                    put(topic1[0], source1);
                    put(topic2[0], source2);
                }
            },
            Collections.<String, SinkNode>emptyMap(),
            Collections.<StateStore>emptyList(),
            Collections.<String, String>emptyMap(),
            Collections.<StateStore, ProcessorNode>emptyMap());
    private File baseDir;
    private StateDirectory stateDirectory;

    private StreamsConfig createConfig(final File baseDir) throws Exception {
        return new StreamsConfig(new Properties() {
            {
                setProperty(StreamsConfig.APPLICATION_ID_CONFIG, "stream-task-test");
                setProperty(StreamsConfig.BOOTSTRAP_SERVERS_CONFIG, "localhost:2171");
                setProperty(StreamsConfig.BUFFERED_RECORDS_PER_PARTITION_CONFIG, "3");
                setProperty(StreamsConfig.STATE_DIR_CONFIG, baseDir.getCanonicalPath());
                setProperty(StreamsConfig.TIMESTAMP_EXTRACTOR_CLASS_CONFIG, MockTimestampExtractor.class.getName());
            }
        });
    }

    private final MockConsumer<byte[], byte[]> consumer = new MockConsumer<>(OffsetResetStrategy.EARLIEST);
    private final MockProducer<byte[], byte[]> producer = new MockProducer<>(false, bytesSerializer, bytesSerializer);
    private final MockConsumer<byte[], byte[]> restoreStateConsumer = new MockConsumer<>(OffsetResetStrategy.EARLIEST);

    private final byte[] recordValue = intSerializer.serialize(null, 10);
    private final byte[] recordKey = intSerializer.serialize(null, 1);


    @Before
    public void setup() {
        consumer.assign(Arrays.asList(partition1, partition2));
        source1.addChild(processor);
        source2.addChild(processor);
        baseDir = TestUtils.tempDirectory();
        stateDirectory = new StateDirectory("applicationId", baseDir.getPath());
    }

    @After
    public void cleanup() {
        Utils.delete(baseDir);
    }

    @SuppressWarnings("unchecked")
    @Test
    public void testProcessOrder() throws Exception {
<<<<<<< HEAD
        File baseDir = Files.createTempDirectory("test").toFile();
        try {
            StreamsConfig config = createConfig(baseDir);
            StreamTask task = new StreamTask(new TaskId(0, 0), "applicationId", partitions, topology, consumer, producer, restoreStateConsumer, config, new StreamsMetricsForTests(new Metrics()));
=======
        StreamsConfig config = createConfig(baseDir);
        StreamTask task = new StreamTask(new TaskId(0, 0), "applicationId", partitions, topology, consumer, producer, restoreStateConsumer, config, null, stateDirectory, null);
>>>>>>> 497e669d

        task.addRecords(partition1, records(
                new ConsumerRecord<>(partition1.topic(), partition1.partition(), 10, 0L, TimestampType.CREATE_TIME, 0L, 0, 0, recordKey, recordValue),
                new ConsumerRecord<>(partition1.topic(), partition1.partition(), 20, 0L, TimestampType.CREATE_TIME, 0L, 0, 0, recordKey, recordValue),
                new ConsumerRecord<>(partition1.topic(), partition1.partition(), 30, 0L, TimestampType.CREATE_TIME, 0L, 0, 0, recordKey, recordValue)
        ));

        task.addRecords(partition2, records(
                new ConsumerRecord<>(partition2.topic(), partition2.partition(), 25, 0L, TimestampType.CREATE_TIME, 0L, 0, 0, recordKey, recordValue),
                new ConsumerRecord<>(partition2.topic(), partition2.partition(), 35, 0L, TimestampType.CREATE_TIME, 0L, 0, 0, recordKey, recordValue),
                new ConsumerRecord<>(partition2.topic(), partition2.partition(), 45, 0L, TimestampType.CREATE_TIME, 0L, 0, 0, recordKey, recordValue)
        ));

        assertEquals(5, task.process());
        assertEquals(1, source1.numReceived);
        assertEquals(0, source2.numReceived);

        assertEquals(4, task.process());
        assertEquals(2, source1.numReceived);
        assertEquals(0, source2.numReceived);

        assertEquals(3, task.process());
        assertEquals(2, source1.numReceived);
        assertEquals(1, source2.numReceived);

        assertEquals(2, task.process());
        assertEquals(3, source1.numReceived);
        assertEquals(1, source2.numReceived);

        assertEquals(1, task.process());
        assertEquals(3, source1.numReceived);
        assertEquals(2, source2.numReceived);

        assertEquals(0, task.process());
        assertEquals(3, source1.numReceived);
        assertEquals(3, source2.numReceived);

        task.close();


    }

    @SuppressWarnings("unchecked")
    @Test
    public void testPauseResume() throws Exception {
<<<<<<< HEAD
        File baseDir = Files.createTempDirectory("test").toFile();
        try {
            StreamsConfig config = createConfig(baseDir);
            StreamTask task = new StreamTask(new TaskId(1, 1), "applicationId", partitions, topology, consumer, producer, restoreStateConsumer, config, new StreamsMetricsForTests(new Metrics()));
=======
        StreamsConfig config = createConfig(baseDir);
        StreamTask task = new StreamTask(new TaskId(1, 1), "applicationId", partitions, topology, consumer, producer, restoreStateConsumer, config, null, stateDirectory, null);
>>>>>>> 497e669d

        task.addRecords(partition1, records(
                new ConsumerRecord<>(partition1.topic(), partition1.partition(), 10, 0L, TimestampType.CREATE_TIME, 0L, 0, 0, recordKey, recordValue),
                new ConsumerRecord<>(partition1.topic(), partition1.partition(), 20, 0L, TimestampType.CREATE_TIME, 0L, 0, 0, recordKey, recordValue)
        ));

        task.addRecords(partition2, records(
                new ConsumerRecord<>(partition2.topic(), partition2.partition(), 35, 0L, TimestampType.CREATE_TIME, 0L, 0, 0, recordKey, recordValue),
                new ConsumerRecord<>(partition2.topic(), partition2.partition(), 45, 0L, TimestampType.CREATE_TIME, 0L, 0, 0, recordKey, recordValue),
                new ConsumerRecord<>(partition2.topic(), partition2.partition(), 55, 0L, TimestampType.CREATE_TIME, 0L, 0, 0, recordKey, recordValue),
                new ConsumerRecord<>(partition2.topic(), partition2.partition(), 65, 0L, TimestampType.CREATE_TIME, 0L, 0, 0, recordKey, recordValue)
        ));

        assertEquals(5, task.process());
        assertEquals(1, source1.numReceived);
        assertEquals(0, source2.numReceived);

        assertEquals(1, consumer.paused().size());
        assertTrue(consumer.paused().contains(partition2));

        task.addRecords(partition1, records(
                new ConsumerRecord<>(partition1.topic(), partition1.partition(), 30, 0L, TimestampType.CREATE_TIME, 0L, 0, 0, recordKey, recordValue),
                new ConsumerRecord<>(partition1.topic(), partition1.partition(), 40, 0L, TimestampType.CREATE_TIME, 0L, 0, 0, recordKey, recordValue),
                new ConsumerRecord<>(partition1.topic(), partition1.partition(), 50, 0L, TimestampType.CREATE_TIME, 0L, 0, 0, recordKey, recordValue)
        ));

        assertEquals(2, consumer.paused().size());
        assertTrue(consumer.paused().contains(partition1));
        assertTrue(consumer.paused().contains(partition2));

        assertEquals(7, task.process());
        assertEquals(2, source1.numReceived);
        assertEquals(0, source2.numReceived);

        assertEquals(1, consumer.paused().size());
        assertTrue(consumer.paused().contains(partition2));

        assertEquals(6, task.process());
        assertEquals(3, source1.numReceived);
        assertEquals(0, source2.numReceived);

        assertEquals(1, consumer.paused().size());
        assertTrue(consumer.paused().contains(partition2));

        assertEquals(5, task.process());
        assertEquals(3, source1.numReceived);
        assertEquals(1, source2.numReceived);

        assertEquals(0, consumer.paused().size());

        task.close();

    }

    @SuppressWarnings("unchecked")
    @Test
    public void testMaybePunctuate() throws Exception {
<<<<<<< HEAD
        File baseDir = Files.createTempDirectory("test").toFile();
        try {
            StreamsConfig config = createConfig(baseDir);
            StreamTask task = new StreamTask(new TaskId(0, 0), "applicationId", partitions, topology, consumer, producer, restoreStateConsumer, config, new StreamsMetricsForTests(new Metrics()));
=======
        StreamsConfig config = createConfig(baseDir);
        StreamTask task = new StreamTask(new TaskId(0, 0), "applicationId", partitions, topology, consumer, producer, restoreStateConsumer, config, null, stateDirectory, null);

        task.addRecords(partition1, records(
                new ConsumerRecord<>(partition1.topic(), partition1.partition(), 20, 0L, TimestampType.CREATE_TIME, 0L, 0, 0, recordKey, recordValue),
                new ConsumerRecord<>(partition1.topic(), partition1.partition(), 30, 0L, TimestampType.CREATE_TIME, 0L, 0, 0, recordKey, recordValue),
                new ConsumerRecord<>(partition1.topic(), partition1.partition(), 40, 0L, TimestampType.CREATE_TIME, 0L, 0, 0, recordKey, recordValue)
        ));

        task.addRecords(partition2, records(
                new ConsumerRecord<>(partition2.topic(), partition2.partition(), 25, 0L, TimestampType.CREATE_TIME, 0L, 0, 0, recordKey, recordValue),
                new ConsumerRecord<>(partition2.topic(), partition2.partition(), 35, 0L, TimestampType.CREATE_TIME, 0L, 0, 0, recordKey, recordValue),
                new ConsumerRecord<>(partition2.topic(), partition2.partition(), 45, 0L, TimestampType.CREATE_TIME, 0L, 0, 0, recordKey, recordValue)
        ));

        assertTrue(task.maybePunctuate());

        assertEquals(5, task.process());
        assertEquals(1, source1.numReceived);
        assertEquals(0, source2.numReceived);

        assertFalse(task.maybePunctuate());

        assertEquals(4, task.process());
        assertEquals(1, source1.numReceived);
        assertEquals(1, source2.numReceived);

        assertTrue(task.maybePunctuate());

        assertEquals(3, task.process());
        assertEquals(2, source1.numReceived);
        assertEquals(1, source2.numReceived);
>>>>>>> 497e669d

        assertFalse(task.maybePunctuate());

        assertEquals(2, task.process());
        assertEquals(2, source1.numReceived);
        assertEquals(2, source2.numReceived);

        assertTrue(task.maybePunctuate());

        assertEquals(1, task.process());
        assertEquals(3, source1.numReceived);
        assertEquals(2, source2.numReceived);

        assertFalse(task.maybePunctuate());

        assertEquals(0, task.process());
        assertEquals(3, source1.numReceived);
        assertEquals(3, source2.numReceived);

        assertFalse(task.maybePunctuate());

        processor.supplier.checkAndClearPunctuateResult(20L, 30L, 40L);

        task.close();

    }

    @SuppressWarnings("unchecked")
    @Test
    public void shouldWrapKafkaExceptionsWithStreamsExceptionAndAddContext() throws Exception {
        final StreamsConfig config = createConfig(baseDir);
        final MockSourceNode processorNode = new MockSourceNode(topic1, intDeserializer, intDeserializer) {

            @Override
            public void process(final Object key, final Object value) {
                throw new KafkaException("KABOOM!");
            }
        };

        final List<ProcessorNode> processorNodes = Collections.<ProcessorNode>singletonList(processorNode);
        final Map<String, SourceNode> sourceNodes
                = Collections.<String, SourceNode>singletonMap(topic1[0], processorNode);
        final ProcessorTopology topology = new ProcessorTopology(processorNodes,
                                                                 sourceNodes,
                                                                 Collections.<String, SinkNode>emptyMap(),
                                                                 Collections.<StateStore>emptyList(),
                                                                 Collections.<String, String>emptyMap(),
                                                                 Collections.<StateStore, ProcessorNode>emptyMap());
        final StreamTask streamTask = new StreamTask(new TaskId(0, 0), "applicationId", partitions, topology, consumer, producer, restoreStateConsumer, config, null, stateDirectory, new ThreadCache(0));
        final int offset = 20;
        streamTask.addRecords(partition1, Collections.singletonList(
                new ConsumerRecord<>(partition1.topic(), partition1.partition(), offset, 0L, TimestampType.CREATE_TIME, 0L, 0, 0, recordKey, recordValue)));

        try {
            streamTask.process();
            fail("Should've thrown StreamsException");
        } catch (StreamsException e) {
            final String message = e.getMessage();
            assertTrue("message=" + message + " should contain topic", message.contains("topic=" + topic1[0]));
            assertTrue("message=" + message + " should contain partition", message.contains("partition=" + partition1.partition()));
            assertTrue("message=" + message + " should contain offset", message.contains("offset=" + offset));
            assertTrue("message=" + message + " should contain processor", message.contains("processor=" + processorNode.name()));
        }

    }

    @SuppressWarnings("unchecked")
    @Test
    public void shouldWrapKafkaExceptionsWithStreamsExceptionAndAddContextWhenPunctuating() throws Exception {
        final StreamsConfig config = createConfig(baseDir);
        final ProcessorNode punctuator = new ProcessorNode("test", new AbstractProcessor() {
            @Override
            public void init(final ProcessorContext context) {
                context.schedule(1);
            }

            @Override
            public void process(final Object key, final Object value) {
                //
            }

            @Override
            public void punctuate(final long timestamp) {
                throw new KafkaException("KABOOM!");
            }
        }, Collections.<String>emptySet());

        final List<ProcessorNode> processorNodes = Collections.singletonList(punctuator);


        final ProcessorTopology topology = new ProcessorTopology(processorNodes,
                                                                 Collections.<String, SourceNode>emptyMap(),
                                                                 Collections.<String, SinkNode>emptyMap(),
                                                                 Collections.<StateStore>emptyList(),
                                                                 Collections.<String, String>emptyMap(),
                                                                 Collections.<StateStore, ProcessorNode>emptyMap());
        final StreamTask streamTask = new StreamTask(new TaskId(0, 0), "applicationId", partitions, topology, consumer, producer, restoreStateConsumer, config, null, stateDirectory, new ThreadCache(0));

        try {
            streamTask.punctuate(punctuator, 1);
            fail("Should've thrown StreamsException");
        } catch (StreamsException e) {
            final String message = e.getMessage();
            assertTrue("message=" + message + " should contain processor", message.contains("processor=test"));
        }

    }

    private Iterable<ConsumerRecord<byte[], byte[]>> records(ConsumerRecord<byte[], byte[]>... recs) {
        return Arrays.asList(recs);
    }
}<|MERGE_RESOLUTION|>--- conflicted
+++ resolved
@@ -127,15 +127,8 @@
     @SuppressWarnings("unchecked")
     @Test
     public void testProcessOrder() throws Exception {
-<<<<<<< HEAD
-        File baseDir = Files.createTempDirectory("test").toFile();
-        try {
-            StreamsConfig config = createConfig(baseDir);
-            StreamTask task = new StreamTask(new TaskId(0, 0), "applicationId", partitions, topology, consumer, producer, restoreStateConsumer, config, new StreamsMetricsForTests(new Metrics()));
-=======
         StreamsConfig config = createConfig(baseDir);
-        StreamTask task = new StreamTask(new TaskId(0, 0), "applicationId", partitions, topology, consumer, producer, restoreStateConsumer, config, null, stateDirectory, null);
->>>>>>> 497e669d
+        StreamTask task = new StreamTask(new TaskId(0, 0), "applicationId", partitions, topology, consumer, producer, restoreStateConsumer, config, new StreamsMetricsForTests(new Metrics()), stateDirectory, null);
 
         task.addRecords(partition1, records(
                 new ConsumerRecord<>(partition1.topic(), partition1.partition(), 10, 0L, TimestampType.CREATE_TIME, 0L, 0, 0, recordKey, recordValue),
@@ -181,15 +174,8 @@
     @SuppressWarnings("unchecked")
     @Test
     public void testPauseResume() throws Exception {
-<<<<<<< HEAD
-        File baseDir = Files.createTempDirectory("test").toFile();
-        try {
-            StreamsConfig config = createConfig(baseDir);
-            StreamTask task = new StreamTask(new TaskId(1, 1), "applicationId", partitions, topology, consumer, producer, restoreStateConsumer, config, new StreamsMetricsForTests(new Metrics()));
-=======
         StreamsConfig config = createConfig(baseDir);
-        StreamTask task = new StreamTask(new TaskId(1, 1), "applicationId", partitions, topology, consumer, producer, restoreStateConsumer, config, null, stateDirectory, null);
->>>>>>> 497e669d
+        StreamTask task = new StreamTask(new TaskId(1, 1), "applicationId", partitions, topology, consumer, producer, restoreStateConsumer, config, new StreamsMetricsForTests(new Metrics()), stateDirectory, null);
 
         task.addRecords(partition1, records(
                 new ConsumerRecord<>(partition1.topic(), partition1.partition(), 10, 0L, TimestampType.CREATE_TIME, 0L, 0, 0, recordKey, recordValue),
@@ -247,14 +233,8 @@
     @SuppressWarnings("unchecked")
     @Test
     public void testMaybePunctuate() throws Exception {
-<<<<<<< HEAD
-        File baseDir = Files.createTempDirectory("test").toFile();
-        try {
-            StreamsConfig config = createConfig(baseDir);
-            StreamTask task = new StreamTask(new TaskId(0, 0), "applicationId", partitions, topology, consumer, producer, restoreStateConsumer, config, new StreamsMetricsForTests(new Metrics()));
-=======
         StreamsConfig config = createConfig(baseDir);
-        StreamTask task = new StreamTask(new TaskId(0, 0), "applicationId", partitions, topology, consumer, producer, restoreStateConsumer, config, null, stateDirectory, null);
+        StreamTask task = new StreamTask(new TaskId(0, 0), "applicationId", partitions, topology, consumer, producer, restoreStateConsumer, config, new StreamsMetricsForTests(new Metrics()), stateDirectory, null);
 
         task.addRecords(partition1, records(
                 new ConsumerRecord<>(partition1.topic(), partition1.partition(), 20, 0L, TimestampType.CREATE_TIME, 0L, 0, 0, recordKey, recordValue),
@@ -285,7 +265,6 @@
         assertEquals(3, task.process());
         assertEquals(2, source1.numReceived);
         assertEquals(1, source2.numReceived);
->>>>>>> 497e669d
 
         assertFalse(task.maybePunctuate());
 
@@ -334,7 +313,7 @@
                                                                  Collections.<StateStore>emptyList(),
                                                                  Collections.<String, String>emptyMap(),
                                                                  Collections.<StateStore, ProcessorNode>emptyMap());
-        final StreamTask streamTask = new StreamTask(new TaskId(0, 0), "applicationId", partitions, topology, consumer, producer, restoreStateConsumer, config, null, stateDirectory, new ThreadCache(0));
+        final StreamTask streamTask = new StreamTask(new TaskId(0, 0), "applicationId", partitions, topology, consumer, producer, restoreStateConsumer, config, new StreamsMetricsForTests(new Metrics()), stateDirectory, new ThreadCache(0));
         final int offset = 20;
         streamTask.addRecords(partition1, Collections.singletonList(
                 new ConsumerRecord<>(partition1.topic(), partition1.partition(), offset, 0L, TimestampType.CREATE_TIME, 0L, 0, 0, recordKey, recordValue)));
@@ -382,7 +361,7 @@
                                                                  Collections.<StateStore>emptyList(),
                                                                  Collections.<String, String>emptyMap(),
                                                                  Collections.<StateStore, ProcessorNode>emptyMap());
-        final StreamTask streamTask = new StreamTask(new TaskId(0, 0), "applicationId", partitions, topology, consumer, producer, restoreStateConsumer, config, null, stateDirectory, new ThreadCache(0));
+        final StreamTask streamTask = new StreamTask(new TaskId(0, 0), "applicationId", partitions, topology, consumer, producer, restoreStateConsumer, config, new StreamsMetricsForTests(new Metrics()), stateDirectory, new ThreadCache(0));
 
         try {
             streamTask.punctuate(punctuator, 1);
