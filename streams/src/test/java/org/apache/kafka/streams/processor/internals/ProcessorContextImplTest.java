--- conflicted
+++ resolved
@@ -384,11 +384,8 @@
 
         return keyValueStoreMock;
     }
-<<<<<<< HEAD
-    @SuppressWarnings("deprecation")
-=======
-
-    @SuppressWarnings("unchecked")
+
+    @Deprecated
     private TimestampedKeyValueStore<String, Long> timestampedKeyValueStoreMock() {
         final TimestampedKeyValueStore<String, Long> timestampedKeyValueStoreMock = mock(TimestampedKeyValueStore.class);
 
@@ -431,7 +428,6 @@
     }
 
     @SuppressWarnings("unchecked")
->>>>>>> f6f8da70
     private WindowStore<String, Long> windowStoreMock() {
         final WindowStore<String, Long> windowStore = mock(WindowStore.class);
 
