--- conflicted
+++ resolved
@@ -65,12 +65,8 @@
         globalStreamThread = new GlobalStreamThread(builder.buildGlobalStateTopology(),
                                                     config,
                                                     mockConsumer,
-<<<<<<< HEAD
-                                                    new StateDirectory("appId", TestUtils.tempDirectory().getPath(), time),
+                                                    new StateDirectory(config, time),
                                                     0,
-=======
-                                                    new StateDirectory(config, time),
->>>>>>> e3c32391
                                                     new Metrics(),
                                                     new MockTime(),
                                                     "clientId",
@@ -102,12 +98,8 @@
         globalStreamThread = new GlobalStreamThread(builder.buildGlobalStateTopology(),
                                                     config,
                                                     mockConsumer,
-<<<<<<< HEAD
-                                                    new StateDirectory("appId", TestUtils.tempDirectory().getPath(), time),
+                                                    new StateDirectory(config, time),
                                                     0,
-=======
-                                                    new StateDirectory(config, time),
->>>>>>> e3c32391
                                                     new Metrics(),
                                                     new MockTime(),
                                                     "clientId",
