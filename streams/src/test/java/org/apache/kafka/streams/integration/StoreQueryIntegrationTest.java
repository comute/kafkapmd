--- conflicted
+++ resolved
@@ -233,24 +233,16 @@
         assertThat(semaphore.tryAcquire(batch1NumMessages, 60, TimeUnit.SECONDS), is(equalTo(true)));
 
         final QueryableStoreType<ReadOnlyKeyValueStore<Integer, Integer>> queryableStoreType = QueryableStoreTypes.keyValueStore();
-<<<<<<< HEAD
-        final ReadOnlyKeyValueStore<Integer, Integer> store1 = kafkaStreams1
-                .store(StoreQueryParameters.fromNameAndType(TABLE_NAME, queryableStoreType).enableStaleStores());
-
-        final ReadOnlyKeyValueStore<Integer, Integer> store2 = kafkaStreams2
-                .store(StoreQueryParameters.fromNameAndType(TABLE_NAME, queryableStoreType).enableStaleStores());
-=======
->>>>>>> da685d9e
 
         // Assert that both active and standby are able to query for a key
         TestUtils.waitForCondition(() -> {
             final ReadOnlyKeyValueStore<Integer, Integer> store1 = kafkaStreams1
-                .store(StoreQueryParams.fromNameAndType(TABLE_NAME, queryableStoreType).enableStaleStores());
+                .store(StoreQueryParameters.fromNameAndType(TABLE_NAME, queryableStoreType).enableStaleStores());
             return store1.get(key) != null;
         }, "store1 cannot find results for key");
         TestUtils.waitForCondition(() -> {
             final ReadOnlyKeyValueStore<Integer, Integer> store2 = kafkaStreams2
-                .store(StoreQueryParams.fromNameAndType(TABLE_NAME, queryableStoreType).enableStaleStores());
+                .store(StoreQueryParameters.fromNameAndType(TABLE_NAME, queryableStoreType).enableStaleStores());
             return store2.get(key) != null;
         }, "store2 cannot find results for key");
     }
@@ -286,24 +278,16 @@
         //key doesn't belongs to this partition
         final int keyDontBelongPartition = (keyPartition == 0) ? 1 : 0;
         final QueryableStoreType<ReadOnlyKeyValueStore<Integer, Integer>> queryableStoreType = QueryableStoreTypes.keyValueStore();
-<<<<<<< HEAD
-        final ReadOnlyKeyValueStore<Integer, Integer> store1 = kafkaStreams1
-                .store(StoreQueryParameters.fromNameAndType(TABLE_NAME, queryableStoreType).enableStaleStores().withPartition(keyPartition));
-
-        final ReadOnlyKeyValueStore<Integer, Integer> store2 = kafkaStreams2
-                .store(StoreQueryParameters.fromNameAndType(TABLE_NAME, queryableStoreType).enableStaleStores().withPartition(keyPartition));
-=======
->>>>>>> da685d9e
 
         // Assert that both active and standby are able to query for a key
         TestUtils.waitForCondition(() -> {
             final ReadOnlyKeyValueStore<Integer, Integer> store1 = kafkaStreams1
-                .store(StoreQueryParams.fromNameAndType(TABLE_NAME, queryableStoreType).enableStaleStores().withPartition(keyPartition));
+                .store(StoreQueryParameters.fromNameAndType(TABLE_NAME, queryableStoreType).enableStaleStores().withPartition(keyPartition));
             return store1.get(key) != null;
         }, "store1 cannot find results for key");
         TestUtils.waitForCondition(() -> {
             final ReadOnlyKeyValueStore<Integer, Integer> store2 = kafkaStreams2
-                .store(StoreQueryParams.fromNameAndType(TABLE_NAME, queryableStoreType).enableStaleStores().withPartition(keyPartition));
+                .store(StoreQueryParameters.fromNameAndType(TABLE_NAME, queryableStoreType).enableStaleStores().withPartition(keyPartition));
             return store2.get(key) != null;
         }, "store2 cannot find results for key");
 
