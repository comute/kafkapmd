/*
 * Licensed to the Apache Software Foundation (ASF) under one or more
 * contributor license agreements. See the NOTICE file distributed with
 * this work for additional information regarding copyright ownership.
 * The ASF licenses this file to You under the Apache License, Version 2.0
 * (the "License"); you may not use this file except in compliance with
 * the License. You may obtain a copy of the License at
 *
 *    http://www.apache.org/licenses/LICENSE-2.0
 *
 * Unless required by applicable law or agreed to in writing, software
 * distributed under the License is distributed on an "AS IS" BASIS,
 * WITHOUT WARRANTIES OR CONDITIONS OF ANY KIND, either express or implied.
 * See the License for the specific language governing permissions and
 * limitations under the License.
 */
package org.apache.kafka.streams.processor;

import org.apache.kafka.common.serialization.Serde;
import org.apache.kafka.common.serialization.Serdes;
import org.apache.kafka.streams.StreamsConfig;
import org.apache.kafka.streams.errors.StreamsException;
import org.apache.kafka.streams.errors.TopologyBuilderException;
import org.apache.kafka.streams.processor.TopologyBuilder.TopicsInfo;
import org.apache.kafka.streams.processor.internals.InternalTopicConfig;
import org.apache.kafka.streams.processor.internals.InternalTopicManager;
import org.apache.kafka.streams.processor.internals.ProcessorNode;
import org.apache.kafka.streams.processor.internals.ProcessorStateManager;
import org.apache.kafka.streams.processor.internals.ProcessorTopology;
import org.apache.kafka.streams.state.Stores;
import org.apache.kafka.streams.processor.internals.StreamPartitionAssignor;
import org.apache.kafka.streams.state.internals.RocksDBWindowStoreSupplier;
import org.apache.kafka.test.MockProcessorSupplier;
import org.apache.kafka.test.MockStateStoreSupplier;
import org.apache.kafka.test.ProcessorTopologyTestDriver;
import org.junit.Test;

import java.lang.reflect.Field;
import java.util.Arrays;
import java.util.Collection;
import java.util.Collections;
import java.util.HashMap;
import java.util.HashSet;
import java.util.List;
import java.util.Map;
import java.util.Properties;
import java.util.Set;
import java.util.regex.Pattern;

import static org.apache.kafka.common.utils.Utils.mkList;
import static org.apache.kafka.common.utils.Utils.mkSet;
import static org.junit.Assert.assertEquals;
import static org.junit.Assert.assertTrue;
import static org.junit.Assert.assertFalse;
import static org.junit.Assert.fail;

public class TopologyBuilderTest {


    @Test
    public void shouldAddSourceWithOffsetReset() {
        final TopologyBuilder builder = new TopologyBuilder();

        final String earliestTopic = "earliestTopic";
        final String latestTopic = "latestTopic";

        builder.addSource(TopologyBuilder.AutoOffsetReset.EARLIEST, "source", earliestTopic);
        builder.addSource(TopologyBuilder.AutoOffsetReset.LATEST, "source2", latestTopic);

        assertTrue(builder.earliestResetTopicsPattern().matcher(earliestTopic).matches());
        assertTrue(builder.latestResetTopicsPattern().matcher(latestTopic).matches());

    }

    @Test
    public void shouldAddSourcePatternWithOffsetReset() {
        final TopologyBuilder builder = new TopologyBuilder();
        
        final String earliestTopicPattern = "earliest.*Topic";
        final String latestTopicPattern = "latest.*Topic";

        builder.addSource(TopologyBuilder.AutoOffsetReset.EARLIEST, "source", Pattern.compile(earliestTopicPattern));
        builder.addSource(TopologyBuilder.AutoOffsetReset.LATEST, "source2", Pattern.compile(latestTopicPattern));

        assertTrue(builder.earliestResetTopicsPattern().matcher("earliestTestTopic").matches());
        assertTrue(builder.latestResetTopicsPattern().matcher("latestTestTopic").matches());
    }

    @Test
    public void shouldAddSourceWithoutOffsetReset() {
        final TopologyBuilder builder = new TopologyBuilder();
        final Serde<String> stringSerde = Serdes.String();
        final Pattern expectedPattern = Pattern.compile("test-topic");

        builder.addSource("source", stringSerde.deserializer(), stringSerde.deserializer(), "test-topic");

        assertEquals(expectedPattern.pattern(), builder.sourceTopicPattern().pattern());
        assertEquals(builder.earliestResetTopicsPattern().pattern(), "");
        assertEquals(builder.latestResetTopicsPattern().pattern(), "");
    }

    @Test
    public void shouldAddPatternSourceWithoutOffsetReset() {
        final TopologyBuilder builder = new TopologyBuilder();
        final Serde<String> stringSerde = Serdes.String();
        final Pattern expectedPattern = Pattern.compile("test-.*");
        
        builder.addSource("source", stringSerde.deserializer(), stringSerde.deserializer(), Pattern.compile("test-.*"));

        assertEquals(expectedPattern.pattern(), builder.sourceTopicPattern().pattern());
        assertEquals(builder.earliestResetTopicsPattern().pattern(), "");
        assertEquals(builder.latestResetTopicsPattern().pattern(), "");
    }

    @Test
    public void shouldNotAllowOffsetResetSourceWithoutTopics() {
        final TopologyBuilder builder = new TopologyBuilder();
        final Serde<String> stringSerde = Serdes.String();

        try {
            builder.addSource(TopologyBuilder.AutoOffsetReset.EARLIEST, "source", stringSerde.deserializer(), stringSerde.deserializer(), new String[]{});
            fail("Should throw TopologyBuilderException with no topics");
        } catch (TopologyBuilderException tpe) {
            //no-op
        }
    }

    @Test
    public void shouldNotAllowOffsetResetSourceWithDuplicateSourceName() {
        final TopologyBuilder builder = new TopologyBuilder();
        final Serde<String> stringSerde = Serdes.String();

        builder.addSource(TopologyBuilder.AutoOffsetReset.EARLIEST, "source", stringSerde.deserializer(), stringSerde.deserializer(), "topic-1");
        try {
            builder.addSource(TopologyBuilder.AutoOffsetReset.LATEST, "source", stringSerde.deserializer(), stringSerde.deserializer(), "topic-2");
            fail("Should throw TopologyBuilderException for duplicate source name");
        } catch (TopologyBuilderException tpe) {
            //no-op
        }
    }


    
    @Test(expected = TopologyBuilderException.class)
    public void testAddSourceWithSameName() {
        final TopologyBuilder builder = new TopologyBuilder();

        builder.addSource("source", "topic-1");
        builder.addSource("source", "topic-2");
    }

    @Test(expected = TopologyBuilderException.class)
    public void testAddSourceWithSameTopic() {
        final TopologyBuilder builder = new TopologyBuilder();

        builder.addSource("source", "topic-1");
        builder.addSource("source-2", "topic-1");
    }

    @Test(expected = TopologyBuilderException.class)
    public void testAddProcessorWithSameName() {
        final TopologyBuilder builder = new TopologyBuilder();

        builder.addSource("source", "topic-1");
        builder.addProcessor("processor", new MockProcessorSupplier(), "source");
        builder.addProcessor("processor", new MockProcessorSupplier(), "source");
    }

    @Test(expected = TopologyBuilderException.class)
    public void testAddProcessorWithWrongParent() {
        final TopologyBuilder builder = new TopologyBuilder();

        builder.addProcessor("processor", new MockProcessorSupplier(), "source");
    }

    @Test(expected = TopologyBuilderException.class)
    public void testAddProcessorWithSelfParent() {
        final TopologyBuilder builder = new TopologyBuilder();

        builder.addProcessor("processor", new MockProcessorSupplier(), "processor");
    }

    @Test(expected = TopologyBuilderException.class)
    public void testAddSinkWithSameName() {
        final TopologyBuilder builder = new TopologyBuilder();

        builder.addSource("source", "topic-1");
        builder.addSink("sink", "topic-2", "source");
        builder.addSink("sink", "topic-3", "source");
    }

    @Test(expected = TopologyBuilderException.class)
    public void testAddSinkWithWrongParent() {
        final TopologyBuilder builder = new TopologyBuilder();

        builder.addSink("sink", "topic-2", "source");
    }

    @Test(expected = TopologyBuilderException.class)
    public void testAddSinkWithSelfParent() {
        final TopologyBuilder builder = new TopologyBuilder();

        builder.addSink("sink", "topic-2", "sink");
    }

    @Test
    public void testAddSinkConnectedWithParent() {
        final TopologyBuilder builder = new TopologyBuilder();

        builder.addSource("source", "source-topic");
        builder.addSink("sink", "dest-topic", "source");

        Map<Integer, Set<String>> nodeGroups = builder.nodeGroups();
        Set<String> nodeGroup = nodeGroups.get(0);

        assertTrue(nodeGroup.contains("sink"));
        assertTrue(nodeGroup.contains("source"));

    }

    @Test
    public void testAddSinkConnectedWithMultipleParent() {
        final TopologyBuilder builder = new TopologyBuilder();

        builder.addSource("source", "source-topic");
        builder.addSource("sourceII", "source-topicII");
        builder.addSink("sink", "dest-topic", "source", "sourceII");

        Map<Integer, Set<String>> nodeGroups = builder.nodeGroups();
        Set<String> nodeGroup = nodeGroups.get(0);

        assertTrue(nodeGroup.contains("sink"));
        assertTrue(nodeGroup.contains("source"));
        assertTrue(nodeGroup.contains("sourceII"));

    }

    @Test
    public void testSourceTopics() {
        final TopologyBuilder builder = new TopologyBuilder();
        builder.setApplicationId("X");
        builder.addSource("source-1", "topic-1");
        builder.addSource("source-2", "topic-2");
        builder.addSource("source-3", "topic-3");
        builder.addInternalTopic("topic-3");

        Pattern expectedPattern = Pattern.compile("X-topic-3|topic-1|topic-2");

        assertEquals(expectedPattern.pattern(), builder.sourceTopicPattern().pattern());
    }

    @Test
    public void testPatternSourceTopic() {
        final TopologyBuilder builder = new TopologyBuilder();
        Pattern expectedPattern = Pattern.compile("topic-\\d");
        builder.addSource("source-1", expectedPattern);
        assertEquals(expectedPattern.pattern(), builder.sourceTopicPattern().pattern());
    }

    @Test
    public void testAddMoreThanOnePatternSourceNode() {
        final TopologyBuilder builder = new TopologyBuilder();
        Pattern expectedPattern = Pattern.compile("topics[A-Z]|.*-\\d");
        builder.addSource("source-1", Pattern.compile("topics[A-Z]"));
        builder.addSource("source-2", Pattern.compile(".*-\\d"));
        assertEquals(expectedPattern.pattern(), builder.sourceTopicPattern().pattern());
    }

    @Test
    public void testSubscribeTopicNameAndPattern() {
        final TopologyBuilder builder = new TopologyBuilder();
        Pattern expectedPattern = Pattern.compile("topic-bar|topic-foo|.*-\\d");
        builder.addSource("source-1", "topic-foo", "topic-bar");
        builder.addSource("source-2", Pattern.compile(".*-\\d"));
        assertEquals(expectedPattern.pattern(), builder.sourceTopicPattern().pattern());
    }

    @Test(expected = TopologyBuilderException.class)
    public void testPatternMatchesAlreadyProvidedTopicSource() {
        final TopologyBuilder builder = new TopologyBuilder();
        builder.addSource("source-1", "foo");
        builder.addSource("source-2", Pattern.compile("f.*"));
    }

    @Test(expected = TopologyBuilderException.class)
    public void testNamedTopicMatchesAlreadyProvidedPattern() {
        final TopologyBuilder builder = new TopologyBuilder();
        builder.addSource("source-1", Pattern.compile("f.*"));
        builder.addSource("source-2", "foo");
    }

    @Test(expected = TopologyBuilderException.class)
    public void testAddStateStoreWithNonExistingProcessor() {
        final TopologyBuilder builder = new TopologyBuilder();

        builder.addStateStore(new MockStateStoreSupplier("store", false), "no-such-processsor");
    }

    @Test(expected = TopologyBuilderException.class)
    public void testAddStateStoreWithSource() {
        final TopologyBuilder builder = new TopologyBuilder();

        builder.addSource("source-1", "topic-1");
        builder.addStateStore(new MockStateStoreSupplier("store", false), "source-1");
    }

    @Test(expected = TopologyBuilderException.class)
    public void testAddStateStoreWithSink() {
        final TopologyBuilder builder = new TopologyBuilder();

        builder.addSink("sink-1", "topic-1");
        builder.addStateStore(new MockStateStoreSupplier("store", false), "sink-1");
    }

    @Test(expected = TopologyBuilderException.class)
    public void testAddStateStoreWithDuplicates() {
        final TopologyBuilder builder = new TopologyBuilder();

        builder.addStateStore(new MockStateStoreSupplier("store", false));
        builder.addStateStore(new MockStateStoreSupplier("store", false));
    }

    @Test
    public void testAddStateStore() {
        final TopologyBuilder builder = new TopologyBuilder();

        StateStoreSupplier supplier = new MockStateStoreSupplier("store-1", false);
        builder.addStateStore(supplier);
        builder.setApplicationId("X");
        builder.addSource("source-1", "topic-1");
        builder.addProcessor("processor-1", new MockProcessorSupplier(), "source-1");

        assertEquals(0, builder.build(null).stateStores().size());

        builder.connectProcessorAndStateStores("processor-1", "store-1");

        List<StateStore> suppliers = builder.build(null).stateStores();
        assertEquals(1, suppliers.size());
        assertEquals(supplier.name(), suppliers.get(0).name());
    }

    @Test
    public void testTopicGroups() {
        final TopologyBuilder builder = new TopologyBuilder();
        builder.setApplicationId("X");
        builder.addInternalTopic("topic-1x");
        builder.addSource("source-1", "topic-1", "topic-1x");
        builder.addSource("source-2", "topic-2");
        builder.addSource("source-3", "topic-3");
        builder.addSource("source-4", "topic-4");
        builder.addSource("source-5", "topic-5");

        builder.addProcessor("processor-1", new MockProcessorSupplier(), "source-1");

        builder.addProcessor("processor-2", new MockProcessorSupplier(), "source-2", "processor-1");
        builder.copartitionSources(mkList("source-1", "source-2"));

        builder.addProcessor("processor-3", new MockProcessorSupplier(), "source-3", "source-4");

        Map<Integer, TopicsInfo> topicGroups = builder.topicGroups();

        Map<Integer, TopicsInfo> expectedTopicGroups = new HashMap<>();
        expectedTopicGroups.put(0, new TopicsInfo(Collections.<String>emptySet(), mkSet("topic-1", "X-topic-1x", "topic-2"), Collections.<String, InternalTopicConfig>emptyMap(), Collections.<String, InternalTopicConfig>emptyMap()));
        expectedTopicGroups.put(1, new TopicsInfo(Collections.<String>emptySet(), mkSet("topic-3", "topic-4"), Collections.<String, InternalTopicConfig>emptyMap(), Collections.<String, InternalTopicConfig>emptyMap()));
        expectedTopicGroups.put(2, new TopicsInfo(Collections.<String>emptySet(), mkSet("topic-5"), Collections.<String, InternalTopicConfig>emptyMap(), Collections.<String, InternalTopicConfig>emptyMap()));

        assertEquals(3, topicGroups.size());
        assertEquals(expectedTopicGroups, topicGroups);

        Collection<Set<String>> copartitionGroups = builder.copartitionGroups();

        assertEquals(mkSet(mkSet("topic-1", "X-topic-1x", "topic-2")), new HashSet<>(copartitionGroups));
    }

    @Test
    public void testTopicGroupsByStateStore() {
        final TopologyBuilder builder = new TopologyBuilder();
        builder.setApplicationId("X");
        builder.addSource("source-1", "topic-1", "topic-1x");
        builder.addSource("source-2", "topic-2");
        builder.addSource("source-3", "topic-3");
        builder.addSource("source-4", "topic-4");
        builder.addSource("source-5", "topic-5");

        builder.addProcessor("processor-1", new MockProcessorSupplier(), "source-1");
        builder.addProcessor("processor-2", new MockProcessorSupplier(), "source-2");
        builder.addStateStore(new MockStateStoreSupplier("store-1", false), "processor-1", "processor-2");

        builder.addProcessor("processor-3", new MockProcessorSupplier(), "source-3");
        builder.addProcessor("processor-4", new MockProcessorSupplier(), "source-4");
        builder.addStateStore(new MockStateStoreSupplier("store-2", false), "processor-3", "processor-4");

        builder.addProcessor("processor-5", new MockProcessorSupplier(), "source-5");
        StateStoreSupplier supplier = new MockStateStoreSupplier("store-3", false);
        builder.addStateStore(supplier);
        builder.connectProcessorAndStateStores("processor-5", "store-3");

        Map<Integer, TopicsInfo> topicGroups = builder.topicGroups();

        Map<Integer, TopicsInfo> expectedTopicGroups = new HashMap<>();
        final String store1 = ProcessorStateManager.storeChangelogTopic("X", "store-1");
        final String store2 = ProcessorStateManager.storeChangelogTopic("X", "store-2");
        final String store3 = ProcessorStateManager.storeChangelogTopic("X", "store-3");
        expectedTopicGroups.put(0, new TopicsInfo(Collections.<String>emptySet(), mkSet("topic-1", "topic-1x", "topic-2"),
                                                  Collections.<String, InternalTopicConfig>emptyMap(),
                                                  Collections.singletonMap(store1,
                                                                           new InternalTopicConfig(
                                                                                   store1,
                                                                                   Collections.singleton(InternalTopicConfig.CleanupPolicy.compact),
                                                                                   Collections.<String, String>emptyMap()))));
        expectedTopicGroups.put(1, new TopicsInfo(Collections.<String>emptySet(), mkSet("topic-3", "topic-4"),
                                                  Collections.<String, InternalTopicConfig>emptyMap(),
                                                  Collections.singletonMap(store2,
                                                                           new InternalTopicConfig(
                                                                                   store2,
                                                                                   Collections.singleton(InternalTopicConfig.CleanupPolicy.compact),
                                                                                   Collections.<String, String>emptyMap()))));
        expectedTopicGroups.put(2, new TopicsInfo(Collections.<String>emptySet(), mkSet("topic-5"),
                                                  Collections.<String, InternalTopicConfig>emptyMap(),
                                                  Collections.singletonMap(store3,
                                                                           new InternalTopicConfig(
                                                                                   store3,
                                                                                   Collections.singleton(InternalTopicConfig.CleanupPolicy.compact),
                                                                                   Collections.<String, String>emptyMap()))));



        assertEquals(3, topicGroups.size());
        assertEquals(expectedTopicGroups, topicGroups);
    }

    @Test
    public void testBuild() {
        final TopologyBuilder builder = new TopologyBuilder();

        builder.addSource("source-1", "topic-1", "topic-1x");
        builder.addSource("source-2", "topic-2");
        builder.addSource("source-3", "topic-3");
        builder.addSource("source-4", "topic-4");
        builder.addSource("source-5", "topic-5");

        builder.addProcessor("processor-1", new MockProcessorSupplier(), "source-1");
        builder.addProcessor("processor-2", new MockProcessorSupplier(), "source-2", "processor-1");
        builder.addProcessor("processor-3", new MockProcessorSupplier(), "source-3", "source-4");

        builder.setApplicationId("X");
        ProcessorTopology topology0 = builder.build(0);
        ProcessorTopology topology1 = builder.build(1);
        ProcessorTopology topology2 = builder.build(2);

        assertEquals(mkSet("source-1", "source-2", "processor-1", "processor-2"), nodeNames(topology0.processors()));
        assertEquals(mkSet("source-3", "source-4", "processor-3"), nodeNames(topology1.processors()));
        assertEquals(mkSet("source-5"), nodeNames(topology2.processors()));
    }

    @Test(expected = NullPointerException.class)
    public void shouldNotAllowNullNameWhenAddingSink() throws Exception {
        final TopologyBuilder builder = new TopologyBuilder();
        builder.addSink(null, "topic");
    }

    @Test(expected = NullPointerException.class)
    public void shouldNotAllowNullTopicWhenAddingSink() throws Exception {
        final TopologyBuilder builder = new TopologyBuilder();
        builder.addSink("name", null);
    }

    @Test(expected = NullPointerException.class)
    public void shouldNotAllowNullNameWhenAddingProcessor() throws Exception {
        final TopologyBuilder builder = new TopologyBuilder();
        builder.addProcessor(null, new ProcessorSupplier() {
            @Override
            public Processor get() {
                return null;
            }
        });
    }

    @Test(expected = NullPointerException.class)
    public void shouldNotAllowNullProcessorSupplier() throws Exception {
        final TopologyBuilder builder = new TopologyBuilder();
        builder.addProcessor("name", null);
    }

    @Test(expected = NullPointerException.class)
    public void shouldNotAllowNullNameWhenAddingSource() throws Exception {
        final TopologyBuilder builder = new TopologyBuilder();
        builder.addSource(null, Pattern.compile(".*"));
    }

    @Test(expected = NullPointerException.class)
    public void shouldNotAllowNullProcessorNameWhenConnectingProcessorAndStateStores() throws Exception {
        final TopologyBuilder builder = new TopologyBuilder();
        builder.connectProcessorAndStateStores(null, "store");
    }

    @Test(expected = NullPointerException.class)
    public void shouldNotAddNullInternalTopic() throws Exception {
        final TopologyBuilder builder = new TopologyBuilder();
        builder.addInternalTopic(null);
    }

    @Test(expected = NullPointerException.class)
    public void shouldNotSetApplicationIdToNull() throws Exception {
        final TopologyBuilder builder = new TopologyBuilder();
        builder.setApplicationId(null);
    }

    @Test(expected = NullPointerException.class)
    public void shouldNotAddNullStateStoreSupplier() throws Exception {
        final TopologyBuilder builder = new TopologyBuilder();
        builder.addStateStore(null);
    }

    private Set<String> nodeNames(Collection<ProcessorNode> nodes) {
        Set<String> nodeNames = new HashSet<>();
        for (ProcessorNode node : nodes) {
            nodeNames.add(node.name());
        }
        return nodeNames;
    }

    @Test
    public void shouldAssociateStateStoreNameWhenStateStoreSupplierIsInternal() throws Exception {
        final TopologyBuilder builder = new TopologyBuilder();
        builder.addSource("source", "topic");
        builder.addProcessor("processor", new MockProcessorSupplier(), "source");
        builder.addStateStore(new MockStateStoreSupplier("store", false), "processor");
        final Map<String, List<String>> stateStoreNameToSourceTopic = builder.stateStoreNameToSourceTopics();
        assertEquals(1, stateStoreNameToSourceTopic.size());
        assertEquals(Collections.singletonList("topic"), stateStoreNameToSourceTopic.get("store"));
    }

    @Test
    public void shouldAssociateStateStoreNameWhenStateStoreSupplierIsExternal() throws Exception {
        final TopologyBuilder builder = new TopologyBuilder();
        builder.addSource("source", "topic");
        builder.addProcessor("processor", new MockProcessorSupplier(), "source");
        builder.addStateStore(new MockStateStoreSupplier("store", false), "processor");
        final Map<String, List<String>> stateStoreNameToSourceTopic = builder.stateStoreNameToSourceTopics();
        assertEquals(1, stateStoreNameToSourceTopic.size());
        assertEquals(Collections.singletonList("topic"), stateStoreNameToSourceTopic.get("store"));
    }

    @Test
    public void shouldCorrectlyMapStateStoreToInternalTopics() throws Exception {
        final TopologyBuilder builder = new TopologyBuilder();
        builder.setApplicationId("appId");
        builder.addInternalTopic("internal-topic");
        builder.addSource("source", "internal-topic");
        builder.addProcessor("processor", new MockProcessorSupplier(), "source");
        builder.addStateStore(new MockStateStoreSupplier("store", false), "processor");
        final Map<String, List<String>> stateStoreNameToSourceTopic = builder.stateStoreNameToSourceTopics();
        assertEquals(1, stateStoreNameToSourceTopic.size());
        assertEquals(Collections.singletonList("appId-internal-topic"), stateStoreNameToSourceTopic.get("store"));
    }

    @SuppressWarnings("unchecked")
    @Test
    public void shouldAddInternalTopicConfigWithCompactAndDeleteSetForWindowStores() throws Exception {
        final TopologyBuilder builder = new TopologyBuilder();
        builder.setApplicationId("appId");
        builder.addSource("source", "topic");
        builder.addProcessor("processor", new MockProcessorSupplier(), "source");
        builder.addStateStore(new RocksDBWindowStoreSupplier("store", 30000, 3, false, null, null, 10000, true, Collections.<String, String>emptyMap(), false), "processor");
        final Map<Integer, TopicsInfo> topicGroups = builder.topicGroups();
        final TopicsInfo topicsInfo = topicGroups.values().iterator().next();
        final InternalTopicConfig topicConfig = topicsInfo.stateChangelogTopics.get("appId-store-changelog");
        final Properties properties = topicConfig.toProperties(0);
        final List<String> policies = Arrays.asList(properties.getProperty(InternalTopicManager.CLEANUP_POLICY_PROP).split(","));
        assertEquals("appId-store-changelog", topicConfig.name());
        assertTrue(policies.contains("compact"));
        assertTrue(policies.contains("delete"));
        assertEquals(2, policies.size());
        assertEquals("30000", properties.getProperty(InternalTopicManager.RETENTION_MS));
        assertEquals(2, properties.size());
    }

    @SuppressWarnings("unchecked")
    @Test
    public void shouldAddInternalTopicConfigWithCompactForNonWindowStores() throws Exception {
        final TopologyBuilder builder = new TopologyBuilder();
        builder.setApplicationId("appId");
        builder.addSource("source", "topic");
        builder.addProcessor("processor", new MockProcessorSupplier(), "source");
        builder.addStateStore(new MockStateStoreSupplier("name", true), "processor");
        final Map<Integer, TopicsInfo> topicGroups = builder.topicGroups();
        final TopicsInfo topicsInfo = topicGroups.values().iterator().next();
        final InternalTopicConfig topicConfig = topicsInfo.stateChangelogTopics.get("appId-name-changelog");
        final Properties properties = topicConfig.toProperties(0);
        assertEquals("appId-name-changelog", topicConfig.name());
        assertEquals("compact", properties.getProperty(InternalTopicManager.CLEANUP_POLICY_PROP));
        assertEquals(1, properties.size());
    }

    @SuppressWarnings("unchecked")
    @Test
    public void shouldAddInternalTopicConfigWithCleanupPolicyDeleteForInternalTopics() throws Exception {
        final TopologyBuilder builder = new TopologyBuilder();
        builder.setApplicationId("appId");
        builder.addInternalTopic("foo");
        builder.addSource("source", "foo");
        final TopicsInfo topicsInfo = builder.topicGroups().values().iterator().next();
        final InternalTopicConfig topicConfig = topicsInfo.repartitionSourceTopics.get("appId-foo");
        final Properties properties = topicConfig.toProperties(0);
        assertEquals("appId-foo", topicConfig.name());
        assertEquals("delete", properties.getProperty(InternalTopicManager.CLEANUP_POLICY_PROP));
        assertEquals(1, properties.size());
    }


    @Test(expected = TopologyBuilderException.class)
    public void shouldThroughOnUnassignedStateStoreAccess() {
        final String sourceNodeName = "source";
        final String goodNodeName = "goodGuy";
        final String badNodeName = "badGuy";

        final Properties config = new Properties();
        config.put(StreamsConfig.BOOTSTRAP_SERVERS_CONFIG, "host:1");
        config.put(StreamsConfig.APPLICATION_ID_CONFIG, "appId");
        final StreamsConfig streamsConfig = new StreamsConfig(config);

        try {
            final TopologyBuilder builder = new TopologyBuilder();
            builder
                .addSource(sourceNodeName, "topic")
                .addProcessor(goodNodeName, new LocalMockProcessorSupplier(), sourceNodeName)
                .addStateStore(
                    Stores.create(LocalMockProcessorSupplier.STORE_NAME).withStringKeys().withStringValues().inMemory().build(),
                    goodNodeName)
                .addProcessor(badNodeName, new LocalMockProcessorSupplier(), sourceNodeName);

            final ProcessorTopologyTestDriver driver = new ProcessorTopologyTestDriver(streamsConfig, builder);
            driver.process("topic", null, null);
        } catch (final StreamsException e) {
            final Throwable cause = e.getCause();
            if (cause != null
                && cause instanceof TopologyBuilderException
                && cause.getMessage().equals("Invalid topology building: Processor " + badNodeName + " has no access to StateStore " + LocalMockProcessorSupplier.STORE_NAME)) {
                throw (TopologyBuilderException) cause;
            } else {
                throw new RuntimeException("Did expect different exception. Did catch:", e);
            }
        }
    }

    private static class LocalMockProcessorSupplier implements ProcessorSupplier {
        final static String STORE_NAME = "store";

        @Override
        public Processor get() {
            return new Processor() {
                @Override
                public void init(ProcessorContext context) {
                    context.getStateStore(STORE_NAME);
                }

                @Override
                public void process(Object key, Object value) {
                }

                @Override
                public void punctuate(long timestamp) {
                }

                @Override
                public void close() {
                }
            };
        }
    }

    @SuppressWarnings("unchecked")
    @Test
    public void shouldSetCorrectSourceNodesWithRegexUpdatedTopics() throws Exception {
        final TopologyBuilder builder = new TopologyBuilder();
        builder.addSource("source-1", "topic-foo");
        builder.addSource("source-2", Pattern.compile("topic-[A-C]"));
        builder.addSource("source-3", Pattern.compile("topic-\\d"));

        StreamPartitionAssignor.SubscriptionUpdates subscriptionUpdates = new StreamPartitionAssignor.SubscriptionUpdates();
        Field updatedTopicsField  = subscriptionUpdates.getClass().getDeclaredField("updatedTopicSubscriptions");
        updatedTopicsField.setAccessible(true);

        Set<String> updatedTopics = (Set<String>) updatedTopicsField.get(subscriptionUpdates);

        updatedTopics.add("topic-B");
        updatedTopics.add("topic-3");
        updatedTopics.add("topic-A");

        builder.updateSubscriptions(subscriptionUpdates, null);
        builder.setApplicationId("test-id");

        Map<Integer, TopicsInfo> topicGroups = builder.topicGroups();
        assertTrue(topicGroups.get(0).sourceTopics.contains("topic-foo"));
        assertTrue(topicGroups.get(1).sourceTopics.contains("topic-A"));
        assertTrue(topicGroups.get(1).sourceTopics.contains("topic-B"));
        assertTrue(topicGroups.get(2).sourceTopics.contains("topic-3"));

    }

    @SuppressWarnings("unchecked")
    @Test
    public void shouldConnectRegexMatchedTopicsToStateStore() throws Exception {

        final TopologyBuilder topologyBuilder = new TopologyBuilder()
                .addSource("ingest", Pattern.compile("topic-\\d+"))
                .addProcessor("my-processor", new MockProcessorSupplier(), "ingest")
                .addStateStore(new MockStateStoreSupplier("testStateStore", false), "my-processor");

        final StreamPartitionAssignor.SubscriptionUpdates subscriptionUpdates = new StreamPartitionAssignor.SubscriptionUpdates();
        final Field updatedTopicsField  = subscriptionUpdates.getClass().getDeclaredField("updatedTopicSubscriptions");
        updatedTopicsField.setAccessible(true);

        final Set<String> updatedTopics = (Set<String>) updatedTopicsField.get(subscriptionUpdates);

        updatedTopics.add("topic-2");
        updatedTopics.add("topic-3");
        updatedTopics.add("topic-A");

        topologyBuilder.updateSubscriptions(subscriptionUpdates, "test-thread");
        topologyBuilder.setApplicationId("test-app");

        Map<String, List<String>> stateStoreAndTopics = topologyBuilder.stateStoreNameToSourceTopics();
        List<String> topics = stateStoreAndTopics.get("testStateStore");

        assertTrue("Expected to contain two topics", topics.size() == 2);

        assertTrue(topics.contains("topic-2"));
        assertTrue(topics.contains("topic-3"));
        assertFalse(topics.contains("topic-A"));
    }
<<<<<<< HEAD
=======

    @Test(expected = TopologyBuilderException.class)
    public void shouldNotAllowToAddGlobalStoreWithSourceNameEqualsProcessorName() {
        final String sameNameForSourceAndProcessor = "sameName";
        final TopologyBuilder topologyBuilder = new TopologyBuilder()
            .addGlobalStore(new MockStateStoreSupplier.MockStateStore("anyName", false),
                sameNameForSourceAndProcessor,
                null,
                null,
                "anyTopicName",
                sameNameForSourceAndProcessor,
                new MockProcessorSupplier());
    }
>>>>>>> ca6ae811
}<|MERGE_RESOLUTION|>--- conflicted
+++ resolved
@@ -730,14 +730,12 @@
         assertTrue(topics.contains("topic-3"));
         assertFalse(topics.contains("topic-A"));
     }
-<<<<<<< HEAD
-=======
 
     @Test(expected = TopologyBuilderException.class)
     public void shouldNotAllowToAddGlobalStoreWithSourceNameEqualsProcessorName() {
         final String sameNameForSourceAndProcessor = "sameName";
         final TopologyBuilder topologyBuilder = new TopologyBuilder()
-            .addGlobalStore(new MockStateStoreSupplier.MockStateStore("anyName", false),
+            .addGlobalStore(new MockStateStoreSupplier("anyName", false, false),
                 sameNameForSourceAndProcessor,
                 null,
                 null,
@@ -745,5 +743,4 @@
                 sameNameForSourceAndProcessor,
                 new MockProcessorSupplier());
     }
->>>>>>> ca6ae811
 }