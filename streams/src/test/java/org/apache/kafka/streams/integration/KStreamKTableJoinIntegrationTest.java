--- conflicted
+++ resolved
@@ -64,7 +64,7 @@
 
     @ClassRule
     public static final EmbeddedKafkaCluster CLUSTER = new EmbeddedKafkaCluster(NUM_BROKERS);
-<<<<<<< HEAD
+    private final MockTime mockTime = CLUSTER.time;
     private String userClicksTopic;
     private String userRegionsTopic;
     private String userRegionsStoreName;
@@ -112,19 +112,7 @@
     @Parameters
     public static Object[] data() {
         return new Object[] {0, 10 * 1024 * 1024L};
-=======
-    private final MockTime mockTime = CLUSTER.time;
-    private static final String USER_CLICKS_TOPIC = "user-clicks";
-    private static final String USER_REGIONS_TOPIC = "user-regions";
-    private static final String USER_REGIONS_STORE_NAME = "user-regions-store-name";
-    private static final String OUTPUT_TOPIC = "output-topic";
-
-    @BeforeClass
-    public static void startKafkaCluster() throws Exception {
-        CLUSTER.createTopic(USER_CLICKS_TOPIC);
-        CLUSTER.createTopic(USER_REGIONS_TOPIC);
-        CLUSTER.createTopic(OUTPUT_TOPIC);
->>>>>>> 2586226a
+
     }
 
     /**
@@ -198,33 +186,13 @@
         final Serde<String> stringSerde = Serdes.String();
         final Serde<Long> longSerde = Serdes.Long();
 
-<<<<<<< HEAD
-=======
-        final Properties streamsConfiguration = new Properties();
-        streamsConfiguration.put(StreamsConfig.APPLICATION_ID_CONFIG, "join-integration-test");
-        streamsConfiguration.put(StreamsConfig.BOOTSTRAP_SERVERS_CONFIG, CLUSTER.bootstrapServers());
-        streamsConfiguration.put(StreamsConfig.ZOOKEEPER_CONNECT_CONFIG, CLUSTER.zKConnectString());
-        streamsConfiguration.put(StreamsConfig.KEY_SERDE_CLASS_CONFIG, Serdes.String().getClass().getName());
-        streamsConfiguration.put(StreamsConfig.VALUE_SERDE_CLASS_CONFIG, Serdes.String().getClass().getName());
-        streamsConfiguration.put(ConsumerConfig.AUTO_OFFSET_RESET_CONFIG, "earliest");
-        streamsConfiguration.put(StreamsConfig.STATE_DIR_CONFIG, TestUtils.tempDirectory().getPath());
-
-        // Remove any state from previous test runs
-        IntegrationTestUtils.purgeLocalStreamsState(streamsConfiguration);
->>>>>>> 2586226a
-
         final KStreamBuilder builder = new KStreamBuilder();
 
         // This KStream contains information such as "alice" -> 13L.
         //
         // Because this is a KStream ("record stream"), multiple records for the same user will be
         // considered as separate click-count events, each of which will be added to the total count.
-<<<<<<< HEAD
-        KStream<String, Long> userClicksStream = builder.stream(stringSerde, longSerde, userClicksTopic);
-=======
-        final KStream<String, Long> userClicksStream = builder.stream(stringSerde, longSerde, USER_CLICKS_TOPIC);
->>>>>>> 2586226a
-
+        final KStream<String, Long> userClicksStream = builder.stream(stringSerde, longSerde, userClicksTopic);
         // This KTable contains information such as "alice" -> "europe".
         //
         // Because this is a KTable ("changelog stream"), only the latest value (here: region) for a
@@ -236,13 +204,9 @@
         // lived in "asia") because, at the time her first user-click record is being received and
         // subsequently processed in the `leftJoin`, the latest region update for "alice" is "europe"
         // (which overrides her previous region value of "asia").
-<<<<<<< HEAD
-        KTable<String, String> userRegionsTable =
+        final KTable<String, String> userRegionsTable =
             builder.table(stringSerde, stringSerde, userRegionsTopic, userRegionsStoreName);
-=======
-        final KTable<String, String> userRegionsTable =
-            builder.table(stringSerde, stringSerde, USER_REGIONS_TOPIC, USER_REGIONS_STORE_NAME);
->>>>>>> 2586226a
+
 
         // Compute the number of clicks per region, e.g. "europe" -> 13L.
         //
@@ -285,13 +249,8 @@
         // Write the (continuously updating) results to the output topic.
         clicksPerRegion.to(stringSerde, longSerde, outputTopic);
 
-<<<<<<< HEAD
         kafkaStreams = new KafkaStreams(builder, streamsConfiguration);
         kafkaStreams.start();
-=======
-        final KafkaStreams streams = new KafkaStreams(builder, streamsConfiguration);
-        streams.start();
->>>>>>> 2586226a
 
         //
         // Step 2: Publish user-region information.
@@ -305,11 +264,8 @@
         userRegionsProducerConfig.put(ProducerConfig.RETRIES_CONFIG, 0);
         userRegionsProducerConfig.put(ProducerConfig.KEY_SERIALIZER_CLASS_CONFIG, StringSerializer.class);
         userRegionsProducerConfig.put(ProducerConfig.VALUE_SERIALIZER_CLASS_CONFIG, StringSerializer.class);
-<<<<<<< HEAD
-        IntegrationTestUtils.produceKeyValuesSynchronously(userRegionsTopic, userRegions, userRegionsProducerConfig);
-=======
-        IntegrationTestUtils.produceKeyValuesSynchronously(USER_REGIONS_TOPIC, userRegions, userRegionsProducerConfig, mockTime);
->>>>>>> 2586226a
+        IntegrationTestUtils.produceKeyValuesSynchronously(userRegionsTopic, userRegions, userRegionsProducerConfig, mockTime);
+
 
         //
         // Step 3: Publish some user click events.
@@ -320,11 +276,7 @@
         userClicksProducerConfig.put(ProducerConfig.RETRIES_CONFIG, 0);
         userClicksProducerConfig.put(ProducerConfig.KEY_SERIALIZER_CLASS_CONFIG, StringSerializer.class);
         userClicksProducerConfig.put(ProducerConfig.VALUE_SERIALIZER_CLASS_CONFIG, LongSerializer.class);
-<<<<<<< HEAD
-        IntegrationTestUtils.produceKeyValuesSynchronously(userClicksTopic, userClicks, userClicksProducerConfig);
-=======
-        IntegrationTestUtils.produceKeyValuesSynchronously(USER_CLICKS_TOPIC, userClicks, userClicksProducerConfig, mockTime);
->>>>>>> 2586226a
+        IntegrationTestUtils.produceKeyValuesSynchronously(userClicksTopic, userClicks, userClicksProducerConfig, mockTime);
 
         //
         // Step 4: Verify the application's output data.
@@ -335,14 +287,10 @@
         consumerConfig.put(ConsumerConfig.AUTO_OFFSET_RESET_CONFIG, "earliest");
         consumerConfig.put(ConsumerConfig.KEY_DESERIALIZER_CLASS_CONFIG, StringDeserializer.class);
         consumerConfig.put(ConsumerConfig.VALUE_DESERIALIZER_CLASS_CONFIG, LongDeserializer.class);
-<<<<<<< HEAD
-        List<KeyValue<String, Long>> actualClicksPerRegion = IntegrationTestUtils.waitUntilMinKeyValueRecordsReceived(consumerConfig,
+
+        final List<KeyValue<String, Long>> actualClicksPerRegion = IntegrationTestUtils.waitUntilMinKeyValueRecordsReceived(consumerConfig,
             outputTopic, expectedClicksPerRegion.size());
-=======
-        final List<KeyValue<String, Long>> actualClicksPerRegion = IntegrationTestUtils.waitUntilMinKeyValueRecordsReceived(consumerConfig,
-            OUTPUT_TOPIC, expectedClicksPerRegion.size());
-        streams.close();
->>>>>>> 2586226a
+
         assertThat(actualClicksPerRegion, equalTo(expectedClicksPerRegion));
     }
 
