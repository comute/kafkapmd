/**
 * Licensed to the Apache Software Foundation (ASF) under one or more
 * contributor license agreements.  See the NOTICE file distributed with
 * this work for additional information regarding copyright ownership.
 * The ASF licenses this file to You under the Apache License, Version 2.0
 * (the "License"); you may not use this file except in compliance with
 * the License.  You may obtain a copy of the License at
 *
 *    http://www.apache.org/licenses/LICENSE-2.0
 *
 * Unless required by applicable law or agreed to in writing, software
 * distributed under the License is distributed on an "AS IS" BASIS,
 * WITHOUT WARRANTIES OR CONDITIONS OF ANY KIND, either express or implied.
 * See the License for the specific language governing permissions and
 * limitations under the License.
 */

package org.apache.kafka.streams.kstream.internals;

import org.apache.kafka.common.serialization.Deserializer;
import org.apache.kafka.common.serialization.Serializer;
import org.apache.kafka.common.serialization.StringDeserializer;
import org.apache.kafka.common.serialization.StringSerializer;
import org.apache.kafka.common.utils.Utils;
import org.apache.kafka.streams.kstream.Aggregator;
import org.apache.kafka.streams.kstream.HoppingWindows;
import org.apache.kafka.streams.kstream.Initializer;
import org.apache.kafka.streams.kstream.KStream;
import org.apache.kafka.streams.kstream.KStreamBuilder;
import org.apache.kafka.streams.kstream.KTable;
import org.apache.kafka.streams.kstream.ValueJoiner;
import org.apache.kafka.streams.kstream.Windowed;
import org.apache.kafka.test.KStreamTestDriver;
import org.apache.kafka.test.MockProcessorSupplier;
import org.junit.Test;

import java.io.File;
import java.nio.file.Files;

import static org.junit.Assert.assertEquals;

public class KStreamAggregateTest {

    private final Serializer<String> strSerializer = new StringSerializer();
    private final Deserializer<String> strDeserializer = new StringDeserializer();

    private class StringAdd implements Aggregator<String, String, String> {

        @Override
        public String apply(String aggKey, String value, String aggregate) {
            return aggregate + "+" + value;
        }
<<<<<<< HEAD
=======
    }

    private class StringInit implements Initializer<String> {

        @Override
        public String apply() {
            return "0";
        }
>>>>>>> 95174337
    }

    @Test
    public void testAggBasic() throws Exception {
        final File baseDir = Files.createTempDirectory("test").toFile();

        try {
            final KStreamBuilder builder = new KStreamBuilder();
            String topic1 = "topic1";

            KStream<String, String> stream1 = builder.stream(strDeserializer, strDeserializer, topic1);
<<<<<<< HEAD
            KTable<Windowed<String>, String> table2 = stream1.aggregateByKey("0", new StringAdd(),
=======
            KTable<Windowed<String>, String> table2 = stream1.aggregateByKey(new StringInit(), new StringAdd(),
>>>>>>> 95174337
                    HoppingWindows.of("topic1-Canonized").with(10L).every(5L),
                    strSerializer,
                    strSerializer,
                    strDeserializer,
                    strDeserializer);

            MockProcessorSupplier<Windowed<String>, String> proc2 = new MockProcessorSupplier<>();
            table2.toStream().process(proc2);

            KStreamTestDriver driver = new KStreamTestDriver(builder, baseDir);

            driver.setTime(0L);
            driver.process(topic1, "A", "1");
            driver.setTime(1L);
            driver.process(topic1, "B", "2");
            driver.setTime(2L);
            driver.process(topic1, "C", "3");
            driver.setTime(3L);
            driver.process(topic1, "D", "4");
            driver.setTime(4L);
            driver.process(topic1, "A", "1");

            driver.setTime(5L);
            driver.process(topic1, "A", "1");
            driver.setTime(6L);
            driver.process(topic1, "B", "2");
            driver.setTime(7L);
            driver.process(topic1, "D", "4");
            driver.setTime(8L);
            driver.process(topic1, "B", "2");
            driver.setTime(9L);
            driver.process(topic1, "C", "3");

            driver.setTime(10L);
            driver.process(topic1, "A", "1");
            driver.setTime(11L);
            driver.process(topic1, "B", "2");
            driver.setTime(12L);
            driver.process(topic1, "D", "4");
            driver.setTime(13L);
            driver.process(topic1, "B", "2");
            driver.setTime(14L);
            driver.process(topic1, "C", "3");

            assertEquals(Utils.mkList(
                    "[A@0]:0+1",
                    "[B@0]:0+2",
                    "[C@0]:0+3",
                    "[D@0]:0+4",
                    "[A@0]:0+1+1",

                    "[A@0]:0+1+1+1", "[A@5]:0+1",
                    "[B@0]:0+2+2", "[B@5]:0+2",
                    "[D@0]:0+4+4", "[D@5]:0+4",
                    "[B@0]:0+2+2+2", "[B@5]:0+2+2",
                    "[C@0]:0+3+3", "[C@5]:0+3",

                    "[A@5]:0+1+1", "[A@10]:0+1",
                    "[B@5]:0+2+2+2", "[B@10]:0+2",
                    "[D@5]:0+4+4", "[D@10]:0+4",
                    "[B@5]:0+2+2+2+2", "[B@10]:0+2+2",
                    "[C@5]:0+3+3", "[C@10]:0+3"), proc2.processed);

        } finally {
            Utils.delete(baseDir);
        }
    }

    @Test
    public void testJoin() throws Exception {
        final File baseDir = Files.createTempDirectory("test").toFile();

        try {
            final KStreamBuilder builder = new KStreamBuilder();
            String topic1 = "topic1";
            String topic2 = "topic2";

            KStream<String, String> stream1 = builder.stream(strDeserializer, strDeserializer, topic1);
<<<<<<< HEAD
            KTable<Windowed<String>, String> table1 = stream1.aggregateByKey("0", new StringAdd(),
=======
            KTable<Windowed<String>, String> table1 = stream1.aggregateByKey(new StringInit(), new StringAdd(),
>>>>>>> 95174337
                    HoppingWindows.of("topic1-Canonized").with(10L).every(5L),
                    strSerializer,
                    strSerializer,
                    strDeserializer,
                    strDeserializer);

            MockProcessorSupplier<Windowed<String>, String> proc1 = new MockProcessorSupplier<>();
            table1.toStream().process(proc1);

            KStream<String, String> stream2 = builder.stream(strDeserializer, strDeserializer, topic2);
<<<<<<< HEAD
            KTable<Windowed<String>, String> table2 = stream2.aggregateByKey("0", new StringAdd(),
=======
            KTable<Windowed<String>, String> table2 = stream2.aggregateByKey(new StringInit(), new StringAdd(),
>>>>>>> 95174337
                    HoppingWindows.of("topic2-Canonized").with(10L).every(5L),
                    strSerializer,
                    strSerializer,
                    strDeserializer,
                    strDeserializer);

            MockProcessorSupplier<Windowed<String>, String> proc2 = new MockProcessorSupplier<>();
            table2.toStream().process(proc2);


            MockProcessorSupplier<Windowed<String>, String> proc3 = new MockProcessorSupplier<>();
            table1.join(table2, new ValueJoiner<String, String, String>() {
                @Override
                public String apply(String p1, String p2) {
                    return p1 + "%" + p2;
                }
            }).toStream().process(proc3);

            KStreamTestDriver driver = new KStreamTestDriver(builder, baseDir);

            driver.setTime(0L);
            driver.process(topic1, "A", "1");
            driver.setTime(1L);
            driver.process(topic1, "B", "2");
            driver.setTime(2L);
            driver.process(topic1, "C", "3");
            driver.setTime(3L);
            driver.process(topic1, "D", "4");
            driver.setTime(4L);
            driver.process(topic1, "A", "1");

            proc1.checkAndClearResult(
                    "[A@0]:0+1",
                    "[B@0]:0+2",
                    "[C@0]:0+3",
                    "[D@0]:0+4",
                    "[A@0]:0+1+1"
            );
            proc2.checkAndClearResult();
            proc3.checkAndClearResult(
                    "[A@0]:null",
                    "[B@0]:null",
                    "[C@0]:null",
                    "[D@0]:null",
                    "[A@0]:null"
            );

            driver.setTime(5L);
            driver.process(topic1, "A", "1");
            driver.setTime(6L);
            driver.process(topic1, "B", "2");
            driver.setTime(7L);
            driver.process(topic1, "D", "4");
            driver.setTime(8L);
            driver.process(topic1, "B", "2");
            driver.setTime(9L);
            driver.process(topic1, "C", "3");

            proc1.checkAndClearResult(
                    "[A@0]:0+1+1+1", "[A@5]:0+1",
                    "[B@0]:0+2+2", "[B@5]:0+2",
                    "[D@0]:0+4+4", "[D@5]:0+4",
                    "[B@0]:0+2+2+2", "[B@5]:0+2+2",
                    "[C@0]:0+3+3", "[C@5]:0+3"
            );
            proc2.checkAndClearResult();
            proc3.checkAndClearResult(
                    "[A@0]:null", "[A@5]:null",
                    "[B@0]:null", "[B@5]:null",
                    "[D@0]:null", "[D@5]:null",
                    "[B@0]:null", "[B@5]:null",
                    "[C@0]:null", "[C@5]:null"
            );

            driver.setTime(0L);
            driver.process(topic2, "A", "a");
            driver.setTime(1L);
            driver.process(topic2, "B", "b");
            driver.setTime(2L);
            driver.process(topic2, "C", "c");
            driver.setTime(3L);
            driver.process(topic2, "D", "d");
            driver.setTime(4L);
            driver.process(topic2, "A", "a");

            proc1.checkAndClearResult();
            proc2.checkAndClearResult(
                    "[A@0]:0+a",
                    "[B@0]:0+b",
                    "[C@0]:0+c",
                    "[D@0]:0+d",
                    "[A@0]:0+a+a"
            );
            proc3.checkAndClearResult(
                    "[A@0]:0+1+1+1%0+a",
                    "[B@0]:0+2+2+2%0+b",
                    "[C@0]:0+3+3%0+c",
                    "[D@0]:0+4+4%0+d",
                    "[A@0]:0+1+1+1%0+a+a");

            driver.setTime(5L);
            driver.process(topic2, "A", "a");
            driver.setTime(6L);
            driver.process(topic2, "B", "b");
            driver.setTime(7L);
            driver.process(topic2, "D", "d");
            driver.setTime(8L);
            driver.process(topic2, "B", "b");
            driver.setTime(9L);
            driver.process(topic2, "C", "c");

            proc1.checkAndClearResult();
            proc2.checkAndClearResult(
                    "[A@0]:0+a+a+a", "[A@5]:0+a",
                    "[B@0]:0+b+b", "[B@5]:0+b",
                    "[D@0]:0+d+d", "[D@5]:0+d",
                    "[B@0]:0+b+b+b", "[B@5]:0+b+b",
                    "[C@0]:0+c+c", "[C@5]:0+c"
            );
            proc3.checkAndClearResult(
                    "[A@0]:0+1+1+1%0+a+a+a", "[A@5]:0+1%0+a",
                    "[B@0]:0+2+2+2%0+b+b", "[B@5]:0+2+2%0+b",
                    "[D@0]:0+4+4%0+d+d", "[D@5]:0+4%0+d",
                    "[B@0]:0+2+2+2%0+b+b+b", "[B@5]:0+2+2%0+b+b",
                    "[C@0]:0+3+3%0+c+c", "[C@5]:0+3%0+c"
            );

        } finally {
            Utils.delete(baseDir);
        }
    }
}<|MERGE_RESOLUTION|>--- conflicted
+++ resolved
@@ -50,8 +50,6 @@
         public String apply(String aggKey, String value, String aggregate) {
             return aggregate + "+" + value;
         }
-<<<<<<< HEAD
-=======
     }
 
     private class StringInit implements Initializer<String> {
@@ -60,7 +58,6 @@
         public String apply() {
             return "0";
         }
->>>>>>> 95174337
     }
 
     @Test
@@ -72,11 +69,7 @@
             String topic1 = "topic1";
 
             KStream<String, String> stream1 = builder.stream(strDeserializer, strDeserializer, topic1);
-<<<<<<< HEAD
-            KTable<Windowed<String>, String> table2 = stream1.aggregateByKey("0", new StringAdd(),
-=======
             KTable<Windowed<String>, String> table2 = stream1.aggregateByKey(new StringInit(), new StringAdd(),
->>>>>>> 95174337
                     HoppingWindows.of("topic1-Canonized").with(10L).every(5L),
                     strSerializer,
                     strSerializer,
@@ -155,11 +148,7 @@
             String topic2 = "topic2";
 
             KStream<String, String> stream1 = builder.stream(strDeserializer, strDeserializer, topic1);
-<<<<<<< HEAD
-            KTable<Windowed<String>, String> table1 = stream1.aggregateByKey("0", new StringAdd(),
-=======
             KTable<Windowed<String>, String> table1 = stream1.aggregateByKey(new StringInit(), new StringAdd(),
->>>>>>> 95174337
                     HoppingWindows.of("topic1-Canonized").with(10L).every(5L),
                     strSerializer,
                     strSerializer,
@@ -170,11 +159,7 @@
             table1.toStream().process(proc1);
 
             KStream<String, String> stream2 = builder.stream(strDeserializer, strDeserializer, topic2);
-<<<<<<< HEAD
-            KTable<Windowed<String>, String> table2 = stream2.aggregateByKey("0", new StringAdd(),
-=======
             KTable<Windowed<String>, String> table2 = stream2.aggregateByKey(new StringInit(), new StringAdd(),
->>>>>>> 95174337
                     HoppingWindows.of("topic2-Canonized").with(10L).every(5L),
                     strSerializer,
                     strSerializer,
