/**
 * Licensed to the Apache Software Foundation (ASF) under one or more
 * contributor license agreements.  See the NOTICE file distributed with
 * this work for additional information regarding copyright ownership.
 * The ASF licenses this file to You under the Apache License, Version 2.0
 * (the "License"); you may not use this file except in compliance with
 * the License.  You may obtain a copy of the License at
 *
 *    http://www.apache.org/licenses/LICENSE-2.0
 *
 * Unless required by applicable law or agreed to in writing, software
 * distributed under the License is distributed on an "AS IS" BASIS,
 * WITHOUT WARRANTIES OR CONDITIONS OF ANY KIND, either express or implied.
 * See the License for the specific language governing permissions and
 * limitations under the License.
 */

package org.apache.kafka.streams.kstream;

import org.apache.kafka.common.serialization.Serdes;
import org.apache.kafka.common.utils.Utils;
import org.apache.kafka.streams.kstream.internals.KStreamImpl;
import org.apache.kafka.streams.errors.TopologyBuilderException;
import org.apache.kafka.streams.processor.StateStore;
import org.apache.kafka.streams.processor.internals.ProcessorNode;
import org.apache.kafka.streams.processor.internals.ProcessorTopology;
import org.apache.kafka.test.KStreamTestDriver;
import org.apache.kafka.test.MockKeyValueMapper;
import org.apache.kafka.test.MockProcessorSupplier;
import org.apache.kafka.test.MockValueJoiner;
import org.junit.After;
import org.junit.Test;

<<<<<<< HEAD
import java.util.HashSet;
import java.util.List;
=======
import java.util.Collections;
>>>>>>> 70499381
import java.util.Map;
import java.util.Set;

import static org.junit.Assert.assertEquals;
import static org.junit.Assert.assertTrue;

public class KStreamBuilderTest {

    private KStreamTestDriver driver = null;

    @After
    public void cleanup() {
        if (driver != null) {
            driver.close();
        }
        driver = null;
    }

    @Test(expected = TopologyBuilderException.class)
    public void testFrom() {
        final KStreamBuilder builder = new KStreamBuilder();

        builder.stream("topic-1", "topic-2");

        builder.addSource(KStreamImpl.SOURCE_NAME + "0000000000", "topic-3");
    }

    @Test
    public void testNewName() {
        KStreamBuilder builder = new KStreamBuilder();

        assertEquals("X-0000000000", builder.newName("X-"));
        assertEquals("Y-0000000001", builder.newName("Y-"));
        assertEquals("Z-0000000002", builder.newName("Z-"));

        builder = new KStreamBuilder();

        assertEquals("X-0000000000", builder.newName("X-"));
        assertEquals("Y-0000000001", builder.newName("Y-"));
        assertEquals("Z-0000000002", builder.newName("Z-"));
    }

    @Test
    public void testMerge() {
        String topic1 = "topic-1";
        String topic2 = "topic-2";

        KStreamBuilder builder = new KStreamBuilder();

        KStream<String, String> source1 = builder.stream(topic1);
        KStream<String, String> source2 = builder.stream(topic2);
        KStream<String, String> merged = builder.merge(source1, source2);

        MockProcessorSupplier<String, String> processorSupplier = new MockProcessorSupplier<>();
        merged.process(processorSupplier);

        driver = new KStreamTestDriver(builder);
        driver.setTime(0L);

        driver.process(topic1, "A", "aa");
        driver.process(topic2, "B", "bb");
        driver.process(topic2, "C", "cc");
        driver.process(topic1, "D", "dd");

        assertEquals(Utils.mkList("A:aa", "B:bb", "C:cc", "D:dd"), processorSupplier.processed);
    }

    @Test
    public void shouldHaveCorrectSourceTopicsForTableFromMergedStream() throws Exception {
        final String topic1 = "topic-1";
        final String topic2 = "topic-2";
        final String topic3 = "topic-3";
        final KStreamBuilder builder = new KStreamBuilder();
        final KStream<String, String> source1 = builder.stream(topic1);
        final KStream<String, String> source2 = builder.stream(topic2);
        final KStream<String, String> source3 = builder.stream(topic3);

        final KStream<String, String> merged = builder.merge(source1, source2, source3);
        merged.groupByKey().count("my-table");
        final Map<String, Set<String>> actual = builder.stateStoreNameToSourceTopics();
        assertEquals(Utils.mkSet("topic-1", "topic-2", "topic-3"), actual.get("my-table"));
    }

    @Test
    public void shouldHaveCorrectSourceTopicsForTableFromMergedStreamWithProcessors() throws Exception {
        final String topic1 = "topic-1";
        final String topic2 = "topic-2";
        final KStreamBuilder builder = new KStreamBuilder();
        final KStream<String, String> source1 = builder.stream(topic1);
        final KStream<String, String> source2 = builder.stream(topic2);
        final KStream<String, String> processedSource1 =
                source1.mapValues(new ValueMapper<String, String>() {
                    @Override
                    public String apply(final String value) {
                        return value;
                    }
                }).filter(new Predicate<String, String>() {
                    @Override
                    public boolean test(final String key, final String value) {
                        return true;
                    }
                });
        final KStream<String, String> processedSource2 = source2.filter(new Predicate<String, String>() {
            @Override
            public boolean test(final String key, final String value) {
                return true;
            }
        });

        final KStream<String, String> merged = builder.merge(processedSource1, processedSource2);
        merged.groupByKey().count("my-table");
        final Map<String, Set<String>> actual = builder.stateStoreNameToSourceTopics();
        assertEquals(Utils.mkSet("topic-1", "topic-2"), actual.get("my-table"));
    }

    @Test(expected = TopologyBuilderException.class)
    public void shouldThrowExceptionWhenNoTopicPresent() throws Exception {
        new KStreamBuilder().stream();
    }

    @Test(expected = NullPointerException.class)
    public void shouldThrowExceptionWhenTopicNamesAreNull() throws Exception {
        new KStreamBuilder().stream(Serdes.String(), Serdes.String(), null, null);
    }

    @Test
<<<<<<< HEAD
    public void shouldNotGroupGlobalTableWithOtherStreams() throws Exception {
        final KStreamBuilder builder = new KStreamBuilder();
        final GlobalKTable<String, String> globalTable = builder.globalTable("table", "globalTable");
        final KStream<String, String> stream = builder.stream("t1");
        final KeyValueMapper<String, String, String> kvMapper = new KeyValueMapper<String, String, String>() {
            @Override
            public String apply(final String key, final String value) {
                return value;
            }
        };
        stream.leftJoin(globalTable, kvMapper, MockValueJoiner.STRING_JOINER);
        builder.stream("t2");
        builder.setApplicationId("app-id");
        final Map<Integer, Set<String>> nodeGroups = builder.nodeGroups();
        assertEquals(Utils.mkSet("KTABLE-SOURCE-0000000001", "KSTREAM-SOURCE-0000000000"), nodeGroups.get(0));
    }

    @Test
    public void shouldBuildSimpleGlobalTableTopology() throws Exception {
        final KStreamBuilder builder = new KStreamBuilder();
        builder.globalTable("table", "globalTable");
        final ProcessorTopology topology = builder.buildGlobalStateTopology();
        final Map<StateStore, ProcessorNode> stateStoreProcessorNodeMap = topology.storeToProcessorNodeMap();
        assertEquals(1, stateStoreProcessorNodeMap.size());
        final StateStore store = stateStoreProcessorNodeMap.keySet().iterator().next();
        assertEquals("globalTable", store.name());
        assertEquals("KTABLE-SOURCE-0000000001", stateStoreProcessorNodeMap.get(store).name());
    }

    @Test
    public void shouldBuildGlobalTopologyWithAllGlobalTables() throws Exception {
        final KStreamBuilder builder = new KStreamBuilder();
        builder.globalTable("table", "globalTable");
        builder.globalTable("table2", "globalTable2");
        final ProcessorTopology topology = builder.buildGlobalStateTopology();
        final List<StateStore> stateStores = topology.globalStateStores();
        assertEquals(Utils.mkSet("table", "table2"), topology.sourceTopics());
        assertEquals(2, stateStores.size());
    }

    @Test
    public void shouldAddGlobalTablesToEachGroup() throws Exception {
        final String one = "globalTable";
        final String two = "globalTable2";
        final KStreamBuilder builder = new KStreamBuilder();
        final GlobalKTable<String, String> globalTable = builder.globalTable("table", one);
        final GlobalKTable<String, String> globalTable2 = builder.globalTable("table2", two);

        builder.table("not-global", "not-global");

        final KeyValueMapper<String, String, String> kvMapper = new KeyValueMapper<String, String, String>() {
            @Override
            public String apply(final String key, final String value) {
                return value;
            }
        };

        final KStream<String, String> stream = builder.stream("t1");
        stream.leftJoin(globalTable, kvMapper, MockValueJoiner.STRING_JOINER);
        final KStream<String, String> stream2 = builder.stream("t2");
        stream2.leftJoin(globalTable2, kvMapper, MockValueJoiner.STRING_JOINER);
        builder.setApplicationId("app-id");
        final Map<Integer, Set<String>> nodeGroups = builder.nodeGroups();
        for (Integer groupId : nodeGroups.keySet()) {
            final ProcessorTopology topology = builder.build(groupId);
            final List<StateStore> stateStores = topology.globalStateStores();
            final Set<String> names = new HashSet<>();
            for (StateStore stateStore : stateStores) {
                names.add(stateStore.name());
            }
            assertEquals(2, stateStores.size());
            assertTrue(names.contains(one));
            assertTrue(names.contains(two));
        }
    }
=======
    public void shouldMapStateStoresToCorrectSourceTopics() throws Exception {
        final KStreamBuilder builder = new KStreamBuilder();
        builder.setApplicationId("app-id");

        final KStream<String, String> playEvents = builder.stream("events");

        final KTable<String, String> table = builder.table("table-topic", "table-store");
        assertEquals(Collections.singleton("table-topic"), builder.stateStoreNameToSourceTopics().get("table-store"));

        final KStream<String, String> mapped = playEvents.map(MockKeyValueMapper.<String, String>SelectValueKeyValueMapper());
        mapped.leftJoin(table, MockValueJoiner.STRING_JOINER).groupByKey().count("count");
        assertEquals(Collections.singleton("table-topic"), builder.stateStoreNameToSourceTopics().get("table-store"));
        assertEquals(Collections.singleton("app-id-KSTREAM-MAP-0000000003-repartition"), builder.stateStoreNameToSourceTopics().get("count"));
    }

>>>>>>> 70499381
}<|MERGE_RESOLUTION|>--- conflicted
+++ resolved
@@ -31,12 +31,9 @@
 import org.junit.After;
 import org.junit.Test;
 
-<<<<<<< HEAD
 import java.util.HashSet;
 import java.util.List;
-=======
 import java.util.Collections;
->>>>>>> 70499381
 import java.util.Map;
 import java.util.Set;
 
@@ -163,7 +160,6 @@
     }
 
     @Test
-<<<<<<< HEAD
     public void shouldNotGroupGlobalTableWithOtherStreams() throws Exception {
         final KStreamBuilder builder = new KStreamBuilder();
         final GlobalKTable<String, String> globalTable = builder.globalTable("table", "globalTable");
@@ -239,7 +235,8 @@
             assertTrue(names.contains(two));
         }
     }
-=======
+
+    @Test
     public void shouldMapStateStoresToCorrectSourceTopics() throws Exception {
         final KStreamBuilder builder = new KStreamBuilder();
         builder.setApplicationId("app-id");
@@ -255,5 +252,4 @@
         assertEquals(Collections.singleton("app-id-KSTREAM-MAP-0000000003-repartition"), builder.stateStoreNameToSourceTopics().get("count"));
     }
 
->>>>>>> 70499381
 }