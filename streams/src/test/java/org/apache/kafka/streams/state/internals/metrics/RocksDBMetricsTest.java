/*
 * Licensed to the Apache Software Foundation (ASF) under one or more
 * contributor license agreements. See the NOTICE file distributed with
 * this work for additional information regarding copyright ownership.
 * The ASF licenses this file to You under the Apache License, Version 2.0
 * (the "License"); you may not use this file except in compliance with
 * the License. You may obtain a copy of the License at
 *
 *    http://www.apache.org/licenses/LICENSE-2.0
 *
 * Unless required by applicable law or agreed to in writing, software
 * distributed under the License is distributed on an "AS IS" BASIS,
 * WITHOUT WARRANTIES OR CONDITIONS OF ANY KIND, either express or implied.
 * See the License for the specific language governing permissions and
 * limitations under the License.
 */
package org.apache.kafka.streams.state.internals.metrics;

import org.apache.kafka.common.metrics.Gauge;
import org.apache.kafka.common.metrics.Metrics;
import org.apache.kafka.common.metrics.Sensor;
import org.apache.kafka.common.metrics.Sensor.RecordingLevel;
import org.apache.kafka.streams.processor.internals.metrics.StreamsMetricsImpl;
import org.apache.kafka.streams.state.internals.metrics.RocksDBMetrics.RocksDBMetricContext;
import org.junit.Test;
import org.junit.runner.RunWith;
import org.powermock.core.classloader.annotations.PrepareForTest;
import org.powermock.modules.junit4.PowerMockRunner;

import java.math.BigInteger;
import java.util.Collections;
import java.util.Map;

import static org.easymock.EasyMock.eq;
import static org.easymock.EasyMock.expect;
import static org.hamcrest.CoreMatchers.is;
import static org.hamcrest.MatcherAssert.assertThat;
import static org.powermock.api.easymock.PowerMock.createStrictMock;
import static org.powermock.api.easymock.PowerMock.mockStatic;
import static org.powermock.api.easymock.PowerMock.replay;
import static org.powermock.api.easymock.PowerMock.replayAll;
import static org.powermock.api.easymock.PowerMock.verify;
import static org.powermock.api.easymock.PowerMock.verifyAll;

@RunWith(PowerMockRunner.class)
@PrepareForTest(StreamsMetricsImpl.class)
public class RocksDBMetricsTest {

    private static final String STATE_LEVEL_GROUP = "stream-state-metrics";
    private static final String TASK_ID = "test-task";
    private static final String STORE_TYPE = "test-store-type";
    private static final String STORE_NAME = "store";
    private static final RocksDBMetricContext ROCKSDB_METRIC_CONTEXT =
<<<<<<< HEAD
            new RocksDBMetricContext(THREAD_ID, TASK_ID, STORE_TYPE, STORE_NAME);
    private static final Gauge<BigInteger> VALUE_PROVIDER = (config, now) -> BigInteger.valueOf(10);
=======
        new RocksDBMetricContext(TASK_ID, STORE_TYPE, STORE_NAME);
>>>>>>> 9da32b6b

    private final Metrics metrics = new Metrics();
    private final Sensor sensor = metrics.sensor("dummy");
    private final StreamsMetricsImpl streamsMetrics = createStrictMock(StreamsMetricsImpl.class);
    private final Map<String, String> tags = Collections.singletonMap("hello", "world");

    private interface SensorCreator {
        Sensor sensor(final StreamsMetricsImpl streamsMetrics, final RocksDBMetricContext metricContext);
    }

    @Test
    public void shouldGetBytesWrittenSensor() {
        final String metricNamePrefix = "bytes-written";
        final String descriptionOfTotal = "Total number of bytes written to the RocksDB state store";
        final String descriptionOfRate = "Average number of bytes written per second to the RocksDB state store";
        verifyRateAndTotalSensor(
            metricNamePrefix,
            descriptionOfTotal,
            descriptionOfRate,
            RocksDBMetrics::bytesWrittenToDatabaseSensor
        );
    }

    @Test
    public void shouldGetBytesReadSensor() {
        final String metricNamePrefix = "bytes-read";
        final String descriptionOfTotal = "Total number of bytes read from the RocksDB state store";
        final String descriptionOfRate = "Average number of bytes read per second from the RocksDB state store";
        verifyRateAndTotalSensor(
            metricNamePrefix,
            descriptionOfTotal,
            descriptionOfRate,
            RocksDBMetrics::bytesReadFromDatabaseSensor
        );
    }

    @Test
    public void shouldGetMemtableHitRatioSensor() {
        final String metricNamePrefix = "memtable-hit-ratio";
        final String description = "Ratio of memtable hits relative to all lookups to the memtable";
        verifyValueSensor(metricNamePrefix, description, RocksDBMetrics::memtableHitRatioSensor);
    }

    @Test
    public void shouldGetMemtableBytesFlushedSensor() {
        final String metricNamePrefix = "memtable-bytes-flushed";
        final String descriptionOfTotal = "Total number of bytes flushed from the memtable to disk";
        final String descriptionOfRate = "Average number of bytes flushed per second from the memtable to disk";
        verifyRateAndTotalSensor(
            metricNamePrefix,
            descriptionOfTotal,
            descriptionOfRate,
            RocksDBMetrics::memtableBytesFlushedSensor
        );
    }

    @Test
    public void shouldGetMemtableAvgFlushTimeSensor() {
        final String metricNamePrefix = "memtable-flush-time-avg";
        final String description = "Average time spent on flushing the memtable to disk in ms";
        verifyValueSensor(metricNamePrefix, description, RocksDBMetrics::memtableAvgFlushTimeSensor);
    }

    @Test
    public void shouldGetMemtableMinFlushTimeSensor() {
        final String metricNamePrefix = "memtable-flush-time-min";
        final String description = "Minimum time spent on flushing the memtable to disk in ms";
        verifyValueSensor(metricNamePrefix, description, RocksDBMetrics::memtableMinFlushTimeSensor);
    }

    @Test
    public void shouldGetMemtableMaxFlushTimeSensor() {
        final String metricNamePrefix = "memtable-flush-time-max";
        final String description = "Maximum time spent on flushing the memtable to disk in ms";
        verifyValueSensor(metricNamePrefix, description, RocksDBMetrics::memtableMaxFlushTimeSensor);
    }

    @Test
    public void shouldGetWriteStallDurationSensor() {
        final String metricNamePrefix = "write-stall-duration";
        final String descriptionOfAvg = "Average duration of write stalls in ms";
        final String descriptionOfTotal = "Total duration of write stalls in ms";
        setupStreamsMetricsMock(metricNamePrefix);
        StreamsMetricsImpl.addAvgAndSumMetricsToSensor(
            sensor,
            STATE_LEVEL_GROUP,
            tags,
            metricNamePrefix,
            descriptionOfAvg,
            descriptionOfTotal
        );

        replayCallAndVerify(RocksDBMetrics::writeStallDurationSensor);
    }

    @Test
    public void shouldGetBlockCacheDataHitRatioSensor() {
        final String metricNamePrefix = "block-cache-data-hit-ratio";
        final String description =
            "Ratio of block cache hits for data relative to all lookups for data to the block cache";
        verifyValueSensor(metricNamePrefix, description, RocksDBMetrics::blockCacheDataHitRatioSensor);
    }

    @Test
    public void shouldGetBlockCacheIndexHitRatioSensor() {
        final String metricNamePrefix = "block-cache-index-hit-ratio";
        final String description =
            "Ratio of block cache hits for indexes relative to all lookups for indexes to the block cache";
        verifyValueSensor(metricNamePrefix, description, RocksDBMetrics::blockCacheIndexHitRatioSensor);
    }

    @Test
    public void shouldGetBlockCacheFilterHitRatioSensor() {
        final String metricNamePrefix = "block-cache-filter-hit-ratio";
        final String description =
            "Ratio of block cache hits for filters relative to all lookups for filters to the block cache";
        verifyValueSensor(metricNamePrefix, description, RocksDBMetrics::blockCacheFilterHitRatioSensor);
    }

    @Test
    public void shouldGetBytesReadDuringCompactionSensor() {
        final String metricNamePrefix = "bytes-read-compaction";
        final String description = "Average number of bytes read per second during compaction";
        verifyRateSensor(metricNamePrefix, description, RocksDBMetrics::bytesReadDuringCompactionSensor);
    }

    @Test
    public void shouldGetBytesWrittenDuringCompactionSensor() {
        final String metricNamePrefix = "bytes-written-compaction";
        final String description = "Average number of bytes written per second during compaction";
        verifyRateSensor(metricNamePrefix, description, RocksDBMetrics::bytesWrittenDuringCompactionSensor);
    }

    @Test
    public void shouldGetCompactionTimeAvgSensor() {
        final String metricNamePrefix = "compaction-time-avg";
        final String description = "Average time spent on compaction in ms";
        verifyValueSensor(metricNamePrefix, description, RocksDBMetrics::compactionTimeAvgSensor);
    }

    @Test
    public void shouldGetCompactionTimeMinSensor() {
        final String metricNamePrefix = "compaction-time-min";
        final String description = "Minimum time spent on compaction in ms";
        verifyValueSensor(metricNamePrefix, description, RocksDBMetrics::compactionTimeMinSensor);
    }

    @Test
    public void shouldGetCompactionTimeMaxSensor() {
        final String metricNamePrefix = "compaction-time-max";
        final String description = "Maximum time spent on compaction in ms";
        verifyValueSensor(metricNamePrefix, description, RocksDBMetrics::compactionTimeMaxSensor);
    }

    @Test
    public void shouldGetNumberOfOpenFilesSensor() {
        final String metricNamePrefix = "number-open-files";
        final String description = "Number of currently open files";
        verifySumSensor(metricNamePrefix, false, description, RocksDBMetrics::numberOfOpenFilesSensor);
    }

    @Test
    public void shouldGetNumberOfFilesErrors() {
        final String metricNamePrefix = "number-file-errors";
        final String description = "Total number of file errors occurred";
        verifySumSensor(metricNamePrefix, true, description, RocksDBMetrics::numberOfFileErrorsSensor);
    }

    @Test
<<<<<<< HEAD
    public void shouldAddNumEntriesActiveMemTableMetric() {
        final String name = "num-entries-active-mem-table";
        final String description = "Total number of entries in the active memtable";
        runAndVerifyMutableMetric(
            name,
            description,
            () -> RocksDBMetrics.addNumEntriesActiveMemTableMetric(streamsMetrics, ROCKSDB_METRIC_CONTEXT, VALUE_PROVIDER)
        );
    }

    @Test
    public void shouldAddNumberDeletesActiveTableMetric() {
        final String name = "num-deletes-active-mem-table";
        final String description = "Total number of delete entries in the active memtable";
        runAndVerifyMutableMetric(
            name,
            description,
            () -> RocksDBMetrics.addNumDeletesActiveMemTableMetric(streamsMetrics, ROCKSDB_METRIC_CONTEXT, VALUE_PROVIDER)
        );
    }

    @Test
    public void shouldAddNumEntriesImmutableMemTablesMetric() {
        final String name = "num-entries-imm-mem-tables";
        final String description = "Total number of entries in the unflushed immutable memtables";
        runAndVerifyMutableMetric(
            name,
            description,
            () -> RocksDBMetrics.addNumEntriesImmMemTablesMetric(streamsMetrics, ROCKSDB_METRIC_CONTEXT, VALUE_PROVIDER)
        );
    }

    @Test
    public void shouldAddNumDeletesImmutableMemTablesMetric() {
        final String name = "num-deletes-imm-mem-tables";
        final String description = "Total number of delete entries in the unflushed immutable memtables";
        runAndVerifyMutableMetric(
            name,
            description,
            () -> RocksDBMetrics.addNumDeletesImmMemTablesMetric(streamsMetrics, ROCKSDB_METRIC_CONTEXT, VALUE_PROVIDER)
        );
    }

    @Test
    public void shouldAddNumImmutableMemTablesMetric() {
        final String name = "num-immutable-mem-table";
        final String description = "Number of immutable memtables that have not yet been flushed";
        runAndVerifyMutableMetric(
            name,
            description,
            () -> RocksDBMetrics.addNumImmutableMemTableMetric(streamsMetrics, ROCKSDB_METRIC_CONTEXT, VALUE_PROVIDER)
        );
    }

    @Test
    public void shouldAddCurSizeActiveMemTableMetric() {
        final String name = "cur-size-active-mem-table";
        final String description = "Approximate size of active memtable in bytes";
        runAndVerifyMutableMetric(
            name,
            description,
            () -> RocksDBMetrics.addCurSizeActiveMemTable(streamsMetrics, ROCKSDB_METRIC_CONTEXT, VALUE_PROVIDER)
        );
    }

    @Test
    public void shouldAddCurSizeAllMemTablesMetric() {
        final String name = "cur-size-all-mem-tables";
        final String description = "Approximate size of active and unflushed immutable memtable in bytes";
        runAndVerifyMutableMetric(
            name,
            description,
            () -> RocksDBMetrics.addCurSizeAllMemTables(streamsMetrics, ROCKSDB_METRIC_CONTEXT, VALUE_PROVIDER)
        );
    }

    @Test
    public void shouldAddSizeAllMemTablesMetric() {
        final String name = "size-all-mem-tables";
        final String description = "Approximate size of active, unflushed immutable, and pinned immutable memtables in bytes";
        runAndVerifyMutableMetric(
            name,
            description,
            () -> RocksDBMetrics.addSizeAllMemTables(streamsMetrics, ROCKSDB_METRIC_CONTEXT, VALUE_PROVIDER)
        );
    }

    @Test
    public void shouldAddMemTableFlushPendingMetric() {
        final String name = "mem-table-flush-pending";
        final String description = "Reports 1 if a memtable flush is pending, otherwise it reports 0";
        runAndVerifyMutableMetric(
            name,
            description,
            () -> RocksDBMetrics.addMemTableFlushPending(streamsMetrics, ROCKSDB_METRIC_CONTEXT, VALUE_PROVIDER)
        );
    }

    @Test
    public void shouldAddNumRunningFlushesMetric() {
        final String name = "num-running-flushes";
        final String description = "Number of currently running flushes";
        runAndVerifyMutableMetric(
            name,
            description,
            () -> RocksDBMetrics.addNumRunningFlushesMetric(streamsMetrics, ROCKSDB_METRIC_CONTEXT, VALUE_PROVIDER)
        );
    }

    @Test
    public void shouldAddCompactionPendingMetric() {
        final String name = "compaction-pending";
        final String description = "Reports 1 if at least one compaction is pending, otherwise it reports 0";
        runAndVerifyMutableMetric(
            name,
            description,
            () -> RocksDBMetrics.addCompactionPendingMetric(streamsMetrics, ROCKSDB_METRIC_CONTEXT, VALUE_PROVIDER)
        );
    }

    @Test
    public void shouldAddNumRunningCompactionsMetric() {
        final String name = "num-running-compactions";
        final String description = "Number of currently running compactions";
        runAndVerifyMutableMetric(
            name,
            description,
            () -> RocksDBMetrics.addNumRunningCompactionsMetric(streamsMetrics, ROCKSDB_METRIC_CONTEXT, VALUE_PROVIDER)
        );
    }

    @Test
    public void shouldAddEstimatePendingCompactionBytesMetric() {
        final String name = "estimate-pending-compaction-bytes";
        final String description =
            "Estimated total number of bytes a compaction needs to rewrite on disk to get all levels down to under target size";
        runAndVerifyMutableMetric(
            name,
            description,
            () -> RocksDBMetrics.addEstimatePendingCompactionBytesMetric(streamsMetrics, ROCKSDB_METRIC_CONTEXT, VALUE_PROVIDER)
        );
    }

    @Test
    public void shouldAddTotalSstFilesSizeMetric() {
        final String name = "total-sst-files-size";
        final String description = "Total size in bytes of all SST files";
        runAndVerifyMutableMetric(
            name,
            description,
            () -> RocksDBMetrics.addTotalSstFilesSizeMetric(streamsMetrics, ROCKSDB_METRIC_CONTEXT, VALUE_PROVIDER)
        );
    }

    @Test
    public void shouldAddLiveSstFilesSizeMetric() {
        final String name = "live-sst-files-size";
        final String description = "Total size in bytes of all SST files that belong to the latest LSM tree";
        runAndVerifyMutableMetric(
            name,
            description,
            () -> RocksDBMetrics.addLiveSstFilesSizeMetric(streamsMetrics, ROCKSDB_METRIC_CONTEXT, VALUE_PROVIDER)
        );
    }

    @Test
    public void shouldAddNumLiveVersionMetric() {
        final String name = "num-live-versions";
        final String description = "Number of live versions";
        runAndVerifyMutableMetric(
            name,
            description,
            () -> RocksDBMetrics.addNumLiveVersionMetric(streamsMetrics, ROCKSDB_METRIC_CONTEXT, VALUE_PROVIDER)
        );
    }

    @Test
    public void shouldAddBlockCacheCapacityMetric() {
        final String name = "block-cache-capacity";
        final String description = "Capacity of the block cache in bytes";
        runAndVerifyMutableMetric(
            name,
            description,
            () -> RocksDBMetrics.addBlockCacheCapacityMetric(streamsMetrics, ROCKSDB_METRIC_CONTEXT, VALUE_PROVIDER)
        );
    }

    @Test
    public void shouldAddBlockCacheUsageMetric() {
        final String name = "block-cache-usage";
        final String description = "Memory size of the entries residing in block cache in bytes";
        runAndVerifyMutableMetric(
            name,
            description,
            () -> RocksDBMetrics.addBlockCacheUsageMetric(streamsMetrics, ROCKSDB_METRIC_CONTEXT, VALUE_PROVIDER)
        );
    }

    @Test
    public void shouldAddBlockCachePinnedUsageMetric() {
        final String name = "block-cache-pinned-usage";
        final String description = "Memory size for the entries being pinned in the block cache in bytes";
        runAndVerifyMutableMetric(
            name,
            description,
            () -> RocksDBMetrics.addBlockCachePinnedUsageMetric(streamsMetrics, ROCKSDB_METRIC_CONTEXT, VALUE_PROVIDER)
        );
    }

    @Test
    public void shouldAddEstimateNumKeysMetric() {
        final String name = "estimate-num-keys";
        final String description =
            "Estimated number of total keys in the active and unflushed immutable memtables and storage";
        runAndVerifyMutableMetric(
            name,
            description,
            () -> RocksDBMetrics.addEstimateNumKeysMetric(streamsMetrics, ROCKSDB_METRIC_CONTEXT, VALUE_PROVIDER)
        );
    }

    @Test
    public void shouldAddEstimateTableReadersMemMetric() {
        final String name = "estimate-table-readers-mem";
        final String description =
            "Estimated memory in bytes used for reading SST tables, excluding memory used in block cache";
        runAndVerifyMutableMetric(
            name,
            description,
            () -> RocksDBMetrics.addEstimateTableReadersMemMetric(streamsMetrics, ROCKSDB_METRIC_CONTEXT, VALUE_PROVIDER)
        );
    }

    @Test
    public void shouldAddBackgroundErrorsMetric() {
        final String name = "background-errors";
        final String description = "Total number of background errors";
        runAndVerifyMutableMetric(
            name,
            description,
            () -> RocksDBMetrics.addBackgroundErrorsMetric(streamsMetrics, ROCKSDB_METRIC_CONTEXT, VALUE_PROVIDER)
        );
    }

    private void runAndVerifyMutableMetric(final String name, final String description, final Runnable metricAdder) {
        streamsMetrics.addStoreLevelMutableMetric(
                eq(THREAD_ID),
                eq(TASK_ID),
=======
    public void shouldAddNumImmutableMemTableMetric() {
        final String name = "num-entries-active-mem-table";
        final String description = "Current total number of entries in the active memtable";
        final Gauge<BigInteger> valueProvider = (config, now) -> BigInteger.valueOf(10);
        streamsMetrics.addStoreLevelMutableMetric(
            eq(TASK_ID),
>>>>>>> 9da32b6b
                eq(STORE_TYPE),
                eq(STORE_NAME),
                eq(name),
                eq(description),
                eq(RecordingLevel.INFO),
<<<<<<< HEAD
                eq(VALUE_PROVIDER)
        );
        replay(streamsMetrics);

        metricAdder.run();
=======
                eq(valueProvider)
        );
        replay(streamsMetrics);

        RocksDBMetrics.addNumEntriesActiveMemTableMetric(streamsMetrics, ROCKSDB_METRIC_CONTEXT, valueProvider);
>>>>>>> 9da32b6b

        verify(streamsMetrics);
    }

    private void verifyRateAndTotalSensor(final String metricNamePrefix,
                                          final String descriptionOfTotal,
                                          final String descriptionOfRate,
                                          final SensorCreator sensorCreator) {
        setupStreamsMetricsMock(metricNamePrefix);
        StreamsMetricsImpl.addRateOfSumAndSumMetricsToSensor(
            sensor,
            STATE_LEVEL_GROUP,
            tags,
            metricNamePrefix,
            descriptionOfRate,
            descriptionOfTotal
        );

        replayCallAndVerify(sensorCreator);
    }

    private void verifyRateSensor(final String metricNamePrefix,
                                  final String description,
                                  final SensorCreator sensorCreator) {
        setupStreamsMetricsMock(metricNamePrefix);
        StreamsMetricsImpl.addRateOfSumMetricToSensor(sensor, STATE_LEVEL_GROUP, tags, metricNamePrefix, description);

        replayCallAndVerify(sensorCreator);
    }

    private void verifyValueSensor(final String metricNamePrefix,
                                   final String description,
                                   final SensorCreator sensorCreator) {
        setupStreamsMetricsMock(metricNamePrefix);
        StreamsMetricsImpl.addValueMetricToSensor(sensor, STATE_LEVEL_GROUP, tags, metricNamePrefix, description);

        replayCallAndVerify(sensorCreator);
    }

    private void verifySumSensor(final String metricNamePrefix,
                                 final boolean withSuffix,
                                 final String description,
                                 final SensorCreator sensorCreator) {
        setupStreamsMetricsMock(metricNamePrefix);
        if (withSuffix) {
            StreamsMetricsImpl.addSumMetricToSensor(sensor, STATE_LEVEL_GROUP, tags, metricNamePrefix, description);
        } else {
            StreamsMetricsImpl
                .addSumMetricToSensor(sensor, STATE_LEVEL_GROUP, tags, metricNamePrefix, withSuffix, description);
        }

        replayCallAndVerify(sensorCreator);
    }

    private void setupStreamsMetricsMock(final String metricNamePrefix) {
        mockStatic(StreamsMetricsImpl.class);
        expect(streamsMetrics.storeLevelSensor(
            TASK_ID,
            STORE_NAME,
            metricNamePrefix,
            RecordingLevel.DEBUG
        )).andReturn(sensor);
        expect(streamsMetrics.storeLevelTagMap(
            TASK_ID,
            STORE_TYPE,
            STORE_NAME
        )).andReturn(tags);
    }

    private void replayCallAndVerify(final SensorCreator sensorCreator) {
        replayAll();
        replay(StreamsMetricsImpl.class);

        final Sensor sensor = sensorCreator.sensor(streamsMetrics, ROCKSDB_METRIC_CONTEXT);

        verifyAll();
        verify(StreamsMetricsImpl.class);

        assertThat(sensor, is(this.sensor));
    }
}<|MERGE_RESOLUTION|>--- conflicted
+++ resolved
@@ -51,12 +51,8 @@
     private static final String STORE_TYPE = "test-store-type";
     private static final String STORE_NAME = "store";
     private static final RocksDBMetricContext ROCKSDB_METRIC_CONTEXT =
-<<<<<<< HEAD
-            new RocksDBMetricContext(THREAD_ID, TASK_ID, STORE_TYPE, STORE_NAME);
+        new RocksDBMetricContext(TASK_ID, STORE_TYPE, STORE_NAME);
     private static final Gauge<BigInteger> VALUE_PROVIDER = (config, now) -> BigInteger.valueOf(10);
-=======
-        new RocksDBMetricContext(TASK_ID, STORE_TYPE, STORE_NAME);
->>>>>>> 9da32b6b
 
     private final Metrics metrics = new Metrics();
     private final Sensor sensor = metrics.sensor("dummy");
@@ -226,7 +222,6 @@
     }
 
     @Test
-<<<<<<< HEAD
     public void shouldAddNumEntriesActiveMemTableMetric() {
         final String name = "num-entries-active-mem-table";
         final String description = "Total number of entries in the active memtable";
@@ -473,34 +468,17 @@
 
     private void runAndVerifyMutableMetric(final String name, final String description, final Runnable metricAdder) {
         streamsMetrics.addStoreLevelMutableMetric(
-                eq(THREAD_ID),
                 eq(TASK_ID),
-=======
-    public void shouldAddNumImmutableMemTableMetric() {
-        final String name = "num-entries-active-mem-table";
-        final String description = "Current total number of entries in the active memtable";
-        final Gauge<BigInteger> valueProvider = (config, now) -> BigInteger.valueOf(10);
-        streamsMetrics.addStoreLevelMutableMetric(
-            eq(TASK_ID),
->>>>>>> 9da32b6b
                 eq(STORE_TYPE),
                 eq(STORE_NAME),
                 eq(name),
                 eq(description),
                 eq(RecordingLevel.INFO),
-<<<<<<< HEAD
                 eq(VALUE_PROVIDER)
         );
         replay(streamsMetrics);
 
         metricAdder.run();
-=======
-                eq(valueProvider)
-        );
-        replay(streamsMetrics);
-
-        RocksDBMetrics.addNumEntriesActiveMemTableMetric(streamsMetrics, ROCKSDB_METRIC_CONTEXT, valueProvider);
->>>>>>> 9da32b6b
 
         verify(streamsMetrics);
     }
