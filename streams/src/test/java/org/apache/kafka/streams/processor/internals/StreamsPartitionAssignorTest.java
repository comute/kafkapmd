/*
 * Licensed to the Apache Software Foundation (ASF) under one or more
 * contributor license agreements. See the NOTICE file distributed with
 * this work for additional information regarding copyright ownership.
 * The ASF licenses this file to You under the Apache License, Version 2.0
 * (the "License"); you may not use this file except in compliance with
 * the License. You may obtain a copy of the License at
 *
 *    http://www.apache.org/licenses/LICENSE-2.0
 *
 * Unless required by applicable law or agreed to in writing, software
 * distributed under the License is distributed on an "AS IS" BASIS,
 * WITHOUT WARRANTIES OR CONDITIONS OF ANY KIND, either express or implied.
 * See the License for the specific language governing permissions and
 * limitations under the License.
 */
package org.apache.kafka.streams.processor.internals;

import org.apache.kafka.clients.admin.Admin;
import org.apache.kafka.clients.consumer.ConsumerPartitionAssignor;
import org.apache.kafka.clients.consumer.ConsumerPartitionAssignor.GroupSubscription;
import org.apache.kafka.clients.consumer.ConsumerPartitionAssignor.RebalanceProtocol;
import org.apache.kafka.common.Cluster;
import org.apache.kafka.common.KafkaException;
import org.apache.kafka.common.Node;
import org.apache.kafka.common.PartitionInfo;
import org.apache.kafka.common.TopicPartition;
import org.apache.kafka.common.config.ConfigException;
import org.apache.kafka.streams.KeyValue;
import org.apache.kafka.streams.StreamsBuilder;
import org.apache.kafka.streams.StreamsConfig;
import org.apache.kafka.streams.TopologyWrapper;
import org.apache.kafka.streams.kstream.JoinWindows;
import org.apache.kafka.streams.kstream.KStream;
import org.apache.kafka.streams.kstream.KTable;
import org.apache.kafka.streams.kstream.KeyValueMapper;
import org.apache.kafka.streams.kstream.Materialized;
import org.apache.kafka.streams.kstream.ValueJoiner;
import org.apache.kafka.streams.processor.TaskId;
import org.apache.kafka.streams.processor.internals.assignment.AssignmentInfo;
import org.apache.kafka.streams.processor.internals.assignment.ClientState;
import org.apache.kafka.streams.processor.internals.assignment.SubscriptionInfo;
import org.apache.kafka.streams.state.HostInfo;
import org.apache.kafka.test.MockClientSupplier;
import org.apache.kafka.test.MockInternalTopicManager;
import org.apache.kafka.test.MockKeyValueStoreBuilder;
import org.apache.kafka.test.MockProcessorSupplier;
import org.easymock.Capture;
import org.easymock.EasyMock;
import org.junit.Before;
import org.junit.Test;

import java.nio.ByteBuffer;
import java.util.ArrayList;
import java.util.Collection;
import java.util.Collections;
import java.util.HashMap;
import java.util.HashSet;
import java.util.List;
import java.util.Map;
import java.util.Set;
import java.util.UUID;
import java.util.concurrent.atomic.AtomicInteger;
import java.util.stream.Collectors;

import static java.time.Duration.ofMillis;
import static java.util.Arrays.asList;
import static java.util.Collections.emptyList;
import static java.util.Collections.emptyMap;
import static org.apache.kafka.common.utils.Utils.mkEntry;
import static org.apache.kafka.common.utils.Utils.mkMap;
import static org.apache.kafka.common.utils.Utils.mkSet;
import static org.apache.kafka.streams.processor.internals.assignment.StreamsAssignmentProtocolVersions.LATEST_SUPPORTED_VERSION;
import static org.hamcrest.CoreMatchers.equalTo;
import static org.hamcrest.CoreMatchers.not;
import static org.hamcrest.MatcherAssert.assertThat;
import static org.junit.Assert.assertEquals;
import static org.junit.Assert.assertFalse;
import static org.junit.Assert.assertNotEquals;
import static org.junit.Assert.assertTrue;
import static org.junit.Assert.fail;

@SuppressWarnings("unchecked")
public class StreamsPartitionAssignorTest {
    private static final String CONSUMER_1 = "consumer1";
    private static final String CONSUMER_2 = "consumer2";
    private static final String CONSUMER_3 = "consumer3";
    private static final String CONSUMER_4 = "consumer4";

    private final TopicPartition t1p0 = new TopicPartition("topic1", 0);
    private final TopicPartition t1p1 = new TopicPartition("topic1", 1);
    private final TopicPartition t1p2 = new TopicPartition("topic1", 2);
    private final TopicPartition t1p3 = new TopicPartition("topic1", 3);
    private final TopicPartition t2p0 = new TopicPartition("topic2", 0);
    private final TopicPartition t2p1 = new TopicPartition("topic2", 1);
    private final TopicPartition t2p2 = new TopicPartition("topic2", 2);
    private final TopicPartition t2p3 = new TopicPartition("topic2", 3);
    private final TopicPartition t3p0 = new TopicPartition("topic3", 0);
    private final TopicPartition t3p1 = new TopicPartition("topic3", 1);
    private final TopicPartition t3p2 = new TopicPartition("topic3", 2);
    private final TopicPartition t3p3 = new TopicPartition("topic3", 3);
    private final TopicPartition t4p0 = new TopicPartition("topic4", 0);
    private final TopicPartition t4p1 = new TopicPartition("topic4", 1);
    private final TopicPartition t4p2 = new TopicPartition("topic4", 2);
    private final TopicPartition t4p3 = new TopicPartition("topic4", 3);

    private final TaskId task0_0 = new TaskId(0, 0);
    private final TaskId task0_1 = new TaskId(0, 1);
    private final TaskId task0_2 = new TaskId(0, 2);
    private final TaskId task0_3 = new TaskId(0, 3);
    private final TaskId task1_0 = new TaskId(1, 0);
    private final TaskId task1_1 = new TaskId(1, 1);
    private final TaskId task1_2 = new TaskId(1, 2);
    private final TaskId task1_3 = new TaskId(1, 3);
    private final TaskId task2_0 = new TaskId(2, 0);
    private final TaskId task2_1 = new TaskId(2, 1);
    private final TaskId task2_2 = new TaskId(2, 2);
    private final TaskId task2_3 = new TaskId(2, 3);

    private final Map<TaskId, Set<TopicPartition>> partitionsForTask = mkMap(
        mkEntry(task0_0, mkSet(t1p0, t2p0)),
        mkEntry(task0_1, mkSet(t1p1, t2p1)),
        mkEntry(task0_2, mkSet(t1p2, t2p2)),
        mkEntry(task0_3, mkSet(t1p3, t2p3)),

        mkEntry(task1_0, mkSet(t3p0)),
        mkEntry(task1_1, mkSet(t3p1)),
        mkEntry(task1_2, mkSet(t3p2)),
        mkEntry(task1_3, mkSet(t3p3)),

        mkEntry(task2_0, mkSet(t4p0)),
        mkEntry(task2_1, mkSet(t4p1)),
        mkEntry(task2_2, mkSet(t4p2)),
        mkEntry(task2_3, mkSet(t4p3))
    );

    private final Set<String> allTopics = mkSet("topic1", "topic2");

    private final List<PartitionInfo> infos = asList(
        new PartitionInfo("topic1", 0, Node.noNode(), new Node[0], new Node[0]),
        new PartitionInfo("topic1", 1, Node.noNode(), new Node[0], new Node[0]),
        new PartitionInfo("topic1", 2, Node.noNode(), new Node[0], new Node[0]),
        new PartitionInfo("topic2", 0, Node.noNode(), new Node[0], new Node[0]),
        new PartitionInfo("topic2", 1, Node.noNode(), new Node[0], new Node[0]),
        new PartitionInfo("topic2", 2, Node.noNode(), new Node[0], new Node[0]),
        new PartitionInfo("topic3", 0, Node.noNode(), new Node[0], new Node[0]),
        new PartitionInfo("topic3", 1, Node.noNode(), new Node[0], new Node[0]),
        new PartitionInfo("topic3", 2, Node.noNode(), new Node[0], new Node[0]),
        new PartitionInfo("topic3", 3, Node.noNode(), new Node[0], new Node[0])
    );

    private final Set<TaskId> emptyTasks = Collections.emptySet();

    private final Cluster metadata = new Cluster(
        "cluster",
        Collections.singletonList(Node.noNode()),
        infos,
        Collections.emptySet(),
        Collections.emptySet());

    private final StreamsPartitionAssignor partitionAssignor = new StreamsPartitionAssignor();
    private final MockClientSupplier mockClientSupplier = new MockClientSupplier();
    private final InternalTopologyBuilder builder = new InternalTopologyBuilder();
    private final StreamsConfig streamsConfig = new StreamsConfig(configProps());
    private static final String USER_END_POINT = "localhost:8080";
    private static final String APPLICATION_ID = "stream-partition-assignor-test";

    private TaskManager taskManager;
    private StreamsMetadataState streamsMetadataState;

    private Map<String, Object> configProps() {
        final Map<String, Object> configurationMap = new HashMap<>();
        configurationMap.put(StreamsConfig.APPLICATION_ID_CONFIG, APPLICATION_ID);
        configurationMap.put(StreamsConfig.BOOTSTRAP_SERVERS_CONFIG, USER_END_POINT);
        configurationMap.put(StreamsConfig.InternalConfig.TASK_MANAGER_FOR_PARTITION_ASSIGNOR, taskManager);
        configurationMap.put(StreamsConfig.InternalConfig.STREAMS_METADATA_STATE_FOR_PARTITION_ASSIGNOR, streamsMetadataState);
        configurationMap.put(StreamsConfig.InternalConfig.STREAMS_ADMIN_CLIENT, EasyMock.createNiceMock(Admin.class));
        configurationMap.put(StreamsConfig.InternalConfig.ASSIGNMENT_ERROR_CODE, new AtomicInteger());
        return configurationMap;
    }

    private void configurePartitionAssignor(final Map<String, Object> props) {
        final Map<String, Object> configurationMap = configProps();
        configurationMap.putAll(props);
        partitionAssignor.configure(configurationMap);
    }

    private void configureDefault() {
        streamsMetadataState = EasyMock.createNiceMock(StreamsMetadataState.class);
        createMockTaskManager();
        partitionAssignor.configure(configProps());
    }

    private void createMockTaskManager() {
        final StreamsBuilder builder = new StreamsBuilder();
        final InternalTopologyBuilder internalTopologyBuilder = TopologyWrapper.getInternalTopologyBuilder(builder.build());

        createMockTaskManager(emptyTasks, emptyTasks, UUID.randomUUID(), internalTopologyBuilder);
    }

    private void createMockTaskManager(final Set<TaskId> prevTasks,
                                       final Set<TaskId> cachedTasks,
                                       final UUID processId,
                                       final InternalTopologyBuilder builder) {
        taskManager = EasyMock.createNiceMock(TaskManager.class);
        EasyMock.expect(taskManager.builder()).andReturn(builder).anyTimes();
        EasyMock.expect(taskManager.activeTaskIds()).andReturn(prevTasks).anyTimes();
        EasyMock.expect(taskManager.tasksOnLocalStorage()).andReturn(cachedTasks).anyTimes();
        EasyMock.expect(taskManager.processId()).andReturn(processId).anyTimes();
        builder.setApplicationId(APPLICATION_ID);
        builder.buildTopology();
    }

    private Map<String, ConsumerPartitionAssignor.Subscription> subscriptions;

    @Before
    public void setUp() {
        if (subscriptions != null) {
            subscriptions.clear();
        } else {
            subscriptions = new HashMap<>();
        }
    }

    private static SubscriptionInfo getInfo(final int version,
                                            final UUID processId,
                                            final Set<TaskId> prevTasks,
                                            final Set<TaskId> standbyTasks,
                                            final String userEndPoint) {
        return new SubscriptionInfo(version, LATEST_SUPPORTED_VERSION, processId, prevTasks, standbyTasks, userEndPoint);
    }

    private static SubscriptionInfo getInfo(final UUID processId,
                                            final Set<TaskId> prevTasks,
                                            final Set<TaskId> standbyTasks,
                                            final String userEndPoint) {
        return new SubscriptionInfo(LATEST_SUPPORTED_VERSION, LATEST_SUPPORTED_VERSION, processId, prevTasks, standbyTasks, userEndPoint);
    }

    private static SubscriptionInfo getInfo(final UUID processId, final Set<TaskId> prevTasks, final Set<TaskId> standbyTasks) {
        return new SubscriptionInfo(LATEST_SUPPORTED_VERSION, LATEST_SUPPORTED_VERSION, processId, prevTasks, standbyTasks, USER_END_POINT);
    }

    @Test
    public void shouldUseEagerRebalancingProtocol() {
        streamsMetadataState = EasyMock.createNiceMock(StreamsMetadataState.class);
        createMockTaskManager();
        final Map<String, Object> props = configProps();
        props.put(StreamsConfig.UPGRADE_FROM_CONFIG, StreamsConfig.UPGRADE_FROM_23);
        partitionAssignor.configure(props);

        assertEquals(1, partitionAssignor.supportedProtocols().size());
        assertTrue(partitionAssignor.supportedProtocols().contains(RebalanceProtocol.EAGER));
        assertFalse(partitionAssignor.supportedProtocols().contains(RebalanceProtocol.COOPERATIVE));
    }

    @Test
    public void shouldUseCooperativeRebalancingProtocol() {
        streamsMetadataState = EasyMock.createNiceMock(StreamsMetadataState.class);
        createMockTaskManager();
        final Map<String, Object> props = configProps();
        partitionAssignor.configure(props);

        assertEquals(2, partitionAssignor.supportedProtocols().size());
        assertTrue(partitionAssignor.supportedProtocols().contains(RebalanceProtocol.COOPERATIVE));
    }

    @Test
    public void shouldProduceStickyAndBalancedAssignmentWhenNothingChanges() {
        configureDefault();
        final ClientState state = new ClientState();
        final List<TaskId> allTasks = asList(task0_0, task0_1, task0_2, task0_3, task1_0, task1_1, task1_2, task1_3);

        final Map<String, List<TaskId>> previousAssignment = mkMap(
            mkEntry(CONSUMER_1, asList(task0_0, task1_1, task1_3)),
            mkEntry(CONSUMER_2, asList(task0_3, task1_0)),
            mkEntry(CONSUMER_3, asList(task0_1, task0_2, task1_2))
        );

        for (final Map.Entry<String, List<TaskId>> entry : previousAssignment.entrySet()) {
            for (final TaskId task : entry.getValue()) {
                state.addOwnedPartitions(partitionsForTask.get(task), entry.getKey());
            }
        }

        final Set<String> consumers = mkSet(CONSUMER_1, CONSUMER_2, CONSUMER_3);
        state.assignActiveTasks(allTasks);

        assertEquivalentAssignment(
            previousAssignment,
            partitionAssignor.tryStickyAndBalancedTaskAssignmentWithinClient(
                state,
                consumers,
                partitionsForTask,
                Collections.emptySet()
            )
        );
    }

    @Test
    public void shouldProduceStickyAndBalancedAssignmentWhenNewTasksAreAdded() {
        configureDefault();
        final ClientState state = new ClientState();

        final Set<TaskId> allTasks = mkSet(task0_0, task0_1, task0_2, task0_3, task1_0, task1_1, task1_2, task1_3);

        final Map<String, List<TaskId>> previousAssignment = mkMap(
            mkEntry(CONSUMER_1, new ArrayList<>(asList(task0_0, task1_1, task1_3))),
            mkEntry(CONSUMER_2, new ArrayList<>(asList(task0_3, task1_0))),
            mkEntry(CONSUMER_3, new ArrayList<>(asList(task0_1, task0_2, task1_2)))
        );

        for (final Map.Entry<String, List<TaskId>> entry : previousAssignment.entrySet()) {
            for (final TaskId task : entry.getValue()) {
                state.addOwnedPartitions(partitionsForTask.get(task), entry.getKey());
            }
        }

        final Set<String> consumers = mkSet(CONSUMER_1, CONSUMER_2, CONSUMER_3);

        // We should be able to add a new task without sacrificing stickyness
        final TaskId newTask = task2_0;
        allTasks.add(newTask);
        state.assignActiveTasks(allTasks);

        final Map<String, List<TaskId>> newAssignment = partitionAssignor.tryStickyAndBalancedTaskAssignmentWithinClient(state, consumers, partitionsForTask, Collections.emptySet());

        previousAssignment.get(CONSUMER_2).add(newTask);
        assertEquivalentAssignment(previousAssignment, newAssignment);
    }

    @Test
    public void shouldReturnEmptyMapWhenStickyAndBalancedAssignmentIsNotPossibleBecauseNewConsumerJoined() {
        configureDefault();
        final ClientState state = new ClientState();

        final List<TaskId> allTasks = asList(task0_0, task0_1, task0_2, task0_3, task1_0, task1_1, task1_2, task1_3);

        final Map<String, List<TaskId>> previousAssignment = mkMap(
            mkEntry(CONSUMER_1, asList(task0_0, task1_1, task1_3)),
            mkEntry(CONSUMER_2, asList(task0_3, task1_0)),
            mkEntry(CONSUMER_3, asList(task0_1, task0_2, task1_2))
        );

        for (final Map.Entry<String, List<TaskId>> entry : previousAssignment.entrySet()) {
            for (final TaskId task : entry.getValue()) {
                state.addOwnedPartitions(partitionsForTask.get(task), entry.getKey());
            }
        }

        // If we add a new consumer here, we cannot produce an assignment that is both sticky and balanced
        final Set<String> consumers = mkSet(CONSUMER_1, CONSUMER_2, CONSUMER_3, CONSUMER_4);
        state.assignActiveTasks(allTasks);

        assertThat(partitionAssignor.tryStickyAndBalancedTaskAssignmentWithinClient(state, consumers, partitionsForTask, Collections.emptySet()),
                   equalTo(emptyMap()));
    }

    @Test
    public void shouldReturnEmptyMapWhenStickyAndBalancedAssignmentIsNotPossibleBecauseOtherClientOwnedPartition() {
        configureDefault();
        final ClientState state = new ClientState();

        final List<TaskId> allTasks = asList(task0_0, task0_1, task0_2, task0_3, task1_0, task1_1, task1_2, task1_3);

        final Map<String, List<TaskId>> previousAssignment = mkMap(
            mkEntry(CONSUMER_1, new ArrayList<>(asList(task1_1, task1_3))),
            mkEntry(CONSUMER_2, new ArrayList<>(asList(task0_3, task1_0))),
            mkEntry(CONSUMER_3, new ArrayList<>(asList(task0_1, task0_2, task1_2)))
        );

        for (final Map.Entry<String, List<TaskId>> entry : previousAssignment.entrySet()) {
            for (final TaskId task : entry.getValue()) {
                state.addOwnedPartitions(partitionsForTask.get(task), entry.getKey());
            }
        }

        // Add the partitions of task0_0 to allOwnedPartitions but not c1's ownedPartitions/previousAssignment
        final Set<TopicPartition> allOwnedPartitions = new HashSet<>(partitionsForTask.get(task0_0));

        final Set<String> consumers = mkSet(CONSUMER_1, CONSUMER_2, CONSUMER_3);
        state.assignActiveTasks(allTasks);

        assertThat(partitionAssignor.tryStickyAndBalancedTaskAssignmentWithinClient(state, consumers, partitionsForTask, allOwnedPartitions),
                   equalTo(emptyMap()));
    }

    @Test
    public void shouldInterleaveTasksByGroupId() {
        final TaskId taskIdA0 = new TaskId(0, 0);
        final TaskId taskIdA1 = new TaskId(0, 1);
        final TaskId taskIdA2 = new TaskId(0, 2);
        final TaskId taskIdA3 = new TaskId(0, 3);

        final TaskId taskIdB0 = new TaskId(1, 0);
        final TaskId taskIdB1 = new TaskId(1, 1);
        final TaskId taskIdB2 = new TaskId(1, 2);

        final TaskId taskIdC0 = new TaskId(2, 0);
        final TaskId taskIdC1 = new TaskId(2, 1);

        final String c1 = "c1";
        final String c2 = "c2";
        final String c3 = "c3";

        final Set<String> consumers = mkSet(c1, c2, c3);

        final List<TaskId> expectedSubList1 = asList(taskIdA0, taskIdA3, taskIdB2);
        final List<TaskId> expectedSubList2 = asList(taskIdA1, taskIdB0, taskIdC0);
        final List<TaskId> expectedSubList3 = asList(taskIdA2, taskIdB1, taskIdC1);

        final Map<String, List<TaskId>> assignment = new HashMap<>();
        assignment.put(c1, expectedSubList1);
        assignment.put(c2, expectedSubList2);
        assignment.put(c3, expectedSubList3);

        final List<TaskId> tasks = asList(taskIdC0, taskIdC1, taskIdB0, taskIdB1, taskIdB2, taskIdA0, taskIdA1, taskIdA2, taskIdA3);
        Collections.shuffle(tasks);

        final Map<String, List<TaskId>> interleavedTaskIds = StreamsPartitionAssignor.interleaveConsumerTasksByGroupId(tasks, consumers);

        assertThat(interleavedTaskIds, equalTo(assignment));
    }

    @Test
    public void testEagerSubscription() {
        builder.addSource(null, "source1", null, null, null, "topic1");
        builder.addSource(null, "source2", null, null, null, "topic2");
        builder.addProcessor("processor", new MockProcessorSupplier(), "source1", "source2");

        final Set<TaskId> prevTasks = mkSet(
            new TaskId(0, 1), new TaskId(1, 1), new TaskId(2, 1)
        );
        final Set<TaskId> cachedTasks = mkSet(
            new TaskId(0, 1), new TaskId(1, 1), new TaskId(2, 1),
            new TaskId(0, 2), new TaskId(1, 2), new TaskId(2, 2)
        );

        final UUID processId = UUID.randomUUID();
        createMockTaskManager(prevTasks, cachedTasks, processId, builder);
        EasyMock.replay(taskManager);

        streamsMetadataState = EasyMock.createNiceMock(StreamsMetadataState.class);
        configurePartitionAssignor(emptyMap());
        partitionAssignor.setRebalanceProtocol(RebalanceProtocol.EAGER);

        final Set<String> topics = mkSet("topic1", "topic2");
        final ConsumerPartitionAssignor.Subscription subscription = new ConsumerPartitionAssignor.Subscription(new ArrayList<>(topics), partitionAssignor.subscriptionUserData(topics));

        Collections.sort(subscription.topics());
        assertEquals(asList("topic1", "topic2"), subscription.topics());

        final Set<TaskId> standbyTasks = new HashSet<>(cachedTasks);
        standbyTasks.removeAll(prevTasks);

        // When following the eager protocol, we must encode the previous tasks ourselves since we must revoke
        // everything and thus the "ownedPartitions" field in the subscription will be empty
        final SubscriptionInfo info = getInfo(processId, prevTasks, standbyTasks, null);
        assertEquals(info, SubscriptionInfo.decode(subscription.userData()));
    }

    @Test
    public void testCooperativeSubscription() {
        builder.addSource(null, "source1", null, null, null, "topic1");
        builder.addSource(null, "source2", null, null, null, "topic2");
        builder.addProcessor("processor", new MockProcessorSupplier(), "source1", "source2");

        final Set<TaskId> prevTasks = mkSet(
            new TaskId(0, 1), new TaskId(1, 1), new TaskId(2, 1));
        final Set<TaskId> cachedTasks = mkSet(
            new TaskId(0, 1), new TaskId(1, 1), new TaskId(2, 1),
            new TaskId(0, 2), new TaskId(1, 2), new TaskId(2, 2));

        final UUID processId = UUID.randomUUID();
        createMockTaskManager(prevTasks, cachedTasks, processId, builder);
        EasyMock.replay(taskManager);

        streamsMetadataState = EasyMock.createNiceMock(StreamsMetadataState.class);
        configurePartitionAssignor(emptyMap());

        final Set<String> topics = mkSet("topic1", "topic2");
        final ConsumerPartitionAssignor.Subscription subscription = new ConsumerPartitionAssignor.Subscription(
            new ArrayList<>(topics), partitionAssignor.subscriptionUserData(topics));

        Collections.sort(subscription.topics());
        assertEquals(asList("topic1", "topic2"), subscription.topics());

        final Set<TaskId> standbyTasks = new HashSet<>(cachedTasks);
        standbyTasks.removeAll(prevTasks);

        // We don't encode the active tasks when following the cooperative protocol, as these are inferred from the
        // ownedPartitions encoded in the subscription
        final SubscriptionInfo info = getInfo(processId, Collections.emptySet(), standbyTasks, null);
        assertEquals(info, SubscriptionInfo.decode(subscription.userData()));
    }

    @Test
    public void testAssignBasic() {
        builder.addSource(null, "source1", null, null, null, "topic1");
        builder.addSource(null, "source2", null, null, null, "topic2");
        builder.addProcessor("processor", new MockProcessorSupplier(), "source1", "source2");
        final List<String> topics = asList("topic1", "topic2");
        final Set<TaskId> allTasks = mkSet(task0_0, task0_1, task0_2);

        final Set<TaskId> prevTasks10 = mkSet(task0_0);
        final Set<TaskId> prevTasks11 = mkSet(task0_1);
        final Set<TaskId> prevTasks20 = mkSet(task0_2);
        final Set<TaskId> standbyTasks10 = mkSet(task0_1);
        final Set<TaskId> standbyTasks11 = mkSet(task0_2);
        final Set<TaskId> standbyTasks20 = mkSet(task0_0);

        final UUID uuid1 = UUID.randomUUID();
        final UUID uuid2 = UUID.randomUUID();

        createMockTaskManager(prevTasks10, standbyTasks10, uuid1, builder);
        EasyMock.replay(taskManager);
        streamsMetadataState = EasyMock.createNiceMock(StreamsMetadataState.class);
        configurePartitionAssignor(emptyMap());

        partitionAssignor.setInternalTopicManager(new MockInternalTopicManager(streamsConfig, mockClientSupplier.restoreConsumer));

        subscriptions.put("consumer10",
                          new ConsumerPartitionAssignor.Subscription(
                              topics,
                              getInfo(uuid1, prevTasks10, standbyTasks10, USER_END_POINT).encode()
                          ));
        subscriptions.put("consumer11",
                          new ConsumerPartitionAssignor.Subscription(
                              topics,
                              getInfo(uuid1, prevTasks11, standbyTasks11, USER_END_POINT).encode()
                          ));
        subscriptions.put("consumer20",
                          new ConsumerPartitionAssignor.Subscription(
                              topics,
                              getInfo(uuid2, prevTasks20, standbyTasks20, USER_END_POINT).encode()
                          ));

        final Map<String, ConsumerPartitionAssignor.Assignment> assignments = partitionAssignor.assign(metadata, new GroupSubscription(subscriptions)).groupAssignment();

        // check assigned partitions
        assertEquals(mkSet(mkSet(t1p0, t2p0), mkSet(t1p1, t2p1)),
                     mkSet(new HashSet<>(assignments.get("consumer10").partitions()),
                           new HashSet<>(assignments.get("consumer11").partitions())));
        assertEquals(mkSet(t1p2, t2p2), new HashSet<>(assignments.get("consumer20").partitions()));

        // check assignment info

        // the first consumer
        final AssignmentInfo info10 = checkAssignment(allTopics, assignments.get("consumer10"));
        final Set<TaskId> allActiveTasks = new HashSet<>(info10.activeTasks());

        // the second consumer
        final AssignmentInfo info11 = checkAssignment(allTopics, assignments.get("consumer11"));
        allActiveTasks.addAll(info11.activeTasks());

        assertEquals(mkSet(task0_0, task0_1), allActiveTasks);

        // the third consumer
        final AssignmentInfo info20 = checkAssignment(allTopics, assignments.get("consumer20"));
        allActiveTasks.addAll(info20.activeTasks());

        assertEquals(3, allActiveTasks.size());
        assertEquals(allTasks, new HashSet<>(allActiveTasks));

        assertEquals(3, allActiveTasks.size());
        assertEquals(allTasks, allActiveTasks);
    }

    @Test
    public void shouldAssignEvenlyAcrossConsumersOneClientMultipleThreads() {
        builder.addSource(null, "source1", null, null, null, "topic1");
        builder.addSource(null, "source2", null, null, null, "topic2");
        builder.addProcessor("processor", new MockProcessorSupplier(), "source1");
        builder.addProcessor("processorII", new MockProcessorSupplier(), "source2");

        final List<PartitionInfo> localInfos = asList(
            new PartitionInfo("topic1", 0, Node.noNode(), new Node[0], new Node[0]),
            new PartitionInfo("topic1", 1, Node.noNode(), new Node[0], new Node[0]),
            new PartitionInfo("topic1", 2, Node.noNode(), new Node[0], new Node[0]),
            new PartitionInfo("topic1", 3, Node.noNode(), new Node[0], new Node[0]),
            new PartitionInfo("topic2", 0, Node.noNode(), new Node[0], new Node[0]),
            new PartitionInfo("topic2", 1, Node.noNode(), new Node[0], new Node[0]),
            new PartitionInfo("topic2", 2, Node.noNode(), new Node[0], new Node[0]),
            new PartitionInfo("topic2", 3, Node.noNode(), new Node[0], new Node[0])
        );

        final Cluster localMetadata = new Cluster(
            "cluster",
            Collections.singletonList(Node.noNode()),
            localInfos,
            Collections.emptySet(),
            Collections.emptySet());

        final List<String> topics = asList("topic1", "topic2");

        final TaskId taskIdA0 = new TaskId(0, 0);
        final TaskId taskIdA1 = new TaskId(0, 1);
        final TaskId taskIdA2 = new TaskId(0, 2);
        final TaskId taskIdA3 = new TaskId(0, 3);

        final TaskId taskIdB0 = new TaskId(1, 0);
        final TaskId taskIdB1 = new TaskId(1, 1);
        final TaskId taskIdB2 = new TaskId(1, 2);
        final TaskId taskIdB3 = new TaskId(1, 3);

        final UUID uuid1 = UUID.randomUUID();

        createMockTaskManager(new HashSet<>(), new HashSet<>(), uuid1, builder);
        EasyMock.replay(taskManager);
        streamsMetadataState = EasyMock.createNiceMock(StreamsMetadataState.class);
        configurePartitionAssignor(emptyMap());

        partitionAssignor.setInternalTopicManager(new MockInternalTopicManager(streamsConfig, mockClientSupplier.restoreConsumer));

        subscriptions.put("consumer10",
                          new ConsumerPartitionAssignor.Subscription(
                              topics,
                              getInfo(uuid1, new HashSet<>(), new HashSet<>()).encode()
                          ));
        subscriptions.put("consumer11",
                          new ConsumerPartitionAssignor.Subscription(
                              topics,
                              getInfo(uuid1, new HashSet<>(), new HashSet<>()).encode()
                          ));

        final Map<String, ConsumerPartitionAssignor.Assignment> assignments = partitionAssignor.assign(localMetadata, new GroupSubscription(subscriptions)).groupAssignment();

        // check assigned partitions
        assertEquals(mkSet(mkSet(t2p2, t1p0, t1p2, t2p0), mkSet(t1p1, t2p1, t1p3, t2p3)),
                     mkSet(new HashSet<>(assignments.get("consumer10").partitions()), new HashSet<>(assignments.get("consumer11").partitions())));

        // the first consumer
        final AssignmentInfo info10 = AssignmentInfo.decode(assignments.get("consumer10").userData());

        final List<TaskId> expectedInfo10TaskIds = asList(taskIdA0, taskIdA2, taskIdB0, taskIdB2);
        assertEquals(expectedInfo10TaskIds, info10.activeTasks());

        // the second consumer
        final AssignmentInfo info11 = AssignmentInfo.decode(assignments.get("consumer11").userData());
        final List<TaskId> expectedInfo11TaskIds = asList(taskIdA1, taskIdA3, taskIdB1, taskIdB3);

        assertEquals(expectedInfo11TaskIds, info11.activeTasks());
    }

    @SuppressWarnings("deprecation")
    @Test
    public void testAssignWithPartialTopology() {
        builder.addSource(null, "source1", null, null, null, "topic1");
        builder.addProcessor("processor1", new MockProcessorSupplier(), "source1");
        builder.addStateStore(new MockKeyValueStoreBuilder("store1", false), "processor1");
        builder.addSource(null, "source2", null, null, null, "topic2");
        builder.addProcessor("processor2", new MockProcessorSupplier(), "source2");
        builder.addStateStore(new MockKeyValueStoreBuilder("store2", false), "processor2");
        final List<String> topics = asList("topic1", "topic2");
        final Set<TaskId> allTasks = mkSet(task0_0, task0_1, task0_2);

        final UUID uuid1 = UUID.randomUUID();

        createMockTaskManager(emptyTasks, emptyTasks, uuid1, builder);
        EasyMock.replay(taskManager);
        streamsMetadataState = EasyMock.createNiceMock(StreamsMetadataState.class);
        configurePartitionAssignor(Collections.singletonMap(StreamsConfig.PARTITION_GROUPER_CLASS_CONFIG, SingleGroupPartitionGrouperStub.class));

        partitionAssignor.setInternalTopicManager(new MockInternalTopicManager(streamsConfig, mockClientSupplier.restoreConsumer));

        // will throw exception if it fails
        subscriptions.put("consumer10",
                          new ConsumerPartitionAssignor.Subscription(
                              topics,
                              getInfo(uuid1, emptyTasks, emptyTasks).encode()
                          ));
        final Map<String, ConsumerPartitionAssignor.Assignment> assignments = partitionAssignor.assign(metadata, new GroupSubscription(subscriptions)).groupAssignment();

        // check assignment info
        final AssignmentInfo info10 = checkAssignment(mkSet("topic1"), assignments.get("consumer10"));
        final Set<TaskId> allActiveTasks = new HashSet<>(info10.activeTasks());

        assertEquals(3, allActiveTasks.size());
        assertEquals(allTasks, new HashSet<>(allActiveTasks));
    }


    @Test
    public void testAssignEmptyMetadata() {
        builder.addSource(null, "source1", null, null, null, "topic1");
        builder.addSource(null, "source2", null, null, null, "topic2");
        builder.addProcessor("processor", new MockProcessorSupplier(), "source1", "source2");
        final List<String> topics = asList("topic1", "topic2");
        final Set<TaskId> allTasks = mkSet(task0_0, task0_1, task0_2);

        final Set<TaskId> prevTasks10 = mkSet(task0_0);
        final Set<TaskId> standbyTasks10 = mkSet(task0_1);
        final Cluster emptyMetadata = new Cluster("cluster", Collections.singletonList(Node.noNode()),
                                                  Collections.emptySet(),
                                                  Collections.emptySet(),
                                                  Collections.emptySet());
        final UUID uuid1 = UUID.randomUUID();

        createMockTaskManager(prevTasks10, standbyTasks10, uuid1, builder);
        EasyMock.replay(taskManager);
        streamsMetadataState = EasyMock.createNiceMock(StreamsMetadataState.class);
        configurePartitionAssignor(emptyMap());

        subscriptions.put("consumer10",
                          new ConsumerPartitionAssignor.Subscription(
                              topics,
                              getInfo(uuid1, prevTasks10, standbyTasks10).encode()
                          ));

        // initially metadata is empty
        Map<String, ConsumerPartitionAssignor.Assignment> assignments =
            partitionAssignor.assign(emptyMetadata, new GroupSubscription(subscriptions)).groupAssignment();

        // check assigned partitions
        assertEquals(Collections.emptySet(),
                     new HashSet<>(assignments.get("consumer10").partitions()));

        // check assignment info
        AssignmentInfo info10 = checkAssignment(Collections.emptySet(), assignments.get("consumer10"));
        final Set<TaskId> allActiveTasks = new HashSet<>(info10.activeTasks());

        assertEquals(0, allActiveTasks.size());

        // then metadata gets populated
        assignments = partitionAssignor.assign(metadata, new GroupSubscription(subscriptions)).groupAssignment();
        // check assigned partitions
        assertEquals(mkSet(mkSet(t1p0, t2p0, t1p0, t2p0, t1p1, t2p1, t1p2, t2p2)),
                     mkSet(new HashSet<>(assignments.get("consumer10").partitions())));

        // the first consumer
        info10 = checkAssignment(allTopics, assignments.get("consumer10"));
        allActiveTasks.addAll(info10.activeTasks());

        assertEquals(3, allActiveTasks.size());
        assertEquals(allTasks, new HashSet<>(allActiveTasks));

        assertEquals(3, allActiveTasks.size());
        assertEquals(allTasks, allActiveTasks);
    }

    @Test
    public void testAssignWithNewTasks() {
        builder.addSource(null, "source1", null, null, null, "topic1");
        builder.addSource(null, "source2", null, null, null, "topic2");
        builder.addSource(null, "source3", null, null, null, "topic3");
        builder.addProcessor("processor", new MockProcessorSupplier(), "source1", "source2", "source3");
        final List<String> topics = asList("topic1", "topic2", "topic3");
        final Set<TaskId> allTasks = mkSet(task0_0, task0_1, task0_2, task0_3);

        // assuming that previous tasks do not have topic3
        final Set<TaskId> prevTasks10 = mkSet(task0_0);
        final Set<TaskId> prevTasks11 = mkSet(task0_1);
        final Set<TaskId> prevTasks20 = mkSet(task0_2);

        final UUID uuid1 = UUID.randomUUID();
        final UUID uuid2 = UUID.randomUUID();
        createMockTaskManager(prevTasks10, emptyTasks, uuid1, builder);
        EasyMock.replay(taskManager);
        streamsMetadataState = EasyMock.createNiceMock(StreamsMetadataState.class);
        configurePartitionAssignor(emptyMap());

        partitionAssignor.setInternalTopicManager(new MockInternalTopicManager(streamsConfig, mockClientSupplier.restoreConsumer));

        subscriptions.put("consumer10",
                          new ConsumerPartitionAssignor.Subscription(
                              topics,
                              getInfo(uuid1, prevTasks10, emptyTasks).encode()));
        subscriptions.put("consumer11",
                          new ConsumerPartitionAssignor.Subscription(
                              topics,
                              getInfo(uuid1, prevTasks11, emptyTasks).encode()));
        subscriptions.put("consumer20",
                          new ConsumerPartitionAssignor.Subscription(
                              topics,
                              getInfo(uuid2, prevTasks20, emptyTasks).encode()));

        final Map<String, ConsumerPartitionAssignor.Assignment> assignments = partitionAssignor.assign(metadata, new GroupSubscription(subscriptions)).groupAssignment();

        // check assigned partitions: since there is no previous task for topic 3 it will be assigned randomly so we cannot check exact match
        // also note that previously assigned partitions / tasks may not stay on the previous host since we may assign the new task first and
        // then later ones will be re-assigned to other hosts due to load balancing
        AssignmentInfo info = AssignmentInfo.decode(assignments.get("consumer10").userData());
        final Set<TaskId> allActiveTasks = new HashSet<>(info.activeTasks());
        final Set<TopicPartition> allPartitions = new HashSet<>(assignments.get("consumer10").partitions());

        info = AssignmentInfo.decode(assignments.get("consumer11").userData());
        allActiveTasks.addAll(info.activeTasks());
        allPartitions.addAll(assignments.get("consumer11").partitions());

        info = AssignmentInfo.decode(assignments.get("consumer20").userData());
        allActiveTasks.addAll(info.activeTasks());
        allPartitions.addAll(assignments.get("consumer20").partitions());

        assertEquals(allTasks, allActiveTasks);
        assertEquals(mkSet(t1p0, t1p1, t1p2, t2p0, t2p1, t2p2, t3p0, t3p1, t3p2, t3p3), allPartitions);
    }

    @Test
    public void testAssignWithStates() {
        builder.setApplicationId(APPLICATION_ID);
        builder.addSource(null, "source1", null, null, null, "topic1");
        builder.addSource(null, "source2", null, null, null, "topic2");

        builder.addProcessor("processor-1", new MockProcessorSupplier(), "source1");
        builder.addStateStore(new MockKeyValueStoreBuilder("store1", false), "processor-1");

        builder.addProcessor("processor-2", new MockProcessorSupplier(), "source2");
        builder.addStateStore(new MockKeyValueStoreBuilder("store2", false), "processor-2");
        builder.addStateStore(new MockKeyValueStoreBuilder("store3", false), "processor-2");

        final List<String> topics = asList("topic1", "topic2");

        final TaskId task00 = new TaskId(0, 0);
        final TaskId task01 = new TaskId(0, 1);
        final TaskId task02 = new TaskId(0, 2);
        final TaskId task10 = new TaskId(1, 0);
        final TaskId task11 = new TaskId(1, 1);
        final TaskId task12 = new TaskId(1, 2);
        final List<TaskId> tasks = asList(task00, task01, task02, task10, task11, task12);

        final UUID uuid1 = UUID.randomUUID();
        final UUID uuid2 = UUID.randomUUID();

        createMockTaskManager(emptyTasks, emptyTasks, uuid1, builder);
        EasyMock.replay(taskManager);
        streamsMetadataState = EasyMock.createNiceMock(StreamsMetadataState.class);
        configurePartitionAssignor(emptyMap());

        partitionAssignor.setInternalTopicManager(new MockInternalTopicManager(streamsConfig, mockClientSupplier.restoreConsumer));

        subscriptions.put("consumer10",
                          new ConsumerPartitionAssignor.Subscription(topics,
                                                                     getInfo(uuid1, emptyTasks, emptyTasks).encode()));
        subscriptions.put("consumer11",
                          new ConsumerPartitionAssignor.Subscription(topics,
                                                                     getInfo(uuid1, emptyTasks, emptyTasks).encode()));
        subscriptions.put("consumer20",
                          new ConsumerPartitionAssignor.Subscription(topics,
                                                                     getInfo(uuid2, emptyTasks, emptyTasks).encode()));

        final Map<String, ConsumerPartitionAssignor.Assignment> assignments = partitionAssignor.assign(metadata, new GroupSubscription(subscriptions)).groupAssignment();

        // check assigned partition size: since there is no previous task and there are two sub-topologies the assignment is random so we cannot check exact match
        assertEquals(2, assignments.get("consumer10").partitions().size());
        assertEquals(2, assignments.get("consumer11").partitions().size());
        assertEquals(2, assignments.get("consumer20").partitions().size());

        final AssignmentInfo info10 = AssignmentInfo.decode(assignments.get("consumer10").userData());
        final AssignmentInfo info11 = AssignmentInfo.decode(assignments.get("consumer11").userData());
        final AssignmentInfo info20 = AssignmentInfo.decode(assignments.get("consumer20").userData());

        assertEquals(2, info10.activeTasks().size());
        assertEquals(2, info11.activeTasks().size());
        assertEquals(2, info20.activeTasks().size());

        final Set<TaskId> allTasks = new HashSet<>();
        allTasks.addAll(info10.activeTasks());
        allTasks.addAll(info11.activeTasks());
        allTasks.addAll(info20.activeTasks());
        assertEquals(new HashSet<>(tasks), allTasks);

        // check tasks for state topics
        final Map<Integer, InternalTopologyBuilder.TopicsInfo> topicGroups = builder.topicGroups();

        assertEquals(mkSet(task00, task01, task02), tasksForState("store1", tasks, topicGroups));
        assertEquals(mkSet(task10, task11, task12), tasksForState("store2", tasks, topicGroups));
        assertEquals(mkSet(task10, task11, task12), tasksForState("store3", tasks, topicGroups));
    }

    private static Set<TaskId> tasksForState(final String storeName,
                                             final List<TaskId> tasks,
                                             final Map<Integer, InternalTopologyBuilder.TopicsInfo> topicGroups) {
        final String changelogTopic = ProcessorStateManager.storeChangelogTopic(APPLICATION_ID, storeName);

        final Set<TaskId> ids = new HashSet<>();
        for (final Map.Entry<Integer, InternalTopologyBuilder.TopicsInfo> entry : topicGroups.entrySet()) {
            final Set<String> stateChangelogTopics = entry.getValue().stateChangelogTopics.keySet();

            if (stateChangelogTopics.contains(changelogTopic)) {
                for (final TaskId id : tasks) {
                    if (id.topicGroupId == entry.getKey()) {
                        ids.add(id);
                    }
                }
            }
        }
        return ids;
    }

    @Test
    public void testAssignWithStandbyReplicasAndStatelessTasks() {
        final Map<String, Object> props = configProps();
        props.put(StreamsConfig.NUM_STANDBY_REPLICAS_CONFIG, "1");
        final StreamsConfig streamsConfig = new StreamsConfig(props);

        builder.addSource(null, "source1", null, null, null, "topic1", "topic2");
        builder.addProcessor("processor", new MockProcessorSupplier(), "source1");

        final List<String> topics = asList("topic1", "topic2");
        final UUID uuid1 = UUID.randomUUID();
        final UUID uuid2 = UUID.randomUUID();

        createMockTaskManager(mkSet(task0_0), Collections.emptySet(), uuid1, builder);
        EasyMock.replay(taskManager);
        streamsMetadataState = EasyMock.createNiceMock(StreamsMetadataState.class);
        configurePartitionAssignor(Collections.singletonMap(StreamsConfig.NUM_STANDBY_REPLICAS_CONFIG, 1));
        partitionAssignor.setInternalTopicManager(new MockInternalTopicManager(streamsConfig, mockClientSupplier.restoreConsumer));

        subscriptions.put("consumer10",
            new ConsumerPartitionAssignor.Subscription(
                topics,
                getInfo(uuid1, mkSet(task0_0), Collections.emptySet(), "any:9096").encode()));
        subscriptions.put("consumer20",
            new ConsumerPartitionAssignor.Subscription(
                topics,
                getInfo(uuid2, mkSet(task0_2), Collections.emptySet(), "any:9097").encode()));

        final Map<String, ConsumerPartitionAssignor.Assignment> assignments =
            partitionAssignor.assign(metadata, new GroupSubscription(subscriptions)).groupAssignment();

        final AssignmentInfo info10 = checkAssignment(allTopics, assignments.get("consumer10"));
        assertTrue(info10.standbyTasks().isEmpty());

        final AssignmentInfo info20 = checkAssignment(allTopics, assignments.get("consumer20"));
        assertTrue(info20.standbyTasks().isEmpty());
    }

    @Test
    public void testAssignWithStandbyReplicasAndLoggingDisabled() {
        final Map<String, Object> props = configProps();
        props.put(StreamsConfig.NUM_STANDBY_REPLICAS_CONFIG, "1");
        final StreamsConfig streamsConfig = new StreamsConfig(props);

        builder.addSource(null, "source1", null, null, null, "topic1", "topic2");
        builder.addProcessor("processor", new MockProcessorSupplier(), "source1");
        builder.addStateStore(new MockKeyValueStoreBuilder("store1", false).withLoggingDisabled(), "processor");

        final List<String> topics = asList("topic1", "topic2");
        final UUID uuid1 = UUID.randomUUID();
        final UUID uuid2 = UUID.randomUUID();

        createMockTaskManager(mkSet(task0_0), Collections.emptySet(), uuid1, builder);
        EasyMock.replay(taskManager);
        streamsMetadataState = EasyMock.createNiceMock(StreamsMetadataState.class);
        configurePartitionAssignor(Collections.singletonMap(StreamsConfig.NUM_STANDBY_REPLICAS_CONFIG, 1));
        partitionAssignor.setInternalTopicManager(new MockInternalTopicManager(streamsConfig, mockClientSupplier.restoreConsumer));

        subscriptions.put("consumer10",
            new ConsumerPartitionAssignor.Subscription(
                topics,
                getInfo(uuid1, mkSet(task0_0), Collections.emptySet(), "any:9096").encode()));
        subscriptions.put("consumer20",
            new ConsumerPartitionAssignor.Subscription(
                topics,
                getInfo(uuid2, mkSet(task0_2), Collections.emptySet(), "any:9097").encode()));

        final Map<String, ConsumerPartitionAssignor.Assignment> assignments =
            partitionAssignor.assign(metadata, new GroupSubscription(subscriptions)).groupAssignment();

        final AssignmentInfo info10 = checkAssignment(allTopics, assignments.get("consumer10"));
        assertTrue(info10.standbyTasks().isEmpty());

        final AssignmentInfo info20 = checkAssignment(allTopics, assignments.get("consumer20"));
        assertTrue(info20.standbyTasks().isEmpty());
    }

    @Test
    public void testAssignWithStandbyReplicas() {
        final Map<String, Object> props = configProps();
        props.put(StreamsConfig.NUM_STANDBY_REPLICAS_CONFIG, "1");
        final StreamsConfig streamsConfig = new StreamsConfig(props);

        builder.addSource(null, "source1", null, null, null, "topic1");
        builder.addSource(null, "source2", null, null, null, "topic2");
        builder.addProcessor("processor", new MockProcessorSupplier(), "source1", "source2");
        builder.addStateStore(new MockKeyValueStoreBuilder("store1", false), "processor");

        final List<String> topics = asList("topic1", "topic2");
        final Set<TopicPartition> allTopicPartitions = topics.stream()
            .map(topic -> asList(new TopicPartition(topic, 0), new TopicPartition(topic, 1), new TopicPartition(topic, 2)))
            .flatMap(Collection::stream)
            .collect(Collectors.toSet());

        final Set<TaskId> allTasks = mkSet(task0_0, task0_1, task0_2);

        final Set<TaskId> prevTasks00 = mkSet(task0_0);
        final Set<TaskId> prevTasks01 = mkSet(task0_1);
        final Set<TaskId> prevTasks02 = mkSet(task0_2);
        final Set<TaskId> standbyTasks00 = mkSet(task0_0);
        final Set<TaskId> standbyTasks01 = mkSet(task0_1);
        final Set<TaskId> standbyTasks02 = mkSet(task0_2);

        final UUID uuid1 = UUID.randomUUID();
        final UUID uuid2 = UUID.randomUUID();

        createMockTaskManager(prevTasks00, standbyTasks01, uuid1, builder);
        EasyMock.replay(taskManager);

        streamsMetadataState = EasyMock.createNiceMock(StreamsMetadataState.class);
        configurePartitionAssignor(Collections.singletonMap(StreamsConfig.NUM_STANDBY_REPLICAS_CONFIG, 1));

        partitionAssignor.setInternalTopicManager(new MockInternalTopicManager(streamsConfig, mockClientSupplier.restoreConsumer));

        subscriptions.put("consumer10",
                          new ConsumerPartitionAssignor.Subscription(
                              topics,
                              getInfo(uuid1, prevTasks00, standbyTasks01, "any:9096").encode()));
        subscriptions.put("consumer11",
                          new ConsumerPartitionAssignor.Subscription(
                              topics,
                              getInfo(uuid1, prevTasks01, standbyTasks02, "any:9096").encode()));
        subscriptions.put("consumer20",
                          new ConsumerPartitionAssignor.Subscription(
                              topics,
                              getInfo(uuid2, prevTasks02, standbyTasks00, "any:9097").encode()));

        final Map<String, ConsumerPartitionAssignor.Assignment> assignments =
            partitionAssignor.assign(metadata, new GroupSubscription(subscriptions)).groupAssignment();

        // the first consumer
        final AssignmentInfo info10 = checkAssignment(allTopics, assignments.get("consumer10"));
        final Set<TaskId> allActiveTasks = new HashSet<>(info10.activeTasks());
        final Set<TaskId> allStandbyTasks = new HashSet<>(info10.standbyTasks().keySet());

        // the second consumer
        final AssignmentInfo info11 = checkAssignment(allTopics, assignments.get("consumer11"));
        allActiveTasks.addAll(info11.activeTasks());
        allStandbyTasks.addAll(info11.standbyTasks().keySet());

        assertNotEquals("same processId has same set of standby tasks", info11.standbyTasks().keySet(), info10.standbyTasks().keySet());

        // check active tasks assigned to the first client
        assertEquals(mkSet(task0_0, task0_1), new HashSet<>(allActiveTasks));
        assertEquals(mkSet(task0_2), new HashSet<>(allStandbyTasks));

        // the third consumer
        final AssignmentInfo info20 = checkAssignment(allTopics, assignments.get("consumer20"));
        allActiveTasks.addAll(info20.activeTasks());
        allStandbyTasks.addAll(info20.standbyTasks().keySet());

        // all task ids are in the active tasks and also in the standby tasks
        assertEquals(3, allActiveTasks.size());
        assertEquals(allTasks, allActiveTasks);

        assertEquals(3, allStandbyTasks.size());
        assertEquals(allTasks, allStandbyTasks);

        // Check host partition assignments
        final Map<HostInfo, Set<TopicPartition>> partitionsByHost = info10.partitionsByHost();
        assertEquals(2, partitionsByHost.size());
        assertEquals(allTopicPartitions, partitionsByHost.values().stream()
            .flatMap(Collection::stream).collect(Collectors.toSet()));

        final Map<HostInfo, Set<TopicPartition>> standbyPartitionsByHost = info10.standbyPartitionByHost();
        assertEquals(2, standbyPartitionsByHost.size());
        assertEquals(allTopicPartitions, standbyPartitionsByHost.values().stream()
            .flatMap(Collection::stream).collect(Collectors.toSet()));

        for (final HostInfo hostInfo : partitionsByHost.keySet()) {
            assertTrue(Collections.disjoint(partitionsByHost.get(hostInfo), standbyPartitionsByHost.get(hostInfo)));
        }

        // All consumers got the same host info
        assertEquals(partitionsByHost, info11.partitionsByHost());
        assertEquals(partitionsByHost, info20.partitionsByHost());
        assertEquals(standbyPartitionsByHost, info11.standbyPartitionByHost());
        assertEquals(standbyPartitionsByHost, info20.standbyPartitionByHost());
    }

    @Test
    public void testOnAssignment() {
        final InternalTopologyBuilder internalTopologyBuilder =
            TopologyWrapper.getInternalTopologyBuilder(new StreamsBuilder().build());
        internalTopologyBuilder.setApplicationId(APPLICATION_ID);

        taskManager = EasyMock.createStrictMock(TaskManager.class);

        final Map<HostInfo, Set<TopicPartition>> hostState = Collections.singletonMap(
            new HostInfo("localhost", 9090),
            mkSet(t3p0, t3p3));

        final Map<TaskId, Set<TopicPartition>> activeTasks = new HashMap<>();
        activeTasks.put(task0_0, mkSet(t3p0));
        activeTasks.put(task0_3, mkSet(t3p3));
        final Map<TaskId, Set<TopicPartition>> standbyTasks = new HashMap<>();
        standbyTasks.put(task0_1, mkSet(t3p1));
        standbyTasks.put(task0_2, mkSet(t3p2));

        taskManager.handleAssignment(activeTasks, standbyTasks);
        EasyMock.expectLastCall();
        EasyMock.replay(taskManager);

        streamsMetadataState = EasyMock.createStrictMock(StreamsMetadataState.class);
        final Capture<Cluster> capturedCluster = EasyMock.newCapture();
        streamsMetadataState.onChange(EasyMock.eq(hostState), EasyMock.anyObject(), EasyMock.capture(capturedCluster));
        EasyMock.expectLastCall();
        EasyMock.replay(streamsMetadataState);


        configurePartitionAssignor(emptyMap());
        final List<TaskId> activeTaskList = asList(task0_0, task0_3);
        final AssignmentInfo info = new AssignmentInfo(LATEST_SUPPORTED_VERSION, activeTaskList, standbyTasks, hostState, emptyMap(), 0);
        final ConsumerPartitionAssignor.Assignment assignment = new ConsumerPartitionAssignor.Assignment(asList(t3p0, t3p3), info.encode());

        partitionAssignor.onAssignment(assignment, null);

        EasyMock.verify(streamsMetadataState);
        EasyMock.verify(taskManager);

        assertEquals(Collections.singleton(t3p0.topic()), capturedCluster.getValue().topics());
        assertEquals(2, capturedCluster.getValue().partitionsForTopic(t3p0.topic()).size());
    }

    @Test
    public void testAssignWithInternalTopics() {
        builder.setApplicationId(APPLICATION_ID);
        builder.addInternalTopic("topicX", InternalTopicProperties.empty());
        builder.addSource(null, "source1", null, null, null, "topic1");
        builder.addProcessor("processor1", new MockProcessorSupplier(), "source1");
        builder.addSink("sink1", "topicX", null, null, null, "processor1");
        builder.addSource(null, "source2", null, null, null, "topicX");
        builder.addProcessor("processor2", new MockProcessorSupplier(), "source2");
        final List<String> topics = asList("topic1", APPLICATION_ID + "-topicX");
        final Set<TaskId> allTasks = mkSet(task0_0, task0_1, task0_2);

        final UUID uuid1 = UUID.randomUUID();
        createMockTaskManager(emptyTasks, emptyTasks, uuid1, builder);
        EasyMock.replay(taskManager);
        streamsMetadataState = EasyMock.createNiceMock(StreamsMetadataState.class);
        configurePartitionAssignor(emptyMap());
        final MockInternalTopicManager internalTopicManager = new MockInternalTopicManager(streamsConfig, mockClientSupplier.restoreConsumer);
        partitionAssignor.setInternalTopicManager(internalTopicManager);

        subscriptions.put("consumer10",
                          new ConsumerPartitionAssignor.Subscription(
                              topics,
                              getInfo(uuid1, emptyTasks, emptyTasks).encode())
        );
        partitionAssignor.assign(metadata, new GroupSubscription(subscriptions)).groupAssignment();

        // check prepared internal topics
        assertEquals(1, internalTopicManager.readyTopics.size());
        assertEquals(allTasks.size(), (long) internalTopicManager.readyTopics.get(APPLICATION_ID + "-topicX"));
    }

    @Test
    public void testAssignWithInternalTopicThatsSourceIsAnotherInternalTopic() {
<<<<<<< HEAD
        final String applicationId = "test";
        builder.setApplicationId(applicationId);
        builder.addInternalTopic("topicX", InternalTopicProperties.empty());
=======
        builder.addInternalTopic("topicX");
>>>>>>> 922a95a1
        builder.addSource(null, "source1", null, null, null, "topic1");
        builder.addProcessor("processor1", new MockProcessorSupplier(), "source1");
        builder.addSink("sink1", "topicX", null, null, null, "processor1");
        builder.addSource(null, "source2", null, null, null, "topicX");
        builder.addInternalTopic("topicZ", InternalTopicProperties.empty());
        builder.addProcessor("processor2", new MockProcessorSupplier(), "source2");
        builder.addSink("sink2", "topicZ", null, null, null, "processor2");
        builder.addSource(null, "source3", null, null, null, "topicZ");
        final List<String> topics = asList("topic1", APPLICATION_ID + "-topicX", APPLICATION_ID + "-topicZ");
        final Set<TaskId> allTasks = mkSet(task0_0, task0_1, task0_2);

        final UUID uuid1 = UUID.randomUUID();
        createMockTaskManager(emptyTasks, emptyTasks, uuid1, builder);
        EasyMock.replay(taskManager);

        streamsMetadataState = EasyMock.createNiceMock(StreamsMetadataState.class);
        configurePartitionAssignor(emptyMap());
        final MockInternalTopicManager internalTopicManager =
            new MockInternalTopicManager(streamsConfig, mockClientSupplier.restoreConsumer);
        partitionAssignor.setInternalTopicManager(internalTopicManager);

        subscriptions.put("consumer10",
                          new ConsumerPartitionAssignor.Subscription(
                              topics,
                              getInfo(uuid1, emptyTasks, emptyTasks).encode())
        );
        partitionAssignor.assign(metadata, new GroupSubscription(subscriptions)).groupAssignment();

        // check prepared internal topics
        assertEquals(2, internalTopicManager.readyTopics.size());
        assertEquals(allTasks.size(), (long) internalTopicManager.readyTopics.get(APPLICATION_ID + "-topicZ"));
    }

    @Test
    public void shouldGenerateTasksForAllCreatedPartitions() {
        final StreamsBuilder builder = new StreamsBuilder();

        // KStream with 3 partitions
        final KStream<Object, Object> stream1 = builder
            .stream("topic1")
            // force creation of internal repartition topic
            .map((KeyValueMapper<Object, Object, KeyValue<Object, Object>>) KeyValue::new);

        // KTable with 4 partitions
        final KTable<Object, Long> table1 = builder
            .table("topic3")
            // force creation of internal repartition topic
            .groupBy(KeyValue::new)
            .count();

        // joining the stream and the table
        // this triggers the enforceCopartitioning() routine in the StreamsPartitionAssignor,
        // forcing the stream.map to get repartitioned to a topic with four partitions.
        stream1.join(
            table1,
            (ValueJoiner<Object, Object, Void>) (value1, value2) -> null);

        final UUID uuid = UUID.randomUUID();
        final String client = "client1";
        final InternalTopologyBuilder internalTopologyBuilder = TopologyWrapper.getInternalTopologyBuilder(builder.build());
        internalTopologyBuilder.setApplicationId(APPLICATION_ID);

        createMockTaskManager(emptyTasks, emptyTasks, UUID.randomUUID(), internalTopologyBuilder);
        EasyMock.replay(taskManager);
        streamsMetadataState = EasyMock.createNiceMock(StreamsMetadataState.class);
        configurePartitionAssignor(emptyMap());

        final MockInternalTopicManager mockInternalTopicManager = new MockInternalTopicManager(
            streamsConfig,
            mockClientSupplier.restoreConsumer);
        partitionAssignor.setInternalTopicManager(mockInternalTopicManager);

        subscriptions.put(client,
                          new ConsumerPartitionAssignor.Subscription(
                              asList("topic1", "topic3"),
                              getInfo(uuid, emptyTasks, emptyTasks).encode())
        );
        final Map<String, ConsumerPartitionAssignor.Assignment> assignment =
            partitionAssignor.assign(metadata, new GroupSubscription(subscriptions))
                             .groupAssignment();

        final Map<String, Integer> expectedCreatedInternalTopics = new HashMap<>();
        expectedCreatedInternalTopics.put(APPLICATION_ID + "-KTABLE-AGGREGATE-STATE-STORE-0000000006-repartition", 4);
        expectedCreatedInternalTopics.put(APPLICATION_ID + "-KTABLE-AGGREGATE-STATE-STORE-0000000006-changelog", 4);
        expectedCreatedInternalTopics.put(APPLICATION_ID + "-topic3-STATE-STORE-0000000002-changelog", 4);
        expectedCreatedInternalTopics.put(APPLICATION_ID + "-KSTREAM-MAP-0000000001-repartition", 4);

        // check if all internal topics were created as expected
        assertThat(mockInternalTopicManager.readyTopics, equalTo(expectedCreatedInternalTopics));

        final List<TopicPartition> expectedAssignment = asList(
            new TopicPartition("topic1", 0),
            new TopicPartition("topic1", 1),
            new TopicPartition("topic1", 2),
            new TopicPartition("topic3", 0),
            new TopicPartition("topic3", 1),
            new TopicPartition("topic3", 2),
            new TopicPartition("topic3", 3),
            new TopicPartition(APPLICATION_ID + "-KTABLE-AGGREGATE-STATE-STORE-0000000006-repartition", 0),
            new TopicPartition(APPLICATION_ID + "-KTABLE-AGGREGATE-STATE-STORE-0000000006-repartition", 1),
            new TopicPartition(APPLICATION_ID + "-KTABLE-AGGREGATE-STATE-STORE-0000000006-repartition", 2),
            new TopicPartition(APPLICATION_ID + "-KTABLE-AGGREGATE-STATE-STORE-0000000006-repartition", 3),
            new TopicPartition(APPLICATION_ID + "-KSTREAM-MAP-0000000001-repartition", 0),
            new TopicPartition(APPLICATION_ID + "-KSTREAM-MAP-0000000001-repartition", 1),
            new TopicPartition(APPLICATION_ID + "-KSTREAM-MAP-0000000001-repartition", 2),
            new TopicPartition(APPLICATION_ID + "-KSTREAM-MAP-0000000001-repartition", 3)
        );

        // check if we created a task for all expected topicPartitions.
        assertThat(new HashSet<>(assignment.get(client).partitions()), equalTo(new HashSet<>(expectedAssignment)));
    }

    @Test
    public void shouldAddUserDefinedEndPointToSubscription() {
        builder.setApplicationId(APPLICATION_ID);
        builder.addSource(null, "source", null, null, null, "input");
        builder.addProcessor("processor", new MockProcessorSupplier(), "source");
        builder.addSink("sink", "output", null, null, null, "processor");

        final UUID uuid1 = UUID.randomUUID();
        createMockTaskManager(emptyTasks, emptyTasks, uuid1, builder);
        EasyMock.replay(taskManager);
        streamsMetadataState = EasyMock.createNiceMock(StreamsMetadataState.class);
        configurePartitionAssignor(Collections.singletonMap(StreamsConfig.APPLICATION_SERVER_CONFIG, USER_END_POINT));
        final Set<String> topics = mkSet("input");
        final ByteBuffer userData = partitionAssignor.subscriptionUserData(topics);
        final ConsumerPartitionAssignor.Subscription subscription =
            new ConsumerPartitionAssignor.Subscription(new ArrayList<>(topics), userData);
        final SubscriptionInfo subscriptionInfo = SubscriptionInfo.decode(subscription.userData());
        assertEquals("localhost:8080", subscriptionInfo.userEndPoint());
    }

    @Test
    public void shouldMapUserEndPointToTopicPartitions() {
        builder.setApplicationId(APPLICATION_ID);
        builder.addSource(null, "source", null, null, null, "topic1");
        builder.addProcessor("processor", new MockProcessorSupplier(), "source");
        builder.addSink("sink", "output", null, null, null, "processor");

        final List<String> topics = Collections.singletonList("topic1");

        final UUID uuid1 = UUID.randomUUID();

        streamsMetadataState = EasyMock.createNiceMock(StreamsMetadataState.class);
        createMockTaskManager(emptyTasks, emptyTasks, uuid1, builder);
        EasyMock.replay(taskManager);
        configurePartitionAssignor(Collections.singletonMap(StreamsConfig.APPLICATION_SERVER_CONFIG, USER_END_POINT));

        partitionAssignor.setInternalTopicManager(new MockInternalTopicManager(streamsConfig, mockClientSupplier.restoreConsumer));

        subscriptions.put("consumer1",
                          new ConsumerPartitionAssignor.Subscription(
                              topics,
                              getInfo(uuid1, emptyTasks, emptyTasks).encode())
        );
        final Map<String, ConsumerPartitionAssignor.Assignment> assignments = partitionAssignor.assign(metadata, new GroupSubscription(subscriptions)).groupAssignment();
        final ConsumerPartitionAssignor.Assignment consumerAssignment = assignments.get("consumer1");
        final AssignmentInfo assignmentInfo = AssignmentInfo.decode(consumerAssignment.userData());
        final Set<TopicPartition> topicPartitions = assignmentInfo.partitionsByHost().get(new HostInfo("localhost", 8080));
        assertEquals(
            mkSet(
                new TopicPartition("topic1", 0),
                new TopicPartition("topic1", 1),
                new TopicPartition("topic1", 2)),
            topicPartitions);
    }

    @Test
    public void shouldThrowExceptionIfApplicationServerConfigIsNotHostPortPair() {
        builder.setApplicationId(APPLICATION_ID);

        createMockTaskManager(emptyTasks, emptyTasks, UUID.randomUUID(), builder);
        EasyMock.replay(taskManager);
        partitionAssignor.setInternalTopicManager(new MockInternalTopicManager(streamsConfig, mockClientSupplier.restoreConsumer));

        try {
            configurePartitionAssignor(Collections.singletonMap(StreamsConfig.APPLICATION_SERVER_CONFIG, "localhost"));
            fail("expected to an exception due to invalid config");
        } catch (final ConfigException e) {
            // pass
        }
    }

    @Test
    public void shouldThrowExceptionIfApplicationServerConfigPortIsNotAnInteger() {
        builder.setApplicationId(APPLICATION_ID);

        try {
            configurePartitionAssignor(Collections.singletonMap(StreamsConfig.APPLICATION_SERVER_CONFIG, "localhost:j87yhk"));
            fail("expected to an exception due to invalid config");
        } catch (final ConfigException e) {
            // pass
        }
    }

    @Test
    public void shouldNotLoopInfinitelyOnMissingMetadataAndShouldNotCreateRelatedTasks() {
        final StreamsBuilder builder = new StreamsBuilder();

        final KStream<Object, Object> stream1 = builder

            // Task 1 (should get created):
            .stream("topic1")
            // force repartitioning for aggregation
            .selectKey((key, value) -> null)
            .groupByKey()

            // Task 2 (should get created):
            // create repartioning and changelog topic as task 1 exists
            .count(Materialized.as("count"))

            // force repartitioning for join, but second join input topic unknown
            // -> internal repartitioning topic should not get created
            .toStream()
            .map((KeyValueMapper<Object, Long, KeyValue<Object, Object>>) (key, value) -> null);

        builder
            // Task 3 (should not get created because input topic unknown)
            .stream("unknownTopic")

            // force repartitioning for join, but input topic unknown
            // -> thus should not create internal repartitioning topic
            .selectKey((key, value) -> null)

            // Task 4 (should not get created because input topics unknown)
            // should not create any of both input repartition topics or any of both changelog topics
            .join(
                stream1,
                (ValueJoiner<Object, Object, Void>) (value1, value2) -> null,
                JoinWindows.of(ofMillis(0))
            );

        final UUID uuid = UUID.randomUUID();
        final String client = "client1";

        final InternalTopologyBuilder internalTopologyBuilder = TopologyWrapper.getInternalTopologyBuilder(builder.build());
        internalTopologyBuilder.setApplicationId(APPLICATION_ID);

        createMockTaskManager(emptyTasks, emptyTasks, UUID.randomUUID(), internalTopologyBuilder);
        EasyMock.replay(taskManager);
        streamsMetadataState = EasyMock.createNiceMock(StreamsMetadataState.class);
        configurePartitionAssignor(emptyMap());

        final MockInternalTopicManager mockInternalTopicManager = new MockInternalTopicManager(
            streamsConfig,
            mockClientSupplier.restoreConsumer);
        partitionAssignor.setInternalTopicManager(mockInternalTopicManager);

        subscriptions.put(client,
                          new ConsumerPartitionAssignor.Subscription(
                              Collections.singletonList("unknownTopic"),
                              getInfo(uuid, emptyTasks, emptyTasks).encode())
        );
        final Map<String, ConsumerPartitionAssignor.Assignment> assignment = partitionAssignor.assign(metadata, new GroupSubscription(subscriptions)).groupAssignment();

        assertThat(mockInternalTopicManager.readyTopics.isEmpty(), equalTo(true));

        assertThat(assignment.get(client).partitions().isEmpty(), equalTo(true));
    }

    @Test
    public void shouldUpdateClusterMetadataAndHostInfoOnAssignment() {
        final TopicPartition partitionOne = new TopicPartition("topic", 1);
        final TopicPartition partitionTwo = new TopicPartition("topic", 2);
        final Map<HostInfo, Set<TopicPartition>> hostState = Collections.singletonMap(
            new HostInfo("localhost", 9090), mkSet(partitionOne, partitionTwo));

        createMockTaskManager();
        EasyMock.replay(taskManager);
        streamsMetadataState = EasyMock.createNiceMock(StreamsMetadataState.class);
        configurePartitionAssignor(emptyMap());

        partitionAssignor.onAssignment(createAssignment(hostState), null);

        EasyMock.verify(taskManager);
    }

    @Test
    public void shouldNotAddStandbyTaskPartitionsToPartitionsForHost() {
        final StreamsBuilder builder = new StreamsBuilder();

        builder.stream("topic1").groupByKey().count();
        final InternalTopologyBuilder internalTopologyBuilder = TopologyWrapper.getInternalTopologyBuilder(builder.build());
        internalTopologyBuilder.setApplicationId(APPLICATION_ID);


        final UUID uuid = UUID.randomUUID();
        createMockTaskManager(emptyTasks, emptyTasks, uuid, internalTopologyBuilder);
        EasyMock.replay(taskManager);

        streamsMetadataState = EasyMock.createNiceMock(StreamsMetadataState.class);
        final Map<String, Object> props = new HashMap<>();
        props.put(StreamsConfig.NUM_STANDBY_REPLICAS_CONFIG, 1);
        props.put(StreamsConfig.APPLICATION_SERVER_CONFIG, USER_END_POINT);
        configurePartitionAssignor(props);
        partitionAssignor.setInternalTopicManager(new MockInternalTopicManager(
            streamsConfig,
            mockClientSupplier.restoreConsumer));

        subscriptions.put("consumer1",
                          new ConsumerPartitionAssignor.Subscription(
                              Collections.singletonList("topic1"),
                              getInfo(uuid, emptyTasks, emptyTasks).encode())
        );
        subscriptions.put("consumer2",
                          new ConsumerPartitionAssignor.Subscription(
                              Collections.singletonList("topic1"),
                              getInfo(UUID.randomUUID(), emptyTasks, emptyTasks, "other:9090").encode())
        );
        final Set<TopicPartition> allPartitions = mkSet(t1p0, t1p1, t1p2);
        final Map<String, ConsumerPartitionAssignor.Assignment> assign = partitionAssignor.assign(metadata, new GroupSubscription(subscriptions)).groupAssignment();
        final ConsumerPartitionAssignor.Assignment consumer1Assignment = assign.get("consumer1");
        final AssignmentInfo assignmentInfo = AssignmentInfo.decode(consumer1Assignment.userData());

        final Set<TopicPartition> consumer1ActivePartitions = assignmentInfo.partitionsByHost().get(new HostInfo("localhost", 8080));
        final Set<TopicPartition> consumer2ActivePartitions = assignmentInfo.partitionsByHost().get(new HostInfo("other", 9090));
        final Set<TopicPartition> consumer1StandbyPartitions = assignmentInfo.standbyPartitionByHost().get(new HostInfo("localhost", 8080));
        final Set<TopicPartition> consumer2StandbyPartitions = assignmentInfo.standbyPartitionByHost().get(new HostInfo("other", 9090));
        final HashSet<TopicPartition> allAssignedPartitions = new HashSet<>(consumer1ActivePartitions);
        allAssignedPartitions.addAll(consumer2ActivePartitions);
        assertThat(consumer1ActivePartitions, not(allPartitions));
        assertThat(consumer2ActivePartitions, not(allPartitions));
        assertThat(consumer1ActivePartitions, equalTo(consumer2StandbyPartitions));
        assertThat(consumer2ActivePartitions, equalTo(consumer1StandbyPartitions));
        assertThat(allAssignedPartitions, equalTo(allPartitions));
    }

    @Test
    public void shouldThrowKafkaExceptionIfTaskMangerNotConfigured() {
        final Map<String, Object> config = configProps();
        config.remove(StreamsConfig.InternalConfig.TASK_MANAGER_FOR_PARTITION_ASSIGNOR);

        try {
            partitionAssignor.configure(config);
            fail("Should have thrown KafkaException");
        } catch (final KafkaException expected) {
            assertThat(expected.getMessage(), equalTo("TaskManager is not specified"));
        }
    }

    @Test
    public void shouldThrowKafkaExceptionIfTaskMangerConfigIsNotTaskManagerInstance() {
        final Map<String, Object> config = configProps();
        config.put(StreamsConfig.InternalConfig.TASK_MANAGER_FOR_PARTITION_ASSIGNOR, "i am not a task manager");

        try {
            partitionAssignor.configure(config);
            fail("Should have thrown KafkaException");
        } catch (final KafkaException expected) {
            assertThat(expected.getMessage(),
                       equalTo("java.lang.String is not an instance of org.apache.kafka.streams.processor.internals.TaskManager"));
        }
    }

    @Test
    public void shouldThrowKafkaExceptionAssignmentErrorCodeNotConfigured() {
        streamsMetadataState = EasyMock.createNiceMock(StreamsMetadataState.class);
        createMockTaskManager();
        final Map<String, Object> config = configProps();
        config.remove(StreamsConfig.InternalConfig.ASSIGNMENT_ERROR_CODE);

        try {
            partitionAssignor.configure(config);
            fail("Should have thrown KafkaException");
        } catch (final KafkaException expected) {
            assertThat(expected.getMessage(), equalTo("assignmentErrorCode is not specified"));
        }
    }

    @Test
    public void shouldThrowKafkaExceptionIfVersionProbingFlagConfigIsNotAtomicInteger() {
        streamsMetadataState = EasyMock.createNiceMock(StreamsMetadataState.class);
        createMockTaskManager();
        final Map<String, Object> config = configProps();
        config.put(StreamsConfig.InternalConfig.ASSIGNMENT_ERROR_CODE, "i am not an AtomicInteger");

        try {
            partitionAssignor.configure(config);
            fail("Should have thrown KafkaException");
        } catch (final KafkaException expected) {
            assertThat(expected.getMessage(),
                       equalTo("java.lang.String is not an instance of java.util.concurrent.atomic.AtomicInteger"));
        }
    }

    @Test
    public void shouldReturnLowestAssignmentVersionForDifferentSubscriptionVersionsV1V2() {
        shouldReturnLowestAssignmentVersionForDifferentSubscriptionVersions(1, 2);
    }

    @Test
    public void shouldReturnLowestAssignmentVersionForDifferentSubscriptionVersionsV1V3() {
        shouldReturnLowestAssignmentVersionForDifferentSubscriptionVersions(1, 3);
    }

    @Test
    public void shouldReturnLowestAssignmentVersionForDifferentSubscriptionVersionsV2V3() {
        shouldReturnLowestAssignmentVersionForDifferentSubscriptionVersions(2, 3);
    }

    private void shouldReturnLowestAssignmentVersionForDifferentSubscriptionVersions(final int smallestVersion,
                                                                                     final int otherVersion) {
        subscriptions.put("consumer1",
                          new ConsumerPartitionAssignor.Subscription(
                              Collections.singletonList("topic1"),
                              getInfo(smallestVersion, UUID.randomUUID(), emptyTasks, emptyTasks, null).encode())
        );
        subscriptions.put("consumer2",
                          new ConsumerPartitionAssignor.Subscription(
                              Collections.singletonList("topic1"),
                              getInfo(otherVersion, UUID.randomUUID(), emptyTasks, emptyTasks, null).encode()
                          )
        );

        createMockTaskManager(emptyTasks, emptyTasks, UUID.randomUUID(), builder);
        EasyMock.replay(taskManager);
        streamsMetadataState = EasyMock.createNiceMock(StreamsMetadataState.class);
        partitionAssignor.configure(configProps());
        final Map<String, ConsumerPartitionAssignor.Assignment> assignment = partitionAssignor.assign(metadata, new GroupSubscription(subscriptions)).groupAssignment();

        assertThat(assignment.size(), equalTo(2));
        assertThat(AssignmentInfo.decode(assignment.get("consumer1").userData()).version(), equalTo(smallestVersion));
        assertThat(AssignmentInfo.decode(assignment.get("consumer2").userData()).version(), equalTo(smallestVersion));
    }

    @Test
    public void shouldDownGradeSubscriptionToVersion1() {
        streamsMetadataState = EasyMock.createNiceMock(StreamsMetadataState.class);
        createMockTaskManager(emptyTasks, emptyTasks, UUID.randomUUID(), builder);
        EasyMock.replay(taskManager);
        configurePartitionAssignor(Collections.singletonMap(StreamsConfig.UPGRADE_FROM_CONFIG, StreamsConfig.UPGRADE_FROM_0100));

        final Set<String> topics = mkSet("topic1");
        final ConsumerPartitionAssignor.Subscription subscription = new ConsumerPartitionAssignor.Subscription(new ArrayList<>(topics), partitionAssignor.subscriptionUserData(topics));

        assertThat(SubscriptionInfo.decode(subscription.userData()).version(), equalTo(1));
    }

    @Test
    public void shouldDownGradeSubscriptionToVersion2For0101() {
        shouldDownGradeSubscriptionToVersion2(StreamsConfig.UPGRADE_FROM_0101);
    }

    @Test
    public void shouldDownGradeSubscriptionToVersion2For0102() {
        shouldDownGradeSubscriptionToVersion2(StreamsConfig.UPGRADE_FROM_0102);
    }

    @Test
    public void shouldDownGradeSubscriptionToVersion2For0110() {
        shouldDownGradeSubscriptionToVersion2(StreamsConfig.UPGRADE_FROM_0110);
    }

    @Test
    public void shouldDownGradeSubscriptionToVersion2For10() {
        shouldDownGradeSubscriptionToVersion2(StreamsConfig.UPGRADE_FROM_10);
    }

    @Test
    public void shouldDownGradeSubscriptionToVersion2For11() {
        shouldDownGradeSubscriptionToVersion2(StreamsConfig.UPGRADE_FROM_11);
    }

    private void shouldDownGradeSubscriptionToVersion2(final Object upgradeFromValue) {
        createMockTaskManager(emptyTasks, emptyTasks, UUID.randomUUID(), builder);
        EasyMock.replay(taskManager);
        streamsMetadataState = EasyMock.createNiceMock(StreamsMetadataState.class);
        configurePartitionAssignor(Collections.singletonMap(StreamsConfig.UPGRADE_FROM_CONFIG, upgradeFromValue));

        final Set<String> topics = mkSet("topic1");
        final ConsumerPartitionAssignor.Subscription subscription = new ConsumerPartitionAssignor.Subscription(new ArrayList<>(topics), partitionAssignor.subscriptionUserData(topics));

        assertThat(SubscriptionInfo.decode(subscription.userData()).version(), equalTo(2));
    }

    @Test
    public void shouldReturnInterleavedAssignmentWithUnrevokedPartitionsRemovedWhenNewConsumerJoins() {
        builder.addSource(null, "source1", null, null, null, "topic1");

        final Set<TaskId> allTasks = mkSet(task0_0, task0_1, task0_2);
        final Map<TaskId, Integer> allTaskLags = mkMap(
            mkEntry(task0_0, 0),
            mkEntry(task0_1, 0),
            mkEntry(task0_2, 0)
        );

        subscriptions.put(CONSUMER_1,
                          new ConsumerPartitionAssignor.Subscription(
                Collections.singletonList("topic1"),
                getInfo(UUID.randomUUID(), allTasks, Collections.emptySet(), null).encode(),
                asList(t1p0, t1p1, t1p2))
        );
        subscriptions.put(CONSUMER_2,
                          new ConsumerPartitionAssignor.Subscription(
                Collections.singletonList("topic1"),
                getInfo(UUID.randomUUID(), Collections.emptySet(), Collections.emptySet(), null).encode(),
                emptyList())
        );

        createMockTaskManager(allTasks, allTasks, UUID.randomUUID(), builder);
        EasyMock.replay(taskManager);
        streamsMetadataState = EasyMock.createNiceMock(StreamsMetadataState.class);
        partitionAssignor.configure(configProps());

        final Map<String, ConsumerPartitionAssignor.Assignment> assignment = partitionAssignor.assign(metadata, new GroupSubscription(subscriptions)).groupAssignment();

        assertThat(assignment.size(), equalTo(2));

        assertThat(assignment.get(CONSUMER_1).partitions(), equalTo(asList(t1p0, t1p2)));
        final AssignmentInfo decode = AssignmentInfo.decode(assignment.get(CONSUMER_1).userData());
        assertThat(
            decode,
            equalTo(new AssignmentInfo(
                LATEST_SUPPORTED_VERSION,
                asList(task0_0, task0_2),
                emptyMap(),
                emptyMap(),
                emptyMap(),
                0
            )));


        // The new consumer's assignment should be empty until c1 has the chance to revoke its partitions/tasks
        assertThat(assignment.get(CONSUMER_2).partitions(), equalTo(emptyList()));
        assertThat(
            AssignmentInfo.decode(assignment.get(CONSUMER_2).userData()),
            equalTo(new AssignmentInfo(
                LATEST_SUPPORTED_VERSION,
                emptyList(),
                emptyMap(),
                emptyMap(),
                emptyMap(),
                0
            )));
    }

    @Test
    public void shouldReturnNormalAssignmentForOldAndFutureInstancesDuringVersionProbing() {
        final Map<String, Object> props = configProps();
        props.put(StreamsConfig.NUM_STANDBY_REPLICAS_CONFIG, "1");
        final StreamsConfig streamsConfig = new StreamsConfig(props);

        builder.addSource(null, "source1", null, null, null, "topic1");
        builder.addProcessor("processor", new MockProcessorSupplier(), "source1");
        builder.addStateStore(new MockKeyValueStoreBuilder("store1", false), "processor");

        final Set<TaskId> allTasks = mkSet(task0_0, task0_1, task0_2);

        final Set<TaskId> activeTasks = mkSet(task0_0, task0_1);
        final Set<TaskId> standbyTasks = mkSet(task0_2);
        final Map<TaskId, Set<TopicPartition>> standbyTaskMap = mkMap(
            mkEntry(task0_2, Collections.singleton(t1p2))
        );
        final Map<TaskId, Set<TopicPartition>> futureStandbyTaskMap = mkMap(
            mkEntry(task0_0, Collections.singleton(t1p0)),
            mkEntry(task0_1, Collections.singleton(t1p1))
        );

        createMockTaskManager(allTasks, allTasks, UUID.randomUUID(), builder);
        EasyMock.replay(taskManager);

        streamsMetadataState = EasyMock.createNiceMock(StreamsMetadataState.class);

        configurePartitionAssignor(Collections.singletonMap(StreamsConfig.NUM_STANDBY_REPLICAS_CONFIG, 1));
        partitionAssignor.setInternalTopicManager(new MockInternalTopicManager(streamsConfig, mockClientSupplier.restoreConsumer));

        subscriptions.put("consumer1",
            new ConsumerPartitionAssignor.Subscription(
                Collections.singletonList("topic1"),
                getInfo(UUID.randomUUID(), activeTasks, standbyTasks, null).encode(),
                asList(t1p0, t1p1))
        );
        subscriptions.put("future-consumer",
            new ConsumerPartitionAssignor.Subscription(
                Collections.singletonList("topic1"),
                encodeFutureSubscription(),
                Collections.singletonList(t1p2))
        );

        final Map<String, ConsumerPartitionAssignor.Assignment> assignment = partitionAssignor.assign(metadata, new GroupSubscription(subscriptions)).groupAssignment();

        assertThat(assignment.size(), equalTo(2));

        assertThat(assignment.get("consumer1").partitions(), equalTo(asList(t1p0, t1p1)));
        assertThat(
            AssignmentInfo.decode(assignment.get("consumer1").userData()),
            equalTo(
                new AssignmentInfo(
                    LATEST_SUPPORTED_VERSION,
                    new ArrayList<>(activeTasks),
                    standbyTaskMap,
                    emptyMap(),
                    emptyMap(),
                    0
                )
            )
        );

        assertThat(assignment.get("future-consumer").partitions(), equalTo(Collections.singletonList(t1p2)));
        assertThat(
            AssignmentInfo.decode(assignment.get("future-consumer").userData()),
            equalTo(
                new AssignmentInfo(
                    LATEST_SUPPORTED_VERSION,
                    Collections.singletonList(task0_2),
                    futureStandbyTaskMap,
                    emptyMap(),
                    emptyMap(),
                    0)
            )
        );
    }

    @Test
    public void shouldReturnInterleavedAssignmentForOnlyFutureInstancesDuringVersionProbing() {
        builder.addSource(null, "source1", null, null, null, "topic1");

        final Set<TaskId> allTasks = mkSet(task0_0, task0_1, task0_2);

        subscriptions.put(CONSUMER_1,
                          new ConsumerPartitionAssignor.Subscription(
                              Collections.singletonList("topic1"),
                              encodeFutureSubscription(),
                              emptyList())
        );
        subscriptions.put(CONSUMER_2,
                          new ConsumerPartitionAssignor.Subscription(
                              Collections.singletonList("topic1"),
                              encodeFutureSubscription(),
                              emptyList())
        );

        createMockTaskManager(allTasks, allTasks, UUID.randomUUID(), builder);
        EasyMock.replay(taskManager);
        streamsMetadataState = EasyMock.createNiceMock(StreamsMetadataState.class);
        final Map<String, Object> props = configProps();
        props.put(StreamsConfig.NUM_STANDBY_REPLICAS_CONFIG, 1);
        partitionAssignor.configure(props);
        final Map<String, ConsumerPartitionAssignor.Assignment> assignment =
            partitionAssignor.assign(metadata, new GroupSubscription(subscriptions)).groupAssignment();

        assertThat(assignment.size(), equalTo(2));

        assertThat(assignment.get(CONSUMER_1).partitions(), equalTo(asList(t1p0, t1p2)));
        assertThat(
            AssignmentInfo.decode(assignment.get(CONSUMER_1).userData()),
            equalTo(new AssignmentInfo(LATEST_SUPPORTED_VERSION, asList(task0_0, task0_2), emptyMap(), emptyMap(), emptyMap(), 0)));


        assertThat(assignment.get(CONSUMER_2).partitions(), equalTo(Collections.singletonList(t1p1)));
        assertThat(
            AssignmentInfo.decode(assignment.get(CONSUMER_2).userData()),
            equalTo(new AssignmentInfo(LATEST_SUPPORTED_VERSION, Collections.singletonList(task0_1), emptyMap(), emptyMap(), emptyMap(), 0)));
    }

    @Test
    public void shouldThrowIfV1SubscriptionAndFutureSubscriptionIsMixed() {
        shouldThrowIfPreVersionProbingSubscriptionAndFutureSubscriptionIsMixed(1);
    }

    @Test
    public void shouldThrowIfV2SubscriptionAndFutureSubscriptionIsMixed() {
        shouldThrowIfPreVersionProbingSubscriptionAndFutureSubscriptionIsMixed(2);
    }

    @Test
    public void shouldNotFailOnBranchedMultiLevelRepartitionConnectedTopology() {
        // Test out a topology with 3 level of sub-topology as:
        //            0
        //          /   \
        //         1    3
        //          \  /
        //           2
        //  where each pair of the sub topology is connected by repartition topic.
        //  The purpose of this test is to verify the robustness of the stream partition assignor algorithm,
        //  especially whether it could build the repartition topic counts (step zero) with a complex topology.
        //  The traversal path 0 -> 1 -> 2 -> 3 hits the case where sub-topology 2 will be initialized while its
        //  parent 3 hasn't been initialized yet.
        final String applicationId = "test";
        builder.setApplicationId(applicationId);
        builder.addSource(null, "KSTREAM-SOURCE-0000000000",  null, null, null, "input-stream");
        builder.addProcessor("KSTREAM-FLATMAPVALUES-0000000001", new MockProcessorSupplier(), "KSTREAM-SOURCE-0000000000");
        builder.addProcessor("KSTREAM-BRANCH-0000000002", new MockProcessorSupplier(), "KSTREAM-FLATMAPVALUES-0000000001");
        builder.addProcessor("KSTREAM-BRANCHCHILD-0000000003", new MockProcessorSupplier(), "KSTREAM-BRANCH-0000000002");
        builder.addProcessor("KSTREAM-BRANCHCHILD-0000000004", new MockProcessorSupplier(), "KSTREAM-BRANCH-0000000002");
        builder.addProcessor("KSTREAM-MAP-0000000005", new MockProcessorSupplier(), "KSTREAM-BRANCHCHILD-0000000003");

        builder.addInternalTopic("odd_store-repartition", InternalTopicProperties.empty());
        builder.addProcessor("odd_store-repartition-filter", new MockProcessorSupplier(), "KSTREAM-MAP-0000000005");
        builder.addSink("odd_store-repartition-sink", "odd_store-repartition", null, null, null, "odd_store-repartition-filter");
        builder.addSource(null, "odd_store-repartition-source", null, null, null, "odd_store-repartition");
        builder.addProcessor("KSTREAM-REDUCE-0000000006", new MockProcessorSupplier(), "odd_store-repartition-source");
        builder.addProcessor("KTABLE-TOSTREAM-0000000010", new MockProcessorSupplier(), "KSTREAM-REDUCE-0000000006");
        builder.addProcessor("KSTREAM-PEEK-0000000011", new MockProcessorSupplier(), "KTABLE-TOSTREAM-0000000010");
        builder.addProcessor("KSTREAM-MAP-0000000012", new MockProcessorSupplier(), "KSTREAM-PEEK-0000000011");

        builder.addInternalTopic("odd_store_2-repartition", InternalTopicProperties.empty());
        builder.addProcessor("odd_store_2-repartition-filter", new MockProcessorSupplier(), "KSTREAM-MAP-0000000012");
        builder.addSink("odd_store_2-repartition-sink", "odd_store_2-repartition", null, null, null, "odd_store_2-repartition-filter");
        builder.addSource(null, "odd_store_2-repartition-source", null, null, null, "odd_store_2-repartition");
        builder.addProcessor("KSTREAM-REDUCE-0000000013", new MockProcessorSupplier(), "odd_store_2-repartition-source");
        builder.addProcessor("KSTREAM-MAP-0000000017", new MockProcessorSupplier(), "KSTREAM-BRANCHCHILD-0000000004");

        builder.addInternalTopic("even_store-repartition", InternalTopicProperties.empty());
        builder.addProcessor("even_store-repartition-filter", new MockProcessorSupplier(), "KSTREAM-MAP-0000000017");
        builder.addSink("even_store-repartition-sink", "even_store-repartition", null, null, null, "even_store-repartition-filter");
        builder.addSource(null, "even_store-repartition-source", null, null, null, "even_store-repartition");
        builder.addProcessor("KSTREAM-REDUCE-0000000018", new MockProcessorSupplier(), "even_store-repartition-source");
        builder.addProcessor("KTABLE-TOSTREAM-0000000022", new MockProcessorSupplier(), "KSTREAM-REDUCE-0000000018");
        builder.addProcessor("KSTREAM-PEEK-0000000023", new MockProcessorSupplier(), "KTABLE-TOSTREAM-0000000022");
        builder.addProcessor("KSTREAM-MAP-0000000024", new MockProcessorSupplier(), "KSTREAM-PEEK-0000000023");

        builder.addInternalTopic("even_store_2-repartition", InternalTopicProperties.empty());
        builder.addProcessor("even_store_2-repartition-filter", new MockProcessorSupplier(), "KSTREAM-MAP-0000000024");
        builder.addSink("even_store_2-repartition-sink", "even_store_2-repartition", null, null, null, "even_store_2-repartition-filter");
        builder.addSource(null, "even_store_2-repartition-source", null, null, null, "even_store_2-repartition");
        builder.addProcessor("KSTREAM-REDUCE-0000000025", new MockProcessorSupplier(), "even_store_2-repartition-source");
        builder.addProcessor("KTABLE-JOINTHIS-0000000030", new MockProcessorSupplier(), "KSTREAM-REDUCE-0000000013");
        builder.addProcessor("KTABLE-JOINOTHER-0000000031", new MockProcessorSupplier(), "KSTREAM-REDUCE-0000000025");
        builder.addProcessor("KTABLE-MERGE-0000000029", new MockProcessorSupplier(), "KTABLE-JOINTHIS-0000000030", "KTABLE-JOINOTHER-0000000031");
        builder.addProcessor("KTABLE-TOSTREAM-0000000032", new MockProcessorSupplier(), "KTABLE-MERGE-0000000029");

        final List<String> topics = asList("input-stream", "test-even_store-repartition", "test-even_store_2-repartition", "test-odd_store-repartition", "test-odd_store_2-repartition");

        final UUID uuid1 = UUID.randomUUID();
        createMockTaskManager(emptyTasks, emptyTasks, uuid1, builder);
        EasyMock.replay(taskManager);

        streamsMetadataState = EasyMock.createNiceMock(StreamsMetadataState.class);
        configurePartitionAssignor(emptyMap());
        final MockInternalTopicManager internalTopicManager =
            new MockInternalTopicManager(streamsConfig, mockClientSupplier.restoreConsumer);
        partitionAssignor.setInternalTopicManager(internalTopicManager);

        subscriptions.put("consumer10",
            new ConsumerPartitionAssignor.Subscription(
                topics,
                getInfo(uuid1, emptyTasks, emptyTasks).encode())
        );

        final Cluster metadata = new Cluster(
            "cluster",
            Collections.singletonList(Node.noNode()),
            Collections.singletonList(new PartitionInfo("input-stream", 0, Node.noNode(), new Node[0], new Node[0])),
            Collections.emptySet(),
            Collections.emptySet());

        // This shall fail if we have bugs in the repartition topic creation due to the inconsistent order of sub-topologies.
        partitionAssignor.assign(metadata, new GroupSubscription(subscriptions));
    }

    private static ByteBuffer encodeFutureSubscription() {
        final ByteBuffer buf = ByteBuffer.allocate(4 /* used version */ + 4 /* supported version */);
        buf.putInt(LATEST_SUPPORTED_VERSION + 1);
        buf.putInt(LATEST_SUPPORTED_VERSION + 1);
        return buf;
    }

    private void shouldThrowIfPreVersionProbingSubscriptionAndFutureSubscriptionIsMixed(final int oldVersion) {
        subscriptions.put("consumer1",
                          new ConsumerPartitionAssignor.Subscription(
                              Collections.singletonList("topic1"),
                              getInfo(oldVersion, UUID.randomUUID(), emptyTasks, emptyTasks, null).encode())
        );
        subscriptions.put("future-consumer",
                          new ConsumerPartitionAssignor.Subscription(
                              Collections.singletonList("topic1"),
                              encodeFutureSubscription())
        );
        streamsMetadataState = EasyMock.createNiceMock(StreamsMetadataState.class);
        createMockTaskManager(emptyTasks, emptyTasks, UUID.randomUUID(), builder);
        EasyMock.replay(taskManager);
        partitionAssignor.configure(configProps());

        try {
            partitionAssignor.assign(metadata, new GroupSubscription(subscriptions)).groupAssignment();
            fail("Should have thrown IllegalStateException");
        } catch (final IllegalStateException expected) {
            // pass
        }
    }

    private static ConsumerPartitionAssignor.Assignment createAssignment(final Map<HostInfo, Set<TopicPartition>> firstHostState) {
        final AssignmentInfo info = new AssignmentInfo(LATEST_SUPPORTED_VERSION, emptyList(), emptyMap(), firstHostState, emptyMap(), 0);
        return new ConsumerPartitionAssignor.Assignment(emptyList(), info.encode());
    }

    private static AssignmentInfo checkAssignment(final Set<String> expectedTopics,
                                                  final ConsumerPartitionAssignor.Assignment assignment) {

        // This assumed 1) DefaultPartitionGrouper is used, and 2) there is an only one topic group.

        final AssignmentInfo info = AssignmentInfo.decode(assignment.userData());

        // check if the number of assigned partitions == the size of active task id list
        assertEquals(assignment.partitions().size(), info.activeTasks().size());

        // check if active tasks are consistent
        final List<TaskId> activeTasks = new ArrayList<>();
        final Set<String> activeTopics = new HashSet<>();
        for (final TopicPartition partition : assignment.partitions()) {
            // since default grouper, taskid.partition == partition.partition()
            activeTasks.add(new TaskId(0, partition.partition()));
            activeTopics.add(partition.topic());
        }
        assertEquals(activeTasks, info.activeTasks());

        // check if active partitions cover all topics
        assertEquals(expectedTopics, activeTopics);

        // check if standby tasks are consistent
        final Set<String> standbyTopics = new HashSet<>();
        for (final Map.Entry<TaskId, Set<TopicPartition>> entry : info.standbyTasks().entrySet()) {
            final TaskId id = entry.getKey();
            final Set<TopicPartition> partitions = entry.getValue();
            for (final TopicPartition partition : partitions) {
                // since default grouper, taskid.partition == partition.partition()
                assertEquals(id.partition, partition.partition());

                standbyTopics.add(partition.topic());
            }
        }

        if (!info.standbyTasks().isEmpty()) {
            // check if standby partitions cover all topics
            assertEquals(expectedTopics, standbyTopics);
        }

        return info;
    }

    private static void assertEquivalentAssignment(final Map<String, List<TaskId>> thisAssignment,
                                                   final Map<String, List<TaskId>> otherAssignment) {
        assertEquals(thisAssignment.size(), otherAssignment.size());
        for (final Map.Entry<String, List<TaskId>> entry : thisAssignment.entrySet()) {
            final String consumer = entry.getKey();
            assertTrue(otherAssignment.containsKey(consumer));

            final List<TaskId> thisTaskList = entry.getValue();
            Collections.sort(thisTaskList);
            final List<TaskId> otherTaskList = otherAssignment.get(consumer);
            Collections.sort(otherTaskList);

            assertThat(thisTaskList, equalTo(otherTaskList));
        }
    }

}<|MERGE_RESOLUTION|>--- conflicted
+++ resolved
@@ -1145,13 +1145,7 @@
 
     @Test
     public void testAssignWithInternalTopicThatsSourceIsAnotherInternalTopic() {
-<<<<<<< HEAD
-        final String applicationId = "test";
-        builder.setApplicationId(applicationId);
         builder.addInternalTopic("topicX", InternalTopicProperties.empty());
-=======
-        builder.addInternalTopic("topicX");
->>>>>>> 922a95a1
         builder.addSource(null, "source1", null, null, null, "topic1");
         builder.addProcessor("processor1", new MockProcessorSupplier(), "source1");
         builder.addSink("sink1", "topicX", null, null, null, "processor1");
