--- conflicted
+++ resolved
@@ -80,11 +80,6 @@
         props.put(StreamsConfig.APPLICATION_ID_CONFIG, "SmokeTest");
         props.put(StreamsConfig.STATE_DIR_CONFIG, stateDir.toString());
         props.put(StreamsConfig.BOOTSTRAP_SERVERS_CONFIG, kafka);
-<<<<<<< HEAD
-        props.put(StreamsConfig.TIMESTAMP_EXTRACTOR_CLASS_CONFIG, TestTimestampExtractor.class.getName());
-=======
-        props.put(StreamsConfig.ZOOKEEPER_CONNECT_CONFIG, zookeeper);
->>>>>>> 64514ff5
         props.put(StreamsConfig.NUM_STREAM_THREADS_CONFIG, 3);
         props.put(StreamsConfig.NUM_STANDBY_REPLICAS_CONFIG, 2);
         props.put(StreamsConfig.BUFFERED_RECORDS_PER_PARTITION_CONFIG, 100);
