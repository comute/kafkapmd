--- conflicted
+++ resolved
@@ -28,23 +28,14 @@
 import org.apache.kafka.streams.kstream.GlobalKTable;
 import org.apache.kafka.streams.kstream.KStream;
 import org.apache.kafka.streams.kstream.KeyValueMapper;
-<<<<<<< HEAD
-import org.apache.kafka.test.KStreamTestDriver;
+import org.apache.kafka.streams.test.ConsumerRecordFactory;
 import org.apache.kafka.test.MockProcessor;
-=======
-import org.apache.kafka.streams.test.ConsumerRecordFactory;
->>>>>>> 8725e360
 import org.apache.kafka.test.MockProcessorSupplier;
 import org.apache.kafka.test.MockValueJoiner;
 import org.apache.kafka.test.TestUtils;
 import org.junit.Before;
 import org.junit.Test;
 
-<<<<<<< HEAD
-import java.io.File;
-=======
-import java.io.IOException;
->>>>>>> 8725e360
 import java.util.Collection;
 import java.util.Properties;
 import java.util.Set;
@@ -57,27 +48,15 @@
     final private String globalTableTopic = "globalTableTopic";
     final private Serde<Integer> intSerde = Serdes.Integer();
     final private Serde<String> stringSerde = Serdes.String();
-<<<<<<< HEAD
-
-    @Rule
-    public final KStreamTestDriver driver = new KStreamTestDriver();
-
-    private File stateDir = null;
+
     private MockProcessor<Integer, String> processor;
-=======
     private TopologyTestDriver driver;
-    private MockProcessorSupplier<Integer, String> processor;
->>>>>>> 8725e360
+    private StreamsBuilder builder;
+
     private final int[] expectedKeys = {0, 1, 2, 3};
-    private StreamsBuilder builder;
 
     @Before
-<<<<<<< HEAD
     public void setUp() {
-        stateDir = TestUtils.tempDirectory("kafka-test");
-=======
-    public void setUp() throws IOException {
->>>>>>> 8725e360
 
         builder = new StreamsBuilder();
         final KStream<Integer, String> stream;
@@ -100,12 +79,8 @@
         };
         stream.leftJoin(table, keyMapper, MockValueJoiner.TOSTRING_JOINER).process(supplier);
 
-<<<<<<< HEAD
-        driver.setUp(builder, stateDir);
-        driver.setTime(0L);
-
         processor = supplier.getTheProcessor();
-=======
+
         final Properties props = new Properties();
         props.setProperty(StreamsConfig.APPLICATION_ID_CONFIG, "kstream-global-ktable-left-join-test");
         props.setProperty(StreamsConfig.BOOTSTRAP_SERVERS_CONFIG, "localhost:9091");
@@ -114,7 +89,6 @@
         props.setProperty(StreamsConfig.DEFAULT_VALUE_SERDE_CLASS_CONFIG, Serdes.String().getClass().getName());
 
         driver = new TopologyTestDriver(builder.build(), props);
->>>>>>> 8725e360
     }
 
     private void pushToStream(final int messageCount, final String valuePrefix, final boolean includeForeignKey) {
