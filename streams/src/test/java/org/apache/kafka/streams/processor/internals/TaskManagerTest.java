/*
 * Licensed to the Apache Software Foundation (ASF) under one or more
 * contributor license agreements. See the NOTICE file distributed with
 * this work for additional information regarding copyright ownership.
 * The ASF licenses this file to You under the Apache License, Version 2.0
 * (the "License"); you may not use this file except in compliance with
 * the License. You may obtain a copy of the License at
 *
 *    http://www.apache.org/licenses/LICENSE-2.0
 *
 * Unless required by applicable law or agreed to in writing, software
 * distributed under the License is distributed on an "AS IS" BASIS,
 * WITHOUT WARRANTIES OR CONDITIONS OF ANY KIND, either express or implied.
 * See the License for the specific language governing permissions and
 * limitations under the License.
 */
package org.apache.kafka.streams.processor.internals;

import java.util.HashSet;
import java.util.stream.Collectors;
import org.apache.kafka.clients.admin.Admin;
import org.apache.kafka.clients.admin.DeleteRecordsResult;
import org.apache.kafka.clients.admin.DeletedRecords;
import org.apache.kafka.clients.admin.RecordsToDelete;
import org.apache.kafka.clients.consumer.Consumer;
import org.apache.kafka.clients.consumer.ConsumerRecord;
import org.apache.kafka.common.KafkaException;
import org.apache.kafka.common.Metric;
import org.apache.kafka.common.MetricName;
import org.apache.kafka.common.TopicPartition;
import org.apache.kafka.common.errors.TimeoutException;
import org.apache.kafka.common.internals.KafkaFutureImpl;
import org.apache.kafka.common.metrics.KafkaMetric;
import org.apache.kafka.common.metrics.Measurable;
import org.apache.kafka.common.metrics.Metrics;
import org.apache.kafka.common.utils.MockTime;
import org.apache.kafka.streams.StreamsConfig;
import org.apache.kafka.streams.errors.LockException;
import org.apache.kafka.streams.errors.TaskMigratedException;
import org.apache.kafka.streams.processor.StateStore;
import org.apache.kafka.streams.processor.TaskId;
import org.apache.kafka.streams.processor.internals.metrics.StreamsMetricsImpl;
import org.apache.kafka.streams.processor.internals.testutil.LogCaptureAppender;
import org.apache.kafka.streams.state.internals.OffsetCheckpoint;
import org.easymock.EasyMock;
import org.easymock.EasyMockRunner;
import org.easymock.Mock;
import org.easymock.MockType;
import org.hamcrest.Matchers;
import org.junit.Before;
import org.junit.Rule;
import org.junit.Test;
import org.junit.rules.TemporaryFolder;
import org.junit.runner.RunWith;

import java.io.File;
import java.io.IOException;
import java.util.Collection;
import java.util.Deque;
import java.util.HashMap;
import java.util.LinkedList;
import java.util.List;
import java.util.Map;
import java.util.Set;
import java.util.UUID;

import static java.util.Arrays.asList;
import static java.util.Collections.emptyList;
import static java.util.Collections.emptyMap;
import static java.util.Collections.emptySet;
import static java.util.Collections.singleton;
import static java.util.Collections.singletonList;
import static java.util.Collections.singletonMap;
import static org.apache.kafka.common.utils.Utils.mkEntry;
import static org.apache.kafka.common.utils.Utils.mkMap;
import static org.apache.kafka.common.utils.Utils.mkSet;
import static org.easymock.EasyMock.anyObject;
import static org.easymock.EasyMock.anyString;
import static org.easymock.EasyMock.eq;
import static org.easymock.EasyMock.expect;
import static org.easymock.EasyMock.expectLastCall;
import static org.easymock.EasyMock.replay;
import static org.easymock.EasyMock.reset;
import static org.easymock.EasyMock.resetToStrict;
import static org.easymock.EasyMock.verify;
import static org.hamcrest.CoreMatchers.hasItem;
import static org.hamcrest.MatcherAssert.assertThat;
import static org.hamcrest.Matchers.is;
import static org.hamcrest.Matchers.not;
import static org.hamcrest.core.IsEqual.equalTo;
import static org.junit.Assert.assertThrows;
import static org.junit.Assert.assertTrue;

@RunWith(EasyMockRunner.class)
public class TaskManagerTest {

    private final String topic1 = "topic1";

    private final TaskId taskId00 = new TaskId(0, 0);
    private final TopicPartition t1p0 = new TopicPartition(topic1, 0);
    private final Set<TopicPartition> taskId00Partitions = mkSet(t1p0);
    private final Map<TaskId, Set<TopicPartition>> taskId00Assignment = singletonMap(taskId00, taskId00Partitions);

    private final TaskId taskId01 = new TaskId(0, 1);
    private final TopicPartition t1p1 = new TopicPartition(topic1, 1);
    private final Set<TopicPartition> taskId01Partitions = mkSet(t1p1);
    private final Map<TaskId, Set<TopicPartition>> taskId01Assignment = singletonMap(taskId01, taskId01Partitions);

    private final TaskId taskId02 = new TaskId(0, 2);
    private final TopicPartition t1p2 = new TopicPartition(topic1, 2);
    private final Set<TopicPartition> taskId02Partitions = mkSet(t1p2);

    private final TaskId taskId10 = new TaskId(1, 0);

    @Mock(type = MockType.STRICT)
    private InternalTopologyBuilder topologyBuilder;
    @Mock(type = MockType.DEFAULT)
    private StateDirectory stateDirectory;
    @Mock(type = MockType.NICE)
    private ChangelogReader changeLogReader;
    @Mock(type = MockType.STRICT)
    private Consumer<byte[], byte[]> consumer;
    @Mock(type = MockType.STRICT)
    private ActiveTaskCreator activeTaskCreator;
    @Mock(type = MockType.NICE)
    private StandbyTaskCreator standbyTaskCreator;
    @Mock(type = MockType.NICE)
    private Admin adminClient;

    private TaskManager taskManager;

    @Rule
    public final TemporaryFolder testFolder = new TemporaryFolder();

    @Before
    public void setUp() {
        final StreamsMetricsImpl streamsMetrics = new StreamsMetricsImpl(new Metrics(), "clientId", StreamsConfig.METRICS_LATEST);
        taskManager = new TaskManager(
            changeLogReader,
            UUID.randomUUID(),
            "taskManagerTest",
            streamsMetrics,
            activeTaskCreator,
            standbyTaskCreator,
            topologyBuilder,
            adminClient,
            stateDirectory
        );
        taskManager.setMainConsumer(consumer);
    }

    @Test
    public void shouldIdempotentlyUpdateSubscriptionFromActiveAssignment() {
        final TopicPartition newTopicPartition = new TopicPartition("topic2", 1);
        final Map<TaskId, Set<TopicPartition>> assignment = mkMap(mkEntry(taskId01, mkSet(t1p1, newTopicPartition)));

        expect(activeTaskCreator.createTasks(anyObject(), eq(assignment))).andReturn(emptyList()).anyTimes();

        topologyBuilder.addSubscribedTopicsFromAssignment(eq(asList(t1p1, newTopicPartition)), anyString());
        expectLastCall();

        replay(activeTaskCreator, topologyBuilder);

        taskManager.handleAssignment(assignment, emptyMap());

        verify(activeTaskCreator, topologyBuilder);
    }

    @Test
    public void shouldNotLockAnythingIfStateDirIsEmpty() {
        expect(stateDirectory.listTaskDirectories()).andReturn(new File[0]).once();

        replay(stateDirectory);
        taskManager.handleRebalanceStart(singleton("topic"));

<<<<<<< HEAD
        expect(stateDirectory.listNonEmptyTaskDirectories()).andReturn(taskFolders).once();
=======
        verify(stateDirectory);
        assertTrue(taskManager.lockedTaskDirectories().isEmpty());
    }

    @Test
    public void shouldTryToLockValidTaskDirsAtRebalanceStart() throws IOException {
        expectLockObtainedFor(taskId01);
        expectLockFailedFor(taskId10);

        makeTaskFolders(
            taskId01.toString(),
            taskId10.toString(),
            "dummy"
        );
        replay(stateDirectory);
        taskManager.handleRebalanceStart(singleton("topic"));

        verify(stateDirectory);
        assertThat(taskManager.lockedTaskDirectories(), is(singleton(taskId01)));
    }

    @Test
    public void shouldReleaseLockForUnassignedTasksAfterRebalance() throws IOException {
        expectLockObtainedFor(taskId00, taskId01, taskId02);
        expectUnlockFor(taskId02);

        makeTaskFolders(
            taskId00.toString(),  // active task
            taskId01.toString(),  // standby task
            taskId02.toString()   // unassigned but able to lock
        );
        replay(stateDirectory);
        taskManager.handleRebalanceStart(singleton("topic"));
>>>>>>> dd2c6a0a

        assertThat(taskManager.lockedTaskDirectories(), is(mkSet(taskId00, taskId01, taskId02)));

        handleAssignment(taskId00Assignment, taskId01Assignment, emptyMap());
        reset(consumer);
        expectConsumerAssignmentPaused(consumer);
        replay(consumer);

        taskManager.handleRebalanceComplete();
        assertThat(taskManager.lockedTaskDirectories(), is(mkSet(taskId00, taskId01)));
        verify(stateDirectory);
    }

    @Test
    public void shouldReportLatestOffsetAsOffsetSumForRunningTask() throws IOException {
        final Map<TaskId, Long> expectedOffsetSums = mkMap(mkEntry(taskId00, Task.LATEST_OFFSET));

        expectLockObtainedFor(taskId00);
        makeTaskFolders(taskId00.toString());
        replay(stateDirectory);

        taskManager.handleRebalanceStart(singleton("topic"));
        handleAssignment(taskId00Assignment, emptyMap(), emptyMap());

        assertThat(taskManager.getTaskOffsetSums(), is(expectedOffsetSums));
    }

    @Test
    public void shouldComputeOffsetSumForNonRunningActiveTask() throws IOException {
        final Map<TopicPartition, Long> changelogOffsets = mkMap(
            mkEntry(new TopicPartition("changelog", 0), 5L),
            mkEntry(new TopicPartition("changelog", 1), 10L)
        );
        final Map<TaskId, Long> expectedOffsetSums = mkMap(mkEntry(taskId00, 15L));

        expectLockObtainedFor(taskId00);
        makeTaskFolders(taskId00.toString());
        replay(stateDirectory);

        taskManager.handleRebalanceStart(singleton("topic"));
        final StateMachineTask restoringTask = handleAssignment(
            emptyMap(),
            emptyMap(),
            taskId00Assignment
        ).get(taskId00);
        restoringTask.setChangelogOffsets(changelogOffsets);

        assertThat(taskManager.getTaskOffsetSums(), is(expectedOffsetSums));
    }

    @Test
    public void shouldComputeOffsetSumForStandbyTask() throws IOException {
        final Map<TopicPartition, Long> changelogOffsets = mkMap(
            mkEntry(new TopicPartition("changelog", 0), 5L),
            mkEntry(new TopicPartition("changelog", 1), 10L)
        );
        final Map<TaskId, Long> expectedOffsetSums = mkMap(mkEntry(taskId00, 15L));

        expectLockObtainedFor(taskId00);
        makeTaskFolders(taskId00.toString());
        replay(stateDirectory);

        taskManager.handleRebalanceStart(singleton("topic"));
        final StateMachineTask restoringTask = handleAssignment(
            emptyMap(),
            taskId00Assignment,
            emptyMap()
        ).get(taskId00);
        restoringTask.setChangelogOffsets(changelogOffsets);

        assertThat(taskManager.getTaskOffsetSums(), is(expectedOffsetSums));
    }

    @Test
    public void shouldComputeOffsetSumForUnassignedTaskWeCanLock() throws IOException {
        final Map<TopicPartition, Long> changelogOffsets = mkMap(
            mkEntry(new TopicPartition("changelog", 0), 5L),
            mkEntry(new TopicPartition("changelog", 1), 10L)
        );
        final Map<TaskId, Long> expectedOffsetSums = mkMap(mkEntry(taskId00, 15L));

        expectLockObtainedFor(taskId00);
        makeTaskFolders(taskId00.toString());
        writeCheckpointFile(taskId00, changelogOffsets);

        replay(stateDirectory);
        taskManager.handleRebalanceStart(singleton("topic"));

        assertThat(taskManager.getTaskOffsetSums(), is(expectedOffsetSums));
    }

    @Test
    public void shouldNotReportOffsetSumsForTaskWeCantLock() throws IOException {
        expectLockFailedFor(taskId00);
        makeTaskFolders(taskId00.toString());
        replay(stateDirectory);
        taskManager.handleRebalanceStart(singleton("topic"));
        assertTrue(taskManager.lockedTaskDirectories().isEmpty());

        assertTrue(taskManager.getTaskOffsetSums().isEmpty());
    }

    @Test
    public void shouldNotReportOffsetSumsAndReleaseLockForUnassignedTaskWithoutCheckpoint() throws IOException {
        expectLockObtainedFor(taskId00);
        makeTaskFolders(taskId00.toString());
        expect(stateDirectory.checkpointFileFor(taskId00)).andReturn(getCheckpointFile(taskId00));
        replay(stateDirectory);
        taskManager.handleRebalanceStart(singleton("topic"));

        assertTrue(taskManager.getTaskOffsetSums().isEmpty());
        verify(stateDirectory);
    }

    @Test
    public void shouldPinOffsetSumToLongMaxValueInCaseOfOverflow() throws IOException {
        final long largeOffset = Long.MAX_VALUE / 2;
        final Map<TopicPartition, Long> changelogOffsets = mkMap(
            mkEntry(new TopicPartition("changelog", 1), largeOffset),
            mkEntry(new TopicPartition("changelog", 2), largeOffset),
            mkEntry(new TopicPartition("changelog", 3), largeOffset)
        );
        final Map<TaskId, Long> expectedOffsetSums = mkMap(mkEntry(taskId00, Long.MAX_VALUE));

        expectLockObtainedFor(taskId00);
        makeTaskFolders(taskId00.toString());
        writeCheckpointFile(taskId00, changelogOffsets);
        replay(stateDirectory);
        taskManager.handleRebalanceStart(singleton("topic"));

        assertThat(taskManager.getTaskOffsetSums(), is(expectedOffsetSums));
    }

    @Test
    public void shouldCloseActiveUnassignedSuspendedTasksWhenClosingRevokedTasks() {
        final Task task00 = new StateMachineTask(taskId00, taskId00Partitions, true);

        expectRestoreToBeCompleted(consumer, changeLogReader);
        expect(activeTaskCreator.createTasks(anyObject(), eq(taskId00Assignment))).andReturn(singletonList(task00)).anyTimes();
        expect(activeTaskCreator.createTasks(anyObject(), eq(emptyMap()))).andReturn(emptyList()).anyTimes();
        activeTaskCreator.closeAndRemoveTaskProducerIfNeeded(taskId00);
        expectLastCall();
        expect(standbyTaskCreator.createTasks(anyObject())).andReturn(emptyList()).anyTimes();

        topologyBuilder.addSubscribedTopicsFromAssignment(anyObject(), anyString());
        expectLastCall().anyTimes();

        replay(activeTaskCreator, standbyTaskCreator, topologyBuilder, consumer, changeLogReader);

        taskManager.handleAssignment(taskId00Assignment, emptyMap());

        assertThat(taskManager.tryToCompleteRestoration(), is(true));
        assertThat(task00.state(), is(Task.State.RUNNING));
        taskManager.handleRevocation(taskId00Partitions);
        assertThat(task00.state(), is(Task.State.SUSPENDED));
        taskManager.handleAssignment(emptyMap(), emptyMap());
        assertThat(task00.state(), is(Task.State.CLOSED));
        assertThat(taskManager.activeTaskMap(), Matchers.anEmptyMap());
        assertThat(taskManager.standbyTaskMap(), Matchers.anEmptyMap());
    }

    @Test
    public void shouldCloseActiveTasksWhenHandlingLostTasks() {
        final Task task00 = new StateMachineTask(taskId00, taskId00Partitions, true);
        final Task task01 = new StateMachineTask(taskId01, taskId01Partitions, false);

        expectRestoreToBeCompleted(consumer, changeLogReader);
        expect(activeTaskCreator.createTasks(anyObject(), eq(taskId00Assignment))).andReturn(singletonList(task00)).anyTimes();
        expect(activeTaskCreator.createTasks(anyObject(), eq(emptyMap()))).andReturn(emptyList()).anyTimes();
        activeTaskCreator.closeAndRemoveTaskProducerIfNeeded(taskId00);
        expectLastCall();
        expect(standbyTaskCreator.createTasks(eq(taskId01Assignment))).andReturn(singletonList(task01)).anyTimes();

        topologyBuilder.addSubscribedTopicsFromAssignment(anyObject(), anyString());
        expectLastCall().anyTimes();

        replay(activeTaskCreator, standbyTaskCreator, topologyBuilder, consumer, changeLogReader);

        taskManager.handleAssignment(taskId00Assignment, taskId01Assignment);

        assertThat(taskManager.tryToCompleteRestoration(), is(true));
        assertThat(task00.state(), is(Task.State.RUNNING));
        assertThat(task01.state(), is(Task.State.RUNNING));
        taskManager.handleLostAll();
        assertThat(task00.state(), is(Task.State.CLOSED));
        assertThat(task01.state(), is(Task.State.RUNNING));
        assertThat(taskManager.activeTaskMap(), Matchers.anEmptyMap());
        assertThat(taskManager.standbyTaskMap(), is(singletonMap(taskId01, task01)));
    }

    @Test
    public void shouldReviveCorruptTasks() {
        final ProcessorStateManager stateManager = EasyMock.createStrictMock(ProcessorStateManager.class);
        stateManager.markChangelogAsCorrupted(taskId00Partitions);
        replay(stateManager);
        final Task task00 = new StateMachineTask(taskId00, taskId00Partitions, true, stateManager);

        expectRestoreToBeCompleted(consumer, changeLogReader);
        expect(activeTaskCreator.createTasks(anyObject(), eq(taskId00Assignment))).andReturn(singletonList(task00)).anyTimes();
        expect(activeTaskCreator.createTasks(anyObject(), eq(emptyMap()))).andReturn(emptyList()).anyTimes();
        activeTaskCreator.closeAndRemoveTaskProducerIfNeeded(taskId00);
        expectLastCall();
        expect(standbyTaskCreator.createTasks(anyObject())).andReturn(emptyList()).anyTimes();

        topologyBuilder.addSubscribedTopicsFromAssignment(anyObject(), anyString());
        expectLastCall().anyTimes();

        replay(activeTaskCreator, standbyTaskCreator, topologyBuilder, consumer, changeLogReader);

        taskManager.handleAssignment(taskId00Assignment, emptyMap());

        assertThat(taskManager.tryToCompleteRestoration(), is(true));
        assertThat(task00.state(), is(Task.State.RUNNING));
        taskManager.handleCorruption(singletonMap(taskId00, taskId00Partitions));
        assertThat(task00.state(), is(Task.State.CREATED));
        assertThat(taskManager.activeTaskMap(), is(singletonMap(taskId00, task00)));
        assertThat(taskManager.standbyTaskMap(), Matchers.anEmptyMap());
        verify(stateManager);
    }

    @Test
    public void shouldReviveCorruptTasksEvenIfTheyCannotCloseClean() {
        final ProcessorStateManager stateManager = EasyMock.createStrictMock(ProcessorStateManager.class);
        stateManager.markChangelogAsCorrupted(taskId00Partitions);
        replay(stateManager);
        final Task task00 = new StateMachineTask(taskId00, taskId00Partitions, true, stateManager) {
            @Override
            public void closeClean() {
                throw new RuntimeException("oops");
            }
        };

        expectRestoreToBeCompleted(consumer, changeLogReader);
        expect(activeTaskCreator.createTasks(anyObject(), eq(taskId00Assignment))).andReturn(singletonList(task00)).anyTimes();
        expect(activeTaskCreator.createTasks(anyObject(), eq(emptyMap()))).andReturn(emptyList()).anyTimes();
        activeTaskCreator.closeAndRemoveTaskProducerIfNeeded(taskId00);
        expectLastCall();
        expect(standbyTaskCreator.createTasks(anyObject())).andReturn(emptyList()).anyTimes();

        topologyBuilder.addSubscribedTopicsFromAssignment(anyObject(), anyString());
        expectLastCall().anyTimes();

        replay(activeTaskCreator, standbyTaskCreator, topologyBuilder, consumer, changeLogReader);

        taskManager.handleAssignment(taskId00Assignment, emptyMap());

        assertThat(taskManager.tryToCompleteRestoration(), is(true));
        assertThat(task00.state(), is(Task.State.RUNNING));
        taskManager.handleCorruption(singletonMap(taskId00, taskId00Partitions));
        assertThat(task00.state(), is(Task.State.CREATED));
        assertThat(taskManager.activeTaskMap(), is(singletonMap(taskId00, task00)));
        assertThat(taskManager.standbyTaskMap(), Matchers.anEmptyMap());
        verify(stateManager);
    }

    @Test
    public void shouldCloseStandbyUnassignedTasksWhenCreatingNewTasks() {
        final Task task00 = new StateMachineTask(taskId00, taskId00Partitions, false);

        expectRestoreToBeCompleted(consumer, changeLogReader);
        expect(standbyTaskCreator.createTasks(eq(taskId00Assignment))).andReturn(singletonList(task00)).anyTimes();
        replay(activeTaskCreator, standbyTaskCreator, consumer, changeLogReader);
        taskManager.handleAssignment(emptyMap(), taskId00Assignment);
        assertThat(taskManager.tryToCompleteRestoration(), is(true));
        assertThat(task00.state(), is(Task.State.RUNNING));
        taskManager.handleAssignment(emptyMap(), emptyMap());
        assertThat(task00.state(), is(Task.State.CLOSED));
        assertThat(taskManager.activeTaskMap(), Matchers.anEmptyMap());
        assertThat(taskManager.standbyTaskMap(), Matchers.anEmptyMap());
    }

    @Test
    public void shouldAddNonResumedSuspendedTasks() {
        final Task task00 = new StateMachineTask(taskId00, taskId00Partitions, true);
        final Task task01 = new StateMachineTask(taskId01, taskId01Partitions, false);

        expectRestoreToBeCompleted(consumer, changeLogReader);
        // expect these calls twice (because we're going to tryToCompleteRestoration twice)
        expectRestoreToBeCompleted(consumer, changeLogReader);
        expect(activeTaskCreator.createTasks(anyObject(), eq(taskId00Assignment))).andReturn(singletonList(task00));
        expect(standbyTaskCreator.createTasks(eq(taskId01Assignment))).andReturn(singletonList(task01));
        replay(activeTaskCreator, standbyTaskCreator, consumer, changeLogReader);

        taskManager.handleAssignment(taskId00Assignment, taskId01Assignment);
        assertThat(taskManager.tryToCompleteRestoration(), is(true));
        assertThat(task00.state(), is(Task.State.RUNNING));
        assertThat(task01.state(), is(Task.State.RUNNING));

        taskManager.handleAssignment(taskId00Assignment, taskId01Assignment);
        assertThat(taskManager.tryToCompleteRestoration(), is(true));
        assertThat(task00.state(), is(Task.State.RUNNING));
        assertThat(task01.state(), is(Task.State.RUNNING));

        verify(activeTaskCreator);
    }

    @Test
    public void shouldAddNewActiveTasks() {
        final Map<TaskId, Set<TopicPartition>> assignment = taskId00Assignment;
        final Task task00 = new StateMachineTask(taskId00, taskId00Partitions, true);

        expect(changeLogReader.completedChangelogs()).andReturn(emptySet());
        expect(consumer.assignment()).andReturn(emptySet());
        consumer.resume(eq(emptySet()));
        expectLastCall();
        changeLogReader.transitToRestoreActive();
        expectLastCall();
        expect(activeTaskCreator.createTasks(anyObject(), eq(assignment))).andReturn(singletonList(task00)).anyTimes();
        expect(standbyTaskCreator.createTasks(eq(emptyMap()))).andReturn(emptyList()).anyTimes();
        replay(consumer, activeTaskCreator, standbyTaskCreator, changeLogReader);

        taskManager.handleAssignment(assignment, emptyMap());

        assertThat(task00.state(), is(Task.State.CREATED));

        taskManager.tryToCompleteRestoration();

        assertThat(task00.state(), is(Task.State.RUNNING));
        assertThat(taskManager.activeTaskMap(), Matchers.equalTo(singletonMap(taskId00, task00)));
        assertThat(taskManager.standbyTaskMap(), Matchers.anEmptyMap());
        verify(activeTaskCreator);
    }

    @Test
    public void shouldNotCompleteRestorationIfTasksCannotInitialize() {
        final Map<TaskId, Set<TopicPartition>> assignment = mkMap(
            mkEntry(taskId00, taskId00Partitions),
            mkEntry(taskId01, taskId01Partitions)
        );
        final Task task00 = new StateMachineTask(taskId00, taskId00Partitions, true) {
            @Override
            public void initializeIfNeeded() {
                throw new LockException("can't lock");
            }
        };
        final Task task01 = new StateMachineTask(taskId01, taskId01Partitions, true) {
            @Override
            public void initializeIfNeeded() {
                throw new TimeoutException("timed out");
            }
        };

        expect(changeLogReader.completedChangelogs()).andReturn(emptySet());
        expect(consumer.assignment()).andReturn(emptySet());
        consumer.resume(eq(emptySet()));
        expectLastCall();
        changeLogReader.transitToRestoreActive();
        expectLastCall();
        expect(activeTaskCreator.createTasks(anyObject(), eq(assignment))).andReturn(asList(task00, task01)).anyTimes();
        expect(standbyTaskCreator.createTasks(eq(emptyMap()))).andReturn(emptyList()).anyTimes();
        replay(consumer, activeTaskCreator, standbyTaskCreator, changeLogReader);

        taskManager.handleAssignment(assignment, emptyMap());

        assertThat(task00.state(), is(Task.State.CREATED));
        assertThat(task01.state(), is(Task.State.CREATED));

        assertThat(taskManager.tryToCompleteRestoration(), is(false));

        assertThat(task00.state(), is(Task.State.CREATED));
        assertThat(task01.state(), is(Task.State.CREATED));
        assertThat(
            taskManager.activeTaskMap(),
            Matchers.equalTo(mkMap(mkEntry(taskId00, task00), mkEntry(taskId01, task01)))
        );
        assertThat(taskManager.standbyTaskMap(), Matchers.anEmptyMap());
        verify(activeTaskCreator);
    }

    @Test
    public void shouldNotCompleteRestorationIfTaskCannotCompleteRestoration() {
        final Map<TaskId, Set<TopicPartition>> assignment = mkMap(
            mkEntry(taskId00, taskId00Partitions)
        );
        final Task task00 = new StateMachineTask(taskId00, taskId00Partitions, true) {
            @Override
            public void completeRestoration() {
                throw new TimeoutException("timeout!");
            }
        };

        expect(changeLogReader.completedChangelogs()).andReturn(emptySet());
        expect(consumer.assignment()).andReturn(emptySet());
        consumer.resume(eq(emptySet()));
        expectLastCall();
        changeLogReader.transitToRestoreActive();
        expectLastCall();
        expect(activeTaskCreator.createTasks(anyObject(), eq(assignment))).andReturn(singletonList(task00)).anyTimes();
        expect(standbyTaskCreator.createTasks(eq(emptyMap()))).andReturn(emptyList()).anyTimes();
        replay(consumer, activeTaskCreator, standbyTaskCreator, changeLogReader);

        taskManager.handleAssignment(assignment, emptyMap());

        assertThat(task00.state(), is(Task.State.CREATED));

        assertThat(taskManager.tryToCompleteRestoration(), is(false));

        assertThat(task00.state(), is(Task.State.RESTORING));
        assertThat(
            taskManager.activeTaskMap(),
            Matchers.equalTo(mkMap(mkEntry(taskId00, task00)))
        );
        assertThat(taskManager.standbyTaskMap(), Matchers.anEmptyMap());
        verify(activeTaskCreator);
    }

    @Test
    public void shouldSuspendActiveTasks() {
        final Task task00 = new StateMachineTask(taskId00, taskId00Partitions, true);

        expectRestoreToBeCompleted(consumer, changeLogReader);
        expect(activeTaskCreator.createTasks(anyObject(), eq(taskId00Assignment))).andReturn(singletonList(task00));

        replay(activeTaskCreator, consumer, changeLogReader);
        taskManager.handleAssignment(taskId00Assignment, emptyMap());
        assertThat(taskManager.tryToCompleteRestoration(), is(true));
        assertThat(task00.state(), is(Task.State.RUNNING));

        taskManager.handleRevocation(taskId00Partitions);
        assertThat(task00.state(), is(Task.State.SUSPENDED));
    }

    @Test
    public void shouldPassUpIfExceptionDuringSuspend() {
        final Task task00 = new StateMachineTask(taskId00, taskId00Partitions, true) {
            @Override
            public void suspend() {
                throw new RuntimeException("KABOOM!");
            }
        };

        expectRestoreToBeCompleted(consumer, changeLogReader);
        expect(activeTaskCreator.createTasks(anyObject(), eq(taskId00Assignment))).andReturn(singletonList(task00));

        replay(activeTaskCreator, consumer, changeLogReader);
        taskManager.handleAssignment(taskId00Assignment, emptyMap());
        assertThat(taskManager.tryToCompleteRestoration(), is(true));
        assertThat(task00.state(), is(Task.State.RUNNING));

        assertThrows(RuntimeException.class, () -> taskManager.handleRevocation(taskId00Partitions));
        assertThat(task00.state(), is(Task.State.RUNNING));
    }

    @Test
    public void shouldCloseActiveTasksAndPropagateExceptionsOnCleanShutdown() {
        final TopicPartition changelog = new TopicPartition("changelog", 0);
        final Map<TaskId, Set<TopicPartition>> assignment = mkMap(
            mkEntry(taskId00, taskId00Partitions),
            mkEntry(taskId01, taskId01Partitions),
            mkEntry(taskId02, taskId02Partitions)
        );
        final Task task00 = new StateMachineTask(taskId00, taskId00Partitions, true) {
            @Override
            public Collection<TopicPartition> changelogPartitions() {
                return singletonList(changelog);
            }
        };
        final Task task01 = new StateMachineTask(taskId01, taskId01Partitions, true) {
            @Override
            public void closeClean() {
                throw new TaskMigratedException("migrated", new RuntimeException("cause"));
            }
        };
        final Task task02 = new StateMachineTask(taskId02, taskId02Partitions, true) {
            @Override
            public void closeClean() {
                throw new RuntimeException("oops");
            }
        };

        resetToStrict(changeLogReader);
        changeLogReader.transitToRestoreActive();
        expectLastCall();
        expect(changeLogReader.completedChangelogs()).andReturn(emptySet());
        // make sure we also remove the changelog partitions from the changelog reader
        changeLogReader.remove(eq(singletonList(changelog)));
        expectLastCall();
        expect(activeTaskCreator.createTasks(anyObject(), eq(assignment))).andReturn(asList(task00, task01, task02)).anyTimes();
        activeTaskCreator.closeAndRemoveTaskProducerIfNeeded(eq(taskId00));
        expectLastCall();
        activeTaskCreator.closeAndRemoveTaskProducerIfNeeded(eq(taskId01));
        expectLastCall();
        activeTaskCreator.closeAndRemoveTaskProducerIfNeeded(eq(taskId02));
        expectLastCall();
        activeTaskCreator.closeThreadProducerIfNeeded();
        expectLastCall();
        expect(standbyTaskCreator.createTasks(eq(emptyMap()))).andReturn(emptyList()).anyTimes();
        replay(activeTaskCreator, standbyTaskCreator, changeLogReader);

        taskManager.handleAssignment(assignment, emptyMap());

        assertThat(task00.state(), is(Task.State.CREATED));
        assertThat(task01.state(), is(Task.State.CREATED));
        assertThat(task02.state(), is(Task.State.CREATED));

        taskManager.tryToCompleteRestoration();

        assertThat(task00.state(), is(Task.State.RESTORING));
        assertThat(task01.state(), is(Task.State.RUNNING));
        assertThat(task02.state(), is(Task.State.RUNNING));
        assertThat(
            taskManager.activeTaskMap(),
            Matchers.equalTo(
                mkMap(
                    mkEntry(taskId00, task00),
                    mkEntry(taskId01, task01),
                    mkEntry(taskId02, task02)
                )
            )
        );
        assertThat(taskManager.standbyTaskMap(), Matchers.anEmptyMap());

        final RuntimeException exception = assertThrows(RuntimeException.class, () -> taskManager.shutdown(true));

        assertThat(task00.state(), is(Task.State.CLOSED));
        assertThat(task01.state(), is(Task.State.CLOSED));
        assertThat(task02.state(), is(Task.State.CLOSED));
        assertThat(exception.getMessage(), is("Unexpected exception while closing task"));
        assertThat(exception.getCause().getMessage(), is("oops"));
        assertThat(taskManager.activeTaskMap(), Matchers.anEmptyMap());
        assertThat(taskManager.standbyTaskMap(), Matchers.anEmptyMap());
        // the active task creator should also get closed (so that it closes the thread producer if applicable)
        verify(activeTaskCreator, changeLogReader);
    }

    @Test
    public void shouldCloseActiveTasksAndPropagateTaskProducerExceptionsOnCleanShutdown() {
        final TopicPartition changelog = new TopicPartition("changelog", 0);
        final Map<TaskId, Set<TopicPartition>> assignment = mkMap(
            mkEntry(taskId00, taskId00Partitions)
        );
        final Task task00 = new StateMachineTask(taskId00, taskId00Partitions, true) {
            @Override
            public Collection<TopicPartition> changelogPartitions() {
                return singletonList(changelog);
            }
        };

        resetToStrict(changeLogReader);
        changeLogReader.transitToRestoreActive();
        expectLastCall();
        expect(changeLogReader.completedChangelogs()).andReturn(emptySet());
        // make sure we also remove the changelog partitions from the changelog reader
        changeLogReader.remove(eq(singletonList(changelog)));
        expectLastCall();
        expect(activeTaskCreator.createTasks(anyObject(), eq(assignment))).andReturn(singletonList(task00)).anyTimes();
        activeTaskCreator.closeAndRemoveTaskProducerIfNeeded(eq(taskId00));
        expectLastCall().andThrow(new RuntimeException("whatever"));
        activeTaskCreator.closeThreadProducerIfNeeded();
        expectLastCall();
        expect(standbyTaskCreator.createTasks(eq(emptyMap()))).andReturn(emptyList()).anyTimes();
        replay(activeTaskCreator, standbyTaskCreator, changeLogReader);

        taskManager.handleAssignment(assignment, emptyMap());

        assertThat(task00.state(), is(Task.State.CREATED));

        taskManager.tryToCompleteRestoration();

        assertThat(task00.state(), is(Task.State.RESTORING));
        assertThat(
            taskManager.activeTaskMap(),
            Matchers.equalTo(
                mkMap(
                    mkEntry(taskId00, task00)
                )
            )
        );
        assertThat(taskManager.standbyTaskMap(), Matchers.anEmptyMap());

        final RuntimeException exception = assertThrows(RuntimeException.class, () -> taskManager.shutdown(true));

        assertThat(task00.state(), is(Task.State.CLOSED));
        assertThat(exception.getMessage(), is("Unexpected exception while closing task"));
        assertThat(exception.getCause().getMessage(), is("whatever"));
        assertThat(taskManager.activeTaskMap(), Matchers.anEmptyMap());
        assertThat(taskManager.standbyTaskMap(), Matchers.anEmptyMap());
        // the active task creator should also get closed (so that it closes the thread producer if applicable)
        verify(activeTaskCreator, changeLogReader);
    }

    @Test
    public void shouldCloseActiveTasksAndPropagateThreadProducerExceptionsOnCleanShutdown() {
        final TopicPartition changelog = new TopicPartition("changelog", 0);
        final Map<TaskId, Set<TopicPartition>> assignment = mkMap(
            mkEntry(taskId00, taskId00Partitions)
        );
        final Task task00 = new StateMachineTask(taskId00, taskId00Partitions, true) {
            @Override
            public Collection<TopicPartition> changelogPartitions() {
                return singletonList(changelog);
            }
        };

        resetToStrict(changeLogReader);
        changeLogReader.transitToRestoreActive();
        expectLastCall();
        expect(changeLogReader.completedChangelogs()).andReturn(emptySet());
        // make sure we also remove the changelog partitions from the changelog reader
        changeLogReader.remove(eq(singletonList(changelog)));
        expectLastCall();
        expect(activeTaskCreator.createTasks(anyObject(), eq(assignment))).andReturn(singletonList(task00)).anyTimes();
        activeTaskCreator.closeAndRemoveTaskProducerIfNeeded(eq(taskId00));
        expectLastCall();
        activeTaskCreator.closeThreadProducerIfNeeded();
        expectLastCall().andThrow(new RuntimeException("whatever"));
        expect(standbyTaskCreator.createTasks(eq(emptyMap()))).andReturn(emptyList()).anyTimes();
        replay(activeTaskCreator, standbyTaskCreator, changeLogReader);

        taskManager.handleAssignment(assignment, emptyMap());

        assertThat(task00.state(), is(Task.State.CREATED));

        taskManager.tryToCompleteRestoration();

        assertThat(task00.state(), is(Task.State.RESTORING));
        assertThat(
            taskManager.activeTaskMap(),
            Matchers.equalTo(
                mkMap(
                    mkEntry(taskId00, task00)
                )
            )
        );
        assertThat(taskManager.standbyTaskMap(), Matchers.anEmptyMap());

        final RuntimeException exception = assertThrows(RuntimeException.class, () -> taskManager.shutdown(true));

        assertThat(task00.state(), is(Task.State.CLOSED));
        assertThat(exception.getMessage(), is("Unexpected exception while closing task"));
        assertThat(exception.getCause().getMessage(), is("whatever"));
        assertThat(taskManager.activeTaskMap(), Matchers.anEmptyMap());
        assertThat(taskManager.standbyTaskMap(), Matchers.anEmptyMap());
        // the active task creator should also get closed (so that it closes the thread producer if applicable)
        verify(activeTaskCreator, changeLogReader);
    }

    @Test
    public void shouldCloseActiveTasksAndIgnoreExceptionsOnUncleanShutdown() {
        final TopicPartition changelog = new TopicPartition("changelog", 0);
        final Map<TaskId, Set<TopicPartition>> assignment = mkMap(
            mkEntry(taskId00, taskId00Partitions),
            mkEntry(taskId01, taskId01Partitions),
            mkEntry(taskId02, taskId02Partitions)
        );
        final Task task00 = new StateMachineTask(taskId00, taskId00Partitions, true) {
            @Override
            public Collection<TopicPartition> changelogPartitions() {
                return singletonList(changelog);
            }
        };
        final Task task01 = new StateMachineTask(taskId01, taskId01Partitions, true) {
            @Override
            public void closeClean() {
                throw new TaskMigratedException("migrated", new RuntimeException("cause"));
            }
        };
        final Task task02 = new StateMachineTask(taskId02, taskId02Partitions, true) {
            @Override
            public void closeClean() {
                throw new RuntimeException("oops");
            }
        };

        resetToStrict(changeLogReader);
        changeLogReader.transitToRestoreActive();
        expectLastCall();
        expect(changeLogReader.completedChangelogs()).andReturn(emptySet());
        // make sure we also remove the changelog partitions from the changelog reader
        changeLogReader.remove(eq(singletonList(changelog)));
        expectLastCall();
        expect(activeTaskCreator.createTasks(anyObject(), eq(assignment))).andReturn(asList(task00, task01, task02)).anyTimes();
        activeTaskCreator.closeAndRemoveTaskProducerIfNeeded(eq(taskId00));
        expectLastCall().andThrow(new RuntimeException("whatever 0"));
        activeTaskCreator.closeAndRemoveTaskProducerIfNeeded(eq(taskId01));
        expectLastCall().andThrow(new RuntimeException("whatever 1"));
        activeTaskCreator.closeAndRemoveTaskProducerIfNeeded(eq(taskId02));
        expectLastCall().andThrow(new RuntimeException("whatever 2"));
        activeTaskCreator.closeThreadProducerIfNeeded();
        expectLastCall().andThrow(new RuntimeException("whatever all"));
        expect(standbyTaskCreator.createTasks(eq(emptyMap()))).andReturn(emptyList()).anyTimes();
        replay(activeTaskCreator, standbyTaskCreator, changeLogReader);

        taskManager.handleAssignment(assignment, emptyMap());

        assertThat(task00.state(), is(Task.State.CREATED));
        assertThat(task01.state(), is(Task.State.CREATED));
        assertThat(task02.state(), is(Task.State.CREATED));

        taskManager.tryToCompleteRestoration();

        assertThat(task00.state(), is(Task.State.RESTORING));
        assertThat(task01.state(), is(Task.State.RUNNING));
        assertThat(task02.state(), is(Task.State.RUNNING));
        assertThat(
            taskManager.activeTaskMap(),
            Matchers.equalTo(
                mkMap(
                    mkEntry(taskId00, task00),
                    mkEntry(taskId01, task01),
                    mkEntry(taskId02, task02)
                )
            )
        );
        assertThat(taskManager.standbyTaskMap(), Matchers.anEmptyMap());

        taskManager.shutdown(false);

        assertThat(task00.state(), is(Task.State.CLOSED));
        assertThat(task01.state(), is(Task.State.CLOSED));
        assertThat(task02.state(), is(Task.State.CLOSED));
        assertThat(taskManager.activeTaskMap(), Matchers.anEmptyMap());
        assertThat(taskManager.standbyTaskMap(), Matchers.anEmptyMap());
        // the active task creator should also get closed (so that it closes the thread producer if applicable)
        verify(activeTaskCreator, changeLogReader);
    }

    @Test
    public void shouldCloseStandbyTasksOnShutdown() {
        final Map<TaskId, Set<TopicPartition>> assignment = singletonMap(taskId00, taskId00Partitions);
        final Task task00 = new StateMachineTask(taskId00, taskId00Partitions, false);

        expect(changeLogReader.completedChangelogs()).andReturn(emptySet());
        expect(consumer.assignment()).andReturn(emptySet());
        consumer.resume(eq(emptySet()));
        expectLastCall();
        expect(activeTaskCreator.createTasks(anyObject(), eq(emptyMap()))).andReturn(emptyList()).anyTimes();
        activeTaskCreator.closeThreadProducerIfNeeded();
        expectLastCall();
        expect(standbyTaskCreator.createTasks(eq(assignment))).andReturn(singletonList(task00)).anyTimes();
        replay(consumer, activeTaskCreator, standbyTaskCreator, changeLogReader);

        taskManager.handleAssignment(emptyMap(), assignment);

        assertThat(task00.state(), is(Task.State.CREATED));

        taskManager.tryToCompleteRestoration();

        assertThat(task00.state(), is(Task.State.RUNNING));
        assertThat(taskManager.activeTaskMap(), Matchers.anEmptyMap());
        assertThat(taskManager.standbyTaskMap(), Matchers.equalTo(singletonMap(taskId00, task00)));

        taskManager.shutdown(true);

        assertThat(task00.state(), is(Task.State.CLOSED));
        assertThat(taskManager.activeTaskMap(), Matchers.anEmptyMap());
        assertThat(taskManager.standbyTaskMap(), Matchers.anEmptyMap());
        // the active task creator should also get closed (so that it closes the thread producer if applicable)
        verify(activeTaskCreator);
    }

    @Test
    public void shouldInitializeNewActiveTasks() {
        final StateMachineTask task00 = new StateMachineTask(taskId00, taskId00Partitions, true);
        expectRestoreToBeCompleted(consumer, changeLogReader);
        expect(activeTaskCreator.createTasks(anyObject(), eq(taskId00Assignment)))
            .andReturn(singletonList(task00)).anyTimes();
        replay(activeTaskCreator, consumer, changeLogReader);

        taskManager.handleAssignment(taskId00Assignment, emptyMap());
        assertThat(taskManager.tryToCompleteRestoration(), is(true));

        assertThat(task00.state(), is(Task.State.RUNNING));
        assertThat(taskManager.activeTaskMap(), Matchers.equalTo(singletonMap(taskId00, task00)));
        assertThat(taskManager.standbyTaskMap(), Matchers.anEmptyMap());
        // verifies that we actually resume the assignment at the end of restoration.
        verify(consumer);
    }

    @Test
    public void shouldInitializeNewStandbyTasks() {
        final StateMachineTask task01 = new StateMachineTask(taskId01, taskId01Partitions, false);

        expectRestoreToBeCompleted(consumer, changeLogReader);
        expect(standbyTaskCreator.createTasks(eq(taskId01Assignment)))
            .andReturn(singletonList(task01)).anyTimes();

        replay(standbyTaskCreator, consumer, changeLogReader);

        taskManager.handleAssignment(emptyMap(), taskId01Assignment);
        assertThat(taskManager.tryToCompleteRestoration(), is(true));

        assertThat(task01.state(), is(Task.State.RUNNING));
        assertThat(taskManager.activeTaskMap(), Matchers.anEmptyMap());
        assertThat(taskManager.standbyTaskMap(), Matchers.equalTo(singletonMap(taskId01, task01)));
    }

    @Test
    public void shouldHandleRebalanceEvents() {
        final Set<TopicPartition> assignment = singleton(new TopicPartition("assignment", 0));
        expect(consumer.assignment()).andReturn(assignment);
        consumer.pause(assignment);
        expectLastCall();
        expect(stateDirectory.listTaskDirectories()).andReturn(new File[0]);
        replay(consumer, stateDirectory);
        assertThat(taskManager.isRebalanceInProgress(), is(false));
        taskManager.handleRebalanceStart(emptySet());
        assertThat(taskManager.isRebalanceInProgress(), is(true));
        taskManager.handleRebalanceComplete();
        assertThat(taskManager.isRebalanceInProgress(), is(false));
    }

    @Test
    public void shouldCommitActiveAndStandbyTasks() {
        final StateMachineTask task00 = new StateMachineTask(taskId00, taskId00Partitions, true);
        final StateMachineTask task01 = new StateMachineTask(taskId01, taskId01Partitions, false);

        expectRestoreToBeCompleted(consumer, changeLogReader);
        expect(activeTaskCreator.createTasks(anyObject(), eq(taskId00Assignment)))
            .andReturn(singletonList(task00)).anyTimes();
        expect(standbyTaskCreator.createTasks(eq(taskId01Assignment)))
            .andReturn(singletonList(task01)).anyTimes();

        replay(activeTaskCreator, standbyTaskCreator, consumer, changeLogReader);

        taskManager.handleAssignment(taskId00Assignment, taskId01Assignment);
        assertThat(taskManager.tryToCompleteRestoration(), is(true));

        assertThat(task00.state(), is(Task.State.RUNNING));
        assertThat(task01.state(), is(Task.State.RUNNING));

        task00.setCommitNeeded();
        task01.setCommitNeeded();

        assertThat(taskManager.commitAll(), equalTo(2));
    }

    @Test
    public void shouldNotCommitActiveAndStandbyTasksWhileRebalanceInProgress() throws IOException {
        final StateMachineTask task00 = new StateMachineTask(taskId00, taskId00Partitions, true);
        final StateMachineTask task01 = new StateMachineTask(taskId01, taskId01Partitions, false);

        makeTaskFolders(taskId00.toString(), task01.toString());
        expectLockObtainedFor(taskId00, taskId01);
        expectRestoreToBeCompleted(consumer, changeLogReader);
        expect(activeTaskCreator.createTasks(anyObject(), eq(taskId00Assignment)))
            .andReturn(singletonList(task00)).anyTimes();
        expect(standbyTaskCreator.createTasks(eq(taskId01Assignment)))
            .andReturn(singletonList(task01)).anyTimes();

        replay(activeTaskCreator, standbyTaskCreator, stateDirectory, consumer, changeLogReader);

        taskManager.handleAssignment(taskId00Assignment, taskId01Assignment);
        assertThat(taskManager.tryToCompleteRestoration(), is(true));

        assertThat(task00.state(), is(Task.State.RUNNING));
        assertThat(task01.state(), is(Task.State.RUNNING));

        task00.setCommitNeeded();
        task01.setCommitNeeded();

        taskManager.handleRebalanceStart(emptySet());

        assertThat(
            taskManager.commitAll(),
            equalTo(-1) // sentinel indicating that nothing was done because a rebalance is in progress
        );

        assertThat(
            taskManager.maybeCommitActiveTasksPerUserRequested(),
            equalTo(-1) // sentinel indicating that nothing was done because a rebalance is in progress
        );
    }

    @Test
    public void shouldPropagateExceptionFromActiveCommit() {
        final StateMachineTask task00 = new StateMachineTask(taskId00, taskId00Partitions, true) {
            @Override
            public void commit() {
                throw new RuntimeException("opsh.");
            }
        };

        expectRestoreToBeCompleted(consumer, changeLogReader);
        expect(activeTaskCreator.createTasks(anyObject(), eq(taskId00Assignment)))
            .andReturn(singletonList(task00)).anyTimes();

        replay(activeTaskCreator, consumer, changeLogReader);

        taskManager.handleAssignment(taskId00Assignment, emptyMap());
        assertThat(taskManager.tryToCompleteRestoration(), is(true));

        assertThat(task00.state(), is(Task.State.RUNNING));

        task00.setCommitNeeded();

        final RuntimeException thrown =
            assertThrows(RuntimeException.class, () -> taskManager.commitAll());
        assertThat(thrown.getMessage(), equalTo("opsh."));
    }

    @Test
    public void shouldPropagateExceptionFromStandbyCommit() {
        final StateMachineTask task01 = new StateMachineTask(taskId01, taskId01Partitions, false) {
            @Override
            public void commit() {
                throw new RuntimeException("opsh.");
            }
        };

        expectRestoreToBeCompleted(consumer, changeLogReader);
        expect(standbyTaskCreator.createTasks(eq(taskId01Assignment)))
            .andReturn(singletonList(task01)).anyTimes();

        replay(standbyTaskCreator, consumer, changeLogReader);

        taskManager.handleAssignment(emptyMap(), taskId01Assignment);
        assertThat(taskManager.tryToCompleteRestoration(), is(true));

        assertThat(task01.state(), is(Task.State.RUNNING));

        task01.setCommitNeeded();

        final RuntimeException thrown =
            assertThrows(RuntimeException.class, () -> taskManager.commitAll());
        assertThat(thrown.getMessage(), equalTo("opsh."));
    }

    @Test
    public void shouldSendPurgeData() {
        resetToStrict(adminClient);
        expect(adminClient.deleteRecords(singletonMap(t1p1, RecordsToDelete.beforeOffset(5L))))
            .andReturn(new DeleteRecordsResult(singletonMap(t1p1, completedFuture())));
        expect(adminClient.deleteRecords(singletonMap(t1p1, RecordsToDelete.beforeOffset(17L))))
            .andReturn(new DeleteRecordsResult(singletonMap(t1p1, completedFuture())));
        replay(adminClient);

        final Map<TopicPartition, Long> purgableOffsets = new HashMap<>();
        final StateMachineTask task00 = new StateMachineTask(taskId00, taskId00Partitions, true) {
            @Override
            public Map<TopicPartition, Long> purgeableOffsets() {
                return purgableOffsets;
            }
        };

        expectRestoreToBeCompleted(consumer, changeLogReader);
        expect(activeTaskCreator.createTasks(anyObject(), eq(taskId00Assignment)))
            .andReturn(singletonList(task00)).anyTimes();

        replay(activeTaskCreator, consumer, changeLogReader);

        taskManager.handleAssignment(taskId00Assignment, emptyMap());
        assertThat(taskManager.tryToCompleteRestoration(), is(true));

        assertThat(task00.state(), is(Task.State.RUNNING));

        purgableOffsets.put(t1p1, 5L);
        taskManager.maybePurgeCommittedRecords();

        purgableOffsets.put(t1p1, 17L);
        taskManager.maybePurgeCommittedRecords();

        verify(adminClient);
    }

    @Test
    public void shouldNotSendPurgeDataIfPreviousNotDone() {
        resetToStrict(adminClient);
        final KafkaFutureImpl<DeletedRecords> futureDeletedRecords = new KafkaFutureImpl<>();
        expect(adminClient.deleteRecords(singletonMap(t1p1, RecordsToDelete.beforeOffset(5L))))
            .andReturn(new DeleteRecordsResult(singletonMap(t1p1, futureDeletedRecords)));
        replay(adminClient);

        final Map<TopicPartition, Long> purgableOffsets = new HashMap<>();
        final StateMachineTask task00 = new StateMachineTask(taskId00, taskId00Partitions, true) {
            @Override
            public Map<TopicPartition, Long> purgeableOffsets() {
                return purgableOffsets;
            }
        };

        expectRestoreToBeCompleted(consumer, changeLogReader);
        expect(activeTaskCreator.createTasks(anyObject(), eq(taskId00Assignment)))
            .andReturn(singletonList(task00)).anyTimes();

        replay(activeTaskCreator, consumer, changeLogReader);

        taskManager.handleAssignment(taskId00Assignment, emptyMap());
        assertThat(taskManager.tryToCompleteRestoration(), is(true));

        assertThat(task00.state(), is(Task.State.RUNNING));

        purgableOffsets.put(t1p1, 5L);
        taskManager.maybePurgeCommittedRecords();

        // this call should be a no-op.
        // this is verified, as there is no expectation on adminClient for this second call,
        // so it would fail verification if we invoke the admin client again.
        purgableOffsets.put(t1p1, 17L);
        taskManager.maybePurgeCommittedRecords();

        verify(adminClient);
    }

    @Test
    public void shouldIgnorePurgeDataErrors() {
        final StateMachineTask task00 = new StateMachineTask(taskId00, taskId00Partitions, true);

        expectRestoreToBeCompleted(consumer, changeLogReader);
        expect(activeTaskCreator.createTasks(anyObject(), eq(taskId00Assignment)))
            .andReturn(singletonList(task00)).anyTimes();

        final KafkaFutureImpl<DeletedRecords> futureDeletedRecords = new KafkaFutureImpl<>();
        final DeleteRecordsResult deleteRecordsResult = new DeleteRecordsResult(singletonMap(t1p1, futureDeletedRecords));
        futureDeletedRecords.completeExceptionally(new Exception("KABOOM!"));
        expect(adminClient.deleteRecords(anyObject())).andReturn(deleteRecordsResult).times(2);

        replay(activeTaskCreator, adminClient, consumer, changeLogReader);

        taskManager.handleAssignment(taskId00Assignment, emptyMap());
        assertThat(taskManager.tryToCompleteRestoration(), is(true));

        assertThat(task00.state(), is(Task.State.RUNNING));

        task00.setPurgeableOffsets(singletonMap(t1p1, 5L));

        taskManager.maybePurgeCommittedRecords();
        taskManager.maybePurgeCommittedRecords();

        verify(adminClient);
    }

    @Test
    public void shouldMaybeCommitActiveTasks() {
        final StateMachineTask task00 = new StateMachineTask(taskId00, taskId00Partitions, true);
        final StateMachineTask task01 = new StateMachineTask(taskId01, taskId01Partitions, true);
        final StateMachineTask task02 = new StateMachineTask(taskId02, taskId02Partitions, true);

        final Map<TaskId, Set<TopicPartition>> assignment = mkMap(
            mkEntry(taskId00, taskId00Partitions),
            mkEntry(taskId01, taskId01Partitions),
            mkEntry(taskId02, taskId02Partitions)
        );

        expectRestoreToBeCompleted(consumer, changeLogReader);
        expect(activeTaskCreator.createTasks(anyObject(), eq(assignment)))
            .andReturn(asList(task00, task01, task02)).anyTimes();

        replay(activeTaskCreator, standbyTaskCreator, consumer, changeLogReader);


        taskManager.handleAssignment(assignment, emptyMap());
        assertThat(taskManager.tryToCompleteRestoration(), is(true));

        assertThat(task00.state(), is(Task.State.RUNNING));
        assertThat(task01.state(), is(Task.State.RUNNING));
        assertThat(task02.state(), is(Task.State.RUNNING));

        task00.setCommitNeeded();
        task00.setCommitRequested();

        task01.setCommitNeeded();

        task02.setCommitRequested();

        assertThat(taskManager.maybeCommitActiveTasksPerUserRequested(), equalTo(1));
    }

    @Test
    public void shouldProcessActiveTasks() {
        final StateMachineTask task00 = new StateMachineTask(taskId00, taskId00Partitions, true);

        expectRestoreToBeCompleted(consumer, changeLogReader);
        expect(activeTaskCreator.createTasks(anyObject(), eq(taskId00Assignment)))
            .andReturn(singletonList(task00)).anyTimes();

        replay(activeTaskCreator, consumer, changeLogReader);

        taskManager.handleAssignment(taskId00Assignment, emptyMap());
        assertThat(taskManager.tryToCompleteRestoration(), is(true));

        assertThat(task00.state(), is(Task.State.RUNNING));

        final TopicPartition partition = taskId00Partitions.iterator().next();
        task00.addRecords(
            partition,
            singletonList(new ConsumerRecord<>(partition.topic(), partition.partition(), 0L, null, null))
        );

        assertThat(taskManager.process(0L), is(1));
    }

    @Test
    public void shouldPropagateTaskMigratedExceptionsInProcessActiveTasks() {
        final StateMachineTask task00 = new StateMachineTask(taskId00, taskId00Partitions, true) {
            @Override
            public boolean process(final long wallClockTime) {
                throw new TaskMigratedException("migrated", new RuntimeException("cause"));
            }
        };

        expectRestoreToBeCompleted(consumer, changeLogReader);
        expect(activeTaskCreator.createTasks(anyObject(), eq(taskId00Assignment)))
            .andReturn(singletonList(task00)).anyTimes();

        replay(activeTaskCreator, consumer, changeLogReader);

        taskManager.handleAssignment(taskId00Assignment, emptyMap());
        assertThat(taskManager.tryToCompleteRestoration(), is(true));

        assertThat(task00.state(), is(Task.State.RUNNING));

        final TopicPartition partition = taskId00Partitions.iterator().next();
        task00.addRecords(
            partition,
            singletonList(new ConsumerRecord<>(partition.topic(), partition.partition(), 0L, null, null))
        );

        assertThrows(TaskMigratedException.class, () -> taskManager.process(0L));
    }

    @Test
    public void shouldPropagateRuntimeExceptionsInProcessActiveTasks() {
        final StateMachineTask task00 = new StateMachineTask(taskId00, taskId00Partitions, true) {
            @Override
            public boolean process(final long wallClockTime) {
                throw new RuntimeException("oops");
            }
        };

        expectRestoreToBeCompleted(consumer, changeLogReader);
        expect(activeTaskCreator.createTasks(anyObject(), eq(taskId00Assignment)))
            .andReturn(singletonList(task00)).anyTimes();

        replay(activeTaskCreator, consumer, changeLogReader);

        taskManager.handleAssignment(taskId00Assignment, emptyMap());
        assertThat(taskManager.tryToCompleteRestoration(), is(true));

        assertThat(task00.state(), is(Task.State.RUNNING));

        final TopicPartition partition = taskId00Partitions.iterator().next();
        task00.addRecords(
            partition,
            singletonList(new ConsumerRecord<>(partition.topic(), partition.partition(), 0L, null, null))
        );

        final RuntimeException exception = assertThrows(RuntimeException.class, () -> taskManager.process(0L));
        assertThat(exception.getMessage(), is("oops"));
    }

    @Test
    public void shouldPropagateTaskMigratedExceptionsInPunctuateActiveTasks() {
        final StateMachineTask task00 = new StateMachineTask(taskId00, taskId00Partitions, true) {
            @Override
            public boolean maybePunctuateStreamTime() {
                throw new TaskMigratedException("migrated", new RuntimeException("cause"));
            }
        };

        expectRestoreToBeCompleted(consumer, changeLogReader);
        expect(activeTaskCreator.createTasks(anyObject(), eq(taskId00Assignment)))
            .andReturn(singletonList(task00)).anyTimes();

        replay(activeTaskCreator, consumer, changeLogReader);

        taskManager.handleAssignment(taskId00Assignment, emptyMap());
        assertThat(taskManager.tryToCompleteRestoration(), is(true));

        assertThat(task00.state(), is(Task.State.RUNNING));

        assertThrows(TaskMigratedException.class, () -> taskManager.punctuate());
    }

    @Test
    public void shouldPropagateKafkaExceptionsInPunctuateActiveTasks() {
        final StateMachineTask task00 = new StateMachineTask(taskId00, taskId00Partitions, true) {
            @Override
            public boolean maybePunctuateStreamTime() {
                throw new KafkaException("oops");
            }
        };

        expectRestoreToBeCompleted(consumer, changeLogReader);
        expect(activeTaskCreator.createTasks(anyObject(), eq(taskId00Assignment)))
            .andReturn(singletonList(task00)).anyTimes();

        replay(activeTaskCreator, consumer, changeLogReader);

        taskManager.handleAssignment(taskId00Assignment, emptyMap());
        assertThat(taskManager.tryToCompleteRestoration(), is(true));

        assertThat(task00.state(), is(Task.State.RUNNING));

        assertThrows(KafkaException.class, () -> taskManager.punctuate());
    }

    @Test
    public void shouldPunctuateActiveTasks() {
        final StateMachineTask task00 = new StateMachineTask(taskId00, taskId00Partitions, true) {
            @Override
            public boolean maybePunctuateStreamTime() {
                return true;
            }

            @Override
            public boolean maybePunctuateSystemTime() {
                return true;
            }
        };

        expectRestoreToBeCompleted(consumer, changeLogReader);
        expect(activeTaskCreator.createTasks(anyObject(), eq(taskId00Assignment)))
            .andReturn(singletonList(task00)).anyTimes();

        replay(activeTaskCreator, consumer, changeLogReader);

        taskManager.handleAssignment(taskId00Assignment, emptyMap());
        assertThat(taskManager.tryToCompleteRestoration(), is(true));

        assertThat(task00.state(), is(Task.State.RUNNING));

        // one for stream and one for system time
        assertThat(taskManager.punctuate(), equalTo(2));
    }

    @Test
    public void shouldReturnFalseWhenThereAreStillNonRunningTasks() {
        final StateMachineTask task00 = new StateMachineTask(taskId00, taskId00Partitions, true) {
            @Override
            public Collection<TopicPartition> changelogPartitions() {
                return singletonList(new TopicPartition("fake", 0));
            }
        };

        expect(changeLogReader.completedChangelogs()).andReturn(emptySet());
        expect(activeTaskCreator.createTasks(anyObject(), eq(taskId00Assignment)))
            .andReturn(singletonList(task00)).anyTimes();

        replay(activeTaskCreator, changeLogReader, consumer);

        taskManager.handleAssignment(taskId00Assignment, emptyMap());
        assertThat(taskManager.tryToCompleteRestoration(), is(false));
        assertThat(task00.state(), is(Task.State.RESTORING));
        // this could be a bit mysterious; we're verifying _no_ interactions on the consumer,
        // since the taskManager should _not_ resume the assignment while we're still in RESTORING
        verify(consumer);
    }

    @Test
    public void shouldHaveRemainingPartitionsUncleared() {
        final LogCaptureAppender appender = LogCaptureAppender.createAndRegister();

        final StateMachineTask task00 = new StateMachineTask(taskId00, taskId00Partitions, true);

        expectRestoreToBeCompleted(consumer, changeLogReader);
        expect(activeTaskCreator.createTasks(anyObject(), eq(taskId00Assignment))).andReturn(singletonList(task00));

        replay(activeTaskCreator, consumer, changeLogReader);
        taskManager.handleAssignment(taskId00Assignment, emptyMap());
        assertThat(taskManager.tryToCompleteRestoration(), is(true));
        assertThat(task00.state(), is(Task.State.RUNNING));

        taskManager.handleRevocation(mkSet(t1p0, new TopicPartition("unknown", 0)));
        assertThat(task00.state(), is(Task.State.SUSPENDED));

        final List<String> messages = appender.getMessages();
        assertThat(messages, hasItem("taskManagerTestThe following partitions [unknown-0] are missing " +
                                         "from the task partitions. It could potentially due to race " +
                                         "condition of consumer detecting the heartbeat failure, or the " +
                                         "tasks have been cleaned up by the handleAssignment callback."));
    }

    @Test
    public void shouldThrowTaskMigratedWhenAllTaskCloseExceptionsAreTaskMigrated() {
        final StateMachineTask migratedTask01 = new StateMachineTask(taskId01, taskId01Partitions, false) {
            @Override
            public void closeClean() {
                throw new TaskMigratedException("t1 close exception", new RuntimeException());
            }
        };

        final StateMachineTask migratedTask02 = new StateMachineTask(taskId02, taskId02Partitions, false) {
            @Override
            public void closeClean() {
                throw new TaskMigratedException("t2 close exception", new RuntimeException());
            }
        };
        taskManager.tasks().put(taskId01, migratedTask01);
        taskManager.tasks().put(taskId02, migratedTask02);

        final TaskMigratedException thrown = assertThrows(
            TaskMigratedException.class,
            () -> taskManager.handleAssignment(emptyMap(), emptyMap())
        );
        // The task map orders tasks based on topic group id and partition, so here
        // t1 should always be the first.
        assertThat(thrown.getMessage(), equalTo("t1 close exception; it means all tasks belonging to this thread should be migrated."));
    }

    @Test
    public void shouldThrowRuntimeExceptionWhenEncounteredUnknownExceptionDuringTaskClose() {
        final StateMachineTask migratedTask01 = new StateMachineTask(taskId01, taskId01Partitions, false) {
            @Override
            public void closeClean() {
                throw new TaskMigratedException("t1 close exception", new RuntimeException());
            }
        };

        final StateMachineTask migratedTask02 = new StateMachineTask(taskId02, taskId02Partitions, false) {
            @Override
            public void closeClean() {
                throw new IllegalStateException("t2 illegal state exception", new RuntimeException());
            }
        };
        taskManager.tasks().put(taskId01, migratedTask01);
        taskManager.tasks().put(taskId02, migratedTask02);

        final RuntimeException thrown = assertThrows(
            RuntimeException.class,
            () -> taskManager.handleAssignment(emptyMap(), emptyMap())
        );
        // Fatal exception thrown first.
        assertThat(thrown.getMessage(), equalTo("Unexpected failure to close 2 task(s) [[0_1, 0_2]]. " +
                                                    "First unexpected exception (for task 0_2) follows."));

        assertThat(thrown.getCause().getMessage(), equalTo("t2 illegal state exception"));
    }

    @Test
    public void shouldThrowSameKafkaExceptionWhenEncounteredDuringTaskClose() {
        final StateMachineTask migratedTask01 = new StateMachineTask(taskId01, taskId01Partitions, false) {
            @Override
            public void closeClean() {
                throw new TaskMigratedException("t1 close exception", new RuntimeException());
            }
        };

        final StateMachineTask migratedTask02 = new StateMachineTask(taskId02, taskId02Partitions, false) {
            @Override
            public void closeClean() {
                throw new KafkaException("Kaboom for t2!", new RuntimeException());
            }
        };
        taskManager.tasks().put(taskId01, migratedTask01);
        taskManager.tasks().put(taskId02, migratedTask02);

        final KafkaException thrown = assertThrows(
            KafkaException.class,
            () -> taskManager.handleAssignment(emptyMap(), emptyMap())
        );

        // Expecting the original Kafka exception instead of a wrapped one.
        assertThat(thrown.getMessage(), equalTo("Kaboom for t2!"));

        assertThat(thrown.getCause().getMessage(), equalTo(null));
    }

    @Test
    public void shouldTransmitProducerMetrics() {
        final MetricName testMetricName = new MetricName("test_metric", "", "", new HashMap<>());
        final Metric testMetric = new KafkaMetric(
            new Object(),
            testMetricName,
            (Measurable) (config, now) -> 0,
            null,
            new MockTime());
        final Map<MetricName, Metric> dummyProducerMetrics = singletonMap(testMetricName, testMetric);

        expect(activeTaskCreator.producerMetrics()).andReturn(dummyProducerMetrics);
        replay(activeTaskCreator);

        assertThat(taskManager.producerMetrics(), is(dummyProducerMetrics));
    }

    private Map<TaskId, StateMachineTask> handleAssignment(final Map<TaskId, Set<TopicPartition>> runningActiveAssignment,
                                                           final Map<TaskId, Set<TopicPartition>> standbyAssignment,
                                                           final Map<TaskId, Set<TopicPartition>> restoringActiveAssignment) {
        final Set<Task> runningTasks = runningActiveAssignment.entrySet().stream()
                                           .map(t -> new StateMachineTask(t.getKey(), t.getValue(), true))
                                           .collect(Collectors.toSet());
        final Set<Task> standbyTasks = standbyAssignment.entrySet().stream()
                                           .map(t -> new StateMachineTask(t.getKey(), t.getValue(), false))
                                           .collect(Collectors.toSet());
        final Set<Task> restoringTasks = restoringActiveAssignment.entrySet().stream()
                                             .map(t -> new StateMachineTask(t.getKey(), t.getValue(), true))
                                             .collect(Collectors.toSet());

        // Initially assign only the active tasks we want to complete restoration
        final Map<TaskId, Set<TopicPartition>> allActiveTasksAssignment = new HashMap<>(runningActiveAssignment);
        allActiveTasksAssignment.putAll(restoringActiveAssignment);
        final Set<Task> allActiveTasks = new HashSet<>(runningTasks);
        allActiveTasks.addAll(restoringTasks);

        expect(activeTaskCreator.createTasks(anyObject(), eq(runningActiveAssignment))).andStubReturn(runningTasks);
        expect(standbyTaskCreator.createTasks(eq(standbyAssignment))).andStubReturn(standbyTasks);
        expect(activeTaskCreator.createTasks(anyObject(), eq(allActiveTasksAssignment))).andStubReturn(allActiveTasks);

        expectRestoreToBeCompleted(consumer, changeLogReader);
        replay(activeTaskCreator, standbyTaskCreator, consumer, changeLogReader);

        taskManager.handleAssignment(runningActiveAssignment, standbyAssignment);
        assertThat(taskManager.tryToCompleteRestoration(), is(true));

        taskManager.handleAssignment(allActiveTasksAssignment, standbyAssignment);

        final Map<TaskId, StateMachineTask> allTasks = new HashMap<>();

        // Just make sure all tasks ended up in the expected state
        for (final Task task : runningTasks) {
            assertThat(task.state(), is(Task.State.RUNNING));
            allTasks.put(task.id(), (StateMachineTask) task);
        }
        for (final Task task : restoringTasks) {
            assertThat(task.state(), not(Task.State.RUNNING));
            allTasks.put(task.id(), (StateMachineTask) task);
        }
        for (final Task task : standbyTasks) {
            assertThat(task.state(), is(Task.State.RUNNING));
            allTasks.put(task.id(), (StateMachineTask) task);
        }
        return allTasks;
    }

    private void expectLockObtainedFor(final TaskId... tasks) throws IOException {
        for (final TaskId task : tasks) {
            expect(stateDirectory.lock(task)).andReturn(true).once();
        }
    }

    private void expectLockFailedFor(final TaskId... tasks) throws IOException {
        for (final TaskId task : tasks) {
            expect(stateDirectory.lock(task)).andReturn(false).once();
        }
    }

    private void expectUnlockFor(final TaskId... tasks) throws IOException {
        for (final TaskId task : tasks) {
            stateDirectory.unlock(task);
            expectLastCall();
        }
    }

    private static void expectConsumerAssignmentPaused(final Consumer<byte[], byte[]> consumer) {
        final Set<TopicPartition> assignment = singleton(new TopicPartition("assignment", 0));
        expect(consumer.assignment()).andReturn(assignment);
        consumer.pause(assignment);
    }

    private static void expectRestoreToBeCompleted(final Consumer<byte[], byte[]> consumer,
                                                   final ChangelogReader changeLogReader) {
        final Set<TopicPartition> assignment = singleton(new TopicPartition("assignment", 0));
        expect(consumer.assignment()).andReturn(assignment);
        consumer.resume(assignment);
        expectLastCall();
        expect(changeLogReader.completedChangelogs()).andReturn(emptySet());
    }

    private static KafkaFutureImpl<DeletedRecords> completedFuture() {
        final KafkaFutureImpl<DeletedRecords> futureDeletedRecords = new KafkaFutureImpl<>();
        futureDeletedRecords.complete(null);
        return futureDeletedRecords;
    }

    private void makeTaskFolders(final String... names) throws IOException {
        final File[] taskFolders = new File[names.length];
        for (int i = 0; i < names.length; ++i) {
            taskFolders[i] = testFolder.newFolder(names[i]);
        }
        expect(stateDirectory.listTaskDirectories()).andReturn(taskFolders).once();
    }

    private void writeCheckpointFile(final TaskId task, final Map<TopicPartition, Long> offsets) throws IOException {
        final File checkpointFile = getCheckpointFile(task);
        assertThat(checkpointFile.createNewFile(), is(true));
        new OffsetCheckpoint(checkpointFile).write(offsets);
        expect(stateDirectory.checkpointFileFor(task)).andReturn(checkpointFile);
    }

    private File getCheckpointFile(final TaskId task) {
        return new File(new File(testFolder.getRoot(), task.toString()), StateManagerUtil.CHECKPOINT_FILE_NAME);
    }

    private static class StateMachineTask extends AbstractTask implements Task {
        private final boolean active;
        private boolean commitNeeded = false;
        private boolean commitRequested = false;
        private Map<TopicPartition, Long> purgeableOffsets;
        private Map<TopicPartition, Long> changelogOffsets;
        private Map<TopicPartition, LinkedList<ConsumerRecord<byte[], byte[]>>> queue = new HashMap<>();

        StateMachineTask(final TaskId id,
                         final Set<TopicPartition> partitions,
                         final boolean active) {
            this(id, partitions, active, null);
        }

        StateMachineTask(final TaskId id,
                         final Set<TopicPartition> partitions,
                         final boolean active,
                         final ProcessorStateManager processorStateManager) {
            super(id, null, null, processorStateManager, partitions);
            this.active = active;
        }

        @Override
        public void initializeIfNeeded() {
            if (state() == State.CREATED) {
                transitionTo(State.RESTORING);
            }
        }

        @Override
        public void completeRestoration() {
            transitionTo(State.RUNNING);
        }

        public void setCommitNeeded() {
            commitNeeded = true;
        }

        @Override
        public boolean commitNeeded() {
            return commitNeeded;
        }

        public void setCommitRequested() {
            commitRequested = true;
        }

        @Override
        public boolean commitRequested() {
            return commitRequested;
        }

        @Override
        public void commit() {}

        @Override
        public void suspend() {
            transitionTo(State.SUSPENDED);
        }

        @Override
        public void resume() {
            if (state() == State.SUSPENDED) {
                transitionTo(State.RUNNING);
            }
        }

        @Override
        public void closeClean() {
            transitionTo(State.CLOSING);
            transitionTo(State.CLOSED);
        }

        @Override
        public void closeDirty() {
            transitionTo(State.CLOSING);
            transitionTo(State.CLOSED);
        }

        @Override
        public StateStore getStore(final String name) {
            return null;
        }

        @Override
        public Collection<TopicPartition> changelogPartitions() {
            return emptyList();
        }

        public boolean isActive() {
            return active;
        }

        void setPurgeableOffsets(final Map<TopicPartition, Long> purgeableOffsets) {
            this.purgeableOffsets = purgeableOffsets;
        }

        @Override
        public Map<TopicPartition, Long> purgeableOffsets() {
            return purgeableOffsets;
        }

        void setChangelogOffsets(final Map<TopicPartition, Long> changelogOffsets) {
            this.changelogOffsets = changelogOffsets;
        }

        @Override
        public Map<TopicPartition, Long> changelogOffsets() {
            return changelogOffsets;
        }

        @Override
        public void addRecords(final TopicPartition partition, final Iterable<ConsumerRecord<byte[], byte[]>> records) {
            if (isActive()) {
                final Deque<ConsumerRecord<byte[], byte[]>> partitionQueue =
                    queue.computeIfAbsent(partition, k -> new LinkedList<>());

                for (final ConsumerRecord<byte[], byte[]> record : records) {
                    partitionQueue.add(record);
                }
            } else {
                throw new IllegalStateException("Can't add records to an inactive task.");
            }
        }

        @Override
        public boolean process(final long wallClockTime) {
            if (isActive() && state() == State.RUNNING) {
                for (final LinkedList<ConsumerRecord<byte[], byte[]>> records : queue.values()) {
                    final ConsumerRecord<byte[], byte[]> record = records.poll();
                    if (record != null) {
                        return true;
                    }
                }
                return false;
            } else {
                throw new IllegalStateException("Can't process an inactive or non-running task.");
            }
        }
    }
}<|MERGE_RESOLUTION|>--- conflicted
+++ resolved
@@ -168,14 +168,11 @@
 
     @Test
     public void shouldNotLockAnythingIfStateDirIsEmpty() {
-        expect(stateDirectory.listTaskDirectories()).andReturn(new File[0]).once();
+        expect(stateDirectory.listAllTaskDirectories()).andReturn(new File[0]).once();
 
         replay(stateDirectory);
         taskManager.handleRebalanceStart(singleton("topic"));
 
-<<<<<<< HEAD
-        expect(stateDirectory.listNonEmptyTaskDirectories()).andReturn(taskFolders).once();
-=======
         verify(stateDirectory);
         assertTrue(taskManager.lockedTaskDirectories().isEmpty());
     }
@@ -209,7 +206,6 @@
         );
         replay(stateDirectory);
         taskManager.handleRebalanceStart(singleton("topic"));
->>>>>>> dd2c6a0a
 
         assertThat(taskManager.lockedTaskDirectories(), is(mkSet(taskId00, taskId01, taskId02)));
 
@@ -1003,7 +999,7 @@
         expect(consumer.assignment()).andReturn(assignment);
         consumer.pause(assignment);
         expectLastCall();
-        expect(stateDirectory.listTaskDirectories()).andReturn(new File[0]);
+        expect(stateDirectory.listAllTaskDirectories()).andReturn(new File[0]);
         replay(consumer, stateDirectory);
         assertThat(taskManager.isRebalanceInProgress(), is(false));
         taskManager.handleRebalanceStart(emptySet());
@@ -1669,7 +1665,7 @@
         for (int i = 0; i < names.length; ++i) {
             taskFolders[i] = testFolder.newFolder(names[i]);
         }
-        expect(stateDirectory.listTaskDirectories()).andReturn(taskFolders).once();
+        expect(stateDirectory.listAllTaskDirectories()).andReturn(taskFolders).once();
     }
 
     private void writeCheckpointFile(final TaskId task, final Map<TopicPartition, Long> offsets) throws IOException {
