/*
 * Licensed to the Apache Software Foundation (ASF) under one or more
 * contributor license agreements. See the NOTICE file distributed with
 * this work for additional information regarding copyright ownership.
 * The ASF licenses this file to You under the Apache License, Version 2.0
 * (the "License"); you may not use this file except in compliance with
 * the License. You may obtain a copy of the License at
 *
 *    http://www.apache.org/licenses/LICENSE-2.0
 *
 * Unless required by applicable law or agreed to in writing, software
 * distributed under the License is distributed on an "AS IS" BASIS,
 * WITHOUT WARRANTIES OR CONDITIONS OF ANY KIND, either express or implied.
 * See the License for the specific language governing permissions and
 * limitations under the License.
 */
package org.apache.kafka.streams;

import org.apache.kafka.clients.CommonClientConfigs;
import org.apache.kafka.clients.admin.AdminClientConfig;
import org.apache.kafka.clients.consumer.ConsumerConfig;
import org.apache.kafka.clients.consumer.ConsumerRecord;
import org.apache.kafka.clients.producer.ProducerConfig;
import org.apache.kafka.common.config.ConfigException;
import org.apache.kafka.common.config.TopicConfig;
import org.apache.kafka.common.serialization.Deserializer;
import org.apache.kafka.common.serialization.Serde;
import org.apache.kafka.common.serialization.Serdes;
import org.apache.kafka.common.serialization.Serializer;
import org.apache.kafka.common.utils.Utils;
import org.apache.kafka.streams.errors.StreamsException;
import org.apache.kafka.streams.processor.FailOnInvalidTimestamp;
import org.apache.kafka.streams.processor.TimestampExtractor;
import org.apache.kafka.streams.processor.internals.StreamsPartitionAssignor;
import org.apache.kafka.streams.processor.internals.testutil.LogCaptureAppender;
import org.junit.Before;
import org.junit.Test;

import java.io.File;
import java.nio.charset.StandardCharsets;
import java.util.Arrays;
import java.util.HashMap;
import java.util.List;
import java.util.Locale;
import java.util.Map;
import java.util.Properties;

import static org.apache.kafka.common.IsolationLevel.READ_COMMITTED;
import static org.apache.kafka.common.IsolationLevel.READ_UNCOMMITTED;
import static org.apache.kafka.streams.StreamsConfig.EXACTLY_ONCE;
import static org.apache.kafka.streams.StreamsConfig.EXACTLY_ONCE_BETA;
import static org.apache.kafka.streams.StreamsConfig.EXACTLY_ONCE_V2;
import static org.apache.kafka.streams.StreamsConfig.STATE_DIR_CONFIG;
import static org.apache.kafka.streams.StreamsConfig.TOPOLOGY_OPTIMIZATION_CONFIG;
import static org.apache.kafka.streams.StreamsConfig.adminClientPrefix;
import static org.apache.kafka.streams.StreamsConfig.consumerPrefix;
import static org.apache.kafka.streams.StreamsConfig.producerPrefix;
import static org.apache.kafka.test.StreamsTestUtils.getStreamsConfig;
import static org.hamcrest.CoreMatchers.containsString;
import static org.hamcrest.CoreMatchers.hasItem;
import static org.hamcrest.CoreMatchers.is;
import static org.hamcrest.CoreMatchers.nullValue;
import static org.hamcrest.MatcherAssert.assertThat;
import static org.hamcrest.core.IsEqual.equalTo;
import static org.junit.Assert.assertEquals;
import static org.junit.Assert.assertNull;
import static org.junit.Assert.assertThrows;
import static org.junit.Assert.assertTrue;
import static org.junit.Assert.fail;

public class StreamsConfigTest {

    private final Properties props = new Properties();
    private StreamsConfig streamsConfig;

    private final String groupId = "example-application";
    private final String clientId = "client";
    private final int threadIdx = 1;

    @Before
    public void setUp() {
        props.put(StreamsConfig.APPLICATION_ID_CONFIG, "streams-config-test");
        props.put(StreamsConfig.BOOTSTRAP_SERVERS_CONFIG, "localhost:9092");
        props.put(StreamsConfig.DEFAULT_KEY_SERDE_CLASS_CONFIG, Serdes.String().getClass().getName());
        props.put(StreamsConfig.DEFAULT_VALUE_SERDE_CLASS_CONFIG, Serdes.String().getClass().getName());
        props.put("key.deserializer.encoding", StandardCharsets.UTF_8.name());
        props.put("value.deserializer.encoding", StandardCharsets.UTF_16.name());
        streamsConfig = new StreamsConfig(props);
    }

    @Test
    public void testIllegalMetricsRecordingLevel() {
        props.put(StreamsConfig.METRICS_RECORDING_LEVEL_CONFIG, "illegalConfig");
        assertThrows(ConfigException.class, () -> new StreamsConfig(props));
    }

    @Test
    public void testOsDefaultSocketBufferSizes() {
        props.put(StreamsConfig.SEND_BUFFER_CONFIG, CommonClientConfigs.RECEIVE_BUFFER_LOWER_BOUND);
        props.put(StreamsConfig.RECEIVE_BUFFER_CONFIG, CommonClientConfigs.RECEIVE_BUFFER_LOWER_BOUND);
        new StreamsConfig(props);
    }

    @Test
    public void testInvalidSocketSendBufferSize() {
        props.put(StreamsConfig.SEND_BUFFER_CONFIG, -2);
        assertThrows(ConfigException.class, () -> new StreamsConfig(props));
    }

    @Test
    public void testInvalidSocketReceiveBufferSize() {
        props.put(StreamsConfig.RECEIVE_BUFFER_CONFIG, -2);
        assertThrows(ConfigException.class, () -> new StreamsConfig(props));
    }

    @Test
    public void shouldThrowExceptionIfApplicationIdIsNotSet() {
        props.remove(StreamsConfig.APPLICATION_ID_CONFIG);
        assertThrows(ConfigException.class, () -> new StreamsConfig(props));
    }

    @Test
    public void shouldThrowExceptionIfBootstrapServersIsNotSet() {
        props.remove(StreamsConfig.BOOTSTRAP_SERVERS_CONFIG);
        assertThrows(ConfigException.class, () -> new StreamsConfig(props));
    }

    @Test
    public void testGetProducerConfigs() {
        final Map<String, Object> returnedProps = streamsConfig.getProducerConfigs(clientId);
        assertThat(returnedProps.get(ProducerConfig.CLIENT_ID_CONFIG), equalTo(clientId));
        assertThat(returnedProps.get(ProducerConfig.LINGER_MS_CONFIG), equalTo("100"));
    }

    @Test
    public void testGetConsumerConfigs() {
        final Map<String, Object> returnedProps = streamsConfig.getMainConsumerConfigs(groupId, clientId, threadIdx);
        assertThat(returnedProps.get(ConsumerConfig.CLIENT_ID_CONFIG), equalTo(clientId));
        assertThat(returnedProps.get(ConsumerConfig.GROUP_ID_CONFIG), equalTo(groupId));
        assertThat(returnedProps.get(ConsumerConfig.MAX_POLL_RECORDS_CONFIG), equalTo("1000"));
        assertNull(returnedProps.get(ConsumerConfig.GROUP_INSTANCE_ID_CONFIG));
    }

    @Test
    public void testGetGroupInstanceIdConfigs() {
        props.put(ConsumerConfig.GROUP_INSTANCE_ID_CONFIG, "group-instance-id");
        props.put(StreamsConfig.mainConsumerPrefix(ConsumerConfig.GROUP_INSTANCE_ID_CONFIG), "group-instance-id-1");
        props.put(StreamsConfig.restoreConsumerPrefix(ConsumerConfig.GROUP_INSTANCE_ID_CONFIG), "group-instance-id-2");
        props.put(StreamsConfig.globalConsumerPrefix(ConsumerConfig.GROUP_INSTANCE_ID_CONFIG), "group-instance-id-3");
        final StreamsConfig streamsConfig = new StreamsConfig(props);

        Map<String, Object> returnedProps = streamsConfig.getMainConsumerConfigs(groupId, clientId, threadIdx);
        assertThat(
            returnedProps.get(ConsumerConfig.GROUP_INSTANCE_ID_CONFIG),
            equalTo("group-instance-id-1-" + threadIdx)
        );

        returnedProps = streamsConfig.getRestoreConsumerConfigs(clientId);
        assertNull(returnedProps.get(ConsumerConfig.GROUP_INSTANCE_ID_CONFIG));

        returnedProps = streamsConfig.getGlobalConsumerConfigs(clientId);
        assertNull(returnedProps.get(ConsumerConfig.GROUP_INSTANCE_ID_CONFIG));
    }

    @Test
    public void consumerConfigMustContainStreamPartitionAssignorConfig() {
        props.put(StreamsConfig.REPLICATION_FACTOR_CONFIG, 42);
        props.put(StreamsConfig.NUM_STANDBY_REPLICAS_CONFIG, 1);
        props.put(StreamsConfig.ACCEPTABLE_RECOVERY_LAG_CONFIG, 99L);
        props.put(StreamsConfig.MAX_WARMUP_REPLICAS_CONFIG, 9);
        props.put(StreamsConfig.PROBING_REBALANCE_INTERVAL_MS_CONFIG, 99_999L);
        props.put(StreamsConfig.WINDOW_STORE_CHANGE_LOG_ADDITIONAL_RETENTION_MS_CONFIG, 7L);
        props.put(StreamsConfig.APPLICATION_SERVER_CONFIG, "dummy:host");
        props.put(StreamsConfig.topicPrefix(TopicConfig.SEGMENT_BYTES_CONFIG), 100);
        final StreamsConfig streamsConfig = new StreamsConfig(props);
        final Map<String, Object> returnedProps = streamsConfig.getMainConsumerConfigs(groupId, clientId, threadIdx);

        assertEquals(42, returnedProps.get(StreamsConfig.REPLICATION_FACTOR_CONFIG));
        assertEquals(1, returnedProps.get(StreamsConfig.NUM_STANDBY_REPLICAS_CONFIG));
        assertEquals(99L, returnedProps.get(StreamsConfig.ACCEPTABLE_RECOVERY_LAG_CONFIG));
        assertEquals(9, returnedProps.get(StreamsConfig.MAX_WARMUP_REPLICAS_CONFIG));
        assertEquals(99_999L, returnedProps.get(StreamsConfig.PROBING_REBALANCE_INTERVAL_MS_CONFIG));
        assertEquals(
            StreamsPartitionAssignor.class.getName(),
            returnedProps.get(ConsumerConfig.PARTITION_ASSIGNMENT_STRATEGY_CONFIG)
        );
        assertEquals(7L, returnedProps.get(StreamsConfig.WINDOW_STORE_CHANGE_LOG_ADDITIONAL_RETENTION_MS_CONFIG));
        assertEquals("dummy:host", returnedProps.get(StreamsConfig.APPLICATION_SERVER_CONFIG));
        assertEquals(100, returnedProps.get(StreamsConfig.topicPrefix(TopicConfig.SEGMENT_BYTES_CONFIG)));
    }

    @Test
    public void testGetMainConsumerConfigsWithMainConsumerOverridenPrefix() {
        props.put(StreamsConfig.consumerPrefix(ConsumerConfig.MAX_POLL_RECORDS_CONFIG), "5");
        props.put(StreamsConfig.mainConsumerPrefix(ConsumerConfig.MAX_POLL_RECORDS_CONFIG), "50");
        props.put(StreamsConfig.mainConsumerPrefix(ConsumerConfig.GROUP_ID_CONFIG), "another-id");
        final StreamsConfig streamsConfig = new StreamsConfig(props);
        final Map<String, Object> returnedProps = streamsConfig.getMainConsumerConfigs(groupId, clientId, threadIdx);
        assertEquals(groupId, returnedProps.get(ConsumerConfig.GROUP_ID_CONFIG));
        assertEquals("50", returnedProps.get(ConsumerConfig.MAX_POLL_RECORDS_CONFIG));
    }

    @Test
    public void testGetRestoreConsumerConfigs() {
        final Map<String, Object> returnedProps = streamsConfig.getRestoreConsumerConfigs(clientId);
        assertEquals(returnedProps.get(ConsumerConfig.CLIENT_ID_CONFIG), clientId);
        assertNull(returnedProps.get(ConsumerConfig.GROUP_ID_CONFIG));
    }

    @Test
    public void defaultSerdeShouldBeConfigured() {
        final Map<String, Object> serializerConfigs = new HashMap<>();
        serializerConfigs.put("key.serializer.encoding", StandardCharsets.UTF_8.name());
        serializerConfigs.put("value.serializer.encoding", StandardCharsets.UTF_16.name());
        final Serializer<String> serializer = Serdes.String().serializer();

        final String str = "my string for testing";
        final String topic = "my topic";

        serializer.configure(serializerConfigs, true);
        assertEquals(
            "Should get the original string after serialization and deserialization with the configured encoding",
            str,
            streamsConfig.defaultKeySerde().deserializer().deserialize(topic, serializer.serialize(topic, str))
        );

        serializer.configure(serializerConfigs, false);
        assertEquals(
            "Should get the original string after serialization and deserialization with the configured encoding",
            str,
            streamsConfig.defaultValueSerde().deserializer().deserialize(topic, serializer.serialize(topic, str))
        );
    }

    @Test
    public void shouldSupportMultipleBootstrapServers() {
        final List<String> expectedBootstrapServers = Arrays.asList("broker1:9092", "broker2:9092");
        final String bootstrapServersString = Utils.join(expectedBootstrapServers, ",");
        final Properties props = new Properties();
        props.put(StreamsConfig.APPLICATION_ID_CONFIG, "irrelevant");
        props.put(StreamsConfig.BOOTSTRAP_SERVERS_CONFIG, bootstrapServersString);
        final StreamsConfig config = new StreamsConfig(props);

        final List<String> actualBootstrapServers = config.getList(StreamsConfig.BOOTSTRAP_SERVERS_CONFIG);
        assertEquals(expectedBootstrapServers, actualBootstrapServers);
    }

    @Test
    public void shouldSupportPrefixedConsumerConfigs() {
        props.put(consumerPrefix(ConsumerConfig.AUTO_OFFSET_RESET_CONFIG), "earliest");
        props.put(consumerPrefix(ConsumerConfig.METRICS_NUM_SAMPLES_CONFIG), 1);
        final StreamsConfig streamsConfig = new StreamsConfig(props);
        final Map<String, Object> consumerConfigs = streamsConfig.getMainConsumerConfigs(groupId, clientId, threadIdx);
        assertEquals("earliest", consumerConfigs.get(ConsumerConfig.AUTO_OFFSET_RESET_CONFIG));
        assertEquals(1, consumerConfigs.get(ConsumerConfig.METRICS_NUM_SAMPLES_CONFIG));
    }

    @Test
    public void shouldSupportPrefixedRestoreConsumerConfigs() {
        props.put(consumerPrefix(ConsumerConfig.METRICS_NUM_SAMPLES_CONFIG), 1);
        final StreamsConfig streamsConfig = new StreamsConfig(props);
        final Map<String, Object> consumerConfigs = streamsConfig.getRestoreConsumerConfigs(clientId);
        assertEquals(1, consumerConfigs.get(ConsumerConfig.METRICS_NUM_SAMPLES_CONFIG));
    }

    @Test
    public void shouldSupportPrefixedPropertiesThatAreNotPartOfConsumerConfig() {
        props.put(consumerPrefix("interceptor.statsd.host"), "host");
        final StreamsConfig streamsConfig = new StreamsConfig(props);
        final Map<String, Object> consumerConfigs = streamsConfig.getMainConsumerConfigs(groupId, clientId, threadIdx);
        assertEquals("host", consumerConfigs.get("interceptor.statsd.host"));
    }

    @Test
    public void shouldSupportPrefixedPropertiesThatAreNotPartOfRestoreConsumerConfig() {
        props.put(consumerPrefix("interceptor.statsd.host"), "host");
        final StreamsConfig streamsConfig = new StreamsConfig(props);
        final Map<String, Object> consumerConfigs = streamsConfig.getRestoreConsumerConfigs(clientId);
        assertEquals("host", consumerConfigs.get("interceptor.statsd.host"));
    }

    @Test
    public void shouldSupportPrefixedPropertiesThatAreNotPartOfProducerConfig() {
        props.put(producerPrefix("interceptor.statsd.host"), "host");
        final StreamsConfig streamsConfig = new StreamsConfig(props);
        final Map<String, Object> producerConfigs = streamsConfig.getProducerConfigs(clientId);
        assertEquals("host", producerConfigs.get("interceptor.statsd.host"));
    }

    @Test
    public void shouldSupportPrefixedProducerConfigs() {
        props.put(producerPrefix(ProducerConfig.BUFFER_MEMORY_CONFIG), 10);
        props.put(producerPrefix(ConsumerConfig.METRICS_NUM_SAMPLES_CONFIG), 1);
        final StreamsConfig streamsConfig = new StreamsConfig(props);
        final Map<String, Object> configs = streamsConfig.getProducerConfigs(clientId);
        assertEquals(10, configs.get(ProducerConfig.BUFFER_MEMORY_CONFIG));
        assertEquals(1, configs.get(ProducerConfig.METRICS_NUM_SAMPLES_CONFIG));
    }

    @Test
    public void shouldBeSupportNonPrefixedConsumerConfigs() {
        props.put(ConsumerConfig.AUTO_OFFSET_RESET_CONFIG, "earliest");
        props.put(ConsumerConfig.METRICS_NUM_SAMPLES_CONFIG, 1);
        final StreamsConfig streamsConfig = new StreamsConfig(props);
        final Map<String, Object> consumerConfigs = streamsConfig.getMainConsumerConfigs(groupId, clientId, threadIdx);
        assertEquals("earliest", consumerConfigs.get(ConsumerConfig.AUTO_OFFSET_RESET_CONFIG));
        assertEquals(1, consumerConfigs.get(ConsumerConfig.METRICS_NUM_SAMPLES_CONFIG));
    }

    @Test
    public void shouldBeSupportNonPrefixedRestoreConsumerConfigs() {
        props.put(ConsumerConfig.METRICS_NUM_SAMPLES_CONFIG, 1);
        final StreamsConfig streamsConfig = new StreamsConfig(props);
        final Map<String, Object> consumerConfigs = streamsConfig.getRestoreConsumerConfigs(groupId);
        assertEquals(1, consumerConfigs.get(ConsumerConfig.METRICS_NUM_SAMPLES_CONFIG));
    }

    @Test
    public void shouldSupportNonPrefixedProducerConfigs() {
        props.put(ProducerConfig.BUFFER_MEMORY_CONFIG, 10);
        props.put(ConsumerConfig.METRICS_NUM_SAMPLES_CONFIG, 1);
        final StreamsConfig streamsConfig = new StreamsConfig(props);
        final Map<String, Object> configs = streamsConfig.getProducerConfigs(clientId);
        assertEquals(10, configs.get(ProducerConfig.BUFFER_MEMORY_CONFIG));
        assertEquals(1, configs.get(ProducerConfig.METRICS_NUM_SAMPLES_CONFIG));
    }

    @Test
    public void shouldForwardCustomConfigsWithNoPrefixToAllClients() {
        props.put("custom.property.host", "host");
        final StreamsConfig streamsConfig = new StreamsConfig(props);
        final Map<String, Object> consumerConfigs = streamsConfig.getMainConsumerConfigs(groupId, clientId, threadIdx);
        final Map<String, Object> restoreConsumerConfigs = streamsConfig.getRestoreConsumerConfigs(clientId);
        final Map<String, Object> producerConfigs = streamsConfig.getProducerConfigs(clientId);
        final Map<String, Object> adminConfigs = streamsConfig.getAdminConfigs(clientId);
        assertEquals("host", consumerConfigs.get("custom.property.host"));
        assertEquals("host", restoreConsumerConfigs.get("custom.property.host"));
        assertEquals("host", producerConfigs.get("custom.property.host"));
        assertEquals("host", adminConfigs.get("custom.property.host"));
    }

    @Test
    public void shouldOverrideNonPrefixedCustomConfigsWithPrefixedConfigs() {
        props.put("custom.property.host", "host0");
        props.put(consumerPrefix("custom.property.host"), "host1");
        props.put(producerPrefix("custom.property.host"), "host2");
        props.put(adminClientPrefix("custom.property.host"), "host3");
        final StreamsConfig streamsConfig = new StreamsConfig(props);
        final Map<String, Object> consumerConfigs = streamsConfig.getMainConsumerConfigs(groupId, clientId, threadIdx);
        final Map<String, Object> restoreConsumerConfigs = streamsConfig.getRestoreConsumerConfigs(clientId);
        final Map<String, Object> producerConfigs = streamsConfig.getProducerConfigs(clientId);
        final Map<String, Object> adminConfigs = streamsConfig.getAdminConfigs(clientId);
        assertEquals("host1", consumerConfigs.get("custom.property.host"));
        assertEquals("host1", restoreConsumerConfigs.get("custom.property.host"));
        assertEquals("host2", producerConfigs.get("custom.property.host"));
        assertEquals("host3", adminConfigs.get("custom.property.host"));
    }

    @Test
    public void shouldSupportNonPrefixedAdminConfigs() {
        props.put(AdminClientConfig.DEFAULT_API_TIMEOUT_MS_CONFIG, 10);
        final StreamsConfig streamsConfig = new StreamsConfig(props);
        final Map<String, Object> configs = streamsConfig.getAdminConfigs(clientId);
        assertEquals(10, configs.get(AdminClientConfig.DEFAULT_API_TIMEOUT_MS_CONFIG));
    }

    @Test
    public void shouldThrowStreamsExceptionIfKeySerdeConfigFails() {
        props.put(StreamsConfig.DEFAULT_KEY_SERDE_CLASS_CONFIG, MisconfiguredSerde.class);
        final StreamsConfig streamsConfig = new StreamsConfig(props);
        assertThrows(StreamsException.class, streamsConfig::defaultKeySerde);
    }

    @Test
    public void shouldThrowStreamsExceptionIfValueSerdeConfigFails() {
        props.put(StreamsConfig.DEFAULT_VALUE_SERDE_CLASS_CONFIG, MisconfiguredSerde.class);
        final StreamsConfig streamsConfig = new StreamsConfig(props);
        assertThrows(StreamsException.class, streamsConfig::defaultValueSerde);
    }

    @Test
    public void shouldOverrideStreamsDefaultConsumerConfigs() {
        props.put(StreamsConfig.consumerPrefix(ConsumerConfig.AUTO_OFFSET_RESET_CONFIG), "latest");
        props.put(StreamsConfig.consumerPrefix(ConsumerConfig.MAX_POLL_RECORDS_CONFIG), "10");
        final StreamsConfig streamsConfig = new StreamsConfig(props);
        final Map<String, Object> consumerConfigs = streamsConfig.getMainConsumerConfigs(groupId, clientId, threadIdx);
        assertEquals("latest", consumerConfigs.get(ConsumerConfig.AUTO_OFFSET_RESET_CONFIG));
        assertEquals("10", consumerConfigs.get(ConsumerConfig.MAX_POLL_RECORDS_CONFIG));
    }

    @Test
    public void shouldOverrideStreamsDefaultProducerConfigs() {
        props.put(StreamsConfig.producerPrefix(ProducerConfig.LINGER_MS_CONFIG), "10000");
        props.put(StreamsConfig.producerPrefix(ProducerConfig.TRANSACTION_TIMEOUT_CONFIG), "30000");
        final StreamsConfig streamsConfig = new StreamsConfig(props);
        final Map<String, Object> producerConfigs = streamsConfig.getProducerConfigs(clientId);
        assertEquals("10000", producerConfigs.get(ProducerConfig.LINGER_MS_CONFIG));
        assertEquals("30000", producerConfigs.get(ProducerConfig.TRANSACTION_TIMEOUT_CONFIG));
    }

    @Test
    public void shouldOverrideStreamsDefaultConsumerConifgsOnRestoreConsumer() {
        props.put(StreamsConfig.consumerPrefix(ConsumerConfig.MAX_POLL_RECORDS_CONFIG), "10");
        final StreamsConfig streamsConfig = new StreamsConfig(props);
        final Map<String, Object> consumerConfigs = streamsConfig.getRestoreConsumerConfigs(clientId);
        assertEquals("10", consumerConfigs.get(ConsumerConfig.MAX_POLL_RECORDS_CONFIG));
    }

    @Test
    public void shouldResetToDefaultIfConsumerAutoCommitIsOverridden() {
        props.put(StreamsConfig.consumerPrefix(ConsumerConfig.ENABLE_AUTO_COMMIT_CONFIG), "true");
        final StreamsConfig streamsConfig = new StreamsConfig(props);
        final Map<String, Object> consumerConfigs = streamsConfig.getMainConsumerConfigs("a", "b", threadIdx);
        assertEquals("false", consumerConfigs.get(ConsumerConfig.ENABLE_AUTO_COMMIT_CONFIG));
    }

    @Test
    public void shouldResetToDefaultIfRestoreConsumerAutoCommitIsOverridden() {
        props.put(StreamsConfig.consumerPrefix(ConsumerConfig.ENABLE_AUTO_COMMIT_CONFIG), "true");
        final StreamsConfig streamsConfig = new StreamsConfig(props);
        final Map<String, Object> consumerConfigs = streamsConfig.getRestoreConsumerConfigs(clientId);
        assertEquals("false", consumerConfigs.get(ConsumerConfig.ENABLE_AUTO_COMMIT_CONFIG));
    }

    @Test
    public void testGetRestoreConsumerConfigsWithRestoreConsumerOverridenPrefix() {
        props.put(StreamsConfig.consumerPrefix(ConsumerConfig.MAX_POLL_RECORDS_CONFIG), "5");
        props.put(StreamsConfig.restoreConsumerPrefix(ConsumerConfig.MAX_POLL_RECORDS_CONFIG), "50");
        final StreamsConfig streamsConfig = new StreamsConfig(props);
        final Map<String, Object> returnedProps = streamsConfig.getRestoreConsumerConfigs(clientId);
        assertEquals("50", returnedProps.get(ConsumerConfig.MAX_POLL_RECORDS_CONFIG));
    }

    @Test
    public void testGetGlobalConsumerConfigs() {
        final Map<String, Object> returnedProps = streamsConfig.getGlobalConsumerConfigs(clientId);
        assertEquals(returnedProps.get(ConsumerConfig.CLIENT_ID_CONFIG), clientId + "-global-consumer");
        assertNull(returnedProps.get(ConsumerConfig.GROUP_ID_CONFIG));
    }

    @Test
    public void shouldSupportPrefixedGlobalConsumerConfigs() {
        props.put(consumerPrefix(ConsumerConfig.METRICS_NUM_SAMPLES_CONFIG), 1);
        final StreamsConfig streamsConfig = new StreamsConfig(props);
        final Map<String, Object> consumerConfigs = streamsConfig.getGlobalConsumerConfigs(clientId);
        assertEquals(1, consumerConfigs.get(ConsumerConfig.METRICS_NUM_SAMPLES_CONFIG));
    }

    @Test
    public void shouldSupportPrefixedPropertiesThatAreNotPartOfGlobalConsumerConfig() {
        props.put(consumerPrefix("interceptor.statsd.host"), "host");
        final StreamsConfig streamsConfig = new StreamsConfig(props);
        final Map<String, Object> consumerConfigs = streamsConfig.getGlobalConsumerConfigs(clientId);
        assertEquals("host", consumerConfigs.get("interceptor.statsd.host"));
    }

    @Test
    public void shouldBeSupportNonPrefixedGlobalConsumerConfigs() {
        props.put(ConsumerConfig.METRICS_NUM_SAMPLES_CONFIG, 1);
        final StreamsConfig streamsConfig = new StreamsConfig(props);
        final Map<String, Object> consumerConfigs = streamsConfig.getGlobalConsumerConfigs(groupId);
        assertEquals(1, consumerConfigs.get(ConsumerConfig.METRICS_NUM_SAMPLES_CONFIG));
    }

    @Test
    public void shouldResetToDefaultIfGlobalConsumerAutoCommitIsOverridden() {
        props.put(StreamsConfig.consumerPrefix(ConsumerConfig.ENABLE_AUTO_COMMIT_CONFIG), "true");
        final StreamsConfig streamsConfig = new StreamsConfig(props);
        final Map<String, Object> consumerConfigs = streamsConfig.getGlobalConsumerConfigs(clientId);
        assertEquals("false", consumerConfigs.get(ConsumerConfig.ENABLE_AUTO_COMMIT_CONFIG));
    }

    @Test
    public void testGetGlobalConsumerConfigsWithGlobalConsumerOverridenPrefix() {
        props.put(StreamsConfig.consumerPrefix(ConsumerConfig.MAX_POLL_RECORDS_CONFIG), "5");
        props.put(StreamsConfig.globalConsumerPrefix(ConsumerConfig.MAX_POLL_RECORDS_CONFIG), "50");
        final StreamsConfig streamsConfig = new StreamsConfig(props);
        final Map<String, Object> returnedProps = streamsConfig.getGlobalConsumerConfigs(clientId);
        assertEquals("50", returnedProps.get(ConsumerConfig.MAX_POLL_RECORDS_CONFIG));
    }

    @Test
    public void shouldSetInternalLeaveGroupOnCloseConfigToFalseInConsumer() {
        final StreamsConfig streamsConfig = new StreamsConfig(props);
        final Map<String, Object> consumerConfigs = streamsConfig.getMainConsumerConfigs(groupId, clientId, threadIdx);
        assertThat(consumerConfigs.get("internal.leave.group.on.close"), is(false));
    }

    @Test
    public void shouldNotSetInternalThrowOnFetchStableOffsetUnsupportedConfigToFalseInConsumerForEosDisabled() {
        final Map<String, Object> consumerConfigs = streamsConfig.getMainConsumerConfigs(groupId, clientId, threadIdx);
        assertThat(consumerConfigs.get("internal.throw.on.fetch.stable.offset.unsupported"), is(nullValue()));
    }

    @SuppressWarnings("deprecation")
    @Test
    public void shouldNotSetInternalThrowOnFetchStableOffsetUnsupportedConfigToFalseInConsumerForEosAlpha() {
        props.put(StreamsConfig.PROCESSING_GUARANTEE_CONFIG, EXACTLY_ONCE);
        final StreamsConfig streamsConfig = new StreamsConfig(props);
        final Map<String, Object> consumerConfigs = streamsConfig.getMainConsumerConfigs(groupId, clientId, threadIdx);
        assertThat(consumerConfigs.get("internal.throw.on.fetch.stable.offset.unsupported"), is(nullValue()));
    }

    @SuppressWarnings("deprecation")
    @Test
    public void shouldNotSetInternalThrowOnFetchStableOffsetUnsupportedConfigToFalseInConsumerForEosBeta() {
        props.put(StreamsConfig.PROCESSING_GUARANTEE_CONFIG, EXACTLY_ONCE_BETA);
        final StreamsConfig streamsConfig = new StreamsConfig(props);
        final Map<String, Object> consumerConfigs = streamsConfig.getMainConsumerConfigs(groupId, clientId, threadIdx);
        assertThat(consumerConfigs.get("internal.throw.on.fetch.stable.offset.unsupported"), is(true));
    }

    @Test
    public void shouldNotSetInternalThrowOnFetchStableOffsetUnsupportedConfigToFalseInConsumerForEosV2() {
        props.put(StreamsConfig.PROCESSING_GUARANTEE_CONFIG, EXACTLY_ONCE_V2);
        final StreamsConfig streamsConfig = new StreamsConfig(props);
        final Map<String, Object> consumerConfigs = streamsConfig.getMainConsumerConfigs(groupId, clientId, threadIdx);
        assertThat(consumerConfigs.get("internal.throw.on.fetch.stable.offset.unsupported"), is(true));
    }

    @Test
    public void shouldNotSetInternalAutoDowngradeTxnCommitToTrueInProducerForEosDisabled() {
        final Map<String, Object> producerConfigs = streamsConfig.getProducerConfigs(clientId);
        assertThat(producerConfigs.get("internal.auto.downgrade.txn.commit"), is(nullValue()));
    }

    @SuppressWarnings("deprecation")
    @Test
    public void shouldSetInternalAutoDowngradeTxnCommitToTrueInProducerForEosAlpha() {
        props.put(StreamsConfig.PROCESSING_GUARANTEE_CONFIG, EXACTLY_ONCE);
        final StreamsConfig streamsConfig = new StreamsConfig(props);
        final Map<String, Object> producerConfigs = streamsConfig.getProducerConfigs(clientId);
        assertThat(producerConfigs.get("internal.auto.downgrade.txn.commit"), is(true));
    }

    @SuppressWarnings("deprecation")
    @Test
    public void shouldNotSetInternalAutoDowngradeTxnCommitToTrueInProducerForEosBeta() {
        props.put(StreamsConfig.PROCESSING_GUARANTEE_CONFIG, EXACTLY_ONCE_BETA);
        final StreamsConfig streamsConfig = new StreamsConfig(props);
        final Map<String, Object> producerConfigs = streamsConfig.getProducerConfigs(clientId);
        assertThat(producerConfigs.get("internal.auto.downgrade.txn.commit"), is(nullValue()));
    }

    @Test
    public void shouldNotSetInternalAutoDowngradeTxnCommitToTrueInProducerForEosV2() {
        props.put(StreamsConfig.PROCESSING_GUARANTEE_CONFIG, EXACTLY_ONCE_V2);
        final StreamsConfig streamsConfig = new StreamsConfig(props);
        final Map<String, Object> producerConfigs = streamsConfig.getProducerConfigs(clientId);
        assertThat(producerConfigs.get("internal.auto.downgrade.txn.commit"), is(nullValue()));
    }

    @Test
    public void shouldAcceptAtLeastOnce() {
        // don't use `StreamsConfig.AT_LEAST_ONCE` to actually do a useful test
        props.put(StreamsConfig.PROCESSING_GUARANTEE_CONFIG, "at_least_once");
        new StreamsConfig(props);
    }

    @Test
    public void shouldAcceptExactlyOnce() {
        // don't use `StreamsConfig.EXACLTY_ONCE` to actually do a useful test
        props.put(StreamsConfig.PROCESSING_GUARANTEE_CONFIG, "exactly_once");
        new StreamsConfig(props);
    }

    @Test
    public void shouldAcceptExactlyOnceBeta() {
        // don't use `StreamsConfig.EXACLTY_ONCE_BETA` to actually do a useful test
        props.put(StreamsConfig.PROCESSING_GUARANTEE_CONFIG, "exactly_once_beta");
        new StreamsConfig(props);
    }

    @Test
    public void shouldThrowExceptionIfNotAtLeastOnceOrExactlyOnce() {
        props.put(StreamsConfig.PROCESSING_GUARANTEE_CONFIG, "bad_value");
        assertThrows(ConfigException.class, () -> new StreamsConfig(props));
    }

    @Test
    public void shouldAcceptBuiltInMetricsVersion0100To24() {
        // don't use `StreamsConfig.METRICS_0100_TO_24` to actually do a useful test
        props.put(StreamsConfig.BUILT_IN_METRICS_VERSION_CONFIG, "0.10.0-2.4");
        new StreamsConfig(props);
    }

    @Test
    public void shouldAcceptBuiltInMetricsLatestVersion() {
        // don't use `StreamsConfig.METRICS_LATEST` to actually do a useful test
        props.put(StreamsConfig.BUILT_IN_METRICS_VERSION_CONFIG, "latest");
        new StreamsConfig(props);
    }

    @Test
    public void shouldSetDefaultBuiltInMetricsVersionIfNoneIsSpecified() {
        final StreamsConfig config = new StreamsConfig(props);
        assertThat(config.getString(StreamsConfig.BUILT_IN_METRICS_VERSION_CONFIG), is(StreamsConfig.METRICS_LATEST));
    }

    @Test
    public void shouldThrowIfBuiltInMetricsVersionInvalid() {
        final String invalidVersion = "0.0.1";
        props.put(StreamsConfig.BUILT_IN_METRICS_VERSION_CONFIG, invalidVersion);
        final Exception exception = assertThrows(ConfigException.class, () -> new StreamsConfig(props));
        assertThat(
            exception.getMessage(),
            containsString("Invalid value " + invalidVersion + " for configuration built.in.metrics.version")
        );
    }

    @SuppressWarnings("deprecation")
    @Test
    public void shouldResetToDefaultIfConsumerIsolationLevelIsOverriddenIfEosAlphaEnabled() {
        props.put(StreamsConfig.PROCESSING_GUARANTEE_CONFIG, EXACTLY_ONCE);
        shouldResetToDefaultIfConsumerIsolationLevelIsOverriddenIfEosEnabled();
    }

    @SuppressWarnings("deprecation")
    @Test
    public void shouldResetToDefaultIfConsumerIsolationLevelIsOverriddenIfEosBetaEnabled() {
        props.put(StreamsConfig.PROCESSING_GUARANTEE_CONFIG, EXACTLY_ONCE_BETA);
        shouldResetToDefaultIfConsumerIsolationLevelIsOverriddenIfEosEnabled();
    }

    @Test
    public void shouldResetToDefaultIfConsumerIsolationLevelIsOverriddenIfEosV2Enabled() {
        props.put(StreamsConfig.PROCESSING_GUARANTEE_CONFIG, EXACTLY_ONCE_V2);
        shouldResetToDefaultIfConsumerIsolationLevelIsOverriddenIfEosEnabled();
    }

    private void shouldResetToDefaultIfConsumerIsolationLevelIsOverriddenIfEosEnabled() {
        props.put(ConsumerConfig.ISOLATION_LEVEL_CONFIG, "anyValue");
        final StreamsConfig streamsConfig = new StreamsConfig(props);
        final Map<String, Object> consumerConfigs = streamsConfig.getMainConsumerConfigs(groupId, clientId, threadIdx);
        assertThat(
            consumerConfigs.get(ConsumerConfig.ISOLATION_LEVEL_CONFIG),
            equalTo(READ_COMMITTED.name().toLowerCase(Locale.ROOT))
        );
    }

    @Test
    public void shouldAllowSettingConsumerIsolationLevelIfEosDisabled() {
        props.put(ConsumerConfig.ISOLATION_LEVEL_CONFIG, READ_UNCOMMITTED.name().toLowerCase(Locale.ROOT));
        final StreamsConfig streamsConfig = new StreamsConfig(props);
        final Map<String, Object> consumerConfigs = streamsConfig.getMainConsumerConfigs(groupId, clientId, threadIdx);
        assertThat(
            consumerConfigs.get(ConsumerConfig.ISOLATION_LEVEL_CONFIG),
            equalTo(READ_UNCOMMITTED.name().toLowerCase(Locale.ROOT))
        );
    }

    @SuppressWarnings("deprecation")
    @Test
    public void shouldResetToDefaultIfProducerEnableIdempotenceIsOverriddenIfEosAlphaEnabled() {
        props.put(StreamsConfig.PROCESSING_GUARANTEE_CONFIG, EXACTLY_ONCE);
        shouldResetToDefaultIfProducerEnableIdempotenceIsOverriddenIfEosEnabled();
    }

    @SuppressWarnings("deprecation")
    @Test
    public void shouldResetToDefaultIfProducerEnableIdempotenceIsOverriddenIfEosBetaEnabled() {
        props.put(StreamsConfig.PROCESSING_GUARANTEE_CONFIG, EXACTLY_ONCE_BETA);
        shouldResetToDefaultIfProducerEnableIdempotenceIsOverriddenIfEosEnabled();
    }

    @Test
    public void shouldResetToDefaultIfProducerEnableIdempotenceIsOverriddenIfEosV2Enabled() {
        props.put(StreamsConfig.PROCESSING_GUARANTEE_CONFIG, EXACTLY_ONCE_V2);
        shouldResetToDefaultIfProducerEnableIdempotenceIsOverriddenIfEosEnabled();
    }

    private void shouldResetToDefaultIfProducerEnableIdempotenceIsOverriddenIfEosEnabled() {
        props.put(ProducerConfig.ENABLE_IDEMPOTENCE_CONFIG, "anyValue");
        final StreamsConfig streamsConfig = new StreamsConfig(props);
        final Map<String, Object> producerConfigs = streamsConfig.getProducerConfigs(clientId);
        assertTrue((Boolean) producerConfigs.get(ProducerConfig.ENABLE_IDEMPOTENCE_CONFIG));
    }

    @Test
    public void shouldAllowSettingProducerEnableIdempotenceIfEosDisabled() {
        props.put(ProducerConfig.ENABLE_IDEMPOTENCE_CONFIG, false);
        final StreamsConfig streamsConfig = new StreamsConfig(props);
        final Map<String, Object> producerConfigs = streamsConfig.getProducerConfigs(clientId);
        assertThat(producerConfigs.get(ProducerConfig.ENABLE_IDEMPOTENCE_CONFIG), equalTo(false));
    }

    @SuppressWarnings("deprecation")
    @Test
    public void shouldSetDifferentDefaultsIfEosAlphaEnabled() {
        props.put(StreamsConfig.PROCESSING_GUARANTEE_CONFIG, EXACTLY_ONCE);
        shouldSetDifferentDefaultsIfEosEnabled();
    }

    @SuppressWarnings("deprecation")
    @Test
    public void shouldSetDifferentDefaultsIfEosBetaEnabled() {
        props.put(StreamsConfig.PROCESSING_GUARANTEE_CONFIG, EXACTLY_ONCE_BETA);
        shouldSetDifferentDefaultsIfEosEnabled();
    }

    @Test
    public void shouldSetDifferentDefaultsIfEosV2Enabled() {
        props.put(StreamsConfig.PROCESSING_GUARANTEE_CONFIG, EXACTLY_ONCE_V2);
        shouldSetDifferentDefaultsIfEosEnabled();
    }

    private void shouldSetDifferentDefaultsIfEosEnabled() {
        final StreamsConfig streamsConfig = new StreamsConfig(props);

        final Map<String, Object> consumerConfigs = streamsConfig.getMainConsumerConfigs(groupId, clientId, threadIdx);
        final Map<String, Object> producerConfigs = streamsConfig.getProducerConfigs(clientId);

        assertThat(
            consumerConfigs.get(ConsumerConfig.ISOLATION_LEVEL_CONFIG),
            equalTo(READ_COMMITTED.name().toLowerCase(Locale.ROOT))
        );
        assertTrue((Boolean) producerConfigs.get(ProducerConfig.ENABLE_IDEMPOTENCE_CONFIG));
        assertThat(producerConfigs.get(ProducerConfig.DELIVERY_TIMEOUT_MS_CONFIG), equalTo(Integer.MAX_VALUE));
        assertThat(producerConfigs.get(ProducerConfig.TRANSACTION_TIMEOUT_CONFIG), equalTo(10000));
        assertThat(streamsConfig.getLong(StreamsConfig.COMMIT_INTERVAL_MS_CONFIG), equalTo(100L));
    }

    @SuppressWarnings("deprecation")
    @Test
    public void shouldOverrideUserConfigTransactionalIdIfEosAlphaEnabled() {
        props.put(StreamsConfig.PROCESSING_GUARANTEE_CONFIG, EXACTLY_ONCE);
        shouldOverrideUserConfigTransactionalIdIfEosEnable();
    }

    @SuppressWarnings("deprecation")
    @Test
    public void shouldOverrideUserConfigTransactionalIdIfEosBetaEnabled() {
        props.put(StreamsConfig.PROCESSING_GUARANTEE_CONFIG, EXACTLY_ONCE_BETA);
        shouldOverrideUserConfigTransactionalIdIfEosEnable();
    }

    @Test
    public void shouldOverrideUserConfigTransactionalIdIfEosV2Enabled() {
        props.put(StreamsConfig.PROCESSING_GUARANTEE_CONFIG, EXACTLY_ONCE_V2);
        shouldOverrideUserConfigTransactionalIdIfEosEnable();
    }

    private void shouldOverrideUserConfigTransactionalIdIfEosEnable() {
        props.put(ProducerConfig.TRANSACTIONAL_ID_CONFIG, "user-TxId");
        final StreamsConfig streamsConfig = new StreamsConfig(props);

        final Map<String, Object> producerConfigs = streamsConfig.getProducerConfigs(clientId);

        assertThat(producerConfigs.get(ProducerConfig.TRANSACTIONAL_ID_CONFIG), is(nullValue()));
    }

<<<<<<< HEAD
=======
    @SuppressWarnings("deprecation")
>>>>>>> 62e88657
    @Test
    public void shouldNotOverrideUserConfigRetriesIfExactlyAlphaOnceEnabled() {
        props.put(StreamsConfig.PROCESSING_GUARANTEE_CONFIG, EXACTLY_ONCE);
        shouldNotOverrideUserConfigRetriesIfExactlyOnceEnabled();
    }

<<<<<<< HEAD
=======
    @SuppressWarnings("deprecation")
>>>>>>> 62e88657
    @Test
    public void shouldNotOverrideUserConfigRetriesIfExactlyBetaOnceEnabled() {
        props.put(StreamsConfig.PROCESSING_GUARANTEE_CONFIG, EXACTLY_ONCE_BETA);
        shouldNotOverrideUserConfigRetriesIfExactlyOnceEnabled();
    }

<<<<<<< HEAD
=======
    @Test
    public void shouldNotOverrideUserConfigRetriesIfExactlyV2OnceEnabled() {
        props.put(StreamsConfig.PROCESSING_GUARANTEE_CONFIG, EXACTLY_ONCE_V2);
        shouldNotOverrideUserConfigRetriesIfExactlyOnceEnabled();
    }

>>>>>>> 62e88657
    private void shouldNotOverrideUserConfigRetriesIfExactlyOnceEnabled() {
        final int numberOfRetries = 42;
        props.put(ProducerConfig.RETRIES_CONFIG, numberOfRetries);
        final StreamsConfig streamsConfig = new StreamsConfig(props);

        final Map<String, Object> producerConfigs = streamsConfig.getProducerConfigs(clientId);

        assertThat(producerConfigs.get(ProducerConfig.RETRIES_CONFIG), equalTo(numberOfRetries));
    }

    @SuppressWarnings("deprecation")
    @Test
    public void shouldNotOverrideUserConfigCommitIntervalMsIfExactlyOnceAlphaEnabled() {
        props.put(StreamsConfig.PROCESSING_GUARANTEE_CONFIG, EXACTLY_ONCE);
        shouldNotOverrideUserConfigCommitIntervalMsIfExactlyOnceEnabled();
    }

    @SuppressWarnings("deprecation")
    @Test
    public void shouldNotOverrideUserConfigCommitIntervalMsIfExactlyOnceBetaEnabled() {
        props.put(StreamsConfig.PROCESSING_GUARANTEE_CONFIG, EXACTLY_ONCE_BETA);
        shouldNotOverrideUserConfigCommitIntervalMsIfExactlyOnceEnabled();
    }

    @Test
    public void shouldNotOverrideUserConfigCommitIntervalMsIfExactlyOnceV2Enabled() {
        props.put(StreamsConfig.PROCESSING_GUARANTEE_CONFIG, EXACTLY_ONCE_V2);
        shouldNotOverrideUserConfigCommitIntervalMsIfExactlyOnceEnabled();
    }

    private void shouldNotOverrideUserConfigCommitIntervalMsIfExactlyOnceEnabled() {
        final long commitIntervalMs = 73L;
        props.put(StreamsConfig.COMMIT_INTERVAL_MS_CONFIG, commitIntervalMs);
        final StreamsConfig streamsConfig = new StreamsConfig(props);

        assertThat(streamsConfig.getLong(StreamsConfig.COMMIT_INTERVAL_MS_CONFIG), equalTo(commitIntervalMs));
    }

    @Test
    public void shouldThrowExceptionIfCommitIntervalMsIsNegative() {
        final long commitIntervalMs = -1;
        props.put(StreamsConfig.COMMIT_INTERVAL_MS_CONFIG, commitIntervalMs);
        try {
            new StreamsConfig(props);
            fail("Should throw ConfigException when commitIntervalMs is set to a negative value");
        } catch (final ConfigException e) {
            assertEquals(
                "Invalid value -1 for configuration commit.interval.ms: Value must be at least 0",
                e.getMessage()
            );
        }
    }

    @Test
    public void shouldUseNewConfigsWhenPresent() {
        final Properties props = getStreamsConfig();
        props.put(StreamsConfig.DEFAULT_KEY_SERDE_CLASS_CONFIG, Serdes.Long().getClass());
        props.put(StreamsConfig.DEFAULT_VALUE_SERDE_CLASS_CONFIG, Serdes.Long().getClass());
        props.put(StreamsConfig.DEFAULT_TIMESTAMP_EXTRACTOR_CLASS_CONFIG, MockTimestampExtractor.class);

        final StreamsConfig config = new StreamsConfig(props);
        assertTrue(config.defaultKeySerde() instanceof Serdes.LongSerde);
        assertTrue(config.defaultValueSerde() instanceof Serdes.LongSerde);
        assertTrue(config.defaultTimestampExtractor() instanceof MockTimestampExtractor);
    }

    @Test
    public void shouldUseCorrectDefaultsWhenNoneSpecified() {
        final StreamsConfig config = new StreamsConfig(getStreamsConfig());
        assertTrue(config.defaultKeySerde() instanceof Serdes.ByteArraySerde);
        assertTrue(config.defaultValueSerde() instanceof Serdes.ByteArraySerde);
        assertTrue(config.defaultTimestampExtractor() instanceof FailOnInvalidTimestamp);
    }

    @Test
    public void shouldSpecifyCorrectKeySerdeClassOnError() {
        final Properties props = getStreamsConfig();
        props.put(StreamsConfig.DEFAULT_KEY_SERDE_CLASS_CONFIG, MisconfiguredSerde.class);
        final StreamsConfig config = new StreamsConfig(props);
        try {
            config.defaultKeySerde();
            fail("Test should throw a StreamsException");
        } catch (final StreamsException e) {
            assertEquals(
                "Failed to configure key serde class org.apache.kafka.streams.StreamsConfigTest$MisconfiguredSerde",
                e.getMessage()
            );
        }
    }

    @Test
    public void shouldSpecifyCorrectValueSerdeClassOnError() {
        final Properties props = getStreamsConfig();
        props.put(StreamsConfig.DEFAULT_VALUE_SERDE_CLASS_CONFIG, MisconfiguredSerde.class);
        final StreamsConfig config = new StreamsConfig(props);
        try {
            config.defaultValueSerde();
            fail("Test should throw a StreamsException");
        } catch (final StreamsException e) {
            assertEquals(
                "Failed to configure value serde class org.apache.kafka.streams.StreamsConfigTest$MisconfiguredSerde",
                e.getMessage()
            );
        }
    }

    @SuppressWarnings("deprecation")
    @Test
    public void shouldThrowExceptionIfMaxInFlightRequestsGreaterThanFiveIfEosAlphaEnabled() {
        props.put(StreamsConfig.PROCESSING_GUARANTEE_CONFIG, EXACTLY_ONCE);
        shouldThrowExceptionIfMaxInFlightRequestsGreaterThanFiveIfEosEnabled();
    }

    @SuppressWarnings("deprecation")
    @Test
    public void shouldThrowExceptionIfMaxInFlightRequestsGreaterThanFiveIfEosBetaEnabled() {
        props.put(StreamsConfig.PROCESSING_GUARANTEE_CONFIG, EXACTLY_ONCE_BETA);
        shouldThrowExceptionIfMaxInFlightRequestsGreaterThanFiveIfEosEnabled();
    }

    @Test
    public void shouldThrowExceptionIfMaxInFlightRequestsGreaterThanFiveIfEosV2Enabled() {
        props.put(StreamsConfig.PROCESSING_GUARANTEE_CONFIG, EXACTLY_ONCE_V2);
        shouldThrowExceptionIfMaxInFlightRequestsGreaterThanFiveIfEosEnabled();
    }

    private void shouldThrowExceptionIfMaxInFlightRequestsGreaterThanFiveIfEosEnabled() {
        props.put(ProducerConfig.MAX_IN_FLIGHT_REQUESTS_PER_CONNECTION, 7);
        final StreamsConfig streamsConfig = new StreamsConfig(props);
        try {
            streamsConfig.getProducerConfigs(clientId);
            fail("Should throw ConfigException when ESO is enabled and maxInFlight requests exceeds 5");
        } catch (final ConfigException e) {
            assertEquals(
                "Invalid value 7 for configuration max.in.flight.requests.per.connection:" +
                    " Can't exceed 5 when exactly-once processing is enabled",
                e.getMessage()
            );
        }
    }

    @SuppressWarnings("deprecation")
    @Test
    public void shouldAllowToSpecifyMaxInFlightRequestsPerConnectionAsStringIfEosAlphaEnabled() {
        props.put(StreamsConfig.PROCESSING_GUARANTEE_CONFIG, EXACTLY_ONCE);
        shouldAllowToSpecifyMaxInFlightRequestsPerConnectionAsStringIfEosEnabled();
    }

    @SuppressWarnings("deprecation")
    @Test
    public void shouldAllowToSpecifyMaxInFlightRequestsPerConnectionAsStringIfEosBetaEnabled() {
        props.put(StreamsConfig.PROCESSING_GUARANTEE_CONFIG, EXACTLY_ONCE_BETA);
        shouldAllowToSpecifyMaxInFlightRequestsPerConnectionAsStringIfEosEnabled();
    }

    @Test
    public void shouldAllowToSpecifyMaxInFlightRequestsPerConnectionAsStringIfEosV2Enabled() {
        props.put(StreamsConfig.PROCESSING_GUARANTEE_CONFIG, EXACTLY_ONCE_V2);
        shouldAllowToSpecifyMaxInFlightRequestsPerConnectionAsStringIfEosEnabled();
    }

    private void shouldAllowToSpecifyMaxInFlightRequestsPerConnectionAsStringIfEosEnabled() {
        props.put(ProducerConfig.MAX_IN_FLIGHT_REQUESTS_PER_CONNECTION, "3");

        new StreamsConfig(props).getProducerConfigs(clientId);
    }

    @SuppressWarnings("deprecation")
    @Test
    public void shouldThrowConfigExceptionIfMaxInFlightRequestsPerConnectionIsInvalidStringIfEosAlphaEnabled() {
        props.put(StreamsConfig.PROCESSING_GUARANTEE_CONFIG, EXACTLY_ONCE);
        shouldThrowConfigExceptionIfMaxInFlightRequestsPerConnectionIsInvalidStringIfEosEnabled();
    }

    @SuppressWarnings("deprecation")
    @Test
    public void shouldThrowConfigExceptionIfMaxInFlightRequestsPerConnectionIsInvalidStringIfEosBetaEnabled() {
        props.put(StreamsConfig.PROCESSING_GUARANTEE_CONFIG, EXACTLY_ONCE_BETA);
        shouldThrowConfigExceptionIfMaxInFlightRequestsPerConnectionIsInvalidStringIfEosEnabled();
    }

    @Test
    public void shouldThrowConfigExceptionIfMaxInFlightRequestsPerConnectionIsInvalidStringIfEosV2Enabled() {
        props.put(StreamsConfig.PROCESSING_GUARANTEE_CONFIG, EXACTLY_ONCE_V2);
        shouldThrowConfigExceptionIfMaxInFlightRequestsPerConnectionIsInvalidStringIfEosEnabled();
    }

    private void shouldThrowConfigExceptionIfMaxInFlightRequestsPerConnectionIsInvalidStringIfEosEnabled() {
        props.put(ProducerConfig.MAX_IN_FLIGHT_REQUESTS_PER_CONNECTION, "not-a-number");

        try {
            new StreamsConfig(props).getProducerConfigs(clientId);
            fail("Should throw ConfigException when EOS is enabled and maxInFlight cannot be paresed into an integer");
        } catch (final ConfigException e) {
            assertEquals(
                "Invalid value not-a-number for configuration max.in.flight.requests.per.connection:" +
                " String value could not be parsed as 32-bit integer",
                e.getMessage()
            );
        }
    }

    @Test
    public void shouldStateDirStartsWithJavaIOTmpDir() {
        final String expectedPrefix = System.getProperty("java.io.tmpdir") + File.separator;
        final String actual = streamsConfig.getString(STATE_DIR_CONFIG);
        assertTrue(actual.startsWith(expectedPrefix));
    }

    @Test
    public void shouldSpecifyNoOptimizationWhenNotExplicitlyAddedToConfigs() {
        final String expectedOptimizeConfig = "none";
        final String actualOptimizedConifig = streamsConfig.getString(TOPOLOGY_OPTIMIZATION_CONFIG);
        assertEquals("Optimization should be \"none\"", expectedOptimizeConfig, actualOptimizedConifig);
    }

    @Test
    public void shouldSpecifyOptimizationWhenNotExplicitlyAddedToConfigs() {
        final String expectedOptimizeConfig = "all";
        props.put(TOPOLOGY_OPTIMIZATION_CONFIG, "all");
        final StreamsConfig config = new StreamsConfig(props);
        final String actualOptimizedConifig = config.getString(TOPOLOGY_OPTIMIZATION_CONFIG);
        assertEquals("Optimization should be \"all\"", expectedOptimizeConfig, actualOptimizedConifig);
    }

    @Test
    public void shouldThrowConfigExceptionWhenOptimizationConfigNotValueInRange() {
        props.put(TOPOLOGY_OPTIMIZATION_CONFIG, "maybe");
        assertThrows(ConfigException.class, () -> new StreamsConfig(props));
    }

    @SuppressWarnings("deprecation")
    @Test
    public void shouldLogWarningWhenEosAlphaIsUsed() {
        props.put(StreamsConfig.PROCESSING_GUARANTEE_CONFIG, StreamsConfig.EXACTLY_ONCE);

        LogCaptureAppender.setClassLoggerToDebug(StreamsConfig.class);
        try (final LogCaptureAppender appender = LogCaptureAppender.createAndRegister(StreamsConfig.class)) {
            new StreamsConfig(props);

            assertThat(
                appender.getMessages(),
                hasItem("Configuration parameter `" + StreamsConfig.EXACTLY_ONCE +
                            "` is deprecated and will be removed in the 4.0.0 release. " +
                            "Please use `" + StreamsConfig.EXACTLY_ONCE_V2 + "` instead. "  +
                            "Note that this requires broker version 2.5+ so you should prepare " +
                            "to upgrade your brokers if necessary.")
            );
        }
    }

    @SuppressWarnings("deprecation")
    @Test
    public void shouldLogWarningWhenEosBetaIsUsed() {
        props.put(StreamsConfig.PROCESSING_GUARANTEE_CONFIG, StreamsConfig.EXACTLY_ONCE_BETA);

        LogCaptureAppender.setClassLoggerToDebug(StreamsConfig.class);
        try (final LogCaptureAppender appender = LogCaptureAppender.createAndRegister(StreamsConfig.class)) {
            new StreamsConfig(props);

            assertThat(
                appender.getMessages(),
                hasItem("Configuration parameter `" + StreamsConfig.EXACTLY_ONCE_BETA +
                            "` is deprecated and will be removed in the 4.0.0 release. " +
                            "Please use `" + StreamsConfig.EXACTLY_ONCE_V2 + "` instead.")
            );
        }
    }

    @SuppressWarnings("deprecation")
    @Test
    public void shouldLogWarningWhenRetriesIsUsed() {
        props.put(StreamsConfig.RETRIES_CONFIG, 0);

        LogCaptureAppender.setClassLoggerToDebug(StreamsConfig.class);
        try (final LogCaptureAppender appender = LogCaptureAppender.createAndRegister(StreamsConfig.class)) {
            new StreamsConfig(props);

            assertThat(
                appender.getMessages(),
                hasItem("Configuration parameter `" + StreamsConfig.RETRIES_CONFIG +
                            "` is deprecated and will be removed in the 4.0.0 release.")
            );
        }
    }

    @Test
    public void shouldSetDefaultAcceptableRecoveryLag() {
        final StreamsConfig config = new StreamsConfig(props);
        assertThat(config.getLong(StreamsConfig.ACCEPTABLE_RECOVERY_LAG_CONFIG), is(10000L));
    }

    @Test
    public void shouldThrowConfigExceptionIfAcceptableRecoveryLagIsOutsideBounds() {
        props.put(StreamsConfig.ACCEPTABLE_RECOVERY_LAG_CONFIG, -1L);
        assertThrows(ConfigException.class, () -> new StreamsConfig(props));
    }

    @Test
    public void shouldSetDefaultNumStandbyReplicas() {
        final StreamsConfig config = new StreamsConfig(props);
        assertThat(config.getInt(StreamsConfig.NUM_STANDBY_REPLICAS_CONFIG), is(0));
    }

    @Test
    public void shouldThrowConfigExceptionIfNumStandbyReplicasIsOutsideBounds() {
        props.put(StreamsConfig.NUM_STANDBY_REPLICAS_CONFIG, -1L);
        assertThrows(ConfigException.class, () -> new StreamsConfig(props));
    }

    @Test
    public void shouldSetDefaultMaxWarmupReplicas() {
        final StreamsConfig config = new StreamsConfig(props);
        assertThat(config.getInt(StreamsConfig.MAX_WARMUP_REPLICAS_CONFIG), is(2));
    }

    @Test
    public void shouldThrowConfigExceptionIfMaxWarmupReplicasIsOutsideBounds() {
        props.put(StreamsConfig.MAX_WARMUP_REPLICAS_CONFIG, 0L);
        assertThrows(ConfigException.class, () -> new StreamsConfig(props));
    }

    @Test
    public void shouldSetDefaultProbingRebalanceInterval() {
        final StreamsConfig config = new StreamsConfig(props);
        assertThat(config.getLong(StreamsConfig.PROBING_REBALANCE_INTERVAL_MS_CONFIG), is(10 * 60 * 1000L));
    }

    @Test
    public void shouldThrowConfigExceptionIfProbingRebalanceIntervalIsOutsideBounds() {
        props.put(StreamsConfig.PROBING_REBALANCE_INTERVAL_MS_CONFIG, (60 * 1000L) - 1);
        assertThrows(ConfigException.class, () -> new StreamsConfig(props));
    }

    static class MisconfiguredSerde implements Serde<Object> {
        @Override
        public void configure(final Map<String, ?>  configs, final boolean isKey) {
            throw new RuntimeException("boom");
        }

        @Override
        public Serializer<Object> serializer() {
            return null;
        }

        @Override
        public Deserializer<Object> deserializer() {
            return null;
        }
    }

    public static class MockTimestampExtractor implements TimestampExtractor {
        @Override
        public long extract(final ConsumerRecord<Object, Object> record, final long partitionTime) {
            return 0;
        }
    }
}<|MERGE_RESOLUTION|>--- conflicted
+++ resolved
@@ -749,35 +749,26 @@
         assertThat(producerConfigs.get(ProducerConfig.TRANSACTIONAL_ID_CONFIG), is(nullValue()));
     }
 
-<<<<<<< HEAD
-=======
-    @SuppressWarnings("deprecation")
->>>>>>> 62e88657
+    @SuppressWarnings("deprecation")
     @Test
     public void shouldNotOverrideUserConfigRetriesIfExactlyAlphaOnceEnabled() {
         props.put(StreamsConfig.PROCESSING_GUARANTEE_CONFIG, EXACTLY_ONCE);
         shouldNotOverrideUserConfigRetriesIfExactlyOnceEnabled();
     }
 
-<<<<<<< HEAD
-=======
-    @SuppressWarnings("deprecation")
->>>>>>> 62e88657
+    @SuppressWarnings("deprecation")
     @Test
     public void shouldNotOverrideUserConfigRetriesIfExactlyBetaOnceEnabled() {
         props.put(StreamsConfig.PROCESSING_GUARANTEE_CONFIG, EXACTLY_ONCE_BETA);
         shouldNotOverrideUserConfigRetriesIfExactlyOnceEnabled();
     }
 
-<<<<<<< HEAD
-=======
     @Test
     public void shouldNotOverrideUserConfigRetriesIfExactlyV2OnceEnabled() {
         props.put(StreamsConfig.PROCESSING_GUARANTEE_CONFIG, EXACTLY_ONCE_V2);
         shouldNotOverrideUserConfigRetriesIfExactlyOnceEnabled();
     }
 
->>>>>>> 62e88657
     private void shouldNotOverrideUserConfigRetriesIfExactlyOnceEnabled() {
         final int numberOfRetries = 42;
         props.put(ProducerConfig.RETRIES_CONFIG, numberOfRetries);
