/**
 * Licensed to the Apache Software Foundation (ASF) under one or more
 * contributor license agreements.  See the NOTICE file distributed with
 * this work for additional information regarding copyright ownership.
 * The ASF licenses this file to You under the Apache License, Version 2.0
 * (the "License"); you may not use this file except in compliance with
 * the License.  You may obtain a copy of the License at
 * <p>
 * http://www.apache.org/licenses/LICENSE-2.0
 * <p>
 * Unless required by applicable law or agreed to in writing, software
 * distributed under the License is distributed on an "AS IS" BASIS,
 * WITHOUT WARRANTIES OR CONDITIONS OF ANY KIND, either express or implied.
 * See the License for the specific language governing permissions and
 * limitations under the License.
 */

package org.apache.kafka.streams;

import org.apache.kafka.clients.consumer.ConsumerConfig;
<<<<<<< HEAD
import org.apache.kafka.clients.producer.ProducerConfig;
import org.apache.kafka.streams.processor.internals.StreamThread;
=======
import org.apache.kafka.common.serialization.Serdes;
import org.apache.kafka.common.serialization.Serializer;
import org.apache.kafka.common.utils.Utils;
>>>>>>> 10290304
import org.junit.Before;
import org.junit.Test;

import java.util.Arrays;
import java.util.HashMap;
import java.util.List;
import java.util.Map;
import java.util.Properties;

import static org.junit.Assert.assertEquals;
import static org.junit.Assert.assertNull;

public class StreamsConfigTest {

<<<<<<< HEAD
    private Properties customProps = new Properties();
    private StreamsConfig customStreamsConfig;

    private Properties baseProps = new Properties();
    private StreamsConfig defaultStreamsConfig;

    private StreamThread streamThreadPlaceHolder;


    @Before
    public void setUp() {
        baseProps.put(StreamsConfig.APPLICATION_ID_CONFIG, "streams-config-test");
        baseProps.put(StreamsConfig.BOOTSTRAP_SERVERS_CONFIG, "localhost:9092");

        customProps.putAll(baseProps);
        customProps.put(ProducerConfig.LINGER_MS_CONFIG, "50");
        customProps.put(ConsumerConfig.ENABLE_AUTO_COMMIT_CONFIG, "true");

        defaultStreamsConfig = new StreamsConfig(baseProps);
        customStreamsConfig = new StreamsConfig(customProps);
=======
    private Properties props = new Properties();
    private StreamsConfig streamsConfig;

    @Before
    public void setUp() {
        props.put(StreamsConfig.APPLICATION_ID_CONFIG, "streams-config-test");
        props.put(StreamsConfig.BOOTSTRAP_SERVERS_CONFIG, "localhost:9092");
        props.put(StreamsConfig.KEY_SERDE_CLASS_CONFIG, Serdes.String().getClass().getName());
        props.put(StreamsConfig.VALUE_SERDE_CLASS_CONFIG, Serdes.String().getClass().getName());
        props.put("key.deserializer.encoding", "UTF8");
        props.put("value.deserializer.encoding", "UTF-16");
        streamsConfig = new StreamsConfig(props);
>>>>>>> 10290304
    }

    @Test
    public void testGetProducerConfigs() throws Exception {
        Map<String, Object> returnedProps = customStreamsConfig.getProducerConfigs("client");
        assertEquals(returnedProps.get(ConsumerConfig.CLIENT_ID_CONFIG), "client-producer");
        assertEquals(returnedProps.get(ProducerConfig.LINGER_MS_CONFIG), "50");
    }

    @Test
    public void testGetDefaultProducerConfigs() throws Exception {
        Map<String, Object> returnedProps = defaultStreamsConfig.getProducerConfigs("client");
        assertEquals(returnedProps.get(ProducerConfig.LINGER_MS_CONFIG), "100");
    }

    @Test
    public void testGetConsumerConfigs() throws Exception {
<<<<<<< HEAD
        Map<String, Object> returnedProps =
            customStreamsConfig.getConsumerConfigs(streamThreadPlaceHolder, "example-application", "client");
=======
        Map<String, Object> returnedProps = streamsConfig.getConsumerConfigs(null, "example-application", "client");
>>>>>>> 10290304
        assertEquals(returnedProps.get(ConsumerConfig.CLIENT_ID_CONFIG), "client-consumer");
        assertEquals(returnedProps.get(ConsumerConfig.GROUP_ID_CONFIG), "example-application");
        assertEquals(returnedProps.get(ConsumerConfig.ENABLE_AUTO_COMMIT_CONFIG), "true");
    }

    @Test
    public void testGetDefaultConsumerConfigs() throws Exception {
        Map<String, Object> returnedProps =
                defaultStreamsConfig.getConsumerConfigs(streamThreadPlaceHolder, "example-application", "client");

        assertEquals(returnedProps.get(ConsumerConfig.ENABLE_AUTO_COMMIT_CONFIG), "false");
    }

    @Test
    public void testGetRestoreConsumerConfigs() throws Exception {
        Map<String, Object> returnedProps = customStreamsConfig.getRestoreConsumerConfigs("client");
        assertEquals(returnedProps.get(ConsumerConfig.CLIENT_ID_CONFIG), "client-restore-consumer");
        assertNull(returnedProps.get(ConsumerConfig.GROUP_ID_CONFIG));
    }

    @Test
    public void defaultSerdeShouldBeConfigured() {
        Map<String, Object> serializerConfigs = new HashMap<String, Object>();
        serializerConfigs.put("key.serializer.encoding", "UTF8");
        serializerConfigs.put("value.serializer.encoding", "UTF-16");
        Serializer<String> serializer = Serdes.String().serializer();

        String str = "my string for testing";
        String topic = "my topic";

        serializer.configure(serializerConfigs, true);
        assertEquals("Should get the original string after serialization and deserialization with the configured encoding",
                str, streamsConfig.keySerde().deserializer().deserialize(topic, serializer.serialize(topic, str)));

        serializer.configure(serializerConfigs, false);
        assertEquals("Should get the original string after serialization and deserialization with the configured encoding",
                str, streamsConfig.valueSerde().deserializer().deserialize(topic, serializer.serialize(topic, str)));
    }

    @Test
    public void shouldSupportMultipleBootstrapServers() {
        List<String> expectedBootstrapServers = Arrays.asList("broker1:9092", "broker2:9092");
        String bootstrapServersString = Utils.mkString(expectedBootstrapServers, ",").toString();
        Properties props = new Properties();
        props.put(StreamsConfig.APPLICATION_ID_CONFIG, "irrelevant");
        props.put(StreamsConfig.BOOTSTRAP_SERVERS_CONFIG, bootstrapServersString);
        StreamsConfig config = new StreamsConfig(props);

        List<String> actualBootstrapServers = config.getList(StreamsConfig.BOOTSTRAP_SERVERS_CONFIG);
        assertEquals(expectedBootstrapServers, actualBootstrapServers);
    }

}<|MERGE_RESOLUTION|>--- conflicted
+++ resolved
@@ -18,14 +18,11 @@
 package org.apache.kafka.streams;
 
 import org.apache.kafka.clients.consumer.ConsumerConfig;
-<<<<<<< HEAD
 import org.apache.kafka.clients.producer.ProducerConfig;
 import org.apache.kafka.streams.processor.internals.StreamThread;
-=======
 import org.apache.kafka.common.serialization.Serdes;
 import org.apache.kafka.common.serialization.Serializer;
 import org.apache.kafka.common.utils.Utils;
->>>>>>> 10290304
 import org.junit.Before;
 import org.junit.Test;
 
@@ -40,20 +37,20 @@
 
 public class StreamsConfigTest {
 
-<<<<<<< HEAD
     private Properties customProps = new Properties();
     private StreamsConfig customStreamsConfig;
 
     private Properties baseProps = new Properties();
     private StreamsConfig defaultStreamsConfig;
 
-    private StreamThread streamThreadPlaceHolder;
-
-
     @Before
     public void setUp() {
         baseProps.put(StreamsConfig.APPLICATION_ID_CONFIG, "streams-config-test");
         baseProps.put(StreamsConfig.BOOTSTRAP_SERVERS_CONFIG, "localhost:9092");
+        baseProps.put(StreamsConfig.KEY_SERDE_CLASS_CONFIG, Serdes.String().getClass().getName());
+        baseProps.put(StreamsConfig.VALUE_SERDE_CLASS_CONFIG, Serdes.String().getClass().getName());
+        baseProps.put("key.deserializer.encoding", "UTF8");
+        baseProps.put("value.deserializer.encoding", "UTF-16");
 
         customProps.putAll(baseProps);
         customProps.put(ProducerConfig.LINGER_MS_CONFIG, "50");
@@ -61,20 +58,6 @@
 
         defaultStreamsConfig = new StreamsConfig(baseProps);
         customStreamsConfig = new StreamsConfig(customProps);
-=======
-    private Properties props = new Properties();
-    private StreamsConfig streamsConfig;
-
-    @Before
-    public void setUp() {
-        props.put(StreamsConfig.APPLICATION_ID_CONFIG, "streams-config-test");
-        props.put(StreamsConfig.BOOTSTRAP_SERVERS_CONFIG, "localhost:9092");
-        props.put(StreamsConfig.KEY_SERDE_CLASS_CONFIG, Serdes.String().getClass().getName());
-        props.put(StreamsConfig.VALUE_SERDE_CLASS_CONFIG, Serdes.String().getClass().getName());
-        props.put("key.deserializer.encoding", "UTF8");
-        props.put("value.deserializer.encoding", "UTF-16");
-        streamsConfig = new StreamsConfig(props);
->>>>>>> 10290304
     }
 
     @Test
@@ -92,12 +75,9 @@
 
     @Test
     public void testGetConsumerConfigs() throws Exception {
-<<<<<<< HEAD
         Map<String, Object> returnedProps =
-            customStreamsConfig.getConsumerConfigs(streamThreadPlaceHolder, "example-application", "client");
-=======
-        Map<String, Object> returnedProps = streamsConfig.getConsumerConfigs(null, "example-application", "client");
->>>>>>> 10290304
+            customStreamsConfig.getConsumerConfigs(null, "example-application", "client");
+
         assertEquals(returnedProps.get(ConsumerConfig.CLIENT_ID_CONFIG), "client-consumer");
         assertEquals(returnedProps.get(ConsumerConfig.GROUP_ID_CONFIG), "example-application");
         assertEquals(returnedProps.get(ConsumerConfig.ENABLE_AUTO_COMMIT_CONFIG), "true");
@@ -106,7 +86,7 @@
     @Test
     public void testGetDefaultConsumerConfigs() throws Exception {
         Map<String, Object> returnedProps =
-                defaultStreamsConfig.getConsumerConfigs(streamThreadPlaceHolder, "example-application", "client");
+                defaultStreamsConfig.getConsumerConfigs(null, "example-application", "client");
 
         assertEquals(returnedProps.get(ConsumerConfig.ENABLE_AUTO_COMMIT_CONFIG), "false");
     }
@@ -130,11 +110,11 @@
 
         serializer.configure(serializerConfigs, true);
         assertEquals("Should get the original string after serialization and deserialization with the configured encoding",
-                str, streamsConfig.keySerde().deserializer().deserialize(topic, serializer.serialize(topic, str)));
+                str, defaultStreamsConfig.keySerde().deserializer().deserialize(topic, serializer.serialize(topic, str)));
 
         serializer.configure(serializerConfigs, false);
         assertEquals("Should get the original string after serialization and deserialization with the configured encoding",
-                str, streamsConfig.valueSerde().deserializer().deserialize(topic, serializer.serialize(topic, str)));
+                str, defaultStreamsConfig.valueSerde().deserializer().deserialize(topic, serializer.serialize(topic, str)));
     }
 
     @Test
