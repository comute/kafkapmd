--- conflicted
+++ resolved
@@ -113,11 +113,7 @@
         streamsConfiguration.put(StreamsConfig.KEY_SERDE_CLASS_CONFIG, Serdes.String().getClass());
         streamsConfiguration
             .put(StreamsConfig.VALUE_SERDE_CLASS_CONFIG, Serdes.String().getClass());
-<<<<<<< HEAD
         streamsConfiguration.put(StreamsConfig.COMMIT_INTERVAL_MS_CONFIG, 1);
-=======
-
->>>>>>> a960faf5
         stringComparator = new Comparator<KeyValue<String, String>>() {
 
             @Override
