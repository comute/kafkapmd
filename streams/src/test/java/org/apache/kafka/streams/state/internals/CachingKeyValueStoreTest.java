--- conflicted
+++ resolved
@@ -23,22 +23,19 @@
 import org.apache.kafka.common.utils.Bytes;
 import org.apache.kafka.common.utils.LogContext;
 import org.apache.kafka.streams.KeyValue;
+import org.apache.kafka.streams.StreamsConfig;
 import org.apache.kafka.streams.errors.InvalidStateStoreException;
 import org.apache.kafka.streams.kstream.internals.Change;
 import org.apache.kafka.streams.processor.ProcessorContext;
 import org.apache.kafka.streams.processor.internals.InternalProcessorContext;
 import org.apache.kafka.streams.processor.internals.MockStreamsMetrics;
 import org.apache.kafka.streams.processor.internals.ProcessorRecordContext;
+import org.apache.kafka.streams.processor.internals.metrics.StreamsMetricsImpl;
 import org.apache.kafka.streams.state.KeyValueIterator;
 import org.apache.kafka.streams.state.KeyValueStore;
 import org.apache.kafka.streams.state.StoreBuilder;
 import org.apache.kafka.streams.state.Stores;
-<<<<<<< HEAD
 import org.apache.kafka.test.MockInternalProcessorContext;
-=======
-import org.apache.kafka.test.InternalMockProcessorContext;
-import org.apache.kafka.test.TestUtils;
->>>>>>> 5c548e5d
 import org.easymock.EasyMock;
 import org.junit.After;
 import org.junit.Before;
@@ -66,7 +63,7 @@
     private final static String TOPIC = "topic";
     private static final String CACHE_NAMESPACE = "0_0-store-name";
     private final int maxCacheSizeBytes = 150;
-    private InternalProcessorContext context;
+    private InternalProcessorContext<Object, Object> context;
     private CachingKeyValueStore store;
     private KeyValueStore<Bytes, byte[]> underlyingStore;
     private ThreadCache cache;
@@ -80,14 +77,8 @@
         store = new CachingKeyValueStore(underlyingStore);
         store.setFlushListener(cacheFlushListener, false);
         cache = new ThreadCache(new LogContext("testCache "), maxCacheSizeBytes, new MockStreamsMetrics(new Metrics()));
-<<<<<<< HEAD
-        context = new MockInternalProcessorContext(new MockStreamsMetrics(new Metrics()), cache);
-        topic = "topic";
-        context.setRecordContext(new ProcessorRecordContext(10, 0, 0, topic, null));
-=======
-        context = new InternalMockProcessorContext(null, null, null, null, cache);
+        context = new MockInternalProcessorContext(new StreamsMetricsImpl(new Metrics(), "CLIENT_ID", StreamsConfig.METRICS_LATEST), cache);
         context.setRecordContext(new ProcessorRecordContext(10, 0, 0, TOPIC, null));
->>>>>>> 5c548e5d
         store.init(context, null);
     }
 
@@ -134,21 +125,6 @@
     }
 
     @Test
-<<<<<<< HEAD
-    public void shouldCloseAfterErrorWithFlush() {
-        try {
-            cache = EasyMock.niceMock(ThreadCache.class);
-            context = new MockInternalProcessorContext(new MockStreamsMetrics(new Metrics()), cache);
-            context.setRecordContext(new ProcessorRecordContext(10, 0, 0, topic, null));
-            store.init(context, null);
-            cache.flush("0_0-store");
-            EasyMock.expectLastCall().andThrow(new NullPointerException("Simulating an error on flush"));
-            EasyMock.replay(cache);
-            store.close();
-        } catch (final NullPointerException npe) {
-            assertFalse(underlyingStore.isOpen());
-        }
-=======
     public void shouldCloseWrappedStoreAndCacheAfterErrorDuringCacheFlush() {
         setUpCloseTests();
         EasyMock.reset(cache);
@@ -202,10 +178,9 @@
         EasyMock.replay(underlyingStore);
         store = new CachingKeyValueStore(underlyingStore);
         cache = EasyMock.niceMock(ThreadCache.class);
-        context = new InternalMockProcessorContext(TestUtils.tempDirectory(), null, null, null, cache);
+        context = new MockInternalProcessorContext(new MockStreamsMetrics(new Metrics()), cache);
         context.setRecordContext(new ProcessorRecordContext(10, 0, 0, TOPIC, null));
         store.init(context, store);
->>>>>>> 5c548e5d
     }
 
     @Test
@@ -313,7 +288,7 @@
     public void shouldIterateOverRange() {
         final int items = addItemsToCache();
         final KeyValueIterator<Bytes, byte[]> range =
-            store.range(bytesKey(String.valueOf(0)), bytesKey(String.valueOf(items)));
+                store.range(bytesKey(String.valueOf(0)), bytesKey(String.valueOf(items)));
         final List<Bytes> results = new ArrayList<>();
         while (range.hasNext()) {
             results.add(range.next().key);
@@ -469,10 +444,10 @@
                           final byte[] oldValue,
                           final long timestamp) {
             forwarded.put(
-                keyDeserializer.deserialize(null, key),
-                new Change<>(
-                    valueDesializer.deserialize(null, newValue),
-                    valueDesializer.deserialize(null, oldValue)));
+                    keyDeserializer.deserialize(null, key),
+                    new Change<>(
+                            valueDesializer.deserialize(null, newValue),
+                            valueDesializer.deserialize(null, oldValue)));
         }
     }
 }