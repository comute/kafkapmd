--- conflicted
+++ resolved
@@ -421,32 +421,22 @@
     }
 
     @Test
-<<<<<<< HEAD
     public void shouldGetCreateTaskSensor() {
         final String operation = "task-created";
         final String totalDescription = "The total number of newly created tasks";
         final String rateDescription = "The average per-second number of newly created tasks";
         expect(streamsMetrics.threadLevelSensor(THREAD_ID, operation, RecordingLevel.INFO)).andReturn(expectedSensor);
         expect(streamsMetrics.threadLevelTagMap(THREAD_ID)).andReturn(tagMap);
-=======
-    public void shouldGetCommitOverTasksSensor() {
-        final String operation = "commit";
-        final String totalDescription =
-            "The total number of calls to commit over all tasks assigned to one stream thread";
-        final String rateDescription =
-            "The average per-second number of calls to commit over all tasks assigned to one stream thread";
-        expect(streamsMetrics.threadLevelSensor(THREAD_ID, operation, RecordingLevel.DEBUG)).andReturn(expectedSensor);
-        expect(streamsMetrics.taskLevelTagMap(THREAD_ID, ROLLUP_VALUE)).andReturn(tagMap);
->>>>>>> dfdb49f2
-        StreamsMetricsImpl.addInvocationRateAndCountToSensor(
-            expectedSensor,
-            threadLevelGroup,
-            tagMap,
-            operation,
-            rateDescription,
-            totalDescription
-        );
-<<<<<<< HEAD
+
+        StreamsMetricsImpl.addInvocationRateAndCountToSensor(
+            expectedSensor,
+            threadLevelGroup,
+            tagMap,
+            operation,
+            rateDescription,
+            totalDescription
+        );
+
         replay(StreamsMetricsImpl.class, streamsMetrics);
 
         final Sensor sensor = ThreadMetrics.createTaskSensor(THREAD_ID, streamsMetrics);
@@ -470,8 +460,7 @@
             rateDescription,
             totalDescription
         );
-=======
->>>>>>> dfdb49f2
+
         replay(StreamsMetricsImpl.class, streamsMetrics);
 
         final Sensor sensor = ThreadMetrics.closeTaskSensor(THREAD_ID, streamsMetrics);
