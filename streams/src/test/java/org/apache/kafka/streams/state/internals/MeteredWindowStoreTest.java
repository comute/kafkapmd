/*
 * Licensed to the Apache Software Foundation (ASF) under one or more
 * contributor license agreements. See the NOTICE file distributed with
 * this work for additional information regarding copyright ownership.
 * The ASF licenses this file to You under the Apache License, Version 2.0
 * (the "License"); you may not use this file except in compliance with
 * the License. You may obtain a copy of the License at
 *
 *    http://www.apache.org/licenses/LICENSE-2.0
 *
 * Unless required by applicable law or agreed to in writing, software
 * distributed under the License is distributed on an "AS IS" BASIS,
 * WITHOUT WARRANTIES OR CONDITIONS OF ANY KIND, either express or implied.
 * See the License for the specific language governing permissions and
 * limitations under the License.
 */
package org.apache.kafka.streams.state.internals;

import org.apache.kafka.common.Metric;
import org.apache.kafka.common.MetricName;
import org.apache.kafka.common.metrics.JmxReporter;
import org.apache.kafka.common.metrics.KafkaMetricsContext;
import org.apache.kafka.common.metrics.MetricConfig;
import org.apache.kafka.common.metrics.Metrics;
import org.apache.kafka.common.metrics.MetricsContext;
import org.apache.kafka.common.metrics.Sensor;
import org.apache.kafka.common.serialization.Deserializer;
import org.apache.kafka.common.serialization.Serde;
import org.apache.kafka.common.serialization.Serdes;
import org.apache.kafka.common.serialization.Serializer;
import org.apache.kafka.common.utils.Bytes;
import org.apache.kafka.common.utils.LogContext;
import org.apache.kafka.common.utils.MockTime;
import org.apache.kafka.common.utils.Time;
import org.apache.kafka.streams.StreamsConfig;
import org.apache.kafka.streams.kstream.Windowed;
import org.apache.kafka.streams.processor.ProcessorContext;
import org.apache.kafka.streams.processor.StateStoreContext;
import org.apache.kafka.streams.processor.internals.ProcessorStateManager;
import org.apache.kafka.streams.processor.internals.metrics.StreamsMetricsImpl;
import org.apache.kafka.streams.state.WindowStore;
import org.apache.kafka.test.InternalMockProcessorContext;
import org.apache.kafka.test.MockRecordCollector;
import org.apache.kafka.test.StreamsTestUtils;
import org.apache.kafka.test.TestUtils;
import org.junit.Before;
import org.junit.Test;
import org.junit.runner.RunWith;
import org.junit.runners.Parameterized;
import org.junit.runners.Parameterized.Parameter;
import org.junit.runners.Parameterized.Parameters;

import java.util.Arrays;
import java.util.Collection;
import java.util.List;
import java.util.Map;
import java.util.stream.Collectors;

import static java.time.Instant.ofEpochMilli;
import static java.util.Collections.singletonMap;
import static org.apache.kafka.common.utils.Utils.mkEntry;
import static org.apache.kafka.common.utils.Utils.mkMap;
import static org.apache.kafka.streams.processor.internals.metrics.StreamsMetricsImpl.ROLLUP_VALUE;
import static org.apache.kafka.test.StreamsTestUtils.getMetricByNameFilterByTags;
import static org.easymock.EasyMock.anyObject;
import static org.easymock.EasyMock.createNiceMock;
import static org.easymock.EasyMock.eq;
import static org.easymock.EasyMock.expect;
import static org.easymock.EasyMock.expectLastCall;
import static org.easymock.EasyMock.mock;
import static org.easymock.EasyMock.niceMock;
import static org.easymock.EasyMock.replay;
import static org.easymock.EasyMock.verify;
import static org.hamcrest.MatcherAssert.assertThat;
import static org.hamcrest.Matchers.empty;
import static org.hamcrest.Matchers.not;
import static org.junit.Assert.assertEquals;
import static org.junit.Assert.assertFalse;
import static org.junit.Assert.assertNull;
import static org.junit.Assert.assertThrows;
import static org.junit.Assert.assertTrue;

@RunWith(Parameterized.class)
public class MeteredWindowStoreTest {

    private static final String STORE_TYPE = "scope";
    private static final String STORE_LEVEL_GROUP_FROM_0100_TO_24 = "stream-" + STORE_TYPE + "-state-metrics";
    private static final String STORE_LEVEL_GROUP = "stream-state-metrics";
    private static final String THREAD_ID_TAG_KEY_FROM_0100_TO_24 = "client-id";
    private static final String THREAD_ID_TAG_KEY = "thread-id";
    private static final String STORE_NAME = "mocked-store";
    private static final String CHANGELOG_TOPIC = "changelog-topic";
    private static final String KEY = "key";
    private static final Bytes KEY_BYTES = Bytes.wrap(KEY.getBytes());
    private static final String VALUE = "value";
    private static final byte[] VALUE_BYTES = VALUE.getBytes();
    private static final int WINDOW_SIZE_MS = 10;
    private static final long TIMESTAMP = 42L;

    private final String threadId = Thread.currentThread().getName();
    private InternalMockProcessorContext context;
    private final WindowStore<Bytes, byte[]> innerStoreMock = createNiceMock(WindowStore.class);
    private MeteredWindowStore<String, String> store = new MeteredWindowStore<>(
        innerStoreMock,
        WINDOW_SIZE_MS, // any size
        STORE_TYPE,
        new MockTime(),
        Serdes.String(),
        new SerdeThatDoesntHandleNull()
    );
    private final Metrics metrics = new Metrics(new MetricConfig().recordLevel(Sensor.RecordingLevel.DEBUG));
    private String storeLevelGroup;
    private String threadIdTagKey;
    private Map<String, String> tags;

    {
        expect(innerStoreMock.name()).andReturn(STORE_NAME).anyTimes();
    }

    @Parameters(name = "{0}")
    public static Collection<Object[]> data() {
        return Arrays.asList(new Object[][] {
            {StreamsConfig.METRICS_LATEST},
            {StreamsConfig.METRICS_0100_TO_24}
        });
    }

    @Parameter
    public String builtInMetricsVersion;

    @Before
    public void setUp() {
        final StreamsMetricsImpl streamsMetrics =
            new StreamsMetricsImpl(metrics, "test", builtInMetricsVersion, new MockTime());
        context = new InternalMockProcessorContext(
            TestUtils.tempDirectory(),
            Serdes.String(),
            Serdes.Long(),
            streamsMetrics,
            new StreamsConfig(StreamsTestUtils.getStreamsConfig()),
            MockRecordCollector::new,
            new ThreadCache(new LogContext("testCache "), 0, streamsMetrics),
            Time.SYSTEM
        );
        storeLevelGroup =
            StreamsConfig.METRICS_0100_TO_24.equals(builtInMetricsVersion) ? STORE_LEVEL_GROUP_FROM_0100_TO_24 : STORE_LEVEL_GROUP;
        threadIdTagKey =
            StreamsConfig.METRICS_0100_TO_24.equals(builtInMetricsVersion) ? THREAD_ID_TAG_KEY_FROM_0100_TO_24 : THREAD_ID_TAG_KEY;
        tags = mkMap(
            mkEntry(threadIdTagKey, threadId),
            mkEntry("task-id", context.taskId().toString()),
            mkEntry(STORE_TYPE + "-state-id", STORE_NAME)
        );
    }

    @SuppressWarnings("deprecation")
    @Test
    public void shouldDelegateDeprecatedInit() {
        final WindowStore<Bytes, byte[]> inner = mock(WindowStore.class);
        final MeteredWindowStore<String, String> outer = new MeteredWindowStore<>(
            inner,
            WINDOW_SIZE_MS, // any size
            STORE_TYPE,
            new MockTime(),
            Serdes.String(),
            new SerdeThatDoesntHandleNull()
        );
        expect(inner.name()).andStubReturn("store");
        inner.init((ProcessorContext) context, outer);
        expectLastCall();
        replay(inner);
        outer.init((ProcessorContext) context, outer);
        verify(inner);
    }

    @Test
    public void shouldDelegateInit() {
        final WindowStore<Bytes, byte[]> inner = mock(WindowStore.class);
        final MeteredWindowStore<String, String> outer = new MeteredWindowStore<>(
            inner,
            WINDOW_SIZE_MS, // any size
            STORE_TYPE,
            new MockTime(),
            Serdes.String(),
            new SerdeThatDoesntHandleNull()
        );
        expect(inner.name()).andStubReturn("store");
        inner.init((StateStoreContext) context, outer);
        expectLastCall();
        replay(inner);
        outer.init((StateStoreContext) context, outer);
        verify(inner);
    }

    @Test
    public void shouldPassChangelogTopicNameToStateStoreSerde() {
        context.addChangelogForStore(STORE_NAME, CHANGELOG_TOPIC);
        doShouldPassChangelogTopicNameToStateStoreSerde(CHANGELOG_TOPIC);
    }

    @Test
    public void shouldPassDefaultChangelogTopicNameToStateStoreSerdeIfLoggingDisabled() {
        final String defaultChangelogTopicName =
            ProcessorStateManager.storeChangelogTopic(context.applicationId(), STORE_NAME);
        doShouldPassChangelogTopicNameToStateStoreSerde(defaultChangelogTopicName);
    }

    private void doShouldPassChangelogTopicNameToStateStoreSerde(final String topic) {
        final Serde<String> keySerde = niceMock(Serde.class);
        final Serializer<String> keySerializer = mock(Serializer.class);
        final Serde<String> valueSerde = niceMock(Serde.class);
        final Deserializer<String> valueDeserializer = mock(Deserializer.class);
        final Serializer<String> valueSerializer = mock(Serializer.class);
        expect(keySerde.serializer()).andStubReturn(keySerializer);
        expect(keySerializer.serialize(topic, KEY)).andStubReturn(KEY.getBytes());
        expect(valueSerde.deserializer()).andStubReturn(valueDeserializer);
        expect(valueDeserializer.deserialize(topic, VALUE_BYTES)).andStubReturn(VALUE);
        expect(valueSerde.serializer()).andStubReturn(valueSerializer);
        expect(valueSerializer.serialize(topic, VALUE)).andStubReturn(VALUE_BYTES);
        expect(innerStoreMock.fetch(KEY_BYTES, TIMESTAMP)).andStubReturn(VALUE_BYTES);
        replay(innerStoreMock, keySerializer, keySerde, valueDeserializer, valueSerializer, valueSerde);
        store = new MeteredWindowStore<>(
            innerStoreMock,
            WINDOW_SIZE_MS,
            STORE_TYPE,
            new MockTime(),
            keySerde,
            valueSerde
        );
        store.init((StateStoreContext) context, store);

        store.fetch(KEY, TIMESTAMP);
        store.put(KEY, VALUE, TIMESTAMP);

        verify(keySerializer, valueDeserializer, valueSerializer);
    }

    @Test
    public void testMetrics() {
        replay(innerStoreMock);
        store.init((StateStoreContext) context, store);
        final JmxReporter reporter = new JmxReporter();
        final MetricsContext metricsContext = new KafkaMetricsContext("kafka.streams");
        reporter.contextChange(metricsContext);

        metrics.addReporter(reporter);
        assertTrue(reporter.containsMbean(String.format(
            "kafka.streams:type=%s,%s=%s,task-id=%s,%s-state-id=%s",
            storeLevelGroup,
            threadIdTagKey,
            threadId,
            context.taskId().toString(),
            STORE_TYPE,
            STORE_NAME
        )));
        if (StreamsConfig.METRICS_0100_TO_24.equals(builtInMetricsVersion)) {
            assertTrue(reporter.containsMbean(String.format(
                "kafka.streams:type=%s,%s=%s,task-id=%s,%s-state-id=%s",
                storeLevelGroup,
                threadIdTagKey,
                threadId,
                context.taskId().toString(),
                STORE_TYPE,
                ROLLUP_VALUE
            )));
        }
    }

    @Test
    public void shouldRecordRestoreLatencyOnInit() {
        innerStoreMock.init((StateStoreContext) context, store);
        expectLastCall();
        replay(innerStoreMock);
        store.init((StateStoreContext) context, store);
        final Map<MetricName, ? extends Metric> metrics = context.metrics().metrics();
        if (StreamsConfig.METRICS_0100_TO_24.equals(builtInMetricsVersion)) {
            assertEquals(1.0, getMetricByNameFilterByTags(
                metrics,
                "restore-total",
                storeLevelGroup,
                singletonMap(STORE_TYPE + "-state-id", STORE_NAME)
            ).metricValue());
            assertEquals(1.0, getMetricByNameFilterByTags(
                metrics,
                "restore-total",
                storeLevelGroup,
                singletonMap(STORE_TYPE + "-state-id", ROLLUP_VALUE)
            ).metricValue());
        }
    }

    @Test
    public void shouldRecordPutLatency() {
        final byte[] bytes = "a".getBytes();
        innerStoreMock.put(eq(Bytes.wrap(bytes)), anyObject(), eq(context.timestamp()));
        expectLastCall();
        replay(innerStoreMock);

        store.init((StateStoreContext) context, store);
<<<<<<< HEAD
        store.put("a", "a");
=======
        store.put("a", "a", context.timestamp());
>>>>>>> 62e88657
        final Map<MetricName, ? extends Metric> metrics = context.metrics().metrics();
        if (StreamsConfig.METRICS_0100_TO_24.equals(builtInMetricsVersion)) {
            assertEquals(1.0, getMetricByNameFilterByTags(
                metrics,
                "put-total",
                storeLevelGroup,
                singletonMap(STORE_TYPE + "-state-id", STORE_NAME)
            ).metricValue());
            assertEquals(1.0, getMetricByNameFilterByTags(
                metrics,
                "put-total",
                storeLevelGroup,
                singletonMap(STORE_TYPE + "-state-id", ROLLUP_VALUE)
            ).metricValue());
        }
        verify(innerStoreMock);
    }

    @Test
    public void shouldRecordFetchLatency() {
        expect(innerStoreMock.fetch(Bytes.wrap("a".getBytes()), 1, 1)).andReturn(KeyValueIterators.<byte[]>emptyWindowStoreIterator());
        replay(innerStoreMock);

        store.init((StateStoreContext) context, store);
        store.fetch("a", ofEpochMilli(1), ofEpochMilli(1)).close(); // recorded on close;
        final Map<MetricName, ? extends Metric> metrics = context.metrics().metrics();
        if (StreamsConfig.METRICS_0100_TO_24.equals(builtInMetricsVersion)) {
            assertEquals(1.0, getMetricByNameFilterByTags(
                metrics,
                "fetch-total",
                storeLevelGroup,
                singletonMap(STORE_TYPE + "-state-id", STORE_NAME)
            ).metricValue());
            assertEquals(1.0, getMetricByNameFilterByTags(
                metrics,
                "fetch-total",
                storeLevelGroup,
                singletonMap(STORE_TYPE + "-state-id", ROLLUP_VALUE)
            ).metricValue());
        }
        verify(innerStoreMock);
    }

    @Test
    public void shouldRecordFetchRangeLatency() {
        expect(innerStoreMock.fetch(Bytes.wrap("a".getBytes()), Bytes.wrap("b".getBytes()), 1, 1)).andReturn(KeyValueIterators.<Windowed<Bytes>, byte[]>emptyIterator());
        replay(innerStoreMock);

        store.init((StateStoreContext) context, store);
        store.fetch("a", "b", ofEpochMilli(1), ofEpochMilli(1)).close(); // recorded on close;
        final Map<MetricName, ? extends Metric> metrics = context.metrics().metrics();
        if (StreamsConfig.METRICS_0100_TO_24.equals(builtInMetricsVersion)) {
            assertEquals(1.0, getMetricByNameFilterByTags(
                metrics,
                "fetch-total",
                storeLevelGroup,
                singletonMap(STORE_TYPE + "-state-id", STORE_NAME)
            ).metricValue());
            assertEquals(1.0, getMetricByNameFilterByTags(
                metrics,
                "fetch-total",
                storeLevelGroup,
                singletonMap(STORE_TYPE + "-state-id", ROLLUP_VALUE)
            ).metricValue());
        }
        verify(innerStoreMock);
    }

    @Test
    public void shouldRecordFlushLatency() {
        innerStoreMock.flush();
        expectLastCall();
        replay(innerStoreMock);

        store.init((StateStoreContext) context, store);
        store.flush();
        final Map<MetricName, ? extends Metric> metrics = context.metrics().metrics();
        if (StreamsConfig.METRICS_0100_TO_24.equals(builtInMetricsVersion)) {
            assertEquals(1.0, getMetricByNameFilterByTags(
                metrics,
                "flush-total",
                storeLevelGroup,
                singletonMap(STORE_TYPE + "-state-id", STORE_NAME)
            ).metricValue());
            assertEquals(1.0, getMetricByNameFilterByTags(
                metrics,
                "flush-total",
                storeLevelGroup,
                singletonMap(STORE_TYPE + "-state-id", ROLLUP_VALUE)
            ).metricValue());
        }
        verify(innerStoreMock);
    }

    @Test
    public void shouldNotThrowNullPointerExceptionIfFetchReturnsNull() {
        expect(innerStoreMock.fetch(Bytes.wrap("a".getBytes()), 0)).andReturn(null);
        replay(innerStoreMock);

        store.init((StateStoreContext) context, store);
        assertNull(store.fetch("a", 0));
    }

    private interface CachedWindowStore extends WindowStore<Bytes, byte[]>, CachedStateStore<byte[], byte[]> {
    }

    @SuppressWarnings("unchecked")
    @Test
    public void shouldSetFlushListenerOnWrappedCachingStore() {
        final CachedWindowStore cachedWindowStore = mock(CachedWindowStore.class);

        expect(cachedWindowStore.setFlushListener(anyObject(CacheFlushListener.class), eq(false))).andReturn(true);
        replay(cachedWindowStore);

        final MeteredWindowStore<String, String> metered = new MeteredWindowStore<>(
            cachedWindowStore,
            10L, // any size
            STORE_TYPE,
            new MockTime(),
            Serdes.String(),
            new SerdeThatDoesntHandleNull()
        );
        assertTrue(metered.setFlushListener(null, false));

        verify(cachedWindowStore);
    }

    @Test
    public void shouldNotSetFlushListenerOnWrappedNoneCachingStore() {
        assertFalse(store.setFlushListener(null, false));
    }

    @Test
    public void shouldCloseUnderlyingStore() {
        innerStoreMock.close();
        expectLastCall();
        replay(innerStoreMock);
        store.init((StateStoreContext) context, store);

        store.close();
        verify(innerStoreMock);
    }

    @Test
    public void shouldRemoveMetricsOnClose() {
        innerStoreMock.close();
        expectLastCall();
        replay(innerStoreMock);
        store.init((StateStoreContext) context, store);

        assertThat(storeMetrics(), not(empty()));
        store.close();
        assertThat(storeMetrics(), empty());
        verify(innerStoreMock);
    }

    @Test
    public void shouldRemoveMetricsEvenIfWrappedStoreThrowsOnClose() {
        innerStoreMock.close();
        expectLastCall().andThrow(new RuntimeException("Oops!"));
        replay(innerStoreMock);
        store.init((StateStoreContext) context, store);

        // There's always a "count" metric registered
        assertThat(storeMetrics(), not(empty()));
        assertThrows(RuntimeException.class, store::close);
        assertThat(storeMetrics(), empty());
        verify(innerStoreMock);
    }

    @Test
    public void shouldThrowNullPointerOnPutIfKeyIsNull() {
        assertThrows(NullPointerException.class, () -> store.put(null, "a", 1L));
    }

    @Test
    public void shouldThrowNullPointerOnFetchIfKeyIsNull() {
        assertThrows(NullPointerException.class, () -> store.fetch(null, 0L, 1L));
    }

    @Test
    public void shouldThrowNullPointerOnBackwardFetchIfKeyIsNull() {
        assertThrows(NullPointerException.class, () -> store.backwardFetch(null, 0L, 1L));
    }

    @Test
    public void shouldThrowNullPointerOnFetchRangeIfFromIsNull() {
        assertThrows(NullPointerException.class, () -> store.fetch(null, "to", 0L, 1L));
    }

    @Test
    public void shouldThrowNullPointerOnFetchRangeIfToIsNull() {
        assertThrows(NullPointerException.class, () -> store.fetch("from", null, 0L, 1L));
    }


    @Test
    public void shouldThrowNullPointerOnbackwardFetchRangeIfFromIsNull() {
        assertThrows(NullPointerException.class, () -> store.backwardFetch(null, "to", 0L, 1L));
    }

    @Test
    public void shouldThrowNullPointerOnbackwardFetchRangeIfToIsNull() {
        assertThrows(NullPointerException.class, () -> store.backwardFetch("from", null, 0L, 1L));
    }

    private List<MetricName> storeMetrics() {
        return metrics.metrics()
            .keySet()
            .stream()
            .filter(name -> name.group().equals(storeLevelGroup) && name.tags().equals(tags))
            .collect(Collectors.toList());
    }
}<|MERGE_RESOLUTION|>--- conflicted
+++ resolved
@@ -297,11 +297,7 @@
         replay(innerStoreMock);
 
         store.init((StateStoreContext) context, store);
-<<<<<<< HEAD
-        store.put("a", "a");
-=======
         store.put("a", "a", context.timestamp());
->>>>>>> 62e88657
         final Map<MetricName, ? extends Metric> metrics = context.metrics().metrics();
         if (StreamsConfig.METRICS_0100_TO_24.equals(builtInMetricsVersion)) {
             assertEquals(1.0, getMetricByNameFilterByTags(
