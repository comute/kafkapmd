--- conflicted
+++ resolved
@@ -456,119 +456,6 @@
         }
     }
 
-<<<<<<< HEAD
-//    @Test
-//    public void testRolling() throws IOException {
-//        File baseDir = Files.createTempDirectory("test").toFile();
-//        try {
-//            final List<KeyValue<byte[], byte[]>> changeLog = new ArrayList<>();
-//            Producer<byte[], byte[]> producer = new MockProducer<>(true, byteArraySerde.serializer(), byteArraySerde.serializer());
-//            RecordCollector recordCollector = new RecordCollector(producer, "RocksDBWindowStoreTest-TestRolling") {
-//                @Override
-//                public <K1, V1> void send(ProducerRecord<K1, V1> record, Serializer<K1> keySerializer, Serializer<V1> valueSerializer) {
-//                    changeLog.add(new KeyValue<>(
-//                                    keySerializer.serialize(record.topic(), record.key()),
-//                                    valueSerializer.serialize(record.topic(), record.value()))
-//                    );
-//                }
-//            };
-//
-//            MockProcessorContext context = new MockProcessorContext(
-//                    null, baseDir,
-//                    byteArraySerde, byteArraySerde,
-//                    recordCollector, new ThreadCache(DEFAULT_CACHE_SIZE_BYTES));
-//
-//            WindowStore<Integer, String> store = createWindowStore(context, false, true);
-//            RocksDBWindowStoreSeg<Integer, String> inner =
-//                    (RocksDBWindowStore<Integer, String>) ((MeteredWindowStore<Integer, String>) store).inner();
-//            try {
-//                long startTime = segmentSize * 2;
-//                long incr = segmentSize / 2;
-//                context.setRecordContext(createRecordContext(startTime));
-//                store.put(0, "zero");
-//                assertEquals(Utils.mkSet(2L), inner.segmentIds());
-//
-//                context.setRecordContext(createRecordContext(startTime + incr));
-//                store.put(1, "one");
-//                assertEquals(Utils.mkSet(2L), inner.segmentIds());
-//
-//                context.setRecordContext(createRecordContext(startTime + incr * 2));
-//                store.put(2, "two");
-//                assertEquals(Utils.mkSet(2L, 3L), inner.segmentIds());
-//
-//                // (3, "three") is not put
-//                assertEquals(Utils.mkSet(2L, 3L), inner.segmentIds());
-//
-//                context.setRecordContext(createRecordContext(startTime + incr * 4));
-//                store.put(4, "four");
-//                assertEquals(Utils.mkSet(2L, 3L, 4L), inner.segmentIds());
-//
-//                context.setRecordContext(createRecordContext(startTime + incr * 5));
-//                store.put(5, "five");
-//                assertEquals(Utils.mkSet(2L, 3L, 4L), inner.segmentIds());
-//
-//                assertEquals(Utils.mkList("zero"), toList(store.fetch(0, startTime - windowSize, startTime + windowSize)));
-//                assertEquals(Utils.mkList("one"), toList(store.fetch(1, startTime + incr - windowSize, startTime + incr + windowSize)));
-//                assertEquals(Utils.mkList("two"), toList(store.fetch(2, startTime + incr * 2 - windowSize, startTime + incr * 2 + windowSize)));
-//                assertEquals(Utils.mkList(), toList(store.fetch(3, startTime + incr * 3 - windowSize, startTime + incr * 3 + windowSize)));
-//                assertEquals(Utils.mkList("four"), toList(store.fetch(4, startTime + incr * 4 - windowSize, startTime + incr * 4 + windowSize)));
-//                assertEquals(Utils.mkList("five"), toList(store.fetch(5, startTime + incr * 5 - windowSize, startTime + incr * 5 + windowSize)));
-//
-//                context.setRecordContext(createRecordContext(startTime + incr * 6));
-//                store.put(6, "six");
-//                assertEquals(Utils.mkSet(3L, 4L, 5L), inner.segmentIds());
-//
-//                assertEquals(Utils.mkList(), toList(store.fetch(0, startTime - windowSize, startTime + windowSize)));
-//                assertEquals(Utils.mkList(), toList(store.fetch(1, startTime + incr - windowSize, startTime + incr + windowSize)));
-//                assertEquals(Utils.mkList("two"), toList(store.fetch(2, startTime + incr * 2 - windowSize, startTime + incr * 2 + windowSize)));
-//                assertEquals(Utils.mkList(), toList(store.fetch(3, startTime + incr * 3 - windowSize, startTime + incr * 3 + windowSize)));
-//                assertEquals(Utils.mkList("four"), toList(store.fetch(4, startTime + incr * 4 - windowSize, startTime + incr * 4 + windowSize)));
-//                assertEquals(Utils.mkList("five"), toList(store.fetch(5, startTime + incr * 5 - windowSize, startTime + incr * 5 + windowSize)));
-//                assertEquals(Utils.mkList("six"), toList(store.fetch(6, startTime + incr * 6 - windowSize, startTime + incr * 6 + windowSize)));
-//
-//
-//                context.setRecordContext(createRecordContext(startTime + incr * 7));
-//                store.put(7, "seven");
-//                assertEquals(Utils.mkSet(3L, 4L, 5L), inner.segmentIds());
-//
-//                assertEquals(Utils.mkList(), toList(store.fetch(0, startTime - windowSize, startTime + windowSize)));
-//                assertEquals(Utils.mkList(), toList(store.fetch(1, startTime + incr - windowSize, startTime + incr + windowSize)));
-//                assertEquals(Utils.mkList("two"), toList(store.fetch(2, startTime + incr * 2 - windowSize, startTime + incr * 2 + windowSize)));
-//                assertEquals(Utils.mkList(), toList(store.fetch(3, startTime + incr * 3 - windowSize, startTime + incr * 3 + windowSize)));
-//                assertEquals(Utils.mkList("four"), toList(store.fetch(4, startTime + incr * 4 - windowSize, startTime + incr * 4 + windowSize)));
-//                assertEquals(Utils.mkList("five"), toList(store.fetch(5, startTime + incr * 5 - windowSize, startTime + incr * 5 + windowSize)));
-//                assertEquals(Utils.mkList("six"), toList(store.fetch(6, startTime + incr * 6 - windowSize, startTime + incr * 6 + windowSize)));
-//                assertEquals(Utils.mkList("seven"), toList(store.fetch(7, startTime + incr * 7 - windowSize, startTime + incr * 7 + windowSize)));
-//
-//                context.setRecordContext(createRecordContext(startTime + incr * 8));
-//                store.put(8, "eight");
-//                assertEquals(Utils.mkSet(4L, 5L, 6L), inner.segmentIds());
-//
-//                assertEquals(Utils.mkList(), toList(store.fetch(0, startTime - windowSize, startTime + windowSize)));
-//                assertEquals(Utils.mkList(), toList(store.fetch(1, startTime + incr - windowSize, startTime + incr + windowSize)));
-//                assertEquals(Utils.mkList(), toList(store.fetch(2, startTime + incr * 2 - windowSize, startTime + incr * 2 + windowSize)));
-//                assertEquals(Utils.mkList(), toList(store.fetch(3, startTime + incr * 3 - windowSize, startTime + incr * 3 + windowSize)));
-//                assertEquals(Utils.mkList("four"), toList(store.fetch(4, startTime + incr * 4 - windowSize, startTime + incr * 4 + windowSize)));
-//                assertEquals(Utils.mkList("five"), toList(store.fetch(5, startTime + incr * 5 - windowSize, startTime + incr * 5 + windowSize)));
-//                assertEquals(Utils.mkList("six"), toList(store.fetch(6, startTime + incr * 6 - windowSize, startTime + incr * 6 + windowSize)));
-//                assertEquals(Utils.mkList("seven"), toList(store.fetch(7, startTime + incr * 7 - windowSize, startTime + incr * 7 + windowSize)));
-//                assertEquals(Utils.mkList("eight"), toList(store.fetch(8, startTime + incr * 8 - windowSize, startTime + incr * 8 + windowSize)));
-//
-//                // check segment directories
-//                store.flush();
-//                assertEquals(
-//                        Utils.mkSet(segments.segmentName(4L), segments.segmentName(5L), segments.segmentName(6L)),
-//                        segmentDirs(baseDir)
-//                );
-//            } finally {
-//                store.close();
-//            }
-//
-//        } finally {
-//            Utils.delete(baseDir);
-//        }
-//    }
-=======
     @Test
     public void testRolling() throws IOException {
         File baseDir = Files.createTempDirectory("test").toFile();
@@ -594,30 +481,36 @@
             RocksDBWindowStore<Integer, String> inner =
                     (RocksDBWindowStore<Integer, String>) ((MeteredWindowStore<Integer, String>) store).inner();
             try {
+                // to validate segments
+                final Segments segments = new Segments(windowName, retentionPeriod, numSegments);
                 long startTime = segmentSize * 2;
                 long incr = segmentSize / 2;
                 context.setRecordContext(createRecordContext(startTime));
                 store.put(0, "zero");
-                assertEquals(Utils.mkSet(2L), inner.segmentIds());
+                assertEquals(Utils.mkSet(segments.segmentName(2)), segmentDirs(baseDir));
 
                 context.setRecordContext(createRecordContext(startTime + incr));
                 store.put(1, "one");
-                assertEquals(Utils.mkSet(2L), inner.segmentIds());
+                assertEquals(Utils.mkSet(segments.segmentName(2)), segmentDirs(baseDir));
 
                 context.setRecordContext(createRecordContext(startTime + incr * 2));
                 store.put(2, "two");
-                assertEquals(Utils.mkSet(2L, 3L), inner.segmentIds());
-
-                // (3, "three") is not put
-                assertEquals(Utils.mkSet(2L, 3L), inner.segmentIds());
+                assertEquals(Utils.mkSet(segments.segmentName(2),
+                                         segments.segmentName(3)), segmentDirs(baseDir));
+
 
                 context.setRecordContext(createRecordContext(startTime + incr * 4));
                 store.put(4, "four");
-                assertEquals(Utils.mkSet(2L, 3L, 4L), inner.segmentIds());
+                assertEquals(Utils.mkSet(segments.segmentName(2),
+                                         segments.segmentName(3),
+                                         segments.segmentName(4)), segmentDirs(baseDir));
+
 
                 context.setRecordContext(createRecordContext(startTime + incr * 5));
                 store.put(5, "five");
-                assertEquals(Utils.mkSet(2L, 3L, 4L), inner.segmentIds());
+                assertEquals(Utils.mkSet(segments.segmentName(2),
+                                         segments.segmentName(3),
+                                         segments.segmentName(4)), segmentDirs(baseDir));
 
                 assertEquals(Utils.mkList("zero"), toList(store.fetch(0, startTime - windowSize, startTime + windowSize)));
                 assertEquals(Utils.mkList("one"), toList(store.fetch(1, startTime + incr - windowSize, startTime + incr + windowSize)));
@@ -628,7 +521,10 @@
 
                 context.setRecordContext(createRecordContext(startTime + incr * 6));
                 store.put(6, "six");
-                assertEquals(Utils.mkSet(3L, 4L, 5L), inner.segmentIds());
+                assertEquals(Utils.mkSet(segments.segmentName(3),
+                                         segments.segmentName(4),
+                                         segments.segmentName(5)), segmentDirs(baseDir));
+
 
                 assertEquals(Utils.mkList(), toList(store.fetch(0, startTime - windowSize, startTime + windowSize)));
                 assertEquals(Utils.mkList(), toList(store.fetch(1, startTime + incr - windowSize, startTime + incr + windowSize)));
@@ -641,7 +537,9 @@
 
                 context.setRecordContext(createRecordContext(startTime + incr * 7));
                 store.put(7, "seven");
-                assertEquals(Utils.mkSet(3L, 4L, 5L), inner.segmentIds());
+                assertEquals(Utils.mkSet(segments.segmentName(3),
+                                         segments.segmentName(4),
+                                         segments.segmentName(5)), segmentDirs(baseDir));
 
                 assertEquals(Utils.mkList(), toList(store.fetch(0, startTime - windowSize, startTime + windowSize)));
                 assertEquals(Utils.mkList(), toList(store.fetch(1, startTime + incr - windowSize, startTime + incr + windowSize)));
@@ -654,7 +552,10 @@
 
                 context.setRecordContext(createRecordContext(startTime + incr * 8));
                 store.put(8, "eight");
-                assertEquals(Utils.mkSet(4L, 5L, 6L), inner.segmentIds());
+                assertEquals(Utils.mkSet(segments.segmentName(4),
+                                         segments.segmentName(5),
+                                         segments.segmentName(6)), segmentDirs(baseDir));
+
 
                 assertEquals(Utils.mkList(), toList(store.fetch(0, startTime - windowSize, startTime + windowSize)));
                 assertEquals(Utils.mkList(), toList(store.fetch(1, startTime + incr - windowSize, startTime + incr + windowSize)));
@@ -668,10 +569,10 @@
 
                 // check segment directories
                 store.flush();
-                assertEquals(
-                        Utils.mkSet(inner.segmentName(4L), inner.segmentName(5L), inner.segmentName(6L)),
-                        segmentDirs(baseDir)
-                );
+                assertEquals(Utils.mkSet(segments.segmentName(4),
+                                         segments.segmentName(5),
+                                         segments.segmentName(6)), segmentDirs(baseDir));
+
             } finally {
                 store.close();
             }
@@ -680,7 +581,7 @@
             Utils.delete(baseDir);
         }
     }
->>>>>>> e9a67a8d
+
 
     @Test
     public void testRestore() throws IOException {
