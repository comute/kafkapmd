/*
 * Licensed to the Apache Software Foundation (ASF) under one or more
 * contributor license agreements. See the NOTICE file distributed with
 * this work for additional information regarding copyright ownership.
 * The ASF licenses this file to You under the Apache License, Version 2.0
 * (the "License"); you may not use this file except in compliance with
 * the License. You may obtain a copy of the License at
 *
 *    http://www.apache.org/licenses/LICENSE-2.0
 *
 * Unless required by applicable law or agreed to in writing, software
 * distributed under the License is distributed on an "AS IS" BASIS,
 * WITHOUT WARRANTIES OR CONDITIONS OF ANY KIND, either express or implied.
 * See the License for the specific language governing permissions and
 * limitations under the License.
 */
package org.apache.kafka.streams.state.internals;

import org.apache.kafka.clients.producer.MockProducer;
import org.apache.kafka.clients.producer.Producer;
import org.apache.kafka.common.metrics.Metrics;
import org.apache.kafka.common.serialization.Serdes;
import org.apache.kafka.common.serialization.Serializer;
import org.apache.kafka.common.utils.Bytes;
import org.apache.kafka.common.utils.LogContext;
import org.apache.kafka.common.utils.Utils;
import org.apache.kafka.streams.KeyValue;
import org.apache.kafka.streams.errors.DefaultProductionExceptionHandler;
import org.apache.kafka.streams.errors.InvalidStateStoreException;
import org.apache.kafka.streams.kstream.Windowed;
import org.apache.kafka.streams.processor.ProcessorContext;
import org.apache.kafka.streams.processor.internals.MockStreamsMetrics;
import org.apache.kafka.streams.processor.internals.ProcessorRecordContext;
import org.apache.kafka.streams.processor.internals.RecordCollector;
import org.apache.kafka.streams.processor.internals.RecordCollectorImpl;
import org.apache.kafka.streams.state.StateSerdes;
import org.apache.kafka.streams.state.Stores;
import org.apache.kafka.streams.state.WindowStore;
import org.apache.kafka.streams.state.WindowStoreIterator;
import org.apache.kafka.test.MockProcessorContext;
import org.apache.kafka.test.StreamsTestUtils;
import org.apache.kafka.test.TestUtils;
import org.junit.After;
import org.junit.Test;

import java.io.File;
import java.io.IOException;
import java.util.ArrayList;
import java.util.Arrays;
import java.util.HashMap;
import java.util.HashSet;
import java.util.List;
import java.util.Map;
import java.util.Set;

import static org.hamcrest.CoreMatchers.equalTo;
import static org.hamcrest.MatcherAssert.assertThat;
import static org.junit.Assert.assertEquals;
import static org.junit.Assert.assertFalse;
import static org.junit.Assert.assertNull;
import static org.junit.Assert.assertTrue;
import static org.junit.Assert.fail;

public class RocksDBWindowStoreTest {

    private static final long DEFAULT_CACHE_SIZE_BYTES = 1024 * 1024L;

    private final int numSegments = 3;
    private final long windowSize = 3L;
    private final String windowName = "window";
    private final long segmentSize = Segments.MIN_SEGMENT_INTERVAL;
    private final long retentionPeriod = segmentSize * (numSegments - 1);
    private final Segments segments = new Segments(windowName, retentionPeriod, numSegments);
    private final StateSerdes<Integer, String> serdes = new StateSerdes<>("", Serdes.Integer(), Serdes.String());

    private final List<KeyValue<byte[], byte[]>> changeLog = new ArrayList<>();
    private final ThreadCache cache = new ThreadCache(new LogContext("TestCache "), DEFAULT_CACHE_SIZE_BYTES, new MockStreamsMetrics(new Metrics()));

    private final Producer<byte[], byte[]> producer = new MockProducer<>(true, Serdes.ByteArray().serializer(), Serdes.ByteArray().serializer());
    private final RecordCollector recordCollector = new RecordCollectorImpl(producer, "RocksDBWindowStoreTestTask", new LogContext("RocksDBWindowStoreTestTask "), new DefaultProductionExceptionHandler()) {
        @Override
        public <K1, V1> void send(final String topic,
                                  K1 key,
                                  V1 value,
                                  Integer partition,
                                  Long timestamp,
                                  Serializer<K1> keySerializer,
                                  Serializer<V1> valueSerializer) {
            changeLog.add(new KeyValue<>(
                    keySerializer.serialize(topic, key),
                    valueSerializer.serialize(topic, value))
            );
        }
    };

    private final File baseDir = TestUtils.tempDirectory("test");
    private final MockProcessorContext context = new MockProcessorContext(baseDir, Serdes.ByteArray(), Serdes.ByteArray(), recordCollector, cache);
    private WindowStore<Integer, String> windowStore;

    private WindowStore<Integer, String> createWindowStore(final ProcessorContext context, final boolean retainDuplicates) {
        final WindowStore<Integer, String> store = Stores.windowStoreBuilder(
                Stores.persistentWindowStore(windowName,
                        retentionPeriod,
                        numSegments,
                        windowSize,
                        retainDuplicates),
                Serdes.Integer(),
                Serdes.String()).build();

        store.init(context, store);
        return store;
    }

    private WindowStore<Integer, String> createWindowStore(final ProcessorContext context) {
        return createWindowStore(context, false);
    }

    @After
    public void closeStore() {
        context.close();
        if (windowStore != null) {
            windowStore.close();
        }
    }

    @Test
    public void shouldOnlyIterateOpenSegments() {
        windowStore = createWindowStore(context);
        long currentTime = 0;
        context.setRecordContext(createRecordContext(currentTime));
        windowStore.put(1, "one");

        currentTime = currentTime + segmentSize;
        context.setRecordContext(createRecordContext(currentTime));
        windowStore.put(1, "two");
        currentTime = currentTime + segmentSize;

        context.setRecordContext(createRecordContext(currentTime));
        windowStore.put(1, "three");

        final WindowStoreIterator<String> iterator = windowStore.fetch(1, 0, currentTime);

        // roll to the next segment that will close the first
        currentTime = currentTime + segmentSize;
        context.setRecordContext(createRecordContext(currentTime));
        windowStore.put(1, "four");

        // should only have 2 values as the first segment is no longer open
        assertEquals(new KeyValue<>(60000L, "two"), iterator.next());
        assertEquals(new KeyValue<>(120000L, "three"), iterator.next());
        assertFalse(iterator.hasNext());
    }

    private ProcessorRecordContext createRecordContext(final long time) {
        return new ProcessorRecordContext(time, 0, 0, "topic");
    }

    @Test
    public void testRangeAndSinglePointFetch() {
        windowStore = createWindowStore(context);
        long startTime = segmentSize - 4L;

        putFirstBatch(windowStore, startTime, context);

        assertEquals("zero", windowStore.fetch(0, startTime));
        assertEquals("one", windowStore.fetch(1, startTime + 1L));
        assertEquals("two", windowStore.fetch(2, startTime + 2L));
        assertEquals("four", windowStore.fetch(4, startTime + 4L));
        assertEquals("five", windowStore.fetch(5, startTime + 5L));

        assertEquals(Utils.mkList("zero"), toList(windowStore.fetch(0, startTime + 0L - windowSize, startTime + 0L + windowSize)));
        assertEquals(Utils.mkList("one"), toList(windowStore.fetch(1, startTime + 1L - windowSize, startTime + 1L + windowSize)));
        assertEquals(Utils.mkList("two"), toList(windowStore.fetch(2, startTime + 2L - windowSize, startTime + 2L + windowSize)));
        assertEquals(Utils.mkList(), toList(windowStore.fetch(3, startTime + 3L - windowSize, startTime + 3L + windowSize)));
        assertEquals(Utils.mkList("four"), toList(windowStore.fetch(4, startTime + 4L - windowSize, startTime + 4L + windowSize)));
        assertEquals(Utils.mkList("five"), toList(windowStore.fetch(5, startTime + 5L - windowSize, startTime + 5L + windowSize)));

        putSecondBatch(windowStore, startTime, context);

        assertEquals("two+1", windowStore.fetch(2, startTime + 3L));
        assertEquals("two+2", windowStore.fetch(2, startTime + 4L));
        assertEquals("two+3", windowStore.fetch(2, startTime + 5L));
        assertEquals("two+4", windowStore.fetch(2, startTime + 6L));
        assertEquals("two+5", windowStore.fetch(2, startTime + 7L));
        assertEquals("two+6", windowStore.fetch(2, startTime + 8L));

        assertEquals(Utils.mkList(), toList(windowStore.fetch(2, startTime - 2L - windowSize, startTime - 2L + windowSize)));
        assertEquals(Utils.mkList("two"), toList(windowStore.fetch(2, startTime - 1L - windowSize, startTime - 1L + windowSize)));
        assertEquals(Utils.mkList("two", "two+1"), toList(windowStore.fetch(2, startTime - windowSize, startTime + windowSize)));
        assertEquals(Utils.mkList("two", "two+1", "two+2"), toList(windowStore.fetch(2, startTime + 1L - windowSize, startTime + 1L + windowSize)));
        assertEquals(Utils.mkList("two", "two+1", "two+2", "two+3"), toList(windowStore.fetch(2, startTime + 2L - windowSize, startTime + 2L + windowSize)));
        assertEquals(Utils.mkList("two", "two+1", "two+2", "two+3", "two+4"), toList(windowStore.fetch(2, startTime + 3L - windowSize, startTime + 3L + windowSize)));
        assertEquals(Utils.mkList("two", "two+1", "two+2", "two+3", "two+4", "two+5"), toList(windowStore.fetch(2, startTime + 4L - windowSize, startTime + 4L + windowSize)));
        assertEquals(Utils.mkList("two", "two+1", "two+2", "two+3", "two+4", "two+5", "two+6"), toList(windowStore.fetch(2, startTime + 5L - windowSize, startTime + 5L + windowSize)));
        assertEquals(Utils.mkList("two+1", "two+2", "two+3", "two+4", "two+5", "two+6"), toList(windowStore.fetch(2, startTime + 6L - windowSize, startTime + 6L + windowSize)));
        assertEquals(Utils.mkList("two+2", "two+3", "two+4", "two+5", "two+6"), toList(windowStore.fetch(2, startTime + 7L - windowSize, startTime + 7L + windowSize)));
        assertEquals(Utils.mkList("two+3", "two+4", "two+5", "two+6"), toList(windowStore.fetch(2, startTime + 8L - windowSize, startTime + 8L + windowSize)));
        assertEquals(Utils.mkList("two+4", "two+5", "two+6"), toList(windowStore.fetch(2, startTime + 9L - windowSize, startTime + 9L + windowSize)));
        assertEquals(Utils.mkList("two+5", "two+6"), toList(windowStore.fetch(2, startTime + 10L - windowSize, startTime + 10L + windowSize)));
        assertEquals(Utils.mkList("two+6"), toList(windowStore.fetch(2, startTime + 11L - windowSize, startTime + 11L + windowSize)));
        assertEquals(Utils.mkList(), toList(windowStore.fetch(2, startTime + 12L - windowSize, startTime + 12L + windowSize)));

        // Flush the store and verify all current entries were properly flushed ...
        windowStore.flush();

        Map<Integer, Set<String>> entriesByKey = entriesByKey(changeLog, startTime);

        assertEquals(Utils.mkSet("zero@0"), entriesByKey.get(0));
        assertEquals(Utils.mkSet("one@1"), entriesByKey.get(1));
        assertEquals(Utils.mkSet("two@2", "two+1@3", "two+2@4", "two+3@5", "two+4@6", "two+5@7", "two+6@8"), entriesByKey.get(2));
        assertNull(entriesByKey.get(3));
        assertEquals(Utils.mkSet("four@4"), entriesByKey.get(4));
        assertEquals(Utils.mkSet("five@5"), entriesByKey.get(5));
        assertNull(entriesByKey.get(6));
    }

    @Test
    public void shouldGetAll() {
        windowStore = createWindowStore(context);
        long startTime = segmentSize - 4L;

        putFirstBatch(windowStore, startTime, context);

        final KeyValue<Windowed<Integer>, String> zero = windowedPair(0, "zero", startTime + 0);
        final KeyValue<Windowed<Integer>, String> one = windowedPair(1, "one", startTime + 1);
        final KeyValue<Windowed<Integer>, String> two = windowedPair(2, "two", startTime + 2);
        final KeyValue<Windowed<Integer>, String> four = windowedPair(4, "four", startTime + 4);
        final KeyValue<Windowed<Integer>, String> five = windowedPair(5, "five", startTime + 5);

        assertEquals(
                Utils.mkList(zero, one, two, four, five),
                StreamsTestUtils.toList(windowStore.all())
        );
    }

    @Test
    public void shouldFetchAllInTimeRange() {
        windowStore = createWindowStore(context);
        long startTime = segmentSize - 4L;

        putFirstBatch(windowStore, startTime, context);

        final KeyValue<Windowed<Integer>, String> zero = windowedPair(0, "zero", startTime + 0);
        final KeyValue<Windowed<Integer>, String> one = windowedPair(1, "one", startTime + 1);
        final KeyValue<Windowed<Integer>, String> two = windowedPair(2, "two", startTime + 2);
        final KeyValue<Windowed<Integer>, String> four = windowedPair(4, "four", startTime + 4);
        final KeyValue<Windowed<Integer>, String> five = windowedPair(5, "five", startTime + 5);

        assertEquals(
                Utils.mkList(one, two, four),
                StreamsTestUtils.toList(windowStore.fetchAll(startTime + 1, startTime + 4))
        );

        assertEquals(
                Utils.mkList(zero, one, two),
                StreamsTestUtils.toList(windowStore.fetchAll(startTime + 0, startTime + 3))
        );

        assertEquals(
                Utils.mkList(one, two, four, five),
                StreamsTestUtils.toList(windowStore.fetchAll(startTime + 1, startTime + 5))
        );
    }

    @Test
    public void testFetchRange() {
        windowStore = createWindowStore(context);
        long startTime = segmentSize - 4L;

        putFirstBatch(windowStore, startTime, context);

        final KeyValue<Windowed<Integer>, String> zero = windowedPair(0, "zero", startTime + 0);
        final KeyValue<Windowed<Integer>, String> one = windowedPair(1, "one", startTime + 1);
        final KeyValue<Windowed<Integer>, String> two = windowedPair(2, "two", startTime + 2);
        final KeyValue<Windowed<Integer>, String> four = windowedPair(4, "four", startTime + 4);
        final KeyValue<Windowed<Integer>, String> five = windowedPair(5, "five", startTime + 5);

        assertEquals(
            Utils.mkList(zero, one),
            StreamsTestUtils.toList(windowStore.fetch(0, 1, startTime + 0L - windowSize, startTime + 0L + windowSize))
        );
        assertEquals(
            Utils.mkList(one),
            StreamsTestUtils.toList(windowStore.fetch(1, 1, startTime + 0L - windowSize, startTime + 0L + windowSize))
        );
        assertEquals(
            Utils.mkList(one, two),
            StreamsTestUtils.toList(windowStore.fetch(1, 3, startTime + 0L - windowSize, startTime + 0L + windowSize))
        );
        assertEquals(
            Utils.mkList(zero, one, two),
            StreamsTestUtils.toList(windowStore.fetch(0, 5, startTime + 0L - windowSize, startTime + 0L + windowSize))
        );
        assertEquals(
            Utils.mkList(zero, one, two,
                         four, five),
            StreamsTestUtils.toList(windowStore.fetch(0, 5, startTime + 0L - windowSize, startTime + 0L + windowSize + 5L))
        );
        assertEquals(
            Utils.mkList(two, four, five),
            StreamsTestUtils.toList(windowStore.fetch(0, 5, startTime + 2L, startTime + 0L + windowSize + 5L))
        );
        assertEquals(
            Utils.mkList(),
            StreamsTestUtils.toList(windowStore.fetch(4, 5, startTime + 2L, startTime + windowSize))
        );
        assertEquals(
            Utils.mkList(),
            StreamsTestUtils.toList(windowStore.fetch(0, 3, startTime + 3L, startTime + windowSize + 5))
        );
    }

    @Test
    public void testPutAndFetchBefore() {
        windowStore = createWindowStore(context);
        long startTime = segmentSize - 4L;

        putFirstBatch(windowStore, startTime, context);

        assertEquals(Utils.mkList("zero"), toList(windowStore.fetch(0, startTime + 0L - windowSize, startTime + 0L)));
        assertEquals(Utils.mkList("one"), toList(windowStore.fetch(1, startTime + 1L - windowSize, startTime + 1L)));
        assertEquals(Utils.mkList("two"), toList(windowStore.fetch(2, startTime + 2L - windowSize, startTime + 2L)));
        assertEquals(Utils.mkList(), toList(windowStore.fetch(3, startTime + 3L - windowSize, startTime + 3L)));
        assertEquals(Utils.mkList("four"), toList(windowStore.fetch(4, startTime + 4L - windowSize, startTime + 4L)));
        assertEquals(Utils.mkList("five"), toList(windowStore.fetch(5, startTime + 5L - windowSize, startTime + 5L)));

        putSecondBatch(windowStore, startTime, context);

        assertEquals(Utils.mkList(), toList(windowStore.fetch(2, startTime - 1L - windowSize, startTime - 1L)));
        assertEquals(Utils.mkList(), toList(windowStore.fetch(2, startTime + 0L - windowSize, startTime + 0L)));
        assertEquals(Utils.mkList(), toList(windowStore.fetch(2, startTime + 1L - windowSize, startTime + 1L)));
        assertEquals(Utils.mkList("two"), toList(windowStore.fetch(2, startTime + 2L - windowSize, startTime + 2L)));
        assertEquals(Utils.mkList("two", "two+1"), toList(windowStore.fetch(2, startTime + 3L - windowSize, startTime + 3L)));
        assertEquals(Utils.mkList("two", "two+1", "two+2"), toList(windowStore.fetch(2, startTime + 4L - windowSize, startTime + 4L)));
        assertEquals(Utils.mkList("two", "two+1", "two+2", "two+3"), toList(windowStore.fetch(2, startTime + 5L - windowSize, startTime + 5L)));
        assertEquals(Utils.mkList("two+1", "two+2", "two+3", "two+4"), toList(windowStore.fetch(2, startTime + 6L - windowSize, startTime + 6L)));
        assertEquals(Utils.mkList("two+2", "two+3", "two+4", "two+5"), toList(windowStore.fetch(2, startTime + 7L - windowSize, startTime + 7L)));
        assertEquals(Utils.mkList("two+3", "two+4", "two+5", "two+6"), toList(windowStore.fetch(2, startTime + 8L - windowSize, startTime + 8L)));
        assertEquals(Utils.mkList("two+4", "two+5", "two+6"), toList(windowStore.fetch(2, startTime + 9L - windowSize, startTime + 9L)));
        assertEquals(Utils.mkList("two+5", "two+6"), toList(windowStore.fetch(2, startTime + 10L - windowSize, startTime + 10L)));
        assertEquals(Utils.mkList("two+6"), toList(windowStore.fetch(2, startTime + 11L - windowSize, startTime + 11L)));
        assertEquals(Utils.mkList(), toList(windowStore.fetch(2, startTime + 12L - windowSize, startTime + 12L)));
        assertEquals(Utils.mkList(), toList(windowStore.fetch(2, startTime + 13L - windowSize, startTime + 13L)));

        // Flush the store and verify all current entries were properly flushed ...
        windowStore.flush();

        Map<Integer, Set<String>> entriesByKey = entriesByKey(changeLog, startTime);

        assertEquals(Utils.mkSet("zero@0"), entriesByKey.get(0));
        assertEquals(Utils.mkSet("one@1"), entriesByKey.get(1));
        assertEquals(Utils.mkSet("two@2", "two+1@3", "two+2@4", "two+3@5", "two+4@6", "two+5@7", "two+6@8"), entriesByKey.get(2));
        assertNull(entriesByKey.get(3));
        assertEquals(Utils.mkSet("four@4"), entriesByKey.get(4));
        assertEquals(Utils.mkSet("five@5"), entriesByKey.get(5));
        assertNull(entriesByKey.get(6));
    }

    @Test
    public void testPutAndFetchAfter() {
        windowStore = createWindowStore(context);
        long startTime = segmentSize - 4L;

        putFirstBatch(windowStore, startTime, context);

        assertEquals(Utils.mkList("zero"), toList(windowStore.fetch(0, startTime + 0L, startTime + 0L + windowSize)));
        assertEquals(Utils.mkList("one"), toList(windowStore.fetch(1, startTime + 1L, startTime + 1L + windowSize)));
        assertEquals(Utils.mkList("two"), toList(windowStore.fetch(2, startTime + 2L, startTime + 2L + windowSize)));
        assertEquals(Utils.mkList(), toList(windowStore.fetch(3, startTime + 3L, startTime + 3L + windowSize)));
        assertEquals(Utils.mkList("four"), toList(windowStore.fetch(4, startTime + 4L, startTime + 4L + windowSize)));
        assertEquals(Utils.mkList("five"), toList(windowStore.fetch(5, startTime + 5L, startTime + 5L + windowSize)));

        putSecondBatch(windowStore, startTime, context);

        assertEquals(Utils.mkList(), toList(windowStore.fetch(2, startTime - 2L, startTime - 2L + windowSize)));
        assertEquals(Utils.mkList("two"), toList(windowStore.fetch(2, startTime - 1L, startTime - 1L + windowSize)));
        assertEquals(Utils.mkList("two", "two+1"), toList(windowStore.fetch(2, startTime, startTime + windowSize)));
        assertEquals(Utils.mkList("two", "two+1", "two+2"), toList(windowStore.fetch(2, startTime + 1L, startTime + 1L + windowSize)));
        assertEquals(Utils.mkList("two", "two+1", "two+2", "two+3"), toList(windowStore.fetch(2, startTime + 2L, startTime + 2L + windowSize)));
        assertEquals(Utils.mkList("two+1", "two+2", "two+3", "two+4"), toList(windowStore.fetch(2, startTime + 3L, startTime + 3L + windowSize)));
        assertEquals(Utils.mkList("two+2", "two+3", "two+4", "two+5"), toList(windowStore.fetch(2, startTime + 4L, startTime + 4L + windowSize)));
        assertEquals(Utils.mkList("two+3", "two+4", "two+5", "two+6"), toList(windowStore.fetch(2, startTime + 5L, startTime + 5L + windowSize)));
        assertEquals(Utils.mkList("two+4", "two+5", "two+6"), toList(windowStore.fetch(2, startTime + 6L, startTime + 6L + windowSize)));
        assertEquals(Utils.mkList("two+5", "two+6"), toList(windowStore.fetch(2, startTime + 7L, startTime + 7L + windowSize)));
        assertEquals(Utils.mkList("two+6"), toList(windowStore.fetch(2, startTime + 8L, startTime + 8L + windowSize)));
        assertEquals(Utils.mkList(), toList(windowStore.fetch(2, startTime + 9L, startTime + 9L + windowSize)));
        assertEquals(Utils.mkList(), toList(windowStore.fetch(2, startTime + 10L, startTime + 10L + windowSize)));
        assertEquals(Utils.mkList(), toList(windowStore.fetch(2, startTime + 11L, startTime + 11L + windowSize)));
        assertEquals(Utils.mkList(), toList(windowStore.fetch(2, startTime + 12L, startTime + 12L + windowSize)));

        // Flush the store and verify all current entries were properly flushed ...
        windowStore.flush();

        Map<Integer, Set<String>> entriesByKey = entriesByKey(changeLog, startTime);

        assertEquals(Utils.mkSet("zero@0"), entriesByKey.get(0));
        assertEquals(Utils.mkSet("one@1"), entriesByKey.get(1));
        assertEquals(Utils.mkSet("two@2", "two+1@3", "two+2@4", "two+3@5", "two+4@6", "two+5@7", "two+6@8"), entriesByKey.get(2));
        assertNull(entriesByKey.get(3));
        assertEquals(Utils.mkSet("four@4"), entriesByKey.get(4));
        assertEquals(Utils.mkSet("five@5"), entriesByKey.get(5));
        assertNull(entriesByKey.get(6));
    }

    @Test
    public void testPutSameKeyTimestamp() {
        windowStore = createWindowStore(context, true);
        long startTime = segmentSize - 4L;

        context.setRecordContext(createRecordContext(startTime));
        windowStore.put(0, "zero");

        assertEquals(Utils.mkList("zero"), toList(windowStore.fetch(0, startTime - windowSize, startTime + windowSize)));

        windowStore.put(0, "zero");
        windowStore.put(0, "zero+");
        windowStore.put(0, "zero++");

        assertEquals(Utils.mkList("zero", "zero", "zero+", "zero++"), toList(windowStore.fetch(0, startTime - windowSize, startTime + windowSize)));
        assertEquals(Utils.mkList("zero", "zero", "zero+", "zero++"), toList(windowStore.fetch(0, startTime + 1L - windowSize, startTime + 1L + windowSize)));
        assertEquals(Utils.mkList("zero", "zero", "zero+", "zero++"), toList(windowStore.fetch(0, startTime + 2L - windowSize, startTime + 2L + windowSize)));
        assertEquals(Utils.mkList("zero", "zero", "zero+", "zero++"), toList(windowStore.fetch(0, startTime + 3L - windowSize, startTime + 3L + windowSize)));
        assertEquals(Utils.mkList(), toList(windowStore.fetch(0, startTime + 4L - windowSize, startTime + 4L + windowSize)));

        // Flush the store and verify all current entries were properly flushed ...
        windowStore.flush();

        Map<Integer, Set<String>> entriesByKey = entriesByKey(changeLog, startTime);

        assertEquals(Utils.mkSet("zero@0", "zero@0", "zero+@0", "zero++@0"), entriesByKey.get(0));
    }

    @Test
    public void testRolling() {
        windowStore = createWindowStore(context);

        // to validate segments
        final Segments segments = new Segments(windowName, retentionPeriod, numSegments);
        long startTime = segmentSize * 2;
        long incr = segmentSize / 2;
        context.setRecordContext(createRecordContext(startTime));
        windowStore.put(0, "zero");
        assertEquals(Utils.mkSet(segments.segmentName(2)), segmentDirs(baseDir));

        context.setRecordContext(createRecordContext(startTime + incr));
        windowStore.put(1, "one");
        assertEquals(Utils.mkSet(segments.segmentName(2)), segmentDirs(baseDir));

        context.setRecordContext(createRecordContext(startTime + incr * 2));
        windowStore.put(2, "two");
        assertEquals(Utils.mkSet(segments.segmentName(2),
                                 segments.segmentName(3)), segmentDirs(baseDir));

        context.setRecordContext(createRecordContext(startTime + incr * 4));
        windowStore.put(4, "four");
        assertEquals(Utils.mkSet(segments.segmentName(2),
                                 segments.segmentName(3),
                                 segments.segmentName(4)), segmentDirs(baseDir));


        context.setRecordContext(createRecordContext(startTime + incr * 5));
        windowStore.put(5, "five");
        assertEquals(Utils.mkSet(segments.segmentName(2),
                                 segments.segmentName(3),
                                 segments.segmentName(4)), segmentDirs(baseDir));

        assertEquals(Utils.mkList("zero"), toList(windowStore.fetch(0, startTime - windowSize, startTime + windowSize)));
        assertEquals(Utils.mkList("one"), toList(windowStore.fetch(1, startTime + incr - windowSize, startTime + incr + windowSize)));
        assertEquals(Utils.mkList("two"), toList(windowStore.fetch(2, startTime + incr * 2 - windowSize, startTime + incr * 2 + windowSize)));
        assertEquals(Utils.mkList(), toList(windowStore.fetch(3, startTime + incr * 3 - windowSize, startTime + incr * 3 + windowSize)));
        assertEquals(Utils.mkList("four"), toList(windowStore.fetch(4, startTime + incr * 4 - windowSize, startTime + incr * 4 + windowSize)));
        assertEquals(Utils.mkList("five"), toList(windowStore.fetch(5, startTime + incr * 5 - windowSize, startTime + incr * 5 + windowSize)));

        context.setRecordContext(createRecordContext(startTime + incr * 6));
        windowStore.put(6, "six");
        assertEquals(Utils.mkSet(segments.segmentName(3),
                                 segments.segmentName(4),
                                 segments.segmentName(5)), segmentDirs(baseDir));


        assertEquals(Utils.mkList(), toList(windowStore.fetch(0, startTime - windowSize, startTime + windowSize)));
        assertEquals(Utils.mkList(), toList(windowStore.fetch(1, startTime + incr - windowSize, startTime + incr + windowSize)));
        assertEquals(Utils.mkList("two"), toList(windowStore.fetch(2, startTime + incr * 2 - windowSize, startTime + incr * 2 + windowSize)));
        assertEquals(Utils.mkList(), toList(windowStore.fetch(3, startTime + incr * 3 - windowSize, startTime + incr * 3 + windowSize)));
        assertEquals(Utils.mkList("four"), toList(windowStore.fetch(4, startTime + incr * 4 - windowSize, startTime + incr * 4 + windowSize)));
        assertEquals(Utils.mkList("five"), toList(windowStore.fetch(5, startTime + incr * 5 - windowSize, startTime + incr * 5 + windowSize)));
        assertEquals(Utils.mkList("six"), toList(windowStore.fetch(6, startTime + incr * 6 - windowSize, startTime + incr * 6 + windowSize)));


        context.setRecordContext(createRecordContext(startTime + incr * 7));
        windowStore.put(7, "seven");
        assertEquals(Utils.mkSet(segments.segmentName(3),
                                 segments.segmentName(4),
                                 segments.segmentName(5)), segmentDirs(baseDir));

        assertEquals(Utils.mkList(), toList(windowStore.fetch(0, startTime - windowSize, startTime + windowSize)));
        assertEquals(Utils.mkList(), toList(windowStore.fetch(1, startTime + incr - windowSize, startTime + incr + windowSize)));
        assertEquals(Utils.mkList("two"), toList(windowStore.fetch(2, startTime + incr * 2 - windowSize, startTime + incr * 2 + windowSize)));
        assertEquals(Utils.mkList(), toList(windowStore.fetch(3, startTime + incr * 3 - windowSize, startTime + incr * 3 + windowSize)));
        assertEquals(Utils.mkList("four"), toList(windowStore.fetch(4, startTime + incr * 4 - windowSize, startTime + incr * 4 + windowSize)));
        assertEquals(Utils.mkList("five"), toList(windowStore.fetch(5, startTime + incr * 5 - windowSize, startTime + incr * 5 + windowSize)));
        assertEquals(Utils.mkList("six"), toList(windowStore.fetch(6, startTime + incr * 6 - windowSize, startTime + incr * 6 + windowSize)));
        assertEquals(Utils.mkList("seven"), toList(windowStore.fetch(7, startTime + incr * 7 - windowSize, startTime + incr * 7 + windowSize)));

        context.setRecordContext(createRecordContext(startTime + incr * 8));
        windowStore.put(8, "eight");
        assertEquals(Utils.mkSet(segments.segmentName(4),
                                 segments.segmentName(5),
                                 segments.segmentName(6)), segmentDirs(baseDir));


        assertEquals(Utils.mkList(), toList(windowStore.fetch(0, startTime - windowSize, startTime + windowSize)));
        assertEquals(Utils.mkList(), toList(windowStore.fetch(1, startTime + incr - windowSize, startTime + incr + windowSize)));
        assertEquals(Utils.mkList(), toList(windowStore.fetch(2, startTime + incr * 2 - windowSize, startTime + incr * 2 + windowSize)));
        assertEquals(Utils.mkList(), toList(windowStore.fetch(3, startTime + incr * 3 - windowSize, startTime + incr * 3 + windowSize)));
        assertEquals(Utils.mkList("four"), toList(windowStore.fetch(4, startTime + incr * 4 - windowSize, startTime + incr * 4 + windowSize)));
        assertEquals(Utils.mkList("five"), toList(windowStore.fetch(5, startTime + incr * 5 - windowSize, startTime + incr * 5 + windowSize)));
        assertEquals(Utils.mkList("six"), toList(windowStore.fetch(6, startTime + incr * 6 - windowSize, startTime + incr * 6 + windowSize)));
        assertEquals(Utils.mkList("seven"), toList(windowStore.fetch(7, startTime + incr * 7 - windowSize, startTime + incr * 7 + windowSize)));
        assertEquals(Utils.mkList("eight"), toList(windowStore.fetch(8, startTime + incr * 8 - windowSize, startTime + incr * 8 + windowSize)));

        // check segment directories
        windowStore.flush();
        assertEquals(Utils.mkSet(segments.segmentName(4),
                                 segments.segmentName(5),
                                 segments.segmentName(6)), segmentDirs(baseDir));


    }

    @Test
    public void testRestore() throws IOException {
        long startTime = segmentSize * 2;
        long incr = segmentSize / 2;

        windowStore = createWindowStore(context);
        context.setRecordContext(createRecordContext(startTime));
        windowStore.put(0, "zero");
        context.setRecordContext(createRecordContext(startTime + incr));
        windowStore.put(1, "one");
        context.setRecordContext(createRecordContext(startTime + incr * 2));
        windowStore.put(2, "two");
        context.setRecordContext(createRecordContext(startTime + incr * 3));
        windowStore.put(3, "three");
        context.setRecordContext(createRecordContext(startTime + incr * 4));
        windowStore.put(4, "four");
        context.setRecordContext(createRecordContext(startTime + incr * 5));
        windowStore.put(5, "five");
        context.setRecordContext(createRecordContext(startTime + incr * 6));
        windowStore.put(6, "six");
        context.setRecordContext(createRecordContext(startTime + incr * 7));
        windowStore.put(7, "seven");
        context.setRecordContext(createRecordContext(startTime + incr * 8));
        windowStore.put(8, "eight");
        windowStore.flush();

        windowStore.close();

        // remove local store image
        Utils.delete(baseDir);

        windowStore = createWindowStore(context);
        assertEquals(Utils.mkList(), toList(windowStore.fetch(0, startTime - windowSize, startTime + windowSize)));
        assertEquals(Utils.mkList(), toList(windowStore.fetch(1, startTime + incr - windowSize, startTime + incr + windowSize)));
        assertEquals(Utils.mkList(), toList(windowStore.fetch(2, startTime + incr * 2 - windowSize, startTime + incr * 2 + windowSize)));
        assertEquals(Utils.mkList(), toList(windowStore.fetch(3, startTime + incr * 3 - windowSize, startTime + incr * 3 + windowSize)));
        assertEquals(Utils.mkList(), toList(windowStore.fetch(4, startTime + incr * 4 - windowSize, startTime + incr * 4 + windowSize)));
        assertEquals(Utils.mkList(), toList(windowStore.fetch(5, startTime + incr * 5 - windowSize, startTime + incr * 5 + windowSize)));
        assertEquals(Utils.mkList(), toList(windowStore.fetch(6, startTime + incr * 6 - windowSize, startTime + incr * 6 + windowSize)));
        assertEquals(Utils.mkList(), toList(windowStore.fetch(7, startTime + incr * 7 - windowSize, startTime + incr * 7 + windowSize)));
        assertEquals(Utils.mkList(), toList(windowStore.fetch(8, startTime + incr * 8 - windowSize, startTime + incr * 8 + windowSize)));

        context.restore(windowName, changeLog);

        assertEquals(Utils.mkList(), toList(windowStore.fetch(0, startTime - windowSize, startTime + windowSize)));
        assertEquals(Utils.mkList(), toList(windowStore.fetch(1, startTime + incr - windowSize, startTime + incr + windowSize)));
        assertEquals(Utils.mkList(), toList(windowStore.fetch(2, startTime + incr * 2 - windowSize, startTime + incr * 2 + windowSize)));
        assertEquals(Utils.mkList(), toList(windowStore.fetch(3, startTime + incr * 3 - windowSize, startTime + incr * 3 + windowSize)));
        assertEquals(Utils.mkList("four"), toList(windowStore.fetch(4, startTime + incr * 4 - windowSize, startTime + incr * 4 + windowSize)));
        assertEquals(Utils.mkList("five"), toList(windowStore.fetch(5, startTime + incr * 5 - windowSize, startTime + incr * 5 + windowSize)));
        assertEquals(Utils.mkList("six"), toList(windowStore.fetch(6, startTime + incr * 6 - windowSize, startTime + incr * 6 + windowSize)));
        assertEquals(Utils.mkList("seven"), toList(windowStore.fetch(7, startTime + incr * 7 - windowSize, startTime + incr * 7 + windowSize)));
        assertEquals(Utils.mkList("eight"), toList(windowStore.fetch(8, startTime + incr * 8 - windowSize, startTime + incr * 8 + windowSize)));

        // check segment directories
        windowStore.flush();
        assertEquals(
                Utils.mkSet(segments.segmentName(4L), segments.segmentName(5L), segments.segmentName(6L)),
                segmentDirs(baseDir)
        );
    }

    @Test
    public void testSegmentMaintenance() {
        windowStore = createWindowStore(context, true);
        context.setTime(0L);
        context.setRecordContext(createRecordContext(0));
        windowStore.put(0, "v");
        assertEquals(
                Utils.mkSet(segments.segmentName(0L)),
                segmentDirs(baseDir)
        );

        context.setRecordContext(createRecordContext(59999));
        windowStore.put(0, "v");
        windowStore.put(0, "v");
        assertEquals(
                Utils.mkSet(segments.segmentName(0L)),
                segmentDirs(baseDir)
        );

        context.setRecordContext(createRecordContext(60000));
        windowStore.put(0, "v");
        assertEquals(
                Utils.mkSet(segments.segmentName(0L), segments.segmentName(1L)),
                segmentDirs(baseDir)
        );

        WindowStoreIterator iter;
        int fetchedCount;

        iter = windowStore.fetch(0, 0L, 240000L);
        fetchedCount = 0;
        while (iter.hasNext()) {
            iter.next();
            fetchedCount++;
        }
        assertEquals(4, fetchedCount);

        assertEquals(
                Utils.mkSet(segments.segmentName(0L), segments.segmentName(1L)),
                segmentDirs(baseDir)
        );

        context.setRecordContext(createRecordContext(180000));
        windowStore.put(0, "v");

        iter = windowStore.fetch(0, 0L, 240000L);
        fetchedCount = 0;
        while (iter.hasNext()) {
            iter.next();
            fetchedCount++;
        }
        assertEquals(2, fetchedCount);

        assertEquals(
                Utils.mkSet(segments.segmentName(1L), segments.segmentName(3L)),
                segmentDirs(baseDir)
        );

        context.setRecordContext(createRecordContext(300000));
        windowStore.put(0, "v");

        iter = windowStore.fetch(0, 240000L, 1000000L);
        fetchedCount = 0;
        while (iter.hasNext()) {
            iter.next();
            fetchedCount++;
        }
        assertEquals(1, fetchedCount);

        assertEquals(
                Utils.mkSet(segments.segmentName(3L), segments.segmentName(5L)),
                segmentDirs(baseDir)
        );

    }

    @Test
    public void testInitialLoading() {
        File storeDir = new File(baseDir, windowName);

        windowStore = createWindowStore(context);

        new File(storeDir, segments.segmentName(0L)).mkdir();
        new File(storeDir, segments.segmentName(1L)).mkdir();
        new File(storeDir, segments.segmentName(2L)).mkdir();
        new File(storeDir, segments.segmentName(3L)).mkdir();
        new File(storeDir, segments.segmentName(4L)).mkdir();
        new File(storeDir, segments.segmentName(5L)).mkdir();
        new File(storeDir, segments.segmentName(6L)).mkdir();
        windowStore.close();

        windowStore = createWindowStore(context);

        assertEquals(
                Utils.mkSet(segments.segmentName(4L), segments.segmentName(5L), segments.segmentName(6L)),
                segmentDirs(baseDir)
        );

        try (WindowStoreIterator iter = windowStore.fetch(0, 0L, 1000000L)) {
            while (iter.hasNext()) {
                iter.next();
            }
        }

        assertEquals(
                Utils.mkSet(segments.segmentName(4L), segments.segmentName(5L), segments.segmentName(6L)),
                segmentDirs(baseDir)
        );
    }

    @Test
    public void shouldCloseOpenIteratorsWhenStoreIsClosedAndThrowInvalidStateStoreExceptionOnHasNextAndNext() {
        windowStore = createWindowStore(context);
        context.setRecordContext(createRecordContext(0));
        windowStore.put(1, "one", 1L);
        windowStore.put(1, "two", 2L);
        windowStore.put(1, "three", 3L);

        final WindowStoreIterator<String> iterator = windowStore.fetch(1, 1L, 3L);
        assertTrue(iterator.hasNext());
        windowStore.close();
        try {
            iterator.hasNext();
            fail("should have thrown InvalidStateStoreException on closed store");
        } catch (InvalidStateStoreException e) {
            // ok
        }

        try {
            iterator.next();
            fail("should have thrown InvalidStateStoreException on closed store");
        } catch (InvalidStateStoreException e) {
            // ok
        }
    }

    @Test
    public void shouldFetchAndIterateOverExactKeys() {
        final long windowSize = 0x7a00000000000000L;
        final long retentionPeriod = 0x7a00000000000000L;
        final WindowStore<String, String> windowStore = Stores.windowStoreBuilder(
                Stores.persistentWindowStore(windowName,
                        retentionPeriod,
                        2,
                        windowSize,
                        true),
                Serdes.String(),
                Serdes.String()).build();

        windowStore.init(context, windowStore);

        windowStore.put("a", "0001", 0);
        windowStore.put("aa", "0002", 0);
        windowStore.put("a", "0003", 1);
        windowStore.put("aa", "0004", 1);
        windowStore.put("a", "0005", 0x7a00000000000000L - 1);


        final List expected = Utils.mkList("0001", "0003", "0005");
        assertThat(toList(windowStore.fetch("a", 0, Long.MAX_VALUE)), equalTo(expected));

        List<KeyValue<Windowed<String>, String>> list = StreamsTestUtils.toList(windowStore.fetch("a", "a", 0, Long.MAX_VALUE));
        assertThat(list, equalTo(Utils.mkList(
            windowedPair("a", "0001", 0, windowSize),
            windowedPair("a", "0003", 1, windowSize),
            windowedPair("a", "0005", 0x7a00000000000000L - 1, windowSize)
        )));

        list = StreamsTestUtils.toList(windowStore.fetch("aa", "aa", 0, Long.MAX_VALUE));
        assertThat(list, equalTo(Utils.mkList(
            windowedPair("aa", "0002", 0, windowSize),
            windowedPair("aa", "0004", 1, windowSize)
        )));
    }

    @Test(expected = NullPointerException.class)
    public void shouldThrowNullPointerExceptionOnPutNullKey() {
        windowStore = createWindowStore(context);
        windowStore.put(null, "anyValue");
    }

    @Test
    public void shouldNotThrowNullPointerExceptionOnPutNullValue() {
        windowStore = createWindowStore(context);
        windowStore.put(1, null);
    }

    @Test(expected = NullPointerException.class)
    public void shouldThrowNullPointerExceptionOnGetNullKey() {
        windowStore = createWindowStore(context);
        windowStore.fetch(null, 1L, 2L);
    }

    @Test(expected = NullPointerException.class)
    public void shouldThrowNullPointerExceptionOnRangeNullFromKey() {
        windowStore = createWindowStore(context);
        windowStore.fetch(null, 2, 1L, 2L);
    }

    @Test(expected = NullPointerException.class)
    public void shouldThrowNullPointerExceptionOnRangeNullToKey() {
        windowStore = createWindowStore(context);
        windowStore.fetch(1, null, 1L, 2L);
    }

    @Test
    public void shouldFetchAndIterateOverExactBinaryKeys() {
        final WindowStore<Bytes, String> windowStore = Stores.windowStoreBuilder(
                Stores.persistentWindowStore(windowName,
                        60000,
                        2,
                        60000,
                        true),
                Serdes.Bytes(),
                Serdes.String()).build();

        windowStore.init(context, windowStore);

        final Bytes key1 = Bytes.wrap(new byte[]{0});
        final Bytes key2 = Bytes.wrap(new byte[]{0, 0});
        final Bytes key3 = Bytes.wrap(new byte[]{0, 0, 0});
        windowStore.put(key1, "1", 0);
        windowStore.put(key2, "2", 0);
        windowStore.put(key3, "3", 0);
        windowStore.put(key1, "4", 1);
        windowStore.put(key2, "5", 1);
        windowStore.put(key3, "6", 59999);
        windowStore.put(key1, "7", 59999);
        windowStore.put(key2, "8", 59999);
        windowStore.put(key3, "9", 59999);

        final List expectedKey1 = Utils.mkList("1", "4", "7");
        assertThat(toList(windowStore.fetch(key1, 0, Long.MAX_VALUE)), equalTo(expectedKey1));
        final List expectedKey2 = Utils.mkList("2", "5", "8");
        assertThat(toList(windowStore.fetch(key2, 0, Long.MAX_VALUE)), equalTo(expectedKey2));
        final List expectedKey3 = Utils.mkList("3", "6", "9");
        assertThat(toList(windowStore.fetch(key3, 0, Long.MAX_VALUE)), equalTo(expectedKey3));
    }

    private void putFirstBatch(final WindowStore<Integer, String> store, final long startTime, final MockProcessorContext context) {
        context.setRecordContext(createRecordContext(startTime));
        store.put(0, "zero");
        context.setRecordContext(createRecordContext(startTime + 1L));
        store.put(1, "one");
        context.setRecordContext(createRecordContext(startTime + 2L));
        store.put(2, "two");
        context.setRecordContext(createRecordContext(startTime + 4L));
        store.put(4, "four");
        context.setRecordContext(createRecordContext(startTime + 5L));
        store.put(5, "five");
    }

    private void putSecondBatch(final WindowStore<Integer, String> store, final long startTime, MockProcessorContext context) {
        context.setRecordContext(createRecordContext(startTime + 3L));
        store.put(2, "two+1");
        context.setRecordContext(createRecordContext(startTime + 4L));
        store.put(2, "two+2");
        context.setRecordContext(createRecordContext(startTime + 5L));
        store.put(2, "two+3");
        context.setRecordContext(createRecordContext(startTime + 6L));
        store.put(2, "two+4");
        context.setRecordContext(createRecordContext(startTime + 7L));
        store.put(2, "two+5");
        context.setRecordContext(createRecordContext(startTime + 8L));
        store.put(2, "two+6");
    }

    private <E> List<E> toList(WindowStoreIterator<E> iterator) {
        ArrayList<E> list = new ArrayList<>();
        while (iterator.hasNext()) {
            list.add(iterator.next().value);
        }
        return list;
    }

    private Set<String> segmentDirs(File baseDir) {
        File windowDir = new File(baseDir, windowName);

        return new HashSet<>(Arrays.asList(windowDir.list()));
    }

    private Map<Integer, Set<String>> entriesByKey(List<KeyValue<byte[], byte[]>> changeLog, long startTime) {
        HashMap<Integer, Set<String>> entriesByKey = new HashMap<>();

        for (KeyValue<byte[], byte[]> entry : changeLog) {
            final long timestamp = WindowKeySchema.extractStoreTimestamp(entry.key);
            final Integer key = WindowKeySchema.extractStoreKey(entry.key, serdes);
            final String value = entry.value == null ? null : serdes.valueFrom(entry.value);

            Set<String> entries = entriesByKey.get(key);
            if (entries == null) {
                entries = new HashSet<>();
                entriesByKey.put(key, entries);
            }
            entries.add(value + "@" + (timestamp - startTime));
        }

        return entriesByKey;
    }

    private <K, V> KeyValue<Windowed<K>, V> windowedPair(K key, V value, long timestamp) {
        return windowedPair(key, value, timestamp, windowSize);
    }

<<<<<<< HEAD
    private static <K, V> KeyValue<Windowed<K>, V> windowedPair(K key, V value, long timestamp, long windowSize) {
        return KeyValue.pair(new Windowed<>(key, WindowKeySchema.timeWindowForSize(timestamp, windowSize)), value);
=======
    private <K, V> KeyValue<Windowed<K>, V> windowedPair(K key, V value, long timestamp, long windowSize) {
        return KeyValue.pair(new Windowed<>(key, WindowStoreUtils.timeWindowForSize(timestamp, windowSize)), value);
>>>>>>> 6cfcc9d5
    }
}<|MERGE_RESOLUTION|>--- conflicted
+++ resolved
@@ -876,6 +876,7 @@
 
         for (KeyValue<byte[], byte[]> entry : changeLog) {
             final long timestamp = WindowKeySchema.extractStoreTimestamp(entry.key);
+
             final Integer key = WindowKeySchema.extractStoreKey(entry.key, serdes);
             final String value = entry.value == null ? null : serdes.valueFrom(entry.value);
 
@@ -894,12 +895,7 @@
         return windowedPair(key, value, timestamp, windowSize);
     }
 
-<<<<<<< HEAD
     private static <K, V> KeyValue<Windowed<K>, V> windowedPair(K key, V value, long timestamp, long windowSize) {
         return KeyValue.pair(new Windowed<>(key, WindowKeySchema.timeWindowForSize(timestamp, windowSize)), value);
-=======
-    private <K, V> KeyValue<Windowed<K>, V> windowedPair(K key, V value, long timestamp, long windowSize) {
-        return KeyValue.pair(new Windowed<>(key, WindowStoreUtils.timeWindowForSize(timestamp, windowSize)), value);
->>>>>>> 6cfcc9d5
     }
 }