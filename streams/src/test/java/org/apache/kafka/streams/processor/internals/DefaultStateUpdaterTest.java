/*
 * Licensed to the Apache Software Foundation (ASF) under one or more
 * contributor license agreements. See the NOTICE file distributed with
 * this work for additional information regarding copyright ownership.
 * The ASF licenses this file to You under the Apache License, Version 2.0
 * (the "License"); you may not use this file except in compliance with
 * the License. You may obtain a copy of the License at
 *
 *    http://www.apache.org/licenses/LICENSE-2.0
 *
 * Unless required by applicable law or agreed to in writing, software
 * distributed under the License is distributed on an "AS IS" BASIS,
 * WITHOUT WARRANTIES OR CONDITIONS OF ANY KIND, either express or implied.
 * See the License for the specific language governing permissions and
 * limitations under the License.
 */
package org.apache.kafka.streams.processor.internals;

import org.apache.kafka.clients.producer.ProducerConfig;
import org.apache.kafka.common.TopicPartition;
import org.apache.kafka.common.utils.MockTime;
import org.apache.kafka.common.utils.Time;
import org.apache.kafka.streams.StreamsConfig;
import org.apache.kafka.streams.errors.StreamsException;
import org.apache.kafka.streams.errors.TaskCorruptedException;
import org.apache.kafka.streams.processor.TaskId;
import org.apache.kafka.streams.processor.internals.StateUpdater.ExceptionAndTasks;
import org.apache.kafka.streams.processor.internals.Task.State;
import org.junit.jupiter.api.AfterEach;
import org.junit.jupiter.api.Test;
import org.mockito.InOrder;

import java.time.Duration;
import java.util.ArrayList;
import java.util.Arrays;
import java.util.Collection;
import java.util.Collections;
import java.util.HashSet;
import java.util.List;
import java.util.Map;
import java.util.Properties;
import java.util.Set;

import static org.apache.kafka.common.utils.Utils.mkEntry;
import static org.apache.kafka.common.utils.Utils.mkMap;
import static org.apache.kafka.common.utils.Utils.mkObjectProperties;
import static org.apache.kafka.common.utils.Utils.mkSet;
import static org.apache.kafka.streams.StreamsConfig.producerPrefix;
import static org.apache.kafka.test.TestUtils.waitForCondition;
import static org.easymock.EasyMock.anyBoolean;
import static org.junit.jupiter.api.Assertions.assertEquals;
import static org.junit.jupiter.api.Assertions.assertThrows;
import static org.junit.jupiter.api.Assertions.assertTrue;
import static org.mockito.ArgumentMatchers.anyMap;
import static org.mockito.Mockito.atLeast;
import static org.mockito.Mockito.doNothing;
import static org.mockito.Mockito.doThrow;
import static org.mockito.Mockito.inOrder;
import static org.mockito.Mockito.mock;
import static org.mockito.Mockito.never;
import static org.mockito.Mockito.timeout;
import static org.mockito.Mockito.times;
import static org.mockito.Mockito.verify;
import static org.mockito.Mockito.when;

class DefaultStateUpdaterTest {

    private final static int COMMIT_INTERVAL = 100;
    private final static long CALL_TIMEOUT = 1000;
    private final static long VERIFICATION_TIMEOUT = 15000;
    private final static TopicPartition TOPIC_PARTITION_A_0 = new TopicPartition("topicA", 0);
    private final static TopicPartition TOPIC_PARTITION_A_1 = new TopicPartition("topicA", 1);
    private final static TopicPartition TOPIC_PARTITION_B_0 = new TopicPartition("topicB", 0);
    private final static TopicPartition TOPIC_PARTITION_C_0 = new TopicPartition("topicC", 0);
    private final static TopicPartition TOPIC_PARTITION_D_0 = new TopicPartition("topicD", 0);
    private final static TaskId TASK_0_0 = new TaskId(0, 0);
    private final static TaskId TASK_0_1 = new TaskId(0, 1);
    private final static TaskId TASK_0_2 = new TaskId(0, 2);
    private final static TaskId TASK_1_0 = new TaskId(1, 0);
    private final static TaskId TASK_1_1 = new TaskId(1, 1);

    // need an auto-tick timer to work for draining with timeout
    private final Time time = new MockTime(1L);
    private final StreamsConfig config = new StreamsConfig(configProps());
    private final ChangelogReader changelogReader = mock(ChangelogReader.class);
    private final java.util.function.Consumer<Set<TopicPartition>> offsetResetter = topicPartitions -> { };
    private final DefaultStateUpdater stateUpdater = new DefaultStateUpdater(config, changelogReader, time);

    @AfterEach
    public void tearDown() {
        stateUpdater.shutdown(Duration.ofMinutes(1));
    }

    private Properties configProps() {
        return mkObjectProperties(mkMap(
            mkEntry(StreamsConfig.APPLICATION_ID_CONFIG, "appId"),
            mkEntry(StreamsConfig.BOOTSTRAP_SERVERS_CONFIG, "localhost:2171"),
            mkEntry(StreamsConfig.PROCESSING_GUARANTEE_CONFIG, StreamsConfig.EXACTLY_ONCE_V2),
            mkEntry(StreamsConfig.COMMIT_INTERVAL_MS_CONFIG, COMMIT_INTERVAL),
            mkEntry(producerPrefix(ProducerConfig.TRANSACTION_TIMEOUT_CONFIG), COMMIT_INTERVAL)
        ));
    }

    @Test
    public void shouldShutdownStateUpdater() {
        stateUpdater.start();

        stateUpdater.shutdown(Duration.ofMinutes(1));

        verify(changelogReader).clear();
    }

    @Test
    public void shouldShutdownStateUpdaterAndRestart() {
        stateUpdater.start();

        stateUpdater.shutdown(Duration.ofMinutes(1));

        stateUpdater.start();

        stateUpdater.shutdown(Duration.ofMinutes(1));

        verify(changelogReader, times(2)).clear();
    }

    @Test
    public void shouldThrowIfStatelessTaskNotInStateRestoring() {
        shouldThrowIfActiveTaskNotInStateRestoring(createStatelessTask(TASK_0_0));
    }

    @Test
    public void shouldThrowIfStatefulTaskNotInStateRestoring() {
        shouldThrowIfActiveTaskNotInStateRestoring(createActiveStatefulTask(TASK_0_0, Collections.singletonList(TOPIC_PARTITION_A_0)));
    }

    private void shouldThrowIfActiveTaskNotInStateRestoring(final StreamTask task) {
        shouldThrowIfTaskNotInGivenState(task, State.RESTORING);
    }

    @Test
    public void shouldThrowIfStandbyTaskNotInStateRunning() {
        final StandbyTask task = createStandbyTask(TASK_0_0, Collections.singletonList(TOPIC_PARTITION_B_0));
        shouldThrowIfTaskNotInGivenState(task, State.RUNNING);
    }

    private void shouldThrowIfTaskNotInGivenState(final Task task, final State correctState) {
        for (final State state : State.values()) {
            if (state != correctState) {
                when(task.state()).thenReturn(state);
                assertThrows(IllegalStateException.class, () -> stateUpdater.add(task));
            }
        }
    }

    @Test
    public void shouldImmediatelyAddSingleStatelessTaskToRestoredTasks() throws Exception {
        final StreamTask task1 = createStatelessTaskInStateRestoring(TASK_0_0);
        shouldImmediatelyAddStatelessTasksToRestoredTasks(task1);
    }

    @Test
    public void shouldImmediatelyAddMultipleStatelessTasksToRestoredTasks() throws Exception {
        final StreamTask task1 = createStatelessTaskInStateRestoring(TASK_0_0);
        final StreamTask task2 = createStatelessTaskInStateRestoring(TASK_0_2);
        final StreamTask task3 = createStatelessTaskInStateRestoring(TASK_1_0);
        shouldImmediatelyAddStatelessTasksToRestoredTasks(task1, task2, task3);
    }

    private void shouldImmediatelyAddStatelessTasksToRestoredTasks(final StreamTask... tasks) throws Exception {
        stateUpdater.start();
        for (final StreamTask task : tasks) {
            stateUpdater.add(task);
        }

        verifyRestoredActiveTasks(tasks);
        verifyNeverCheckpointTasks(tasks);
        verifyUpdatingTasks();
        verifyExceptionsAndFailedTasks();
        verifyRemovedTasks();
    }

    @Test
    public void shouldRestoreSingleActiveStatefulTask() throws Exception {
        final StreamTask task =
            createActiveStatefulTaskInStateRestoring(TASK_0_0, Arrays.asList(TOPIC_PARTITION_A_0, TOPIC_PARTITION_B_0));
        when(changelogReader.completedChangelogs())
            .thenReturn(Collections.emptySet())
            .thenReturn(mkSet(TOPIC_PARTITION_A_0))
            .thenReturn(mkSet(TOPIC_PARTITION_A_0, TOPIC_PARTITION_B_0));
        when(changelogReader.allChangelogsCompleted())
            .thenReturn(false)
            .thenReturn(false)
            .thenReturn(true);
        stateUpdater.start();

        stateUpdater.add(task);

        verifyRestoredActiveTasks(task);
        verifyCheckpointTasks(true, task);
        verifyUpdatingTasks();
        verifyExceptionsAndFailedTasks();
        verifyRemovedTasks();
        verify(changelogReader, times(1)).enforceRestoreActive();
        verify(changelogReader, atLeast(3)).restore(anyMap());
        verify(changelogReader, never()).transitToUpdateStandby();
    }

    @Test
    public void shouldRestoreMultipleActiveStatefulTasks() throws Exception {
        final StreamTask task1 = createActiveStatefulTaskInStateRestoring(TASK_0_0, Collections.singletonList(TOPIC_PARTITION_A_0));
        final StreamTask task2 = createActiveStatefulTaskInStateRestoring(TASK_0_2, Collections.singletonList(TOPIC_PARTITION_B_0));
        final StreamTask task3 = createActiveStatefulTaskInStateRestoring(TASK_1_0, Collections.singletonList(TOPIC_PARTITION_C_0));
        when(changelogReader.completedChangelogs())
            .thenReturn(Collections.emptySet())
            .thenReturn(mkSet(TOPIC_PARTITION_C_0))
            .thenReturn(mkSet(TOPIC_PARTITION_C_0, TOPIC_PARTITION_A_0))
            .thenReturn(mkSet(TOPIC_PARTITION_C_0, TOPIC_PARTITION_A_0, TOPIC_PARTITION_B_0));
        when(changelogReader.allChangelogsCompleted())
            .thenReturn(false)
            .thenReturn(false)
            .thenReturn(false)
            .thenReturn(true);
        stateUpdater.start();

        stateUpdater.add(task1);
        stateUpdater.add(task2);
        stateUpdater.add(task3);

        verifyRestoredActiveTasks(task3, task1, task2);
        verifyCheckpointTasks(true, task3, task1, task2);
        verifyUpdatingTasks();
        verifyExceptionsAndFailedTasks();
        verifyRemovedTasks();
        verify(changelogReader, times(3)).enforceRestoreActive();
        verify(changelogReader, atLeast(4)).restore(anyMap());
        verify(changelogReader, never()).transitToUpdateStandby();
    }

    @Test
    public void shouldDrainRestoredActiveTasks() throws Exception {
        assertTrue(stateUpdater.drainRestoredActiveTasks(Duration.ZERO).isEmpty());

        final StreamTask task1 = createStatelessTaskInStateRestoring(TASK_0_0);
        stateUpdater.start();
        stateUpdater.add(task1);

        verifyDrainingRestoredActiveTasks(task1);

        final StreamTask task2 = createStatelessTaskInStateRestoring(TASK_1_1);
        final StreamTask task3 = createStatelessTaskInStateRestoring(TASK_1_0);
        final StreamTask task4 = createStatelessTaskInStateRestoring(TASK_0_2);
        stateUpdater.add(task2);
        stateUpdater.add(task3);
        stateUpdater.add(task4);

        verifyDrainingRestoredActiveTasks(task2, task3, task4);
    }

    @Test
    public void shouldUpdateSingleStandbyTask() throws Exception {
        final StandbyTask task = createStandbyTaskInStateRunning(
            TASK_0_0,
            Arrays.asList(TOPIC_PARTITION_A_0, TOPIC_PARTITION_B_0)
        );
        shouldUpdateStandbyTasks(task);
    }

    @Test
    public void shouldUpdateMultipleStandbyTasks() throws Exception {
        final StandbyTask task1 = createStandbyTaskInStateRunning(TASK_0_0, Collections.singletonList(TOPIC_PARTITION_A_0));
        final StandbyTask task2 = createStandbyTaskInStateRunning(TASK_0_2, Collections.singletonList(TOPIC_PARTITION_B_0));
        final StandbyTask task3 = createStandbyTaskInStateRunning(TASK_1_0, Collections.singletonList(TOPIC_PARTITION_C_0));
        shouldUpdateStandbyTasks(task1, task2, task3);
    }

    private void shouldUpdateStandbyTasks(final StandbyTask... tasks) throws Exception {
        when(changelogReader.completedChangelogs()).thenReturn(Collections.emptySet());
        when(changelogReader.allChangelogsCompleted()).thenReturn(false);
        stateUpdater.start();

        for (final StandbyTask task : tasks) {
            stateUpdater.add(task);
        }

        verifyUpdatingStandbyTasks(tasks);
        verifyRestoredActiveTasks();
        verifyExceptionsAndFailedTasks();
        verifyRemovedTasks();
        verify(changelogReader, times(1)).transitToUpdateStandby();
        verify(changelogReader, timeout(VERIFICATION_TIMEOUT).atLeast(1)).restore(anyMap());
        verify(changelogReader, never()).enforceRestoreActive();
    }

    @Test
    public void shouldRestoreActiveStatefulTasksAndUpdateStandbyTasks() throws Exception {
        final StreamTask task1 = createActiveStatefulTaskInStateRestoring(TASK_0_0, Collections.singletonList(TOPIC_PARTITION_A_0));
        final StreamTask task2 = createActiveStatefulTaskInStateRestoring(TASK_0_2, Collections.singletonList(TOPIC_PARTITION_B_0));
        final StandbyTask task3 = createStandbyTaskInStateRunning(TASK_1_0, Collections.singletonList(TOPIC_PARTITION_C_0));
        final StandbyTask task4 = createStandbyTaskInStateRunning(TASK_1_1, Collections.singletonList(TOPIC_PARTITION_D_0));
        when(changelogReader.completedChangelogs())
            .thenReturn(Collections.emptySet())
            .thenReturn(mkSet(TOPIC_PARTITION_A_0))
            .thenReturn(mkSet(TOPIC_PARTITION_A_0, TOPIC_PARTITION_B_0));
        when(changelogReader.allChangelogsCompleted()).thenReturn(false);
        stateUpdater.start();

        stateUpdater.add(task1);
        stateUpdater.add(task2);
        stateUpdater.add(task3);
        stateUpdater.add(task4);

        verifyRestoredActiveTasks(task2, task1);
        verifyCheckpointTasks(true, task2, task1);
        verifyUpdatingStandbyTasks(task4, task3);
        verifyExceptionsAndFailedTasks();
        verifyRemovedTasks();
        verify(changelogReader, atLeast(3)).restore(anyMap());
        final InOrder orderVerifier = inOrder(changelogReader, task1, task2);
        orderVerifier.verify(changelogReader, times(2)).enforceRestoreActive();
        orderVerifier.verify(changelogReader, times(1)).transitToUpdateStandby();
    }

    @Test
    public void shouldRestoreActiveStatefulTaskThenUpdateStandbyTaskAndAgainRestoreActiveStatefulTask() throws Exception {
        final StreamTask task1 = createActiveStatefulTaskInStateRestoring(TASK_0_0, Collections.singletonList(TOPIC_PARTITION_A_0));
        final StandbyTask task2 = createStandbyTaskInStateRunning(TASK_1_0, Collections.singletonList(TOPIC_PARTITION_C_0));
        final StreamTask task3 = createActiveStatefulTaskInStateRestoring(TASK_0_2, Collections.singletonList(TOPIC_PARTITION_B_0));
        when(changelogReader.completedChangelogs())
            .thenReturn(Collections.emptySet())
            .thenReturn(mkSet(TOPIC_PARTITION_A_0))
            .thenReturn(mkSet(TOPIC_PARTITION_B_0));
        when(changelogReader.allChangelogsCompleted()).thenReturn(false);
        stateUpdater.start();

        stateUpdater.add(task1);
        stateUpdater.add(task2);

        verifyRestoredActiveTasks(task1);
        verifyCheckpointTasks(true, task1);
        verifyUpdatingStandbyTasks(task2);
        final InOrder orderVerifier = inOrder(changelogReader);
        orderVerifier.verify(changelogReader, times(1)).enforceRestoreActive();
        orderVerifier.verify(changelogReader, times(1)).transitToUpdateStandby();

        stateUpdater.add(task3);

        verifyRestoredActiveTasks(task1, task3);
<<<<<<< HEAD
        verify(task3).completeRestoration(offsetResetter);
        verifyCheckpointTasks(true, task3);
=======
>>>>>>> 6495a076
        orderVerifier.verify(changelogReader, times(1)).enforceRestoreActive();
        orderVerifier.verify(changelogReader, times(1)).transitToUpdateStandby();
    }

    @Test
    public void shouldUpdateStandbyTaskAfterAllActiveStatefulTasksFailed() throws Exception {
        final StreamTask activeTask1 = createActiveStatefulTaskInStateRestoring(TASK_0_0, Collections.singletonList(TOPIC_PARTITION_A_0));
        final StreamTask activeTask2 = createActiveStatefulTaskInStateRestoring(TASK_0_1, Collections.singletonList(TOPIC_PARTITION_B_0));
        final StandbyTask standbyTask = createStandbyTaskInStateRunning(TASK_1_0, Collections.singletonList(TOPIC_PARTITION_C_0));
        final TaskCorruptedException taskCorruptedException =
            new TaskCorruptedException(mkSet(activeTask1.id(), activeTask2.id()));
        final Map<TaskId, Task> updatingTasks1 = mkMap(
            mkEntry(activeTask1.id(), activeTask1),
            mkEntry(activeTask2.id(), activeTask2),
            mkEntry(standbyTask.id(), standbyTask)
        );
        doThrow(taskCorruptedException).doNothing().when(changelogReader).restore(updatingTasks1);
        when(changelogReader.allChangelogsCompleted()).thenReturn(false);
        stateUpdater.start();

        stateUpdater.add(activeTask1);
        stateUpdater.add(activeTask2);
        stateUpdater.add(standbyTask);

        final ExceptionAndTasks expectedExceptionAndTasks =
            new ExceptionAndTasks(mkSet(activeTask1, activeTask2), taskCorruptedException);
        verifyExceptionsAndFailedTasks(expectedExceptionAndTasks);
        final InOrder orderVerifier = inOrder(changelogReader);
        orderVerifier.verify(changelogReader, atLeast(1)).enforceRestoreActive();
        orderVerifier.verify(changelogReader, times(1)).transitToUpdateStandby();
    }

    @Test
    public void shouldUpdateStandbyTaskAfterAllActiveStatefulTasksRemoved() throws Exception {
        final StreamTask activeTask1 = createActiveStatefulTaskInStateRestoring(TASK_0_0, Collections.singletonList(TOPIC_PARTITION_A_0));
        final StreamTask activeTask2 = createActiveStatefulTaskInStateRestoring(TASK_0_1, Collections.singletonList(TOPIC_PARTITION_B_0));
        final StandbyTask standbyTask = createStandbyTaskInStateRunning(TASK_1_0, Collections.singletonList(TOPIC_PARTITION_C_0));
        when(changelogReader.completedChangelogs()).thenReturn(Collections.emptySet());
        when(changelogReader.allChangelogsCompleted()).thenReturn(false);
        stateUpdater.start();
        stateUpdater.add(activeTask1);
        stateUpdater.add(activeTask2);
        stateUpdater.add(standbyTask);
        verifyUpdatingTasks(activeTask1, activeTask2, standbyTask);

        stateUpdater.remove(activeTask1.id());
        stateUpdater.remove(activeTask2.id());

        verifyRemovedTasks(activeTask1, activeTask2);
        final InOrder orderVerifier = inOrder(changelogReader);
        orderVerifier.verify(changelogReader, atLeast(1)).enforceRestoreActive();
        orderVerifier.verify(changelogReader, times(1)).transitToUpdateStandby();
    }

    @Test
    public void shouldRemoveActiveStatefulTask() throws Exception {
        final StreamTask task = createActiveStatefulTaskInStateRestoring(TASK_0_0, Collections.singletonList(TOPIC_PARTITION_A_0));
        shouldRemoveStatefulTask(task);
    }

    @Test
    public void shouldRemoveStandbyTask() throws Exception {
        final StandbyTask task = createStandbyTaskInStateRunning(TASK_0_0, Collections.singletonList(TOPIC_PARTITION_A_0));
        shouldRemoveStatefulTask(task);
    }

    private void shouldRemoveStatefulTask(final Task task) throws Exception {
        when(changelogReader.completedChangelogs()).thenReturn(Collections.emptySet());
        when(changelogReader.allChangelogsCompleted()).thenReturn(false);
        stateUpdater.start();
        stateUpdater.add(task);

        stateUpdater.remove(task.id());

        verifyRemovedTasks(task);
        verifyCheckpointTasks(true, task);
        verifyRestoredActiveTasks();
        verifyUpdatingTasks();
        verifyExceptionsAndFailedTasks();
        verify(changelogReader).unregister(task.changelogPartitions());
    }

    @Test
    public void shouldNotRemoveActiveStatefulTaskFromRestoredActiveTasks() throws Exception {
        final StreamTask task = createActiveStatefulTaskInStateRestoring(TASK_0_0, Collections.singletonList(TOPIC_PARTITION_A_0));
        shouldNotRemoveTaskFromRestoredActiveTasks(task);
    }

    @Test
    public void shouldNotRemoveStatelessTaskFromRestoredActiveTasks() throws Exception {
        final StreamTask task = createStatelessTaskInStateRestoring(TASK_0_0);
        shouldNotRemoveTaskFromRestoredActiveTasks(task);
    }

    private void shouldNotRemoveTaskFromRestoredActiveTasks(final StreamTask task) throws Exception {
        final StreamTask controlTask = createActiveStatefulTaskInStateRestoring(TASK_1_0, Collections.singletonList(TOPIC_PARTITION_B_0));
        when(changelogReader.completedChangelogs()).thenReturn(Collections.singleton(TOPIC_PARTITION_A_0));
        when(changelogReader.allChangelogsCompleted()).thenReturn(false);
        stateUpdater.start();
        stateUpdater.add(task);
        stateUpdater.add(controlTask);
        verifyRestoredActiveTasks(task);

        stateUpdater.remove(task.id());
        stateUpdater.remove(controlTask.id());

        verifyRemovedTasks(controlTask);
        verifyRestoredActiveTasks(task);
        verifyUpdatingTasks();
        verifyExceptionsAndFailedTasks();
    }

    @Test
    public void shouldNotRemoveActiveStatefulTaskFromFailedTasks() throws Exception {
        final StreamTask task = createActiveStatefulTaskInStateRestoring(TASK_0_0, Collections.singletonList(TOPIC_PARTITION_A_0));
        shouldNotRemoveTaskFromFailedTasks(task);
    }

    @Test
    public void shouldNotRemoveStandbyTaskFromFailedTasks() throws Exception {
        final StandbyTask task = createStandbyTaskInStateRunning(TASK_0_0, Collections.singletonList(TOPIC_PARTITION_A_0));
        shouldNotRemoveTaskFromFailedTasks(task);
    }

    private void shouldNotRemoveTaskFromFailedTasks(final Task task) throws Exception {
        final StreamTask controlTask = createActiveStatefulTaskInStateRestoring(TASK_1_0, Collections.singletonList(TOPIC_PARTITION_B_0));
        final StreamsException streamsException = new StreamsException("Something happened", task.id());
        when(changelogReader.completedChangelogs()).thenReturn(Collections.emptySet());
        when(changelogReader.allChangelogsCompleted()).thenReturn(false);
        final Map<TaskId, Task> updatingTasks = mkMap(
            mkEntry(task.id(), task),
            mkEntry(controlTask.id(), controlTask)
        );
        doThrow(streamsException)
            .doNothing()
            .when(changelogReader).restore(updatingTasks);
        stateUpdater.start();

        stateUpdater.add(task);
        stateUpdater.add(controlTask);
        final ExceptionAndTasks expectedExceptionAndTasks = new ExceptionAndTasks(mkSet(task), streamsException);
        verifyExceptionsAndFailedTasks(expectedExceptionAndTasks);

        stateUpdater.remove(task.id());
        stateUpdater.remove(controlTask.id());

        verifyRemovedTasks(controlTask);
        verifyExceptionsAndFailedTasks(expectedExceptionAndTasks);
        verifyUpdatingTasks();
        verifyRestoredActiveTasks();
    }

    @Test
    public void shouldDrainRemovedTasks() throws Exception {
        assertTrue(stateUpdater.drainRemovedTasks().isEmpty());
        when(changelogReader.completedChangelogs()).thenReturn(Collections.emptySet());
        when(changelogReader.allChangelogsCompleted()).thenReturn(false);
        stateUpdater.start();

        final StreamTask task1 = createActiveStatefulTaskInStateRestoring(TASK_0_0, Collections.singletonList(TOPIC_PARTITION_B_0));
        stateUpdater.add(task1);
        stateUpdater.remove(task1.id());

        verifyDrainingRemovedTasks(task1);

        final StreamTask task2 = createActiveStatefulTaskInStateRestoring(TASK_1_1, Collections.singletonList(TOPIC_PARTITION_C_0));
        final StreamTask task3 = createActiveStatefulTaskInStateRestoring(TASK_1_0, Collections.singletonList(TOPIC_PARTITION_A_0));
        final StreamTask task4 = createActiveStatefulTaskInStateRestoring(TASK_0_2, Collections.singletonList(TOPIC_PARTITION_D_0));
        stateUpdater.add(task2);
        stateUpdater.remove(task2.id());
        stateUpdater.add(task3);
        stateUpdater.remove(task3.id());
        stateUpdater.add(task4);
        stateUpdater.remove(task4.id());

        verifyDrainingRemovedTasks(task2, task3, task4);
    }

    @Test
    public void shouldAddFailedTasksToQueueWhenRestoreThrowsStreamsExceptionWithoutTask() throws Exception {
        final StreamTask task1 = createActiveStatefulTaskInStateRestoring(TASK_0_0, Collections.singletonList(TOPIC_PARTITION_A_0));
        final StandbyTask task2 = createStandbyTaskInStateRunning(TASK_0_2, Collections.singletonList(TOPIC_PARTITION_B_0));
        final String exceptionMessage = "The Streams were crossed!";
        final StreamsException streamsException = new StreamsException(exceptionMessage);
        final Map<TaskId, Task> updatingTasks = mkMap(
            mkEntry(task1.id(), task1),
            mkEntry(task2.id(), task2)
        );
        doNothing().doThrow(streamsException).when(changelogReader).restore(updatingTasks);
        stateUpdater.start();

        stateUpdater.add(task1);
        stateUpdater.add(task2);

        final ExceptionAndTasks expectedExceptionAndTasks = new ExceptionAndTasks(mkSet(task1, task2), streamsException);
        verifyExceptionsAndFailedTasks(expectedExceptionAndTasks);
        verifyRemovedTasks();
        verifyUpdatingTasks();
        verifyRestoredActiveTasks();
    }

    @Test
    public void shouldAddFailedTasksToQueueWhenRestoreThrowsStreamsExceptionWithTask() throws Exception {
        final StreamTask task1 = createActiveStatefulTaskInStateRestoring(TASK_0_0, Collections.singletonList(TOPIC_PARTITION_A_0));
        final StreamTask task2 = createActiveStatefulTaskInStateRestoring(TASK_0_2, Collections.singletonList(TOPIC_PARTITION_B_0));
        final StandbyTask task3 = createStandbyTaskInStateRunning(TASK_1_0, Collections.singletonList(TOPIC_PARTITION_C_0));
        final String exceptionMessage = "The Streams were crossed!";
        final StreamsException streamsException1 = new StreamsException(exceptionMessage, task1.id());
        final StreamsException streamsException2 = new StreamsException(exceptionMessage, task3.id());
        final Map<TaskId, Task> updatingTasksBeforeFirstThrow = mkMap(
            mkEntry(task1.id(), task1),
            mkEntry(task2.id(), task2),
            mkEntry(task3.id(), task3)
        );
        final Map<TaskId, Task> updatingTasksBeforeSecondThrow = mkMap(
            mkEntry(task2.id(), task2),
            mkEntry(task3.id(), task3)
        );
        doNothing()
            .doThrow(streamsException1)
            .when(changelogReader).restore(updatingTasksBeforeFirstThrow);
        doNothing()
            .doThrow(streamsException2)
            .when(changelogReader).restore(updatingTasksBeforeSecondThrow);
        stateUpdater.start();

        stateUpdater.add(task1);
        stateUpdater.add(task2);
        stateUpdater.add(task3);

        final ExceptionAndTasks expectedExceptionAndTasks1 = new ExceptionAndTasks(mkSet(task1), streamsException1);
        final ExceptionAndTasks expectedExceptionAndTasks2 = new ExceptionAndTasks(mkSet(task3), streamsException2);
        verifyExceptionsAndFailedTasks(expectedExceptionAndTasks1, expectedExceptionAndTasks2);
        verifyUpdatingTasks(task2);
        verifyRestoredActiveTasks();
        verifyRemovedTasks();
    }

    @Test
    public void shouldAddFailedTasksToQueueWhenRestoreThrowsTaskCorruptedException() throws Exception {
        final StreamTask task1 = createActiveStatefulTaskInStateRestoring(TASK_0_0, Collections.singletonList(TOPIC_PARTITION_A_0));
        final StandbyTask task2 = createStandbyTaskInStateRunning(TASK_0_2, Collections.singletonList(TOPIC_PARTITION_B_0));
        final StreamTask task3 = createActiveStatefulTaskInStateRestoring(TASK_1_0, Collections.singletonList(TOPIC_PARTITION_C_0));
        final Set<TaskId> expectedTaskIds = mkSet(task1.id(), task2.id());
        final TaskCorruptedException taskCorruptedException = new TaskCorruptedException(expectedTaskIds);
        final Map<TaskId, Task> updatingTasks = mkMap(
            mkEntry(task1.id(), task1),
            mkEntry(task2.id(), task2),
            mkEntry(task3.id(), task3)
        );
        doNothing().doThrow(taskCorruptedException).doNothing().when(changelogReader).restore(updatingTasks);
        stateUpdater.start();

        stateUpdater.add(task1);
        stateUpdater.add(task2);
        stateUpdater.add(task3);

        final ExceptionAndTasks expectedExceptionAndTasks = new ExceptionAndTasks(mkSet(task1, task2), taskCorruptedException);
        verifyExceptionsAndFailedTasks(expectedExceptionAndTasks);
        verifyUpdatingTasks(task3);
        verifyRestoredActiveTasks();
        verifyRemovedTasks();
    }

    @Test
    public void shouldAddFailedTasksToQueueWhenUncaughtExceptionIsThrown() throws Exception {
        final StreamTask task1 = createActiveStatefulTaskInStateRestoring(TASK_0_0, Collections.singletonList(TOPIC_PARTITION_A_0));
        final StandbyTask task2 = createStandbyTaskInStateRunning(TASK_0_2, Collections.singletonList(TOPIC_PARTITION_B_0));
        final IllegalStateException illegalStateException = new IllegalStateException("Nobody expects the Spanish inquisition!");
        final Map<TaskId, Task> updatingTasks = mkMap(
            mkEntry(task1.id(), task1),
            mkEntry(task2.id(), task2)
        );
        doThrow(illegalStateException).when(changelogReader).restore(updatingTasks);
        stateUpdater.start();

        stateUpdater.add(task1);
        stateUpdater.add(task2);

        final ExceptionAndTasks expectedExceptionAndTasks = new ExceptionAndTasks(mkSet(task1, task2), illegalStateException);
        verifyExceptionsAndFailedTasks(expectedExceptionAndTasks);
        verifyUpdatingTasks();
        verifyRestoredActiveTasks();
        verifyRemovedTasks();
    }

    @Test
    public void shouldDrainFailedTasksAndExceptions() throws Exception {
        assertTrue(stateUpdater.drainExceptionsAndFailedTasks().isEmpty());

        final StreamTask task1 = createActiveStatefulTaskInStateRestoring(TASK_0_0, Collections.singletonList(TOPIC_PARTITION_B_0));
        final StreamTask task2 = createActiveStatefulTaskInStateRestoring(TASK_1_1, Collections.singletonList(TOPIC_PARTITION_C_0));
        final StreamTask task3 = createActiveStatefulTaskInStateRestoring(TASK_1_0, Collections.singletonList(TOPIC_PARTITION_A_0));
        final StreamTask task4 = createActiveStatefulTaskInStateRestoring(TASK_0_2, Collections.singletonList(TOPIC_PARTITION_D_0));
        final String exceptionMessage = "The Streams were crossed!";
        final StreamsException streamsException1 = new StreamsException(exceptionMessage, task1.id());
        final Map<TaskId, Task> updatingTasks1 = mkMap(
            mkEntry(task1.id(), task1)
        );
        doThrow(streamsException1)
            .when(changelogReader).restore(updatingTasks1);
        final StreamsException streamsException2 = new StreamsException(exceptionMessage, task2.id());
        final StreamsException streamsException3 = new StreamsException(exceptionMessage, task3.id());
        final StreamsException streamsException4 = new StreamsException(exceptionMessage, task4.id());
        final Map<TaskId, Task> updatingTasks2 = mkMap(
            mkEntry(task2.id(), task2),
            mkEntry(task3.id(), task3),
            mkEntry(task4.id(), task4)
        );
        doThrow(streamsException2).when(changelogReader).restore(updatingTasks2);
        final Map<TaskId, Task> updatingTasks3 = mkMap(
            mkEntry(task3.id(), task3),
            mkEntry(task4.id(), task4)
        );
        doThrow(streamsException3).when(changelogReader).restore(updatingTasks3);
        final Map<TaskId, Task> updatingTasks4 = mkMap(
            mkEntry(task4.id(), task4)
        );
        doThrow(streamsException4).when(changelogReader).restore(updatingTasks4);
        stateUpdater.start();

        stateUpdater.add(task1);

        final ExceptionAndTasks expectedExceptionAndTasks1 = new ExceptionAndTasks(mkSet(task1), streamsException1);
        verifyDrainingExceptionsAndFailedTasks(expectedExceptionAndTasks1);

        stateUpdater.add(task2);
        stateUpdater.add(task3);
        stateUpdater.add(task4);

        final ExceptionAndTasks expectedExceptionAndTasks2 = new ExceptionAndTasks(mkSet(task2), streamsException2);
        final ExceptionAndTasks expectedExceptionAndTasks3 = new ExceptionAndTasks(mkSet(task3), streamsException3);
        final ExceptionAndTasks expectedExceptionAndTasks4 = new ExceptionAndTasks(mkSet(task4), streamsException4);
        verifyDrainingExceptionsAndFailedTasks(expectedExceptionAndTasks2, expectedExceptionAndTasks3, expectedExceptionAndTasks4);
    }

    @Test
    public void shouldAutoCheckpointTasksOnInterval() throws Exception {
        final StreamTask task1 = createActiveStatefulTaskInStateRestoring(TASK_0_0, Collections.singletonList(TOPIC_PARTITION_A_0));
        final StreamTask task2 = createActiveStatefulTaskInStateRestoring(TASK_0_2, Collections.singletonList(TOPIC_PARTITION_B_0));
        final StandbyTask task3 = createStandbyTaskInStateRunning(TASK_1_0, Collections.singletonList(TOPIC_PARTITION_C_0));
        final StandbyTask task4 = createStandbyTaskInStateRunning(TASK_1_1, Collections.singletonList(TOPIC_PARTITION_D_0));
        when(changelogReader.completedChangelogs()).thenReturn(Collections.emptySet());
        when(changelogReader.allChangelogsCompleted()).thenReturn(false);
        stateUpdater.start();
        stateUpdater.add(task1);
        stateUpdater.add(task2);
        stateUpdater.add(task3);
        stateUpdater.add(task4);
        // wait for all tasks added to the thread before advance timer
        verifyUpdatingTasks(task1, task2, task3, task4);

        time.sleep(COMMIT_INTERVAL + 1);

        verifyExceptionsAndFailedTasks();
        verifyCheckpointTasks(false, task1, task2, task3, task4);
    }

    @Test
    public void shouldNotAutoCheckpointTasksIfIntervalNotElapsed() {
        // we need to use a non auto-ticking timer here to control how much time elapsed exactly
        final Time time = new MockTime();
        final DefaultStateUpdater stateUpdater = new DefaultStateUpdater(config, changelogReader, time);
        try {
            final StreamTask task1 = createActiveStatefulTaskInStateRestoring(TASK_0_0, Collections.singletonList(TOPIC_PARTITION_A_0));
            final StreamTask task2 = createActiveStatefulTaskInStateRestoring(TASK_0_2, Collections.singletonList(TOPIC_PARTITION_B_0));
            final StandbyTask task3 = createStandbyTaskInStateRunning(TASK_1_0, Collections.singletonList(TOPIC_PARTITION_C_0));
            final StandbyTask task4 = createStandbyTaskInStateRunning(TASK_1_1, Collections.singletonList(TOPIC_PARTITION_D_0));
            when(changelogReader.completedChangelogs()).thenReturn(Collections.emptySet());
            when(changelogReader.allChangelogsCompleted()).thenReturn(false);
            stateUpdater.start();
            stateUpdater.add(task1);
            stateUpdater.add(task2);
            stateUpdater.add(task3);
            stateUpdater.add(task4);

            time.sleep(COMMIT_INTERVAL);

            verifyNeverCheckpointTasks(task1, task2, task3, task4);
        } finally {
            stateUpdater.shutdown(Duration.ofMinutes(1));
        }
    }

    private void verifyCheckpointTasks(final boolean enforceCheckpoint, final Task... tasks) {
        for (final Task task : tasks) {
            verify(task, timeout(VERIFICATION_TIMEOUT).atLeast(1)).maybeCheckpoint(enforceCheckpoint);
        }
    }

    private void verifyNeverCheckpointTasks(final Task... tasks) {
        for (final Task task : tasks) {
            verify(task, never()).maybeCheckpoint(anyBoolean());
        }
    }

    @Test
    public void shouldGetTasksFromInputQueue() {
        stateUpdater.shutdown(Duration.ofMillis(Long.MAX_VALUE));

        final StreamTask activeTask1 = createActiveStatefulTaskInStateRestoring(TASK_0_0, Collections.singletonList(TOPIC_PARTITION_A_0));
        final StreamTask activeTask2 = createActiveStatefulTaskInStateRestoring(TASK_1_0, Collections.singletonList(TOPIC_PARTITION_B_0));
        final StandbyTask standbyTask1 = createStandbyTaskInStateRunning(TASK_0_2, Collections.singletonList(TOPIC_PARTITION_C_0));
        final StandbyTask standbyTask2 = createStandbyTaskInStateRunning(TASK_1_1, Collections.singletonList(TOPIC_PARTITION_D_0));
        final StandbyTask standbyTask3 = createStandbyTaskInStateRunning(TASK_0_1, Collections.singletonList(TOPIC_PARTITION_A_1));
        stateUpdater.add(activeTask1);
        stateUpdater.add(standbyTask1);
        stateUpdater.add(standbyTask2);
        stateUpdater.remove(TASK_0_0);
        stateUpdater.add(activeTask2);
        stateUpdater.add(standbyTask3);

        final Set<Task> tasks = stateUpdater.getTasks();

        assertEquals(5, tasks.size());
        assertTrue(tasks.containsAll(mkSet(activeTask1, activeTask2, standbyTask1, standbyTask2, standbyTask3)));

        final Set<StreamTask> activeTasks = stateUpdater.getActiveTasks();

        assertEquals(2, activeTasks.size());
        assertTrue(activeTasks.containsAll(mkSet(activeTask1, activeTask2)));

        final Set<StandbyTask> standbyTasks = stateUpdater.getStandbyTasks();

        assertEquals(3, standbyTasks.size());
        assertTrue(standbyTasks.containsAll(mkSet(standbyTask1, standbyTask2, standbyTask3)));
    }

    @Test
    public void shouldGetTasksFromUpdatingTasks() throws Exception {
        final StreamTask activeTask1 = createActiveStatefulTaskInStateRestoring(TASK_0_0, Collections.singletonList(TOPIC_PARTITION_A_0));
        final StreamTask activeTask2 = createActiveStatefulTaskInStateRestoring(TASK_1_0, Collections.singletonList(TOPIC_PARTITION_B_0));
        final StandbyTask standbyTask1 = createStandbyTaskInStateRunning(TASK_0_2, Collections.singletonList(TOPIC_PARTITION_C_0));
        final StandbyTask standbyTask2 = createStandbyTaskInStateRunning(TASK_1_1, Collections.singletonList(TOPIC_PARTITION_D_0));
        final StandbyTask standbyTask3 = createStandbyTaskInStateRunning(TASK_0_1, Collections.singletonList(TOPIC_PARTITION_A_1));
        when(changelogReader.completedChangelogs()).thenReturn(Collections.emptySet());
        when(changelogReader.allChangelogsCompleted()).thenReturn(false);
        stateUpdater.start();
        stateUpdater.add(activeTask1);
        stateUpdater.add(standbyTask1);
        stateUpdater.add(standbyTask2);
        stateUpdater.add(activeTask2);
        stateUpdater.add(standbyTask3);
        verifyUpdatingTasks(activeTask1, activeTask2, standbyTask1, standbyTask2, standbyTask3);

        final Set<Task> tasks = stateUpdater.getTasks();

        assertEquals(5, tasks.size());
        assertTrue(tasks.containsAll(mkSet(activeTask1, activeTask2, standbyTask1, standbyTask2, standbyTask3)));

        final Set<StreamTask> activeTasks = stateUpdater.getActiveTasks();

        assertEquals(2, activeTasks.size());
        assertTrue(activeTasks.containsAll(mkSet(activeTask1, activeTask2)));

        final Set<StandbyTask> standbyTasks = stateUpdater.getStandbyTasks();

        assertEquals(3, standbyTasks.size());
        assertTrue(standbyTasks.containsAll(mkSet(standbyTask1, standbyTask2, standbyTask3)));
    }

    @Test
    public void shouldGetTasksFromRestoredActiveTasks() throws Exception {
        final StreamTask activeTask1 = createActiveStatefulTaskInStateRestoring(TASK_0_0, Collections.singletonList(TOPIC_PARTITION_A_0));
        final StreamTask activeTask2 = createActiveStatefulTaskInStateRestoring(TASK_1_0, Collections.singletonList(TOPIC_PARTITION_B_0));
        when(changelogReader.completedChangelogs()).thenReturn(mkSet(TOPIC_PARTITION_A_0, TOPIC_PARTITION_B_0));
        when(changelogReader.allChangelogsCompleted()).thenReturn(false);
        stateUpdater.start();
        stateUpdater.add(activeTask1);
        stateUpdater.add(activeTask2);
        verifyRestoredActiveTasks(activeTask1, activeTask2);

        verifyGetTasks(mkSet(activeTask1, activeTask2), mkSet());

        stateUpdater.drainRestoredActiveTasks(Duration.ofMinutes(1));

        verifyGetTasks(mkSet(), mkSet());
    }

    @Test
    public void shouldGetTasksFromExceptionsAndFailedTasks() throws Exception {
        final StreamTask activeTask1 = createActiveStatefulTaskInStateRestoring(TASK_1_0, Collections.singletonList(TOPIC_PARTITION_B_0));
        final StandbyTask standbyTask2 = createStandbyTaskInStateRunning(TASK_1_1, Collections.singletonList(TOPIC_PARTITION_D_0));
        final StandbyTask standbyTask1 = createStandbyTaskInStateRunning(TASK_0_1, Collections.singletonList(TOPIC_PARTITION_A_1));
        final TaskCorruptedException taskCorruptedException =
            new TaskCorruptedException(mkSet(standbyTask1.id(), standbyTask2.id()));
        final StreamsException streamsException = new StreamsException("The Streams were crossed!", activeTask1.id());
        final Map<TaskId, Task> updatingTasks1 = mkMap(
            mkEntry(activeTask1.id(), activeTask1),
            mkEntry(standbyTask1.id(), standbyTask1),
            mkEntry(standbyTask2.id(), standbyTask2)
        );
        doNothing().doThrow(taskCorruptedException).doNothing().when(changelogReader).restore(updatingTasks1);
        final Map<TaskId, Task> updatingTasks2 = mkMap(
            mkEntry(activeTask1.id(), activeTask1)
        );
        doNothing().doThrow(streamsException).doNothing().when(changelogReader).restore(updatingTasks2);
        stateUpdater.start();
        stateUpdater.add(standbyTask1);
        stateUpdater.add(activeTask1);
        stateUpdater.add(standbyTask2);
        final ExceptionAndTasks expectedExceptionAndTasks1 =
            new ExceptionAndTasks(mkSet(standbyTask1, standbyTask2), taskCorruptedException);
        final ExceptionAndTasks expectedExceptionAndTasks2 = new ExceptionAndTasks(mkSet(activeTask1), streamsException);
        verifyExceptionsAndFailedTasks(expectedExceptionAndTasks1, expectedExceptionAndTasks2);

        verifyGetTasks(mkSet(activeTask1), mkSet(standbyTask1, standbyTask2));

        stateUpdater.drainExceptionsAndFailedTasks();

        verifyGetTasks(mkSet(), mkSet());
    }

    @Test
    public void shouldGetTasksFromRemovedTasks() throws Exception {
        final StreamTask activeTask = createActiveStatefulTaskInStateRestoring(TASK_1_0, Collections.singletonList(TOPIC_PARTITION_B_0));
        final StandbyTask standbyTask2 = createStandbyTaskInStateRunning(TASK_1_1, Collections.singletonList(TOPIC_PARTITION_D_0));
        final StandbyTask standbyTask1 = createStandbyTaskInStateRunning(TASK_0_1, Collections.singletonList(TOPIC_PARTITION_A_1));
        when(changelogReader.completedChangelogs()).thenReturn(Collections.emptySet());
        when(changelogReader.allChangelogsCompleted()).thenReturn(false);
        stateUpdater.start();
        stateUpdater.add(standbyTask1);
        stateUpdater.add(activeTask);
        stateUpdater.add(standbyTask2);
        stateUpdater.remove(standbyTask1.id());
        stateUpdater.remove(standbyTask2.id());
        stateUpdater.remove(activeTask.id());
        verifyRemovedTasks(activeTask, standbyTask1, standbyTask2);

        verifyGetTasks(mkSet(activeTask), mkSet(standbyTask1, standbyTask2));

        stateUpdater.drainRemovedTasks();

        verifyGetTasks(mkSet(), mkSet());
    }

    private void verifyGetTasks(final Set<StreamTask> expectedActiveTasks,
                                final Set<StandbyTask> expectedStandbyTasks) {
        final Set<Task> tasks = stateUpdater.getTasks();

        final Set<Task> expectedTasks = new HashSet<>(expectedActiveTasks);
        expectedTasks.addAll(expectedStandbyTasks);
        assertEquals(expectedActiveTasks.size() + expectedStandbyTasks.size(), tasks.size());
        assertTrue(tasks.containsAll(expectedTasks));

        final Set<StreamTask> activeTasks = stateUpdater.getActiveTasks();
        assertEquals(expectedActiveTasks.size(), activeTasks.size());
        assertTrue(activeTasks.containsAll(expectedActiveTasks));

        final Set<StandbyTask> standbyTasks = stateUpdater.getStandbyTasks();
        assertEquals(expectedStandbyTasks.size(), standbyTasks.size());
        assertTrue(standbyTasks.containsAll(expectedStandbyTasks));
    }

    private void verifyRestoredActiveTasks(final StreamTask... tasks) throws Exception {
        if (tasks.length == 0) {
            assertTrue(stateUpdater.getRestoredActiveTasks().isEmpty());
        } else {
            final Set<StreamTask> expectedRestoredTasks = mkSet(tasks);
            final Set<StreamTask> restoredTasks = new HashSet<>();
            waitForCondition(
                () -> {
                    restoredTasks.addAll(stateUpdater.getRestoredActiveTasks());
                    return restoredTasks.containsAll(expectedRestoredTasks)
                        && restoredTasks.size() == expectedRestoredTasks.size();
                },
                VERIFICATION_TIMEOUT,
                "Did not get all restored active task within the given timeout!"
            );
        }
    }

    private void verifyDrainingRestoredActiveTasks(final StreamTask... tasks) throws Exception {
        final Set<StreamTask> expectedRestoredTasks = mkSet(tasks);
        final Set<StreamTask> restoredTasks = new HashSet<>();
        waitForCondition(
            () -> {
                restoredTasks.addAll(stateUpdater.drainRestoredActiveTasks(Duration.ofMillis(CALL_TIMEOUT)));
                return restoredTasks.containsAll(expectedRestoredTasks)
                    && restoredTasks.size() == expectedRestoredTasks.size();
            },
            VERIFICATION_TIMEOUT,
            "Did not get all restored active task within the given timeout!"
        );
        assertTrue(stateUpdater.drainRestoredActiveTasks(Duration.ZERO).isEmpty());
    }

    private void verifyUpdatingTasks(final Task... tasks) throws Exception {
        if (tasks.length == 0) {
            assertTrue(stateUpdater.getUpdatingTasks().isEmpty());
        } else {
            final Set<Task> expectedUpdatingTasks = mkSet(tasks);
            final Set<Task> updatingTasks = new HashSet<>();
            waitForCondition(
                () -> {
                    updatingTasks.addAll(stateUpdater.getUpdatingTasks());
                    return updatingTasks.containsAll(expectedUpdatingTasks)
                        && updatingTasks.size() == expectedUpdatingTasks.size();
                },
                VERIFICATION_TIMEOUT,
                "Did not get all updating task within the given timeout!"
            );
        }
    }

    private void verifyUpdatingStandbyTasks(final StandbyTask... tasks) throws Exception {
        final Set<StandbyTask> expectedStandbyTasks = mkSet(tasks);
        final Set<StandbyTask> standbyTasks = new HashSet<>();
        waitForCondition(
            () -> {
                standbyTasks.addAll(stateUpdater.getUpdatingStandbyTasks());
                return standbyTasks.containsAll(expectedStandbyTasks)
                    && standbyTasks.size() == expectedStandbyTasks.size();
            },
            VERIFICATION_TIMEOUT,
            "Did not see all standby task within the given timeout!"
        );
    }

    private void verifyRemovedTasks(final Task... tasks) throws Exception {
        if (tasks.length == 0) {
            assertTrue(stateUpdater.getRemovedTasks().isEmpty());
        } else {
            final Set<Task> expectedRemovedTasks = mkSet(tasks);
            final Set<Task> removedTasks = new HashSet<>();
            waitForCondition(
                () -> {
                    removedTasks.addAll(stateUpdater.getRemovedTasks());
                    return removedTasks.containsAll(expectedRemovedTasks)
                        && removedTasks.size() == expectedRemovedTasks.size();
                },
                VERIFICATION_TIMEOUT,
                "Did not get all removed task within the given timeout!"
            );
        }
    }

    private void verifyDrainingRemovedTasks(final Task... tasks) throws Exception {
        final Set<Task> expectedRemovedTasks = mkSet(tasks);
        final Set<Task> removedTasks = new HashSet<>();
        waitForCondition(
            () -> {
                removedTasks.addAll(stateUpdater.drainRemovedTasks());
                return removedTasks.containsAll(mkSet(tasks))
                    && removedTasks.size() == expectedRemovedTasks.size();
            },
            VERIFICATION_TIMEOUT,
            "Did not get all restored active task within the given timeout!"
        );
        assertTrue(stateUpdater.drainRemovedTasks().isEmpty());
    }

    private void verifyExceptionsAndFailedTasks(final ExceptionAndTasks... exceptionsAndTasks) throws Exception {
        final List<ExceptionAndTasks> expectedExceptionAndTasks = Arrays.asList(exceptionsAndTasks);
        final Set<ExceptionAndTasks> failedTasks = new HashSet<>();
        waitForCondition(
            () -> {
                failedTasks.addAll(stateUpdater.getExceptionsAndFailedTasks());
                return failedTasks.containsAll(expectedExceptionAndTasks)
                    && failedTasks.size() == expectedExceptionAndTasks.size();
            },
            VERIFICATION_TIMEOUT,
            "Did not get all exceptions and failed tasks within the given timeout!"
        );
    }

    private void verifyDrainingExceptionsAndFailedTasks(final ExceptionAndTasks... exceptionsAndTasks) throws Exception {
        final List<ExceptionAndTasks> expectedExceptionAndTasks = Arrays.asList(exceptionsAndTasks);
        final List<ExceptionAndTasks> failedTasks = new ArrayList<>();
        waitForCondition(
            () -> {
                failedTasks.addAll(stateUpdater.drainExceptionsAndFailedTasks());
                return failedTasks.containsAll(expectedExceptionAndTasks)
                    && failedTasks.size() == expectedExceptionAndTasks.size();
            },
            VERIFICATION_TIMEOUT,
            "Did not get all exceptions and failed tasks within the given timeout!"
        );
        assertTrue(stateUpdater.drainExceptionsAndFailedTasks().isEmpty());
    }

    private StreamTask createActiveStatefulTaskInStateRestoring(final TaskId taskId,
                                                                final Collection<TopicPartition> changelogPartitions) {
        final StreamTask task = createActiveStatefulTask(taskId, changelogPartitions);
        when(task.state()).thenReturn(State.RESTORING);
        return task;
    }

    private StreamTask createActiveStatefulTask(final TaskId taskId,
                                                final Collection<TopicPartition> changelogPartitions) {
        final StreamTask task = mock(StreamTask.class);
        setupStatefulTask(task, taskId, changelogPartitions);
        when(task.isActive()).thenReturn(true);
        return task;
    }

    private StreamTask createStatelessTaskInStateRestoring(final TaskId taskId) {
        final StreamTask task = createStatelessTask(taskId);
        when(task.state()).thenReturn(State.RESTORING);
        return task;
    }

    private StreamTask createStatelessTask(final TaskId taskId) {
        final StreamTask task = mock(StreamTask.class);
        when(task.changelogPartitions()).thenReturn(Collections.emptySet());
        when(task.isActive()).thenReturn(true);
        when(task.id()).thenReturn(taskId);
        return task;
    }

    private StandbyTask createStandbyTaskInStateRunning(final TaskId taskId,
                                                        final Collection<TopicPartition> changelogPartitions) {
        final StandbyTask task = createStandbyTask(taskId, changelogPartitions);
        when(task.state()).thenReturn(State.RUNNING);
        return task;
    }

    private StandbyTask createStandbyTask(final TaskId taskId,
                                          final Collection<TopicPartition> changelogPartitions) {
        final StandbyTask task = mock(StandbyTask.class);
        setupStatefulTask(task, taskId, changelogPartitions);
        when(task.isActive()).thenReturn(false);
        return task;
    }

    private void setupStatefulTask(final Task task,
                                   final TaskId taskId,
                                   final Collection<TopicPartition> changelogPartitions) {
        when(task.changelogPartitions()).thenReturn(changelogPartitions);
        when(task.id()).thenReturn(taskId);
    }
}<|MERGE_RESOLUTION|>--- conflicted
+++ resolved
@@ -345,11 +345,7 @@
         stateUpdater.add(task3);
 
         verifyRestoredActiveTasks(task1, task3);
-<<<<<<< HEAD
-        verify(task3).completeRestoration(offsetResetter);
         verifyCheckpointTasks(true, task3);
-=======
->>>>>>> 6495a076
         orderVerifier.verify(changelogReader, times(1)).enforceRestoreActive();
         orderVerifier.verify(changelogReader, times(1)).transitToUpdateStandby();
     }
