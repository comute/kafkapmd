/**
 * Licensed to the Apache Software Foundation (ASF) under one or more
 * contributor license agreements.  See the NOTICE file distributed with
 * this work for additional information regarding copyright ownership.
 * The ASF licenses this file to You under the Apache License, Version 2.0
 * (the "License"); you may not use this file except in compliance with
 * the License.  You may obtain a copy of the License at
 *
 *    http://www.apache.org/licenses/LICENSE-2.0
 *
 * Unless required by applicable law or agreed to in writing, software
 * distributed under the License is distributed on an "AS IS" BASIS,
 * WITHOUT WARRANTIES OR CONDITIONS OF ANY KIND, either express or implied.
 * See the License for the specific language governing permissions and
 * limitations under the License.
 */

package org.apache.kafka.streams.processor.internals;

import org.apache.kafka.clients.consumer.ConsumerRecord;
import org.apache.kafka.clients.consumer.MockConsumer;
import org.apache.kafka.clients.consumer.OffsetAndMetadata;
import org.apache.kafka.clients.consumer.OffsetResetStrategy;
import org.apache.kafka.common.Node;
import org.apache.kafka.common.PartitionInfo;
import org.apache.kafka.common.TopicPartition;
import org.apache.kafka.common.metrics.Metrics;
import org.apache.kafka.common.record.TimestampType;
import org.apache.kafka.common.serialization.IntegerSerializer;
import org.apache.kafka.common.serialization.Serializer;
import org.apache.kafka.common.utils.Utils;
import org.apache.kafka.streams.StreamsConfig;
import org.apache.kafka.streams.kstream.KStreamBuilder;
import org.apache.kafka.streams.processor.TaskId;
import org.apache.kafka.streams.state.internals.OffsetCheckpoint;
import org.apache.kafka.test.MockStateStoreSupplier;
import org.apache.kafka.test.MockTimestampExtractor;
import org.apache.kafka.test.TestUtils;
import org.junit.After;
import org.junit.Before;
import org.junit.Test;

import java.io.File;
import java.util.ArrayList;
import java.util.Arrays;
import java.util.Collections;
import java.util.HashMap;
import java.util.HashSet;
import java.util.List;
import java.util.Map;
import java.util.Properties;
import java.util.Set;

import static java.util.Collections.singleton;
import static org.junit.Assert.assertEquals;
import static org.junit.Assert.assertNull;

public class StandbyTaskTest {

    private final TaskId taskId = new TaskId(0, 1);

    private final Serializer<Integer> intSerializer = new IntegerSerializer();

    private final String applicationId = "test-application";
    private final String storeName1 = "store1";
    private final String storeName2 = "store2";
    private final String storeChangelogTopicName1 = ProcessorStateManager.storeChangelogTopic(applicationId, storeName1);
    private final String storeChangelogTopicName2 = ProcessorStateManager.storeChangelogTopic(applicationId, storeName2);

    private final TopicPartition partition1 = new TopicPartition(storeChangelogTopicName1, 1);
    private final TopicPartition partition2 = new TopicPartition(storeChangelogTopicName2, 1);

    private final Set<TopicPartition> topicPartitions = Collections.emptySet();
    private final ProcessorTopology topology = new ProcessorTopology(
            Collections.<ProcessorNode>emptyList(),
            Collections.<String, SourceNode>emptyMap(),
            Collections.<String, SinkNode>emptyMap(),
            Utils.mkList(
                    new MockStateStoreSupplier(storeName1, false).get(),
                    new MockStateStoreSupplier(storeName2, true).get()
            ),
<<<<<<< HEAD
            new HashMap<String, String>() {
                {
                    put(storeName1, storeChangelogTopicName1);
                    put(storeName2, storeChangelogTopicName2);
                }
            });
=======
            Collections.<String, String>emptyMap(),
            Collections.<StateStore, ProcessorNode>emptyMap(),
            Collections.<StateStore>emptyList());
>>>>>>> 8d9d8479

    private final TopicPartition ktable = new TopicPartition("ktable1", 0);
    private final Set<TopicPartition> ktablePartitions = Utils.mkSet(ktable);
    private final ProcessorTopology ktableTopology = new ProcessorTopology(
            Collections.<ProcessorNode>emptyList(),
            Collections.<String, SourceNode>emptyMap(),
            Collections.<String, SinkNode>emptyMap(),
            Utils.mkList(
                    new MockStateStoreSupplier(ktable.topic(), true, false).get()
            ),
            new HashMap<String, String>() {
            {
                put("ktable1", ktable.topic());
            }
<<<<<<< HEAD
        });
=======
        },
            Collections.<StateStore, ProcessorNode>emptyMap(),
            Collections.<StateStore>emptyList());
>>>>>>> 8d9d8479
    private File baseDir;
    private StateDirectory stateDirectory;

    private StreamsConfig createConfig(final File baseDir) throws Exception {
        return new StreamsConfig(new Properties() {
            {
                setProperty(StreamsConfig.APPLICATION_ID_CONFIG, applicationId);
                setProperty(StreamsConfig.BOOTSTRAP_SERVERS_CONFIG, "localhost:2171");
                setProperty(StreamsConfig.BUFFERED_RECORDS_PER_PARTITION_CONFIG, "3");
                setProperty(StreamsConfig.STATE_DIR_CONFIG, baseDir.getCanonicalPath());
                setProperty(StreamsConfig.TIMESTAMP_EXTRACTOR_CLASS_CONFIG, MockTimestampExtractor.class.getName());
            }
        });
    }

    private final MockConsumer<byte[], byte[]> consumer = new MockConsumer<>(OffsetResetStrategy.EARLIEST);
    private final ProcessorStateManagerTest.MockRestoreConsumer restoreStateConsumer = new ProcessorStateManagerTest.MockRestoreConsumer();

    private final byte[] recordValue = intSerializer.serialize(null, 10);
    private final byte[] recordKey = intSerializer.serialize(null, 1);

    @Before
    public void setup() {
        restoreStateConsumer.reset();
        restoreStateConsumer.updatePartitions(storeChangelogTopicName1, Utils.mkList(
                new PartitionInfo(storeChangelogTopicName1, 0, Node.noNode(), new Node[0], new Node[0]),
                new PartitionInfo(storeChangelogTopicName1, 1, Node.noNode(), new Node[0], new Node[0]),
                new PartitionInfo(storeChangelogTopicName1, 2, Node.noNode(), new Node[0], new Node[0])
        ));

        restoreStateConsumer.updatePartitions(storeChangelogTopicName2, Utils.mkList(
                new PartitionInfo(storeChangelogTopicName2, 0, Node.noNode(), new Node[0], new Node[0]),
                new PartitionInfo(storeChangelogTopicName2, 1, Node.noNode(), new Node[0], new Node[0]),
                new PartitionInfo(storeChangelogTopicName2, 2, Node.noNode(), new Node[0], new Node[0])
        ));
        baseDir = TestUtils.tempDirectory();
        stateDirectory = new StateDirectory(applicationId, baseDir.getPath());
    }

    @After
    public void cleanup() {
        Utils.delete(baseDir);
    }

    @Test
    public void testStorePartitions() throws Exception {
        StreamsConfig config = createConfig(baseDir);
        StandbyTask task = new StandbyTask(taskId, applicationId, topicPartitions, topology, consumer, restoreStateConsumer, config, null, stateDirectory);

        assertEquals(Utils.mkSet(partition2), new HashSet<>(task.changeLogPartitions()));

    }

    @SuppressWarnings("unchecked")
    @Test(expected = Exception.class)
    public void testUpdateNonPersistentStore() throws Exception {
        StreamsConfig config = createConfig(baseDir);
        StandbyTask task = new StandbyTask(taskId, applicationId, topicPartitions, topology, consumer, restoreStateConsumer, config, null, stateDirectory);

        restoreStateConsumer.assign(new ArrayList<>(task.changeLogPartitions()));

        task.update(partition1,
                records(new ConsumerRecord<>(partition1.topic(), partition1.partition(), 10, 0L, TimestampType.CREATE_TIME, 0L, 0, 0, recordKey, recordValue))
        );

    }

    @SuppressWarnings("unchecked")
    @Test
    public void testUpdate() throws Exception {
        StreamsConfig config = createConfig(baseDir);
        StandbyTask task = new StandbyTask(taskId, applicationId, topicPartitions, topology, consumer, restoreStateConsumer, config, null, stateDirectory);

        restoreStateConsumer.assign(new ArrayList<>(task.changeLogPartitions()));

        for (ConsumerRecord<Integer, Integer> record : Arrays.asList(
                new ConsumerRecord<>(partition2.topic(), partition2.partition(), 10, 0L, TimestampType.CREATE_TIME, 0L, 0, 0, 1, 100),
                new ConsumerRecord<>(partition2.topic(), partition2.partition(), 20, 0L, TimestampType.CREATE_TIME, 0L, 0, 0, 2, 100),
                new ConsumerRecord<>(partition2.topic(), partition2.partition(), 30, 0L, TimestampType.CREATE_TIME, 0L, 0, 0, 3, 100))) {
            restoreStateConsumer.bufferRecord(record);
        }

        for (Map.Entry<TopicPartition, Long> entry : task.checkpointedOffsets().entrySet()) {
            TopicPartition partition = entry.getKey();
            long offset = entry.getValue();
            if (offset >= 0) {
                restoreStateConsumer.seek(partition, offset);
            } else {
                restoreStateConsumer.seekToBeginning(singleton(partition));
            }
        }

        task.update(partition2, restoreStateConsumer.poll(100).records(partition2));

        StandbyContextImpl context = (StandbyContextImpl) task.context();
        MockStateStoreSupplier.MockStateStore store1 =
                (MockStateStoreSupplier.MockStateStore) context.getStateMgr().getStore(storeName1);
        MockStateStoreSupplier.MockStateStore store2 =
                (MockStateStoreSupplier.MockStateStore) context.getStateMgr().getStore(storeName2);

        assertEquals(Collections.emptyList(), store1.keys);
        assertEquals(Utils.mkList(1, 2, 3), store2.keys);

        task.closeStateManager(true);

        File taskDir = stateDirectory.directoryForTask(taskId);
        OffsetCheckpoint checkpoint = new OffsetCheckpoint(new File(taskDir, ProcessorStateManager.CHECKPOINT_FILE_NAME));
        Map<TopicPartition, Long> offsets = checkpoint.read();

        assertEquals(1, offsets.size());
        assertEquals(new Long(30L + 1L), offsets.get(partition2));

    }

    @SuppressWarnings("unchecked")
    @Test
    public void testUpdateKTable() throws Exception {
        consumer.assign(Utils.mkList(ktable));
        Map<TopicPartition, OffsetAndMetadata> committedOffsets = new HashMap<>();
        committedOffsets.put(new TopicPartition(ktable.topic(), ktable.partition()), new OffsetAndMetadata(0L));
        consumer.commitSync(committedOffsets);

        restoreStateConsumer.updatePartitions("ktable1", Utils.mkList(
                new PartitionInfo("ktable1", 0, Node.noNode(), new Node[0], new Node[0]),
                new PartitionInfo("ktable1", 1, Node.noNode(), new Node[0], new Node[0]),
                new PartitionInfo("ktable1", 2, Node.noNode(), new Node[0], new Node[0])
        ));

        StreamsConfig config = createConfig(baseDir);
        StandbyTask task = new StandbyTask(taskId, applicationId, ktablePartitions, ktableTopology, consumer, restoreStateConsumer, config, null, stateDirectory);

        restoreStateConsumer.assign(new ArrayList<>(task.changeLogPartitions()));

        for (ConsumerRecord<Integer, Integer> record : Arrays.asList(
                new ConsumerRecord<>(ktable.topic(), ktable.partition(), 10, 0L, TimestampType.CREATE_TIME, 0L, 0, 0, 1, 100),
                new ConsumerRecord<>(ktable.topic(), ktable.partition(), 20, 0L, TimestampType.CREATE_TIME, 0L, 0, 0, 2, 100),
                new ConsumerRecord<>(ktable.topic(), ktable.partition(), 30, 0L, TimestampType.CREATE_TIME, 0L, 0, 0, 3, 100),
                new ConsumerRecord<>(ktable.topic(), ktable.partition(), 40, 0L, TimestampType.CREATE_TIME, 0L, 0, 0, 4, 100),
                new ConsumerRecord<>(ktable.topic(), ktable.partition(), 50, 0L, TimestampType.CREATE_TIME, 0L, 0, 0, 5, 100))) {
            restoreStateConsumer.bufferRecord(record);
        }

        for (Map.Entry<TopicPartition, Long> entry : task.checkpointedOffsets().entrySet()) {
            TopicPartition partition = entry.getKey();
            long offset = entry.getValue();
            if (offset >= 0) {
                restoreStateConsumer.seek(partition, offset);
            } else {
                restoreStateConsumer.seekToBeginning(singleton(partition));
            }
        }

        // The commit offset is at 0L. Records should not be processed
        List<ConsumerRecord<byte[], byte[]>> remaining = task.update(ktable, restoreStateConsumer.poll(100).records(ktable));
        assertEquals(5, remaining.size());

        committedOffsets.put(new TopicPartition(ktable.topic(), ktable.partition()), new OffsetAndMetadata(10L));
        consumer.commitSync(committedOffsets);
        task.commit(); // update offset limits

        // The commit offset has not reached, yet.
        remaining = task.update(ktable, remaining);
        assertEquals(5, remaining.size());

        committedOffsets.put(new TopicPartition(ktable.topic(), ktable.partition()), new OffsetAndMetadata(11L));
        consumer.commitSync(committedOffsets);
        task.commit(); // update offset limits

        // one record should be processed.
        remaining = task.update(ktable, remaining);
        assertEquals(4, remaining.size());

        committedOffsets.put(new TopicPartition(ktable.topic(), ktable.partition()), new OffsetAndMetadata(45L));
        consumer.commitSync(committedOffsets);
        task.commit(); // update offset limits

        // The commit offset is now 45. All record except for the last one should be processed.
        remaining = task.update(ktable, remaining);
        assertEquals(1, remaining.size());

        committedOffsets.put(new TopicPartition(ktable.topic(), ktable.partition()), new OffsetAndMetadata(50L));
        consumer.commitSync(committedOffsets);
        task.commit(); // update offset limits

        // The commit offset is now 50. Still the last record remains.
        remaining = task.update(ktable, remaining);
        assertEquals(1, remaining.size());

        committedOffsets.put(new TopicPartition(ktable.topic(), ktable.partition()), new OffsetAndMetadata(60L));
        consumer.commitSync(committedOffsets);
        task.commit(); // update offset limits

        // The commit offset is now 60. No record should be left.
        remaining = task.update(ktable, remaining);
        assertNull(remaining);

        task.closeStateManager(true);

        File taskDir = stateDirectory.directoryForTask(taskId);
        OffsetCheckpoint checkpoint = new OffsetCheckpoint(new File(taskDir, ProcessorStateManager.CHECKPOINT_FILE_NAME));
        Map<TopicPartition, Long> offsets = checkpoint.read();

        assertEquals(1, offsets.size());
        assertEquals(new Long(51L), offsets.get(ktable));

    }

    @Test
    public void shouldNotThrowUnsupportedOperationExceptionWhenInitializingStateStores() throws Exception {
        final String changelogName = "test-application-my-store-changelog";
        final List<TopicPartition> partitions = Utils.mkList(new TopicPartition(changelogName, 0));
        consumer.assign(partitions);
        Map<TopicPartition, OffsetAndMetadata> committedOffsets = new HashMap<>();
        committedOffsets.put(new TopicPartition(changelogName, 0), new OffsetAndMetadata(0L));
        consumer.commitSync(committedOffsets);

        restoreStateConsumer.updatePartitions(changelogName, Utils.mkList(
                new PartitionInfo(changelogName, 0, Node.noNode(), new Node[0], new Node[0])));
        final KStreamBuilder builder = new KStreamBuilder();
        builder.stream("topic").groupByKey().count("my-store");
        final ProcessorTopology topology = builder.setApplicationId(applicationId).build(0);
        StreamsConfig config = createConfig(baseDir);
        new StandbyTask(taskId, applicationId, partitions, topology, consumer, restoreStateConsumer, config,
            new MockStreamsMetrics(new Metrics()), stateDirectory);

    }
    private List<ConsumerRecord<byte[], byte[]>> records(ConsumerRecord<byte[], byte[]>... recs) {
        return Arrays.asList(recs);
    }
}<|MERGE_RESOLUTION|>--- conflicted
+++ resolved
@@ -31,6 +31,7 @@
 import org.apache.kafka.common.utils.Utils;
 import org.apache.kafka.streams.StreamsConfig;
 import org.apache.kafka.streams.kstream.KStreamBuilder;
+import org.apache.kafka.streams.processor.StateStore;
 import org.apache.kafka.streams.processor.TaskId;
 import org.apache.kafka.streams.state.internals.OffsetCheckpoint;
 import org.apache.kafka.test.MockStateStoreSupplier;
@@ -79,18 +80,13 @@
                     new MockStateStoreSupplier(storeName1, false).get(),
                     new MockStateStoreSupplier(storeName2, true).get()
             ),
-<<<<<<< HEAD
             new HashMap<String, String>() {
                 {
                     put(storeName1, storeChangelogTopicName1);
                     put(storeName2, storeChangelogTopicName2);
                 }
-            });
-=======
-            Collections.<String, String>emptyMap(),
-            Collections.<StateStore, ProcessorNode>emptyMap(),
+            },
             Collections.<StateStore>emptyList());
->>>>>>> 8d9d8479
 
     private final TopicPartition ktable = new TopicPartition("ktable1", 0);
     private final Set<TopicPartition> ktablePartitions = Utils.mkSet(ktable);
@@ -102,16 +98,11 @@
                     new MockStateStoreSupplier(ktable.topic(), true, false).get()
             ),
             new HashMap<String, String>() {
-            {
-                put("ktable1", ktable.topic());
-            }
-<<<<<<< HEAD
-        });
-=======
-        },
-            Collections.<StateStore, ProcessorNode>emptyMap(),
+                {
+                    put("ktable1", ktable.topic());
+                }
+            },
             Collections.<StateStore>emptyList());
->>>>>>> 8d9d8479
     private File baseDir;
     private StateDirectory stateDirectory;
 
