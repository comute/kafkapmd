/*
 * Licensed to the Apache Software Foundation (ASF) under one or more
 * contributor license agreements. See the NOTICE file distributed with
 * this work for additional information regarding copyright ownership.
 * The ASF licenses this file to You under the Apache License, Version 2.0
 * (the "License"); you may not use this file except in compliance with
 * the License. You may obtain a copy of the License at
 *
 *    http://www.apache.org/licenses/LICENSE-2.0
 *
 * Unless required by applicable law or agreed to in writing, software
 * distributed under the License is distributed on an "AS IS" BASIS,
 * WITHOUT WARRANTIES OR CONDITIONS OF ANY KIND, either express or implied.
 * See the License for the specific language governing permissions and
 * limitations under the License.
 */
package org.apache.kafka.streams.processor.internals;

import org.apache.kafka.clients.consumer.ConsumerRecord;
import org.apache.kafka.clients.consumer.MockConsumer;
import org.apache.kafka.clients.consumer.OffsetAndMetadata;
import org.apache.kafka.clients.consumer.OffsetResetStrategy;
import org.apache.kafka.common.Node;
import org.apache.kafka.common.PartitionInfo;
import org.apache.kafka.common.TopicPartition;
import org.apache.kafka.common.metrics.Metrics;
import org.apache.kafka.common.record.TimestampType;
import org.apache.kafka.common.serialization.IntegerSerializer;
import org.apache.kafka.common.serialization.Serdes;
import org.apache.kafka.common.serialization.Serializer;
import org.apache.kafka.common.utils.LogContext;
import org.apache.kafka.common.utils.MockTime;
import org.apache.kafka.common.utils.Utils;
import org.apache.kafka.streams.StreamsConfig;
import org.apache.kafka.streams.errors.ProcessorStateException;
import org.apache.kafka.streams.kstream.internals.ConsumedInternal;
import org.apache.kafka.streams.kstream.internals.InternalStreamsBuilder;
import org.apache.kafka.streams.kstream.internals.InternalStreamsBuilderTest;
import org.apache.kafka.streams.processor.TaskId;
import org.apache.kafka.streams.state.internals.OffsetCheckpoint;
import org.apache.kafka.test.MockRestoreConsumer;
import org.apache.kafka.test.MockStateRestoreListener;
import org.apache.kafka.test.MockStateStore;
import org.apache.kafka.test.MockStoreBuilder;
import org.apache.kafka.test.MockTimestampExtractor;
import org.apache.kafka.test.TestUtils;
import org.junit.After;
import org.junit.Before;
import org.junit.Test;

import java.io.File;
import java.io.IOException;
import java.time.Duration;
import java.util.ArrayList;
import java.util.Arrays;
import java.util.Collections;
import java.util.HashMap;
import java.util.HashSet;
import java.util.List;
import java.util.Map;
import java.util.Properties;
import java.util.Set;
import java.util.concurrent.atomic.AtomicBoolean;

import static java.util.Collections.singleton;
import static org.hamcrest.CoreMatchers.equalTo;
import static org.hamcrest.MatcherAssert.assertThat;
import static org.junit.Assert.assertEquals;
import static org.junit.Assert.assertNull;
import static org.junit.Assert.assertTrue;
import static org.junit.Assert.fail;

public class StandbyTaskTest {

    private final TaskId taskId = new TaskId(0, 1);

    private final Serializer<Integer> intSerializer = new IntegerSerializer();

    private final String applicationId = "test-application";
    private final String storeName1 = "store1";
    private final String storeName2 = "store2";
    private final String storeChangelogTopicName1 = ProcessorStateManager.storeChangelogTopic(applicationId, storeName1);
    private final String storeChangelogTopicName2 = ProcessorStateManager.storeChangelogTopic(applicationId, storeName2);
    private final String globalStoreName = "ktable1";

    private final TopicPartition partition1 = new TopicPartition(storeChangelogTopicName1, 1);
    private final TopicPartition partition2 = new TopicPartition(storeChangelogTopicName2, 1);
    private final MockStateRestoreListener stateRestoreListener = new MockStateRestoreListener();

    private final Set<TopicPartition> topicPartitions = Collections.emptySet();
    private final ProcessorTopology topology = ProcessorTopology.withLocalStores(
            Utils.mkList(new MockStoreBuilder(storeName1, false).build(), new MockStoreBuilder(storeName2, true).build()),
            new HashMap<String, String>() {
                {
                    put(storeName1, storeChangelogTopicName1);
                    put(storeName2, storeChangelogTopicName2);
                }
            });
    private final TopicPartition globalTopicPartition = new TopicPartition(globalStoreName, 0);
    private final Set<TopicPartition> ktablePartitions = Utils.mkSet(globalTopicPartition);
    private final ProcessorTopology ktableTopology = ProcessorTopology.withLocalStores(
            Collections.singletonList(new MockStoreBuilder(globalTopicPartition.topic(), true).withLoggingDisabled().build()),
            new HashMap<String, String>() {
                {
                    put(globalStoreName, globalTopicPartition.topic());
                }
            });

    private File baseDir;
    private StateDirectory stateDirectory;

    private StreamsConfig createConfig(final File baseDir) throws IOException {
        return new StreamsConfig(new Properties() {
            {
                setProperty(StreamsConfig.APPLICATION_ID_CONFIG, applicationId);
                setProperty(StreamsConfig.BOOTSTRAP_SERVERS_CONFIG, "localhost:2171");
                setProperty(StreamsConfig.BUFFERED_RECORDS_PER_PARTITION_CONFIG, "3");
                setProperty(StreamsConfig.STATE_DIR_CONFIG, baseDir.getCanonicalPath());
                setProperty(StreamsConfig.DEFAULT_TIMESTAMP_EXTRACTOR_CLASS_CONFIG, MockTimestampExtractor.class.getName());
            }
        });
    }

    private final MockConsumer<byte[], byte[]> consumer = new MockConsumer<>(OffsetResetStrategy.EARLIEST);
    private final MockRestoreConsumer restoreStateConsumer = new MockRestoreConsumer();
<<<<<<< HEAD
    private final StoreChangelogReader changelogReader = new StoreChangelogReader(restoreStateConsumer, stateRestoreListener, new LogContext("standby-task-test "), 20000L);
=======
    private final StoreChangelogReader changelogReader = new StoreChangelogReader(
        restoreStateConsumer,
        Duration.ZERO,
        stateRestoreListener,
        new LogContext("standby-task-test ")
    );
>>>>>>> 37a4d5ea

    private final byte[] recordValue = intSerializer.serialize(null, 10);
    private final byte[] recordKey = intSerializer.serialize(null, 1);

    @Before
    public void setup() throws Exception {
        restoreStateConsumer.reset();
        restoreStateConsumer.updatePartitions(storeChangelogTopicName1, Utils.mkList(
                new PartitionInfo(storeChangelogTopicName1, 0, Node.noNode(), new Node[0], new Node[0]),
                new PartitionInfo(storeChangelogTopicName1, 1, Node.noNode(), new Node[0], new Node[0]),
                new PartitionInfo(storeChangelogTopicName1, 2, Node.noNode(), new Node[0], new Node[0])
        ));

        restoreStateConsumer.updatePartitions(storeChangelogTopicName2, Utils.mkList(
                new PartitionInfo(storeChangelogTopicName2, 0, Node.noNode(), new Node[0], new Node[0]),
                new PartitionInfo(storeChangelogTopicName2, 1, Node.noNode(), new Node[0], new Node[0]),
                new PartitionInfo(storeChangelogTopicName2, 2, Node.noNode(), new Node[0], new Node[0])
        ));
        baseDir = TestUtils.tempDirectory();
        stateDirectory = new StateDirectory(createConfig(baseDir), new MockTime());
    }

    @After
    public void cleanup() throws IOException {
        Utils.delete(baseDir);
    }

    @Test
    public void testStorePartitions() throws IOException {
        StreamsConfig config = createConfig(baseDir);
        StandbyTask task = new StandbyTask(taskId, topicPartitions, topology, consumer, changelogReader, config, null, stateDirectory);
        task.initializeStateStores();
        assertEquals(Utils.mkSet(partition2, partition1), new HashSet<>(task.checkpointedOffsets().keySet()));
    }

    @SuppressWarnings("unchecked")
    @Test(expected = ProcessorStateException.class)
    public void testUpdateNonPersistentStore() throws IOException {
        StreamsConfig config = createConfig(baseDir);
        StandbyTask task = new StandbyTask(taskId, topicPartitions, topology, consumer, changelogReader, config, null, stateDirectory);

        restoreStateConsumer.assign(new ArrayList<>(task.checkpointedOffsets().keySet()));

        task.update(partition1,
                records(new ConsumerRecord<>(partition1.topic(), partition1.partition(), 10, 0L, TimestampType.CREATE_TIME, 0L, 0, 0, recordKey, recordValue))
        );

    }

    @Test
    public void testUpdate() throws IOException {
        StreamsConfig config = createConfig(baseDir);
        StandbyTask task = new StandbyTask(taskId, topicPartitions, topology, consumer, changelogReader, config, null, stateDirectory);
        task.initializeStateStores();
        final Set<TopicPartition> partition = Collections.singleton(partition2);
        restoreStateConsumer.assign(partition);

        for (ConsumerRecord<Integer, Integer> record : Arrays.asList(
                new ConsumerRecord<>(partition2.topic(), partition2.partition(), 10, 0L, TimestampType.CREATE_TIME, 0L, 0, 0, 1, 100),
                new ConsumerRecord<>(partition2.topic(), partition2.partition(), 20, 0L, TimestampType.CREATE_TIME, 0L, 0, 0, 2, 100),
                new ConsumerRecord<>(partition2.topic(), partition2.partition(), 30, 0L, TimestampType.CREATE_TIME, 0L, 0, 0, 3, 100))) {
            restoreStateConsumer.bufferRecord(record);
        }

        restoreStateConsumer.seekToBeginning(partition);
        task.update(partition2, restoreStateConsumer.poll(Duration.ofMillis(100)).records(partition2));

        StandbyContextImpl context = (StandbyContextImpl) task.context();
        MockStateStore store1 = (MockStateStore) context.getStateMgr().getStore(storeName1);
        MockStateStore store2 = (MockStateStore) context.getStateMgr().getStore(storeName2);

        assertEquals(Collections.emptyList(), store1.keys);
        assertEquals(Utils.mkList(1, 2, 3), store2.keys);

        task.closeStateManager(true);

        File taskDir = stateDirectory.directoryForTask(taskId);
        OffsetCheckpoint checkpoint = new OffsetCheckpoint(new File(taskDir, ProcessorStateManager.CHECKPOINT_FILE_NAME));
        Map<TopicPartition, Long> offsets = checkpoint.read();

        assertEquals(1, offsets.size());
        assertEquals(new Long(30L + 1L), offsets.get(partition2));
    }

    @Test
    public void testUpdateKTable() throws IOException {
        consumer.assign(Utils.mkList(globalTopicPartition));
        Map<TopicPartition, OffsetAndMetadata> committedOffsets = new HashMap<>();
        committedOffsets.put(new TopicPartition(globalTopicPartition.topic(), globalTopicPartition.partition()), new OffsetAndMetadata(0L));
        consumer.commitSync(committedOffsets);

        restoreStateConsumer.updatePartitions(globalStoreName, Utils.mkList(
                new PartitionInfo(globalStoreName, 0, Node.noNode(), new Node[0], new Node[0]),
                new PartitionInfo(globalStoreName, 1, Node.noNode(), new Node[0], new Node[0]),
                new PartitionInfo(globalStoreName, 2, Node.noNode(), new Node[0], new Node[0])
        ));

        StreamsConfig config = createConfig(baseDir);
        StandbyTask task = new StandbyTask(taskId, ktablePartitions, ktableTopology, consumer, changelogReader, config, null, stateDirectory);
        task.initializeStateStores();
        restoreStateConsumer.assign(new ArrayList<>(task.checkpointedOffsets().keySet()));

        for (ConsumerRecord<Integer, Integer> record : Arrays.asList(
                new ConsumerRecord<>(globalTopicPartition.topic(), globalTopicPartition.partition(), 10, 0L, TimestampType.CREATE_TIME, 0L, 0, 0, 1, 100),
                new ConsumerRecord<>(globalTopicPartition.topic(), globalTopicPartition.partition(), 20, 0L, TimestampType.CREATE_TIME, 0L, 0, 0, 2, 100),
                new ConsumerRecord<>(globalTopicPartition.topic(), globalTopicPartition.partition(), 30, 0L, TimestampType.CREATE_TIME, 0L, 0, 0, 3, 100),
                new ConsumerRecord<>(globalTopicPartition.topic(), globalTopicPartition.partition(), 40, 0L, TimestampType.CREATE_TIME, 0L, 0, 0, 4, 100),
                new ConsumerRecord<>(globalTopicPartition.topic(), globalTopicPartition.partition(), 50, 0L, TimestampType.CREATE_TIME, 0L, 0, 0, 5, 100))) {
            restoreStateConsumer.bufferRecord(record);
        }

        for (Map.Entry<TopicPartition, Long> entry : task.checkpointedOffsets().entrySet()) {
            TopicPartition partition = entry.getKey();
            long offset = entry.getValue();
            if (offset >= 0) {
                restoreStateConsumer.seek(partition, offset);
            } else {
                restoreStateConsumer.seekToBeginning(singleton(partition));
            }
        }

        // The commit offset is at 0L. Records should not be processed
        List<ConsumerRecord<byte[], byte[]>> remaining = task.update(globalTopicPartition, restoreStateConsumer.poll(Duration.ofMillis(100)).records(globalTopicPartition));
        assertEquals(5, remaining.size());

        committedOffsets.put(new TopicPartition(globalTopicPartition.topic(), globalTopicPartition.partition()), new OffsetAndMetadata(10L));
        consumer.commitSync(committedOffsets);
        task.commit(); // update offset limits

        // The commit offset has not reached, yet.
        remaining = task.update(globalTopicPartition, remaining);
        assertEquals(5, remaining.size());

        committedOffsets.put(new TopicPartition(globalTopicPartition.topic(), globalTopicPartition.partition()), new OffsetAndMetadata(11L));
        consumer.commitSync(committedOffsets);
        task.commit(); // update offset limits

        // one record should be processed.
        remaining = task.update(globalTopicPartition, remaining);
        assertEquals(4, remaining.size());

        committedOffsets.put(new TopicPartition(globalTopicPartition.topic(), globalTopicPartition.partition()), new OffsetAndMetadata(45L));
        consumer.commitSync(committedOffsets);
        task.commit(); // update offset limits

        // The commit offset is now 45. All record except for the last one should be processed.
        remaining = task.update(globalTopicPartition, remaining);
        assertEquals(1, remaining.size());

        committedOffsets.put(new TopicPartition(globalTopicPartition.topic(), globalTopicPartition.partition()), new OffsetAndMetadata(50L));
        consumer.commitSync(committedOffsets);
        task.commit(); // update offset limits

        // The commit offset is now 50. Still the last record remains.
        remaining = task.update(globalTopicPartition, remaining);
        assertEquals(1, remaining.size());

        committedOffsets.put(new TopicPartition(globalTopicPartition.topic(), globalTopicPartition.partition()), new OffsetAndMetadata(60L));
        consumer.commitSync(committedOffsets);
        task.commit(); // update offset limits

        // The commit offset is now 60. No record should be left.
        remaining = task.update(globalTopicPartition, remaining);
        assertNull(remaining);

        task.closeStateManager(true);

        File taskDir = stateDirectory.directoryForTask(taskId);
        OffsetCheckpoint checkpoint = new OffsetCheckpoint(new File(taskDir, ProcessorStateManager.CHECKPOINT_FILE_NAME));
        Map<TopicPartition, Long> offsets = checkpoint.read();

        assertEquals(1, offsets.size());
        assertEquals(new Long(51L), offsets.get(globalTopicPartition));

    }

    @Test
    public void shouldNotThrowUnsupportedOperationExceptionWhenInitializingStateStores() throws IOException {
        final String changelogName = "test-application-my-store-changelog";
        final List<TopicPartition> partitions = Utils.mkList(new TopicPartition(changelogName, 0));
        consumer.assign(partitions);
        final Map<TopicPartition, OffsetAndMetadata> committedOffsets = new HashMap<>();
        committedOffsets.put(new TopicPartition(changelogName, 0), new OffsetAndMetadata(0L));
        consumer.commitSync(committedOffsets);

        restoreStateConsumer.updatePartitions(changelogName, Utils.mkList(
                new PartitionInfo(changelogName, 0, Node.noNode(), new Node[0], new Node[0])));
        final InternalStreamsBuilder builder = new InternalStreamsBuilder(new InternalTopologyBuilder());
        builder.stream(Collections.singleton("topic"), new ConsumedInternal<>()).groupByKey().count();

        final StreamsConfig config = createConfig(baseDir);
        final InternalTopologyBuilder internalTopologyBuilder = InternalStreamsBuilderTest.internalTopologyBuilder(builder);
        final ProcessorTopology topology = internalTopologyBuilder.setApplicationId(applicationId).build(0);

        new StandbyTask(taskId, partitions, topology, consumer, changelogReader, config,
            new MockStreamsMetrics(new Metrics()), stateDirectory);
    }

    @Test
    public void shouldCheckpointStoreOffsetsOnCommit() throws IOException {
        consumer.assign(Utils.mkList(globalTopicPartition));
        final Map<TopicPartition, OffsetAndMetadata> committedOffsets = new HashMap<>();
        committedOffsets.put(new TopicPartition(globalTopicPartition.topic(), globalTopicPartition.partition()), new OffsetAndMetadata(100L));
        consumer.commitSync(committedOffsets);

        restoreStateConsumer.updatePartitions(globalStoreName, Utils.mkList(
                new PartitionInfo(globalStoreName, 0, Node.noNode(), new Node[0], new Node[0])));

        final TaskId taskId = new TaskId(0, 0);
        final MockTime time = new MockTime();
        final StreamsConfig config = createConfig(baseDir);
        final StandbyTask task = new StandbyTask(taskId,
                                                 ktablePartitions,
                                                 ktableTopology,
                                                 consumer,
                                                 changelogReader,
                                                 config,
                                                 null,
                                                 stateDirectory
        );
        task.initializeStateStores();

        restoreStateConsumer.assign(new ArrayList<>(task.checkpointedOffsets().keySet()));

        final byte[] serializedValue = Serdes.Integer().serializer().serialize("", 1);
        task.update(globalTopicPartition, Collections.singletonList(new ConsumerRecord<>(globalTopicPartition.topic(),
                                                                           globalTopicPartition.partition(),
                                                                           50L,
                                                                           serializedValue,
                                                                           serializedValue)));

        time.sleep(config.getLong(StreamsConfig.COMMIT_INTERVAL_MS_CONFIG));
        task.commit();

        final Map<TopicPartition, Long> checkpoint = new OffsetCheckpoint(new File(stateDirectory.directoryForTask(taskId),
                                                                                   ProcessorStateManager.CHECKPOINT_FILE_NAME)).read();
        assertThat(checkpoint, equalTo(Collections.singletonMap(globalTopicPartition, 51L)));

    }

    @Test
    public void shouldCloseStateMangerOnTaskCloseWhenCommitFailed() throws Exception {
        consumer.assign(Utils.mkList(globalTopicPartition));
        final Map<TopicPartition, OffsetAndMetadata> committedOffsets = new HashMap<>();
        committedOffsets.put(new TopicPartition(globalTopicPartition.topic(), globalTopicPartition.partition()), new OffsetAndMetadata(100L));
        consumer.commitSync(committedOffsets);

        restoreStateConsumer.updatePartitions(globalStoreName, Utils.mkList(
                new PartitionInfo(globalStoreName, 0, Node.noNode(), new Node[0], new Node[0])));

        final StreamsConfig config = createConfig(baseDir);
        final AtomicBoolean closedStateManager = new AtomicBoolean(false);
        final StandbyTask task = new StandbyTask(taskId,
                                                 ktablePartitions,
                                                 ktableTopology,
                                                 consumer,
                                                 changelogReader,
                                                 config,
                                                 null,
                                                 stateDirectory
        ) {
            @Override
            public void commit() {
                throw new RuntimeException("KABOOM!");
            }

            @Override
            void closeStateManager(final boolean writeCheckpoint) throws ProcessorStateException {
                closedStateManager.set(true);
            }
        };
        task.initializeStateStores();
        try {
            task.close(true, false);
            fail("should have thrown exception");
        } catch (Exception e) {
            // expected
        }
        assertTrue(closedStateManager.get());
    }

    private List<ConsumerRecord<byte[], byte[]>> records(ConsumerRecord<byte[], byte[]>... recs) {
        return Arrays.asList(recs);
    }
}<|MERGE_RESOLUTION|>--- conflicted
+++ resolved
@@ -123,16 +123,12 @@
 
     private final MockConsumer<byte[], byte[]> consumer = new MockConsumer<>(OffsetResetStrategy.EARLIEST);
     private final MockRestoreConsumer restoreStateConsumer = new MockRestoreConsumer();
-<<<<<<< HEAD
-    private final StoreChangelogReader changelogReader = new StoreChangelogReader(restoreStateConsumer, stateRestoreListener, new LogContext("standby-task-test "), 20000L);
-=======
     private final StoreChangelogReader changelogReader = new StoreChangelogReader(
         restoreStateConsumer,
         Duration.ZERO,
         stateRestoreListener,
         new LogContext("standby-task-test ")
     );
->>>>>>> 37a4d5ea
 
     private final byte[] recordValue = intSerializer.serialize(null, 10);
     private final byte[] recordKey = intSerializer.serialize(null, 1);
