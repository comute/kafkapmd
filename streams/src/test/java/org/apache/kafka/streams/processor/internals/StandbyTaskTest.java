/**
 * Licensed to the Apache Software Foundation (ASF) under one or more
 * contributor license agreements.  See the NOTICE file distributed with
 * this work for additional information regarding copyright ownership.
 * The ASF licenses this file to You under the Apache License, Version 2.0
 * (the "License"); you may not use this file except in compliance with
 * the License.  You may obtain a copy of the License at
 *
 *    http://www.apache.org/licenses/LICENSE-2.0
 *
 * Unless required by applicable law or agreed to in writing, software
 * distributed under the License is distributed on an "AS IS" BASIS,
 * WITHOUT WARRANTIES OR CONDITIONS OF ANY KIND, either express or implied.
 * See the License for the specific language governing permissions and
 * limitations under the License.
 */

package org.apache.kafka.streams.processor.internals;

import org.apache.kafka.clients.consumer.ConsumerRecord;
import org.apache.kafka.clients.consumer.MockConsumer;
import org.apache.kafka.clients.consumer.OffsetResetStrategy;
import org.apache.kafka.common.Node;
import org.apache.kafka.common.PartitionInfo;
import org.apache.kafka.common.TopicPartition;
import org.apache.kafka.common.serialization.IntegerSerializer;
import org.apache.kafka.common.serialization.Serializer;
import org.apache.kafka.common.utils.Utils;
import org.apache.kafka.streams.StreamingConfig;
import org.apache.kafka.streams.processor.StateStoreSupplier;
import org.apache.kafka.streams.processor.TaskId;
import org.apache.kafka.streams.state.OffsetCheckpoint;
import org.apache.kafka.test.MockStateStoreSupplier;
import org.junit.Before;
import org.junit.Test;

import java.io.File;
import java.nio.file.Files;
import java.util.ArrayList;
import java.util.Arrays;
import java.util.Collections;
import java.util.HashSet;
import java.util.List;
import java.util.Map;
import java.util.Properties;
import java.util.Set;

import static org.junit.Assert.assertEquals;

public class StandbyTaskTest {

    private final TaskId taskId = new TaskId(0, 1);

    private final Serializer<Integer> intSerializer = new IntegerSerializer();

    private final String jobId = "test-job";
    private final String storeName1 = "store1";
    private final String storeName2 = "store2";
    private final String storeChangelogTopicName1 = jobId + "-" + storeName1 + ProcessorStateManager.STATE_CHANGELOG_TOPIC_SUFFIX;
    private final String storeChangelogTopicName2 = jobId + "-" + storeName2 + ProcessorStateManager.STATE_CHANGELOG_TOPIC_SUFFIX;

    private final TopicPartition partition1 = new TopicPartition(storeChangelogTopicName1, 1);
    private final TopicPartition partition2 = new TopicPartition(storeChangelogTopicName2, 1);

    private final Set<TopicPartition> topicPartitions = Collections.emptySet();
    private final ProcessorTopology topology = new ProcessorTopology(
            Collections.<ProcessorNode>emptyList(),
            Collections.<String, SourceNode>emptyMap(),
            Utils.<StateStoreSupplier>mkList(
                    new MockStateStoreSupplier(storeName1, false),
                    new MockStateStoreSupplier(storeName2, true)
            )
    );


    private StreamingConfig createConfig(final File baseDir) throws Exception {
        return new StreamingConfig(new Properties() {
            {
                setProperty(StreamingConfig.KEY_SERIALIZER_CLASS_CONFIG, "org.apache.kafka.common.serialization.ByteArraySerializer");
                setProperty(StreamingConfig.KEY_DESERIALIZER_CLASS_CONFIG, "org.apache.kafka.common.serialization.ByteArrayDeserializer");
                setProperty(StreamingConfig.VALUE_SERIALIZER_CLASS_CONFIG, "org.apache.kafka.common.serialization.ByteArraySerializer");
                setProperty(StreamingConfig.VALUE_DESERIALIZER_CLASS_CONFIG, "org.apache.kafka.common.serialization.ByteArrayDeserializer");
                setProperty(StreamingConfig.TIMESTAMP_EXTRACTOR_CLASS_CONFIG, "org.apache.kafka.test.MockTimestampExtractor");
                setProperty(StreamingConfig.BOOTSTRAP_SERVERS_CONFIG, "localhost:2171");
                setProperty(StreamingConfig.BUFFERED_RECORDS_PER_PARTITION_CONFIG, "3");
                setProperty(StreamingConfig.STATE_DIR_CONFIG, baseDir.getCanonicalPath());
            }
        });
    }

    private final MockConsumer<byte[], byte[]> consumer = new MockConsumer<>(OffsetResetStrategy.EARLIEST);
    private final ProcessorStateManagerTest.MockRestoreConsumer restoreStateConsumer = new ProcessorStateManagerTest.MockRestoreConsumer();

    private final byte[] recordValue = intSerializer.serialize(null, 10);
    private final byte[] recordKey = intSerializer.serialize(null, 1);

    @Before
    public void setup() {
        restoreStateConsumer.reset();
        restoreStateConsumer.updatePartitions(storeChangelogTopicName1, Utils.mkList(
                new PartitionInfo(storeChangelogTopicName1, 0, Node.noNode(), new Node[0], new Node[0]),
                new PartitionInfo(storeChangelogTopicName1, 1, Node.noNode(), new Node[0], new Node[0]),
                new PartitionInfo(storeChangelogTopicName1, 2, Node.noNode(), new Node[0], new Node[0])
        ));

        System.out.println("added " + storeChangelogTopicName1);

        restoreStateConsumer.updatePartitions(storeChangelogTopicName2, Utils.mkList(
                new PartitionInfo(storeChangelogTopicName2, 0, Node.noNode(), new Node[0], new Node[0]),
                new PartitionInfo(storeChangelogTopicName2, 1, Node.noNode(), new Node[0], new Node[0]),
                new PartitionInfo(storeChangelogTopicName2, 2, Node.noNode(), new Node[0], new Node[0])
        ));

        System.out.println("added " + storeChangelogTopicName2);
    }

    @Test
    public void testStorePartitions() throws Exception {
        System.out.println("STARTED");

        File baseDir = Files.createTempDirectory("test").toFile();
        try {
            StreamingConfig config = createConfig(baseDir);
<<<<<<< HEAD
            StandbyTask task = new StandbyTask(taskId, jobId, restoreStateConsumer, topology, config, null);
=======
            StandbyTask task = new StandbyTask(taskId, topicPartitions, topology, consumer, restoreStateConsumer, config, null);
>>>>>>> 39c3512e

            assertEquals(Utils.mkSet(partition2), new HashSet<>(task.changeLogPartitions()));

        } finally {
            Utils.delete(baseDir);
        }
    }

    @SuppressWarnings("unchecked")
    @Test(expected = Exception.class)
    public void testUpdateNonPersistentStore() throws Exception {
        File baseDir = Files.createTempDirectory("test").toFile();
        try {
            StreamingConfig config = createConfig(baseDir);
<<<<<<< HEAD
            StandbyTask task = new StandbyTask(taskId, jobId, restoreStateConsumer, topology, config, null);
=======
            StandbyTask task = new StandbyTask(taskId, topicPartitions, topology, consumer, restoreStateConsumer, config, null);
>>>>>>> 39c3512e

            restoreStateConsumer.assign(new ArrayList<>(task.changeLogPartitions()));

            task.update(partition1,
                    records(new ConsumerRecord<>(partition1.topic(), partition1.partition(), 10, recordKey, recordValue))
            );

        } finally {
            Utils.delete(baseDir);
        }
    }

    @SuppressWarnings("unchecked")
    @Test
    public void testUpdate() throws Exception {
        File baseDir = Files.createTempDirectory("test").toFile();
        try {
            StreamingConfig config = createConfig(baseDir);
<<<<<<< HEAD
            StandbyTask task = new StandbyTask(taskId, jobId, restoreStateConsumer, topology, config, null);
=======
            StandbyTask task = new StandbyTask(taskId, topicPartitions, topology, consumer, restoreStateConsumer, config, null);
>>>>>>> 39c3512e

            restoreStateConsumer.assign(new ArrayList<>(task.changeLogPartitions()));

            for (ConsumerRecord<Integer, Integer> record : Arrays.asList(
                    new ConsumerRecord<>(partition2.topic(), partition2.partition(), 10, 1, 100),
                    new ConsumerRecord<>(partition2.topic(), partition2.partition(), 20, 2, 100),
                    new ConsumerRecord<>(partition2.topic(), partition2.partition(), 30, 3, 100))) {
                restoreStateConsumer.bufferRecord(record);
            }

            for (Map.Entry<TopicPartition, Long> entry : task.checkpointedOffsets().entrySet()) {
                TopicPartition partition = entry.getKey();
                long offset = entry.getValue();
                if (offset >= 0) {
                    restoreStateConsumer.seek(partition, offset);
                } else {
                    restoreStateConsumer.seekToBeginning(partition);
                }
            }

            task.update(partition2, restoreStateConsumer.poll(100).records(partition2));

            StandbyContextImpl context = (StandbyContextImpl) task.context();
            MockStateStoreSupplier.MockStateStore store1 =
                    (MockStateStoreSupplier.MockStateStore) context.getStateMgr().getStore(storeName1);
            MockStateStoreSupplier.MockStateStore store2 =
                    (MockStateStoreSupplier.MockStateStore) context.getStateMgr().getStore(storeName2);

            assertEquals(Collections.emptyList(), store1.keys);
            assertEquals(Utils.mkList(1, 2, 3), store2.keys);

            task.close();

            File taskDir = new File(baseDir, taskId.toString());
            OffsetCheckpoint checkpoint = new OffsetCheckpoint(new File(taskDir, ProcessorStateManager.CHECKPOINT_FILE_NAME));
            Map<TopicPartition, Long> offsets = checkpoint.read();

            assertEquals(1, offsets.size());
            assertEquals(new Long(30L + 1L), offsets.get(partition2));

        } finally {
            Utils.delete(baseDir);
        }
    }

    private List<ConsumerRecord<byte[], byte[]>> records(ConsumerRecord<byte[], byte[]>... recs) {
        return Arrays.asList(recs);
    }
}<|MERGE_RESOLUTION|>--- conflicted
+++ resolved
@@ -121,11 +121,7 @@
         File baseDir = Files.createTempDirectory("test").toFile();
         try {
             StreamingConfig config = createConfig(baseDir);
-<<<<<<< HEAD
-            StandbyTask task = new StandbyTask(taskId, jobId, restoreStateConsumer, topology, config, null);
-=======
-            StandbyTask task = new StandbyTask(taskId, topicPartitions, topology, consumer, restoreStateConsumer, config, null);
->>>>>>> 39c3512e
+            StandbyTask task = new StandbyTask(taskId, jobId, topicPartitions, topology, consumer, restoreStateConsumer, config, null);
 
             assertEquals(Utils.mkSet(partition2), new HashSet<>(task.changeLogPartitions()));
 
@@ -140,11 +136,7 @@
         File baseDir = Files.createTempDirectory("test").toFile();
         try {
             StreamingConfig config = createConfig(baseDir);
-<<<<<<< HEAD
-            StandbyTask task = new StandbyTask(taskId, jobId, restoreStateConsumer, topology, config, null);
-=======
-            StandbyTask task = new StandbyTask(taskId, topicPartitions, topology, consumer, restoreStateConsumer, config, null);
->>>>>>> 39c3512e
+            StandbyTask task = new StandbyTask(taskId, jobId, topicPartitions, topology, consumer, restoreStateConsumer, config, null);
 
             restoreStateConsumer.assign(new ArrayList<>(task.changeLogPartitions()));
 
@@ -163,11 +155,7 @@
         File baseDir = Files.createTempDirectory("test").toFile();
         try {
             StreamingConfig config = createConfig(baseDir);
-<<<<<<< HEAD
-            StandbyTask task = new StandbyTask(taskId, jobId, restoreStateConsumer, topology, config, null);
-=======
-            StandbyTask task = new StandbyTask(taskId, topicPartitions, topology, consumer, restoreStateConsumer, config, null);
->>>>>>> 39c3512e
+            StandbyTask task = new StandbyTask(taskId, jobId, topicPartitions, topology, consumer, restoreStateConsumer, config, null);
 
             restoreStateConsumer.assign(new ArrayList<>(task.changeLogPartitions()));
 
