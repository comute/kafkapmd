--- conflicted
+++ resolved
@@ -22,7 +22,6 @@
 import java.util.HashSet;
 import java.util.List;
 import java.util.Map;
-import java.util.HashMap;
 import java.util.Set;
 public class ProcessorTopology {
 
@@ -30,35 +29,17 @@
     private final Map<String, SourceNode> sourceByTopics;
     private final Map<String, SinkNode> sinkByTopics;
     private final List<StateStoreSupplier> stateStoreSuppliers;
-<<<<<<< HEAD
     private final Map<String, String> sourceStoreToSourceTopic;
     public ProcessorTopology(List<ProcessorNode> processorNodes,
                              Map<String, SourceNode> sourceByTopics,
+                             Map<String, SinkNode> sinkByTopics,
                              List<StateStoreSupplier> stateStoreSuppliers,
                              Map<String, String> sourceStoreToSourceTopic) {
-=======
-    private final Map<String, String> sinkNameToTopic;
-
-    public ProcessorTopology(List<ProcessorNode> processorNodes,
-                             Map<String, SourceNode> sourceByTopics,
-                             Map<String, SinkNode> sinkByTopics,
-                             List<StateStoreSupplier> stateStoreSuppliers) {
->>>>>>> 933a7506
         this.processorNodes = Collections.unmodifiableList(processorNodes);
         this.sourceByTopics = Collections.unmodifiableMap(sourceByTopics);
         this.sinkByTopics   = Collections.unmodifiableMap(sinkByTopics);
         this.stateStoreSuppliers = Collections.unmodifiableList(stateStoreSuppliers);
-<<<<<<< HEAD
         this.sourceStoreToSourceTopic = sourceStoreToSourceTopic;
-=======
-
-        // pre-process sink nodes to get reverse mapping
-        sinkNameToTopic = new HashMap<>();
-        for (String topic : sinkByTopics.keySet()) {
-            SinkNode sink = sinkByTopics.get(topic);
-            sinkNameToTopic.put(sink.name(), topic);
-        }
->>>>>>> 933a7506
     }
 
     public Set<String> sourceTopics() {
@@ -93,10 +74,10 @@
         return stateStoreSuppliers;
     }
 
-<<<<<<< HEAD
     public Map<String, String> sourceStoreToSourceTopic() {
         return sourceStoreToSourceTopic;
-=======
+    }
+
     private String childrenToString(List<ProcessorNode<?, ?>> children) {
         if (children == null || children.isEmpty()) {
             return "";
@@ -132,6 +113,5 @@
             sb.append("\n");
         }
         return sb.toString();
->>>>>>> 933a7506
     }
 }