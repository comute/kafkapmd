/*
 * Licensed to the Apache Software Foundation (ASF) under one or more
 * contributor license agreements. See the NOTICE file distributed with
 * this work for additional information regarding copyright ownership.
 * The ASF licenses this file to You under the Apache License, Version 2.0
 * (the "License"); you may not use this file except in compliance with
 * the License. You may obtain a copy of the License at
 *
 *    http://www.apache.org/licenses/LICENSE-2.0
 *
 * Unless required by applicable law or agreed to in writing, software
 * distributed under the License is distributed on an "AS IS" BASIS,
 * WITHOUT WARRANTIES OR CONDITIONS OF ANY KIND, either express or implied.
 * See the License for the specific language governing permissions and
 * limitations under the License.
 */
package org.apache.kafka.streams.state.internals;

import org.apache.kafka.common.metrics.Sensor;
import org.apache.kafka.common.serialization.Serde;
import org.apache.kafka.common.utils.Bytes;
import org.apache.kafka.common.utils.Time;
import org.apache.kafka.streams.errors.ProcessorStateException;
import org.apache.kafka.streams.kstream.Windowed;
import org.apache.kafka.streams.kstream.internals.WrappingNullableUtils;
import org.apache.kafka.streams.processor.ProcessorContext;
import org.apache.kafka.streams.processor.StateStore;
import org.apache.kafka.streams.processor.StateStoreContext;
import org.apache.kafka.streams.processor.internals.InternalProcessorContext;
import org.apache.kafka.streams.processor.internals.ProcessorContextUtils;
import org.apache.kafka.streams.processor.internals.ProcessorStateManager;
import org.apache.kafka.streams.processor.internals.metrics.StreamsMetricsImpl;
import org.apache.kafka.streams.state.KeyValueIterator;
import org.apache.kafka.streams.state.SessionStore;
import org.apache.kafka.streams.state.StateSerdes;
import org.apache.kafka.streams.state.internals.metrics.StateStoreMetrics;

import java.util.Objects;

import static org.apache.kafka.streams.processor.internals.metrics.StreamsMetricsImpl.maybeMeasureLatency;

public class MeteredSessionStore<K, V>
    extends WrappedStateStore<SessionStore<Bytes, byte[]>, Windowed<K>, V>
    implements SessionStore<K, V> {

    private final String metricsScope;
    private final Serde<K> keySerde;
    private final Serde<V> valueSerde;
    private final Time time;
    private StateSerdes<K, V> serdes;
    private StreamsMetricsImpl streamsMetrics;
    private Sensor putSensor;
    private Sensor fetchSensor;
    private Sensor flushSensor;
    private Sensor removeSensor;
    private Sensor e2eLatencySensor;
    private InternalProcessorContext context;
    private final String threadId;
    private String taskId;

    MeteredSessionStore(final SessionStore<Bytes, byte[]> inner,
                        final String metricsScope,
                        final Serde<K> keySerde,
                        final Serde<V> valueSerde,
                        final Time time) {
        super(inner);
        threadId = Thread.currentThread().getName();
        this.metricsScope = metricsScope;
        this.keySerde = keySerde;
        this.valueSerde = valueSerde;
        this.time = time;
    }

    @Deprecated
    @Override
    public void init(final ProcessorContext context,
                     final StateStore root) {
        this.context = context instanceof InternalProcessorContext ? (InternalProcessorContext) context : null;
        initStoreSerde(context);
        taskId = context.taskId().toString();
        streamsMetrics = (StreamsMetricsImpl) context.metrics();

        registerMetrics();
        final Sensor restoreSensor =
            StateStoreMetrics.restoreSensor(threadId, taskId, metricsScope, name(), streamsMetrics);

        // register and possibly restore the state from the logs
        maybeMeasureLatency(() -> super.init(context, root), time, restoreSensor);
    }

    @Override
    public void init(final StateStoreContext context,
                     final StateStore root) {
        this.context = context instanceof InternalProcessorContext ? (InternalProcessorContext) context : null;
        initStoreSerde(context);
        taskId = context.taskId().toString();
        streamsMetrics = (StreamsMetricsImpl) context.metrics();

        registerMetrics();
        final Sensor restoreSensor =
            StateStoreMetrics.restoreSensor(threadId, taskId, metricsScope, name(), streamsMetrics);

        // register and possibly restore the state from the logs
        maybeMeasureLatency(() -> super.init(context, root), time, restoreSensor);
    }

    private void registerMetrics() {
        putSensor = StateStoreMetrics.putSensor(threadId, taskId, metricsScope, name(), streamsMetrics);
        fetchSensor = StateStoreMetrics.fetchSensor(threadId, taskId, metricsScope, name(), streamsMetrics);
        flushSensor = StateStoreMetrics.flushSensor(threadId, taskId, metricsScope, name(), streamsMetrics);
        removeSensor = StateStoreMetrics.removeSensor(threadId, taskId, metricsScope, name(), streamsMetrics);
        e2eLatencySensor = StateStoreMetrics.e2ELatencySensor(taskId, metricsScope, name(), streamsMetrics);
    }

<<<<<<< HEAD
    @SuppressWarnings("unchecked")
=======

>>>>>>> 62e88657
    private void initStoreSerde(final ProcessorContext context) {
        final String storeName = name();
        final String changelogTopic = ProcessorContextUtils.changelogFor(context, storeName);
        serdes = new StateSerdes<>(
            changelogTopic != null ?
                changelogTopic :
                ProcessorStateManager.storeChangelogTopic(context.applicationId(), storeName),
                WrappingNullableUtils.prepareKeySerde(keySerde, context.keySerde(), context.valueSerde()),
                WrappingNullableUtils.prepareValueSerde(valueSerde, context.keySerde(), context.valueSerde())
        );
    }

    private void initStoreSerde(final StateStoreContext context) {
        final String storeName = name();
        final String changelogTopic = ProcessorContextUtils.changelogFor(context, storeName);
        serdes = new StateSerdes<>(
            changelogTopic != null ?
                changelogTopic :
                ProcessorStateManager.storeChangelogTopic(context.applicationId(), storeName),
                WrappingNullableUtils.prepareKeySerde(keySerde, context.keySerde(), context.valueSerde()),
                WrappingNullableUtils.prepareValueSerde(valueSerde, context.keySerde(), context.valueSerde())
        );
    }

    @SuppressWarnings("unchecked")
    private void initStoreSerde(final StateStoreContext context) {
        final String storeName = name();
        final String changelogTopic = ProcessorContextUtils.changelogFor(context, storeName);
        serdes = new StateSerdes<>(
            changelogTopic != null ?
                changelogTopic :
                ProcessorStateManager.storeChangelogTopic(context.applicationId(), storeName),
            keySerde == null ? (Serde<K>) context.keySerde() : keySerde,
            valueSerde == null ? (Serde<V>) context.valueSerde() : valueSerde
        );
    }

    @SuppressWarnings("unchecked")
    @Override
    public boolean setFlushListener(final CacheFlushListener<Windowed<K>, V> listener,
                                    final boolean sendOldValues) {
        final SessionStore<Bytes, byte[]> wrapped = wrapped();
        if (wrapped instanceof CachedStateStore) {
            return ((CachedStateStore<byte[], byte[]>) wrapped).setFlushListener(
                (key, newValue, oldValue, timestamp) -> listener.apply(
                    SessionKeySchema.from(key, serdes.keyDeserializer(), serdes.topic()),
                    newValue != null ? serdes.valueFrom(newValue) : null,
                    oldValue != null ? serdes.valueFrom(oldValue) : null,
                    timestamp
                ),
                sendOldValues);
        }
        return false;
    }

    @Override
    public void put(final Windowed<K> sessionKey,
                    final V aggregate) {
        Objects.requireNonNull(sessionKey, "sessionKey can't be null");
        Objects.requireNonNull(sessionKey.key(), "sessionKey.key() can't be null");
        Objects.requireNonNull(sessionKey.window(), "sessionKey.window() can't be null");

        try {
            maybeMeasureLatency(
                () -> {
                    final Bytes key = keyBytes(sessionKey.key());
                    wrapped().put(new Windowed<>(key, sessionKey.window()), serdes.rawValue(aggregate));
                },
                time,
                putSensor
            );
            maybeRecordE2ELatency();
        } catch (final ProcessorStateException e) {
            final String message = String.format(e.getMessage(), sessionKey.key(), aggregate);
            throw new ProcessorStateException(message, e);
        }
    }

    @Override
    public void remove(final Windowed<K> sessionKey) {
        Objects.requireNonNull(sessionKey, "sessionKey can't be null");
        Objects.requireNonNull(sessionKey.key(), "sessionKey.key() can't be null");
        Objects.requireNonNull(sessionKey.window(), "sessionKey.window() can't be null");

        try {
            maybeMeasureLatency(
                () -> {
                    final Bytes key = keyBytes(sessionKey.key());
                    wrapped().remove(new Windowed<>(key, sessionKey.window()));
                },
                time,
                removeSensor
            );
        } catch (final ProcessorStateException e) {
            final String message = String.format(e.getMessage(), sessionKey.key());
            throw new ProcessorStateException(message, e);
        }
    }

    @Override
    public V fetchSession(final K key, final long earliestSessionEndTime, final long latestSessionStartTime) {
        Objects.requireNonNull(key, "key cannot be null");
        return maybeMeasureLatency(
            () -> {
                final Bytes bytesKey = keyBytes(key);
                final byte[] result = wrapped().fetchSession(
                    bytesKey,
                    earliestSessionEndTime,
                    latestSessionStartTime
                );
                if (result == null) {
                    return null;
                }
                return serdes.valueFrom(result);
            },
            time,
            fetchSensor
        );
    }

    @Override
    public KeyValueIterator<Windowed<K>, V> fetch(final K key) {
        Objects.requireNonNull(key, "key cannot be null");
        return new MeteredWindowedKeyValueIterator<>(
            wrapped().fetch(keyBytes(key)),
            fetchSensor,
            streamsMetrics,
            serdes,
            time);
    }

    @Override
    public KeyValueIterator<Windowed<K>, V> backwardFetch(final K key) {
        Objects.requireNonNull(key, "key cannot be null");
        return new MeteredWindowedKeyValueIterator<>(
            wrapped().backwardFetch(keyBytes(key)),
            fetchSensor,
            streamsMetrics,
            serdes,
            time
        );
    }

    @Override
<<<<<<< HEAD
    public KeyValueIterator<Windowed<K>, V> fetch(final K from,
                                                  final K to) {
        Objects.requireNonNull(from, "from cannot be null");
        Objects.requireNonNull(to, "to cannot be null");
=======
    public KeyValueIterator<Windowed<K>, V> fetch(final K keyFrom,
                                                  final K keyTo) {
        Objects.requireNonNull(keyFrom, "keyFrom cannot be null");
        Objects.requireNonNull(keyTo, "keyTo cannot be null");
>>>>>>> 62e88657
        return new MeteredWindowedKeyValueIterator<>(
            wrapped().fetch(keyBytes(keyFrom), keyBytes(keyTo)),
            fetchSensor,
            streamsMetrics,
            serdes,
            time);
    }

    @Override
<<<<<<< HEAD
    public KeyValueIterator<Windowed<K>, V> backwardFetch(final K from,
                                                          final K to) {
        Objects.requireNonNull(from, "from cannot be null");
        Objects.requireNonNull(to, "to cannot be null");
        return new MeteredWindowedKeyValueIterator<>(
            wrapped().backwardFetch(keyBytes(from), keyBytes(to)),
=======
    public KeyValueIterator<Windowed<K>, V> backwardFetch(final K keyFrom,
                                                          final K keyTo) {
        Objects.requireNonNull(keyFrom, "keyFrom cannot be null");
        Objects.requireNonNull(keyTo, "keyTo cannot be null");
        return new MeteredWindowedKeyValueIterator<>(
            wrapped().backwardFetch(keyBytes(keyFrom), keyBytes(keyTo)),
>>>>>>> 62e88657
            fetchSensor,
            streamsMetrics,
            serdes,
            time
        );
    }

    @Override
    public KeyValueIterator<Windowed<K>, V> findSessions(final K key,
                                                         final long earliestSessionEndTime,
                                                         final long latestSessionStartTime) {
        Objects.requireNonNull(key, "key cannot be null");
        final Bytes bytesKey = keyBytes(key);
        return new MeteredWindowedKeyValueIterator<>(
            wrapped().findSessions(
                bytesKey,
                earliestSessionEndTime,
                latestSessionStartTime),
            fetchSensor,
            streamsMetrics,
            serdes,
            time);
    }

    @Override
    public KeyValueIterator<Windowed<K>, V> backwardFindSessions(final K key,
                                                                 final long earliestSessionEndTime,
                                                                 final long latestSessionStartTime) {
        Objects.requireNonNull(key, "key cannot be null");
        final Bytes bytesKey = keyBytes(key);
        return new MeteredWindowedKeyValueIterator<>(
            wrapped().backwardFindSessions(
                bytesKey,
                earliestSessionEndTime,
                latestSessionStartTime
            ),
            fetchSensor,
            streamsMetrics,
            serdes,
            time
        );
    }

    @Override
    public KeyValueIterator<Windowed<K>, V> findSessions(final K keyFrom,
                                                         final K keyTo,
                                                         final long earliestSessionEndTime,
                                                         final long latestSessionStartTime) {
        Objects.requireNonNull(keyFrom, "keyFrom cannot be null");
        Objects.requireNonNull(keyTo, "keyTo cannot be null");
        final Bytes bytesKeyFrom = keyBytes(keyFrom);
        final Bytes bytesKeyTo = keyBytes(keyTo);
        return new MeteredWindowedKeyValueIterator<>(
            wrapped().findSessions(
                bytesKeyFrom,
                bytesKeyTo,
                earliestSessionEndTime,
                latestSessionStartTime),
            fetchSensor,
            streamsMetrics,
            serdes,
            time);
    }

    @Override
    public KeyValueIterator<Windowed<K>, V> backwardFindSessions(final K keyFrom,
                                                                 final K keyTo,
                                                                 final long earliestSessionEndTime,
                                                                 final long latestSessionStartTime) {
        Objects.requireNonNull(keyFrom, "keyFrom cannot be null");
        Objects.requireNonNull(keyTo, "keyTo cannot be null");
        final Bytes bytesKeyFrom = keyBytes(keyFrom);
        final Bytes bytesKeyTo = keyBytes(keyTo);
        return new MeteredWindowedKeyValueIterator<>(
            wrapped().backwardFindSessions(
                bytesKeyFrom,
                bytesKeyTo,
                earliestSessionEndTime,
                latestSessionStartTime
            ),
            fetchSensor,
            streamsMetrics,
            serdes,
            time
        );
    }

    @Override
    public void flush() {
        maybeMeasureLatency(super::flush, time, flushSensor);
    }

    @Override
    public void close() {
        try {
            wrapped().close();
        } finally {
            streamsMetrics.removeAllStoreLevelSensorsAndMetrics(taskId, name());
        }
    }

    private Bytes keyBytes(final K key) {
        return Bytes.wrap(serdes.rawKey(key));
    }

    private void maybeRecordE2ELatency() {
        // Context is null if the provided context isn't an implementation of InternalProcessorContext.
        // In that case, we _can't_ get the current timestamp, so we don't record anything.
        if (e2eLatencySensor.shouldRecord() && context != null) {
            final long currentTime = time.milliseconds();
            final long e2eLatency =  currentTime - context.timestamp();
            e2eLatencySensor.record(e2eLatency, currentTime);
        }
    }
}<|MERGE_RESOLUTION|>--- conflicted
+++ resolved
@@ -112,11 +112,7 @@
         e2eLatencySensor = StateStoreMetrics.e2ELatencySensor(taskId, metricsScope, name(), streamsMetrics);
     }
 
-<<<<<<< HEAD
-    @SuppressWarnings("unchecked")
-=======
-
->>>>>>> 62e88657
+
     private void initStoreSerde(final ProcessorContext context) {
         final String storeName = name();
         final String changelogTopic = ProcessorContextUtils.changelogFor(context, storeName);
@@ -138,19 +134,6 @@
                 ProcessorStateManager.storeChangelogTopic(context.applicationId(), storeName),
                 WrappingNullableUtils.prepareKeySerde(keySerde, context.keySerde(), context.valueSerde()),
                 WrappingNullableUtils.prepareValueSerde(valueSerde, context.keySerde(), context.valueSerde())
-        );
-    }
-
-    @SuppressWarnings("unchecked")
-    private void initStoreSerde(final StateStoreContext context) {
-        final String storeName = name();
-        final String changelogTopic = ProcessorContextUtils.changelogFor(context, storeName);
-        serdes = new StateSerdes<>(
-            changelogTopic != null ?
-                changelogTopic :
-                ProcessorStateManager.storeChangelogTopic(context.applicationId(), storeName),
-            keySerde == null ? (Serde<K>) context.keySerde() : keySerde,
-            valueSerde == null ? (Serde<V>) context.valueSerde() : valueSerde
         );
     }
 
@@ -261,17 +244,10 @@
     }
 
     @Override
-<<<<<<< HEAD
-    public KeyValueIterator<Windowed<K>, V> fetch(final K from,
-                                                  final K to) {
-        Objects.requireNonNull(from, "from cannot be null");
-        Objects.requireNonNull(to, "to cannot be null");
-=======
     public KeyValueIterator<Windowed<K>, V> fetch(final K keyFrom,
                                                   final K keyTo) {
         Objects.requireNonNull(keyFrom, "keyFrom cannot be null");
         Objects.requireNonNull(keyTo, "keyTo cannot be null");
->>>>>>> 62e88657
         return new MeteredWindowedKeyValueIterator<>(
             wrapped().fetch(keyBytes(keyFrom), keyBytes(keyTo)),
             fetchSensor,
@@ -281,21 +257,12 @@
     }
 
     @Override
-<<<<<<< HEAD
-    public KeyValueIterator<Windowed<K>, V> backwardFetch(final K from,
-                                                          final K to) {
-        Objects.requireNonNull(from, "from cannot be null");
-        Objects.requireNonNull(to, "to cannot be null");
-        return new MeteredWindowedKeyValueIterator<>(
-            wrapped().backwardFetch(keyBytes(from), keyBytes(to)),
-=======
     public KeyValueIterator<Windowed<K>, V> backwardFetch(final K keyFrom,
                                                           final K keyTo) {
         Objects.requireNonNull(keyFrom, "keyFrom cannot be null");
         Objects.requireNonNull(keyTo, "keyTo cannot be null");
         return new MeteredWindowedKeyValueIterator<>(
             wrapped().backwardFetch(keyBytes(keyFrom), keyBytes(keyTo)),
->>>>>>> 62e88657
             fetchSensor,
             streamsMetrics,
             serdes,
