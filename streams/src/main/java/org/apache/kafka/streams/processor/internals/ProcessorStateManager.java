/**
 * Licensed to the Apache Software Foundation (ASF) under one or more
 * contributor license agreements.  See the NOTICE file distributed with
 * this work for additional information regarding copyright ownership.
 * The ASF licenses this file to You under the Apache License, Version 2.0
 * (the "License"); you may not use this file except in compliance with
 * the License.  You may obtain a copy of the License at
 * <p>
 * http://www.apache.org/licenses/LICENSE-2.0
 * <p>
 * Unless required by applicable law or agreed to in writing, software
 * distributed under the License is distributed on an "AS IS" BASIS,
 * WITHOUT WARRANTIES OR CONDITIONS OF ANY KIND, either express or implied.
 * See the License for the specific language governing permissions and
 * limitations under the License.
 */

package org.apache.kafka.streams.processor.internals;

import org.apache.kafka.clients.consumer.Consumer;
import org.apache.kafka.clients.consumer.ConsumerRecord;
import org.apache.kafka.common.PartitionInfo;
import org.apache.kafka.common.TopicPartition;
import org.apache.kafka.common.errors.TimeoutException;
import org.apache.kafka.streams.errors.LockException;
import org.apache.kafka.streams.errors.ProcessorStateException;
import org.apache.kafka.streams.errors.StreamsException;
import org.apache.kafka.streams.processor.StateRestoreCallback;
import org.apache.kafka.streams.processor.StateStore;
import org.apache.kafka.streams.processor.TaskId;
import org.apache.kafka.streams.state.internals.OffsetCheckpoint;
import org.slf4j.Logger;
import org.slf4j.LoggerFactory;

import java.io.File;
import java.io.IOException;
import java.util.ArrayList;
import java.util.Collection;
import java.util.Collections;
import java.util.HashMap;
import java.util.LinkedHashMap;
import java.util.List;
import java.util.Map;

import static java.util.Collections.singleton;

public class ProcessorStateManager implements StateManager {

    private static final Logger log = LoggerFactory.getLogger(ProcessorStateManager.class);

    public static final String STATE_CHANGELOG_TOPIC_SUFFIX = "-changelog";
    public static final String CHECKPOINT_FILE_NAME = ".checkpoint";

    private final File baseDir;
<<<<<<< HEAD
    private final String logPrefix;
    private final String applicationId;
    private final int defaultPartition;
    // TODO: this map does not work with customized grouper where multiple partitions
    // of the same topic can be assigned to the same topic.
    private final Map<String, TopicPartition> partitionForTopic;
    private final Map<String, StateStore> stores;
=======
    private final TaskId taskId;
    private final String logPrefix;
    private final boolean isStandby;
    private final StateDirectory stateDirectory;
    private final Map<String, StateStore> stores;
    private final Map<String, StateStore> globalStores;
>>>>>>> 1974e1b0
    private final Consumer<byte[], byte[]> restoreConsumer;
    private final Map<TopicPartition, Long> offsetLimits;
    private final Map<TopicPartition, Long> restoredOffsets;
    private final Map<TopicPartition, Long> checkpointedOffsets;
    private final Map<String, StateRestoreCallback> restoreCallbacks; // used for standby tasks, keyed by state topic name
    private final Map<String, String> storeToChangelogTopic;
<<<<<<< HEAD
    private final TaskId taskId;
    private final StateDirectory stateDirectory;
=======

    // TODO: this map does not work with customized grouper where multiple partitions
    // of the same topic can be assigned to the same topic.
    private final Map<String, TopicPartition> partitionForTopic;
>>>>>>> 1974e1b0

    /**
     * @throws LockException if the state directory cannot be locked because another thread holds the lock
     *                       (this might be recoverable by retrying)
     * @throws IOException if any severe error happens while creating or locking the state directory
     */
<<<<<<< HEAD
    public ProcessorStateManager(final String applicationId,
                                 final TaskId taskId,
=======
    public ProcessorStateManager(final TaskId taskId,
>>>>>>> 1974e1b0
                                 final Collection<TopicPartition> sources,
                                 final Consumer<byte[], byte[]> restoreConsumer,
                                 final boolean isStandby,
                                 final StateDirectory stateDirectory,
                                 final Map<String, String> storeToChangelogTopic) throws LockException, IOException {
<<<<<<< HEAD
        this.applicationId = applicationId;
        this.defaultPartition = taskId.partition;
        this.taskId = taskId;
        this.stateDirectory = stateDirectory;
=======
        this.taskId = taskId;
        this.stateDirectory = stateDirectory;
        this.baseDir  = stateDirectory.directoryForTask(taskId);
>>>>>>> 1974e1b0
        this.partitionForTopic = new HashMap<>();
        for (TopicPartition source : sources) {
            this.partitionForTopic.put(source.topic(), source);
        }
        this.stores = new LinkedHashMap<>();
<<<<<<< HEAD
=======
        this.globalStores = new HashMap<>();
>>>>>>> 1974e1b0
        this.restoreConsumer = restoreConsumer;
        this.offsetLimits = new HashMap<>();
        this.restoredOffsets = new HashMap<>();
        this.isStandby = isStandby;
        this.restoreCallbacks = isStandby ? new HashMap<String, StateRestoreCallback>() : null;
<<<<<<< HEAD
        this.offsetLimits = new HashMap<>();
        this.baseDir  = stateDirectory.directoryForTask(taskId);
=======
>>>>>>> 1974e1b0
        this.storeToChangelogTopic = storeToChangelogTopic;

        this.logPrefix = String.format("task [%s]", taskId);

        if (!stateDirectory.lock(taskId, 5)) {
            throw new LockException(String.format("%s Failed to lock the state directory: %s", logPrefix, baseDir.getCanonicalPath()));
        }

        // load the checkpoint information
        OffsetCheckpoint checkpoint = new OffsetCheckpoint(new File(this.baseDir, CHECKPOINT_FILE_NAME));
        this.checkpointedOffsets = new HashMap<>(checkpoint.read());

        // delete the checkpoint file after finish loading its stored offsets
        checkpoint.delete();
    }


    public static String storeChangelogTopic(String applicationId, String storeName) {
        return applicationId + "-" + storeName + STATE_CHANGELOG_TOPIC_SUFFIX;
    }

    public File baseDir() {
        return this.baseDir;
    }

    /**
     * @throws IllegalArgumentException if the store name has already been registered or if it is not a valid name
     * (e.g., when it conflicts with the names of internal topics, like the checkpoint file name)
     *
     * // TODO: parameter loggingEnabled can be removed now
     *
     * @throws StreamsException if the store's change log does not contain the partition
     */
    public void register(StateStore store, StateRestoreCallback stateRestoreCallback) {
        log.debug("{} Registering state store {} to its state manager", logPrefix, store.name());

        if (store.name().equals(CHECKPOINT_FILE_NAME)) {
            throw new IllegalArgumentException(String.format("%s Illegal store name: %s", logPrefix, CHECKPOINT_FILE_NAME));
        }

        if (this.stores.containsKey(store.name())) {
            throw new IllegalArgumentException(String.format("%s Store %s has already been registered.", logPrefix, store.name()));
        }

        // check that the underlying change log topic exist or not
        String topic = storeToChangelogTopic.get(store.name());
<<<<<<< HEAD
=======

>>>>>>> 1974e1b0
        if (topic == null) {
            this.stores.put(store.name(), store);
            return;
        }

        // block until the partition is ready for this state changelog topic or time has elapsed
        int partition = getPartition(topic);
        boolean partitionNotFound = true;
        long startTime = System.currentTimeMillis();
        long waitTime = 5000L;      // hard-code the value since we should not block after KIP-4

        do {
            try {
                Thread.sleep(50L);
            } catch (InterruptedException e) {
                // ignore
            }

            List<PartitionInfo> partitions;
            try {
                partitions = restoreConsumer.partitionsFor(topic);
            } catch (TimeoutException e) {
                throw new StreamsException(String.format("%s Could not fetch partition info for topic: %s before expiration of the configured request timeout", logPrefix, topic));
            }
            if (partitions == null) {
                throw new StreamsException(String.format("%s Could not find partition info for topic: %s", logPrefix, topic));
            }
            for (PartitionInfo partitionInfo : partitions) {
                if (partitionInfo.partition() == partition) {
                    partitionNotFound = false;
                    break;
                }
            }
        } while (partitionNotFound && System.currentTimeMillis() < startTime + waitTime);

        if (partitionNotFound) {
            throw new StreamsException(String.format("%s Store %s's change log (%s) does not contain partition %s",
                    logPrefix, store.name(), topic, partition));
        }

        if (isStandby) {
            if (store.persistent()) {
                log.trace("{} Preparing standby replica of persistent state store {} with changelog topic {}", logPrefix, store.name(), topic);

                restoreCallbacks.put(topic, stateRestoreCallback);
            }
        } else {
            log.trace("{} Restoring state store {} from changelog topic {}", logPrefix, store.name(), topic);

            restoreActiveState(topic, stateRestoreCallback);
        }

        this.stores.put(store.name(), store);
    }

    private void restoreActiveState(String topicName, StateRestoreCallback stateRestoreCallback) {
        // ---- try to restore the state from change-log ---- //

        // subscribe to the store's partition
        if (!restoreConsumer.subscription().isEmpty()) {
            throw new IllegalStateException(String.format("%s Restore consumer should have not subscribed to any partitions (%s) beforehand", logPrefix, restoreConsumer.subscription()));
        }
        TopicPartition storePartition = new TopicPartition(topicName, getPartition(topicName));
        restoreConsumer.assign(Collections.singletonList(storePartition));

        try {
            // calculate the end offset of the partition
            // TODO: this is a bit hacky to first seek then position to get the end offset
            restoreConsumer.seekToEnd(singleton(storePartition));
            long endOffset = restoreConsumer.position(storePartition);

            // restore from the checkpointed offset of the change log if it is persistent and the offset exists;
            // restore the state from the beginning of the change log otherwise
            if (checkpointedOffsets.containsKey(storePartition)) {
                restoreConsumer.seek(storePartition, checkpointedOffsets.get(storePartition));
            } else {
                restoreConsumer.seekToBeginning(singleton(storePartition));
            }

            // restore its state from changelog records
            long limit = offsetLimit(storePartition);
            while (true) {
                long offset = 0L;
                for (ConsumerRecord<byte[], byte[]> record : restoreConsumer.poll(100).records(storePartition)) {
                    offset = record.offset();
                    if (offset >= limit) break;
                    stateRestoreCallback.restore(record.key(), record.value());
                }

                if (offset >= limit) {
                    break;
                } else if (restoreConsumer.position(storePartition) == endOffset) {
                    break;
                } else if (restoreConsumer.position(storePartition) > endOffset) {
                    // For a logging enabled changelog (no offset limit),
                    // the log end offset should not change while restoring since it is only written by this thread.
                    throw new IllegalStateException(String.format("%s Log end offset of %s should not change while restoring: old end offset %d, current offset %d",
                            logPrefix, storePartition, endOffset, restoreConsumer.position(storePartition)));
                }
            }

            // record the restored offset for its change log partition
            long newOffset = Math.min(limit, restoreConsumer.position(storePartition));
            restoredOffsets.put(storePartition, newOffset);
        } finally {
            // un-assign the change log partition
            restoreConsumer.assign(Collections.<TopicPartition>emptyList());
        }
    }

    public Map<TopicPartition, Long> checkpointedOffsets() {
        Map<TopicPartition, Long> partitionsAndOffsets = new HashMap<>();

        for (Map.Entry<String, StateRestoreCallback> entry : restoreCallbacks.entrySet()) {
            String topicName = entry.getKey();
            int partition = getPartition(topicName);
            TopicPartition storePartition = new TopicPartition(topicName, partition);

            if (checkpointedOffsets.containsKey(storePartition)) {
                partitionsAndOffsets.put(storePartition, checkpointedOffsets.get(storePartition));
            } else {
                partitionsAndOffsets.put(storePartition, -1L);
            }
        }
        return partitionsAndOffsets;
    }

    public List<ConsumerRecord<byte[], byte[]>> updateStandbyStates(TopicPartition storePartition, List<ConsumerRecord<byte[], byte[]>> records) {
        long limit = offsetLimit(storePartition);
        List<ConsumerRecord<byte[], byte[]>> remainingRecords = null;

        // restore states from changelog records
        StateRestoreCallback restoreCallback = restoreCallbacks.get(storePartition.topic());

        long lastOffset = -1L;
        int count = 0;
        for (ConsumerRecord<byte[], byte[]> record : records) {
            if (record.offset() < limit) {
                try {
                    restoreCallback.restore(record.key(), record.value());
                } catch (Exception e) {
                    throw new ProcessorStateException(String.format("%s exception caught while trying to restore state from %s", logPrefix, storePartition), e);
                }
                lastOffset = record.offset();
            } else {
                if (remainingRecords == null)
                    remainingRecords = new ArrayList<>(records.size() - count);

                remainingRecords.add(record);
            }
            count++;
        }

        // record the restored offset for its change log partition
        restoredOffsets.put(storePartition, lastOffset + 1);

        return remainingRecords;
    }

    public void putOffsetLimit(TopicPartition partition, long limit) {
        offsetLimits.put(partition, limit);
    }

    private long offsetLimit(TopicPartition partition) {
        Long limit = offsetLimits.get(partition);
        return limit != null ? limit : Long.MAX_VALUE;
    }

    public StateStore getStore(String name) {
        return stores.get(name);
    }

    @Override
    public void flush(final InternalProcessorContext context) {
        if (!this.stores.isEmpty()) {
            log.debug("{} Flushing all stores registered in the state manager", logPrefix);
            for (StateStore store : this.stores.values()) {
                try {
                    log.trace("{} Flushing store={}", logPrefix, store.name());
                    store.flush();
                } catch (Exception e) {
                    throw new ProcessorStateException(String.format("%s Failed to flush state store %s", logPrefix, store.name()), e);
                }
            }
        }
    }

    /**
     * @throws IOException if any error happens when closing the state stores
     */
    @Override
    public void close(Map<TopicPartition, Long> ackedOffsets) throws IOException {
        try {
            // attempting to close the stores, just in case they
            // are not closed by a ProcessorNode yet
            if (!stores.isEmpty()) {
                log.debug("{} Closing its state manager and all the registered state stores", logPrefix);
                for (Map.Entry<String, StateStore> entry : stores.entrySet()) {
                    log.debug("{} Closing storage engine {}", logPrefix, entry.getKey());
                    try {
                        entry.getValue().close();
                    } catch (Exception e) {
                        throw new ProcessorStateException(String.format("%s Failed to close state store %s", logPrefix, entry.getKey()), e);
                    }
                }

                if (ackedOffsets != null) {
                    Map<TopicPartition, Long> checkpointOffsets = new HashMap<>();
                    for (String storeName : stores.keySet()) {
<<<<<<< HEAD
                        TopicPartition part;
                        if (storeToChangelogTopic.containsKey(storeName))
                            part = new TopicPartition(storeChangelogTopic(applicationId, storeName), getPartition(storeName));
                        else
                            part = new TopicPartition(storeName, getPartition(storeName));
=======
                        // only checkpoint the offset to the offsets file if
                        // it is persistent AND changelog enabled
                        if (stores.get(storeName).persistent() && storeToChangelogTopic.containsKey(storeName)) {
                            String changelogTopic = storeToChangelogTopic.get(storeName);
                            TopicPartition topicPartition = new TopicPartition(changelogTopic, getPartition(storeName));
>>>>>>> 1974e1b0

                            Long offset = ackedOffsets.get(topicPartition);

                            if (offset != null) {
                                // store the last offset + 1 (the log position after restoration)
                                checkpointOffsets.put(topicPartition, offset + 1);
                            } else {
                                // if no record was produced. we need to check the restored offset.
                                offset = restoredOffsets.get(topicPartition);
                                if (offset != null)
                                    checkpointOffsets.put(topicPartition, offset);
                            }
                        }
                    }
                    // write the checkpoint file before closing, to indicate clean shutdown
                    OffsetCheckpoint checkpoint = new OffsetCheckpoint(new File(this.baseDir, CHECKPOINT_FILE_NAME));
                    checkpoint.write(checkpointOffsets);
                }

            }
        } finally {
            // release the state directory directoryLock
            stateDirectory.unlock(taskId);
        }
    }

    private int getPartition(String topic) {
        TopicPartition partition = partitionForTopic.get(topic);

        return partition == null ? taskId.partition : partition.partition();
    }

    void registerGlobalStateStores(final List<StateStore> stateStores) {
        for (StateStore stateStore : stateStores) {
            globalStores.put(stateStore.name(), stateStore);
        }
    }

    public StateStore getGlobalStore(final String name) {
        return globalStores.get(name);
    }
}<|MERGE_RESOLUTION|>--- conflicted
+++ resolved
@@ -52,83 +52,48 @@
     public static final String CHECKPOINT_FILE_NAME = ".checkpoint";
 
     private final File baseDir;
-<<<<<<< HEAD
-    private final String logPrefix;
-    private final String applicationId;
-    private final int defaultPartition;
-    // TODO: this map does not work with customized grouper where multiple partitions
-    // of the same topic can be assigned to the same topic.
-    private final Map<String, TopicPartition> partitionForTopic;
-    private final Map<String, StateStore> stores;
-=======
     private final TaskId taskId;
     private final String logPrefix;
     private final boolean isStandby;
     private final StateDirectory stateDirectory;
     private final Map<String, StateStore> stores;
     private final Map<String, StateStore> globalStores;
->>>>>>> 1974e1b0
     private final Consumer<byte[], byte[]> restoreConsumer;
     private final Map<TopicPartition, Long> offsetLimits;
     private final Map<TopicPartition, Long> restoredOffsets;
     private final Map<TopicPartition, Long> checkpointedOffsets;
     private final Map<String, StateRestoreCallback> restoreCallbacks; // used for standby tasks, keyed by state topic name
     private final Map<String, String> storeToChangelogTopic;
-<<<<<<< HEAD
-    private final TaskId taskId;
-    private final StateDirectory stateDirectory;
-=======
 
     // TODO: this map does not work with customized grouper where multiple partitions
     // of the same topic can be assigned to the same topic.
     private final Map<String, TopicPartition> partitionForTopic;
->>>>>>> 1974e1b0
 
     /**
      * @throws LockException if the state directory cannot be locked because another thread holds the lock
      *                       (this might be recoverable by retrying)
      * @throws IOException if any severe error happens while creating or locking the state directory
      */
-<<<<<<< HEAD
-    public ProcessorStateManager(final String applicationId,
-                                 final TaskId taskId,
-=======
     public ProcessorStateManager(final TaskId taskId,
->>>>>>> 1974e1b0
                                  final Collection<TopicPartition> sources,
                                  final Consumer<byte[], byte[]> restoreConsumer,
                                  final boolean isStandby,
                                  final StateDirectory stateDirectory,
                                  final Map<String, String> storeToChangelogTopic) throws LockException, IOException {
-<<<<<<< HEAD
-        this.applicationId = applicationId;
-        this.defaultPartition = taskId.partition;
-        this.taskId = taskId;
-        this.stateDirectory = stateDirectory;
-=======
         this.taskId = taskId;
         this.stateDirectory = stateDirectory;
         this.baseDir  = stateDirectory.directoryForTask(taskId);
->>>>>>> 1974e1b0
         this.partitionForTopic = new HashMap<>();
         for (TopicPartition source : sources) {
             this.partitionForTopic.put(source.topic(), source);
         }
         this.stores = new LinkedHashMap<>();
-<<<<<<< HEAD
-=======
         this.globalStores = new HashMap<>();
->>>>>>> 1974e1b0
         this.restoreConsumer = restoreConsumer;
         this.offsetLimits = new HashMap<>();
         this.restoredOffsets = new HashMap<>();
         this.isStandby = isStandby;
         this.restoreCallbacks = isStandby ? new HashMap<String, StateRestoreCallback>() : null;
-<<<<<<< HEAD
-        this.offsetLimits = new HashMap<>();
-        this.baseDir  = stateDirectory.directoryForTask(taskId);
-=======
->>>>>>> 1974e1b0
         this.storeToChangelogTopic = storeToChangelogTopic;
 
         this.logPrefix = String.format("task [%s]", taskId);
@@ -162,7 +127,7 @@
      *
      * @throws StreamsException if the store's change log does not contain the partition
      */
-    public void register(StateStore store, StateRestoreCallback stateRestoreCallback) {
+    public void register(StateStore store, boolean loggingEnabled, StateRestoreCallback stateRestoreCallback) {
         log.debug("{} Registering state store {} to its state manager", logPrefix, store.name());
 
         if (store.name().equals(CHECKPOINT_FILE_NAME)) {
@@ -175,10 +140,6 @@
 
         // check that the underlying change log topic exist or not
         String topic = storeToChangelogTopic.get(store.name());
-<<<<<<< HEAD
-=======
-
->>>>>>> 1974e1b0
         if (topic == null) {
             this.stores.put(store.name(), store);
             return;
@@ -388,20 +349,11 @@
                 if (ackedOffsets != null) {
                     Map<TopicPartition, Long> checkpointOffsets = new HashMap<>();
                     for (String storeName : stores.keySet()) {
-<<<<<<< HEAD
-                        TopicPartition part;
-                        if (storeToChangelogTopic.containsKey(storeName))
-                            part = new TopicPartition(storeChangelogTopic(applicationId, storeName), getPartition(storeName));
-                        else
-                            part = new TopicPartition(storeName, getPartition(storeName));
-=======
                         // only checkpoint the offset to the offsets file if
                         // it is persistent AND changelog enabled
                         if (stores.get(storeName).persistent() && storeToChangelogTopic.containsKey(storeName)) {
                             String changelogTopic = storeToChangelogTopic.get(storeName);
                             TopicPartition topicPartition = new TopicPartition(changelogTopic, getPartition(storeName));
->>>>>>> 1974e1b0
-
                             Long offset = ackedOffsets.get(topicPartition);
 
                             if (offset != null) {
