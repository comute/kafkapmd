--- conflicted
+++ resolved
@@ -52,16 +52,6 @@
     public void init(final StateStoreContext context, final StateStore root) {
         this.context = asInternalProcessorContext(context);
         super.init(context, root);
-<<<<<<< HEAD
-        this.context = asInternalProcessorContext(context);
-    }
-
-    @Override
-    public void init(final StateStoreContext context, final StateStore root) {
-        super.init(context, root);
-        this.context = asInternalProcessorContext(context);
-=======
->>>>>>> 62e88657
     }
 
     @Override
@@ -111,25 +101,11 @@
     }
 
     @Override
-    public KeyValueIterator<Windowed<Bytes>, byte[]> backwardFetch(final Bytes key) {
-        return wrapped().backwardFetch(key);
-    }
-
-    @Override
     public KeyValueIterator<Windowed<Bytes>, byte[]> fetch(final Bytes key) {
         return wrapped().fetch(key);
     }
 
     @Override
-<<<<<<< HEAD
-    public KeyValueIterator<Windowed<Bytes>, byte[]> backwardFetch(final Bytes from, final Bytes to) {
-        return wrapped().backwardFetch(from, to);
-    }
-
-    @Override
-    public KeyValueIterator<Windowed<Bytes>, byte[]> fetch(final Bytes from, final Bytes to) {
-        return wrapped().fetch(from, to);
-=======
     public KeyValueIterator<Windowed<Bytes>, byte[]> backwardFetch(final Bytes keyFrom, final Bytes keyTo) {
         return wrapped().backwardFetch(keyFrom, keyTo);
     }
@@ -137,6 +113,5 @@
     @Override
     public KeyValueIterator<Windowed<Bytes>, byte[]> fetch(final Bytes keyFrom, final Bytes keyTo) {
         return wrapped().fetch(keyFrom, keyTo);
->>>>>>> 62e88657
     }
 }