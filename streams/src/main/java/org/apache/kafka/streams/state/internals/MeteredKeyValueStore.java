/**
 * Licensed to the Apache Software Foundation (ASF) under one or more
 * contributor license agreements.  See the NOTICE file distributed with
 * this work for additional information regarding copyright ownership.
 * The ASF licenses this file to You under the Apache License, Version 2.0
 * (the "License"); you may not use this file except in compliance with
 * the License.  You may obtain a copy of the License at
 *
 *    http://www.apache.org/licenses/LICENSE-2.0
 *
 * Unless required by applicable law or agreed to in writing, software
 * distributed under the License is distributed on an "AS IS" BASIS,
 * WITHOUT WARRANTIES OR CONDITIONS OF ANY KIND, either express or implied.
 * See the License for the specific language governing permissions and
 * limitations under the License.
 */

package org.apache.kafka.streams.state.internals;

import org.apache.kafka.common.metrics.Sensor;
import org.apache.kafka.common.utils.Time;
import org.apache.kafka.common.utils.SystemTime;
import org.apache.kafka.streams.KeyValue;
import org.apache.kafka.streams.StreamsMetrics;
import org.apache.kafka.streams.processor.ProcessorContext;
import org.apache.kafka.streams.state.KeyValueIterator;
import org.apache.kafka.streams.state.KeyValueStore;

import java.util.List;

/**
<<<<<<< HEAD
 * Metered KeyValueStore wrapper is used for both recording operation metrics and Kafka based logging purposes, and hence its
 * inner KeyValueStore implementation do not need to provide its own logging functionality.
=======
 * Metered KeyValueStore wrapper is used for recording operation metrics, and hence its
 * inner KeyValueStore implementation do not need to provide its own metrics collecting functionality.
>>>>>>> 57da044a
 *
 * @param <K>
 * @param <V>
 */
public class MeteredKeyValueStore<K, V> implements KeyValueStore<K, V> {

    protected final KeyValueStore<K, V> inner;
    protected final String metricScope;
    protected final Time time;

    private Sensor putTime;
    private Sensor getTime;
    private Sensor deleteTime;
    private Sensor putAllTime;
    private Sensor allTime;
    private Sensor rangeTime;
    private Sensor flushTime;
    private Sensor restoreTime;
    private StreamsMetrics metrics;

    // always wrap the store with the metered store
    public MeteredKeyValueStore(final KeyValueStore<K, V> inner, String metricScope, Time time) {
        this.inner = inner;
        this.metricScope = metricScope;
        this.time = time != null ? time : new SystemTime();
    }

    @Override
    public String name() {
        return inner.name();
    }

    @Override
    public void init(ProcessorContext context) {
        final String name = name();
        this.metrics = context.metrics();
        this.putTime = this.metrics.addLatencySensor(metricScope, name, "put");
        this.getTime = this.metrics.addLatencySensor(metricScope, name, "get");
        this.deleteTime = this.metrics.addLatencySensor(metricScope, name, "delete");
        this.putAllTime = this.metrics.addLatencySensor(metricScope, name, "put-all");
        this.allTime = this.metrics.addLatencySensor(metricScope, name, "all");
        this.rangeTime = this.metrics.addLatencySensor(metricScope, name, "range");
        this.flushTime = this.metrics.addLatencySensor(metricScope, name, "flush");
        this.restoreTime = this.metrics.addLatencySensor(metricScope, name, "restore");

        // register and possibly restore the state from the logs
        long startNs = time.nanoseconds();
        try {
            inner.init(context);
        } finally {
            this.metrics.recordLatency(this.restoreTime, startNs, time.nanoseconds());
        }
    }

    @Override
    public boolean persistent() {
        return inner.persistent();
    }

    @Override
    public V get(K key) {
        long startNs = time.nanoseconds();
        try {
            return this.inner.get(key);
        } finally {
            this.metrics.recordLatency(this.getTime, startNs, time.nanoseconds());
        }
    }

    @Override
    public void put(K key, V value) {
        long startNs = time.nanoseconds();
        try {
            this.inner.put(key, value);
        } finally {
            this.metrics.recordLatency(this.putTime, startNs, time.nanoseconds());
        }
    }

    @Override
    public void putAll(List<KeyValue<K, V>> entries) {
        long startNs = time.nanoseconds();
        try {
            this.inner.putAll(entries);
        } finally {
            this.metrics.recordLatency(this.putAllTime, startNs, time.nanoseconds());
        }
    }

    @Override
    public V delete(K key) {
        long startNs = time.nanoseconds();
        try {
            V value = this.inner.delete(key);

            return value;
        } finally {
            this.metrics.recordLatency(this.deleteTime, startNs, time.nanoseconds());
        }
    }

    @Override
    public KeyValueIterator<K, V> range(K from, K to) {
        return new MeteredKeyValueIterator<K, V>(this.inner.range(from, to), this.rangeTime);
    }

    @Override
    public KeyValueIterator<K, V> all() {
        return new MeteredKeyValueIterator<K, V>(this.inner.all(), this.allTime);
    }

    @Override
    public void close() {
        inner.close();
    }

    @Override
    public void flush() {
        long startNs = time.nanoseconds();
        try {
            this.inner.flush();
        } finally {
            this.metrics.recordLatency(this.flushTime, startNs, time.nanoseconds());
        }
    }

    private class MeteredKeyValueIterator<K1, V1> implements KeyValueIterator<K1, V1> {

        private final KeyValueIterator<K1, V1> iter;
        private final Sensor sensor;
        private final long startNs;

        public MeteredKeyValueIterator(KeyValueIterator<K1, V1> iter, Sensor sensor) {
            this.iter = iter;
            this.sensor = sensor;
            this.startNs = time.nanoseconds();
        }

        @Override
        public boolean hasNext() {
            return iter.hasNext();
        }

        @Override
        public KeyValue<K1, V1> next() {
            return iter.next();
        }

        @Override
        public void remove() {
            iter.remove();
        }

        @Override
        public void close() {
            try {
                iter.close();
            } finally {
                metrics.recordLatency(this.sensor, this.startNs, time.nanoseconds());
            }
        }
    }
}<|MERGE_RESOLUTION|>--- conflicted
+++ resolved
@@ -29,13 +29,8 @@
 import java.util.List;
 
 /**
-<<<<<<< HEAD
- * Metered KeyValueStore wrapper is used for both recording operation metrics and Kafka based logging purposes, and hence its
- * inner KeyValueStore implementation do not need to provide its own logging functionality.
-=======
  * Metered KeyValueStore wrapper is used for recording operation metrics, and hence its
  * inner KeyValueStore implementation do not need to provide its own metrics collecting functionality.
->>>>>>> 57da044a
  *
  * @param <K>
  * @param <V>
