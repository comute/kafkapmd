/**
 * Licensed to the Apache Software Foundation (ASF) under one or more
 * contributor license agreements.  See the NOTICE file distributed with
 * this work for additional information regarding copyright ownership.
 * The ASF licenses this file to You under the Apache License, Version 2.0
 * (the "License"); you may not use this file except in compliance with
 * the License.  You may obtain a copy of the License at
 * <p>
 * http://www.apache.org/licenses/LICENSE-2.0
 * <p>
 * Unless required by applicable law or agreed to in writing, software
 * distributed under the License is distributed on an "AS IS" BASIS,
 * WITHOUT WARRANTIES OR CONDITIONS OF ANY KIND, either express or implied.
 * See the License for the specific language governing permissions and
 * limitations under the License.
 */

package org.apache.kafka.streams;

import org.apache.kafka.clients.CommonClientConfigs;
import org.apache.kafka.clients.consumer.ConsumerConfig;
import org.apache.kafka.clients.producer.ProducerConfig;
import org.apache.kafka.common.config.AbstractConfig;
import org.apache.kafka.common.config.ConfigDef;
import org.apache.kafka.common.config.ConfigDef.Importance;
import org.apache.kafka.common.config.ConfigDef.Type;
import org.apache.kafka.common.config.ConfigException;
import org.apache.kafka.common.serialization.Serde;
import org.apache.kafka.common.serialization.Serdes;
import org.apache.kafka.streams.errors.StreamsException;
import org.apache.kafka.streams.processor.FailOnInvalidTimestamp;
import org.apache.kafka.streams.processor.DefaultPartitionGrouper;
import org.apache.kafka.streams.processor.internals.StreamPartitionAssignor;
import org.apache.kafka.streams.processor.internals.StreamThread;

import java.util.Collections;
import java.util.HashMap;
import java.util.Map;
import java.util.Set;

import static org.apache.kafka.common.config.ConfigDef.Range.atLeast;

/**
 * Configuration for Kafka Streams. Documentation for these configurations can be found in the <a
 * href="http://kafka.apache.org/documentation.html#streamsconfigs">Kafka documentation</a>
 */
public class StreamsConfig extends AbstractConfig {

    private static final ConfigDef CONFIG;

    // Prefix used to isolate consumer configs from producer configs.
    public static final String CONSUMER_PREFIX = "consumer.";

    // Prefix used to isolate producer configs from consumer configs.
    public static final String PRODUCER_PREFIX = "producer.";

    /** <code>state.dir</code> */
    public static final String STATE_DIR_CONFIG = "state.dir";
    private static final String STATE_DIR_DOC = "Directory location for state store.";

    /** <code>zookeeper.connect<code/> */
    public static final String ZOOKEEPER_CONNECT_CONFIG = "zookeeper.connect";
    private static final String ZOOKEEPER_CONNECT_DOC = "Zookeeper connect string for Kafka topics management.";

    /** <code>commit.interval.ms</code> */
    public static final String COMMIT_INTERVAL_MS_CONFIG = "commit.interval.ms";
    private static final String COMMIT_INTERVAL_MS_DOC = "The frequency with which to save the position of the processor.";

    /** <code>poll.ms</code> */
    public static final String POLL_MS_CONFIG = "poll.ms";
    private static final String POLL_MS_DOC = "The amount of time in milliseconds to block waiting for input.";

    /** <code>num.stream.threads</code> */
    public static final String NUM_STREAM_THREADS_CONFIG = "num.stream.threads";
    private static final String NUM_STREAM_THREADS_DOC = "The number of threads to execute stream processing.";

    /** <code>num.standby.replicas</code> */
    public static final String NUM_STANDBY_REPLICAS_CONFIG = "num.standby.replicas";
    private static final String NUM_STANDBY_REPLICAS_DOC = "The number of standby replicas for each task.";

    /** <code>buffered.records.per.partition</code> */
    public static final String BUFFERED_RECORDS_PER_PARTITION_CONFIG = "buffered.records.per.partition";
    private static final String BUFFERED_RECORDS_PER_PARTITION_DOC = "The maximum number of records to buffer per partition.";

    /** <code>state.cleanup.delay</code> */
    public static final String STATE_CLEANUP_DELAY_MS_CONFIG = "state.cleanup.delay.ms";
    private static final String STATE_CLEANUP_DELAY_MS_DOC = "The amount of time in milliseconds to wait before deleting state when a partition has migrated.";

    /** <code>timestamp.extractor</code> */
    public static final String TIMESTAMP_EXTRACTOR_CLASS_CONFIG = "timestamp.extractor";
    private static final String TIMESTAMP_EXTRACTOR_CLASS_DOC = "Timestamp extractor class that implements the <code>TimestampExtractor</code> interface.";

    /** <code>partition.grouper</code> */
    public static final String PARTITION_GROUPER_CLASS_CONFIG = "partition.grouper";
    private static final String PARTITION_GROUPER_CLASS_DOC = "Partition grouper class that implements the <code>PartitionGrouper</code> interface.";

    /** <code>application.id</code> */
    public static final String APPLICATION_ID_CONFIG = "application.id";
    public static final String APPLICATION_ID_DOC = "An identifier for the stream processing application. Must be unique within the Kafka cluster. It is used as 1) the default client-id prefix, 2) the group-id for membership management, 3) the changelog topic prefix.";

    /** <code>replication.factor</code> */
    public static final String REPLICATION_FACTOR_CONFIG = "replication.factor";
    public static final String REPLICATION_FACTOR_DOC = "The replication factor for change log topics and repartition topics created by the stream processing application.";

    /** <code>key.serde</code> */
    public static final String KEY_SERDE_CLASS_CONFIG = "key.serde";
    public static final String KEY_SERDE_CLASS_DOC = "Serializer / deserializer class for key that implements the <code>Serde</code> interface.";

    /** <code>value.serde</code> */
    public static final String VALUE_SERDE_CLASS_CONFIG = "value.serde";
    public static final String VALUE_SERDE_CLASS_DOC = "Serializer / deserializer class for value that implements the <code>Serde</code> interface.";

    /**<code>user.endpoint</code> */
    public static final String APPLICATION_SERVER_CONFIG = "application.server";
    public static final String APPLICATION_SERVER_DOC = "A host:port pair pointing to an embedded user defined endpoint that can be used for discovering the locations of state stores within a single KafkaStreams application";

    /** <code>metrics.sample.window.ms</code> */
    public static final String METRICS_SAMPLE_WINDOW_MS_CONFIG = CommonClientConfigs.METRICS_SAMPLE_WINDOW_MS_CONFIG;

    /** <code>metrics.num.samples</code> */
    public static final String METRICS_NUM_SAMPLES_CONFIG = CommonClientConfigs.METRICS_NUM_SAMPLES_CONFIG;

    /** <code>metric.reporters</code> */
    public static final String METRIC_REPORTER_CLASSES_CONFIG = CommonClientConfigs.METRIC_REPORTER_CLASSES_CONFIG;

    /** <code>bootstrap.servers</code> */
    public static final String BOOTSTRAP_SERVERS_CONFIG = CommonClientConfigs.BOOTSTRAP_SERVERS_CONFIG;

    /** <code>client.id</code> */
    public static final String CLIENT_ID_CONFIG = CommonClientConfigs.CLIENT_ID_CONFIG;

    /** <code>rocksdb.config.setter</code> */
    public static final String ROCKSDB_CONFIG_SETTER_CLASS_CONFIG = "rocksdb.config.setter";
    public static final String ROCKSDB_CONFIG_SETTER_CLASS_DOC = "A Rocks DB config setter class that implements the <code>RocksDBConfigSetter</code> interface";

    /** <code>windowstore.changelog.additional.retention.ms</code> */
    public static final String WINDOW_STORE_CHANGE_LOG_ADDITIONAL_RETENTION_MS_CONFIG = "windowstore.changelog.additional.retention.ms";
    public static final String WINDOW_STORE_CHANGE_LOG_ADDITIONAL_RETENTION_MS_DOC = "Added to a windows maintainMs to ensure data is not deleted from the log prematurely. Allows for clock drift. Default is 1 day";

    /** <code>cache.max.bytes.buffering</code> */
    public static final String CACHE_MAX_BYTES_BUFFERING_CONFIG = "cache.max.bytes.buffering";
    public static final String CACHE_MAX_BYTES_BUFFERING_DOC = "Maximum number of memory bytes to be used for buffering across all threads";

    public static final String SECURITY_PROTOCOL_CONFIG = CommonClientConfigs.SECURITY_PROTOCOL_CONFIG;
    public static final String SECURITY_PROTOCOL_DOC = CommonClientConfigs.SECURITY_PROTOCOL_DOC;
    public static final String DEFAULT_SECURITY_PROTOCOL = CommonClientConfigs.DEFAULT_SECURITY_PROTOCOL;

    public static final String CONNECTIONS_MAX_IDLE_MS_CONFIG = CommonClientConfigs.CONNECTIONS_MAX_IDLE_MS_CONFIG;
    public static final String CONNECTIONS_MAX_IDLE_MS_DOC = CommonClientConfigs.CONNECTIONS_MAX_IDLE_MS_DOC;

    public static final String RETRY_BACKOFF_MS_CONFIG = CommonClientConfigs.RETRY_BACKOFF_MS_CONFIG;
    public static final String RETRY_BACKOFF_MS_DOC = CommonClientConfigs.RETRY_BACKOFF_MS_DOC;

    public static final String METADATA_MAX_AGE_CONFIG = CommonClientConfigs.METADATA_MAX_AGE_CONFIG;
    public static final String METADATA_MAX_AGE_DOC = CommonClientConfigs.METADATA_MAX_AGE_DOC;

    public static final String RECONNECT_BACKOFF_MS_CONFIG = CommonClientConfigs.RECONNECT_BACKOFF_MS_CONFIG;
    public static final String RECONNECT_BACKOFF_MS_DOC = CommonClientConfigs.RECONNECT_BACKOFF_MS_DOC;

    public static final String SEND_BUFFER_CONFIG = CommonClientConfigs.SEND_BUFFER_CONFIG;
    public static final String SEND_BUFFER_DOC = CommonClientConfigs.SEND_BUFFER_DOC;

    public static final String RECEIVE_BUFFER_CONFIG = CommonClientConfigs.RECEIVE_BUFFER_CONFIG;
    public static final String RECEIVE_BUFFER_DOC = CommonClientConfigs.RECEIVE_BUFFER_DOC;

    public static final String REQUEST_TIMEOUT_MS_CONFIG = CommonClientConfigs.REQUEST_TIMEOUT_MS_CONFIG;
    public static final String REQUEST_TIMEOUT_MS_DOC = CommonClientConfigs.REQUEST_TIMEOUT_MS_DOC;

    static {
        CONFIG = new ConfigDef().define(APPLICATION_ID_CONFIG,      // required with no default value
<<<<<<< HEAD
                Type.STRING,
                Importance.HIGH,
                StreamsConfig.APPLICATION_ID_DOC)
                .define(BOOTSTRAP_SERVERS_CONFIG,       // required with no default value
                        Type.LIST,
                        Importance.HIGH,
                        CommonClientConfigs.BOOTSTRAP_SERVERS_DOC)
                .define(CLIENT_ID_CONFIG,
                        Type.STRING,
                        "",
                        Importance.HIGH,
                        CommonClientConfigs.CLIENT_ID_DOC)
                .define(ZOOKEEPER_CONNECT_CONFIG,
                        Type.STRING,
                        "",
                        Importance.HIGH,
                        StreamsConfig.ZOOKEEPER_CONNECT_DOC)
                .define(STATE_DIR_CONFIG,
                        Type.STRING,
                        "/tmp/kafka-streams",
                        Importance.MEDIUM,
                        STATE_DIR_DOC)
                .define(REPLICATION_FACTOR_CONFIG,
                        Type.INT,
                        1,
                        Importance.MEDIUM,
                        REPLICATION_FACTOR_DOC)
                .define(TIMESTAMP_EXTRACTOR_CLASS_CONFIG,
                        Type.CLASS,
                        ConsumerRecordTimestampExtractor.class.getName(),
                        Importance.MEDIUM,
                        TIMESTAMP_EXTRACTOR_CLASS_DOC)
                .define(PARTITION_GROUPER_CLASS_CONFIG,
                        Type.CLASS,
                        DefaultPartitionGrouper.class.getName(),
                        Importance.MEDIUM,
                        PARTITION_GROUPER_CLASS_DOC)
                .define(KEY_SERDE_CLASS_CONFIG,
                        Type.CLASS,
                        Serdes.ByteArraySerde.class.getName(),
                        Importance.MEDIUM,
                        KEY_SERDE_CLASS_DOC)
                .define(VALUE_SERDE_CLASS_CONFIG,
                        Type.CLASS,
                        Serdes.ByteArraySerde.class.getName(),
                        Importance.MEDIUM,
                        VALUE_SERDE_CLASS_DOC)
                .define(COMMIT_INTERVAL_MS_CONFIG,
                        Type.LONG,
                        30000,
                        Importance.LOW,
                        COMMIT_INTERVAL_MS_DOC)
                .define(POLL_MS_CONFIG,
                        Type.LONG,
                        100,
                        Importance.LOW,
                        POLL_MS_DOC)
                .define(NUM_STREAM_THREADS_CONFIG,
                        Type.INT,
                        1,
                        Importance.LOW,
                        NUM_STREAM_THREADS_DOC)
                .define(NUM_STANDBY_REPLICAS_CONFIG,
                        Type.INT,
                        0,
                        Importance.LOW,
                        NUM_STANDBY_REPLICAS_DOC)
                .define(BUFFERED_RECORDS_PER_PARTITION_CONFIG,
                        Type.INT,
                        1000,
                        Importance.LOW,
                        BUFFERED_RECORDS_PER_PARTITION_DOC)
                .define(STATE_CLEANUP_DELAY_MS_CONFIG,
                        Type.LONG,
                        60000,
                        Importance.LOW,
                        STATE_CLEANUP_DELAY_MS_DOC)
                .define(METRIC_REPORTER_CLASSES_CONFIG,
                        Type.LIST,
                        "",
                        Importance.LOW,
                        CommonClientConfigs.METRIC_REPORTER_CLASSES_DOC)
                .define(METRICS_SAMPLE_WINDOW_MS_CONFIG,
                        Type.LONG,
                        30000,
                        atLeast(0),
                        Importance.LOW,
                        CommonClientConfigs.METRICS_SAMPLE_WINDOW_MS_DOC)
                .define(METRICS_NUM_SAMPLES_CONFIG,
                        Type.INT,
                        2,
                        atLeast(1),
                        Importance.LOW,
                        CommonClientConfigs.METRICS_NUM_SAMPLES_DOC)
                .define(APPLICATION_SERVER_CONFIG,
                        Type.STRING,
                        "",
                        Importance.LOW,
                        APPLICATION_SERVER_DOC)
                .define(ROCKSDB_CONFIG_SETTER_CLASS_CONFIG,
                        Type.CLASS,
                        null,
                        Importance.LOW,
                        ROCKSDB_CONFIG_SETTER_CLASS_DOC)
                .define(WINDOW_STORE_CHANGE_LOG_ADDITIONAL_RETENTION_MS_CONFIG,
                        Type.LONG,
                        24 * 60 * 60 * 1000,
                        Importance.MEDIUM,
                        WINDOW_STORE_CHANGE_LOG_ADDITIONAL_RETENTION_MS_DOC)
                .define(CACHE_MAX_BYTES_BUFFERING_CONFIG,
                        Type.LONG,
                        10 * 1024 * 1024L,
                        atLeast(0),
                        Importance.LOW,
                        CACHE_MAX_BYTES_BUFFERING_DOC)
                .define(SECURITY_PROTOCOL_CONFIG,
                        Type.STRING,
                        DEFAULT_SECURITY_PROTOCOL,
                        Importance.MEDIUM,
                        SECURITY_PROTOCOL_DOC)
                .define(CONNECTIONS_MAX_IDLE_MS_CONFIG,
                        ConfigDef.Type.LONG,
                        9 * 60 * 1000,
                        ConfigDef.Importance.MEDIUM,
                        CONNECTIONS_MAX_IDLE_MS_DOC)
                .define(RETRY_BACKOFF_MS_CONFIG,
                        ConfigDef.Type.LONG,
                        100L,
                        atLeast(0L),
                        ConfigDef.Importance.LOW,
                        RETRY_BACKOFF_MS_DOC)
                .define(METADATA_MAX_AGE_CONFIG,
                        ConfigDef.Type.LONG,
                        5 * 60 * 1000,
                        atLeast(0),
                        ConfigDef.Importance.LOW,
                        METADATA_MAX_AGE_DOC)
                .define(RECONNECT_BACKOFF_MS_CONFIG,
                        ConfigDef.Type.LONG,
                        50L,
                        atLeast(0L),
                        ConfigDef.Importance.LOW,
                        RECONNECT_BACKOFF_MS_DOC)
                .define(SEND_BUFFER_CONFIG,
                        ConfigDef.Type.INT,
                        128 * 1024,
                        atLeast(0),
                        ConfigDef.Importance.MEDIUM,
                        SEND_BUFFER_DOC)
                .define(RECEIVE_BUFFER_CONFIG,
                        ConfigDef.Type.INT,
                        32 * 1024,
                        atLeast(0),
                        ConfigDef.Importance.MEDIUM,
                        RECEIVE_BUFFER_DOC)
                .define(REQUEST_TIMEOUT_MS_CONFIG,
                        ConfigDef.Type.INT,
                        40 * 1000,
                        atLeast(0),
                        ConfigDef.Importance.MEDIUM,
                        REQUEST_TIMEOUT_MS_DOC);
=======
                                        Type.STRING,
                                        Importance.HIGH,
                                        StreamsConfig.APPLICATION_ID_DOC)
                                .define(BOOTSTRAP_SERVERS_CONFIG,       // required with no default value
                                        Type.LIST,
                                        Importance.HIGH,
                                        CommonClientConfigs.BOOTSTRAP_SERVERS_DOC)
                                .define(CLIENT_ID_CONFIG,
                                        Type.STRING,
                                        "",
                                        Importance.HIGH,
                                        CommonClientConfigs.CLIENT_ID_DOC)
                                .define(ZOOKEEPER_CONNECT_CONFIG,
                                        Type.STRING,
                                        "",
                                        Importance.HIGH,
                                        StreamsConfig.ZOOKEEPER_CONNECT_DOC)
                                .define(STATE_DIR_CONFIG,
                                        Type.STRING,
                                        "/tmp/kafka-streams",
                                        Importance.MEDIUM,
                                        STATE_DIR_DOC)
                                .define(REPLICATION_FACTOR_CONFIG,
                                        Type.INT,
                                        1,
                                        Importance.MEDIUM,
                                        REPLICATION_FACTOR_DOC)
                                .define(TIMESTAMP_EXTRACTOR_CLASS_CONFIG,
                                        Type.CLASS,
                                        FailOnInvalidTimestamp.class.getName(),
                                        Importance.MEDIUM,
                                        TIMESTAMP_EXTRACTOR_CLASS_DOC)
                                .define(PARTITION_GROUPER_CLASS_CONFIG,
                                        Type.CLASS,
                                        DefaultPartitionGrouper.class.getName(),
                                        Importance.MEDIUM,
                                        PARTITION_GROUPER_CLASS_DOC)
                                .define(KEY_SERDE_CLASS_CONFIG,
                                        Type.CLASS,
                                        Serdes.ByteArraySerde.class.getName(),
                                        Importance.MEDIUM,
                                        KEY_SERDE_CLASS_DOC)
                                .define(VALUE_SERDE_CLASS_CONFIG,
                                        Type.CLASS,
                                        Serdes.ByteArraySerde.class.getName(),
                                        Importance.MEDIUM,
                                        VALUE_SERDE_CLASS_DOC)
                                .define(COMMIT_INTERVAL_MS_CONFIG,
                                        Type.LONG,
                                        30000,
                                        Importance.LOW,
                                        COMMIT_INTERVAL_MS_DOC)
                                .define(POLL_MS_CONFIG,
                                        Type.LONG,
                                        100,
                                        Importance.LOW,
                                        POLL_MS_DOC)
                                .define(NUM_STREAM_THREADS_CONFIG,
                                        Type.INT,
                                        1,
                                        Importance.LOW,
                                        NUM_STREAM_THREADS_DOC)
                                .define(NUM_STANDBY_REPLICAS_CONFIG,
                                        Type.INT,
                                        0,
                                        Importance.LOW,
                                        NUM_STANDBY_REPLICAS_DOC)
                                .define(BUFFERED_RECORDS_PER_PARTITION_CONFIG,
                                        Type.INT,
                                        1000,
                                        Importance.LOW,
                                        BUFFERED_RECORDS_PER_PARTITION_DOC)
                                .define(STATE_CLEANUP_DELAY_MS_CONFIG,
                                        Type.LONG,
                                        60000,
                                        Importance.LOW,
                                        STATE_CLEANUP_DELAY_MS_DOC)
                                .define(METRIC_REPORTER_CLASSES_CONFIG,
                                        Type.LIST,
                                        "",
                                        Importance.LOW,
                                        CommonClientConfigs.METRIC_REPORTER_CLASSES_DOC)
                                .define(METRICS_SAMPLE_WINDOW_MS_CONFIG,
                                        Type.LONG,
                                        30000,
                                        atLeast(0),
                                        Importance.LOW,
                                        CommonClientConfigs.METRICS_SAMPLE_WINDOW_MS_DOC)
                                .define(METRICS_NUM_SAMPLES_CONFIG,
                                        Type.INT,
                                        2,
                                        atLeast(1),
                                        Importance.LOW,
                                        CommonClientConfigs.METRICS_NUM_SAMPLES_DOC)
                                .define(APPLICATION_SERVER_CONFIG,
                                        Type.STRING,
                                        "",
                                        Importance.LOW,
                                        APPLICATION_SERVER_DOC)
                                .define(ROCKSDB_CONFIG_SETTER_CLASS_CONFIG,
                                        Type.CLASS,
                                        null,
                                        Importance.LOW,
                                        ROCKSDB_CONFIG_SETTER_CLASS_DOC)
                                .define(WINDOW_STORE_CHANGE_LOG_ADDITIONAL_RETENTION_MS_CONFIG,
                                        Type.LONG,
                                        24 * 60 * 60 * 1000,
                                        Importance.MEDIUM,
                                        WINDOW_STORE_CHANGE_LOG_ADDITIONAL_RETENTION_MS_DOC)
                                .define(CACHE_MAX_BYTES_BUFFERING_CONFIG,
                                        Type.LONG,
                                        10 * 1024 * 1024L,
                                        atLeast(0),
                                        Importance.LOW,
                                        CACHE_MAX_BYTES_BUFFERING_DOC);
>>>>>>> 0cd5afdb
    }

    // this is the list of configs for underlying clients
    // that streams prefer different default values
    private static final Map<String, Object> PRODUCER_DEFAULT_OVERRIDES;
    static
    {
        Map<String, Object> tempProducerDefaultOverrides = new HashMap<>();
        tempProducerDefaultOverrides.put(ProducerConfig.LINGER_MS_CONFIG, "100");

        PRODUCER_DEFAULT_OVERRIDES = Collections.unmodifiableMap(tempProducerDefaultOverrides);
    }

    private static final Map<String, Object> CONSUMER_DEFAULT_OVERRIDES;
    static
    {
        Map<String, Object> tempConsumerDefaultOverrides = new HashMap<>();
        tempConsumerDefaultOverrides.put(ConsumerConfig.MAX_POLL_RECORDS_CONFIG, "1000");
        tempConsumerDefaultOverrides.put(ConsumerConfig.AUTO_OFFSET_RESET_CONFIG, "earliest");
        tempConsumerDefaultOverrides.put(ConsumerConfig.ENABLE_AUTO_COMMIT_CONFIG, "false");

        CONSUMER_DEFAULT_OVERRIDES = Collections.unmodifiableMap(tempConsumerDefaultOverrides);
    }

    public static class InternalConfig {
        public static final String STREAM_THREAD_INSTANCE = "__stream.thread.instance__";
    }

    /**
     * Prefix a property with {@link StreamsConfig#CONSUMER_PREFIX}. This is used to isolate consumer configs
     * from producer configs
     * @param consumerProp
     * @return CONSUMER_PREFIX + consumerProp
     */
    public static String consumerPrefix(final String consumerProp) {
        return CONSUMER_PREFIX + consumerProp;
    }

    /**
     * Prefix a property with {@link StreamsConfig#PRODUCER_PREFIX}. This is used to isolate producer configs
     * from consumer configs
     * @param producerProp
     * @return PRODUCER_PREFIX + consumerProp
     */
    public static String producerPrefix(final String producerProp) {
        return PRODUCER_PREFIX + producerProp;
    }

    public StreamsConfig(Map<?, ?> props) {
        super(CONFIG, props);
    }

    /**
     * Get the configs specific to the Consumer. Properties using the prefix {@link StreamsConfig#CONSUMER_PREFIX}
     * will be used in favor over their non-prefixed versions except in the case of {@link ConsumerConfig#BOOTSTRAP_SERVERS_CONFIG}
     * where we always use the non-prefixed version as we only support reading/writing from/to the same Kafka Cluster
     * @param streamThread   the {@link StreamThread} creating a consumer
     * @param groupId        consumer groupId
     * @param clientId       clientId
     * @return  Map of the Consumer configuration.
     * @throws ConfigException
     */
    public Map<String, Object> getConsumerConfigs(StreamThread streamThread, String groupId, String clientId) throws ConfigException {

        final Map<String, Object> consumerProps = new HashMap<>(CONSUMER_DEFAULT_OVERRIDES);

        final Map<String, Object> clientProvidedProps = getClientPropsWithPrefix(CONSUMER_PREFIX, ConsumerConfig.configNames());

        // disable auto commit and throw exception if there is user overridden values,
        // this is necessary for streams commit semantics
        if (clientProvidedProps.containsKey(ConsumerConfig.ENABLE_AUTO_COMMIT_CONFIG)) {
            throw new ConfigException("Unexpected user-specified consumer config " + ConsumerConfig.ENABLE_AUTO_COMMIT_CONFIG
                    + ", as the streams client will always turn off auto committing.");
        }

        consumerProps.putAll(clientProvidedProps);

        // bootstrap.servers should be from StreamsConfig
        consumerProps.put(ConsumerConfig.BOOTSTRAP_SERVERS_CONFIG, this.originals().get(BOOTSTRAP_SERVERS_CONFIG));
        // add client id with stream client id prefix, and group id
        consumerProps.put(ConsumerConfig.GROUP_ID_CONFIG, groupId);
        consumerProps.put(CommonClientConfigs.CLIENT_ID_CONFIG, clientId + "-consumer");

        // add configs required for stream partition assignor
        consumerProps.put(StreamsConfig.InternalConfig.STREAM_THREAD_INSTANCE, streamThread);
        consumerProps.put(StreamsConfig.REPLICATION_FACTOR_CONFIG, getInt(REPLICATION_FACTOR_CONFIG));
        consumerProps.put(StreamsConfig.NUM_STANDBY_REPLICAS_CONFIG, getInt(NUM_STANDBY_REPLICAS_CONFIG));
        consumerProps.put(ConsumerConfig.PARTITION_ASSIGNMENT_STRATEGY_CONFIG, StreamPartitionAssignor.class.getName());
        consumerProps.put(StreamsConfig.WINDOW_STORE_CHANGE_LOG_ADDITIONAL_RETENTION_MS_CONFIG, getLong(WINDOW_STORE_CHANGE_LOG_ADDITIONAL_RETENTION_MS_CONFIG));
        if (!getString(ZOOKEEPER_CONNECT_CONFIG).equals("")) {
            consumerProps.put(StreamsConfig.ZOOKEEPER_CONNECT_CONFIG, getString(ZOOKEEPER_CONNECT_CONFIG));
        }

        consumerProps.put(APPLICATION_SERVER_CONFIG, getString(APPLICATION_SERVER_CONFIG));
        return consumerProps;
    }


    /**
     * Get the consumer config for the restore-consumer. Properties using the prefix {@link StreamsConfig#CONSUMER_PREFIX}
     * will be used in favor over their non-prefixed versions except in the case of {@link ConsumerConfig#BOOTSTRAP_SERVERS_CONFIG}
     * where we always use the non-prefixed version as we only support reading/writing from/to the same Kafka Cluster
     * @param clientId  clientId
     * @return  Map of the Consumer configuration
     * @throws ConfigException
     */
    public Map<String, Object> getRestoreConsumerConfigs(String clientId) throws ConfigException {
        Map<String, Object> consumerProps = new HashMap<>(CONSUMER_DEFAULT_OVERRIDES);

        final Map<String, Object> clientProvidedProps = getClientPropsWithPrefix(CONSUMER_PREFIX, ConsumerConfig.configNames());

        // disable auto commit and throw exception if there is user overridden values,
        // this is necessary for streams commit semantics
        if (clientProvidedProps.containsKey(ConsumerConfig.ENABLE_AUTO_COMMIT_CONFIG)) {
            throw new ConfigException("Unexpected user-specified consumer config " + ConsumerConfig.ENABLE_AUTO_COMMIT_CONFIG
                    + ", as the streams client will always turn off auto committing.");
        }

        consumerProps.putAll(clientProvidedProps);

        // bootstrap.servers should be from StreamsConfig
        consumerProps.put(ConsumerConfig.BOOTSTRAP_SERVERS_CONFIG, this.originals().get(BOOTSTRAP_SERVERS_CONFIG));

        // no need to set group id for a restore consumer
        consumerProps.remove(ConsumerConfig.GROUP_ID_CONFIG);

        // add client id with stream client id prefix
        consumerProps.put(CommonClientConfigs.CLIENT_ID_CONFIG, clientId + "-restore-consumer");

        return consumerProps;
    }


    /**
     * Get the configs for the Producer. Properties using the prefix {@link StreamsConfig#PRODUCER_PREFIX}
     * will be used in favor over their non-prefixed versions except in the case of {@link ProducerConfig#BOOTSTRAP_SERVERS_CONFIG}
     * where we always use the non-prefixed version as we only support reading/writing from/to the same Kafka Cluster
     * @param clientId  clientId
     * @return  Map of the Consumer configuration
     * @throws ConfigException
     */
    public Map<String, Object> getProducerConfigs(String clientId) {
        // generate producer configs from original properties and overridden maps
        final Map<String, Object> props = new HashMap<>(PRODUCER_DEFAULT_OVERRIDES);
        props.putAll(getClientPropsWithPrefix(PRODUCER_PREFIX, ProducerConfig.configNames()));

        props.put(ProducerConfig.BOOTSTRAP_SERVERS_CONFIG, this.originals().get(BOOTSTRAP_SERVERS_CONFIG));
        // add client id with stream client id prefix
        props.put(CommonClientConfigs.CLIENT_ID_CONFIG, clientId + "-producer");

        return props;
    }

    private Map<String, Object> getClientPropsWithPrefix(final String prefix, final Set<String> configNames) {
        final Map<String, Object> props = clientProps(configNames, originals());
        props.putAll(this.originalsWithPrefix(prefix));
        return props;
    }

    public Serde keySerde() {
        try {
            Serde<?> serde = getConfiguredInstance(StreamsConfig.KEY_SERDE_CLASS_CONFIG, Serde.class);
            serde.configure(originals(), true);
            return serde;
        } catch (Exception e) {
            throw new StreamsException(String.format("Failed to configure key serde %s", get(StreamsConfig.KEY_SERDE_CLASS_CONFIG)), e);
        }
    }

    public Serde valueSerde() {
        try {
            Serde<?> serde = getConfiguredInstance(StreamsConfig.VALUE_SERDE_CLASS_CONFIG, Serde.class);
            serde.configure(originals(), false);
            return serde;
        } catch (Exception e) {
            throw new StreamsException(String.format("Failed to configure value serde %s", get(StreamsConfig.VALUE_SERDE_CLASS_CONFIG)), e);
        }
    }

    /**
     * Override any client properties in the original configs with overrides
     *
     * @param configNames The given set of configuration names.
     * @param originals The original configs to be filtered.
     * @return client config with any overrides
     */
    private Map<String, Object> clientProps(Set<String> configNames, Map<String, Object> originals) {
        // iterate all client config names, filter out non-client configs from the original
        // property map and use the overridden values when they are not specified by users
        Map<String, Object> parsed = new HashMap<>();
        for (String configName: configNames) {
            if (originals.containsKey(configName)) {
                parsed.put(configName, originals.get(configName));
            }
        }

        return parsed;
    }

    public static void main(String[] args) {
        System.out.println(CONFIG.toHtmlTable());
    }
}<|MERGE_RESOLUTION|>--- conflicted
+++ resolved
@@ -168,7 +168,6 @@
 
     static {
         CONFIG = new ConfigDef().define(APPLICATION_ID_CONFIG,      // required with no default value
-<<<<<<< HEAD
                 Type.STRING,
                 Importance.HIGH,
                 StreamsConfig.APPLICATION_ID_DOC)
@@ -198,7 +197,7 @@
                         REPLICATION_FACTOR_DOC)
                 .define(TIMESTAMP_EXTRACTOR_CLASS_CONFIG,
                         Type.CLASS,
-                        ConsumerRecordTimestampExtractor.class.getName(),
+                        FailOnInvalidTimestamp.class.getName(),
                         Importance.MEDIUM,
                         TIMESTAMP_EXTRACTOR_CLASS_DOC)
                 .define(PARTITION_GROUPER_CLASS_CONFIG,
@@ -330,123 +329,6 @@
                         atLeast(0),
                         ConfigDef.Importance.MEDIUM,
                         REQUEST_TIMEOUT_MS_DOC);
-=======
-                                        Type.STRING,
-                                        Importance.HIGH,
-                                        StreamsConfig.APPLICATION_ID_DOC)
-                                .define(BOOTSTRAP_SERVERS_CONFIG,       // required with no default value
-                                        Type.LIST,
-                                        Importance.HIGH,
-                                        CommonClientConfigs.BOOTSTRAP_SERVERS_DOC)
-                                .define(CLIENT_ID_CONFIG,
-                                        Type.STRING,
-                                        "",
-                                        Importance.HIGH,
-                                        CommonClientConfigs.CLIENT_ID_DOC)
-                                .define(ZOOKEEPER_CONNECT_CONFIG,
-                                        Type.STRING,
-                                        "",
-                                        Importance.HIGH,
-                                        StreamsConfig.ZOOKEEPER_CONNECT_DOC)
-                                .define(STATE_DIR_CONFIG,
-                                        Type.STRING,
-                                        "/tmp/kafka-streams",
-                                        Importance.MEDIUM,
-                                        STATE_DIR_DOC)
-                                .define(REPLICATION_FACTOR_CONFIG,
-                                        Type.INT,
-                                        1,
-                                        Importance.MEDIUM,
-                                        REPLICATION_FACTOR_DOC)
-                                .define(TIMESTAMP_EXTRACTOR_CLASS_CONFIG,
-                                        Type.CLASS,
-                                        FailOnInvalidTimestamp.class.getName(),
-                                        Importance.MEDIUM,
-                                        TIMESTAMP_EXTRACTOR_CLASS_DOC)
-                                .define(PARTITION_GROUPER_CLASS_CONFIG,
-                                        Type.CLASS,
-                                        DefaultPartitionGrouper.class.getName(),
-                                        Importance.MEDIUM,
-                                        PARTITION_GROUPER_CLASS_DOC)
-                                .define(KEY_SERDE_CLASS_CONFIG,
-                                        Type.CLASS,
-                                        Serdes.ByteArraySerde.class.getName(),
-                                        Importance.MEDIUM,
-                                        KEY_SERDE_CLASS_DOC)
-                                .define(VALUE_SERDE_CLASS_CONFIG,
-                                        Type.CLASS,
-                                        Serdes.ByteArraySerde.class.getName(),
-                                        Importance.MEDIUM,
-                                        VALUE_SERDE_CLASS_DOC)
-                                .define(COMMIT_INTERVAL_MS_CONFIG,
-                                        Type.LONG,
-                                        30000,
-                                        Importance.LOW,
-                                        COMMIT_INTERVAL_MS_DOC)
-                                .define(POLL_MS_CONFIG,
-                                        Type.LONG,
-                                        100,
-                                        Importance.LOW,
-                                        POLL_MS_DOC)
-                                .define(NUM_STREAM_THREADS_CONFIG,
-                                        Type.INT,
-                                        1,
-                                        Importance.LOW,
-                                        NUM_STREAM_THREADS_DOC)
-                                .define(NUM_STANDBY_REPLICAS_CONFIG,
-                                        Type.INT,
-                                        0,
-                                        Importance.LOW,
-                                        NUM_STANDBY_REPLICAS_DOC)
-                                .define(BUFFERED_RECORDS_PER_PARTITION_CONFIG,
-                                        Type.INT,
-                                        1000,
-                                        Importance.LOW,
-                                        BUFFERED_RECORDS_PER_PARTITION_DOC)
-                                .define(STATE_CLEANUP_DELAY_MS_CONFIG,
-                                        Type.LONG,
-                                        60000,
-                                        Importance.LOW,
-                                        STATE_CLEANUP_DELAY_MS_DOC)
-                                .define(METRIC_REPORTER_CLASSES_CONFIG,
-                                        Type.LIST,
-                                        "",
-                                        Importance.LOW,
-                                        CommonClientConfigs.METRIC_REPORTER_CLASSES_DOC)
-                                .define(METRICS_SAMPLE_WINDOW_MS_CONFIG,
-                                        Type.LONG,
-                                        30000,
-                                        atLeast(0),
-                                        Importance.LOW,
-                                        CommonClientConfigs.METRICS_SAMPLE_WINDOW_MS_DOC)
-                                .define(METRICS_NUM_SAMPLES_CONFIG,
-                                        Type.INT,
-                                        2,
-                                        atLeast(1),
-                                        Importance.LOW,
-                                        CommonClientConfigs.METRICS_NUM_SAMPLES_DOC)
-                                .define(APPLICATION_SERVER_CONFIG,
-                                        Type.STRING,
-                                        "",
-                                        Importance.LOW,
-                                        APPLICATION_SERVER_DOC)
-                                .define(ROCKSDB_CONFIG_SETTER_CLASS_CONFIG,
-                                        Type.CLASS,
-                                        null,
-                                        Importance.LOW,
-                                        ROCKSDB_CONFIG_SETTER_CLASS_DOC)
-                                .define(WINDOW_STORE_CHANGE_LOG_ADDITIONAL_RETENTION_MS_CONFIG,
-                                        Type.LONG,
-                                        24 * 60 * 60 * 1000,
-                                        Importance.MEDIUM,
-                                        WINDOW_STORE_CHANGE_LOG_ADDITIONAL_RETENTION_MS_DOC)
-                                .define(CACHE_MAX_BYTES_BUFFERING_CONFIG,
-                                        Type.LONG,
-                                        10 * 1024 * 1024L,
-                                        atLeast(0),
-                                        Importance.LOW,
-                                        CACHE_MAX_BYTES_BUFFERING_DOC);
->>>>>>> 0cd5afdb
     }
 
     // this is the list of configs for underlying clients
