--- conflicted
+++ resolved
@@ -57,6 +57,10 @@
     public static final String STATE_DIR_CONFIG = "state.dir";
     private static final String STATE_DIR_DOC = "Directory location for state store.";
 
+    /** <code>zookeeper.connect<code/> */
+    public static final String ZOOKEEPER_CONNECT_CONFIG = "zookeeper.connect";
+    private static final String ZOOKEEPER_CONNECT_DOC = "Zookeeper connect string for Kafka topics management.";
+
     /** <code>commit.interval.ms</code> */
     public static final String COMMIT_INTERVAL_MS_CONFIG = "commit.interval.ms";
     private static final String COMMIT_INTERVAL_MS_DOC = "The frequency with which to save the position of the processor.";
@@ -128,6 +132,14 @@
     public static final String ROCKSDB_CONFIG_SETTER_CLASS_CONFIG = "rocksdb.config.setter";
     public static final String ROCKSDB_CONFIG_SETTER_CLASS_DOC = "A Rocks DB config setter class that implements the <code>RocksDBConfigSetter</code> interface";
 
+    /** <code>windowstore.changelog.additional.retention.ms</code> */
+    public static final String WINDOW_STORE_CHANGE_LOG_ADDITIONAL_RETENTION_MS_CONFIG = "windowstore.changelog.additional.retention.ms";
+    public static final String WINDOW_STORE_CHANGE_LOG_ADDITIONAL_RETENTION_MS_DOC = "Added to a windows maintainMs to ensure data is not deleted from the log prematurely. Allows for clock drift. Default is 1 day";
+
+    /** <code>cache.max.bytes.buffering</code> */
+    public static final String CACHE_MAX_BYTES_BUFFERING_CONFIG = "cache.max.bytes.buffering";
+    public static final String CACHE_MAX_BYTES_BUFFERING_DOC = "Maximum number of memory bytes to be used for buffering across all threads";
+
     public static final String SECURITY_PROTOCOL_CONFIG = CommonClientConfigs.SECURITY_PROTOCOL_CONFIG;
     public static final String SECURITY_PROTOCOL_DOC = CommonClientConfigs.SECURITY_PROTOCOL_DOC;
     public static final String DEFAULT_SECURITY_PROTOCOL = CommonClientConfigs.DEFAULT_SECURITY_PROTOCOL;
@@ -153,204 +165,8 @@
     public static final String REQUEST_TIMEOUT_MS_CONFIG = CommonClientConfigs.REQUEST_TIMEOUT_MS_CONFIG;
     public static final String REQUEST_TIMEOUT_MS_DOC = CommonClientConfigs.REQUEST_TIMEOUT_MS_DOC;
 
-    /** <code>windowstore.changelog.additional.retention.ms</code> */
-    public static final String WINDOW_STORE_CHANGE_LOG_ADDITIONAL_RETENTION_MS_CONFIG = "windowstore.changelog.additional.retention.ms";
-    public static final String WINDOW_STORE_CHANGE_LOG_ADDITIONAL_RETENTION_MS_DOC = "Added to a windows maintainMs to ensure data is not deleted from the log prematurely. Allows for clock drift. Default is 1 day";
-
-    /** <code>cache.max.bytes.buffering</code> */
-    public static final String CACHE_MAX_BYTES_BUFFERING_CONFIG = "cache.max.bytes.buffering";
-    public static final String CACHE_MAX_BYTES_BUFFERING_DOC = "Maximum number of memory bytes to be used for buffering across all threads";
-
-    public static final String SECURITY_PROTOCOL_CONFIG = CommonClientConfigs.SECURITY_PROTOCOL_CONFIG;
-    public static final String SECURITY_PROTOCOL_DOC = CommonClientConfigs.SECURITY_PROTOCOL_DOC;
-    public static final String DEFAULT_SECURITY_PROTOCOL = CommonClientConfigs.DEFAULT_SECURITY_PROTOCOL;
-
-    public static final String CONNECTIONS_MAX_IDLE_MS_CONFIG = CommonClientConfigs.CONNECTIONS_MAX_IDLE_MS_CONFIG;
-    public static final String CONNECTIONS_MAX_IDLE_MS_DOC = CommonClientConfigs.CONNECTIONS_MAX_IDLE_MS_DOC;
-
-    public static final String RETRY_BACKOFF_MS_CONFIG = CommonClientConfigs.RETRY_BACKOFF_MS_CONFIG;
-    public static final String RETRY_BACKOFF_MS_DOC = CommonClientConfigs.RETRY_BACKOFF_MS_DOC;
-
-    public static final String METADATA_MAX_AGE_CONFIG = CommonClientConfigs.METADATA_MAX_AGE_CONFIG;
-    public static final String METADATA_MAX_AGE_DOC = CommonClientConfigs.METADATA_MAX_AGE_DOC;
-
-    public static final String RECONNECT_BACKOFF_MS_CONFIG = CommonClientConfigs.RECONNECT_BACKOFF_MS_CONFIG;
-    public static final String RECONNECT_BACKOFF_MS_DOC = CommonClientConfigs.RECONNECT_BACKOFF_MS_DOC;
-
-    public static final String SEND_BUFFER_CONFIG = CommonClientConfigs.SEND_BUFFER_CONFIG;
-    public static final String SEND_BUFFER_DOC = CommonClientConfigs.SEND_BUFFER_DOC;
-
-    public static final String RECEIVE_BUFFER_CONFIG = CommonClientConfigs.RECEIVE_BUFFER_CONFIG;
-    public static final String RECEIVE_BUFFER_DOC = CommonClientConfigs.RECEIVE_BUFFER_DOC;
-
-    public static final String REQUEST_TIMEOUT_MS_CONFIG = CommonClientConfigs.REQUEST_TIMEOUT_MS_CONFIG;
-    public static final String REQUEST_TIMEOUT_MS_DOC = CommonClientConfigs.REQUEST_TIMEOUT_MS_DOC;
-
     static {
         CONFIG = new ConfigDef().define(APPLICATION_ID_CONFIG,      // required with no default value
-<<<<<<< HEAD
-                                        Type.STRING,
-                                        Importance.HIGH,
-                                        StreamsConfig.APPLICATION_ID_DOC)
-                                .define(BOOTSTRAP_SERVERS_CONFIG,       // required with no default value
-                                        Type.LIST,
-                                        Importance.HIGH,
-                                        CommonClientConfigs.BOOTSTRAP_SERVERS_DOC)
-                                .define(CLIENT_ID_CONFIG,
-                                        Type.STRING,
-                                        "",
-                                        Importance.HIGH,
-                                        CommonClientConfigs.CLIENT_ID_DOC)
-                                .define(ZOOKEEPER_CONNECT_CONFIG,
-                                        Type.STRING,
-                                        "",
-                                        Importance.HIGH,
-                                        StreamsConfig.ZOOKEEPER_CONNECT_DOC)
-                                .define(STATE_DIR_CONFIG,
-                                        Type.STRING,
-                                        "/tmp/kafka-streams",
-                                        Importance.MEDIUM,
-                                        STATE_DIR_DOC)
-                                .define(REPLICATION_FACTOR_CONFIG,
-                                        Type.INT,
-                                        1,
-                                        Importance.MEDIUM,
-                                        REPLICATION_FACTOR_DOC)
-                                .define(TIMESTAMP_EXTRACTOR_CLASS_CONFIG,
-                                        Type.CLASS,
-                                        ConsumerRecordTimestampExtractor.class.getName(),
-                                        Importance.MEDIUM,
-                                        TIMESTAMP_EXTRACTOR_CLASS_DOC)
-                                .define(PARTITION_GROUPER_CLASS_CONFIG,
-                                        Type.CLASS,
-                                        DefaultPartitionGrouper.class.getName(),
-                                        Importance.MEDIUM,
-                                        PARTITION_GROUPER_CLASS_DOC)
-                                .define(KEY_SERDE_CLASS_CONFIG,
-                                        Type.CLASS,
-                                        Serdes.ByteArraySerde.class.getName(),
-                                        Importance.MEDIUM,
-                                        KEY_SERDE_CLASS_DOC)
-                                .define(VALUE_SERDE_CLASS_CONFIG,
-                                        Type.CLASS,
-                                        Serdes.ByteArraySerde.class.getName(),
-                                        Importance.MEDIUM,
-                                        VALUE_SERDE_CLASS_DOC)
-                                .define(COMMIT_INTERVAL_MS_CONFIG,
-                                        Type.LONG,
-                                        30000,
-                                        Importance.LOW,
-                                        COMMIT_INTERVAL_MS_DOC)
-                                .define(POLL_MS_CONFIG,
-                                        Type.LONG,
-                                        100,
-                                        Importance.LOW,
-                                        POLL_MS_DOC)
-                                .define(NUM_STREAM_THREADS_CONFIG,
-                                        Type.INT,
-                                        1,
-                                        Importance.LOW,
-                                        NUM_STREAM_THREADS_DOC)
-                                .define(NUM_STANDBY_REPLICAS_CONFIG,
-                                        Type.INT,
-                                        0,
-                                        Importance.LOW,
-                                        NUM_STANDBY_REPLICAS_DOC)
-                                .define(BUFFERED_RECORDS_PER_PARTITION_CONFIG,
-                                        Type.INT,
-                                        1000,
-                                        Importance.LOW,
-                                        BUFFERED_RECORDS_PER_PARTITION_DOC)
-                                .define(STATE_CLEANUP_DELAY_MS_CONFIG,
-                                        Type.LONG,
-                                        60000,
-                                        Importance.LOW,
-                                        STATE_CLEANUP_DELAY_MS_DOC)
-                                .define(METRIC_REPORTER_CLASSES_CONFIG,
-                                        Type.LIST,
-                                        "",
-                                        Importance.LOW,
-                                        CommonClientConfigs.METRIC_REPORTER_CLASSES_DOC)
-                                .define(METRICS_SAMPLE_WINDOW_MS_CONFIG,
-                                        Type.LONG,
-                                        30000,
-                                        atLeast(0),
-                                        Importance.LOW,
-                                        CommonClientConfigs.METRICS_SAMPLE_WINDOW_MS_DOC)
-                                .define(METRICS_NUM_SAMPLES_CONFIG,
-                                        Type.INT,
-                                        2,
-                                        atLeast(1),
-                                        Importance.LOW,
-                                        CommonClientConfigs.METRICS_NUM_SAMPLES_DOC)
-                                .define(APPLICATION_SERVER_CONFIG,
-                                        Type.STRING,
-                                        "",
-                                        Importance.LOW,
-                                        APPLICATION_SERVER_DOC)
-                                .define(ROCKSDB_CONFIG_SETTER_CLASS_CONFIG,
-                                        Type.CLASS,
-                                        null,
-                                        Importance.LOW,
-                                        ROCKSDB_CONFIG_SETTER_CLASS_DOC)
-                                .define(WINDOW_STORE_CHANGE_LOG_ADDITIONAL_RETENTION_MS_CONFIG,
-                                        Type.LONG,
-                                        24 * 60 * 60 * 1000,
-                                        Importance.MEDIUM,
-                                        WINDOW_STORE_CHANGE_LOG_ADDITIONAL_RETENTION_MS_DOC)
-                                .define(CACHE_MAX_BYTES_BUFFERING_CONFIG,
-                                        Type.LONG,
-                                        10 * 1024 * 1024L,
-                                        atLeast(0),
-                                        Importance.LOW,
-                                        CACHE_MAX_BYTES_BUFFERING_DOC)
-                                .define(SECURITY_PROTOCOL_CONFIG,
-                                        Type.STRING,
-                                        DEFAULT_SECURITY_PROTOCOL,
-                                        Importance.LOW, //TODO: Is this the right value? Investigate!
-                                        SECURITY_PROTOCOL_DOC)
-                                .define(CONNECTIONS_MAX_IDLE_MS_CONFIG,
-                                        ConfigDef.Type.LONG,
-                                        9 * 60 * 1000,
-                                        ConfigDef.Importance.MEDIUM,
-                                        CONNECTIONS_MAX_IDLE_MS_DOC)
-                                .define(RETRY_BACKOFF_MS_CONFIG,
-                                        ConfigDef.Type.LONG,
-                                        100L,
-                                        atLeast(0L),
-                                        ConfigDef.Importance.LOW,
-                                        RETRY_BACKOFF_MS_DOC)
-                                .define(METADATA_MAX_AGE_CONFIG,
-                                        ConfigDef.Type.LONG,
-                                        5 * 60 * 1000,
-                                        atLeast(0),
-                                        ConfigDef.Importance.LOW,
-                                        METADATA_MAX_AGE_DOC)
-                                .define(RECONNECT_BACKOFF_MS_CONFIG,
-                                        ConfigDef.Type.LONG,
-                                        50L,
-                                        atLeast(0L),
-                                        ConfigDef.Importance.LOW,
-                                        RECONNECT_BACKOFF_MS_DOC)
-                                .define(SEND_BUFFER_CONFIG,
-                                        ConfigDef.Type.INT,
-                                        128 * 1024,
-                                        atLeast(0),
-                                        ConfigDef.Importance.MEDIUM,
-                                        SEND_BUFFER_DOC)
-                                .define(RECEIVE_BUFFER_CONFIG,
-                                        ConfigDef.Type.INT,
-                                        32 * 1024,
-                                        atLeast(0),
-                                        ConfigDef.Importance.MEDIUM,
-                                        RECEIVE_BUFFER_DOC)
-                                .define(REQUEST_TIMEOUT_MS_CONFIG,
-                                        ConfigDef.Type.INT,
-                                        40 * 1000,
-                                        atLeast(0),
-                                        ConfigDef.Importance.MEDIUM,
-                                        REQUEST_TIMEOUT_MS_DOC);
-=======
                 Type.STRING,
                 Importance.HIGH,
                 StreamsConfig.APPLICATION_ID_DOC)
@@ -363,6 +179,11 @@
                         "",
                         Importance.HIGH,
                         CommonClientConfigs.CLIENT_ID_DOC)
+                .define(ZOOKEEPER_CONNECT_CONFIG,
+                        Type.STRING,
+                        "",
+                        Importance.HIGH,
+                        StreamsConfig.ZOOKEEPER_CONNECT_DOC)
                 .define(STATE_DIR_CONFIG,
                         Type.STRING,
                         "/tmp/kafka-streams",
@@ -450,6 +271,17 @@
                         null,
                         Importance.LOW,
                         ROCKSDB_CONFIG_SETTER_CLASS_DOC)
+                .define(WINDOW_STORE_CHANGE_LOG_ADDITIONAL_RETENTION_MS_CONFIG,
+                        Type.LONG,
+                        24 * 60 * 60 * 1000,
+                        Importance.MEDIUM,
+                        WINDOW_STORE_CHANGE_LOG_ADDITIONAL_RETENTION_MS_DOC)
+                .define(CACHE_MAX_BYTES_BUFFERING_CONFIG,
+                        Type.LONG,
+                        10 * 1024 * 1024L,
+                        atLeast(0),
+                        Importance.LOW,
+                        CACHE_MAX_BYTES_BUFFERING_DOC)
                 .define(SECURITY_PROTOCOL_CONFIG,
                         Type.STRING,
                         DEFAULT_SECURITY_PROTOCOL,
@@ -495,14 +327,7 @@
                         40 * 1000,
                         atLeast(0),
                         ConfigDef.Importance.MEDIUM,
-                        REQUEST_TIMEOUT_MS_DOC)
-                .define(WINDOW_STORE_CHANGE_LOG_ADDITIONAL_RETENTION_MS_CONFIG,
-                        Type.LONG,
-                        24 * 60 * 60 * 1000,
-                        Importance.MEDIUM,
-                        WINDOW_STORE_CHANGE_LOG_ADDITIONAL_RETENTION_MS_DOC);
-
->>>>>>> bdf123df
+                        REQUEST_TIMEOUT_MS_DOC);
     }
 
     // this is the list of configs for underlying clients
@@ -589,6 +414,9 @@
         props.put(StreamsConfig.REPLICATION_FACTOR_CONFIG, getInt(REPLICATION_FACTOR_CONFIG));
         props.put(StreamsConfig.NUM_STANDBY_REPLICAS_CONFIG, getInt(NUM_STANDBY_REPLICAS_CONFIG));
         props.put(ConsumerConfig.PARTITION_ASSIGNMENT_STRATEGY_CONFIG, StreamPartitionAssignor.class.getName());
+        props.put(StreamsConfig.WINDOW_STORE_CHANGE_LOG_ADDITIONAL_RETENTION_MS_CONFIG, getLong(WINDOW_STORE_CHANGE_LOG_ADDITIONAL_RETENTION_MS_CONFIG));
+        if (!getString(ZOOKEEPER_CONNECT_CONFIG).equals(""))
+            props.put(StreamsConfig.ZOOKEEPER_CONNECT_CONFIG, getString(ZOOKEEPER_CONNECT_CONFIG));
 
         props.put(APPLICATION_SERVER_CONFIG, getString(APPLICATION_SERVER_CONFIG));
         return props;
