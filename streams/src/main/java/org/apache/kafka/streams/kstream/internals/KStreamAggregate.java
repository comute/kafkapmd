/*
 * Licensed to the Apache Software Foundation (ASF) under one or more
 * contributor license agreements. See the NOTICE file distributed with
 * this work for additional information regarding copyright ownership.
 * The ASF licenses this file to You under the Apache License, Version 2.0
 * (the "License"); you may not use this file except in compliance with
 * the License. You may obtain a copy of the License at
 *
 *    http://www.apache.org/licenses/LICENSE-2.0
 *
 * Unless required by applicable law or agreed to in writing, software
 * distributed under the License is distributed on an "AS IS" BASIS,
 * WITHOUT WARRANTIES OR CONDITIONS OF ANY KIND, either express or implied.
 * See the License for the specific language governing permissions and
 * limitations under the License.
 */
package org.apache.kafka.streams.kstream.internals;

import org.apache.kafka.common.metrics.Sensor;
import org.apache.kafka.streams.kstream.Aggregator;
import org.apache.kafka.streams.kstream.Initializer;
import org.apache.kafka.streams.processor.AbstractProcessor;
import org.apache.kafka.streams.processor.Processor;
import org.apache.kafka.streams.processor.ProcessorContext;
import org.apache.kafka.streams.processor.internals.metrics.StreamsMetricsImpl;
<<<<<<< HEAD
import org.apache.kafka.streams.processor.internals.metrics.ThreadMetrics;
import org.apache.kafka.streams.state.KeyValueStore;
=======
import org.apache.kafka.streams.state.TimestampedKeyValueStore;
import org.apache.kafka.streams.state.ValueAndTimestamp;
>>>>>>> fc616cb5
import org.slf4j.Logger;
import org.slf4j.LoggerFactory;

import static org.apache.kafka.streams.state.ValueAndTimestamp.getValueOrNull;

public class KStreamAggregate<K, V, T> implements KStreamAggProcessorSupplier<K, K, V, T> {
    private static final Logger LOG = LoggerFactory.getLogger(KStreamAggregate.class);
    private final String storeName;
    private final Initializer<T> initializer;
    private final Aggregator<? super K, ? super V, T> aggregator;

    private boolean sendOldValues = false;

    KStreamAggregate(final String storeName, final Initializer<T> initializer, final Aggregator<? super K, ? super V, T> aggregator) {
        this.storeName = storeName;
        this.initializer = initializer;
        this.aggregator = aggregator;
    }

    @Override
    public Processor<K, V> get() {
        return new KStreamAggregateProcessor();
    }

    @Override
    public void enableSendingOldValues() {
        sendOldValues = true;
    }


    private class KStreamAggregateProcessor extends AbstractProcessor<K, V> {
        private TimestampedKeyValueStore<K, T> store;
        private StreamsMetricsImpl metrics;
<<<<<<< HEAD
        private TupleForwarder<K, T> tupleForwarder;
        private Sensor skippedRecordsSensor;
=======
        private TimestampedTupleForwarder<K, T> tupleForwarder;
>>>>>>> fc616cb5

        @SuppressWarnings("unchecked")
        @Override
        public void init(final ProcessorContext context) {
            super.init(context);
            metrics = (StreamsMetricsImpl) context.metrics();
<<<<<<< HEAD
            skippedRecordsSensor = ThreadMetrics.skipRecordSensor(metrics);

            store = (KeyValueStore<K, T>) context.getStateStore(storeName);
            tupleForwarder = new TupleForwarder<>(store, context, new ForwardingCacheFlushListener<>(context), sendOldValues);
=======
            store = (TimestampedKeyValueStore<K, T>) context.getStateStore(storeName);
            tupleForwarder = new TimestampedTupleForwarder<>(
                store,
                context,
                new TimestampedCacheFlushListener<>(context),
                sendOldValues);
>>>>>>> fc616cb5
        }

        @Override
        public void process(final K key, final V value) {
            // If the key or value is null we don't need to proceed
            if (key == null || value == null) {
                LOG.warn(
                    "Skipping record due to null key or value. key=[{}] value=[{}] topic=[{}] partition=[{}] offset=[{}]",
                    key, value, context().topic(), context().partition(), context().offset()
                );
                skippedRecordsSensor.record();
                return;
            }

            final ValueAndTimestamp<T> oldAggAndTimestamp = store.get(key);
            T oldAgg = getValueOrNull(oldAggAndTimestamp);

            final T newAgg;
            final long newTimestamp;

            if (oldAgg == null) {
                oldAgg = initializer.apply();
                newTimestamp = context().timestamp();
            } else {
                oldAgg = oldAggAndTimestamp.value();
                newTimestamp = Math.max(context().timestamp(), oldAggAndTimestamp.timestamp());
            }

            newAgg = aggregator.apply(key, value, oldAgg);

            store.put(key, ValueAndTimestamp.make(newAgg, newTimestamp));
            tupleForwarder.maybeForward(key, newAgg, sendOldValues ? oldAgg : null, newTimestamp);
        }
    }

    @Override
    public KTableValueGetterSupplier<K, T> view() {
        return new KTableValueGetterSupplier<K, T>() {

            public KTableValueGetter<K, T> get() {
                return new KStreamAggregateValueGetter();
            }

            @Override
            public String[] storeNames() {
                return new String[]{storeName};
            }
        };
    }


    private class KStreamAggregateValueGetter implements KTableValueGetter<K, T> {
        private TimestampedKeyValueStore<K, T> store;

        @SuppressWarnings("unchecked")
        @Override
        public void init(final ProcessorContext context) {
            store = (TimestampedKeyValueStore<K, T>) context.getStateStore(storeName);
        }

        @Override
        public ValueAndTimestamp<T> get(final K key) {
            return store.get(key);
        }

        @Override
        public void close() {}
    }
}<|MERGE_RESOLUTION|>--- conflicted
+++ resolved
@@ -23,13 +23,9 @@
 import org.apache.kafka.streams.processor.Processor;
 import org.apache.kafka.streams.processor.ProcessorContext;
 import org.apache.kafka.streams.processor.internals.metrics.StreamsMetricsImpl;
-<<<<<<< HEAD
 import org.apache.kafka.streams.processor.internals.metrics.ThreadMetrics;
-import org.apache.kafka.streams.state.KeyValueStore;
-=======
 import org.apache.kafka.streams.state.TimestampedKeyValueStore;
 import org.apache.kafka.streams.state.ValueAndTimestamp;
->>>>>>> fc616cb5
 import org.slf4j.Logger;
 import org.slf4j.LoggerFactory;
 
@@ -63,31 +59,21 @@
     private class KStreamAggregateProcessor extends AbstractProcessor<K, V> {
         private TimestampedKeyValueStore<K, T> store;
         private StreamsMetricsImpl metrics;
-<<<<<<< HEAD
-        private TupleForwarder<K, T> tupleForwarder;
         private Sensor skippedRecordsSensor;
-=======
         private TimestampedTupleForwarder<K, T> tupleForwarder;
->>>>>>> fc616cb5
 
         @SuppressWarnings("unchecked")
         @Override
         public void init(final ProcessorContext context) {
             super.init(context);
             metrics = (StreamsMetricsImpl) context.metrics();
-<<<<<<< HEAD
             skippedRecordsSensor = ThreadMetrics.skipRecordSensor(metrics);
-
-            store = (KeyValueStore<K, T>) context.getStateStore(storeName);
-            tupleForwarder = new TupleForwarder<>(store, context, new ForwardingCacheFlushListener<>(context), sendOldValues);
-=======
             store = (TimestampedKeyValueStore<K, T>) context.getStateStore(storeName);
             tupleForwarder = new TimestampedTupleForwarder<>(
                 store,
                 context,
                 new TimestampedCacheFlushListener<>(context),
                 sendOldValues);
->>>>>>> fc616cb5
         }
 
         @Override
