/*
 * Licensed to the Apache Software Foundation (ASF) under one or more
 * contributor license agreements. See the NOTICE file distributed with
 * this work for additional information regarding copyright ownership.
 * The ASF licenses this file to You under the Apache License, Version 2.0
 * (the "License"); you may not use this file except in compliance with
 * the License. You may obtain a copy of the License at
 *
 *    http://www.apache.org/licenses/LICENSE-2.0
 *
 * Unless required by applicable law or agreed to in writing, software
 * distributed under the License is distributed on an "AS IS" BASIS,
 * WITHOUT WARRANTIES OR CONDITIONS OF ANY KIND, either express or implied.
 * See the License for the specific language governing permissions and
 * limitations under the License.
 */
package org.apache.kafka.streams.state.internals;

import org.apache.kafka.common.serialization.Serdes;
import org.apache.kafka.common.utils.Bytes;
import org.apache.kafka.streams.KeyValue;
import org.apache.kafka.streams.kstream.Windowed;
import org.apache.kafka.streams.processor.ProcessorContext;
import org.apache.kafka.streams.processor.StateStore;
import org.apache.kafka.streams.processor.internals.InternalProcessorContext;
import org.apache.kafka.streams.processor.internals.ProcessorRecordContext;
import org.apache.kafka.streams.processor.internals.ProcessorStateManager;
import org.apache.kafka.streams.processor.internals.RecordQueue;
import org.apache.kafka.streams.state.KeyValueIterator;
import org.apache.kafka.streams.state.StateSerdes;
import org.apache.kafka.streams.state.WindowStore;
import org.apache.kafka.streams.state.WindowStoreIterator;
import org.slf4j.Logger;
import org.slf4j.LoggerFactory;

import java.util.LinkedList;
import java.util.NoSuchElementException;
import java.util.concurrent.atomic.AtomicLong;

import static org.apache.kafka.streams.state.internals.ExceptionUtils.executeAll;
import static org.apache.kafka.streams.state.internals.ExceptionUtils.throwSuppressed;

class CachingWindowStore
    extends WrappedStateStore<WindowStore<Bytes, byte[]>, byte[], byte[]>
    implements WindowStore<Bytes, byte[]>, CachedStateStore<byte[], byte[]> {

    private static final Logger LOG = LoggerFactory.getLogger(CachingWindowStore.class);

    private final long windowSize;
    private final SegmentedCacheFunction cacheFunction;
    private final SegmentedBytesStore.KeySchema keySchema = new WindowKeySchema();

    private String cacheName;
    private boolean sendOldValues;
    private InternalProcessorContext context;
    private StateSerdes<Bytes, byte[]> bytesSerdes;
    private CacheFlushListener<byte[], byte[]> flushListener;

    private AtomicLong maxObservedTimestamp;

    CachingWindowStore(final WindowStore<Bytes, byte[]> underlying,
                       final long windowSize,
                       final long segmentInterval) {
        super(underlying);
        this.windowSize = windowSize;
        this.cacheFunction = new SegmentedCacheFunction(keySchema, segmentInterval);
        this.maxObservedTimestamp = new AtomicLong(RecordQueue.UNKNOWN);
    }

    @Override
    public void init(final ProcessorContext context, final StateStore root) {
        if (!(context instanceof InternalProcessorContext)) {
            throw new IllegalArgumentException(
                "Caching requires internal features of KafkaStreams and must be disabled for unit tests."
            );
        }
        initInternal((InternalProcessorContext) context);
        super.init(context, root);
    }

    private void initInternal(final InternalProcessorContext context) {
        this.context = context;
        final String topic = ProcessorStateManager.storeChangelogTopic(context.applicationId(), name());

        bytesSerdes = new StateSerdes<>(
            topic,
            Serdes.Bytes(),
            Serdes.ByteArray());
        cacheName = context.taskId() + "-" + name();

        context.registerCacheFlushListener(cacheName, entries -> {
            for (final ThreadCache.DirtyEntry entry : entries) {
                putAndMaybeForward(entry, context);
            }
        });
    }

    private void putAndMaybeForward(final ThreadCache.DirtyEntry entry,
                                    final InternalProcessorContext context) {
        final byte[] binaryWindowKey = cacheFunction.key(entry.key()).get();
        final Windowed<Bytes> windowedKeyBytes = WindowKeySchema.fromStoreBytesKey(binaryWindowKey, windowSize);
        final long windowStartTimestamp = windowedKeyBytes.window().start();
        final Bytes binaryKey = windowedKeyBytes.key();
        if (flushListener != null) {
            final byte[] rawNewValue = entry.newValue();
            final byte[] rawOldValue = rawNewValue == null || sendOldValues ?
                wrapped().fetch(binaryKey, windowStartTimestamp) : null;

            // this is an optimization: if this key did not exist in underlying store and also not in the cache,
            // we can skip flushing to downstream as well as writing to underlying store
            if (rawNewValue != null || rawOldValue != null) {
                // we need to get the old values if needed, and then put to store, and then flush
                wrapped().put(binaryKey, entry.newValue(), windowStartTimestamp);

                final ProcessorRecordContext current = context.recordContext();
                context.setRecordContext(entry.entry().context());
                try {
                    flushListener.apply(
                        binaryWindowKey,
                        rawNewValue,
                        sendOldValues ? rawOldValue : null,
                        entry.entry().context().timestamp());
                } finally {
                    context.setRecordContext(current);
                }
            }
        } else {
            wrapped().put(binaryKey, entry.newValue(), windowStartTimestamp);
        }
    }

    @Override
    public boolean setFlushListener(final CacheFlushListener<byte[], byte[]> flushListener,
                                    final boolean sendOldValues) {
        this.flushListener = flushListener;
        this.sendOldValues = sendOldValues;

        return true;
    }

    @Deprecated
    @Override
    public synchronized void put(final Bytes key,
                                 final byte[] value) {
        put(key, value, context.timestamp());
    }

    @Override
    public synchronized void put(final Bytes key,
                                 final byte[] value,
                                 final long windowStartTimestamp) {
        // since this function may not access the underlying inner store, we need to validate
        // if store is open outside as well.
        validateStoreOpen();

        final Bytes keyBytes = WindowKeySchema.toStoreKeyBinary(key, windowStartTimestamp, 0);
        final LRUCacheEntry entry =
            new LRUCacheEntry(
                value,
                context.headers(),
                true,
                context.offset(),
                context.timestamp(),
                context.partition(),
                context.topic());
        context.cache().put(cacheName, cacheFunction.cacheKey(keyBytes), entry);

        maxObservedTimestamp.set(Math.max(keySchema.segmentTimestamp(keyBytes), maxObservedTimestamp.get()));
    }

    @Override
    public byte[] fetch(final Bytes key,
                        final long timestamp) {
        validateStoreOpen();
        final Bytes bytesKey = WindowKeySchema.toStoreKeyBinary(key, timestamp, 0);
        final Bytes cacheKey = cacheFunction.cacheKey(bytesKey);
        if (context.cache() == null) {
            return wrapped().fetch(key, timestamp);
        }
        final LRUCacheEntry entry = context.cache().get(cacheName, cacheKey);
        if (entry == null) {
            return wrapped().fetch(key, timestamp);
        } else {
            return entry.value();
        }
    }

    @SuppressWarnings("deprecation") // note, this method must be kept if super#fetch(...) is removed
    @Override
    public synchronized WindowStoreIterator<byte[]> fetch(final Bytes key,
                                                          final long timeFrom,
                                                          final long timeTo) {
        // since this function may not access the underlying inner store, we need to validate
        // if store is open outside as well.
        validateStoreOpen();

        final WindowStoreIterator<byte[]> underlyingIterator = wrapped().fetch(key, timeFrom, timeTo);
        if (context.cache() == null) {
            return underlyingIterator;
        }

        final PeekingKeyValueIterator<Bytes, LRUCacheEntry> cacheIterator = wrapped().persistent() ?
<<<<<<< HEAD
            new CacheIteratorWrapper(key, timeFrom, timeTo) :
            context.cache().range(cacheName,
                        cacheFunction.cacheKey(keySchema.lowerRangeFixedSize(key, timeFrom)),
                        cacheFunction.cacheKey(keySchema.upperRangeFixedSize(key, timeTo))
=======
            new CacheIteratorWrapper(key, timeFrom, timeTo, true) :
            context.cache().range(
                cacheName,
                cacheFunction.cacheKey(keySchema.lowerRangeFixedSize(key, timeFrom)),
                cacheFunction.cacheKey(keySchema.upperRangeFixedSize(key, timeTo))
>>>>>>> 634c9175
            );

        final HasNextCondition hasNextCondition = keySchema.hasNextCondition(key, key, timeFrom, timeTo);
        final PeekingKeyValueIterator<Bytes, LRUCacheEntry> filteredCacheIterator =
            new FilteredCacheIterator(cacheIterator, hasNextCondition, cacheFunction);

        return new MergedSortedCacheWindowStoreIterator(filteredCacheIterator, underlyingIterator, true);
    }

    @Override
    public synchronized WindowStoreIterator<byte[]> backwardFetch(final Bytes key,
                                                                  final long timeFrom,
                                                                  final long timeTo) {
        // since this function may not access the underlying inner store, we need to validate
        // if store is open outside as well.
        validateStoreOpen();

        final WindowStoreIterator<byte[]> underlyingIterator = wrapped().backwardFetch(key, timeFrom, timeTo);
        if (context.cache() == null) {
            return underlyingIterator;
        }

        final PeekingKeyValueIterator<Bytes, LRUCacheEntry> cacheIterator = wrapped().persistent() ?
            new CacheIteratorWrapper(key, timeFrom, timeTo, false) :
            context.cache().reverseRange(
                cacheName,
                cacheFunction.cacheKey(keySchema.lowerRangeFixedSize(key, timeFrom)),
                cacheFunction.cacheKey(keySchema.upperRangeFixedSize(key, timeTo))
            );

        final HasNextCondition hasNextCondition = keySchema.hasNextCondition(key, key, timeFrom, timeTo);
        final PeekingKeyValueIterator<Bytes, LRUCacheEntry> filteredCacheIterator =
            new FilteredCacheIterator(cacheIterator, hasNextCondition, cacheFunction);

        return new MergedSortedCacheWindowStoreIterator(filteredCacheIterator, underlyingIterator, false);
    }

    @SuppressWarnings("deprecation") // note, this method must be kept if super#fetch(...) is removed
    @Override
    public KeyValueIterator<Windowed<Bytes>, byte[]> fetch(final Bytes keyFrom,
                                                           final Bytes keyTo,
                                                           final long timeFrom,
                                                           final long timeTo) {
        if (keyFrom.compareTo(keyTo) > 0) {
            LOG.warn("Returning empty iterator for fetch with invalid key range: from > to. " +
                "This may be due to range arguments set in the wrong order, " +
                "or serdes that don't preserve ordering when lexicographically comparing the serialized bytes. " +
                "Note that the built-in numerical serdes do not follow this for negative numbers");
            return KeyValueIterators.emptyIterator();
        }

        // since this function may not access the underlying inner store, we need to validate
        // if store is open outside as well.
        validateStoreOpen();

        final KeyValueIterator<Windowed<Bytes>, byte[]> underlyingIterator =
            wrapped().fetch(keyFrom, keyTo, timeFrom, timeTo);
        if (context.cache() == null) {
            return underlyingIterator;
        }

        final PeekingKeyValueIterator<Bytes, LRUCacheEntry> cacheIterator = wrapped().persistent() ?
            new CacheIteratorWrapper(keyFrom, keyTo, timeFrom, timeTo, true) :
            context.cache().range(
                cacheName,
                cacheFunction.cacheKey(keySchema.lowerRange(keyFrom, timeFrom)),
                cacheFunction.cacheKey(keySchema.upperRange(keyTo, timeTo))
            );

        final HasNextCondition hasNextCondition = keySchema.hasNextCondition(keyFrom, keyTo, timeFrom, timeTo);
        final PeekingKeyValueIterator<Bytes, LRUCacheEntry> filteredCacheIterator =
            new FilteredCacheIterator(cacheIterator, hasNextCondition, cacheFunction);

        return new MergedSortedCacheWindowStoreKeyValueIterator(
            filteredCacheIterator,
            underlyingIterator,
            bytesSerdes,
            windowSize,
            cacheFunction,
            true
        );
    }

    @Override
    public KeyValueIterator<Windowed<Bytes>, byte[]> backwardFetch(final Bytes keyFrom,
                                                                   final Bytes keyTo,
                                                                   final long timeFrom,
                                                                   final long timeTo) {
        if (keyFrom.compareTo(keyTo) > 0) {
            LOG.warn("Returning empty iterator for fetch with invalid key range: from > to. "
                + "This may be due to serdes that don't preserve ordering when lexicographically comparing the serialized bytes. " +
                "Note that the built-in numerical serdes do not follow this for negative numbers");
            return KeyValueIterators.emptyIterator();
        }

        // since this function may not access the underlying inner store, we need to validate
        // if store is open outside as well.
        validateStoreOpen();

        final KeyValueIterator<Windowed<Bytes>, byte[]> underlyingIterator =
            wrapped().backwardFetch(keyFrom, keyTo, timeFrom, timeTo);
        if (context.cache() == null) {
            return underlyingIterator;
        }

        final PeekingKeyValueIterator<Bytes, LRUCacheEntry> cacheIterator = wrapped().persistent() ?
<<<<<<< HEAD
            new CacheIteratorWrapper(from, to, timeFrom, timeTo) :
            context.cache().range(cacheName,
                        cacheFunction.cacheKey(keySchema.lowerRange(from, timeFrom)),
                        cacheFunction.cacheKey(keySchema.upperRange(to, timeTo))
=======
            new CacheIteratorWrapper(keyFrom, keyTo, timeFrom, timeTo, false) :
            context.cache().reverseRange(
                cacheName,
                cacheFunction.cacheKey(keySchema.lowerRange(keyFrom, timeFrom)),
                cacheFunction.cacheKey(keySchema.upperRange(keyTo, timeTo))
>>>>>>> 634c9175
            );

        final HasNextCondition hasNextCondition = keySchema.hasNextCondition(keyFrom, keyTo, timeFrom, timeTo);
        final PeekingKeyValueIterator<Bytes, LRUCacheEntry> filteredCacheIterator =
            new FilteredCacheIterator(cacheIterator, hasNextCondition, cacheFunction);

        return new MergedSortedCacheWindowStoreKeyValueIterator(
            filteredCacheIterator,
            underlyingIterator,
            bytesSerdes,
            windowSize,
            cacheFunction,
            false
        );
    }

    @SuppressWarnings("deprecation") // note, this method must be kept if super#fetchAll(...) is removed
    @Override
    public KeyValueIterator<Windowed<Bytes>, byte[]> fetchAll(final long timeFrom,
                                                              final long timeTo) {
        validateStoreOpen();

        final KeyValueIterator<Windowed<Bytes>, byte[]> underlyingIterator = wrapped().fetchAll(timeFrom, timeTo);
        final ThreadCache.MemoryLRUCacheBytesIterator cacheIterator = context.cache().all(cacheName);

        final HasNextCondition hasNextCondition = keySchema.hasNextCondition(null, null, timeFrom, timeTo);
        final PeekingKeyValueIterator<Bytes, LRUCacheEntry> filteredCacheIterator =
            new FilteredCacheIterator(cacheIterator, hasNextCondition, cacheFunction);
        return new MergedSortedCacheWindowStoreKeyValueIterator(
            filteredCacheIterator,
            underlyingIterator,
            bytesSerdes,
            windowSize,
            cacheFunction,
            true
        );
    }

    @Override
    public KeyValueIterator<Windowed<Bytes>, byte[]> backwardFetchAll(final long timeFrom,
                                                                      final long timeTo) {
        validateStoreOpen();

        final KeyValueIterator<Windowed<Bytes>, byte[]> underlyingIterator = wrapped().backwardFetchAll(timeFrom, timeTo);
        final ThreadCache.MemoryLRUCacheBytesIterator cacheIterator = context.cache().reverseAll(cacheName);

        final HasNextCondition hasNextCondition = keySchema.hasNextCondition(null, null, timeFrom, timeTo);
        final PeekingKeyValueIterator<Bytes, LRUCacheEntry> filteredCacheIterator =
            new FilteredCacheIterator(cacheIterator, hasNextCondition, cacheFunction);

        return new MergedSortedCacheWindowStoreKeyValueIterator(
            filteredCacheIterator,
            underlyingIterator,
            bytesSerdes,
            windowSize,
            cacheFunction,
            false
        );
    }

    @Override
    public KeyValueIterator<Windowed<Bytes>, byte[]> all() {
        validateStoreOpen();

<<<<<<< HEAD
        final KeyValueIterator<Windowed<Bytes>, byte[]>  underlyingIterator = wrapped().all();
=======
        final KeyValueIterator<Windowed<Bytes>, byte[]> underlyingIterator = wrapped().all();
>>>>>>> 634c9175
        final ThreadCache.MemoryLRUCacheBytesIterator cacheIterator = context.cache().all(cacheName);

        return new MergedSortedCacheWindowStoreKeyValueIterator(
            cacheIterator,
            underlyingIterator,
            bytesSerdes,
            windowSize,
            cacheFunction,
            true
        );
    }

    @Override
    public KeyValueIterator<Windowed<Bytes>, byte[]> backwardAll() {
        validateStoreOpen();

        final KeyValueIterator<Windowed<Bytes>, byte[]> underlyingIterator = wrapped().backwardAll();
        final ThreadCache.MemoryLRUCacheBytesIterator cacheIterator = context.cache().reverseAll(cacheName);

        return new MergedSortedCacheWindowStoreKeyValueIterator(
            cacheIterator,
            underlyingIterator,
            bytesSerdes,
            windowSize,
            cacheFunction,
            false
        );
    }

    @Override
    public synchronized void flush() {
        context.cache().flush(cacheName);
        wrapped().flush();
    }

    @Override
    public void flushCache() {
        context.cache().flush(cacheName);
    }

    @Override
    public synchronized void close() {
        final LinkedList<RuntimeException> suppressed = executeAll(
            () -> context.cache().flush(cacheName),
            () -> context.cache().close(cacheName),
            wrapped()::close
        );
        if (!suppressed.isEmpty()) {
            throwSuppressed("Caught an exception while closing caching window store for store " + name(),
                suppressed);
        }
    }


    private class CacheIteratorWrapper implements PeekingKeyValueIterator<Bytes, LRUCacheEntry> {

        private final long segmentInterval;
        private final Bytes keyFrom;
        private final Bytes keyTo;
        private final long timeTo;
        private final boolean forward;

        private long lastSegmentId;
        private long currentSegmentId;
        private Bytes cacheKeyFrom;
        private Bytes cacheKeyTo;

        private ThreadCache.MemoryLRUCacheBytesIterator current;

        private CacheIteratorWrapper(final Bytes key,
                                     final long timeFrom,
                                     final long timeTo,
                                     final boolean forward) {
            this(key, key, timeFrom, timeTo, forward);
        }

        private CacheIteratorWrapper(final Bytes keyFrom,
                                     final Bytes keyTo,
                                     final long timeFrom,
                                     final long timeTo,
                                     final boolean forward) {
            this.keyFrom = keyFrom;
            this.keyTo = keyTo;
            this.timeTo = timeTo;
            this.forward = forward;

            this.segmentInterval = cacheFunction.getSegmentInterval();

            if (forward) {
                this.lastSegmentId = cacheFunction.segmentId(Math.min(timeTo, maxObservedTimestamp.get()));
                this.currentSegmentId = cacheFunction.segmentId(timeFrom);

<<<<<<< HEAD
            this.current = context.cache().range(cacheName, cacheKeyFrom, cacheKeyTo);
=======
                setCacheKeyRange(timeFrom, currentSegmentLastTime());
                this.current = context.cache().range(cacheName, cacheKeyFrom, cacheKeyTo);
            } else {
                this.currentSegmentId = cacheFunction.segmentId(Math.min(timeTo, maxObservedTimestamp.get()));
                this.lastSegmentId = cacheFunction.segmentId(timeFrom);

                setCacheKeyRange(currentSegmentBeginTime(), Math.min(timeTo, maxObservedTimestamp.get()));
                this.current = context.cache().reverseRange(cacheName, cacheKeyFrom, cacheKeyTo);
            }
>>>>>>> 634c9175
        }

        @Override
        public boolean hasNext() {
            if (current == null) {
                return false;
            }

            if (current.hasNext()) {
                return true;
            }

            while (!current.hasNext()) {
                getNextSegmentIterator();
                if (current == null) {
                    return false;
                }
            }
            return true;
        }

        @Override
        public Bytes peekNextKey() {
            if (!hasNext()) {
                throw new NoSuchElementException();
            }
            return current.peekNextKey();
        }

        @Override
        public KeyValue<Bytes, LRUCacheEntry> peekNext() {
            if (!hasNext()) {
                throw new NoSuchElementException();
            }
            return current.peekNext();
        }

        @Override
        public KeyValue<Bytes, LRUCacheEntry> next() {
            if (!hasNext()) {
                throw new NoSuchElementException();
            }
            return current.next();
        }

        @Override
        public void close() {
            current.close();
        }

        private long currentSegmentBeginTime() {
            return currentSegmentId * segmentInterval;
        }

        private long currentSegmentLastTime() {
            return Math.min(timeTo, currentSegmentBeginTime() + segmentInterval - 1);
        }

        private void getNextSegmentIterator() {
            if (forward) {
                ++currentSegmentId;
                // updating as maxObservedTimestamp can change while iterating
                lastSegmentId = cacheFunction.segmentId(Math.min(timeTo, maxObservedTimestamp.get()));

                if (currentSegmentId > lastSegmentId) {
                    current = null;
                    return;
                }

                setCacheKeyRange(currentSegmentBeginTime(), currentSegmentLastTime());

                current.close();

<<<<<<< HEAD
            current.close();
            current = context.cache().range(cacheName, cacheKeyFrom, cacheKeyTo);
=======
                current = context.cache().range(cacheName, cacheKeyFrom, cacheKeyTo);
            } else {
                --currentSegmentId;

                // last segment id is stable when iterating backward, therefore no need to update
                if (currentSegmentId < lastSegmentId) {
                    current = null;
                    return;
                }

                setCacheKeyRange(currentSegmentBeginTime(), currentSegmentLastTime());

                current.close();

                current = context.cache().reverseRange(cacheName, cacheKeyFrom, cacheKeyTo);
            }
>>>>>>> 634c9175
        }

        private void setCacheKeyRange(final long lowerRangeEndTime, final long upperRangeEndTime) {
            if (cacheFunction.segmentId(lowerRangeEndTime) != cacheFunction.segmentId(upperRangeEndTime)) {
                throw new IllegalStateException("Error iterating over segments: segment interval has changed");
            }

            if (keyFrom.equals(keyTo)) {
                cacheKeyFrom = cacheFunction.cacheKey(segmentLowerRangeFixedSize(keyFrom, lowerRangeEndTime));
                cacheKeyTo = cacheFunction.cacheKey(segmentUpperRangeFixedSize(keyTo, upperRangeEndTime));
            } else {
                cacheKeyFrom = cacheFunction.cacheKey(keySchema.lowerRange(keyFrom, lowerRangeEndTime), currentSegmentId);
                cacheKeyTo = cacheFunction.cacheKey(keySchema.upperRange(keyTo, timeTo), currentSegmentId);
            }
        }

        private Bytes segmentLowerRangeFixedSize(final Bytes key, final long segmentBeginTime) {
            return WindowKeySchema.toStoreKeyBinary(key, Math.max(0, segmentBeginTime), 0);
        }

        private Bytes segmentUpperRangeFixedSize(final Bytes key, final long segmentEndTime) {
            return WindowKeySchema.toStoreKeyBinary(key, segmentEndTime, Integer.MAX_VALUE);
        }
    }
}<|MERGE_RESOLUTION|>--- conflicted
+++ resolved
@@ -200,18 +200,11 @@
         }
 
         final PeekingKeyValueIterator<Bytes, LRUCacheEntry> cacheIterator = wrapped().persistent() ?
-<<<<<<< HEAD
-            new CacheIteratorWrapper(key, timeFrom, timeTo) :
-            context.cache().range(cacheName,
-                        cacheFunction.cacheKey(keySchema.lowerRangeFixedSize(key, timeFrom)),
-                        cacheFunction.cacheKey(keySchema.upperRangeFixedSize(key, timeTo))
-=======
             new CacheIteratorWrapper(key, timeFrom, timeTo, true) :
             context.cache().range(
                 cacheName,
                 cacheFunction.cacheKey(keySchema.lowerRangeFixedSize(key, timeFrom)),
                 cacheFunction.cacheKey(keySchema.upperRangeFixedSize(key, timeTo))
->>>>>>> 634c9175
             );
 
         final HasNextCondition hasNextCondition = keySchema.hasNextCondition(key, key, timeFrom, timeTo);
@@ -318,18 +311,11 @@
         }
 
         final PeekingKeyValueIterator<Bytes, LRUCacheEntry> cacheIterator = wrapped().persistent() ?
-<<<<<<< HEAD
-            new CacheIteratorWrapper(from, to, timeFrom, timeTo) :
-            context.cache().range(cacheName,
-                        cacheFunction.cacheKey(keySchema.lowerRange(from, timeFrom)),
-                        cacheFunction.cacheKey(keySchema.upperRange(to, timeTo))
-=======
             new CacheIteratorWrapper(keyFrom, keyTo, timeFrom, timeTo, false) :
             context.cache().reverseRange(
                 cacheName,
                 cacheFunction.cacheKey(keySchema.lowerRange(keyFrom, timeFrom)),
                 cacheFunction.cacheKey(keySchema.upperRange(keyTo, timeTo))
->>>>>>> 634c9175
             );
 
         final HasNextCondition hasNextCondition = keySchema.hasNextCondition(keyFrom, keyTo, timeFrom, timeTo);
@@ -394,11 +380,7 @@
     public KeyValueIterator<Windowed<Bytes>, byte[]> all() {
         validateStoreOpen();
 
-<<<<<<< HEAD
-        final KeyValueIterator<Windowed<Bytes>, byte[]>  underlyingIterator = wrapped().all();
-=======
         final KeyValueIterator<Windowed<Bytes>, byte[]> underlyingIterator = wrapped().all();
->>>>>>> 634c9175
         final ThreadCache.MemoryLRUCacheBytesIterator cacheIterator = context.cache().all(cacheName);
 
         return new MergedSortedCacheWindowStoreKeyValueIterator(
@@ -491,9 +473,6 @@
                 this.lastSegmentId = cacheFunction.segmentId(Math.min(timeTo, maxObservedTimestamp.get()));
                 this.currentSegmentId = cacheFunction.segmentId(timeFrom);
 
-<<<<<<< HEAD
-            this.current = context.cache().range(cacheName, cacheKeyFrom, cacheKeyTo);
-=======
                 setCacheKeyRange(timeFrom, currentSegmentLastTime());
                 this.current = context.cache().range(cacheName, cacheKeyFrom, cacheKeyTo);
             } else {
@@ -503,7 +482,6 @@
                 setCacheKeyRange(currentSegmentBeginTime(), Math.min(timeTo, maxObservedTimestamp.get()));
                 this.current = context.cache().reverseRange(cacheName, cacheKeyFrom, cacheKeyTo);
             }
->>>>>>> 634c9175
         }
 
         @Override
@@ -577,10 +555,6 @@
 
                 current.close();
 
-<<<<<<< HEAD
-            current.close();
-            current = context.cache().range(cacheName, cacheKeyFrom, cacheKeyTo);
-=======
                 current = context.cache().range(cacheName, cacheKeyFrom, cacheKeyTo);
             } else {
                 --currentSegmentId;
@@ -597,7 +571,6 @@
 
                 current = context.cache().reverseRange(cacheName, cacheKeyFrom, cacheKeyTo);
             }
->>>>>>> 634c9175
         }
 
         private void setCacheKeyRange(final long lowerRangeEndTime, final long upperRangeEndTime) {
