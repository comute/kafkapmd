--- conflicted
+++ resolved
@@ -125,13 +125,8 @@
      * parameters for {@link StreamsConfig#CACHE_MAX_BYTES_BUFFERING_CONFIG cache size}, and
      * {@link StreamsConfig#COMMIT_INTERVAL_MS_CONFIG commit intervall}.
      * <p>
-<<<<<<< HEAD
      * To query the local {@link ReadOnlyWindowStore} it must be obtained via
      * {@link KafkaStreams#store(StoreQueryParameters) KafkaStreams#store(...)}:
-=======
-     * To query the local {@link WindowStore} it must be obtained via
-     * {@link KafkaStreams#store(StoreQueryParameters)}  KafkaStreams#store(...)}:
->>>>>>> d6da0452
      * <pre>{@code
      * KafkaStreams streams = ... // counting words
      * Store queryableStoreName = ... // the queryableStoreName should be the name of the store as defined by the Materialized instance
@@ -178,11 +173,7 @@
      * parameters for {@link StreamsConfig#CACHE_MAX_BYTES_BUFFERING_CONFIG cache size}, and
      * {@link StreamsConfig#COMMIT_INTERVAL_MS_CONFIG commit intervall}
      * <p>
-<<<<<<< HEAD
      * To query the local {@link ReadOnlyWindowStore} it must be obtained via
-=======
-     * To query the local {@link WindowStore} it must be obtained via
->>>>>>> d6da0452
      * {@link KafkaStreams#store(StoreQueryParameters) KafkaStreams#store(...)}:
      * <pre>{@code
      * KafkaStreams streams = ... // counting words
@@ -330,11 +321,7 @@
      * parameters for {@link StreamsConfig#CACHE_MAX_BYTES_BUFFERING_CONFIG cache size}, and
      * {@link StreamsConfig#COMMIT_INTERVAL_MS_CONFIG commit intervall}.
      * <p>
-<<<<<<< HEAD
      * To query the local {@link ReadOnlyWindowStore} it must be obtained via
-=======
-     * To query the local {@link WindowStore} it must be obtained via
->>>>>>> d6da0452
      * {@link KafkaStreams#store(StoreQueryParameters) KafkaStreams#store(...)}:
      * <pre>{@code
      * KafkaStreams streams = ... // counting words
@@ -394,11 +381,7 @@
      * parameters for {@link StreamsConfig#CACHE_MAX_BYTES_BUFFERING_CONFIG cache size}, and
      * {@link StreamsConfig#COMMIT_INTERVAL_MS_CONFIG commit intervall}
      * <p>
-<<<<<<< HEAD
      * To query the local {@link ReadOnlyWindowStore} it must be obtained via
-=======
-     * To query the local {@link WindowStore} it must be obtained via
->>>>>>> d6da0452
      * {@link KafkaStreams#store(StoreQueryParameters) KafkaStreams#store(...)}:
      * <pre>{@code
      * KafkaStreams streams = ... // counting words
@@ -555,11 +538,7 @@
      * parameters for {@link StreamsConfig#CACHE_MAX_BYTES_BUFFERING_CONFIG cache size}, and
      * {@link StreamsConfig#COMMIT_INTERVAL_MS_CONFIG commit intervall}.
      * <p>
-<<<<<<< HEAD
      * To query the local {@link ReadOnlyWindowStore} it must be obtained via
-=======
-     * To query the local {@link WindowStore} it must be obtained via
->>>>>>> d6da0452
      * {@link KafkaStreams#store(StoreQueryParameters) KafkaStreams#store(...)}:
      * <pre>{@code
      * KafkaStreams streams = ... // counting words
@@ -621,13 +600,8 @@
      * parameters for {@link StreamsConfig#CACHE_MAX_BYTES_BUFFERING_CONFIG cache size}, and
      * {@link StreamsConfig#COMMIT_INTERVAL_MS_CONFIG commit intervall}.
      * <p>
-<<<<<<< HEAD
      * To query the local {@link ReadOnlyWindowStore} it must be obtained via
      * {@link KafkaStreams#store(StoreQueryParameters) KafkaStreams#store(...)}:
-=======
-     * To query the local {@link WindowStore} it must be obtained via
-     * {@link KafkaStreams#store(StoreQueryParameters)}  KafkaStreams#store(...)}:
->>>>>>> d6da0452
      * <pre>{@code
      * KafkaStreams streams = ... // counting words
      * Store queryableStoreName = ... // the queryableStoreName should be the name of the store as defined by the Materialized instance
