/**
 * Licensed to the Apache Software Foundation (ASF) under one or more
 * contributor license agreements.  See the NOTICE file distributed with
 * this work for additional information regarding copyright ownership.
 * The ASF licenses this file to You under the Apache License, Version 2.0
 * (the "License"); you may not use this file except in compliance with
 * the License.  You may obtain a copy of the License at
 * <p>
 * http://www.apache.org/licenses/LICENSE-2.0
 * <p>
 * Unless required by applicable law or agreed to in writing, software
 * distributed under the License is distributed on an "AS IS" BASIS,
 * WITHOUT WARRANTIES OR CONDITIONS OF ANY KIND, either express or implied.
 * See the License for the specific language governing permissions and
 * limitations under the License.
 */
package org.apache.kafka.streams.state.internals;

import org.apache.kafka.streams.KeyValue;
import org.apache.kafka.streams.state.KeyValueIterator;

import java.util.NoSuchElementException;

<<<<<<< HEAD
/**
 * Optimized {@link KeyValueIterator} used when the same element could be peeked multiple times.
 */
class DelegatingPeekingKeyValueIterator<K, V> extends AbstractKeyValueIterator<K, V> {
=======
public class DelegatingPeekingKeyValueIterator<K, V> implements KeyValueIterator<K, V>, PeekingKeyValueIterator<K, V> {
    private final String storeName;
>>>>>>> 1974e1b0
    private final KeyValueIterator<K, V> underlying;
    private KeyValue<K, V> next;

<<<<<<< HEAD
    DelegatingPeekingKeyValueIterator(final String storeName, final KeyValueIterator<K, V> underlying) {
        super(storeName);
=======
    public DelegatingPeekingKeyValueIterator(final String storeName, final KeyValueIterator<K, V> underlying) {
        this.storeName = storeName;
>>>>>>> 1974e1b0
        this.underlying = underlying;
    }

    @Override
    public synchronized K peekNextKey() {
        if (!hasNext()) {
            throw new NoSuchElementException();
        }
        return next.key;
    }

    @Override
    public synchronized void close() {
        super.close();
        underlying.close();
    }

    @Override
    public synchronized boolean hasNext() {
        validateIsOpen();

        if (next != null) {
            return true;
        }

        if (!underlying.hasNext()) {
            return false;
        }

        next = underlying.next();
        return true;
    }

    @Override
    public synchronized KeyValue<K, V> next() {
        if (!hasNext()) {
            throw new NoSuchElementException();
        }
        final KeyValue<K, V> result = next;
        next = null;
        return result;
    }
<<<<<<< HEAD
=======

    @Override
    public void remove() {
        throw new UnsupportedOperationException("remove not supported");
    }

    @Override
    public KeyValue<K, V> peekNext() {
        if (!hasNext()) {
            throw new NoSuchElementException();
        }
        return next;
    }
>>>>>>> 1974e1b0
}<|MERGE_RESOLUTION|>--- conflicted
+++ resolved
@@ -21,25 +21,14 @@
 
 import java.util.NoSuchElementException;
 
-<<<<<<< HEAD
 /**
  * Optimized {@link KeyValueIterator} used when the same element could be peeked multiple times.
  */
-class DelegatingPeekingKeyValueIterator<K, V> extends AbstractKeyValueIterator<K, V> {
-=======
-public class DelegatingPeekingKeyValueIterator<K, V> implements KeyValueIterator<K, V>, PeekingKeyValueIterator<K, V> {
-    private final String storeName;
->>>>>>> 1974e1b0
+class DelegatingPeekingKeyValueIterator<K, V> implements PeekingKeyValueIterator<K, V> {
     private final KeyValueIterator<K, V> underlying;
     private KeyValue<K, V> next;
 
-<<<<<<< HEAD
-    DelegatingPeekingKeyValueIterator(final String storeName, final KeyValueIterator<K, V> underlying) {
-        super(storeName);
-=======
-    public DelegatingPeekingKeyValueIterator(final String storeName, final KeyValueIterator<K, V> underlying) {
-        this.storeName = storeName;
->>>>>>> 1974e1b0
+    public DelegatingPeekingKeyValueIterator(KeyValueIterator<K, V> underlying) {
         this.underlying = underlying;
     }
 
@@ -53,14 +42,11 @@
 
     @Override
     public synchronized void close() {
-        super.close();
         underlying.close();
     }
 
     @Override
     public synchronized boolean hasNext() {
-        validateIsOpen();
-
         if (next != null) {
             return true;
         }
@@ -82,12 +68,10 @@
         next = null;
         return result;
     }
-<<<<<<< HEAD
-=======
 
     @Override
     public void remove() {
-        throw new UnsupportedOperationException("remove not supported");
+        throw new UnsupportedOperationException("remove() not supported in DelegatingPeekingKeyValueIterator.");
     }
 
     @Override
@@ -97,5 +81,4 @@
         }
         return next;
     }
->>>>>>> 1974e1b0
 }