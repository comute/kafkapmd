--- conflicted
+++ resolved
@@ -64,11 +64,11 @@
     private StreamThread streamThread;
 
     private int numStandbyReplicas;
-<<<<<<< HEAD
-    private Set<TaskId> standbyTasks;
     private Map<Integer, TopologyBuilder.TopicsInfo> topicGroups;
     private Map<TopicPartition, Set<TaskId>> partitionToTaskIds;
     private Map<String, Set<TaskId>> stateTopicToTaskIds;
+    private Map<TaskId, Set<TopicPartition>> standbyTasks;
+
 
     // TODO: the following ZK dependency should be removed after KIP-4
     private static final String ZK_TOPIC_PATH = "/brokers/topics";
@@ -161,10 +161,6 @@
             throw new KafkaException(e);
         }
     }
-=======
-    private Map<TopicPartition, Set<TaskId>> partitionToTaskIds;
-    private Map<TaskId, Set<TopicPartition>> standbyTasks;
->>>>>>> 39c3512e
 
     private void deleteTopic(String topic) throws ZkNodeExistsException {
         log.debug("Deleting topic {} from ZK in partition assignor.", topic);
@@ -344,13 +340,8 @@
                 for (int j = i; j < numTaskIds; j += numConsumers) {
                     TaskId taskId = taskIds.get(j);
                     if (j < numActiveTasks) {
-<<<<<<< HEAD
                         for (TopicPartition partition : partitionsForTask.get(taskId)) {
-                            partitions.add(partition);
-=======
-                        for (TopicPartition partition : partitionGroups.get(taskId)) {
                             activePartitions.add(partition);
->>>>>>> 39c3512e
                             active.add(taskId);
                         }
                     } else {
@@ -359,7 +350,7 @@
                             standbyPartitions = new HashSet<>();
                             standby.put(taskId, standbyPartitions);
                         }
-                        standbyPartitions.addAll(partitionGroups.get(taskId));
+                        standbyPartitions.addAll(partitionsForTask.get(taskId));
                     }
                 }
 
