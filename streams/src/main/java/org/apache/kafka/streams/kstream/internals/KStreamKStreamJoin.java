--- conflicted
+++ resolved
@@ -16,32 +16,114 @@
  */
 package org.apache.kafka.streams.kstream.internals;
 
+import org.apache.kafka.common.metrics.Sensor;
+import org.apache.kafka.streams.KeyValue;
+import org.apache.kafka.streams.StreamsConfig;
+import org.apache.kafka.streams.kstream.ValueJoinerWithKey;
+import org.apache.kafka.streams.kstream.internals.KStreamImplJoin.TimeTracker;
+import org.apache.kafka.streams.kstream.internals.KStreamImplJoin.TimeTrackerSupplier;
 import org.apache.kafka.streams.processor.api.ContextualProcessor;
 import org.apache.kafka.streams.processor.api.Processor;
 import org.apache.kafka.streams.processor.api.ProcessorContext;
 import org.apache.kafka.streams.processor.api.ProcessorSupplier;
 import org.apache.kafka.streams.processor.api.Record;
-
-// TODO: Make an abstract class and move logic of left and right here
-class KStreamKStreamJoin<K, VL, VR, VOut, V> implements ProcessorSupplier<K, V, K, VOut> {
+import org.apache.kafka.streams.processor.internals.InternalProcessorContext;
+import org.apache.kafka.streams.processor.internals.metrics.StreamsMetricsImpl;
+import org.apache.kafka.streams.state.KeyValueIterator;
+import org.apache.kafka.streams.state.KeyValueStore;
+import org.apache.kafka.streams.state.WindowStore;
+import org.apache.kafka.streams.state.WindowStoreIterator;
+import org.apache.kafka.streams.state.internals.LeftOrRightValue;
+import org.apache.kafka.streams.state.internals.TimestampedKeyAndJoinSide;
+import org.slf4j.Logger;
+import org.slf4j.LoggerFactory;
+
+import java.util.Optional;
+
+import static org.apache.kafka.streams.StreamsConfig.InternalConfig.EMIT_INTERVAL_MS_KSTREAMS_OUTER_JOIN_SPURIOUS_RESULTS_FIX;
+import static org.apache.kafka.streams.processor.internals.metrics.TaskMetrics.droppedRecordsSensor;
+
+class KStreamKStreamJoin<K, V1, V2, VOut> implements ProcessorSupplier<K, V1, K, VOut> {
+    private static final Logger LOG = LoggerFactory.getLogger(KStreamKStreamJoin.class);
+
+    private final String otherWindowName;
+    private final long joinBeforeMs;
+    private final long joinAfterMs;
+    private final long joinGraceMs;
+    private final boolean enableSpuriousResultFix;
+    private final long windowsBeforeMs;
+    private final long windowsAfterMs;
+
+    private final boolean outer;
+    private final boolean isLeftSide;
+    private final Optional<String> outerJoinWindowName;
+    private final ValueJoinerWithKey<? super K, ? super V1, ? super V2, ? extends VOut> joiner;
+
+    private final TimeTrackerSupplier sharedTimeTrackerSupplier;
+
+    KStreamKStreamJoin(final boolean isLeftSide,
+                       final String otherWindowName,
+                       final JoinWindowsInternal windows,
+                       final ValueJoinerWithKey<? super K, ? super V1, ? super V2, ? extends VOut> joiner,
+                       final boolean outer,
+                       final Optional<String> outerJoinWindowName,
+                       final TimeTrackerSupplier sharedTimeTrackerSupplier) {
+        this.isLeftSide = isLeftSide;
+        this.otherWindowName = otherWindowName;
+        if (isLeftSide) {
+            this.joinBeforeMs = windows.beforeMs;
+            this.joinAfterMs = windows.afterMs;
+        } else {
+            this.joinBeforeMs = windows.afterMs;
+            this.joinAfterMs = windows.beforeMs;
+        }
+        this.windowsAfterMs = windows.afterMs;
+        this.windowsBeforeMs = windows.beforeMs;
+        this.joinGraceMs = windows.gracePeriodMs();
+        this.enableSpuriousResultFix = windows.spuriousResultFixEnabled();
+        this.joiner = joiner;
+        this.outer = outer;
+        this.outerJoinWindowName = outerJoinWindowName;
+        this.sharedTimeTrackerSupplier = sharedTimeTrackerSupplier;
+    }
 
     @Override
-    public Processor<K, V, K, VOut> get() {
+    public Processor<K, V1, K, VOut> get() {
         return new KStreamKStreamJoinProcessor();
     }
 
-    private class KStreamKStreamJoinProcessor extends ContextualProcessor<K, V, K, VOut> {
+    private class KStreamKStreamJoinProcessor extends ContextualProcessor<K, V1, K, VOut> {
+        private WindowStore<K, V2> otherWindowStore;
+        private Sensor droppedRecordsSensor;
+        private Optional<KeyValueStore<TimestampedKeyAndJoinSide<K>, LeftOrRightValue<V1, V2>>> outerJoinStore = Optional.empty();
+        private InternalProcessorContext<K, VOut> internalProcessorContext;
+        private TimeTracker sharedTimeTracker;
 
         @Override
         public void init(final ProcessorContext<K, VOut> context) {
             super.init(context);
-        }
-
+            internalProcessorContext = (InternalProcessorContext<K, VOut>) context;
+
+            final StreamsMetricsImpl metrics = (StreamsMetricsImpl) context.metrics();
+            droppedRecordsSensor = droppedRecordsSensor(Thread.currentThread().getName(), context.taskId().toString(), metrics);
+            otherWindowStore = context.getStateStore(otherWindowName);
+            sharedTimeTracker = sharedTimeTrackerSupplier.get(context.taskId());
+
+            if (enableSpuriousResultFix) {
+                outerJoinStore = outerJoinWindowName.map(context::getStateStore);
+
+                sharedTimeTracker.setEmitInterval(
+                    StreamsConfig.InternalConfig.getLong(
+                        context.appConfigs(),
+                        EMIT_INTERVAL_MS_KSTREAMS_OUTER_JOIN_SPURIOUS_RESULTS_FIX,
+                        1000L
+                    )
+                );
+            }
+        }
+
+        @SuppressWarnings("unchecked")
         @Override
-<<<<<<< HEAD
-        public void process(final Record<K, V> record) {
-
-=======
         public void process(final Record<K, V1> record) {
 
             final long inputRecordTimestamp = record.timestamp();
@@ -222,7 +304,6 @@
         @Override
         public void close() {
             sharedTimeTrackerSupplier.remove(context().taskId());
->>>>>>> 31171d07
         }
     }
 }