--- conflicted
+++ resolved
@@ -1148,35 +1148,23 @@
                                                                  final Map<TaskId, Set<TopicPartition>> partitionsForTask,
                                                                  final ClientState clientState) {
         final Map<TaskId, Set<TopicPartition>> standbyTaskMap = new HashMap<>();
-<<<<<<< HEAD
-        for (final TaskId task : standbys) {
+
+        for (final TaskId task : standbyTasks) {
             clientState.assignStandbyToConsumer(task, consumer);
             standbyTaskMap.put(task, partitionsForTask.get(task));
         }
-        for (final TaskId task : tasksRevoked) {
-            log.info(
-                "Adding removed active task {} as a standby for {} until it is safely revoked in followup rebalance",
-                task,
-                consumer
-            );
-
-            clientState.assignStandbyToConsumer(task, consumer);
-            standbyTaskMap.put(task, partitionsForTask.get(task));
-=======
-        for (final TaskId task : standbyTasks) {
-            standbyTaskMap.put(task, partitionsForTask.get(task));
-        }
+
         for (final TaskId task : revokedTasks) {
             if (allStatefulTasks.contains(task)) {
-                log.info("Adding removed stateful active task {} as a standby for {} before it is safely revoked in followup rebalance",
-                        task, consumer
-                );
-                standbyTaskMap.put(task, partitionsForTask.get(task));
->>>>>>> cec5f377
-
+                log.info("Adding removed stateful active task {} as a standby for {} before it is revoked in followup rebalance",
+                        task, consumer);
+                
                 // This has no effect on the assignment, as we'll never consult the ClientState again, but
                 // it does perform a useful assertion that the it's legal to assign this task as a standby to this instance
+                clientState.assignStandbyToConsumer(task, consumer);
                 clientState.assignStandby(task);
+
+                standbyTaskMap.put(task, partitionsForTask.get(task));
             }
         }
         return standbyTaskMap;
