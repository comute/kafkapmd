/**
 * Licensed to the Apache Software Foundation (ASF) under one or more
 * contributor license agreements.  See the NOTICE file distributed with
 * this work for additional information regarding copyright ownership.
 * The ASF licenses this file to You under the Apache License, Version 2.0
 * (the "License"); you may not use this file except in compliance with
 * the License.  You may obtain a copy of the License at
 * <p>
 * http://www.apache.org/licenses/LICENSE-2.0
 * <p>
 * Unless required by applicable law or agreed to in writing, software
 * distributed under the License is distributed on an "AS IS" BASIS,
 * WITHOUT WARRANTIES OR CONDITIONS OF ANY KIND, either express or implied.
 * See the License for the specific language governing permissions and
 * limitations under the License.
 */

package org.apache.kafka.streams.kstream;

import org.apache.kafka.common.annotation.InterfaceStability;
import org.apache.kafka.common.serialization.Serde;
import org.apache.kafka.streams.processor.StateStoreSupplier;
<<<<<<< HEAD
import org.apache.kafka.streams.state.KeyValueStore;
=======
>>>>>>> 98a58d82

/**
 * {@link KGroupedTable} is an abstraction of a <i>grouped changelog stream</i> from a primary-keyed table,
 * usually on a different grouping key than the original primary key.
 * <p>
 * It is an intermediate representation after a re-grouping of a {@link KTable} before an aggregation is applied
 * to the new partitions resulting in a new {@link KTable}.
 *
 * @param <K> Type of primary keys
 * @param <V> Type of value changes
 */
@InterfaceStability.Unstable
public interface KGroupedTable<K, V> {

    /**
     * Combine updating values of this stream by the selected key into a new instance of {@link KTable}.
     * The resulting {@link KTable} will be materialized in a local state
     * store with the given store name. Also a changelog topic named "${applicationId}-${storeName}-changelog"
     * will be automatically created in Kafka for failure recovery, where "applicationID"
     * is specified by the user in {@link org.apache.kafka.streams.StreamsConfig}.
     *
     * @param adder      the instance of {@link Reducer} for addition
     * @param subtractor the instance of {@link Reducer} for subtraction
     * @param storeName  the name of the underlying {@link KTable} state store
     * @return a {@link KTable} with the same key and value types as this {@link KGroupedTable},
     * containing aggregated values for each key
     */
    KTable<K, V> reduce(Reducer<V> adder,
                        Reducer<V> subtractor,
                        String storeName);


    /**
     * Combine updating values of this stream by the selected key into a new instance of {@link KTable}.
     * The resulting {@link KTable} will be materialized in a local state
     * store with the given custom state store supplier. Also a changelog topic named "${applicationId}-${storeName}-changelog"
     * will be automatically created in Kafka for failure recovery, where "applicationID"
     * is specified by the user in {@link org.apache.kafka.streams.StreamsConfig}.
     *
     * @param adder         the instance of {@link Reducer} for addition
     * @param subtractor    the instance of {@link Reducer} for subtraction
     * @param storeSupplier the state store supplier {@link StateStoreSupplier}
     * @return a {@link KTable} with the same key and value types as this {@link KGroupedTable},
     * containing aggregated values for each key
     */
    KTable<K, V> reduce(Reducer<V> adder,
                        Reducer<V> subtractor,
                        StateStoreSupplier storeSupplier);

    /**
     * Combine updating values of this stream by the selected key into a new instance of {@link KTable}.
     * The resulting {@link KTable} will be materialized in a local state
     * store given by state store supplier. Also a changelog topic named "${applicationId}-${storeName}-changelog"
     * will be automatically created in Kafka for failure recovery, where "applicationID"
     * is specified by the user in {@link org.apache.kafka.streams.StreamsConfig}.
     *
     * @param adder         the instance of {@link Reducer} for addition
     * @param subtractor    the instance of {@link Reducer} for subtraction
     * @param storeSupplier user defined state store supplier {@link StateStoreSupplier}
     * @return a {@link KTable} with the same key and value types as this {@link KGroupedTable},
     *         containing aggregated values for each key
     */
    KTable<K, V> reduce(Reducer<V> adder,
                        Reducer<V> subtractor,
                        final StateStoreSupplier<KeyValueStore> storeSupplier);

    /**
     * Aggregate updating values of this stream by the selected key into a new instance of {@link KTable}.
     * The resulting {@link KTable} will be materialized in a local state
     * store with the given store name. Also a changelog topic named "${applicationId}-${storeName}-changelog"
     * will be automatically created in Kafka for failure recovery, where "applicationID"
     * is specified by the user in {@link org.apache.kafka.streams.StreamsConfig}.
     *
     * @param initializer   the instance of {@link Initializer}
     * @param adder         the instance of {@link Aggregator} for addition
     * @param substractor   the instance of {@link Aggregator} for subtraction
     * @param aggValueSerde value serdes for materializing the aggregated table,
     *                      if not specified the default serdes defined in the configs will be used
     * @param storeName     the name of the underlying {@link KTable} state store
     * @param <T>           the value type of the aggregated {@link KTable}
     * @return a {@link KTable} with same key and aggregated value type {@code T},
     * containing aggregated values for each key
     */
    <T> KTable<K, T> aggregate(Initializer<T> initializer,
                               Aggregator<K, V, T> adder,
                               Aggregator<K, V, T> substractor,
                               Serde<T> aggValueSerde,
                               String storeName);


    /**
     * Aggregate updating values of this stream by the selected key into a new instance of {@link KTable}
     * using default serializers and deserializers.
     * The resulting {@link KTable} will be materialized in a local state
     * store with the given store name. Also a changelog topic named "${applicationId}-${storeName}-changelog"
     * will be automatically created in Kafka for failure recovery, where "applicationID"
     * is specified by the user in {@link org.apache.kafka.streams.StreamsConfig}.
     *
     * @param initializer the instance of {@link Initializer}
     * @param adder       the instance of {@link Aggregator} for addition
     * @param substractor the instance of {@link Aggregator} for subtraction
     * @param storeName   the name of the underlying {@link KTable} state store
     * @param <T>         the value type of the aggregated {@link KTable}
     * @return a {@link KTable} with same key and aggregated value type {@code T},
     * containing aggregated values for each key
     */
    <T> KTable<K, T> aggregate(Initializer<T> initializer,
                               Aggregator<K, V, T> adder,
                               Aggregator<K, V, T> substractor,
                               String storeName);

    /**
     * Aggregate updating values of this stream by the selected key into a new instance of {@link KTable}
     * using default serializers and deserializers.
     * The resulting {@link KTable} will be materialized in a local state
     * store with the given store name. Also a changelog topic named "${applicationId}-${storeName}-changelog"
     * will be automatically created in Kafka for failure recovery, where "applicationID"
     * is specified by the user in {@link org.apache.kafka.streams.StreamsConfig}.
     *
     * @param initializer   the instance of {@link Initializer}
     * @param adder         the instance of {@link Aggregator} for addition
     * @param substractor   the instance of {@link Aggregator} for subtraction
     * @param storeSupplier the state store supplier {@link StateStoreSupplier}
     * @param <T>           the value type of the aggregated {@link KTable}
     * @return a {@link KTable} with same key and aggregated value type {@code T},
     * containing aggregated values for each key
     */
    <T> KTable<K, T> aggregate(Initializer<T> initializer,
                               Aggregator<K, V, T> adder,
                               Aggregator<K, V, T> substractor,
                               StateStoreSupplier storeSupplier);


    /**
     * Aggregate updating values of this stream by the selected key into a new instance of {@link KTable}
     * using default serializers and deserializers.
     * The resulting {@link KTable} will be materialized in a local state
     * store given by state store supplier. Also a changelog topic named "${applicationId}-${storeName}-changelog"
     * will be automatically created in Kafka for failure recovery, where "applicationID"
     * is specified by the user in {@link org.apache.kafka.streams.StreamsConfig}.
     *
     * @param initializer   the instance of {@link Initializer}
     * @param adder         the instance of {@link Aggregator} for addition
     * @param subtractor    the instance of {@link Aggregator} for subtraction
     * @param storeSupplier user defined state store supplier {@link StateStoreSupplier}
     * @param <T>           the value type of the aggregated {@link KTable}
     * @return a {@link KTable} with same key and aggregated value type {@code T},
     *         containing aggregated values for each key
     */
    <T> KTable<K, T> aggregate(Initializer<T> initializer,
                               Aggregator<K, V, T> adder,
                               Aggregator<K, V, T> subtractor,
                               final StateStoreSupplier<KeyValueStore> storeSupplier);

    /**
     * Count number of records of this stream by the selected key into a new instance of {@link KTable}.
     * The resulting {@link KTable} will be materialized in a local state
     * store with the given store name. Also a changelog topic named "${applicationId}-${storeName}-changelog"
     * will be automatically created in Kafka for failure recovery, where "applicationID"
     * is specified by the user in {@link org.apache.kafka.streams.StreamsConfig}.
     *
     * @param storeName the name of the underlying {@link KTable} state store
     * @return a {@link KTable} with same key and {@link Long} value type as this {@link KGroupedTable},
     * containing the number of values for each key
     */
    KTable<K, Long> count(String storeName);

}<|MERGE_RESOLUTION|>--- conflicted
+++ resolved
@@ -20,10 +20,7 @@
 import org.apache.kafka.common.annotation.InterfaceStability;
 import org.apache.kafka.common.serialization.Serde;
 import org.apache.kafka.streams.processor.StateStoreSupplier;
-<<<<<<< HEAD
 import org.apache.kafka.streams.state.KeyValueStore;
-=======
->>>>>>> 98a58d82
 
 /**
  * {@link KGroupedTable} is an abstraction of a <i>grouped changelog stream</i> from a primary-keyed table,
@@ -55,24 +52,6 @@
                         Reducer<V> subtractor,
                         String storeName);
 
-
-    /**
-     * Combine updating values of this stream by the selected key into a new instance of {@link KTable}.
-     * The resulting {@link KTable} will be materialized in a local state
-     * store with the given custom state store supplier. Also a changelog topic named "${applicationId}-${storeName}-changelog"
-     * will be automatically created in Kafka for failure recovery, where "applicationID"
-     * is specified by the user in {@link org.apache.kafka.streams.StreamsConfig}.
-     *
-     * @param adder         the instance of {@link Reducer} for addition
-     * @param subtractor    the instance of {@link Reducer} for subtraction
-     * @param storeSupplier the state store supplier {@link StateStoreSupplier}
-     * @return a {@link KTable} with the same key and value types as this {@link KGroupedTable},
-     * containing aggregated values for each key
-     */
-    KTable<K, V> reduce(Reducer<V> adder,
-                        Reducer<V> subtractor,
-                        StateStoreSupplier storeSupplier);
-
     /**
      * Combine updating values of this stream by the selected key into a new instance of {@link KTable}.
      * The resulting {@link KTable} will be materialized in a local state
@@ -84,7 +63,7 @@
      * @param subtractor    the instance of {@link Reducer} for subtraction
      * @param storeSupplier user defined state store supplier {@link StateStoreSupplier}
      * @return a {@link KTable} with the same key and value types as this {@link KGroupedTable},
-     *         containing aggregated values for each key
+     * containing aggregated values for each key
      */
     KTable<K, V> reduce(Reducer<V> adder,
                         Reducer<V> subtractor,
@@ -99,7 +78,7 @@
      *
      * @param initializer   the instance of {@link Initializer}
      * @param adder         the instance of {@link Aggregator} for addition
-     * @param substractor   the instance of {@link Aggregator} for subtraction
+     * @param subtractor    the instance of {@link Aggregator} for subtraction
      * @param aggValueSerde value serdes for materializing the aggregated table,
      *                      if not specified the default serdes defined in the configs will be used
      * @param storeName     the name of the underlying {@link KTable} state store
@@ -109,10 +88,9 @@
      */
     <T> KTable<K, T> aggregate(Initializer<T> initializer,
                                Aggregator<K, V, T> adder,
-                               Aggregator<K, V, T> substractor,
+                               Aggregator<K, V, T> subtractor,
                                Serde<T> aggValueSerde,
                                String storeName);
-
 
     /**
      * Aggregate updating values of this stream by the selected key into a new instance of {@link KTable}
@@ -124,7 +102,7 @@
      *
      * @param initializer the instance of {@link Initializer}
      * @param adder       the instance of {@link Aggregator} for addition
-     * @param substractor the instance of {@link Aggregator} for subtraction
+     * @param subtractor  the instance of {@link Aggregator} for subtraction
      * @param storeName   the name of the underlying {@link KTable} state store
      * @param <T>         the value type of the aggregated {@link KTable}
      * @return a {@link KTable} with same key and aggregated value type {@code T},
@@ -132,30 +110,8 @@
      */
     <T> KTable<K, T> aggregate(Initializer<T> initializer,
                                Aggregator<K, V, T> adder,
-                               Aggregator<K, V, T> substractor,
+                               Aggregator<K, V, T> subtractor,
                                String storeName);
-
-    /**
-     * Aggregate updating values of this stream by the selected key into a new instance of {@link KTable}
-     * using default serializers and deserializers.
-     * The resulting {@link KTable} will be materialized in a local state
-     * store with the given store name. Also a changelog topic named "${applicationId}-${storeName}-changelog"
-     * will be automatically created in Kafka for failure recovery, where "applicationID"
-     * is specified by the user in {@link org.apache.kafka.streams.StreamsConfig}.
-     *
-     * @param initializer   the instance of {@link Initializer}
-     * @param adder         the instance of {@link Aggregator} for addition
-     * @param substractor   the instance of {@link Aggregator} for subtraction
-     * @param storeSupplier the state store supplier {@link StateStoreSupplier}
-     * @param <T>           the value type of the aggregated {@link KTable}
-     * @return a {@link KTable} with same key and aggregated value type {@code T},
-     * containing aggregated values for each key
-     */
-    <T> KTable<K, T> aggregate(Initializer<T> initializer,
-                               Aggregator<K, V, T> adder,
-                               Aggregator<K, V, T> substractor,
-                               StateStoreSupplier storeSupplier);
-
 
     /**
      * Aggregate updating values of this stream by the selected key into a new instance of {@link KTable}
@@ -171,7 +127,7 @@
      * @param storeSupplier user defined state store supplier {@link StateStoreSupplier}
      * @param <T>           the value type of the aggregated {@link KTable}
      * @return a {@link KTable} with same key and aggregated value type {@code T},
-     *         containing aggregated values for each key
+     * containing aggregated values for each key
      */
     <T> KTable<K, T> aggregate(Initializer<T> initializer,
                                Aggregator<K, V, T> adder,
