--- conflicted
+++ resolved
@@ -27,19 +27,10 @@
 import org.apache.kafka.streams.state.TimestampedKeyValueStore;
 import org.apache.kafka.streams.state.TimestampedWindowStore;
 
-<<<<<<< HEAD
-import java.util.Collections;
-import java.util.List;
-import java.util.Collection;
-import java.util.Objects;
-import java.util.Optional;
-import java.util.stream.Collectors;
-=======
 import java.util.ArrayList;
 import java.util.Collection;
 import java.util.Collections;
 import java.util.List;
->>>>>>> 62e88657
 
 public class StreamThreadStateStoreProvider {
 
@@ -62,19 +53,6 @@
                     streamThread.allTasks().values() : streamThread.activeTasks();
 
             if (storeQueryParams.partition() != null) {
-<<<<<<< HEAD
-                return findStreamTask(tasks, storeName, storeQueryParams.partition()).
-                        map(streamTask ->
-                                validateAndListStores(streamTask.getStore(storeName), queryableStoreType, storeName, streamTask.id())).
-                        map(Collections::singletonList).
-                        orElse(Collections.emptyList());
-            } else {
-                return tasks.stream().
-                        map(streamTask ->
-                                validateAndListStores(streamTask.getStore(storeName), queryableStoreType, storeName, streamTask.id())).
-                        filter(Objects::nonNull).
-                        collect(Collectors.toList());
-=======
                 for (final Task task : tasks) {
                     if (task.id().partition == storeQueryParams.partition() &&
                         task.getStore(storeName) != null &&
@@ -96,7 +74,6 @@
                     }
                 }
                 return list;
->>>>>>> 62e88657
             }
         } else {
             throw new InvalidStateStoreException("Cannot get state store " + storeName + " because the stream thread is " +
@@ -127,24 +104,11 @@
                 return (T) store;
             }
         } else {
-<<<<<<< HEAD
-            return null;
-        }
-    }
-
-    private Optional<Task> findStreamTask(final Collection<Task> tasks, final String storeName, final int partition) {
-        return tasks.stream().
-                filter(streamTask -> streamTask.id().partition == partition &&
-                        streamTask.getStore(storeName) != null &&
-                        storeName.equals(streamTask.getStore(storeName).name())).
-                findFirst();
-=======
             throw new InvalidStateStoreException(
                 "Cannot get state store " + storeName +
                     " because the queryable store type [" + queryableStoreType.getClass() +
                     "] does not accept the actual store type [" + store.getClass() + "]."
             );
         }
->>>>>>> 62e88657
     }
 }