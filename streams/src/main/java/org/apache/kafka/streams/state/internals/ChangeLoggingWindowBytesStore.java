/*
 * Licensed to the Apache Software Foundation (ASF) under one or more
 * contributor license agreements. See the NOTICE file distributed with
 * this work for additional information regarding copyright ownership.
 * The ASF licenses this file to You under the Apache License, Version 2.0
 * (the "License"); you may not use this file except in compliance with
 * the License. You may obtain a copy of the License at
 *
 *    http://www.apache.org/licenses/LICENSE-2.0
 *
 * Unless required by applicable law or agreed to in writing, software
 * distributed under the License is distributed on an "AS IS" BASIS,
 * WITHOUT WARRANTIES OR CONDITIONS OF ANY KIND, either express or implied.
 * See the License for the specific language governing permissions and
 * limitations under the License.
 */
package org.apache.kafka.streams.state.internals;

import org.apache.kafka.common.serialization.Serdes;
import org.apache.kafka.common.utils.Bytes;
import org.apache.kafka.streams.kstream.Windowed;
import org.apache.kafka.streams.processor.ProcessorContext;
import org.apache.kafka.streams.processor.StateStore;
import org.apache.kafka.streams.processor.internals.ProcessorStateManager;
import org.apache.kafka.streams.state.KeyValueIterator;
import org.apache.kafka.streams.state.StateSerdes;
import org.apache.kafka.streams.state.WindowStore;
import org.apache.kafka.streams.state.WindowStoreIterator;

/**
 * Simple wrapper around a {@link SegmentedBytesStore} to support writing
 * updates to a changelog
 */
class ChangeLoggingWindowBytesStore extends WrappedStateStore.AbstractStateStore implements WindowStore<Bytes, byte[]> {

    private final WindowStore<Bytes, byte[]> bytesStore;
    private final boolean retainDuplicates;
    private StoreChangeLogger<Bytes, byte[]> changeLogger;
    private ProcessorContext context;
    private int seqnum = 0;

    ChangeLoggingWindowBytesStore(final WindowStore<Bytes, byte[]> bytesStore,
                                  final boolean retainDuplicates) {
        super(bytesStore);
        this.bytesStore = bytesStore;
        this.retainDuplicates = retainDuplicates;
    }

    @Override
    public byte[] fetch(final Bytes key, final long timestamp) {
        return bytesStore.fetch(key, timestamp);
    }

    @Override
    public WindowStoreIterator<byte[]> fetch(final Bytes key, final long from, final long to) {
        return bytesStore.fetch(key, from, to);
    }

    @Override
    public KeyValueIterator<Windowed<Bytes>, byte[]> fetch(Bytes keyFrom, Bytes keyTo, long from, long to) {
        return bytesStore.fetch(keyFrom, keyTo, from, to);
    }

    @Override
    public KeyValueIterator<Windowed<Bytes>, byte[]> all() {
        return bytesStore.all();
    }
    
    @Override
    public KeyValueIterator<Windowed<Bytes>, byte[]> fetchAll(final long timeFrom, final long timeTo) {
        return bytesStore.fetchAll(timeFrom, timeTo);
    }
    
    @Override
    public void put(final Bytes key, final byte[] value) {
        put(key, value, context.timestamp());
    }

    @Override
    public void put(final Bytes key, final byte[] value, final long timestamp) {
        bytesStore.put(key, value, timestamp);
<<<<<<< HEAD
        changeLogger.logChange(WindowKeySchema.toStoreKeyBinary(key, timestamp, maybeUpdateSeqnumForDups()), value);
=======
        changeLogger.logChange(WindowStoreUtils.toBinaryKey(key.get(), timestamp, maybeUpdateSeqnumForDups()), value);
>>>>>>> 6cfcc9d5
    }

    @Override
    public void init(final ProcessorContext context, final StateStore root) {
        this.context = context;
        bytesStore.init(context, root);
<<<<<<< HEAD
        final String topic = ProcessorStateManager.storeChangelogTopic(context.applicationId(), bytesStore.name());
        changeLogger = new StoreChangeLogger<>(
            name(),
            context,
            new StateSerdes<>(topic, Serdes.Bytes(), Serdes.ByteArray()));
=======

        final StateSerdes<Bytes, byte[]> bytesSerde = WindowStoreUtils.getInnerStateSerde(ProcessorStateManager.storeChangelogTopic(context.applicationId(), bytesStore.name()));
        changeLogger = new StoreChangeLogger<>(
            name(),
            context,
            bytesSerde);
>>>>>>> 6cfcc9d5
    }

    private int maybeUpdateSeqnumForDups() {
        if (retainDuplicates) {
            seqnum = (seqnum + 1) & 0x7FFFFFFF;
        }
        return seqnum;
    }
}<|MERGE_RESOLUTION|>--- conflicted
+++ resolved
@@ -79,31 +79,18 @@
     @Override
     public void put(final Bytes key, final byte[] value, final long timestamp) {
         bytesStore.put(key, value, timestamp);
-<<<<<<< HEAD
         changeLogger.logChange(WindowKeySchema.toStoreKeyBinary(key, timestamp, maybeUpdateSeqnumForDups()), value);
-=======
-        changeLogger.logChange(WindowStoreUtils.toBinaryKey(key.get(), timestamp, maybeUpdateSeqnumForDups()), value);
->>>>>>> 6cfcc9d5
     }
 
     @Override
     public void init(final ProcessorContext context, final StateStore root) {
         this.context = context;
         bytesStore.init(context, root);
-<<<<<<< HEAD
         final String topic = ProcessorStateManager.storeChangelogTopic(context.applicationId(), bytesStore.name());
         changeLogger = new StoreChangeLogger<>(
             name(),
             context,
             new StateSerdes<>(topic, Serdes.Bytes(), Serdes.ByteArray()));
-=======
-
-        final StateSerdes<Bytes, byte[]> bytesSerde = WindowStoreUtils.getInnerStateSerde(ProcessorStateManager.storeChangelogTopic(context.applicationId(), bytesStore.name()));
-        changeLogger = new StoreChangeLogger<>(
-            name(),
-            context,
-            bytesSerde);
->>>>>>> 6cfcc9d5
     }
 
     private int maybeUpdateSeqnumForDups() {
