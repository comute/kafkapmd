--- conflicted
+++ resolved
@@ -50,11 +50,7 @@
     private final Map<TopicPartition, StateRestorer> stateRestorers = new HashMap<>();
     private final Map<TopicPartition, StateRestorer> needsRestoring = new HashMap<>();
     private final Map<TopicPartition, StateRestorer> needsInitializing = new HashMap<>();
-<<<<<<< HEAD
-    private final long maxBlockMs;
-=======
     private final Duration pollTime;
->>>>>>> 37a4d5ea
 
     public StoreChangelogReader(final Consumer<byte[], byte[]> restoreConsumer,
                                 final Duration pollTime,
