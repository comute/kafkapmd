--- conflicted
+++ resolved
@@ -694,9 +694,6 @@
         }
 
         try {
-<<<<<<< HEAD
-            committedOffsets = fetchCommittedOffsets(partitions, groupId, adminClient);
-=======
             // those which do not have a committed offset would default to 0
             final ListConsumerGroupOffsetsOptions options = new ListConsumerGroupOffsetsOptions();
             options.topicPartitions(new ArrayList<>(partitions));
@@ -706,7 +703,6 @@
                     .stream()
                     .collect(Collectors.toMap(Map.Entry::getKey, e -> e.getValue() == null ? 0L : e.getValue().offset()));
 
->>>>>>> 915c7812
             clearTaskTimeout(getTasksFromPartitions(tasks, partitions));
             return committedOffsets;
         } catch (final TimeoutException | InterruptedException | ExecutionException retriableException) {
