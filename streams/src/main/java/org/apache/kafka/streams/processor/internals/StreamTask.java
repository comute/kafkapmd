--- conflicted
+++ resolved
@@ -62,32 +62,24 @@
      *
      * @param id                    the ID of this task
      * @param jobId                 the ID of the job
+     * @param partitions            the collection of assigned {@link TopicPartition}
+     * @param topology              the instance of {@link ProcessorTopology}
      * @param consumer              the instance of {@link Consumer}
      * @param producer              the instance of {@link Producer}
      * @param restoreConsumer       the instance of {@link Consumer} used when restoring state
-     * @param partitions            the collection of assigned {@link TopicPartition}
-     * @param topology              the instance of {@link ProcessorTopology}
      * @param config                the {@link StreamingConfig} specified by the user
      * @param metrics               the {@link StreamingMetrics} created by the thread
      */
     public StreamTask(TaskId id,
-<<<<<<< HEAD
                       String jobId,
-=======
                       Collection<TopicPartition> partitions,
                       ProcessorTopology topology,
->>>>>>> 39c3512e
                       Consumer<byte[], byte[]> consumer,
                       Producer<byte[], byte[]> producer,
                       Consumer<byte[], byte[]> restoreConsumer,
                       StreamingConfig config,
                       StreamingMetrics metrics) {
-<<<<<<< HEAD
-        super(id, jobId, restoreConsumer, topology, config, Collections.unmodifiableSet(new HashSet<>(partitions)));
-        this.consumer = consumer;
-=======
-        super(id, partitions, topology, consumer, restoreConsumer, config, false);
->>>>>>> 39c3512e
+        super(id, jobId, partitions, topology, consumer, restoreConsumer, config, false);
         this.punctuationQueue = new PunctuationQueue();
         this.maxBufferedSize = config.getInt(StreamingConfig.BUFFERED_RECORDS_PER_PARTITION_CONFIG);
 
