--- conflicted
+++ resolved
@@ -22,13 +22,6 @@
 import org.apache.kafka.common.KafkaException;
 import org.apache.kafka.common.TopicPartition;
 import org.apache.kafka.common.errors.AuthorizationException;
-<<<<<<< HEAD
-=======
-import org.apache.kafka.common.errors.ProducerFencedException;
-import org.apache.kafka.common.errors.RebalanceInProgressException;
-import org.apache.kafka.common.errors.TimeoutException;
-import org.apache.kafka.common.errors.UnknownProducerIdException;
->>>>>>> 5c00191ea957fef425bf5dbbe47d70e41249e2d6
 import org.apache.kafka.common.errors.WakeupException;
 import org.apache.kafka.common.metrics.Sensor;
 import org.apache.kafka.common.utils.Time;
@@ -54,6 +47,7 @@
 import java.io.StringWriter;
 import java.nio.ByteBuffer;
 import java.util.Base64;
+import java.util.Collections;
 import java.util.HashMap;
 import java.util.HashSet;
 import java.util.Map;
@@ -171,10 +165,6 @@
         }
     }
 
-    public boolean isEosEnabled() {
-        return eosEnabled;
-    }
-
     @Override
     public void initializeMetadata() {
         try {
@@ -745,12 +735,11 @@
         return commitRequested;
     }
 
-    // visible for testing
+    // ---- visible for testing only below --- //
     long partitionTime(final TopicPartition partition) {
         return partitionGroup.partitionTimestamp(partition);
     }
 
-    // visible for testing
     String encodeTimestamp(final long partitionTime) {
         final ByteBuffer buffer = ByteBuffer.allocate(9);
         buffer.put(LATEST_MAGIC_BYTE);
@@ -758,7 +747,6 @@
         return Base64.getEncoder().encodeToString(buffer.array());
     }
 
-    // visible for testing
     long decodeTimestamp(final String encryptedString) {
         if (encryptedString.length() == 0) {
             return RecordQueue.UNKNOWN;
@@ -775,12 +763,11 @@
         }
     }
 
-    // ---- visible for testing only below --- //
     RecordCollector recordCollector() {
         return recordCollector;
     }
 
     public Map<TopicPartition, Long> restoredOffsets() {
-        return stateMgr.changelogReader().restoredOffsets();
+        return Collections.unmodifiableMap(stateMgr.changelogOffsets());
     }
 }