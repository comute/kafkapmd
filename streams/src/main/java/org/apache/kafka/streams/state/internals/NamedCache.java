--- conflicted
+++ resolved
@@ -44,16 +44,12 @@
     private final String name;
     private final TreeMap<Bytes, LRUNode> cache;
     private final Set<Bytes> dirtyKeys = new LinkedHashSet<>();
+    private final NamedCacheMetrics namedCacheMetrics;
 
     private LRUNode tail;
     private LRUNode head;
     private long currentSizeBytes;
-<<<<<<< HEAD
-    private NamedCacheMetrics namedCacheMetrics;
     private ThreadCache.DirtyEntryFlushListener listener;
-=======
-    private final NamedCacheMetrics namedCacheMetrics;
->>>>>>> 0e0fd4fe
 
     // internal stats
     private long numReadHits = 0;
@@ -86,12 +82,8 @@
 
     NamedCache(final String name, final StreamsMetrics metrics, final Bytes.ByteArrayComparator comparator) {
         this.name = name;
-<<<<<<< HEAD
-        this.namedCacheMetrics = new NamedCacheMetrics(metrics);
+        this.namedCacheMetrics = new NamedCacheMetrics(metrics, name);
         this.cache = new TreeMap<>(new WrappedBytesComparator(comparator));
-=======
-        this.namedCacheMetrics = new NamedCacheMetrics(metrics, name);
->>>>>>> 0e0fd4fe
     }
 
     synchronized final String name() {
@@ -308,12 +300,7 @@
     }
 
     private Iterator<Bytes> keySetIterator(final Set<Bytes> keySet) {
-<<<<<<< HEAD
-        final TreeSet<Bytes> copy = new TreeSet<>(keySet);
-        return copy.iterator();
-=======
         return new TreeSet<>(keySet).iterator();
->>>>>>> 0e0fd4fe
     }
 
     synchronized Iterator<Bytes> allKeys() {
