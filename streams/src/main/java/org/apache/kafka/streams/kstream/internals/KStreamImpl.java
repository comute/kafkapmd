--- conflicted
+++ resolved
@@ -404,11 +404,7 @@
         // TODO: this agg window operator is only used for casting K to Windowed<K> for
         // KTableProcessorSupplier, which is a bit awkward and better be removed in the future
         String aggregateName = topology.newName(AGGREGATE_NAME);
-<<<<<<< HEAD
-        String aggWindowName = topology.newName(WINDOWED_NAME);
-=======
         String selectName = topology.newName(SELECT_NAME);
->>>>>>> f75e3350
 
         ProcessorSupplier<K, V> aggWindowSupplier = new KStreamAggWindow<>();
         ProcessorSupplier<Windowed<K>, Change<V>> aggregateSupplier = new KStreamAggregate<>(windows, windows.name(), aggregatorSupplier.get());
@@ -423,13 +419,8 @@
                         null);
 
         // aggregate the values with the aggregator and local store
-<<<<<<< HEAD
-        topology.addProcessor(aggWindowName, aggWindowSupplier, this.name);
-        topology.addProcessor(aggregateName, aggregateSupplier, aggWindowName);
-=======
         topology.addProcessor(selectName, aggWindowSupplier, this.name);
         topology.addProcessor(aggregateName, aggregateSupplier, selectName);
->>>>>>> f75e3350
         topology.addStateStore(aggregateStore, aggregateName);
 
         // return the KTable representation with the intermediate topic as the sources
