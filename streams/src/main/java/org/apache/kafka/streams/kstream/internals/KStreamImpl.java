/*
 * Licensed to the Apache Software Foundation (ASF) under one or more
 * contributor license agreements. See the NOTICE file distributed with
 * this work for additional information regarding copyright ownership.
 * The ASF licenses this file to You under the Apache License, Version 2.0
 * (the "License"); you may not use this file except in compliance with
 * the License. You may obtain a copy of the License at
 *
 *    http://www.apache.org/licenses/LICENSE-2.0
 *
 * Unless required by applicable law or agreed to in writing, software
 * distributed under the License is distributed on an "AS IS" BASIS,
 * WITHOUT WARRANTIES OR CONDITIONS OF ANY KIND, either express or implied.
 * See the License for the specific language governing permissions and
 * limitations under the License.
 */
package org.apache.kafka.streams.kstream.internals;

import org.apache.kafka.common.serialization.Serde;
import org.apache.kafka.common.utils.Bytes;
import org.apache.kafka.streams.KeyValue;
import org.apache.kafka.streams.internals.ApiUtils;
import org.apache.kafka.streams.kstream.BranchedKStream;
import org.apache.kafka.streams.kstream.ForeachAction;
import org.apache.kafka.streams.kstream.ForeachProcessor;
import org.apache.kafka.streams.kstream.GlobalKTable;
import org.apache.kafka.streams.kstream.Grouped;
import org.apache.kafka.streams.kstream.JoinWindows;
import org.apache.kafka.streams.kstream.Joined;
import org.apache.kafka.streams.kstream.KGroupedStream;
import org.apache.kafka.streams.kstream.KStream;
import org.apache.kafka.streams.kstream.KTable;
import org.apache.kafka.streams.kstream.KeyValueMapper;
import org.apache.kafka.streams.kstream.Materialized;
import org.apache.kafka.streams.kstream.Named;
import org.apache.kafka.streams.kstream.Predicate;
import org.apache.kafka.streams.kstream.Printed;
import org.apache.kafka.streams.kstream.Produced;
import org.apache.kafka.streams.kstream.Repartitioned;
import org.apache.kafka.streams.kstream.StreamJoined;
import org.apache.kafka.streams.kstream.TransformerSupplier;
import org.apache.kafka.streams.kstream.ValueJoiner;
import org.apache.kafka.streams.kstream.ValueJoinerWithKey;
import org.apache.kafka.streams.kstream.ValueMapper;
import org.apache.kafka.streams.kstream.ValueMapperWithKey;
import org.apache.kafka.streams.kstream.ValueTransformerSupplier;
import org.apache.kafka.streams.kstream.ValueTransformerWithKeySupplier;
import org.apache.kafka.streams.kstream.internals.graph.BaseRepartitionNode;
import org.apache.kafka.streams.kstream.internals.graph.BaseRepartitionNode.BaseRepartitionNodeBuilder;
import org.apache.kafka.streams.kstream.internals.graph.GraphNode;
import org.apache.kafka.streams.kstream.internals.graph.OptimizableRepartitionNode;
import org.apache.kafka.streams.kstream.internals.graph.OptimizableRepartitionNode.OptimizableRepartitionNodeBuilder;
import org.apache.kafka.streams.kstream.internals.graph.ProcessorGraphNode;
import org.apache.kafka.streams.kstream.internals.graph.ProcessorParameters;
import org.apache.kafka.streams.kstream.internals.graph.StatefulProcessorNode;
import org.apache.kafka.streams.kstream.internals.graph.StreamSinkNode;
import org.apache.kafka.streams.kstream.internals.graph.StreamTableJoinNode;
import org.apache.kafka.streams.kstream.internals.graph.StreamToTableNode;
import org.apache.kafka.streams.kstream.internals.graph.UnoptimizableRepartitionNode;
import org.apache.kafka.streams.kstream.internals.graph.UnoptimizableRepartitionNode.UnoptimizableRepartitionNodeBuilder;
import org.apache.kafka.streams.processor.FailOnInvalidTimestamp;
import org.apache.kafka.streams.processor.StreamPartitioner;
import org.apache.kafka.streams.processor.TopicNameExtractor;
import org.apache.kafka.streams.processor.api.FixedKeyProcessorSupplier;
import org.apache.kafka.streams.processor.api.ProcessorSupplier;
import org.apache.kafka.streams.processor.internals.InternalTopicProperties;
import org.apache.kafka.streams.processor.internals.StaticTopicNameExtractor;
import org.apache.kafka.streams.state.KeyValueStore;

import java.lang.reflect.Array;
import java.util.Arrays;
import java.util.Collections;
import java.util.HashSet;
import java.util.Objects;
import java.util.Optional;
import java.util.Set;

import org.apache.kafka.streams.state.VersionedBytesStoreSupplier;
import org.apache.kafka.streams.state.internals.RocksDBTimeOrderedKeyValueBuffer;

import static org.apache.kafka.streams.kstream.internals.graph.OptimizableRepartitionNode.optimizableRepartitionNodeBuilder;

public class KStreamImpl<K, V> extends AbstractStream<K, V> implements KStream<K, V> {

    static final String JOINTHIS_NAME = "KSTREAM-JOINTHIS-";

    static final String JOINOTHER_NAME = "KSTREAM-JOINOTHER-";

    static final String JOIN_NAME = "KSTREAM-JOIN-";

    static final String LEFTJOIN_NAME = "KSTREAM-LEFTJOIN-";

    static final String MERGE_NAME = "KSTREAM-MERGE-";

    static final String OUTERTHIS_NAME = "KSTREAM-OUTERTHIS-";

    static final String OUTEROTHER_NAME = "KSTREAM-OUTEROTHER-";

    static final String WINDOWED_NAME = "KSTREAM-WINDOWED-";

    static final String OUTERSHARED_NAME = "KSTREAM-OUTERSHARED-";

    static final String SOURCE_NAME = "KSTREAM-SOURCE-";

    static final String SINK_NAME = "KSTREAM-SINK-";

    static final String REPARTITION_TOPIC_SUFFIX = "-repartition";

    private static final String BRANCH_NAME = "KSTREAM-BRANCH-";

    private static final String BRANCHCHILD_NAME = "KSTREAM-BRANCHCHILD-";

    private static final String FILTER_NAME = "KSTREAM-FILTER-";

    private static final String PEEK_NAME = "KSTREAM-PEEK-";

    private static final String FLATMAP_NAME = "KSTREAM-FLATMAP-";

    private static final String FLATMAPVALUES_NAME = "KSTREAM-FLATMAPVALUES-";

    private static final String MAP_NAME = "KSTREAM-MAP-";

    private static final String MAPVALUES_NAME = "KSTREAM-MAPVALUES-";

    private static final String PROCESSOR_NAME = "KSTREAM-PROCESSOR-";

    private static final String PROCESSVALUES_NAME = "KSTREAM-PROCESSVALUES-";

    private static final String PRINTING_NAME = "KSTREAM-PRINTER-";

    private static final String KEY_SELECT_NAME = "KSTREAM-KEY-SELECT-";

    private static final String TRANSFORM_NAME = "KSTREAM-TRANSFORM-";

    private static final String TRANSFORMVALUES_NAME = "KSTREAM-TRANSFORMVALUES-";

    private static final String FOREACH_NAME = "KSTREAM-FOREACH-";

    private static final String TO_KTABLE_NAME = "KSTREAM-TOTABLE-";

    private static final String REPARTITION_NAME = "KSTREAM-REPARTITION-";

    private final boolean repartitionRequired;

    private OptimizableRepartitionNode<K, V> repartitionNode;

    KStreamImpl(final String name,
                final Serde<K> keySerde,
                final Serde<V> valueSerde,
                final Set<String> subTopologySourceNodes,
                final boolean repartitionRequired,
                final GraphNode graphNode,
                final InternalStreamsBuilder builder) {
        super(name, keySerde, valueSerde, subTopologySourceNodes, graphNode, builder);
        this.repartitionRequired = repartitionRequired;
    }

    @Override
    public KStream<K, V> filter(final Predicate<? super K, ? super V> predicate) {
        return filter(predicate, NamedInternal.empty());
    }

    @Override
    public KStream<K, V> filter(final Predicate<? super K, ? super V> predicate,
                                final Named named) {
        Objects.requireNonNull(predicate, "predicate can't be null");
        Objects.requireNonNull(named, "named can't be null");

        final String name = new NamedInternal(named).orElseGenerateWithPrefix(builder, FILTER_NAME);
        final ProcessorParameters<? super K, ? super V, ?, ?> processorParameters =
            new ProcessorParameters<>(new KStreamFilter<>(predicate, false), name);
        final ProcessorGraphNode<? super K, ? super V> filterProcessorNode =
            new ProcessorGraphNode<>(name, processorParameters);

        builder.addGraphNode(graphNode, filterProcessorNode);

        return new KStreamImpl<>(
            name,
            keySerde,
            valueSerde,
            subTopologySourceNodes,
            repartitionRequired,
            filterProcessorNode,
            builder);
    }

    @Override
    public KStream<K, V> filterNot(final Predicate<? super K, ? super V> predicate) {
        return filterNot(predicate, NamedInternal.empty());
    }

    @Override
    public KStream<K, V> filterNot(final Predicate<? super K, ? super V> predicate,
                                   final Named named) {
        Objects.requireNonNull(predicate, "predicate can't be null");
        Objects.requireNonNull(named, "named can't be null");

        final String name = new NamedInternal(named).orElseGenerateWithPrefix(builder, FILTER_NAME);
        final ProcessorParameters<? super K, ? super V, ?, ?> processorParameters =
            new ProcessorParameters<>(new KStreamFilter<>(predicate, true), name);
        final ProcessorGraphNode<? super K, ? super V> filterNotProcessorNode =
            new ProcessorGraphNode<>(name, processorParameters);

        builder.addGraphNode(graphNode, filterNotProcessorNode);

        return new KStreamImpl<>(
            name,
            keySerde,
            valueSerde,
            subTopologySourceNodes,
            repartitionRequired,
            filterNotProcessorNode,
            builder);
    }

    @Override
    public <KR> KStream<KR, V> selectKey(final KeyValueMapper<? super K, ? super V, ? extends KR> mapper) {
        return selectKey(mapper, NamedInternal.empty());
    }

    @Override
    public <KR> KStream<KR, V> selectKey(final KeyValueMapper<? super K, ? super V, ? extends KR> mapper,
                                         final Named named) {
        Objects.requireNonNull(mapper, "mapper can't be null");
        Objects.requireNonNull(named, "named can't be null");

        final ProcessorGraphNode<K, V> selectKeyProcessorNode = internalSelectKey(mapper, new NamedInternal(named));
        selectKeyProcessorNode.keyChangingOperation(true);

        builder.addGraphNode(graphNode, selectKeyProcessorNode);

        // key serde cannot be preserved
        return new KStreamImpl<>(
            selectKeyProcessorNode.nodeName(),
            null,
            valueSerde,
            subTopologySourceNodes,
            true,
            selectKeyProcessorNode,
            builder);
    }

    private <KR> ProcessorGraphNode<K, V> internalSelectKey(final KeyValueMapper<? super K, ? super V, ? extends KR> mapper,
                                                            final NamedInternal named) {
        final String name = named.orElseGenerateWithPrefix(builder, KEY_SELECT_NAME);
        final KStreamMap<K, V, KR, V> kStreamMap =
            new KStreamMap<>((key, value) -> new KeyValue<>(mapper.apply(key, value), value));
        final ProcessorParameters<K, V, ?, ?> processorParameters = new ProcessorParameters<>(kStreamMap, name);

        return new ProcessorGraphNode<>(name, processorParameters);
    }

    @Override
    public <KR, VR> KStream<KR, VR> map(final KeyValueMapper<? super K, ? super V, ? extends KeyValue<? extends KR, ? extends VR>> mapper) {
        return map(mapper, NamedInternal.empty());
    }

    @Override
    public <KR, VR> KStream<KR, VR> map(final KeyValueMapper<? super K, ? super V, ? extends KeyValue<? extends KR, ? extends VR>> mapper,
                                        final Named named) {
        Objects.requireNonNull(mapper, "mapper can't be null");
        Objects.requireNonNull(named, "named can't be null");

        final String name = new NamedInternal(named).orElseGenerateWithPrefix(builder, MAP_NAME);
        final ProcessorParameters<? super K, ? super V, ?, ?> processorParameters =
            new ProcessorParameters<>(new KStreamMap<>(mapper), name);
        final ProcessorGraphNode<? super K, ? super V> mapProcessorNode =
            new ProcessorGraphNode<>(name, processorParameters);
        mapProcessorNode.keyChangingOperation(true);

        builder.addGraphNode(graphNode, mapProcessorNode);

        // key and value serde cannot be preserved
        return new KStreamImpl<>(
            name,
            null,
            null,
            subTopologySourceNodes,
            true,
            mapProcessorNode,
            builder);
    }

    @Override
    public <VR> KStream<K, VR> mapValues(final ValueMapper<? super V, ? extends VR> valueMapper) {
        return mapValues(withKey(valueMapper));
    }

    @Override
    public <VR> KStream<K, VR> mapValues(final ValueMapper<? super V, ? extends VR> mapper,
                                         final Named named) {
        return mapValues(withKey(mapper), named);
    }

    @Override
    public <VR> KStream<K, VR> mapValues(final ValueMapperWithKey<? super K, ? super V, ? extends VR> valueMapperWithKey) {
        return mapValues(valueMapperWithKey, NamedInternal.empty());
    }

    @Override
    public <VR> KStream<K, VR> mapValues(final ValueMapperWithKey<? super K, ? super V, ? extends VR> valueMapperWithKey,
                                         final Named named) {
        Objects.requireNonNull(valueMapperWithKey, "valueMapperWithKey can't be null");
        Objects.requireNonNull(named, "named can't be null");

        final String name = new NamedInternal(named).orElseGenerateWithPrefix(builder, MAPVALUES_NAME);
        final ProcessorParameters<? super K, ? super V, ?, ?> processorParameters =
            new ProcessorParameters<>(new KStreamMapValues<>(valueMapperWithKey), name);
        final ProcessorGraphNode<? super K, ? super V> mapValuesProcessorNode =
            new ProcessorGraphNode<>(name, processorParameters);
        mapValuesProcessorNode.setValueChangingOperation(true);

        builder.addGraphNode(graphNode, mapValuesProcessorNode);

        // value serde cannot be preserved
        return new KStreamImpl<>(
            name,
            keySerde,
            null,
            subTopologySourceNodes,
            repartitionRequired,
            mapValuesProcessorNode,
            builder);
    }

    @Override
    public <KR, VR> KStream<KR, VR> flatMap(final KeyValueMapper<? super K, ? super V, ? extends Iterable<? extends KeyValue<? extends KR, ? extends VR>>> mapper) {
        return flatMap(mapper, NamedInternal.empty());
    }

    @Override
    public <KR, VR> KStream<KR, VR> flatMap(final KeyValueMapper<? super K, ? super V, ? extends Iterable<? extends KeyValue<? extends KR, ? extends VR>>> mapper,
                                            final Named named) {
        Objects.requireNonNull(mapper, "mapper can't be null");
        Objects.requireNonNull(named, "named can't be null");

        final String name = new NamedInternal(named).orElseGenerateWithPrefix(builder, FLATMAP_NAME);
        final ProcessorParameters<? super K, ? super V, ?, ?> processorParameters =
            new ProcessorParameters<>(new KStreamFlatMap<>(mapper), name);
        final ProcessorGraphNode<? super K, ? super V> flatMapNode =
            new ProcessorGraphNode<>(name, processorParameters);
        flatMapNode.keyChangingOperation(true);

        builder.addGraphNode(graphNode, flatMapNode);

        // key and value serde cannot be preserved
        return new KStreamImpl<>(name, null, null, subTopologySourceNodes, true, flatMapNode, builder);
    }

    @Override
    public <VR> KStream<K, VR> flatMapValues(final ValueMapper<? super V, ? extends Iterable<? extends VR>> mapper) {
        return flatMapValues(withKey(mapper));
    }

    @Override
    public <VR> KStream<K, VR> flatMapValues(final ValueMapper<? super V, ? extends Iterable<? extends VR>> mapper,
                                             final Named named) {
        return flatMapValues(withKey(mapper), named);
    }

    @Override
    public <VR> KStream<K, VR> flatMapValues(final ValueMapperWithKey<? super K, ? super V, ? extends Iterable<? extends VR>> mapper) {
        return flatMapValues(mapper, NamedInternal.empty());
    }

    @Override
    public <VR> KStream<K, VR> flatMapValues(final ValueMapperWithKey<? super K, ? super V, ? extends Iterable<? extends VR>> valueMapper,
                                             final Named named) {
        Objects.requireNonNull(valueMapper, "valueMapper can't be null");
        Objects.requireNonNull(named, "named can't be null");

        final String name = new NamedInternal(named).orElseGenerateWithPrefix(builder, FLATMAPVALUES_NAME);
        final ProcessorParameters<? super K, ? super V, ?, ?> processorParameters =
            new ProcessorParameters<>(new KStreamFlatMapValues<>(valueMapper), name);
        final ProcessorGraphNode<? super K, ? super V> flatMapValuesNode =
            new ProcessorGraphNode<>(name, processorParameters);
        flatMapValuesNode.setValueChangingOperation(true);

        builder.addGraphNode(graphNode, flatMapValuesNode);

        // value serde cannot be preserved
        return new KStreamImpl<>(
            name,
            keySerde,
            null,
            subTopologySourceNodes,
            repartitionRequired,
            flatMapValuesNode,
            builder);
    }

    @Override
    public void print(final Printed<K, V> printed) {
        Objects.requireNonNull(printed, "printed can't be null");

        final PrintedInternal<K, V> printedInternal = new PrintedInternal<>(printed);
        final String name = new NamedInternal(printedInternal.name()).orElseGenerateWithPrefix(builder, PRINTING_NAME);
        final ProcessorParameters<? super K, ? super V, ?, ?> processorParameters =
            new ProcessorParameters<>(printedInternal.build(this.name), name);
        final ProcessorGraphNode<? super K, ? super V> printNode =
            new ProcessorGraphNode<>(name, processorParameters);

        builder.addGraphNode(graphNode, printNode);
    }

    @Override
    public void foreach(final ForeachAction<? super K, ? super V> action) {
        foreach(action, NamedInternal.empty());
    }

    @Override
    public void foreach(final ForeachAction<? super K, ? super V> action,
                        final Named named) {
        Objects.requireNonNull(action, "action can't be null");
        Objects.requireNonNull(named, "named can't be null");

        final String name = new NamedInternal(named).orElseGenerateWithPrefix(builder, FOREACH_NAME);
        final ProcessorParameters<? super K, ? super V, ?, ?> processorParameters =
            new ProcessorParameters<>(() -> new ForeachProcessor<>(action), name);
        final ProcessorGraphNode<? super K, ? super V> foreachNode =
            new ProcessorGraphNode<>(name, processorParameters);

        builder.addGraphNode(graphNode, foreachNode);
    }

    @Override
    public KStream<K, V> peek(final ForeachAction<? super K, ? super V> action) {
        return peek(action, NamedInternal.empty());
    }

    @Override
    public KStream<K, V> peek(final ForeachAction<? super K, ? super V> action,
                              final Named named) {
        Objects.requireNonNull(action, "action can't be null");
        Objects.requireNonNull(named, "named can't be null");

        final String name = new NamedInternal(named).orElseGenerateWithPrefix(builder, PEEK_NAME);
        final ProcessorParameters<? super K, ? super V, ?, ?> processorParameters =
            new ProcessorParameters<>(new KStreamPeek<>(action), name);
        final ProcessorGraphNode<? super K, ? super V> peekNode =
            new ProcessorGraphNode<>(name, processorParameters);

        builder.addGraphNode(graphNode, peekNode);

        return new KStreamImpl<>(
            name,
            keySerde,
            valueSerde,
            subTopologySourceNodes,
            repartitionRequired,
            peekNode,
            builder);
    }

    @Deprecated
    @Override
    @SuppressWarnings("unchecked")
    public KStream<K, V>[] branch(final Predicate<? super K, ? super V>... predicates) {
        return doBranch(NamedInternal.empty(), predicates);
    }

    @Deprecated
    @Override
    @SuppressWarnings("unchecked")
    public KStream<K, V>[] branch(final Named named,
                                  final Predicate<? super K, ? super V>... predicates) {
        Objects.requireNonNull(named, "named can't be null");
        return doBranch(new NamedInternal(named), predicates);
    }

    @SuppressWarnings({"unchecked", "rawtypes"})
    private KStream<K, V>[] doBranch(final NamedInternal named,
                                     final Predicate<? super K, ? super V>... predicates) {
        Objects.requireNonNull(predicates, "predicates can't be a null array");
        if (predicates.length == 0) {
            throw new IllegalArgumentException("branch() requires at least one predicate");
        }
        for (final Predicate<? super K, ? super V> predicate : predicates) {
            Objects.requireNonNull(predicate, "predicates can't be null");
        }

        final String branchName = named.orElseGenerateWithPrefix(builder, BRANCH_NAME);
        final String[] childNames = new String[predicates.length];
        for (int i = 0; i < predicates.length; i++) {
            childNames[i] = named.suffixWithOrElseGet("-predicate-" + i, builder, BRANCHCHILD_NAME);
        }

        final ProcessorParameters processorParameters =
            new ProcessorParameters<>(new KStreamBranch(Arrays.asList(predicates.clone()),
                    Arrays.asList(childNames)), branchName);
        final ProcessorGraphNode<K, V> branchNode =
            new ProcessorGraphNode<>(branchName, processorParameters);

        builder.addGraphNode(graphNode, branchNode);

        final KStream<K, V>[] branchChildren = (KStream<K, V>[]) Array.newInstance(KStream.class, predicates.length);
        for (int i = 0; i < predicates.length; i++) {
            final ProcessorParameters innerProcessorParameters =
                new ProcessorParameters<>(new PassThrough<K, V>(), childNames[i]);
            final ProcessorGraphNode<K, V> branchChildNode =
                new ProcessorGraphNode<>(childNames[i], innerProcessorParameters);

            builder.addGraphNode(branchNode, branchChildNode);
            branchChildren[i] = new KStreamImpl<>(childNames[i], keySerde, valueSerde, subTopologySourceNodes, repartitionRequired, branchChildNode, builder);
        }

        return branchChildren;
    }

    @Override
    public BranchedKStream<K, V> split() {
        return new BranchedKStreamImpl<>(this, repartitionRequired, NamedInternal.empty());
    }

    @Override
    public BranchedKStream<K, V> split(final Named named) {
        Objects.requireNonNull(named, "named can't be null");
        return new BranchedKStreamImpl<>(this, repartitionRequired, new NamedInternal(named));
    }

    @Override
    public KStream<K, V> merge(final KStream<K, V> stream) {
        return merge(stream, NamedInternal.empty());
    }

    @Override
    public KStream<K, V> merge(final KStream<K, V> stream,
                               final Named named) {
        Objects.requireNonNull(stream, "stream can't be null");
        Objects.requireNonNull(named, "named can't be null");

        return merge(builder, stream, new NamedInternal(named));
    }

    private KStream<K, V> merge(final InternalStreamsBuilder builder,
                                final KStream<K, V> stream,
                                final NamedInternal named) {
        final KStreamImpl<K, V> streamImpl = (KStreamImpl<K, V>) stream;
        final boolean requireRepartitioning = streamImpl.repartitionRequired || repartitionRequired;
        final String name = named.orElseGenerateWithPrefix(builder, MERGE_NAME);
        final Set<String> allSubTopologySourceNodes = new HashSet<>();
        allSubTopologySourceNodes.addAll(subTopologySourceNodes);
        allSubTopologySourceNodes.addAll(streamImpl.subTopologySourceNodes);

        final ProcessorParameters<? super K, ? super V, ?, ?> processorParameters =
            new ProcessorParameters<>(new PassThrough<>(), name);
        final ProcessorGraphNode<? super K, ? super V> mergeNode =
            new ProcessorGraphNode<>(name, processorParameters);
        mergeNode.setMergeNode(true);

        builder.addGraphNode(Arrays.asList(graphNode, streamImpl.graphNode), mergeNode);

        // drop the serde as we cannot safely use either one to represent both streams
        return new KStreamImpl<>(
            name,
            null,
            null,
            allSubTopologySourceNodes,
            requireRepartitioning,
            mergeNode,
            builder);
    }

    @Deprecated
    @Override
    public KStream<K, V> through(final String topic) {
        return through(topic, Produced.with(keySerde, valueSerde, null));
    }

    @Deprecated
    @Override
    public KStream<K, V> through(final String topic,
                                 final Produced<K, V> produced) {
        Objects.requireNonNull(topic, "topic can't be null");
        Objects.requireNonNull(produced, "produced can't be null");

        final ProducedInternal<K, V> producedInternal = new ProducedInternal<>(produced);
        if (producedInternal.keySerde() == null) {
            producedInternal.withKeySerde(keySerde);
        }
        if (producedInternal.valueSerde() == null) {
            producedInternal.withValueSerde(valueSerde);
        }
        to(topic, producedInternal);

        return builder.stream(
            Collections.singleton(topic),
            new ConsumedInternal<>(
                producedInternal.keySerde(),
                producedInternal.valueSerde(),
                new FailOnInvalidTimestamp(),
                null
            )
        );
    }

    @Override
    public KStream<K, V> repartition() {
        return doRepartition(Repartitioned.as(null));
    }

    @Override
    public KStream<K, V> repartition(final Repartitioned<K, V> repartitioned) {
        return doRepartition(repartitioned);
    }

    private KStream<K, V> doRepartition(final Repartitioned<K, V> repartitioned) {
        Objects.requireNonNull(repartitioned, "repartitioned can't be null");

        final RepartitionedInternal<K, V> repartitionedInternal = new RepartitionedInternal<>(repartitioned);

        final String name = repartitionedInternal.name() != null ? repartitionedInternal.name() : builder
            .newProcessorName(REPARTITION_NAME);

        final Serde<V> valueSerde = repartitionedInternal.valueSerde() == null ? this.valueSerde : repartitionedInternal.valueSerde();
        final Serde<K> keySerde = repartitionedInternal.keySerde() == null ? this.keySerde : repartitionedInternal.keySerde();

        final UnoptimizableRepartitionNodeBuilder<K, V> unoptimizableRepartitionNodeBuilder = UnoptimizableRepartitionNode
            .unoptimizableRepartitionNodeBuilder();

        final InternalTopicProperties internalTopicProperties = repartitionedInternal.toInternalTopicProperties();

        final String repartitionSourceName = createRepartitionedSource(
            builder,
            repartitionedInternal.keySerde(),
            valueSerde,
            name,
            repartitionedInternal.streamPartitioner(),
            unoptimizableRepartitionNodeBuilder.withInternalTopicProperties(internalTopicProperties)
        );

        final UnoptimizableRepartitionNode<K, V> unoptimizableRepartitionNode = unoptimizableRepartitionNodeBuilder.build();

        builder.addGraphNode(graphNode, unoptimizableRepartitionNode);

        final Set<String> sourceNodes = new HashSet<>();
        sourceNodes.add(unoptimizableRepartitionNode.nodeName());

        return new KStreamImpl<>(
            repartitionSourceName,
            keySerde,
            valueSerde,
            Collections.unmodifiableSet(sourceNodes),
            false,
            unoptimizableRepartitionNode,
            builder
        );
    }

    @Override
    public void to(final String topic) {
        to(topic, Produced.with(keySerde, valueSerde, null));
    }

    @Override
    public void to(final String topic,
                   final Produced<K, V> produced) {
        Objects.requireNonNull(topic, "topic can't be null");
        Objects.requireNonNull(produced, "produced can't be null");

        final ProducedInternal<K, V> producedInternal = new ProducedInternal<>(produced);
        if (producedInternal.keySerde() == null) {
            producedInternal.withKeySerde(keySerde);
        }
        if (producedInternal.valueSerde() == null) {
            producedInternal.withValueSerde(valueSerde);
        }
        to(new StaticTopicNameExtractor<>(topic), producedInternal);
    }

    @Override
    public void to(final TopicNameExtractor<K, V> topicExtractor) {
        to(topicExtractor, Produced.with(keySerde, valueSerde, null));
    }

    @Override
    public void to(final TopicNameExtractor<K, V> topicExtractor,
                   final Produced<K, V> produced) {
        Objects.requireNonNull(topicExtractor, "topicExtractor can't be null");
        Objects.requireNonNull(produced, "produced can't be null");

        final ProducedInternal<K, V> producedInternal = new ProducedInternal<>(produced);
        if (producedInternal.keySerde() == null) {
            producedInternal.withKeySerde(keySerde);
        }
        if (producedInternal.valueSerde() == null) {
            producedInternal.withValueSerde(valueSerde);
        }
        to(topicExtractor, producedInternal);
    }

    private void to(final TopicNameExtractor<K, V> topicExtractor,
                    final ProducedInternal<K, V> produced) {
        final String name = new NamedInternal(produced.name()).orElseGenerateWithPrefix(builder, SINK_NAME);
        final StreamSinkNode<K, V> sinkNode = new StreamSinkNode<>(
            name,
            topicExtractor,
            produced
        );

        builder.addGraphNode(graphNode, sinkNode);
    }

    @Override
    public KTable<K, V> toTable() {
        return toTable(NamedInternal.empty(), Materialized.with(keySerde, valueSerde));
    }

    @Override
    public KTable<K, V> toTable(final Named named) {
        return toTable(named, Materialized.with(keySerde, valueSerde));
    }

    @Override
    public KTable<K, V> toTable(final Materialized<K, V, KeyValueStore<Bytes, byte[]>> materialized) {
        return toTable(NamedInternal.empty(), materialized);
    }

    @Override
    public KTable<K, V> toTable(final Named named,
                                final Materialized<K, V, KeyValueStore<Bytes, byte[]>> materialized) {
        Objects.requireNonNull(named, "named can't be null");
        Objects.requireNonNull(materialized, "materialized can't be null");

        final NamedInternal namedInternal = new NamedInternal(named);
        final String name = namedInternal.orElseGenerateWithPrefix(builder, TO_KTABLE_NAME);

        final MaterializedInternal<K, V, KeyValueStore<Bytes, byte[]>> materializedInternal =
            new MaterializedInternal<>(materialized, builder, TO_KTABLE_NAME);

        final Serde<K> keySerdeOverride = materializedInternal.keySerde() == null
            ? keySerde
            : materializedInternal.keySerde();
        final Serde<V> valueSerdeOverride = materializedInternal.valueSerde() == null
            ? valueSerde
            : materializedInternal.valueSerde();

        final Set<String> subTopologySourceNodes;
        final GraphNode tableParentNode;

        if (repartitionRequired) {
            final OptimizableRepartitionNodeBuilder<K, V> repartitionNodeBuilder = optimizableRepartitionNodeBuilder();
            final String sourceName = createRepartitionedSource(
                builder,
                keySerdeOverride,
                valueSerdeOverride,
                name,
                null,
                repartitionNodeBuilder
            );

            tableParentNode = repartitionNodeBuilder.build();
            builder.addGraphNode(graphNode, tableParentNode);
            subTopologySourceNodes = Collections.singleton(sourceName);
        } else {
            tableParentNode = graphNode;
            subTopologySourceNodes = this.subTopologySourceNodes;
        }

        final KTableSource<K, V> tableSource = new KTableSource<>(
            materializedInternal.storeName(),
            materializedInternal.queryableStoreName()
        );
        final ProcessorParameters<K, V, ?, ?> processorParameters = new ProcessorParameters<>(tableSource, name);
        final GraphNode tableNode = new StreamToTableNode<>(
            name,
            processorParameters,
            materializedInternal
        );
        tableNode.setOutputVersioned(materializedInternal.storeSupplier() instanceof VersionedBytesStoreSupplier);

        builder.addGraphNode(tableParentNode, tableNode);

        return new KTableImpl<K, V, V>(
            name,
            keySerdeOverride,
            valueSerdeOverride,
            subTopologySourceNodes,
            materializedInternal.queryableStoreName(),
            tableSource,
            tableNode,
            builder
        );
    }

    @Override
    public <KR> KGroupedStream<KR, V> groupBy(final KeyValueMapper<? super K, ? super V, KR> keySelector) {
        return groupBy(keySelector, Grouped.with(null, valueSerde));
    }

    @Override
    public <KR> KGroupedStream<KR, V> groupBy(final KeyValueMapper<? super K, ? super V, KR> keySelector,
                                              final Grouped<KR, V> grouped) {
        Objects.requireNonNull(keySelector, "keySelector can't be null");
        Objects.requireNonNull(grouped, "grouped can't be null");

        final GroupedInternal<KR, V> groupedInternal = new GroupedInternal<>(grouped);
        final ProcessorGraphNode<K, V> selectKeyMapNode = internalSelectKey(keySelector, new NamedInternal(groupedInternal.name()));
        selectKeyMapNode.keyChangingOperation(true);

        builder.addGraphNode(graphNode, selectKeyMapNode);

        return new KGroupedStreamImpl<>(
            selectKeyMapNode.nodeName(),
            subTopologySourceNodes,
            groupedInternal,
            true,
            selectKeyMapNode,
            builder);
    }

    @Override
    public KGroupedStream<K, V> groupByKey() {
        return groupByKey(Grouped.with(keySerde, valueSerde));
    }

    @Override
    public KGroupedStream<K, V> groupByKey(final Grouped<K, V> grouped) {
        Objects.requireNonNull(grouped, "grouped can't be null");

        final GroupedInternal<K, V> groupedInternal = new GroupedInternal<>(grouped);

        return new KGroupedStreamImpl<>(
            name,
            subTopologySourceNodes,
            groupedInternal,
            repartitionRequired,
            graphNode,
            builder);
    }

    @Override
    public <VO, VR> KStream<K, VR> join(final KStream<K, VO> otherStream,
                                        final ValueJoiner<? super V, ? super VO, ? extends VR> joiner,
                                        final JoinWindows windows) {
        return join(otherStream, toValueJoinerWithKey(joiner), windows);
    }

    @Override
    public <VO, VR> KStream<K, VR> join(final KStream<K, VO> otherStream,
                                        final ValueJoinerWithKey<? super K, ? super V, ? super VO, ? extends VR> joiner,
                                        final JoinWindows windows) {
        return join(otherStream, joiner, windows, StreamJoined.with(null, null, null));
    }

    @Override
    public <VO, VR> KStream<K, VR> join(final KStream<K, VO> otherStream,
                                        final ValueJoiner<? super V, ? super VO, ? extends VR> joiner,
                                        final JoinWindows windows,
                                        final StreamJoined<K, V, VO> streamJoined) {

        return join(otherStream, toValueJoinerWithKey(joiner), windows, streamJoined);
    }

    @Override
    public <VO, VR> KStream<K, VR> join(final KStream<K, VO> otherStream,
                                        final ValueJoinerWithKey<? super K, ? super V, ? super VO, ? extends VR> joiner,
                                        final JoinWindows windows,
                                        final StreamJoined<K, V, VO> streamJoined) {

        return doJoin(
                otherStream,
                joiner,
                windows,
                streamJoined,
                new KStreamImplJoin(builder, false, false));
    }

    @Override
    public <VO, VR> KStream<K, VR> leftJoin(final KStream<K, VO> otherStream,
                                            final ValueJoiner<? super V, ? super VO, ? extends VR> joiner,
                                            final JoinWindows windows) {
        return leftJoin(otherStream, toValueJoinerWithKey(joiner), windows);
    }

    @Override
    public <VO, VR> KStream<K, VR> leftJoin(final KStream<K, VO> otherStream,
                                            final ValueJoinerWithKey<? super K, ? super V, ? super VO, ? extends VR> joiner,
                                            final JoinWindows windows) {
        return leftJoin(otherStream, joiner, windows, StreamJoined.with(null, null, null));
    }

    @Override
    public <VO, VR> KStream<K, VR> leftJoin(final KStream<K, VO> otherStream,
                                            final ValueJoiner<? super V, ? super VO, ? extends VR> joiner,
                                            final JoinWindows windows,
                                            final StreamJoined<K, V, VO> streamJoined) {
        return doJoin(
            otherStream,
            toValueJoinerWithKey(joiner),
            windows,
            streamJoined,
            new KStreamImplJoin(builder, true, false));
    }

    @Override
    public <VO, VR> KStream<K, VR> leftJoin(final KStream<K, VO> otherStream,
                                            final ValueJoinerWithKey<? super K, ? super V, ? super VO, ? extends VR> joiner,
                                            final JoinWindows windows,
                                            final StreamJoined<K, V, VO> streamJoined) {
        return doJoin(
                otherStream,
                joiner,
                windows,
                streamJoined,
                new KStreamImplJoin(builder, true, false));
    }

    @Override
    public <VO, VR> KStream<K, VR> outerJoin(final KStream<K, VO> otherStream,
                                             final ValueJoiner<? super V, ? super VO, ? extends VR> joiner,
                                             final JoinWindows windows) {
        return outerJoin(otherStream, toValueJoinerWithKey(joiner), windows);
    }

    @Override
    public <VO, VR> KStream<K, VR> outerJoin(final KStream<K, VO> otherStream,
                                             final ValueJoinerWithKey<? super K, ? super V, ? super VO, ? extends VR> joiner,
                                             final JoinWindows windows) {
        return outerJoin(otherStream, joiner, windows, StreamJoined.with(null, null, null));
    }

    @Override
    public <VO, VR> KStream<K, VR> outerJoin(final KStream<K, VO> otherStream,
                                             final ValueJoiner<? super V, ? super VO, ? extends VR> joiner,
                                             final JoinWindows windows,
                                             final StreamJoined<K, V, VO> streamJoined) {

        return outerJoin(otherStream, toValueJoinerWithKey(joiner), windows, streamJoined);
    }

    @Override
    public <VO, VR> KStream<K, VR> outerJoin(final KStream<K, VO> otherStream,
                                             final ValueJoinerWithKey<? super K, ? super V, ? super VO, ? extends VR> joiner,
                                             final JoinWindows windows,
                                             final StreamJoined<K, V, VO> streamJoined) {

        return doJoin(otherStream, joiner, windows, streamJoined, new KStreamImplJoin(builder, true, true));
    }

    private <VO, VR> KStream<K, VR> doJoin(final KStream<K, VO> otherStream,
                                           final ValueJoinerWithKey<? super K, ? super V, ? super VO, ? extends VR> joiner,
                                           final JoinWindows windows,
                                           final StreamJoined<K, V, VO> streamJoined,
                                           final KStreamImplJoin join) {
        Objects.requireNonNull(otherStream, "otherStream can't be null");
        Objects.requireNonNull(joiner, "joiner can't be null");
        Objects.requireNonNull(windows, "windows can't be null");
        Objects.requireNonNull(streamJoined, "streamJoined can't be null");

        KStreamImpl<K, V> joinThis = this;
        KStreamImpl<K, VO> joinOther = (KStreamImpl<K, VO>) otherStream;

        final StreamJoinedInternal<K, V, VO> streamJoinedInternal = new StreamJoinedInternal<>(streamJoined);
        final NamedInternal name = new NamedInternal(streamJoinedInternal.name());
        if (joinThis.repartitionRequired) {
            final String joinThisName = joinThis.name;
            final String leftJoinRepartitionTopicName = name.suffixWithOrElseGet("-left", joinThisName);
            joinThis = joinThis.repartitionForJoin(leftJoinRepartitionTopicName, streamJoinedInternal.keySerde(), streamJoinedInternal.valueSerde());
        }

        if (joinOther.repartitionRequired) {
            final String joinOtherName = joinOther.name;
            final String rightJoinRepartitionTopicName = name.suffixWithOrElseGet("-right", joinOtherName);
            joinOther = joinOther.repartitionForJoin(rightJoinRepartitionTopicName, streamJoinedInternal.keySerde(), streamJoinedInternal.otherValueSerde());
        }

        joinThis.ensureCopartitionWith(Collections.singleton(joinOther));

        return join.join(
            joinThis,
            joinOther,
            joiner,
            windows,
            streamJoined);
    }

    /**
     * Repartition a stream. This is required on join operations occurring after
     * an operation that changes the key, i.e, selectKey, map(..), flatMap(..).
     */
    private KStreamImpl<K, V> repartitionForJoin(final String repartitionName,
                                                 final Serde<K> keySerdeOverride,
                                                 final Serde<V> valueSerdeOverride) {
        final Serde<K> repartitionKeySerde = keySerdeOverride != null ? keySerdeOverride : keySerde;
        final Serde<V> repartitionValueSerde = valueSerdeOverride != null ? valueSerdeOverride : valueSerde;
        final OptimizableRepartitionNodeBuilder<K, V> optimizableRepartitionNodeBuilder =
            OptimizableRepartitionNode.optimizableRepartitionNodeBuilder();
        // we still need to create the repartitioned source each time
        // as it increments the counter which
        // is needed to maintain topology compatibility
        final String repartitionedSourceName = createRepartitionedSource(
            builder,
            repartitionKeySerde,
            repartitionValueSerde,
            repartitionName,
            null,
            optimizableRepartitionNodeBuilder);

        if (repartitionNode == null || !name.equals(repartitionName)) {
            repartitionNode = optimizableRepartitionNodeBuilder.build();
            builder.addGraphNode(graphNode, repartitionNode);
        }

        return new KStreamImpl<>(
            repartitionedSourceName,
            repartitionKeySerde,
            repartitionValueSerde,
            Collections.singleton(repartitionedSourceName),
            false,
            repartitionNode,
            builder);
    }

    static <K1, V1, RN extends BaseRepartitionNode<K1, V1>> String createRepartitionedSource(final InternalStreamsBuilder builder,
                                                                                             final Serde<K1> keySerde,
                                                                                             final Serde<V1> valueSerde,
                                                                                             final String repartitionTopicNamePrefix,
                                                                                             final StreamPartitioner<K1, V1> streamPartitioner,
                                                                                             final BaseRepartitionNodeBuilder<K1, V1, RN> baseRepartitionNodeBuilder) {

        final String repartitionTopicName = repartitionTopicNamePrefix.endsWith(REPARTITION_TOPIC_SUFFIX) ?
            repartitionTopicNamePrefix :
            repartitionTopicNamePrefix + REPARTITION_TOPIC_SUFFIX;

        // Always need to generate the names to burn index counter for compatibility
        final String genSinkName = builder.newProcessorName(SINK_NAME);
        final String genNullKeyFilterProcessorName = builder.newProcessorName(FILTER_NAME);
        final String genSourceName = builder.newProcessorName(SOURCE_NAME);

        final String sinkName;
        final String sourceName;
        final String nullKeyFilterProcessorName;

        if (repartitionTopicNamePrefix.matches("KSTREAM.*-[0-9]{10}")) {
            sinkName = genSinkName;
            sourceName = genSourceName;
            nullKeyFilterProcessorName = genNullKeyFilterProcessorName;
        } else {
            sinkName = repartitionTopicName + "-sink";
            sourceName = repartitionTopicName + "-source";
            nullKeyFilterProcessorName = repartitionTopicName + "-filter";
        }

        final Predicate<K1, V1> notNullKeyPredicate = (k, v) -> k != null;
        final ProcessorParameters<K1, V1, ?, ?> processorParameters = new ProcessorParameters<>(
            new KStreamFilter<>(notNullKeyPredicate, false),
            nullKeyFilterProcessorName
        );

        baseRepartitionNodeBuilder.withKeySerde(keySerde)
                                  .withValueSerde(valueSerde)
                                  .withSourceName(sourceName)
                                  .withRepartitionTopic(repartitionTopicName)
                                  .withSinkName(sinkName)
                                  .withProcessorParameters(processorParameters)
                                  .withStreamPartitioner(streamPartitioner)
                                  // reusing the source name for the graph node name
                                  // adding explicit variable as it simplifies logic
                                  .withNodeName(sourceName);

        return sourceName;
    }

    @Override
    public <VO, VR> KStream<K, VR> join(final KTable<K, VO> table,
                                        final ValueJoiner<? super V, ? super VO, ? extends VR> joiner) {
        return join(table, toValueJoinerWithKey(joiner));
    }

    @Override
    public <VO, VR> KStream<K, VR> join(final KTable<K, VO> table,
                                        final ValueJoinerWithKey<? super K, ? super V, ? super VO, ? extends VR> joiner) {
        return join(table, joiner, Joined.with(null, null, null));
    }

    @Override
    public <VO, VR> KStream<K, VR> join(final KTable<K, VO> table,
                                        final ValueJoiner<? super V, ? super VO, ? extends VR> joiner,
                                        final Joined<K, V, VO> joined) {
        Objects.requireNonNull(table, "table can't be null");
        Objects.requireNonNull(joiner, "joiner can't be null");
        Objects.requireNonNull(joined, "joined can't be null");
        return join(table, toValueJoinerWithKey(joiner), joined);
    }

    @Override
    public <VO, VR> KStream<K, VR> join(final KTable<K, VO> table,
                                        final ValueJoinerWithKey<? super K, ? super V, ? super VO, ? extends VR> joiner,
                                        final Joined<K, V, VO> joined) {
        Objects.requireNonNull(table, "table can't be null");
        Objects.requireNonNull(joiner, "joiner can't be null");
        Objects.requireNonNull(joined, "joined can't be null");

        final JoinedInternal<K, V, VO> joinedInternal = new JoinedInternal<>(joined);
        final String name = joinedInternal.name();

        if (repartitionRequired) {
            final KStreamImpl<K, V> thisStreamRepartitioned = repartitionForJoin(
                    name != null ? name : this.name,
                    joined.keySerde(),
                    joined.valueSerde()
            );
            return thisStreamRepartitioned.doStreamTableJoin(table, joiner, joined, false);
        } else {
            return doStreamTableJoin(table, joiner, joined, false);
        }
    }

    @Override
    public <VO, VR> KStream<K, VR> leftJoin(final KTable<K, VO> table, final ValueJoiner<? super V, ? super VO, ? extends VR> joiner) {
        return leftJoin(table, toValueJoinerWithKey(joiner));
    }

    @Override
    public <VO, VR> KStream<K, VR> leftJoin(final KTable<K, VO> table, final ValueJoinerWithKey<? super K, ? super V, ? super VO, ? extends VR> joiner) {
        return leftJoin(table, joiner, Joined.with(null, null, null));
    }

    @Override
    public <VO, VR> KStream<K, VR> leftJoin(final KTable<K, VO> table,
                                            final ValueJoiner<? super V, ? super VO, ? extends VR> joiner,
                                            final Joined<K, V, VO> joined) {
        Objects.requireNonNull(table, "table can't be null");
        Objects.requireNonNull(joiner, "joiner can't be null");
        Objects.requireNonNull(joined, "joined can't be null");

        return leftJoin(table, toValueJoinerWithKey(joiner), joined);
    }

    @Override
    public <VO, VR> KStream<K, VR> leftJoin(final KTable<K, VO> table,
                                            final ValueJoinerWithKey<? super K, ? super V, ? super VO, ? extends VR> joiner,
                                            final Joined<K, V, VO> joined) {
        Objects.requireNonNull(table, "table can't be null");
        Objects.requireNonNull(joiner, "joiner can't be null");
        Objects.requireNonNull(joined, "joined can't be null");
        final JoinedInternal<K, V, VO> joinedInternal = new JoinedInternal<>(joined);
        final String name = joinedInternal.name();

        if (repartitionRequired) {
            final KStreamImpl<K, V> thisStreamRepartitioned = repartitionForJoin(
                    name != null ? name : this.name,
                    joined.keySerde(),
                    joined.valueSerde()
            );
            return thisStreamRepartitioned.doStreamTableJoin(table, joiner, joined, true);
        } else {
            return doStreamTableJoin(table, joiner, joined, true);
        }
    }

    @Override
    public <KG, VG, VR> KStream<K, VR> join(final GlobalKTable<KG, VG> globalTable,
                                            final KeyValueMapper<? super K, ? super V, ? extends KG> keySelector,
                                            final ValueJoiner<? super V, ? super VG, ? extends VR> joiner) {
        return join(globalTable, keySelector, toValueJoinerWithKey(joiner));
    }

    @Override
    public <KG, VG, VR> KStream<K, VR> join(final GlobalKTable<KG, VG> globalTable,
                                            final KeyValueMapper<? super K, ? super V, ? extends KG> keySelector,
                                            final ValueJoinerWithKey<? super K, ? super V, ? super VG, ? extends VR> joiner) {
        return globalTableJoin(globalTable, keySelector, joiner, false, NamedInternal.empty());
    }

    @Override
    public <KG, VG, VR> KStream<K, VR> join(final GlobalKTable<KG, VG> globalTable,
                                            final KeyValueMapper<? super K, ? super V, ? extends KG> keySelector,
                                            final ValueJoiner<? super V, ? super VG, ? extends VR> joiner,
                                            final Named named) {
        return join(globalTable, keySelector, toValueJoinerWithKey(joiner), named);
    }

    @Override
    public <KG, VG, VR> KStream<K, VR> join(final GlobalKTable<KG, VG> globalTable,
                                            final KeyValueMapper<? super K, ? super V, ? extends KG> keySelector,
                                            final ValueJoinerWithKey<? super K, ? super V, ? super VG, ? extends VR> joiner,
                                            final Named named) {
        return globalTableJoin(globalTable, keySelector, joiner, false, named);
    }

    @Override
    public <KG, VG, VR> KStream<K, VR> leftJoin(final GlobalKTable<KG, VG> globalTable,
                                                final KeyValueMapper<? super K, ? super V, ? extends KG> keySelector,
                                                final ValueJoiner<? super V, ? super VG, ? extends VR> joiner) {
        return leftJoin(globalTable, keySelector, toValueJoinerWithKey(joiner));
    }

    @Override
    public <KG, VG, VR> KStream<K, VR> leftJoin(final GlobalKTable<KG, VG> globalTable,
                                                final KeyValueMapper<? super K, ? super V, ? extends KG> keySelector,
                                                final ValueJoinerWithKey<? super K, ? super V, ? super VG, ? extends VR> joiner) {
        return globalTableJoin(globalTable, keySelector, joiner, true, NamedInternal.empty());
    }

    @Override
    public <KG, VG, VR> KStream<K, VR> leftJoin(final GlobalKTable<KG, VG> globalTable,
                                                final KeyValueMapper<? super K, ? super V, ? extends KG> keySelector,
                                                final ValueJoiner<? super V, ? super VG, ? extends VR> joiner,
                                                final Named named) {
        return leftJoin(globalTable, keySelector, toValueJoinerWithKey(joiner), named);
    }

    @Override
    public <KG, VG, VR> KStream<K, VR> leftJoin(final GlobalKTable<KG, VG> globalTable,
                                                final KeyValueMapper<? super K, ? super V, ? extends KG> keySelector,
                                                final ValueJoinerWithKey<? super K, ? super V, ? super VG, ? extends VR> joiner,
                                                final Named named) {
        return globalTableJoin(globalTable, keySelector, joiner, true, named);
    }

    private <KG, VG, VR> KStream<K, VR> globalTableJoin(final GlobalKTable<KG, VG> globalTable,
                                                        final KeyValueMapper<? super K, ? super V, ? extends KG> keySelector,
                                                        final ValueJoinerWithKey<? super K, ? super V, ? super VG, ? extends VR> joiner,
                                                        final boolean leftJoin,
                                                        final Named named) {
        Objects.requireNonNull(globalTable, "globalTable can't be null");
        Objects.requireNonNull(keySelector, "keySelector can't be null");
        Objects.requireNonNull(joiner, "joiner can't be null");
        Objects.requireNonNull(named, "named can't be null");

        final KTableValueGetterSupplier<KG, VG> valueGetterSupplier =
            ((GlobalKTableImpl<KG, VG>) globalTable).valueGetterSupplier();
        final String name = new NamedInternal(named).orElseGenerateWithPrefix(builder, LEFTJOIN_NAME);
        final ProcessorSupplier<K, V, K, VR> processorSupplier = new KStreamGlobalKTableJoin<>(
            valueGetterSupplier,
            joiner,
            keySelector,
            leftJoin);
        final ProcessorParameters<K, V, ?, ?> processorParameters = new ProcessorParameters<>(processorSupplier, name);
        final StreamTableJoinNode<K, V> streamTableJoinNode =
            new StreamTableJoinNode<>(name, processorParameters, new String[] {}, null, null);

        builder.addGraphNode(graphNode, streamTableJoinNode);

        // do not have serde for joined result
        return new KStreamImpl<>(
            name,
            keySerde,
            null,
            subTopologySourceNodes,
            repartitionRequired,
            streamTableJoinNode,
            builder);
    }

    @SuppressWarnings("unchecked")
    private <VO, VR> KStream<K, VR> doStreamTableJoin(final KTable<K, VO> table,
                                                      final ValueJoinerWithKey<? super K, ? super V, ? super VO, ? extends VR> joiner,
                                                      final Joined<K, V, VO> joined,
                                                      final boolean leftJoin) {
        Objects.requireNonNull(table, "table can't be null");
        Objects.requireNonNull(joiner, "joiner can't be null");

        final Set<String> allSourceNodes = ensureCopartitionWith(Collections.singleton((AbstractStream<K, VO>) table));

        final JoinedInternal<K, V, VO> joinedInternal = new JoinedInternal<>(joined);
        final NamedInternal renamed = new NamedInternal(joinedInternal.name());

        final String name = renamed.orElseGenerateWithPrefix(builder, leftJoin ? LEFTJOIN_NAME : JOIN_NAME);

        final String bufferStoreName = name + "-Buffer";

        if (joined.gracePeriod() != null) {
            if (!((KTableImpl<K, ?, VO>) table).graphNode.isOutputVersioned().orElse(true)) {
                throw new IllegalArgumentException("KTable must be versioned to use a grace period in a stream table join.");
            }
<<<<<<< HEAD
            builder.addStateStore(new RocksDBTimeOrderedKeyValueBuffer.Builder<>(bufferStoreName, joined.gracePeriod(), name));
=======
            final String bufferStoreName = name + "-Buffer";
            final RocksDBTimeOrderedKeyValueBytesStore store = new RocksDBTimeOrderedKeyValueBytesStoreSupplier(bufferStoreName).get();

            buffer = Optional.of(new RocksDBTimeOrderedKeyValueBuffer<>(store, joined.gracePeriod(), name, true));
>>>>>>> d0b7677c
        }

        final ProcessorSupplier<K, V, K, ? extends VR> processorSupplier = new KStreamKTableJoin<>(
            ((KTableImpl<K, ?, VO>) table).valueGetterSupplier(),
            joiner,
            leftJoin,
            Optional.ofNullable(joined.gracePeriod()),
            bufferStoreName);

        String[] storeNames = ((KTableImpl<K, ?, VO>) table).valueGetterSupplier().storeNames();
        final int storeLength = storeNames.length;
        storeNames = Arrays.copyOf(storeNames, storeLength + 1);
        storeNames[storeLength] = bufferStoreName;

        final ProcessorParameters<K, V, ?, ?> processorParameters = new ProcessorParameters<>(processorSupplier, name);
        final StreamTableJoinNode<K, V> streamTableJoinNode = new StreamTableJoinNode<>(
            name,
            processorParameters,
<<<<<<< HEAD
            storeNames,
            this.name
=======
            ((KTableImpl<K, ?, VO>) table).valueGetterSupplier().storeNames(),
            this.name,
            joined.gracePeriod()
>>>>>>> d0b7677c
        );

        builder.addGraphNode(graphNode, streamTableJoinNode);

        // do not have serde for joined result
        return new KStreamImpl<>(
            name,
            joined.keySerde() != null ? joined.keySerde() : keySerde,
            null,
            allSourceNodes,
            false,
            streamTableJoinNode,
            builder);
    }

    @Override
    @Deprecated
    public <KR, VR> KStream<KR, VR> transform(final TransformerSupplier<? super K, ? super V, KeyValue<KR, VR>> transformerSupplier,
                                              final String... stateStoreNames) {
        Objects.requireNonNull(transformerSupplier, "transformerSupplier can't be null");
        final String name = builder.newProcessorName(TRANSFORM_NAME);
        return flatTransform(new TransformerSupplierAdapter<>(transformerSupplier), Named.as(name), stateStoreNames);
    }

    @Override
    @Deprecated
    public <KR, VR> KStream<KR, VR> transform(final TransformerSupplier<? super K, ? super V, KeyValue<KR, VR>> transformerSupplier,
                                              final Named named,
                                              final String... stateStoreNames) {
        Objects.requireNonNull(transformerSupplier, "transformerSupplier can't be null");
        return flatTransform(new TransformerSupplierAdapter<>(transformerSupplier), named, stateStoreNames);
    }

    @Override
    @Deprecated
    public <K1, V1> KStream<K1, V1> flatTransform(final TransformerSupplier<? super K, ? super V, Iterable<KeyValue<K1, V1>>> transformerSupplier,
                                                  final String... stateStoreNames) {
        Objects.requireNonNull(transformerSupplier, "transformerSupplier can't be null");
        final String name = builder.newProcessorName(TRANSFORM_NAME);
        return flatTransform(transformerSupplier, Named.as(name), stateStoreNames);
    }

    @Override
    @Deprecated
    public <K1, V1> KStream<K1, V1> flatTransform(final TransformerSupplier<? super K, ? super V, Iterable<KeyValue<K1, V1>>> transformerSupplier,
                                                  final Named named,
                                                  final String... stateStoreNames) {
        Objects.requireNonNull(transformerSupplier, "transformerSupplier can't be null");
        Objects.requireNonNull(named, "named can't be null");
        Objects.requireNonNull(stateStoreNames, "stateStoreNames can't be a null array");
        ApiUtils.checkSupplier(transformerSupplier);
        for (final String stateStoreName : stateStoreNames) {
            Objects.requireNonNull(stateStoreName, "stateStoreNames can't contain `null` as store name");
        }

        final String name = new NamedInternal(named).name();
        final StatefulProcessorNode<? super K, ? super V> transformNode = new StatefulProcessorNode<>(
            name,
            new ProcessorParameters<>(new KStreamFlatTransform<>(transformerSupplier), name),
            stateStoreNames);
        transformNode.keyChangingOperation(true);

        builder.addGraphNode(graphNode, transformNode);

        // cannot inherit key and value serde
        return new KStreamImpl<>(
            name,
            null,
            null,
            subTopologySourceNodes,
            true,
            transformNode,
            builder);
    }

    @Override
    @Deprecated
    public <VR> KStream<K, VR> transformValues(final ValueTransformerSupplier<? super V, ? extends VR> valueTransformerSupplier,
                                               final String... stateStoreNames) {
        Objects.requireNonNull(valueTransformerSupplier, "valueTransformerSupplier can't be null");
        return doTransformValues(
            toValueTransformerWithKeySupplier(valueTransformerSupplier),
            NamedInternal.empty(),
            stateStoreNames);
    }

    @Override
    @Deprecated
    public <VR> KStream<K, VR> transformValues(final ValueTransformerSupplier<? super V, ? extends VR> valueTransformerSupplier,
                                               final Named named,
                                               final String... stateStoreNames) {
        Objects.requireNonNull(valueTransformerSupplier, "valueTransformerSupplier can't be null");
        Objects.requireNonNull(named, "named can't be null");
        return doTransformValues(
            toValueTransformerWithKeySupplier(valueTransformerSupplier),
            new NamedInternal(named),
            stateStoreNames);
    }

    @Override
    @Deprecated
    public <VR> KStream<K, VR> transformValues(final ValueTransformerWithKeySupplier<? super K, ? super V, ? extends VR> valueTransformerSupplier,
                                               final String... stateStoreNames) {
        Objects.requireNonNull(valueTransformerSupplier, "valueTransformerSupplier can't be null");
        return doTransformValues(valueTransformerSupplier, NamedInternal.empty(), stateStoreNames);
    }

    @Override
    @Deprecated
    public <VR> KStream<K, VR> transformValues(final ValueTransformerWithKeySupplier<? super K, ? super V, ? extends VR> valueTransformerSupplier,
                                               final Named named,
                                               final String... stateStoreNames) {
        Objects.requireNonNull(valueTransformerSupplier, "valueTransformerSupplier can't be null");
        Objects.requireNonNull(named, "named can't be null");
        return doTransformValues(valueTransformerSupplier, new NamedInternal(named), stateStoreNames);
    }

    private <VR> KStream<K, VR> doTransformValues(final ValueTransformerWithKeySupplier<? super K, ? super V, ? extends VR> valueTransformerWithKeySupplier,
                                                  final NamedInternal named,
                                                  final String... stateStoreNames) {
        Objects.requireNonNull(stateStoreNames, "stateStoreNames can't be a null array");
        for (final String stateStoreName : stateStoreNames) {
            Objects.requireNonNull(stateStoreName, "stateStoreNames can't contain `null` as store name");
        }
        ApiUtils.checkSupplier(valueTransformerWithKeySupplier);

        final String name = named.orElseGenerateWithPrefix(builder, TRANSFORMVALUES_NAME);
        final StatefulProcessorNode<? super K, ? super V> transformNode = new StatefulProcessorNode<>(
            name,
            new ProcessorParameters<>(new KStreamTransformValues<>(valueTransformerWithKeySupplier), name),
            stateStoreNames);
        transformNode.setValueChangingOperation(true);

        builder.addGraphNode(graphNode, transformNode);

        // cannot inherit value serde
        return new KStreamImpl<>(
            name,
            keySerde,
            null,
            subTopologySourceNodes,
            repartitionRequired,
            transformNode,
            builder);
    }

    @Override
    @Deprecated
    public <VR> KStream<K, VR> flatTransformValues(final ValueTransformerSupplier<? super V, Iterable<VR>> valueTransformerSupplier,
                                                   final String... stateStoreNames) {
        Objects.requireNonNull(valueTransformerSupplier, "valueTransformerSupplier can't be null");
        return doFlatTransformValues(
            toValueTransformerWithKeySupplier(valueTransformerSupplier),
            NamedInternal.empty(),
            stateStoreNames);
    }

    @Override
    @Deprecated
    public <VR> KStream<K, VR> flatTransformValues(final ValueTransformerSupplier<? super V, Iterable<VR>> valueTransformerSupplier,
                                                   final Named named,
                                                   final String... stateStoreNames) {
        Objects.requireNonNull(valueTransformerSupplier, "valueTransformerSupplier can't be null");
        return doFlatTransformValues(
            toValueTransformerWithKeySupplier(valueTransformerSupplier),
            named,
            stateStoreNames);
    }

    @Override
    @Deprecated
    public <VR> KStream<K, VR> flatTransformValues(final ValueTransformerWithKeySupplier<? super K, ? super V, Iterable<VR>> valueTransformerSupplier,
                                                   final String... stateStoreNames) {
        Objects.requireNonNull(valueTransformerSupplier, "valueTransformerSupplier can't be null");
        return doFlatTransformValues(valueTransformerSupplier, NamedInternal.empty(), stateStoreNames);
    }

    @Override
    @Deprecated
    public <VR> KStream<K, VR> flatTransformValues(final ValueTransformerWithKeySupplier<? super K, ? super V, Iterable<VR>> valueTransformerSupplier,
                                                   final Named named,
                                                   final String... stateStoreNames) {
        Objects.requireNonNull(valueTransformerSupplier, "valueTransformerSupplier can't be null");
        return doFlatTransformValues(valueTransformerSupplier, named, stateStoreNames);
    }

    private <VR> KStream<K, VR> doFlatTransformValues(final ValueTransformerWithKeySupplier<? super K, ? super V, Iterable<VR>> valueTransformerWithKeySupplier,
                                                      final Named named,
                                                      final String... stateStoreNames) {
        Objects.requireNonNull(stateStoreNames, "stateStoreNames can't be a null array");
        for (final String stateStoreName : stateStoreNames) {
            Objects.requireNonNull(stateStoreName, "stateStoreNames can't contain `null` as store name");
        }
        ApiUtils.checkSupplier(valueTransformerWithKeySupplier);

        final String name = new NamedInternal(named).orElseGenerateWithPrefix(builder, TRANSFORMVALUES_NAME);
        final StatefulProcessorNode<? super K, ? super V> transformNode = new StatefulProcessorNode<>(
            name,
            new ProcessorParameters<>(new KStreamFlatTransformValues<>(valueTransformerWithKeySupplier), name),
            stateStoreNames);
        transformNode.setValueChangingOperation(true);

        builder.addGraphNode(graphNode, transformNode);

        // cannot inherit value serde
        return new KStreamImpl<>(
            name,
            keySerde,
            null,
            subTopologySourceNodes,
            repartitionRequired,
            transformNode,
            builder);
    }

    @Override
    @Deprecated
    public void process(final org.apache.kafka.streams.processor.ProcessorSupplier<? super K, ? super V> processorSupplier,
                        final String... stateStoreNames) {
        process(processorSupplier, Named.as(builder.newProcessorName(PROCESSOR_NAME)), stateStoreNames);
    }

    @Override
    @Deprecated
    public void process(final org.apache.kafka.streams.processor.ProcessorSupplier<? super K, ? super V> processorSupplier,
                        final Named named,
                        final String... stateStoreNames) {
        Objects.requireNonNull(processorSupplier, "processorSupplier can't be null");
        Objects.requireNonNull(named, "named can't be null");
        Objects.requireNonNull(stateStoreNames, "stateStoreNames can't be a null array");
        ApiUtils.checkSupplier(processorSupplier);
        for (final String stateStoreName : stateStoreNames) {
            Objects.requireNonNull(stateStoreName, "stateStoreNames can't be null");
        }

        final String name = new NamedInternal(named).name();
        final StatefulProcessorNode<? super K, ? super V> processNode = new StatefulProcessorNode<>(
            name,
            new ProcessorParameters<>(processorSupplier, name),
            stateStoreNames);

        builder.addGraphNode(graphNode, processNode);
    }

    @Override
    public <KOut, VOut> KStream<KOut, VOut> process(
        final ProcessorSupplier<? super K, ? super V, KOut, VOut> processorSupplier,
        final String... stateStoreNames
    ) {
        return process(
            processorSupplier,
            Named.as(builder.newProcessorName(PROCESSOR_NAME)),
            stateStoreNames
        );
    }

    @Override
    public <KOut, VOut> KStream<KOut, VOut> process(
        final ProcessorSupplier<? super K, ? super V, KOut, VOut> processorSupplier,
        final Named named,
        final String... stateStoreNames
    ) {
        Objects.requireNonNull(processorSupplier, "processorSupplier can't be null");
        Objects.requireNonNull(named, "named can't be null");
        Objects.requireNonNull(stateStoreNames, "stateStoreNames can't be a null array");
        ApiUtils.checkSupplier(processorSupplier);
        for (final String stateStoreName : stateStoreNames) {
            Objects.requireNonNull(stateStoreName, "stateStoreNames can't be null");
        }

        final String name = new NamedInternal(named).name();
        final StatefulProcessorNode<? super K, ? super V> processNode = new StatefulProcessorNode<>(
            name,
            new ProcessorParameters<>(processorSupplier, name),
            stateStoreNames);

        builder.addGraphNode(graphNode, processNode);

        // cannot inherit key and value serde
        return new KStreamImpl<>(
            name,
            null,
            null,
            subTopologySourceNodes,
            true,
            processNode,
            builder);
    }

    @Override
    public <VOut> KStream<K, VOut> processValues(
        final FixedKeyProcessorSupplier<? super K, ? super V, VOut> processorSupplier,
        final String... stateStoreNames
    ) {
        return processValues(
            processorSupplier,
            Named.as(builder.newProcessorName(PROCESSVALUES_NAME)),
            stateStoreNames
        );
    }

    @Override
    public <VOut> KStream<K, VOut> processValues(
        final FixedKeyProcessorSupplier<? super K, ? super V, VOut> processorSupplier,
        final Named named,
        final String... stateStoreNames
    ) {
        Objects.requireNonNull(processorSupplier, "processorSupplier can't be null");
        Objects.requireNonNull(named, "named can't be null");
        Objects.requireNonNull(stateStoreNames, "stateStoreNames can't be a null array");
        ApiUtils.checkSupplier(processorSupplier);
        for (final String stateStoreName : stateStoreNames) {
            Objects.requireNonNull(stateStoreName, "stateStoreNames can't be null");
        }

        final String name = new NamedInternal(named).name();
        final StatefulProcessorNode<? super K, ? super V> processNode = new StatefulProcessorNode<>(
            name,
            new ProcessorParameters<>(processorSupplier, name),
            stateStoreNames);

        builder.addGraphNode(graphNode, processNode);
        // cannot inherit value serde
        return new KStreamImpl<>(
            name,
            keySerde,
            null,
            subTopologySourceNodes,
            repartitionRequired,
            processNode,
            builder);
    }
}<|MERGE_RESOLUTION|>--- conflicted
+++ resolved
@@ -1230,7 +1230,7 @@
             leftJoin);
         final ProcessorParameters<K, V, ?, ?> processorParameters = new ProcessorParameters<>(processorSupplier, name);
         final StreamTableJoinNode<K, V> streamTableJoinNode =
-            new StreamTableJoinNode<>(name, processorParameters, new String[] {}, null, null);
+            new StreamTableJoinNode<>(name, processorParameters, new String[] {}, null);
 
         builder.addGraphNode(graphNode, streamTableJoinNode);
 
@@ -1266,14 +1266,7 @@
             if (!((KTableImpl<K, ?, VO>) table).graphNode.isOutputVersioned().orElse(true)) {
                 throw new IllegalArgumentException("KTable must be versioned to use a grace period in a stream table join.");
             }
-<<<<<<< HEAD
             builder.addStateStore(new RocksDBTimeOrderedKeyValueBuffer.Builder<>(bufferStoreName, joined.gracePeriod(), name));
-=======
-            final String bufferStoreName = name + "-Buffer";
-            final RocksDBTimeOrderedKeyValueBytesStore store = new RocksDBTimeOrderedKeyValueBytesStoreSupplier(bufferStoreName).get();
-
-            buffer = Optional.of(new RocksDBTimeOrderedKeyValueBuffer<>(store, joined.gracePeriod(), name, true));
->>>>>>> d0b7677c
         }
 
         final ProcessorSupplier<K, V, K, ? extends VR> processorSupplier = new KStreamKTableJoin<>(
@@ -1292,14 +1285,9 @@
         final StreamTableJoinNode<K, V> streamTableJoinNode = new StreamTableJoinNode<>(
             name,
             processorParameters,
-<<<<<<< HEAD
             storeNames,
-            this.name
-=======
-            ((KTableImpl<K, ?, VO>) table).valueGetterSupplier().storeNames(),
             this.name,
             joined.gracePeriod()
->>>>>>> d0b7677c
         );
 
         builder.addGraphNode(graphNode, streamTableJoinNode);
