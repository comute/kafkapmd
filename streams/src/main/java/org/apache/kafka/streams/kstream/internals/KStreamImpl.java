/*
 * Licensed to the Apache Software Foundation (ASF) under one or more
 * contributor license agreements. See the NOTICE file distributed with
 * this work for additional information regarding copyright ownership.
 * The ASF licenses this file to You under the Apache License, Version 2.0
 * (the "License"); you may not use this file except in compliance with
 * the License. You may obtain a copy of the License at
 *
 *    http://www.apache.org/licenses/LICENSE-2.0
 *
 * Unless required by applicable law or agreed to in writing, software
 * distributed under the License is distributed on an "AS IS" BASIS,
 * WITHOUT WARRANTIES OR CONDITIONS OF ANY KIND, either express or implied.
 * See the License for the specific language governing permissions and
 * limitations under the License.
 */
package org.apache.kafka.streams.kstream.internals;

import org.apache.kafka.common.serialization.Serde;
import org.apache.kafka.streams.KeyValue;
import org.apache.kafka.streams.kstream.ForeachAction;
import org.apache.kafka.streams.kstream.GlobalKTable;
import org.apache.kafka.streams.kstream.Grouped;
import org.apache.kafka.streams.kstream.JoinWindows;
import org.apache.kafka.streams.kstream.Joined;
import org.apache.kafka.streams.kstream.KGroupedStream;
import org.apache.kafka.streams.kstream.KStream;
import org.apache.kafka.streams.kstream.KTable;
import org.apache.kafka.streams.kstream.KeyValueMapper;
import org.apache.kafka.streams.kstream.Named;
import org.apache.kafka.streams.kstream.Predicate;
import org.apache.kafka.streams.kstream.Printed;
import org.apache.kafka.streams.kstream.Produced;
import org.apache.kafka.streams.kstream.TransformerSupplier;
import org.apache.kafka.streams.kstream.ValueJoiner;
import org.apache.kafka.streams.kstream.ValueMapper;
import org.apache.kafka.streams.kstream.ValueMapperWithKey;
import org.apache.kafka.streams.kstream.ValueTransformerSupplier;
import org.apache.kafka.streams.kstream.ValueTransformerWithKeySupplier;
import org.apache.kafka.streams.kstream.internals.graph.OptimizableRepartitionNode;
import org.apache.kafka.streams.kstream.internals.graph.OptimizableRepartitionNode.OptimizableRepartitionNodeBuilder;
import org.apache.kafka.streams.kstream.internals.graph.ProcessorGraphNode;
import org.apache.kafka.streams.kstream.internals.graph.ProcessorParameters;
import org.apache.kafka.streams.kstream.internals.graph.StatefulProcessorNode;
import org.apache.kafka.streams.kstream.internals.graph.StreamSinkNode;
import org.apache.kafka.streams.kstream.internals.graph.StreamStreamJoinNode;
import org.apache.kafka.streams.kstream.internals.graph.StreamTableJoinNode;
import org.apache.kafka.streams.kstream.internals.graph.StreamsGraphNode;
import org.apache.kafka.streams.processor.ConnectedStoreProvider;
import org.apache.kafka.streams.processor.FailOnInvalidTimestamp;
import org.apache.kafka.streams.processor.ProcessorSupplier;
import org.apache.kafka.streams.processor.TopicNameExtractor;
import org.apache.kafka.streams.processor.internals.StaticTopicNameExtractor;
import org.apache.kafka.streams.state.StoreBuilder;
import org.apache.kafka.streams.state.Stores;
import org.apache.kafka.streams.state.WindowStore;

import java.lang.reflect.Array;
import java.time.Duration;
import java.util.Arrays;
import java.util.Collections;
import java.util.HashSet;
import java.util.List;
import java.util.Objects;
import java.util.Set;

public class KStreamImpl<K, V> extends AbstractStream<K, V> implements KStream<K, V> {

    static final String SOURCE_NAME = "KSTREAM-SOURCE-";

    static final String SINK_NAME = "KSTREAM-SINK-";

    static final String REPARTITION_TOPIC_SUFFIX = "-repartition";

    private static final String BRANCH_NAME = "KSTREAM-BRANCH-";

    private static final String BRANCHCHILD_NAME = "KSTREAM-BRANCHCHILD-";

    private static final String FILTER_NAME = "KSTREAM-FILTER-";

    private static final String PEEK_NAME = "KSTREAM-PEEK-";

    private static final String FLATMAP_NAME = "KSTREAM-FLATMAP-";

    private static final String FLATMAPVALUES_NAME = "KSTREAM-FLATMAPVALUES-";

    private static final String JOINTHIS_NAME = "KSTREAM-JOINTHIS-";

    private static final String JOINOTHER_NAME = "KSTREAM-JOINOTHER-";

    private static final String JOIN_NAME = "KSTREAM-JOIN-";

    private static final String LEFTJOIN_NAME = "KSTREAM-LEFTJOIN-";

    private static final String MAP_NAME = "KSTREAM-MAP-";

    private static final String MAPVALUES_NAME = "KSTREAM-MAPVALUES-";

    private static final String MERGE_NAME = "KSTREAM-MERGE-";

    private static final String OUTERTHIS_NAME = "KSTREAM-OUTERTHIS-";

    private static final String OUTEROTHER_NAME = "KSTREAM-OUTEROTHER-";

    private static final String PROCESSOR_NAME = "KSTREAM-PROCESSOR-";

    private static final String PRINTING_NAME = "KSTREAM-PRINTER-";

    private static final String KEY_SELECT_NAME = "KSTREAM-KEY-SELECT-";

    private static final String TRANSFORM_NAME = "KSTREAM-TRANSFORM-";

    private static final String TRANSFORMVALUES_NAME = "KSTREAM-TRANSFORMVALUES-";

    private static final String WINDOWED_NAME = "KSTREAM-WINDOWED-";

    private static final String FOREACH_NAME = "KSTREAM-FOREACH-";

    private final boolean repartitionRequired;

    KStreamImpl(final String name,
                final Serde<K> keySerde,
                final Serde<V> valueSerde,
                final Set<String> sourceNodes,
                final boolean repartitionRequired,
                final StreamsGraphNode streamsGraphNode,
                final InternalStreamsBuilder builder) {
        super(name, keySerde, valueSerde, sourceNodes, streamsGraphNode, builder);
        this.repartitionRequired = repartitionRequired;
    }

    @Override
    public KStream<K, V> filter(final Predicate<? super K, ? super V> predicate) {
        return filter(predicate, NamedInternal.empty());
    }

    @Override
    public KStream<K, V> filter(final Predicate<? super K, ? super V> predicate, final Named named) {
        Objects.requireNonNull(predicate, "predicate can't be null");
        Objects.requireNonNull(named, "named can't be null");
        final String name = new NamedInternal(named).orElseGenerateWithPrefix(builder, FILTER_NAME);
        final ProcessorParameters<? super K, ? super V> processorParameters = new ProcessorParameters<>(new KStreamFilter<>(predicate, false), name);
        final ProcessorGraphNode<? super K, ? super V> filterProcessorNode = new ProcessorGraphNode<>(name, processorParameters);
        builder.addGraphNode(this.streamsGraphNode, filterProcessorNode);

        return new KStreamImpl<>(
                name,
                keySerde,
                valSerde,
                sourceNodes,
                repartitionRequired,
                filterProcessorNode,
                builder);
    }

    @Override
    public KStream<K, V> filterNot(final Predicate<? super K, ? super V> predicate) {
        return filterNot(predicate, NamedInternal.empty());
    }

    @Override
    public KStream<K, V> filterNot(final Predicate<? super K, ? super V> predicate, final Named named) {
        Objects.requireNonNull(predicate, "predicate can't be null");
        Objects.requireNonNull(named, "named can't be null");
        final String name = new NamedInternal(named).orElseGenerateWithPrefix(builder, FILTER_NAME);
        final ProcessorParameters<? super K, ? super V> processorParameters = new ProcessorParameters<>(new KStreamFilter<>(predicate, true), name);
        final ProcessorGraphNode<? super K, ? super V> filterNotProcessorNode = new ProcessorGraphNode<>(name, processorParameters);

        builder.addGraphNode(this.streamsGraphNode, filterNotProcessorNode);

        return new KStreamImpl<>(
                name,
                keySerde,
                valSerde,
                sourceNodes,
                repartitionRequired,
                filterNotProcessorNode,
                builder);
    }

    @Override
    public <KR> KStream<KR, V> selectKey(final KeyValueMapper<? super K, ? super V, ? extends KR> mapper) {
        return selectKey(mapper, NamedInternal.empty());
    }

    @Override
    public <KR> KStream<KR, V> selectKey(final KeyValueMapper<? super K, ? super V, ? extends KR> mapper, final Named named) {
        Objects.requireNonNull(mapper, "mapper can't be null");
        Objects.requireNonNull(named, "named can't be null");

        final ProcessorGraphNode<K, V> selectKeyProcessorNode = internalSelectKey(mapper, new NamedInternal(named));

        selectKeyProcessorNode.keyChangingOperation(true);
        builder.addGraphNode(this.streamsGraphNode, selectKeyProcessorNode);

        // key serde cannot be preserved
        return new KStreamImpl<>(selectKeyProcessorNode.nodeName(), null, valSerde, sourceNodes, true, selectKeyProcessorNode, builder);
    }

    private <KR> ProcessorGraphNode<K, V> internalSelectKey(final KeyValueMapper<? super K, ? super V, ? extends KR> mapper,
                                                            final NamedInternal named) {
        final String name = named.orElseGenerateWithPrefix(builder, KEY_SELECT_NAME);
        final KStreamMap<K, V, KR, V> kStreamMap = new KStreamMap<>((key, value) -> new KeyValue<>(mapper.apply(key, value), value));

        final ProcessorParameters<K, V> processorParameters = new ProcessorParameters<>(kStreamMap, name);

        return new ProcessorGraphNode<>(name, processorParameters);
    }

    @Override
    public <KR, VR> KStream<KR, VR> map(final KeyValueMapper<? super K, ? super V, ? extends KeyValue<? extends KR, ? extends VR>> mapper) {
        return map(mapper, NamedInternal.empty());
    }

    @Override
    public <KR, VR> KStream<KR, VR> map(final KeyValueMapper<? super K, ? super V, ? extends KeyValue<? extends KR, ? extends VR>> mapper, final Named named) {
        Objects.requireNonNull(mapper, "mapper can't be null");
        Objects.requireNonNull(named, "named can't be null");
        final String name = new NamedInternal(named).orElseGenerateWithPrefix(builder, MAP_NAME);
        final ProcessorParameters<? super K, ? super V> processorParameters = new ProcessorParameters<>(new KStreamMap<>(mapper), name);

        final ProcessorGraphNode<? super K, ? super V> mapProcessorNode = new ProcessorGraphNode<>(name, processorParameters);

        mapProcessorNode.keyChangingOperation(true);
        builder.addGraphNode(this.streamsGraphNode, mapProcessorNode);

        // key and value serde cannot be preserved
        return new KStreamImpl<>(
                name,
                null,
                null,
                sourceNodes,
                true,
                mapProcessorNode,
                builder);
    }

    @Override
    public <VR> KStream<K, VR> mapValues(final ValueMapper<? super V, ? extends VR> mapper) {
        return mapValues(withKey(mapper));
    }

    @Override
    public <VR> KStream<K, VR> mapValues(final ValueMapper<? super V, ? extends VR> mapper, final Named named) {
        return mapValues(withKey(mapper), named);
    }

    @Override
    public <VR> KStream<K, VR> mapValues(final ValueMapperWithKey<? super K, ? super V, ? extends VR> mapper) {
        return mapValues(mapper, NamedInternal.empty());
    }

    @Override
    public <VR> KStream<K, VR> mapValues(final ValueMapperWithKey<? super K, ? super V, ? extends VR> mapper, final Named named) {
        Objects.requireNonNull(mapper, "mapper can't be null");
        Objects.requireNonNull(mapper, "named can't be null");
        final String name = new NamedInternal(named).orElseGenerateWithPrefix(builder, MAPVALUES_NAME);
        final ProcessorParameters<? super K, ? super V> processorParameters = new ProcessorParameters<>(new KStreamMapValues<>(mapper), name);
        final ProcessorGraphNode<? super K, ? super V> mapValuesProcessorNode = new ProcessorGraphNode<>(name, processorParameters);

        mapValuesProcessorNode.setValueChangingOperation(true);
        builder.addGraphNode(this.streamsGraphNode, mapValuesProcessorNode);

        // value serde cannot be preserved
        return new KStreamImpl<>(
                name,
                keySerde,
                null,
                sourceNodes,
                repartitionRequired,
                mapValuesProcessorNode,
                builder);
    }

    @Override
    public void print(final Printed<K, V> printed) {
        Objects.requireNonNull(printed, "printed can't be null");
        final PrintedInternal<K, V> printedInternal = new PrintedInternal<>(printed);
        final String name = new NamedInternal(printedInternal.name()).orElseGenerateWithPrefix(builder, PRINTING_NAME);
        final ProcessorParameters<? super K, ? super V> processorParameters = new ProcessorParameters<>(printedInternal.build(this.name), name);
        final ProcessorGraphNode<? super K, ? super V> printNode = new ProcessorGraphNode<>(name, processorParameters);

        builder.addGraphNode(this.streamsGraphNode, printNode);
    }

    @Override
    public <KR, VR> KStream<KR, VR> flatMap(final KeyValueMapper<? super K, ? super V, ? extends Iterable<? extends KeyValue<? extends KR, ? extends VR>>> mapper) {
        return flatMap(mapper, NamedInternal.empty());
    }

    @Override
    public <KR, VR> KStream<KR, VR> flatMap(final KeyValueMapper<? super K, ? super V, ? extends Iterable<? extends KeyValue<? extends KR, ? extends VR>>> mapper,
                                            final Named named) {
        Objects.requireNonNull(mapper, "mapper can't be null");
        Objects.requireNonNull(named, "named can't be null");
        final String name = new NamedInternal(named).orElseGenerateWithPrefix(builder, FLATMAP_NAME);
        final ProcessorParameters<? super K, ? super V> processorParameters = new ProcessorParameters<>(new KStreamFlatMap<>(mapper), name);
        final ProcessorGraphNode<? super K, ? super V> flatMapNode = new ProcessorGraphNode<>(name, processorParameters);
        flatMapNode.keyChangingOperation(true);

        builder.addGraphNode(this.streamsGraphNode, flatMapNode);

        // key and value serde cannot be preserved
        return new KStreamImpl<>(name, null, null, sourceNodes, true, flatMapNode, builder);
    }

    @Override
    public <VR> KStream<K, VR> flatMapValues(final ValueMapper<? super V, ? extends Iterable<? extends VR>> mapper) {
        return flatMapValues(withKey(mapper));
    }

    @Override
    public <VR> KStream<K, VR> flatMapValues(final ValueMapper<? super V, ? extends Iterable<? extends VR>> mapper,
                                             final Named named) {
        return flatMapValues(withKey(mapper), named);
    }

    @Override
    public <VR> KStream<K, VR> flatMapValues(final ValueMapperWithKey<? super K, ? super V, ? extends Iterable<? extends VR>> mapper) {
        return flatMapValues(mapper, NamedInternal.empty());
    }

    @Override
    public <VR> KStream<K, VR> flatMapValues(final ValueMapperWithKey<? super K, ? super V, ? extends Iterable<? extends VR>> mapper,
                                             final Named named) {
        Objects.requireNonNull(mapper, "mapper can't be null");
        Objects.requireNonNull(named, "named can't be null");
        final String name = new NamedInternal(named).orElseGenerateWithPrefix(builder, FLATMAPVALUES_NAME);
        final ProcessorParameters<? super K, ? super V> processorParameters = new ProcessorParameters<>(new KStreamFlatMapValues<>(mapper), name);
        final ProcessorGraphNode<? super K, ? super V> flatMapValuesNode = new ProcessorGraphNode<>(name, processorParameters);

        flatMapValuesNode.setValueChangingOperation(true);
        builder.addGraphNode(this.streamsGraphNode, flatMapValuesNode);

        // value serde cannot be preserved
        return new KStreamImpl<>(name, keySerde, null, sourceNodes, this.repartitionRequired, flatMapValuesNode, builder);
    }

    @Override
    @SuppressWarnings("unchecked")
    public KStream<K, V>[] branch(final Predicate<? super K, ? super V>... predicates) {
        return doBranch(NamedInternal.empty(), predicates);
    }

    @Override
    @SuppressWarnings("unchecked")
    public KStream<K, V>[] branch(final Named name, final Predicate<? super K, ? super V>... predicates) {
        Objects.requireNonNull(name, "name can't be null");
        return doBranch(new NamedInternal(name), predicates);
    }

    @SuppressWarnings("unchecked")
    private KStream<K, V>[] doBranch(final NamedInternal named,
                                     final Predicate<? super K, ? super V>... predicates) {
        if (predicates.length == 0) {
            throw new IllegalArgumentException("you must provide at least one predicate");
        }
        for (final Predicate<? super K, ? super V> predicate : predicates) {
            Objects.requireNonNull(predicate, "predicates can't have null values");
        }

        final String branchName = named.orElseGenerateWithPrefix(builder, BRANCH_NAME);

        final String[] childNames = new String[predicates.length];
        for (int i = 0; i < predicates.length; i++) {
            childNames[i] = named.suffixWithOrElseGet("-predicate-" + i, builder, BRANCHCHILD_NAME);
        }

        final ProcessorParameters processorParameters = new ProcessorParameters<>(new KStreamBranch(predicates.clone(), childNames), branchName);
        final ProcessorGraphNode<K, V> branchNode = new ProcessorGraphNode<>(branchName, processorParameters);
        builder.addGraphNode(this.streamsGraphNode, branchNode);

        final KStream<K, V>[] branchChildren = (KStream<K, V>[]) Array.newInstance(KStream.class, predicates.length);

        for (int i = 0; i < predicates.length; i++) {
            final ProcessorParameters innerProcessorParameters = new ProcessorParameters<>(new KStreamPassThrough<K, V>(), childNames[i]);
            final ProcessorGraphNode<K, V> branchChildNode = new ProcessorGraphNode<>(childNames[i], innerProcessorParameters);

            builder.addGraphNode(branchNode, branchChildNode);
            branchChildren[i] = new KStreamImpl<>(childNames[i], keySerde, valSerde, sourceNodes, repartitionRequired, branchChildNode, builder);
        }

        return branchChildren;
    }

    @Override
    public KStream<K, V> merge(final KStream<K, V> stream) {
        Objects.requireNonNull(stream);
        return merge(builder, stream, NamedInternal.empty());
    }

    @Override
    public KStream<K, V> merge(final KStream<K, V> stream, final Named processorName) {
        Objects.requireNonNull(stream);
        return merge(builder, stream, new NamedInternal(processorName));
    }

    private KStream<K, V> merge(final InternalStreamsBuilder builder,
                                final KStream<K, V> stream,
                                final NamedInternal processorName) {
        final KStreamImpl<K, V> streamImpl = (KStreamImpl<K, V>) stream;
        final String name = processorName.orElseGenerateWithPrefix(builder, MERGE_NAME);
        final Set<String> allSourceNodes = new HashSet<>();

        final boolean requireRepartitioning = streamImpl.repartitionRequired || repartitionRequired;
        allSourceNodes.addAll(sourceNodes);
        allSourceNodes.addAll(streamImpl.sourceNodes);

        final ProcessorParameters<? super K, ? super V> processorParameters = new ProcessorParameters<>(new KStreamPassThrough<>(), name);

        final ProcessorGraphNode<? super K, ? super V> mergeNode = new ProcessorGraphNode<>(name, processorParameters);
        mergeNode.setMergeNode(true);
        builder.addGraphNode(Arrays.asList(this.streamsGraphNode, streamImpl.streamsGraphNode), mergeNode);

        // drop the serde as we cannot safely use either one to represent both streams
        return new KStreamImpl<>(name, null, null, allSourceNodes, requireRepartitioning, mergeNode, builder);
    }

    @Override
    public void foreach(final ForeachAction<? super K, ? super V> action) {
        foreach(action, NamedInternal.empty());
    }

    @Override
    public void foreach(final ForeachAction<? super K, ? super V> action, final Named named) {
        Objects.requireNonNull(action, "action can't be null");
        final String name = new NamedInternal(named).orElseGenerateWithPrefix(builder, FOREACH_NAME);
        final ProcessorParameters<? super K, ? super V> processorParameters = new ProcessorParameters<>(
                new KStreamPeek<>(action, false),
                name
        );

        final ProcessorGraphNode<? super K, ? super V> foreachNode = new ProcessorGraphNode<>(name, processorParameters);
        builder.addGraphNode(this.streamsGraphNode, foreachNode);
    }

    @Override
    public KStream<K, V> peek(final ForeachAction<? super K, ? super V> action) {
        return peek(action, NamedInternal.empty());
    }

    @Override
    public KStream<K, V> peek(final ForeachAction<? super K, ? super V> action, final Named named) {
        Objects.requireNonNull(action, "action can't be null");
        Objects.requireNonNull(named, "named can't be null");
        final String name = new NamedInternal(named).orElseGenerateWithPrefix(builder, PEEK_NAME);

        final ProcessorParameters<? super K, ? super V> processorParameters = new ProcessorParameters<>(
                new KStreamPeek<>(action, true),
                name
        );

        final ProcessorGraphNode<? super K, ? super V> peekNode = new ProcessorGraphNode<>(name, processorParameters);

        builder.addGraphNode(this.streamsGraphNode, peekNode);

        return new KStreamImpl<>(name, keySerde, valSerde, sourceNodes, repartitionRequired, peekNode, builder);
    }

    @Override
    public KStream<K, V> through(final String topic) {
        return through(topic, Produced.with(keySerde, valSerde, null));
    }

    @Override
    public KStream<K, V> through(final String topic, final Produced<K, V> produced) {
        Objects.requireNonNull(topic, "topic can't be null");
        Objects.requireNonNull(produced, "Produced can't be null");
        final ProducedInternal<K, V> producedInternal = new ProducedInternal<>(produced);
        if (producedInternal.keySerde() == null) {
            producedInternal.withKeySerde(keySerde);
        }
        if (producedInternal.valueSerde() == null) {
            producedInternal.withValueSerde(valSerde);
        }
        to(topic, producedInternal);
        return builder.stream(
            Collections.singleton(topic),
            new ConsumedInternal<>(
                producedInternal.keySerde(),
                producedInternal.valueSerde(),
                new FailOnInvalidTimestamp(),
                null
            )
        );
    }

    @Override
    public void to(final String topic) {
        to(topic, Produced.with(keySerde, valSerde, null));
    }

    @Override
    public void to(final String topic, final Produced<K, V> produced) {
        Objects.requireNonNull(topic, "topic can't be null");
        Objects.requireNonNull(produced, "Produced can't be null");
        final ProducedInternal<K, V> producedInternal = new ProducedInternal<>(produced);
        if (producedInternal.keySerde() == null) {
            producedInternal.withKeySerde(keySerde);
        }
        if (producedInternal.valueSerde() == null) {
            producedInternal.withValueSerde(valSerde);
        }
        to(new StaticTopicNameExtractor<>(topic), producedInternal);
    }

    @Override
    public void to(final TopicNameExtractor<K, V> topicExtractor) {
        to(topicExtractor, Produced.with(keySerde, valSerde, null));
    }

    @Override
    public void to(final TopicNameExtractor<K, V> topicExtractor, final Produced<K, V> produced) {
        Objects.requireNonNull(topicExtractor, "topic extractor can't be null");
        Objects.requireNonNull(produced, "Produced can't be null");
        final ProducedInternal<K, V> producedInternal = new ProducedInternal<>(produced);
        if (producedInternal.keySerde() == null) {
            producedInternal.withKeySerde(keySerde);
        }
        if (producedInternal.valueSerde() == null) {
            producedInternal.withValueSerde(valSerde);
        }
        to(topicExtractor, producedInternal);
    }

    private void to(final TopicNameExtractor<K, V> topicExtractor, final ProducedInternal<K, V> produced) {
        final String name = new NamedInternal(produced.name()).orElseGenerateWithPrefix(builder, SINK_NAME);
        final StreamSinkNode<K, V> sinkNode = new StreamSinkNode<>(
            name,
            topicExtractor,
            produced
        );

        builder.addGraphNode(this.streamsGraphNode, sinkNode);
    }

    @Override
    public <KR, VR> KStream<KR, VR> transform(final TransformerSupplier<? super K, ? super V, KeyValue<KR, VR>> transformerSupplier,
                                              final String... stateStoreNames) {
        Objects.requireNonNull(transformerSupplier, "transformerSupplier can't be null");
        final String name = builder.newProcessorName(TRANSFORM_NAME);
<<<<<<< HEAD
        final StatefulProcessorNode<? super K, ? super V> transformNode = new StatefulProcessorNode<>(
            name,
            new ProcessorParameters<>(new KStreamFlatTransform<>(transformerSupplier), name),
            getStoreNamesAndMaybeAddStores(transformerSupplier, stateStoreNames)
        );

        transformNode.keyChangingOperation(true);
        builder.addGraphNode(this.streamsGraphNode, transformNode);

        // cannot inherit key and value serde
        return new KStreamImpl<>(name, null, null, sourceNodes, true, transformNode, builder);
=======
        return flatTransform(new TransformerSupplierAdapter<>(transformerSupplier), Named.as(name), stateStoreNames);
>>>>>>> 35ed7b14
    }

    @Override
    public <KR, VR> KStream<KR, VR> transform(final TransformerSupplier<? super K, ? super V, KeyValue<KR, VR>> transformerSupplier,
                                              final Named named,
                                              final String... stateStoreNames) {
        Objects.requireNonNull(transformerSupplier, "transformerSupplier can't be null");
        return flatTransform(new TransformerSupplierAdapter<>(transformerSupplier), named, stateStoreNames);
    }

    @Override
    public <K1, V1> KStream<K1, V1> flatTransform(final TransformerSupplier<? super K, ? super V, Iterable<KeyValue<K1, V1>>> transformerSupplier,
                                                  final String... stateStoreNames) {
        Objects.requireNonNull(transformerSupplier, "transformerSupplier can't be null");
        final String name = builder.newProcessorName(TRANSFORM_NAME);
        return flatTransform(transformerSupplier, Named.as(name), stateStoreNames);
    }

    @Override
    public <K1, V1> KStream<K1, V1> flatTransform(final TransformerSupplier<? super K, ? super V, Iterable<KeyValue<K1, V1>>> transformerSupplier,
                                                  final Named named,
                                                  final String... stateStoreNames) {
        Objects.requireNonNull(transformerSupplier, "transformerSupplier can't be null");
        Objects.requireNonNull(named, "named can't be null");

        final String name = new NamedInternal(named).name();
        final StatefulProcessorNode<? super K, ? super V> transformNode = new StatefulProcessorNode<>(
                name,
                new ProcessorParameters<>(new KStreamFlatTransform<>(transformerSupplier), name),
                stateStoreNames
        );

        transformNode.keyChangingOperation(true);
        builder.addGraphNode(streamsGraphNode, transformNode);

        // cannot inherit key and value serde
        return new KStreamImpl<>(name, null, null, sourceNodes, true, transformNode, builder);
    }

    @Override
    public <VR> KStream<K, VR> transformValues(final ValueTransformerSupplier<? super V, ? extends VR> valueTransformerSupplier,
                                               final String... stateStoreNames) {
        Objects.requireNonNull(valueTransformerSupplier, "valueTransformerSupplier can't be null");
        return doTransformValues(toValueTransformerWithKeySupplier(valueTransformerSupplier), NamedInternal.empty(), stateStoreNames);
    }

    @Override
    public <VR> KStream<K, VR> transformValues(final ValueTransformerSupplier<? super V, ? extends VR> valueTransformerSupplier,
                                               final Named named,
                                               final String... stateStoreNames) {
        Objects.requireNonNull(valueTransformerSupplier, "valueTransformSupplier can't be null");
        Objects.requireNonNull(named, "named can't be null");
        return doTransformValues(toValueTransformerWithKeySupplier(valueTransformerSupplier),
                new NamedInternal(named), stateStoreNames);
    }

    @Override
    public <VR> KStream<K, VR> transformValues(final ValueTransformerWithKeySupplier<? super K, ? super V, ? extends VR> valueTransformerSupplier,
                                               final String... stateStoreNames) {
        Objects.requireNonNull(valueTransformerSupplier, "valueTransformerSupplier can't be null");
        return doTransformValues(valueTransformerSupplier, NamedInternal.empty(), stateStoreNames);
    }

    @Override
    public <VR> KStream<K, VR> transformValues(final ValueTransformerWithKeySupplier<? super K, ? super V, ? extends VR> valueTransformerSupplier,
                                               final Named named,
                                               final String... stateStoreNames) {
        Objects.requireNonNull(valueTransformerSupplier, "valueTransformSupplier can't be null");
        Objects.requireNonNull(named, "named can't be null");
        return doTransformValues(valueTransformerSupplier, new NamedInternal(named), stateStoreNames);
    }

    private <VR> KStream<K, VR> doTransformValues(final ValueTransformerWithKeySupplier<? super K, ? super V, ? extends VR> valueTransformerWithKeySupplier,
                                                  final NamedInternal named,
                                                  final String... stateStoreNames) {

        final String name = named.orElseGenerateWithPrefix(builder, TRANSFORMVALUES_NAME);
        final StatefulProcessorNode<? super K, ? super V> transformNode = new StatefulProcessorNode<>(
            name,
            new ProcessorParameters<>(new KStreamTransformValues<>(valueTransformerWithKeySupplier), name),
            getStoreNamesAndMaybeAddStores(valueTransformerWithKeySupplier, stateStoreNames)
        );

        transformNode.setValueChangingOperation(true);
        builder.addGraphNode(this.streamsGraphNode, transformNode);

        // cannot inherit value serde
        return new KStreamImpl<>(name, keySerde, null, sourceNodes, repartitionRequired, transformNode, builder);
    }

    @Override
    public <VR> KStream<K, VR> flatTransformValues(final ValueTransformerSupplier<? super V, Iterable<VR>> valueTransformerSupplier,
                                                   final String... stateStoreNames) {
        Objects.requireNonNull(valueTransformerSupplier, "valueTransformerSupplier can't be null");

        return doFlatTransformValues(toValueTransformerWithKeySupplier(valueTransformerSupplier), NamedInternal.empty(), stateStoreNames);
    }

    @Override
    public <VR> KStream<K, VR> flatTransformValues(final ValueTransformerSupplier<? super V, Iterable<VR>> valueTransformerSupplier,
                                                   final Named named,
                                                   final String... stateStoreNames) {
        Objects.requireNonNull(valueTransformerSupplier, "valueTransformerSupplier can't be null");

        return doFlatTransformValues(toValueTransformerWithKeySupplier(valueTransformerSupplier), named, stateStoreNames);
    }

    @Override
    public <VR> KStream<K, VR> flatTransformValues(final ValueTransformerWithKeySupplier<? super K, ? super V, Iterable<VR>> valueTransformerSupplier,
                                                   final String... stateStoreNames) {
        Objects.requireNonNull(valueTransformerSupplier, "valueTransformerSupplier can't be null");

        return doFlatTransformValues(valueTransformerSupplier, NamedInternal.empty(), stateStoreNames);
    }

    @Override
    public <VR> KStream<K, VR> flatTransformValues(final ValueTransformerWithKeySupplier<? super K, ? super V, Iterable<VR>> valueTransformerSupplier,
                                                   final Named named,
                                                   final String... stateStoreNames) {
        Objects.requireNonNull(valueTransformerSupplier, "valueTransformerSupplier can't be null");

        return doFlatTransformValues(valueTransformerSupplier, named, stateStoreNames);
    }

    private <VR> KStream<K, VR> doFlatTransformValues(final ValueTransformerWithKeySupplier<? super K, ? super V, Iterable<VR>> valueTransformerWithKeySupplier,
                                                      final Named named,
                                                      final String... stateStoreNames) {
        final String name = new NamedInternal(named).orElseGenerateWithPrefix(builder, TRANSFORMVALUES_NAME);

        final StatefulProcessorNode<? super K, ? super V> transformNode = new StatefulProcessorNode<>(
            name,
            new ProcessorParameters<>(new KStreamFlatTransformValues<>(valueTransformerWithKeySupplier), name),
            getStoreNamesAndMaybeAddStores(valueTransformerWithKeySupplier, stateStoreNames)
        );

        transformNode.setValueChangingOperation(true);
        builder.addGraphNode(this.streamsGraphNode, transformNode);

        // cannot inherit value serde
        return new KStreamImpl<>(name, keySerde, null, sourceNodes, repartitionRequired, transformNode, builder);
    }

    @Override
    public void process(final ProcessorSupplier<? super K, ? super V> processorSupplier,
                        final String... stateStoreNames) {

        Objects.requireNonNull(processorSupplier, "ProcessSupplier cant' be null");
        final String name = builder.newProcessorName(PROCESSOR_NAME);
        process(processorSupplier, Named.as(name), stateStoreNames);
    }

    @Override
    public void process(final ProcessorSupplier<? super K, ? super V> processorSupplier,
                        final Named named,
                        final String... stateStoreNames) {
        Objects.requireNonNull(processorSupplier, "ProcessSupplier cant' be null");
        Objects.requireNonNull(named, "named cant' be null");

        final String name = new NamedInternal(named).name();
        final StatefulProcessorNode<? super K, ? super V> processNode = new StatefulProcessorNode<>(
<<<<<<< HEAD
            name,
            new ProcessorParameters<>(processorSupplier, name),
            getStoreNamesAndMaybeAddStores(processorSupplier, stateStoreNames)
=======
                name,
                new ProcessorParameters<>(processorSupplier, name),
                stateStoreNames
>>>>>>> 35ed7b14
        );

        builder.addGraphNode(this.streamsGraphNode, processNode);
    }

    /**
     * Provides store names that should be connected to a {@link StatefulProcessorNode}, from two sources:
     * 1) Store names are provided as arguments to process(...), transform(...), etc.
     * 2) {@link StoreBuilder}s are provided by the Processor/TransformerSupplier itself, by returning a set from
     * {@link ConnectedStoreProvider#stores()}.  The {@link StoreBuilder}s will also be added to the topology.
     */
    private String[] getStoreNamesAndMaybeAddStores(final ConnectedStoreProvider storeProvider, final String[] varargsStoreNames) {
        final List<String> allStoreNames = Arrays.asList(varargsStoreNames);
        final Set<StoreBuilder> stores = storeProvider.stores();
        if (stores != null) {
            stores.forEach(builder::addStateStore);
            stores.stream().map(StoreBuilder::name)
                .forEach(allStoreNames::add);
        }
        return allStoreNames.toArray(new String[]{});
    }

    @Override
    public <VO, VR> KStream<K, VR> join(final KStream<K, VO> other,
                                        final ValueJoiner<? super V, ? super VO, ? extends VR> joiner,
                                        final JoinWindows windows) {
        return join(other, joiner, windows, Joined.with(null, null, null));
    }

    @Override
    public <VO, VR> KStream<K, VR> join(final KStream<K, VO> otherStream,
                                        final ValueJoiner<? super V, ? super VO, ? extends VR> joiner,
                                        final JoinWindows windows,
                                        final Joined<K, V, VO> joined) {

        return doJoin(otherStream,
                      joiner,
                      windows,
                      joined,
                      new KStreamImplJoin(false, false));

    }

    @Override
    public <VO, VR> KStream<K, VR> outerJoin(final KStream<K, VO> other,
                                             final ValueJoiner<? super V, ? super VO, ? extends VR> joiner,
                                             final JoinWindows windows) {
        return outerJoin(other, joiner, windows, Joined.with(null, null, null));
    }

    @Override
    public <VO, VR> KStream<K, VR> outerJoin(final KStream<K, VO> other,
                                             final ValueJoiner<? super V, ? super VO, ? extends VR> joiner,
                                             final JoinWindows windows,
                                             final Joined<K, V, VO> joined) {
        return doJoin(other, joiner, windows, joined, new KStreamImplJoin(true, true));
    }

    private <VO, VR> KStream<K, VR> doJoin(final KStream<K, VO> other,
                                           final ValueJoiner<? super V, ? super VO, ? extends VR> joiner,
                                           final JoinWindows windows,
                                           final Joined<K, V, VO> joined,
                                           final KStreamImplJoin join) {
        Objects.requireNonNull(other, "other KStream can't be null");
        Objects.requireNonNull(joiner, "joiner can't be null");
        Objects.requireNonNull(windows, "windows can't be null");
        Objects.requireNonNull(joined, "joined can't be null");

        KStreamImpl<K, V> joinThis = this;
        KStreamImpl<K, VO> joinOther = (KStreamImpl<K, VO>) other;

        final JoinedInternal<K, V, VO> joinedInternal = new JoinedInternal<>(joined);
        final NamedInternal name = new NamedInternal(joinedInternal.name());
        if (joinThis.repartitionRequired) {
            final String joinThisName = joinThis.name;
            final String leftJoinRepartitionTopicName = name.suffixWithOrElseGet("-left", joinThisName);
            joinThis = joinThis.repartitionForJoin(leftJoinRepartitionTopicName, joined.keySerde(), joined.valueSerde());
        }

        if (joinOther.repartitionRequired) {
            final String joinOtherName = joinOther.name;
            final String rightJoinRepartitionTopicName = name.suffixWithOrElseGet("-right", joinOtherName);
            joinOther = joinOther.repartitionForJoin(rightJoinRepartitionTopicName, joined.keySerde(), joined.otherValueSerde());
        }

        joinThis.ensureJoinableWith(joinOther);

        return join.join(
            joinThis,
            joinOther,
            joiner,
            windows,
            joined
        );
    }

    /**
     * Repartition a stream. This is required on join operations occurring after
     * an operation that changes the key, i.e, selectKey, map(..), flatMap(..).
     */
    private KStreamImpl<K, V> repartitionForJoin(final String repartitionName,
                                                 final Serde<K> keySerdeOverride,
                                                 final Serde<V> valueSerdeOverride) {
        final Serde<K> repartitionKeySerde = keySerdeOverride != null ? keySerdeOverride : keySerde;
        final Serde<V> repartitionValueSerde = valueSerdeOverride != null ? valueSerdeOverride : valSerde;
        final OptimizableRepartitionNodeBuilder<K, V> optimizableRepartitionNodeBuilder =
            OptimizableRepartitionNode.optimizableRepartitionNodeBuilder();
        final String repartitionedSourceName = createRepartitionedSource(builder,
                                                                         repartitionKeySerde,
                                                                         repartitionValueSerde,
                                                                         repartitionName,
                                                                         optimizableRepartitionNodeBuilder);

        final OptimizableRepartitionNode<K, V> optimizableRepartitionNode = optimizableRepartitionNodeBuilder.build();
        builder.addGraphNode(this.streamsGraphNode, optimizableRepartitionNode);

        return new KStreamImpl<>(repartitionedSourceName, repartitionKeySerde, repartitionValueSerde, Collections.singleton(repartitionedSourceName), false, optimizableRepartitionNode, builder);
    }

    static <K1, V1> String createRepartitionedSource(final InternalStreamsBuilder builder,
                                                     final Serde<K1> keySerde,
                                                     final Serde<V1> valSerde,
                                                     final String repartitionTopicNamePrefix,
                                                     final OptimizableRepartitionNodeBuilder<K1, V1> optimizableRepartitionNodeBuilder) {


        final String repartitionTopic = repartitionTopicNamePrefix + REPARTITION_TOPIC_SUFFIX;
        final String sinkName = builder.newProcessorName(SINK_NAME);
        final String nullKeyFilterProcessorName = builder.newProcessorName(FILTER_NAME);
        final String sourceName = builder.newProcessorName(SOURCE_NAME);

        final Predicate<K1, V1> notNullKeyPredicate = (k, v) -> k != null;

        final ProcessorParameters processorParameters = new ProcessorParameters<>(
            new KStreamFilter<>(notNullKeyPredicate, false),
            nullKeyFilterProcessorName
        );

        optimizableRepartitionNodeBuilder.withKeySerde(keySerde)
                                         .withValueSerde(valSerde)
                                         .withSourceName(sourceName)
                                         .withRepartitionTopic(repartitionTopic)
                                         .withSinkName(sinkName)
                                         .withProcessorParameters(processorParameters)
                                         // reusing the source name for the graph node name
                                         // adding explicit variable as it simplifies logic
                                         .withNodeName(sourceName);

        return sourceName;
    }

    @Override
    public <VO, VR> KStream<K, VR> leftJoin(final KStream<K, VO> other,
                                            final ValueJoiner<? super V, ? super VO, ? extends VR> joiner,
                                            final JoinWindows windows) {
        return leftJoin(other, joiner, windows, Joined.with(null, null, null));
    }

    @Override
    public <VO, VR> KStream<K, VR> leftJoin(final KStream<K, VO> other,
                                            final ValueJoiner<? super V, ? super VO, ? extends VR> joiner,
                                            final JoinWindows windows,
                                            final Joined<K, V, VO> joined) {
        Objects.requireNonNull(joined, "joined can't be null");
        return doJoin(
            other,
            joiner,
            windows,
            joined,
            new KStreamImplJoin(true, false)
        );

    }

    @Override
    public <VO, VR> KStream<K, VR> join(final KTable<K, VO> other,
                                        final ValueJoiner<? super V, ? super VO, ? extends VR> joiner) {
        return join(other, joiner, Joined.with(null, null, null));
    }

    @Override
    public <VO, VR> KStream<K, VR> join(final KTable<K, VO> other,
                                        final ValueJoiner<? super V, ? super VO, ? extends VR> joiner,
                                        final Joined<K, V, VO> joined) {
        Objects.requireNonNull(other, "other can't be null");
        Objects.requireNonNull(joiner, "joiner can't be null");
        Objects.requireNonNull(joined, "joined can't be null");

        final JoinedInternal<K, V, VO> joinedInternal = new JoinedInternal<>(joined);
        final String name = joinedInternal.name();
        if (repartitionRequired) {
            final KStreamImpl<K, V> thisStreamRepartitioned = repartitionForJoin(
                name != null ? name : this.name,
                joined.keySerde(),
                joined.valueSerde()
            );
            return thisStreamRepartitioned.doStreamTableJoin(other, joiner, joined, false);
        } else {
            return doStreamTableJoin(other, joiner, joined, false);
        }
    }

    @Override
    public <VO, VR> KStream<K, VR> leftJoin(final KTable<K, VO> other, final ValueJoiner<? super V, ? super VO, ? extends VR> joiner) {
        return leftJoin(other, joiner, Joined.with(null, null, null));
    }

    @Override
    public <VO, VR> KStream<K, VR> leftJoin(final KTable<K, VO> other,
                                            final ValueJoiner<? super V, ? super VO, ? extends VR> joiner,
                                            final Joined<K, V, VO> joined) {
        Objects.requireNonNull(other, "other can't be null");
        Objects.requireNonNull(joiner, "joiner can't be null");
        Objects.requireNonNull(joined, "joined can't be null");
        final JoinedInternal<K, V, VO> joinedInternal = new JoinedInternal<>(joined);
        final String internalName = joinedInternal.name();
        if (repartitionRequired) {
            final KStreamImpl<K, V> thisStreamRepartitioned = repartitionForJoin(
                internalName != null ? internalName : name,
                joined.keySerde(),
                joined.valueSerde()
            );
            return thisStreamRepartitioned.doStreamTableJoin(other, joiner, joined, true);
        } else {
            return doStreamTableJoin(other, joiner, joined, true);
        }
    }

    @Override
    public <KG, VG, VR> KStream<K, VR> join(final GlobalKTable<KG, VG> globalTable,
                                            final KeyValueMapper<? super K, ? super V, ? extends KG> keyMapper,
                                            final ValueJoiner<? super V, ? super VG, ? extends VR> joiner) {
        return globalTableJoin(globalTable, keyMapper, joiner, false, NamedInternal.empty());
    }

    @Override
    public <KG, VG, VR> KStream<K, VR> join(final GlobalKTable<KG, VG> globalTable,
                                            final KeyValueMapper<? super K, ? super V, ? extends KG> keyMapper,
                                            final ValueJoiner<? super V, ? super VG, ? extends VR> joiner,
                                            final Named named) {
        return globalTableJoin(globalTable, keyMapper, joiner, false, named);
    }

    @Override
    public <KG, VG, VR> KStream<K, VR> leftJoin(final GlobalKTable<KG, VG> globalTable,
                                                final KeyValueMapper<? super K, ? super V, ? extends KG> keyMapper,
                                                final ValueJoiner<? super V, ? super VG, ? extends VR> joiner) {
        return globalTableJoin(globalTable, keyMapper, joiner, true, NamedInternal.empty());
    }

    @Override
    public <KG, VG, VR> KStream<K, VR> leftJoin(final GlobalKTable<KG, VG> globalTable,
                                                final KeyValueMapper<? super K, ? super V, ? extends KG> keyMapper,
                                                final ValueJoiner<? super V, ? super VG, ? extends VR> joiner,
                                                final Named named) {
        return globalTableJoin(globalTable, keyMapper, joiner, true, named);
    }


    private <KG, VG, VR> KStream<K, VR> globalTableJoin(final GlobalKTable<KG, VG> globalTable,
                                                        final KeyValueMapper<? super K, ? super V, ? extends KG> keyMapper,
                                                        final ValueJoiner<? super V, ? super VG, ? extends VR> joiner,
                                                        final boolean leftJoin,
                                                        final Named named) {
        Objects.requireNonNull(globalTable, "globalTable can't be null");
        Objects.requireNonNull(keyMapper, "keyMapper can't be null");
        Objects.requireNonNull(joiner, "joiner can't be null");
        Objects.requireNonNull(named, "named can't be null");

        final KTableValueGetterSupplier<KG, VG> valueGetterSupplier = ((GlobalKTableImpl<KG, VG>) globalTable).valueGetterSupplier();
        final String name = new NamedInternal(named).orElseGenerateWithPrefix(builder, LEFTJOIN_NAME);

        final ProcessorSupplier<K, V> processorSupplier = new KStreamGlobalKTableJoin<>(
            valueGetterSupplier,
            joiner,
            keyMapper,
            leftJoin
        );
        final ProcessorParameters<K, V> processorParameters = new ProcessorParameters<>(processorSupplier, name);

        final StreamTableJoinNode<K, V> streamTableJoinNode = new StreamTableJoinNode<>(name,
                                                                                        processorParameters,
                                                                                        new String[] {},
                                                                                        null);
        builder.addGraphNode(this.streamsGraphNode, streamTableJoinNode);

        // do not have serde for joined result
        return new KStreamImpl<>(name, keySerde, null, sourceNodes, repartitionRequired, streamTableJoinNode, builder);
    }

    @SuppressWarnings("unchecked")
    private <VO, VR> KStream<K, VR> doStreamTableJoin(final KTable<K, VO> other,
                                                      final ValueJoiner<? super V, ? super VO, ? extends VR> joiner,
                                                      final Joined<K, V, VO> joined,
                                                      final boolean leftJoin) {
        Objects.requireNonNull(other, "other KTable can't be null");
        Objects.requireNonNull(joiner, "joiner can't be null");

        final Set<String> allSourceNodes = ensureJoinableWith((AbstractStream<K, VO>) other);

        final JoinedInternal<K, V, VO> joinedInternal = new JoinedInternal<>(joined);
        final NamedInternal renamed = new NamedInternal(joinedInternal.name());

        final String name = renamed.orElseGenerateWithPrefix(builder, leftJoin ? LEFTJOIN_NAME : JOIN_NAME);
        final ProcessorSupplier<K, V> processorSupplier = new KStreamKTableJoin<>(
            ((KTableImpl<K, ?, VO>) other).valueGetterSupplier(),
            joiner,
            leftJoin
        );

        final ProcessorParameters<K, V> processorParameters = new ProcessorParameters<>(processorSupplier, name);
        final StreamTableJoinNode<K, V> streamTableJoinNode = new StreamTableJoinNode<>(
            name,
            processorParameters,
            ((KTableImpl) other).valueGetterSupplier().storeNames(),
            this.name
        );

        builder.addGraphNode(this.streamsGraphNode, streamTableJoinNode);

        // do not have serde for joined result
        return new KStreamImpl<>(name, joined.keySerde() != null ? joined.keySerde() : keySerde, null, allSourceNodes, false, streamTableJoinNode, builder);

    }

    @Override
    public <KR> KGroupedStream<KR, V> groupBy(final KeyValueMapper<? super K, ? super V, KR> selector) {
        return groupBy(selector, Grouped.with(null, valSerde));
    }

    @Override
    @Deprecated
    public <KR> KGroupedStream<KR, V> groupBy(final KeyValueMapper<? super K, ? super V, KR> selector,
                                              final org.apache.kafka.streams.kstream.Serialized<KR, V> serialized) {
        Objects.requireNonNull(selector, "selector can't be null");
        Objects.requireNonNull(serialized, "serialized can't be null");
        final SerializedInternal<KR, V> serializedInternal = new SerializedInternal<>(serialized);

        return groupBy(selector, Grouped.with(serializedInternal.keySerde(), serializedInternal.valueSerde()));
    }

    @Override
    public <KR> KGroupedStream<KR, V> groupBy(final KeyValueMapper<? super K, ? super V, KR> selector,
                                              final Grouped<KR, V> grouped) {
        Objects.requireNonNull(selector, "selector can't be null");
        Objects.requireNonNull(grouped, "grouped can't be null");
        final GroupedInternal<KR, V> groupedInternal = new GroupedInternal<>(grouped);
        final ProcessorGraphNode<K, V> selectKeyMapNode = internalSelectKey(selector, new NamedInternal(groupedInternal.name()));
        selectKeyMapNode.keyChangingOperation(true);

        builder.addGraphNode(this.streamsGraphNode, selectKeyMapNode);

        return new KGroupedStreamImpl<>(
            selectKeyMapNode.nodeName(),
            sourceNodes,
            groupedInternal,
            true,
            selectKeyMapNode,
            builder);
    }

    @Override
    public KGroupedStream<K, V> groupByKey() {
        return groupByKey(Grouped.with(keySerde, valSerde));
    }

    @Override
    @Deprecated
    public KGroupedStream<K, V> groupByKey(final org.apache.kafka.streams.kstream.Serialized<K, V> serialized) {
        final SerializedInternal<K, V> serializedInternal = new SerializedInternal<>(serialized);
        return groupByKey(Grouped.with(serializedInternal.keySerde(), serializedInternal.valueSerde()));
    }

    @Override
    public KGroupedStream<K, V> groupByKey(final Grouped<K, V> grouped) {
        final GroupedInternal<K, V> groupedInternal = new GroupedInternal<>(grouped);

        return new KGroupedStreamImpl<>(
            name,
            sourceNodes,
            groupedInternal,
            repartitionRequired,
            streamsGraphNode,
            builder);
    }

    @SuppressWarnings("deprecation") // continuing to support Windows#maintainMs/segmentInterval in fallback mode
    private static <K, V> StoreBuilder<WindowStore<K, V>> joinWindowStoreBuilder(final String joinName,
                                                                                 final JoinWindows windows,
                                                                                 final Serde<K> keySerde,
                                                                                 final Serde<V> valueSerde) {
        return Stores.windowStoreBuilder(
            Stores.persistentWindowStore(
                joinName + "-store",
                Duration.ofMillis(windows.size() + windows.gracePeriodMs()),
                Duration.ofMillis(windows.size()),
                true
            ),
            keySerde,
            valueSerde
        );
    }

    private class KStreamImplJoin {

        private final boolean leftOuter;
        private final boolean rightOuter;


        KStreamImplJoin(final boolean leftOuter,
                        final boolean rightOuter) {
            this.leftOuter = leftOuter;
            this.rightOuter = rightOuter;
        }

        public <K1, R, V1, V2> KStream<K1, R> join(final KStream<K1, V1> lhs,
                                                   final KStream<K1, V2> other,
                                                   final ValueJoiner<? super V1, ? super V2, ? extends R> joiner,
                                                   final JoinWindows windows,
                                                   final Joined<K1, V1, V2> joined) {

            final JoinedInternal<K1, V1, V2>  joinedInternal = new JoinedInternal<>(joined);
            final NamedInternal renamed = new NamedInternal(joinedInternal.name());

            final String thisWindowStreamName =  renamed.suffixWithOrElseGet(
                    "-this-windowed", builder, WINDOWED_NAME);
            final String otherWindowStreamName = renamed.suffixWithOrElseGet(
                    "-other-windowed", builder, WINDOWED_NAME);

            final String joinThisName = rightOuter ?
                    renamed.suffixWithOrElseGet("-outer-this-join", builder, OUTERTHIS_NAME)
                    : renamed.suffixWithOrElseGet("-this-join", builder, JOINTHIS_NAME);
            final String joinOtherName = leftOuter ?
                    renamed.suffixWithOrElseGet("-outer-other-join", builder, OUTEROTHER_NAME)
                    : renamed.suffixWithOrElseGet("-other-join", builder, JOINOTHER_NAME);
            final String joinMergeName = renamed.suffixWithOrElseGet(
                    "-merge", builder, MERGE_NAME);
            final StreamsGraphNode thisStreamsGraphNode = ((AbstractStream) lhs).streamsGraphNode;
            final StreamsGraphNode otherStreamsGraphNode = ((AbstractStream) other).streamsGraphNode;


            final StoreBuilder<WindowStore<K1, V1>> thisWindowStore =
                joinWindowStoreBuilder(joinThisName, windows, joined.keySerde(), joined.valueSerde());
            final StoreBuilder<WindowStore<K1, V2>> otherWindowStore =
                joinWindowStoreBuilder(joinOtherName, windows, joined.keySerde(), joined.otherValueSerde());

            final KStreamJoinWindow<K1, V1> thisWindowedStream = new KStreamJoinWindow<>(thisWindowStore.name());

            final ProcessorParameters<K1, V1> thisWindowStreamProcessorParams = new ProcessorParameters<>(thisWindowedStream, thisWindowStreamName);
            final ProcessorGraphNode<K1, V1> thisWindowedStreamsNode = new ProcessorGraphNode<>(thisWindowStreamName, thisWindowStreamProcessorParams);
            builder.addGraphNode(thisStreamsGraphNode, thisWindowedStreamsNode);

            final KStreamJoinWindow<K1, V2> otherWindowedStream = new KStreamJoinWindow<>(otherWindowStore.name());

            final ProcessorParameters<K1, V2> otherWindowStreamProcessorParams = new ProcessorParameters<>(otherWindowedStream, otherWindowStreamName);
            final ProcessorGraphNode<K1, V2> otherWindowedStreamsNode = new ProcessorGraphNode<>(otherWindowStreamName, otherWindowStreamProcessorParams);
            builder.addGraphNode(otherStreamsGraphNode, otherWindowedStreamsNode);

            final KStreamKStreamJoin<K1, R, V1, V2> joinThis = new KStreamKStreamJoin<>(
                otherWindowStore.name(),
                windows.beforeMs,
                windows.afterMs,
                joiner,
                leftOuter
            );

            final KStreamKStreamJoin<K1, R, V2, V1> joinOther = new KStreamKStreamJoin<>(
                thisWindowStore.name(),
                windows.afterMs,
                windows.beforeMs,
                reverseJoiner(joiner),
                rightOuter
            );

            final KStreamPassThrough<K1, R> joinMerge = new KStreamPassThrough<>();

            final StreamStreamJoinNode.StreamStreamJoinNodeBuilder<K1, V1, V2, R> joinBuilder = StreamStreamJoinNode.streamStreamJoinNodeBuilder();

            final ProcessorParameters<K1, V1> joinThisProcessorParams = new ProcessorParameters<>(joinThis, joinThisName);
            final ProcessorParameters<K1, V2> joinOtherProcessorParams = new ProcessorParameters<>(joinOther, joinOtherName);
            final ProcessorParameters<K1, R> joinMergeProcessorParams = new ProcessorParameters<>(joinMerge, joinMergeName);

            joinBuilder.withJoinMergeProcessorParameters(joinMergeProcessorParams)
                       .withJoinThisProcessorParameters(joinThisProcessorParams)
                       .withJoinOtherProcessorParameters(joinOtherProcessorParams)
                       .withThisWindowStoreBuilder(thisWindowStore)
                       .withOtherWindowStoreBuilder(otherWindowStore)
                       .withThisWindowedStreamProcessorParameters(thisWindowStreamProcessorParams)
                       .withOtherWindowedStreamProcessorParameters(otherWindowStreamProcessorParams)
                       .withValueJoiner(joiner)
                       .withNodeName(joinMergeName);

            final StreamsGraphNode joinGraphNode = joinBuilder.build();

            builder.addGraphNode(Arrays.asList(thisStreamsGraphNode, otherStreamsGraphNode), joinGraphNode);

            final Set<String> allSourceNodes = new HashSet<>(((KStreamImpl<K1, V1>) lhs).sourceNodes);
            allSourceNodes.addAll(((KStreamImpl<K1, V2>) other).sourceNodes);

            // do not have serde for joined result;
            // also for key serde we do not inherit from either since we cannot tell if these two serdes are different
            return new KStreamImpl<>(joinMergeName, joined.keySerde(), null, allSourceNodes, false, joinGraphNode, builder);
        }
    }

}<|MERGE_RESOLUTION|>--- conflicted
+++ resolved
@@ -539,21 +539,7 @@
                                               final String... stateStoreNames) {
         Objects.requireNonNull(transformerSupplier, "transformerSupplier can't be null");
         final String name = builder.newProcessorName(TRANSFORM_NAME);
-<<<<<<< HEAD
-        final StatefulProcessorNode<? super K, ? super V> transformNode = new StatefulProcessorNode<>(
-            name,
-            new ProcessorParameters<>(new KStreamFlatTransform<>(transformerSupplier), name),
-            getStoreNamesAndMaybeAddStores(transformerSupplier, stateStoreNames)
-        );
-
-        transformNode.keyChangingOperation(true);
-        builder.addGraphNode(this.streamsGraphNode, transformNode);
-
-        // cannot inherit key and value serde
-        return new KStreamImpl<>(name, null, null, sourceNodes, true, transformNode, builder);
-=======
         return flatTransform(new TransformerSupplierAdapter<>(transformerSupplier), Named.as(name), stateStoreNames);
->>>>>>> 35ed7b14
     }
 
     @Override
@@ -583,7 +569,7 @@
         final StatefulProcessorNode<? super K, ? super V> transformNode = new StatefulProcessorNode<>(
                 name,
                 new ProcessorParameters<>(new KStreamFlatTransform<>(transformerSupplier), name),
-                stateStoreNames
+                getStoreNamesAndMaybeAddStores(transformerSupplier, stateStoreNames)
         );
 
         transformNode.keyChangingOperation(true);
@@ -714,15 +700,9 @@
 
         final String name = new NamedInternal(named).name();
         final StatefulProcessorNode<? super K, ? super V> processNode = new StatefulProcessorNode<>(
-<<<<<<< HEAD
-            name,
-            new ProcessorParameters<>(processorSupplier, name),
-            getStoreNamesAndMaybeAddStores(processorSupplier, stateStoreNames)
-=======
                 name,
                 new ProcessorParameters<>(processorSupplier, name),
-                stateStoreNames
->>>>>>> 35ed7b14
+                getStoreNamesAndMaybeAddStores(processorSupplier, stateStoreNames)
         );
 
         builder.addGraphNode(this.streamsGraphNode, processNode);
