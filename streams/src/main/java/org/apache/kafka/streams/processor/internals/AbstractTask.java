--- conflicted
+++ resolved
@@ -57,12 +57,8 @@
 
         // create the processor state manager
         try {
-<<<<<<< HEAD
-            File jobStateDir = StreamThread.makeStateDir(jobId, config.getString(StreamingConfig.STATE_DIR_CONFIG));
+            File jobStateDir = StreamThread.makeStateDir(jobId, config.getString(StreamsConfig.STATE_DIR_CONFIG));
             File stateFile = new File(jobStateDir.getCanonicalPath(), id.toString());
-=======
-            File stateFile = new File(config.getString(StreamsConfig.STATE_DIR_CONFIG), id.toString());
->>>>>>> 21c6cfe5
             // if partitions is null, this is a standby task
             this.stateMgr = new ProcessorStateManager(jobId, id.partition, partitions, stateFile, restoreConsumer, isStandby);
         } catch (IOException e) {
