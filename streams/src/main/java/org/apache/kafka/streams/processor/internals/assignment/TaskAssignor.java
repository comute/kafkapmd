--- conflicted
+++ resolved
@@ -16,209 +16,6 @@
  */
 package org.apache.kafka.streams.processor.internals.assignment;
 
-<<<<<<< HEAD
-import org.apache.kafka.streams.errors.TaskAssignmentException;
-import org.apache.kafka.streams.processor.TaskId;
-import org.slf4j.Logger;
-import org.slf4j.LoggerFactory;
-
-import java.util.ArrayList;
-import java.util.Collections;
-import java.util.HashSet;
-import java.util.Map;
-import java.util.Random;
-import java.util.Set;
-
-public class TaskAssignor<C> {
-
-    private static final Logger log = LoggerFactory.getLogger(TaskAssignor.class);
-
-    public static <C, T extends Comparable<T>> void assign(Map<C, ClientState> states, Set<TaskId> tasks, int numStandbyReplicas) {
-        long seed = 0L;
-        for (C client : states.keySet()) {
-            seed += client.hashCode();
-        }
-
-        TaskAssignor<C> assignor = new TaskAssignor<>(states, tasks, seed);
-
-        // assign active tasks
-        assignor.assignTasks();
-
-        // assign standby tasks
-        if (numStandbyReplicas > 0)
-            assignor.assignStandbyTasks(numStandbyReplicas);
-    }
-
-    private final Random rand;
-    private final Map<C, ClientState> states;
-    private final Set<TaskPair> taskPairs;
-    private final int maxNumTaskPairs;
-    private final ArrayList<TaskId> tasks;
-    private boolean prevAssignmentBalanced = true;
-    private boolean prevClientsUnchanged = true;
-
-    private TaskAssignor(Map<C, ClientState> states, Set<TaskId> tasks, long randomSeed) {
-        this.rand = new Random(randomSeed);
-        this.tasks = new ArrayList(tasks);
-        this.states = states;
-
-        int avgNumTasks = tasks.size() / states.size();
-        Set<TaskId> existingTasks = new HashSet<>();
-        for (Map.Entry<C, ClientState> entry : states.entrySet()) {
-            Set<TaskId> oldTasks = entry.getValue().prevAssignedTasks;
-
-            // make sure the previous assignment is balanced
-            prevAssignmentBalanced = prevAssignmentBalanced &&
-                    oldTasks.size() < 2 * avgNumTasks && oldTasks.size() > avgNumTasks / 2;
-
-            // make sure there are no duplicates
-            for (TaskId task : oldTasks) {
-                prevClientsUnchanged = prevClientsUnchanged && !existingTasks.contains(task);
-            }
-            existingTasks.addAll(oldTasks);
-        }
-
-        // make sure the existing assignment didn't miss out any task
-        prevClientsUnchanged = prevClientsUnchanged && existingTasks.equals(tasks);
-
-        int numTasks = tasks.size();
-        this.maxNumTaskPairs = numTasks * (numTasks - 1) / 2;
-        this.taskPairs = new HashSet<>(this.maxNumTaskPairs);
-    }
-
-    private void assignTasks() {
-        assignTasks(true);
-    }
-
-    private void assignStandbyTasks(int numStandbyReplicas) {
-        int numReplicas = Math.min(numStandbyReplicas, states.size() - 1);
-        for (int i = 0; i < numReplicas; i++) {
-            assignTasks(false);
-        }
-    }
-
-    private void assignTasks(boolean active) {
-        Collections.shuffle(this.tasks, rand);
-
-        for (TaskId task : tasks) {
-            ClientState state = findClientFor(task);
-
-            if (state != null) {
-                state.assign(task, active);
-            } else {
-                TaskAssignmentException ex = new TaskAssignmentException("failed to find an assignable client");
-                log.error(ex.getMessage(), ex);
-                throw ex;
-            }
-        }
-    }
-
-    private ClientState findClientFor(TaskId task) {
-        boolean checkTaskPairs = taskPairs.size() < maxNumTaskPairs;
-
-        ClientState state = findClientByAdditionCost(task, checkTaskPairs);
-
-        if (state == null && checkTaskPairs)
-            state = findClientByAdditionCost(task, false);
-
-        if (state != null)
-            addTaskPairs(task, state);
-
-        return state;
-    }
-
-    private ClientState findClientByAdditionCost(TaskId task, boolean checkTaskPairs) {
-        ClientState candidate = null;
-        double candidateAdditionCost = 0d;
-
-        for (ClientState state : states.values()) {
-            if (prevAssignmentBalanced && prevClientsUnchanged &&
-                state.prevAssignedTasks.contains(task)) {
-                return state;
-            }
-            if (!state.assignedTasks.contains(task)) {
-                // if checkTaskPairs flag is on, skip this client if this task doesn't introduce a new task combination
-                if (checkTaskPairs && !state.assignedTasks.isEmpty() && !hasNewTaskPair(task, state))
-                    continue;
-
-                double additionCost = computeAdditionCost(task, state);
-                if (candidate == null ||
-                        (additionCost < candidateAdditionCost ||
-                                (additionCost == candidateAdditionCost && state.cost < candidate.cost))) {
-                    candidate = state;
-                    candidateAdditionCost = additionCost;
-                }
-            }
-        }
-
-        return candidate;
-    }
-
-    private void addTaskPairs(TaskId task, ClientState state) {
-        for (TaskId other : state.assignedTasks) {
-            taskPairs.add(pair(task, other));
-        }
-    }
-
-    private boolean hasNewTaskPair(TaskId task, ClientState state) {
-        for (TaskId other : state.assignedTasks) {
-            if (!taskPairs.contains(pair(task, other)))
-                return true;
-        }
-        return false;
-    }
-
-    private double computeAdditionCost(TaskId task, ClientState state) {
-        double cost = Math.floor((double) state.assignedTasks.size() / state.capacity);
-
-        if (state.prevAssignedTasks.contains(task)) {
-            if (state.prevActiveTasks.contains(task)) {
-                cost += ClientState.COST_ACTIVE;
-            } else {
-                cost += ClientState.COST_STANDBY;
-            }
-        } else {
-            cost += ClientState.COST_LOAD;
-        }
-
-        return cost;
-    }
-
-    private TaskPair pair(TaskId task1, TaskId task2) {
-        if (task1.compareTo(task2) < 0) {
-            return new TaskPair(task1, task2);
-        } else {
-            return new TaskPair(task2, task1);
-        }
-    }
-
-    private static class TaskPair {
-        final TaskId task1;
-        final TaskId task2;
-
-        TaskPair(TaskId task1, TaskId task2) {
-            this.task1 = task1;
-            this.task2 = task2;
-        }
-
-        @Override
-        public int hashCode() {
-            return task1.hashCode() ^ task2.hashCode();
-        }
-
-        @SuppressWarnings("unchecked")
-        @Override
-        public boolean equals(Object o) {
-            if (o instanceof TaskPair) {
-                TaskPair other = (TaskPair) o;
-                return this.task1.equals(other.task1) && this.task2.equals(other.task2);
-            }
-            return false;
-        }
-    }
-
-=======
 public interface TaskAssignor<C, T extends Comparable<T>> {
     void assign(int numStandbyReplicas);
->>>>>>> 573a6f39
 }