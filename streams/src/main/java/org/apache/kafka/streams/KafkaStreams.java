/*
 * Licensed to the Apache Software Foundation (ASF) under one or more
 * contributor license agreements. See the NOTICE file distributed with
 * this work for additional information regarding copyright ownership.
 * The ASF licenses this file to You under the Apache License, Version 2.0
 * (the "License"); you may not use this file except in compliance with
 * the License. You may obtain a copy of the License at
 *
 *    http://www.apache.org/licenses/LICENSE-2.0
 *
 * Unless required by applicable law or agreed to in writing, software
 * distributed under the License is distributed on an "AS IS" BASIS,
 * WITHOUT WARRANTIES OR CONDITIONS OF ANY KIND, either express or implied.
 * See the License for the specific language governing permissions and
 * limitations under the License.
 */
package org.apache.kafka.streams;

import org.apache.kafka.clients.CommonClientConfigs;
import org.apache.kafka.clients.admin.Admin;
import org.apache.kafka.clients.admin.ListOffsetsResult.ListOffsetsResultInfo;
import org.apache.kafka.clients.admin.MemberToRemove;
import org.apache.kafka.clients.admin.RemoveMembersFromConsumerGroupOptions;
import org.apache.kafka.clients.admin.RemoveMembersFromConsumerGroupResult;
import org.apache.kafka.clients.consumer.KafkaConsumer;
import org.apache.kafka.clients.producer.KafkaProducer;
import org.apache.kafka.common.Metric;
import org.apache.kafka.common.MetricName;
import org.apache.kafka.common.TopicPartition;
import org.apache.kafka.common.errors.TimeoutException;
import org.apache.kafka.common.metrics.JmxReporter;
import org.apache.kafka.common.metrics.KafkaMetricsContext;
import org.apache.kafka.common.metrics.MetricConfig;
import org.apache.kafka.common.metrics.Metrics;
import org.apache.kafka.common.metrics.MetricsContext;
import org.apache.kafka.common.metrics.MetricsReporter;
import org.apache.kafka.common.metrics.Sensor;
import org.apache.kafka.common.metrics.Sensor.RecordingLevel;
import org.apache.kafka.common.serialization.Serializer;
import org.apache.kafka.common.utils.LogContext;
import org.apache.kafka.common.utils.Time;
import org.apache.kafka.streams.errors.InvalidStateStoreException;
import org.apache.kafka.streams.errors.ProcessorStateException;
import org.apache.kafka.streams.errors.StreamsException;
import org.apache.kafka.streams.errors.StreamsNotStartedException;
import org.apache.kafka.streams.errors.StreamsUncaughtExceptionHandler;
import org.apache.kafka.streams.errors.UnknownStateStoreException;
import org.apache.kafka.streams.errors.InvalidStateStorePartitionException;
import org.apache.kafka.streams.internals.metrics.ClientMetrics;
import org.apache.kafka.streams.processor.StateRestoreListener;
import org.apache.kafka.streams.processor.StateStore;
import org.apache.kafka.streams.processor.StreamPartitioner;
import org.apache.kafka.streams.processor.internals.ClientUtils;
import org.apache.kafka.streams.processor.internals.DefaultKafkaClientSupplier;
import org.apache.kafka.streams.processor.internals.GlobalStreamThread;
import org.apache.kafka.streams.processor.internals.TopologyMetadata;
import org.apache.kafka.streams.processor.internals.StateDirectory;
import org.apache.kafka.streams.processor.internals.StreamThread;
import org.apache.kafka.streams.processor.internals.StreamsMetadataState;
import org.apache.kafka.streams.processor.internals.Task;
import org.apache.kafka.streams.processor.internals.ThreadStateTransitionValidator;
import org.apache.kafka.streams.processor.internals.assignment.AssignorError;
import org.apache.kafka.streams.processor.internals.metrics.StreamsMetricsImpl;
import org.apache.kafka.streams.state.HostInfo;
import org.apache.kafka.streams.state.internals.GlobalStateStoreProvider;
import org.apache.kafka.streams.state.internals.QueryableStoreProvider;
import org.apache.kafka.streams.state.internals.StreamThreadStateStoreProvider;
import org.slf4j.Logger;

import java.time.Duration;
import java.util.ArrayList;
import java.util.Arrays;
import java.util.Collection;
import java.util.Collections;
import java.util.HashMap;
import java.util.HashSet;
import java.util.LinkedHashMap;
import java.util.LinkedList;
import java.util.List;
import java.util.Map;
import java.util.Objects;
import java.util.Optional;
import java.util.Properties;
import java.util.Set;
import java.util.TreeMap;
import java.util.UUID;
import java.util.concurrent.atomic.AtomicInteger;
import java.util.concurrent.ExecutionException;
import java.util.concurrent.Executors;
import java.util.concurrent.ScheduledExecutorService;
import java.util.concurrent.TimeUnit;
import java.util.function.Consumer;
import java.util.stream.Collectors;

import static org.apache.kafka.streams.StreamsConfig.METRICS_RECORDING_LEVEL_CONFIG;
import static org.apache.kafka.streams.errors.StreamsUncaughtExceptionHandler.StreamThreadExceptionResponse.SHUTDOWN_CLIENT;
import static org.apache.kafka.streams.internals.ApiUtils.prepareMillisCheckFailMsgPrefix;
import static org.apache.kafka.streams.internals.ApiUtils.validateMillisecondDuration;
import static org.apache.kafka.streams.processor.internals.ClientUtils.fetchEndOffsets;

/**
 * A Kafka client that allows for performing continuous computation on input coming from one or more input topics and
 * sends output to zero, one, or more output topics.
 * <p>
 * The computational logic can be specified either by using the {@link Topology} to define a DAG topology of
 * {@link org.apache.kafka.streams.processor.api.Processor}s or by using the {@link StreamsBuilder} which provides the high-level DSL to define
 * transformations.
 * <p>
 * One {@code KafkaStreams} instance can contain one or more threads specified in the configs for the processing work.
 * <p>
 * A {@code KafkaStreams} instance can co-ordinate with any other instances with the same
 * {@link StreamsConfig#APPLICATION_ID_CONFIG application ID} (whether in the same process, on other processes on this
 * machine, or on remote machines) as a single (possibly distributed) stream processing application.
 * These instances will divide up the work based on the assignment of the input topic partitions so that all partitions
 * are being consumed.
 * If instances are added or fail, all (remaining) instances will rebalance the partition assignment among themselves
 * to balance processing load and ensure that all input topic partitions are processed.
 * <p>
 * Internally a {@code KafkaStreams} instance contains a normal {@link KafkaProducer} and {@link KafkaConsumer} instance
 * that is used for reading input and writing output.
 * <p>
 * A simple example might look like this:
 * <pre>{@code
 * Properties props = new Properties();
 * props.put(StreamsConfig.APPLICATION_ID_CONFIG, "my-stream-processing-application");
 * props.put(StreamsConfig.BOOTSTRAP_SERVERS_CONFIG, "localhost:9092");
 * props.put(StreamsConfig.DEFAULT_KEY_SERDE_CLASS_CONFIG, Serdes.String().getClass());
 * props.put(StreamsConfig.DEFAULT_VALUE_SERDE_CLASS_CONFIG, Serdes.String().getClass());
 *
 * StreamsBuilder builder = new StreamsBuilder();
 * builder.<String, String>stream("my-input-topic").mapValues(value -> String.valueOf(value.length())).to("my-output-topic");
 *
 * KafkaStreams streams = new KafkaStreams(builder.build(), props);
 * streams.start();
 * }</pre>
 *
 * @see org.apache.kafka.streams.StreamsBuilder
 * @see org.apache.kafka.streams.Topology
 */
public class KafkaStreams implements AutoCloseable {

    private static final String JMX_PREFIX = "kafka.streams";

    // processId is expected to be unique across JVMs and to be used
    // in userData of the subscription request to allow assignor be aware
    // of the co-location of stream thread's consumers. It is for internal
    // usage only and should not be exposed to users at all.
    private final Time time;
    private final Logger log;
    private final String clientId;
    private final Metrics metrics;
    private final StreamsConfig config;
    protected final List<StreamThread> threads;
    private final StateDirectory stateDirectory;
    private final StreamsMetadataState streamsMetadataState;
    private final ScheduledExecutorService stateDirCleaner;
    private final ScheduledExecutorService rocksDBMetricsRecordingService;
    private final Admin adminClient;
    private final StreamsMetricsImpl streamsMetrics;
    private final long totalCacheSize;
    private final StreamStateListener streamStateListener;
    private final StateRestoreListener delegatingStateRestoreListener;
    private final Map<Long, StreamThread.State> threadState;
    private final UUID processId;
    private final KafkaClientSupplier clientSupplier;
<<<<<<< HEAD
    protected final TopologyMetadata topologyMetadata;
=======
    private final InternalTopologyBuilder internalTopologyBuilder;
    private final QueryableStoreProvider queryableStoreProvider;
>>>>>>> d89ea749

    GlobalStreamThread globalStreamThread;
    private KafkaStreams.StateListener stateListener;
    private StateRestoreListener globalStateRestoreListener;
    private boolean oldHandler;
    private java.util.function.Consumer<Throwable> streamsUncaughtExceptionHandler;
    private final Object changeThreadCount = new Object();

    // container states
    /**
     * Kafka Streams states are the possible state that a Kafka Streams instance can be in.
     * An instance must only be in one state at a time.
     * The expected state transition with the following defined states is:
     *
     * <pre>
     *                 +--------------+
     *         +&lt;----- | Created (0)  |
     *         |       +-----+--------+
     *         |             |
     *         |             v
     *         |       +----+--+------+
     *         |       | Re-          |
     *         +&lt;----- | Balancing (1)| --------&gt;+
     *         |       +-----+-+------+          |
     *         |             | ^                 |
     *         |             v |                 |
     *         |       +--------------+          v
     *         |       | Running (2)  | --------&gt;+
     *         |       +------+-------+          |
     *         |              |                  |
     *         |              v                  |
     *         |       +------+-------+     +----+-------+
     *         +-----&gt; | Pending      |     | Pending    |
     *                 | Shutdown (3) |     | Error (5)  |
     *                 +------+-------+     +-----+------+
     *                        |                   |
     *                        v                   v
     *                 +------+-------+     +-----+--------+
     *                 | Not          |     | Error (6)    |
     *                 | Running (4)  |     +--------------+
     *                 +--------------+
     *
     *
     * </pre>
     * Note the following:
     * - RUNNING state will transit to REBALANCING if any of its threads is in PARTITION_REVOKED or PARTITIONS_ASSIGNED state
     * - REBALANCING state will transit to RUNNING if all of its threads are in RUNNING state
     * - Any state except NOT_RUNNING, PENDING_ERROR or ERROR can go to PENDING_SHUTDOWN (whenever close is called)
     * - Of special importance: If the global stream thread dies, or all stream threads die (or both) then
     *   the instance will be in the ERROR state. The user will not need to close it.
     */
    public enum State {
        CREATED(1, 3),          // 0
        REBALANCING(2, 3, 5),   // 1
        RUNNING(1, 2, 3, 5),    // 2
        PENDING_SHUTDOWN(4),    // 3
        NOT_RUNNING,            // 4
        PENDING_ERROR(6),       // 5
        ERROR;                  // 6

        private final Set<Integer> validTransitions = new HashSet<>();

        State(final Integer... validTransitions) {
            this.validTransitions.addAll(Arrays.asList(validTransitions));
        }

        public boolean isRunningOrRebalancing() {
            return equals(RUNNING) || equals(REBALANCING);
        }

        public boolean isValidTransition(final State newState) {
            return validTransitions.contains(newState.ordinal());
        }
    }

    private final Object stateLock = new Object();
    protected volatile State state = State.CREATED;

    private boolean waitOnState(final State targetState, final long waitMs) {
        final long begin = time.milliseconds();
        synchronized (stateLock) {
            boolean interrupted = false;
            long elapsedMs = 0L;
            try {
                while (state != targetState) {
                    if (waitMs > elapsedMs) {
                        final long remainingMs = waitMs - elapsedMs;
                        try {
                            stateLock.wait(remainingMs);
                        } catch (final InterruptedException e) {
                            interrupted = true;
                        }
                    } else {
                        log.debug("Cannot transit to {} within {}ms", targetState, waitMs);
                        return false;
                    }
                    elapsedMs = time.milliseconds() - begin;
                }
            } finally {
                // Make sure to restore the interruption status before returning.
                // We do not always own the current thread that executes this method, i.e., we do not know the
                // interruption policy of the thread. The least we can do is restore the interruption status before
                // the current thread exits this method.
                if (interrupted) {
                    Thread.currentThread().interrupt();
                }
            }
            return true;
        }
    }

    /**
     * Sets the state
     * @param newState New state
     */
    private boolean setState(final State newState) {
        final State oldState;

        synchronized (stateLock) {
            oldState = state;

            if (state == State.PENDING_SHUTDOWN && newState != State.NOT_RUNNING) {
                // when the state is already in PENDING_SHUTDOWN, all other transitions than NOT_RUNNING (due to thread dying) will be
                // refused but we do not throw exception here, to allow appropriate error handling
                return false;
            } else if (state == State.NOT_RUNNING && (newState == State.PENDING_SHUTDOWN || newState == State.NOT_RUNNING)) {
                // when the state is already in NOT_RUNNING, its transition to PENDING_SHUTDOWN or NOT_RUNNING (due to consecutive close calls)
                // will be refused but we do not throw exception here, to allow idempotent close calls
                return false;
            } else if (state == State.REBALANCING && newState == State.REBALANCING) {
                // when the state is already in REBALANCING, it should not transit to REBALANCING again
                return false;
            } else if (state == State.ERROR && (newState == State.PENDING_ERROR || newState == State.ERROR)) {
                // when the state is already in ERROR, its transition to PENDING_ERROR or ERROR (due to consecutive close calls)
                return false;
            } else if (state == State.PENDING_ERROR && newState != State.ERROR) {
                // when the state is already in PENDING_ERROR, all other transitions than ERROR (due to thread dying) will be
                // refused but we do not throw exception here, to allow appropriate error handling
                return false;
            } else if (!state.isValidTransition(newState)) {
                throw new IllegalStateException("Stream-client " + clientId + ": Unexpected state transition from " + oldState + " to " + newState);
            } else {
                log.info("State transition from {} to {}", oldState, newState);
            }
            state = newState;
            stateLock.notifyAll();
        }

        // we need to call the user customized state listener outside the state lock to avoid potential deadlocks
        if (stateListener != null) {
            stateListener.onChange(newState, oldState);
        }

        return true;
    }

    /**
     * Return the current {@link State} of this {@code KafkaStreams} instance.
     *
     * @return the current state of this Kafka Streams instance
     */
    public State state() {
        return state;
    }

    private boolean isRunningOrRebalancing() {
        synchronized (stateLock) {
            return state.isRunningOrRebalancing();
        }
    }

    private void validateIsRunningOrRebalancing() {
        synchronized (stateLock) {
            if (state == State.CREATED) {
                throw new StreamsNotStartedException("KafkaStreams has not been started, you can retry after calling start()");
            }
            if (!isRunningOrRebalancing()) {
                throw new IllegalStateException("KafkaStreams is not running. State is " + state + ".");
            }
        }
    }

    /**
     * Listen to {@link State} change events.
     */
    public interface StateListener {

        /**
         * Called when state changes.
         *
         * @param newState new state
         * @param oldState previous state
         */
        void onChange(final State newState, final State oldState);
    }

    /**
     * An app can set a single {@link KafkaStreams.StateListener} so that the app is notified when state changes.
     *
     * @param listener a new state listener
     * @throws IllegalStateException if this {@code KafkaStreams} instance is not in state {@link State#CREATED CREATED}.
     */
    public void setStateListener(final KafkaStreams.StateListener listener) {
        synchronized (stateLock) {
            if (state == State.CREATED) {
                stateListener = listener;
            } else {
                throw new IllegalStateException("Can only set StateListener in CREATED state. Current state is: " + state);
            }
        }
    }

    /**
     * Set the handler invoked when an internal {@link StreamsConfig#NUM_STREAM_THREADS_CONFIG stream thread} abruptly
     * terminates due to an uncaught exception.
     *
     * @param uncaughtExceptionHandler the uncaught exception handler for all internal threads; {@code null} deletes the current handler
     * @throws IllegalStateException if this {@code KafkaStreams} instance is not in state {@link State#CREATED CREATED}.
     *
     * @deprecated Since 2.8.0. Use {@link KafkaStreams#setUncaughtExceptionHandler(StreamsUncaughtExceptionHandler)} instead.
     *
     */
    @Deprecated
    public void setUncaughtExceptionHandler(final Thread.UncaughtExceptionHandler uncaughtExceptionHandler) {
        synchronized (stateLock) {
            if (state == State.CREATED) {
                oldHandler = true;
                processStreamThread(thread -> thread.setUncaughtExceptionHandler(uncaughtExceptionHandler));

                if (globalStreamThread != null) {
                    globalStreamThread.setUncaughtExceptionHandler(uncaughtExceptionHandler);
                }
            } else {
                throw new IllegalStateException("Can only set UncaughtExceptionHandler in CREATED state. " +
                    "Current state is: " + state);
            }
        }
    }

    /**
     * Set the handler invoked when an internal {@link StreamsConfig#NUM_STREAM_THREADS_CONFIG stream thread}
     * throws an unexpected exception.
     * These might be exceptions indicating rare bugs in Kafka Streams, or they
     * might be exceptions thrown by your code, for example a NullPointerException thrown from your processor logic.
     * The handler will execute on the thread that produced the exception.
     * In order to get the thread that threw the exception, use {@code Thread.currentThread()}.
     * <p>
     * Note, this handler must be threadsafe, since it will be shared among all threads, and invoked from any
     * thread that encounters such an exception.
     *
     * @param streamsUncaughtExceptionHandler the uncaught exception handler of type {@link StreamsUncaughtExceptionHandler} for all internal threads
     * @throws IllegalStateException if this {@code KafkaStreams} instance is not in state {@link State#CREATED CREATED}.
     * @throws NullPointerException if streamsUncaughtExceptionHandler is null.
     */
    public void setUncaughtExceptionHandler(final StreamsUncaughtExceptionHandler streamsUncaughtExceptionHandler) {
        final Consumer<Throwable> handler = exception -> handleStreamsUncaughtException(exception, streamsUncaughtExceptionHandler);
        synchronized (stateLock) {
            if (state == State.CREATED) {
                this.streamsUncaughtExceptionHandler = handler;
                Objects.requireNonNull(streamsUncaughtExceptionHandler);
                processStreamThread(thread -> thread.setStreamsUncaughtExceptionHandler(handler));
                if (globalStreamThread != null) {
                    globalStreamThread.setUncaughtExceptionHandler(handler);
                }
            } else {
                throw new IllegalStateException("Can only set UncaughtExceptionHandler in CREATED state. " +
                    "Current state is: " + state);
            }
        }
    }

    private void defaultStreamsUncaughtExceptionHandler(final Throwable throwable) {
        if (oldHandler) {
            threads.remove(Thread.currentThread());
            if (throwable instanceof RuntimeException) {
                throw (RuntimeException) throwable;
            } else if (throwable instanceof Error) {
                throw (Error) throwable;
            } else {
                throw new RuntimeException("Unexpected checked exception caught in the uncaught exception handler", throwable);
            }
        } else {
            handleStreamsUncaughtException(throwable, t -> SHUTDOWN_CLIENT);
        }
    }

    private void replaceStreamThread(final Throwable throwable) {
        if (globalStreamThread != null && Thread.currentThread().getName().equals(globalStreamThread.getName())) {
            log.warn("The global thread cannot be replaced. Reverting to shutting down the client.");
            log.error("Encountered the following exception during processing " +
                    " The streams client is going to shut down now. ", throwable);
            closeToError();
        }
        final StreamThread deadThread = (StreamThread) Thread.currentThread();
        deadThread.shutdown();
        addStreamThread();
        if (throwable instanceof RuntimeException) {
            throw (RuntimeException) throwable;
        } else if (throwable instanceof Error) {
            throw (Error) throwable;
        } else {
            throw new RuntimeException("Unexpected checked exception caught in the uncaught exception handler", throwable);
        }
    }

    private void handleStreamsUncaughtException(final Throwable throwable,
                                                final StreamsUncaughtExceptionHandler streamsUncaughtExceptionHandler) {
        final StreamsUncaughtExceptionHandler.StreamThreadExceptionResponse action = streamsUncaughtExceptionHandler.handle(throwable);
        if (oldHandler) {
            log.warn("Stream's new uncaught exception handler is set as well as the deprecated old handler." +
                    "The old handler will be ignored as long as a new handler is set.");
        }
        switch (action) {
            case REPLACE_THREAD:
                replaceStreamThread(throwable);
                break;
            case SHUTDOWN_CLIENT:
                log.error("Encountered the following exception during processing " +
                        "and the registered exception handler opted to " + action + "." +
                        " The streams client is going to shut down now. ", throwable);
                closeToError();
                break;
            case SHUTDOWN_APPLICATION:
                if (getNumLiveStreamThreads() == 1) {
                    log.warn("Attempt to shut down the application requires adding a thread to communicate the shutdown. No processing will be done on this thread");
                    addStreamThread();
                }
                if (throwable instanceof Error) {
                    log.error("This option requires running threads to shut down the application." +
                            "but the uncaught exception was an Error, which means this runtime is no " +
                            "longer in a well-defined state. Attempting to send the shutdown command anyway.", throwable);
                }
                if (Thread.currentThread().equals(globalStreamThread) && getNumLiveStreamThreads() == 0) {
                    log.error("Exception in global thread caused the application to attempt to shutdown." +
                            " This action will succeed only if there is at least one StreamThread running on this client." +
                            " Currently there are no running threads so will now close the client.");
                    closeToError();
                    break;
                }
                processStreamThread(thread -> thread.sendShutdownRequest(AssignorError.SHUTDOWN_REQUESTED));
                log.error("Encountered the following exception during processing " +
                        "and sent shutdown request for the entire application.", throwable);
                break;
        }
    }

    /**
     * Set the listener which is triggered whenever a {@link StateStore} is being restored in order to resume
     * processing.
     *
     * @param globalStateRestoreListener The listener triggered when {@link StateStore} is being restored.
     * @throws IllegalStateException if this {@code KafkaStreams} instance is not in state {@link State#CREATED CREATED}.
     */
    public void setGlobalStateRestoreListener(final StateRestoreListener globalStateRestoreListener) {
        synchronized (stateLock) {
            if (state == State.CREATED) {
                this.globalStateRestoreListener = globalStateRestoreListener;
            } else {
                throw new IllegalStateException("Can only set GlobalStateRestoreListener in CREATED state. " +
                    "Current state is: " + state);
            }
        }
    }

    /**
     * Get read-only handle on global metrics registry, including streams client's own metrics plus
     * its embedded producer, consumer and admin clients' metrics.
     *
     * @return Map of all metrics.
     */
    public Map<MetricName, ? extends Metric> metrics() {
        final Map<MetricName, Metric> result = new LinkedHashMap<>();
        // producer and consumer clients are per-thread
        processStreamThread(thread -> {
            result.putAll(thread.producerMetrics());
            result.putAll(thread.consumerMetrics());
            // admin client is shared, so we can actually move it
            // to result.putAll(adminClient.metrics()).
            // we did it intentionally just for flexibility.
            result.putAll(thread.adminClientMetrics());
        });
        // global thread's consumer client
        if (globalStreamThread != null) {
            result.putAll(globalStreamThread.consumerMetrics());
        }
        // self streams metrics
        result.putAll(metrics.metrics());
        return Collections.unmodifiableMap(result);
    }

    /**
     * Class that handles stream thread transitions
     */
    final class StreamStateListener implements StreamThread.StateListener {
        private final Map<Long, StreamThread.State> threadState;
        private GlobalStreamThread.State globalThreadState;
        // this lock should always be held before the state lock
        private final Object threadStatesLock;

        StreamStateListener(final Map<Long, StreamThread.State> threadState,
                            final GlobalStreamThread.State globalThreadState) {
            this.threadState = threadState;
            this.globalThreadState = globalThreadState;
            this.threadStatesLock = new Object();
        }

        /**
         * If all threads are up, including the global thread, set to RUNNING
         */
        private void maybeSetRunning() {
            // state can be transferred to RUNNING if all threads are either RUNNING or DEAD
            for (final StreamThread.State state : threadState.values()) {
                if (state != StreamThread.State.RUNNING && state != StreamThread.State.DEAD) {
                    return;
                }
            }

            // the global state thread is relevant only if it is started. There are cases
            // when we don't have a global state thread at all, e.g., when we don't have global KTables
            if (globalThreadState != null && globalThreadState != GlobalStreamThread.State.RUNNING) {
                return;
            }

            setState(State.RUNNING);
        }


        @Override
        public synchronized void onChange(final Thread thread,
                                          final ThreadStateTransitionValidator abstractNewState,
                                          final ThreadStateTransitionValidator abstractOldState) {
            synchronized (threadStatesLock) {
                // StreamThreads first
                if (thread instanceof StreamThread) {
                    final StreamThread.State newState = (StreamThread.State) abstractNewState;
                    threadState.put(thread.getId(), newState);

                    if (newState == StreamThread.State.PARTITIONS_REVOKED || newState == StreamThread.State.PARTITIONS_ASSIGNED) {
                        setState(State.REBALANCING);
                    } else if (newState == StreamThread.State.RUNNING) {
                        maybeSetRunning();
                    }
                } else if (thread instanceof GlobalStreamThread) {
                    // global stream thread has different invariants
                    final GlobalStreamThread.State newState = (GlobalStreamThread.State) abstractNewState;
                    globalThreadState = newState;

                    if (newState == GlobalStreamThread.State.RUNNING) {
                        maybeSetRunning();
                    } else if (newState == GlobalStreamThread.State.DEAD) {
                        log.error("Global thread has died. The streams application or client will now close to ERROR.");
                        closeToError();
                    }
                }
            }
        }
    }

    final class DelegatingStateRestoreListener implements StateRestoreListener {
        private void throwOnFatalException(final Exception fatalUserException,
                                           final TopicPartition topicPartition,
                                           final String storeName) {
            throw new StreamsException(
                    String.format("Fatal user code error in store restore listener for store %s, partition %s.",
                            storeName,
                            topicPartition),
                    fatalUserException);
        }

        @Override
        public void onRestoreStart(final TopicPartition topicPartition,
                                   final String storeName,
                                   final long startingOffset,
                                   final long endingOffset) {
            if (globalStateRestoreListener != null) {
                try {
                    globalStateRestoreListener.onRestoreStart(topicPartition, storeName, startingOffset, endingOffset);
                } catch (final Exception fatalUserException) {
                    throwOnFatalException(fatalUserException, topicPartition, storeName);
                }
            }
        }

        @Override
        public void onBatchRestored(final TopicPartition topicPartition,
                                    final String storeName,
                                    final long batchEndOffset,
                                    final long numRestored) {
            if (globalStateRestoreListener != null) {
                try {
                    globalStateRestoreListener.onBatchRestored(topicPartition, storeName, batchEndOffset, numRestored);
                } catch (final Exception fatalUserException) {
                    throwOnFatalException(fatalUserException, topicPartition, storeName);
                }
            }
        }

        @Override
        public void onRestoreEnd(final TopicPartition topicPartition, final String storeName, final long totalRestored) {
            if (globalStateRestoreListener != null) {
                try {
                    globalStateRestoreListener.onRestoreEnd(topicPartition, storeName, totalRestored);
                } catch (final Exception fatalUserException) {
                    throwOnFatalException(fatalUserException, topicPartition, storeName);
                }
            }
        }
    }

    /**
     * Create a {@code KafkaStreams} instance.
     * <p>
     * Note: even if you never call {@link #start()} on a {@code KafkaStreams} instance,
     * you still must {@link #close()} it to avoid resource leaks.
     *
     * @param topology the topology specifying the computational logic
     * @param props    properties for {@link StreamsConfig}
     * @throws StreamsException if any fatal error occurs
     */
    public KafkaStreams(final Topology topology,
                        final Properties props) {
        this(topology, new StreamsConfig(props), new DefaultKafkaClientSupplier());
    }

    /**
     * Create a {@code KafkaStreams} instance.
     * <p>
     * Note: even if you never call {@link #start()} on a {@code KafkaStreams} instance,
     * you still must {@link #close()} it to avoid resource leaks.
     *
     * @param topology       the topology specifying the computational logic
     * @param props          properties for {@link StreamsConfig}
     * @param clientSupplier the Kafka clients supplier which provides underlying producer and consumer clients
     *                       for the new {@code KafkaStreams} instance
     * @throws StreamsException if any fatal error occurs
     */
    public KafkaStreams(final Topology topology,
                        final Properties props,
                        final KafkaClientSupplier clientSupplier) {
        this(topology, new StreamsConfig(props), clientSupplier, Time.SYSTEM);
    }

    /**
     * Create a {@code KafkaStreams} instance.
     * <p>
     * Note: even if you never call {@link #start()} on a {@code KafkaStreams} instance,
     * you still must {@link #close()} it to avoid resource leaks.
     *
     * @param topology       the topology specifying the computational logic
     * @param props          properties for {@link StreamsConfig}
     * @param time           {@code Time} implementation; cannot be null
     * @throws StreamsException if any fatal error occurs
     */
    public KafkaStreams(final Topology topology,
                        final Properties props,
                        final Time time) {
        this(topology, new StreamsConfig(props), new DefaultKafkaClientSupplier(), time);
    }

    /**
     * Create a {@code KafkaStreams} instance.
     * <p>
     * Note: even if you never call {@link #start()} on a {@code KafkaStreams} instance,
     * you still must {@link #close()} it to avoid resource leaks.
     *
     * @param topology       the topology specifying the computational logic
     * @param props          properties for {@link StreamsConfig}
     * @param clientSupplier the Kafka clients supplier which provides underlying producer and consumer clients
     *                       for the new {@code KafkaStreams} instance
     * @param time           {@code Time} implementation; cannot be null
     * @throws StreamsException if any fatal error occurs
     */
    public KafkaStreams(final Topology topology,
                        final Properties props,
                        final KafkaClientSupplier clientSupplier,
                        final Time time) {
        this(topology, new StreamsConfig(props), clientSupplier, time);
    }

    /**
     * Create a {@code KafkaStreams} instance.
     * <p>
     * Note: even if you never call {@link #start()} on a {@code KafkaStreams} instance,
     * you still must {@link #close()} it to avoid resource leaks.
     *
     * @param topology  the topology specifying the computational logic
     * @param config    configs for Kafka Streams
     * @throws StreamsException if any fatal error occurs
     */
    public KafkaStreams(final Topology topology,
                        final StreamsConfig config) {
        this(topology, config, new DefaultKafkaClientSupplier());
    }

    /**
     * Create a {@code KafkaStreams} instance.
     * <p>
     * Note: even if you never call {@link #start()} on a {@code KafkaStreams} instance,
     * you still must {@link #close()} it to avoid resource leaks.
     *
     * @param topology       the topology specifying the computational logic
     * @param config         configs for Kafka Streams
     * @param clientSupplier the Kafka clients supplier which provides underlying producer and consumer clients
     *                       for the new {@code KafkaStreams} instance
     * @throws StreamsException if any fatal error occurs
     */
    public KafkaStreams(final Topology topology,
                        final StreamsConfig config,
                        final KafkaClientSupplier clientSupplier) {
        this(new TopologyMetadata(topology.internalTopologyBuilder, config), config, clientSupplier);
    }

    /**
     * Create a {@code KafkaStreams} instance.
     * <p>
     * Note: even if you never call {@link #start()} on a {@code KafkaStreams} instance,
     * you still must {@link #close()} it to avoid resource leaks.
     *
     * @param topology       the topology specifying the computational logic
     * @param config         configs for Kafka Streams
     * @param time           {@code Time} implementation; cannot be null
     * @throws StreamsException if any fatal error occurs
     */
    public KafkaStreams(final Topology topology,
                        final StreamsConfig config,
                        final Time time) {
        this(new TopologyMetadata(topology.internalTopologyBuilder, config), config, new DefaultKafkaClientSupplier(), time);
    }

    private KafkaStreams(final Topology topology,
                         final StreamsConfig config,
                         final KafkaClientSupplier clientSupplier,
                         final Time time) throws StreamsException {
        this(new TopologyMetadata(topology.internalTopologyBuilder, config), config, clientSupplier, time);
    }

    protected KafkaStreams(final TopologyMetadata topologyMetadata,
                           final StreamsConfig config,
                           final KafkaClientSupplier clientSupplier) throws StreamsException {
        this(topologyMetadata, config, clientSupplier, Time.SYSTEM);
    }

    private KafkaStreams(final TopologyMetadata topologyMetadata,
                         final StreamsConfig config,
                         final KafkaClientSupplier clientSupplier,
                         final Time time) throws StreamsException {
        this.config = config;
        this.time = time;

        this.topologyMetadata = topologyMetadata;
        this.topologyMetadata.buildAndRewriteTopology();

        final boolean hasGlobalTopology = topologyMetadata.hasGlobalTopology();

        try {
            stateDirectory = new StateDirectory(config, time, topologyMetadata.hasPersistentStores(), topologyMetadata.hasNamedTopologies());
            processId = stateDirectory.initializeProcessId();
        } catch (final ProcessorStateException fatal) {
            throw new StreamsException(fatal);
        }

        // The application ID is a required config and hence should always have value
        final String userClientId = config.getString(StreamsConfig.CLIENT_ID_CONFIG);
        final String applicationId = config.getString(StreamsConfig.APPLICATION_ID_CONFIG);
        if (userClientId.length() <= 0) {
            clientId = applicationId + "-" + processId;
        } else {
            clientId = userClientId;
        }
        final LogContext logContext = new LogContext(String.format("stream-client [%s] ", clientId));
        this.log = logContext.logger(getClass());

        // use client id instead of thread client id since this admin client may be shared among threads
        this.clientSupplier = clientSupplier;
        adminClient = clientSupplier.getAdmin(config.getAdminConfigs(ClientUtils.getSharedAdminClientId(clientId)));

        log.info("Kafka Streams version: {}", ClientMetrics.version());
        log.info("Kafka Streams commit ID: {}", ClientMetrics.commitId());

        metrics = getMetrics(config, time, clientId);
        streamsMetrics = new StreamsMetricsImpl(
            metrics,
            clientId,
            config.getString(StreamsConfig.BUILT_IN_METRICS_VERSION_CONFIG),
            time
        );

        ClientMetrics.addVersionMetric(streamsMetrics);
        ClientMetrics.addCommitIdMetric(streamsMetrics);
        ClientMetrics.addApplicationIdMetric(streamsMetrics, config.getString(StreamsConfig.APPLICATION_ID_CONFIG));
        ClientMetrics.addTopologyDescriptionMetric(streamsMetrics, this.topologyMetadata.topologyDescriptionString());
        ClientMetrics.addStateMetric(streamsMetrics, (metricsConfig, now) -> state);
        ClientMetrics.addNumAliveStreamThreadMetric(streamsMetrics, (metricsConfig, now) -> getNumLiveStreamThreads());

        streamsMetadataState = new StreamsMetadataState(
                this.topologyMetadata,
            parseHostInfo(config.getString(StreamsConfig.APPLICATION_SERVER_CONFIG)));

        oldHandler = false;
        streamsUncaughtExceptionHandler = this::defaultStreamsUncaughtExceptionHandler;
        delegatingStateRestoreListener = new DelegatingStateRestoreListener();

        totalCacheSize = config.getLong(StreamsConfig.CACHE_MAX_BYTES_BUFFERING_CONFIG);
        final int numStreamThreads = topologyMetadata.getNumStreamThreads(config);
        final long cacheSizePerThread = getCacheSizePerThread(numStreamThreads);

        GlobalStreamThread.State globalThreadState = null;
        if (hasGlobalTopology) {
            final String globalThreadId = clientId + "-GlobalStreamThread";
            globalStreamThread = new GlobalStreamThread(
                topologyMetadata.globalTaskTopology(),
                config,
                clientSupplier.getGlobalConsumer(config.getGlobalConsumerConfigs(clientId)),
                stateDirectory,
                cacheSizePerThread,
                streamsMetrics,
                time,
                globalThreadId,
                delegatingStateRestoreListener,
                streamsUncaughtExceptionHandler
            );
            globalThreadState = globalStreamThread.state();
        }

        threads = Collections.synchronizedList(new LinkedList<>());
        threadState = new HashMap<>(numStreamThreads);
        streamStateListener = new StreamStateListener(threadState, globalThreadState);

        final GlobalStateStoreProvider globalStateStoreProvider = new GlobalStateStoreProvider(this.topologyMetadata.globalStateStores());

        if (hasGlobalTopology) {
            globalStreamThread.setStateListener(streamStateListener);
        }

        queryableStoreProvider = new QueryableStoreProvider(globalStateStoreProvider);
        for (int i = 1; i <= numStreamThreads; i++) {
            createAndAddStreamThread(cacheSizePerThread, i);
        }

        stateDirCleaner = setupStateDirCleaner();
        rocksDBMetricsRecordingService = maybeCreateRocksDBMetricsRecordingService(clientId, config);
    }

    private StreamThread createAndAddStreamThread(final long cacheSizePerThread, final int threadIdx) {
        final StreamThread streamThread = StreamThread.create(
            topologyMetadata,
            config,
            clientSupplier,
            adminClient,
            processId,
            clientId,
            streamsMetrics,
            time,
            streamsMetadataState,
            cacheSizePerThread,
            stateDirectory,
            delegatingStateRestoreListener,
            threadIdx,
            KafkaStreams.this::closeToError,
            streamsUncaughtExceptionHandler
        );
        streamThread.setStateListener(streamStateListener);
        threads.add(streamThread);
        threadState.put(streamThread.getId(), streamThread.state());
        queryableStoreProvider.addStoreProviderForThread(streamThread.getName(), new StreamThreadStateStoreProvider(streamThread));
        return streamThread;
    }

    private static Metrics getMetrics(final StreamsConfig config, final Time time, final String clientId) {
        final MetricConfig metricConfig = new MetricConfig()
            .samples(config.getInt(StreamsConfig.METRICS_NUM_SAMPLES_CONFIG))
            .recordLevel(Sensor.RecordingLevel.forName(config.getString(StreamsConfig.METRICS_RECORDING_LEVEL_CONFIG)))
            .timeWindow(config.getLong(StreamsConfig.METRICS_SAMPLE_WINDOW_MS_CONFIG), TimeUnit.MILLISECONDS);
        final List<MetricsReporter> reporters = config.getConfiguredInstances(StreamsConfig.METRIC_REPORTER_CLASSES_CONFIG,
                                                                              MetricsReporter.class,
                                                                              Collections.singletonMap(StreamsConfig.CLIENT_ID_CONFIG, clientId));
        final JmxReporter jmxReporter = new JmxReporter();
        jmxReporter.configure(config.originals());
        reporters.add(jmxReporter);
        final MetricsContext metricsContext = new KafkaMetricsContext(JMX_PREFIX,
                                                                      config.originalsWithPrefix(CommonClientConfigs.METRICS_CONTEXT_PREFIX));
        return new Metrics(metricConfig, reporters, time, metricsContext);
    }

    /**
     * Adds and starts a stream thread in addition to the stream threads that are already running in this
     * Kafka Streams client.
     * <p>
     * Since the number of stream threads increases, the sizes of the caches in the new stream thread
     * and the existing stream threads are adapted so that the sum of the cache sizes over all stream
     * threads does not exceed the total cache size specified in configuration
     * {@link StreamsConfig#CACHE_MAX_BYTES_BUFFERING_CONFIG}.
     * <p>
     * Stream threads can only be added if this Kafka Streams client is in state RUNNING or REBALANCING.
     *
     * @return name of the added stream thread or empty if a new stream thread could not be added
     */
    public Optional<String> addStreamThread() {
        if (isRunningOrRebalancing()) {
            final StreamThread streamThread;
            synchronized (changeThreadCount) {
                final int threadIdx = getNextThreadIndex();
                final int numLiveThreads = getNumLiveStreamThreads();
                final long cacheSizePerThread = getCacheSizePerThread(numLiveThreads + 1);
                log.info("Adding StreamThread-{}, there will now be {} live threads and the new cache size per thread is {}",
                         threadIdx, numLiveThreads + 1, cacheSizePerThread);
                resizeThreadCache(cacheSizePerThread);
                // Creating thread should hold the lock in order to avoid duplicate thread index.
                // If the duplicate index happen, the metadata of thread may be duplicate too.
                streamThread = createAndAddStreamThread(cacheSizePerThread, threadIdx);
            }

            synchronized (stateLock) {
                if (isRunningOrRebalancing()) {
                    streamThread.start();
                    return Optional.of(streamThread.getName());
                } else {
                    log.warn("Terminating the new thread because the Kafka Streams client is in state {}", state);
                    streamThread.shutdown();
                    threads.remove(streamThread);
                    final long cacheSizePerThread = getCacheSizePerThread(getNumLiveStreamThreads());
                    log.info("Resizing thread cache due to terminating added thread, new cache size per thread is {}", cacheSizePerThread);
                    resizeThreadCache(cacheSizePerThread);
                    return Optional.empty();
                }
            }
        } else {
            log.warn("Cannot add a stream thread when Kafka Streams client is in state {}", state);
            return Optional.empty();
        }
    }

    /**
     * Removes one stream thread out of the running stream threads from this Kafka Streams client.
     * <p>
     * The removed stream thread is gracefully shut down. This method does not specify which stream
     * thread is shut down.
     * <p>
     * Since the number of stream threads decreases, the sizes of the caches in the remaining stream
     * threads are adapted so that the sum of the cache sizes over all stream threads equals the total
     * cache size specified in configuration {@link StreamsConfig#CACHE_MAX_BYTES_BUFFERING_CONFIG}.
     *
     * @return name of the removed stream thread or empty if a stream thread could not be removed because
     *         no stream threads are alive
     */
    public Optional<String> removeStreamThread() {
        return removeStreamThread(Long.MAX_VALUE);
    }

    /**
     * Removes one stream thread out of the running stream threads from this Kafka Streams client.
     * <p>
     * The removed stream thread is gracefully shut down. This method does not specify which stream
     * thread is shut down.
     * <p>
     * Since the number of stream threads decreases, the sizes of the caches in the remaining stream
     * threads are adapted so that the sum of the cache sizes over all stream threads equals the total
     * cache size specified in configuration {@link StreamsConfig#CACHE_MAX_BYTES_BUFFERING_CONFIG}.
     *
     * @param timeout The length of time to wait for the thread to shutdown
     * @throws org.apache.kafka.common.errors.TimeoutException if the thread does not stop in time
     * @return name of the removed stream thread or empty if a stream thread could not be removed because
     *         no stream threads are alive
     */
    public Optional<String> removeStreamThread(final Duration timeout) {
        final String msgPrefix = prepareMillisCheckFailMsgPrefix(timeout, "timeout");
        final long timeoutMs = validateMillisecondDuration(timeout, msgPrefix);
        return removeStreamThread(timeoutMs);
    }

    private Optional<String> removeStreamThread(final long timeoutMs) throws TimeoutException {
        final long startMs = time.milliseconds();

        if (isRunningOrRebalancing()) {
            synchronized (changeThreadCount) {
                // make a copy of threads to avoid holding lock
                for (final StreamThread streamThread : new ArrayList<>(threads)) {
                    final boolean callingThreadIsNotCurrentStreamThread = !streamThread.getName().equals(Thread.currentThread().getName());
                    if (streamThread.isAlive() && (callingThreadIsNotCurrentStreamThread || getNumLiveStreamThreads() == 1)) {
                        log.info("Removing StreamThread " + streamThread.getName());
                        final Optional<String> groupInstanceID = streamThread.getGroupInstanceID();
                        streamThread.requestLeaveGroupDuringShutdown();
                        streamThread.shutdown();
                        if (!streamThread.getName().equals(Thread.currentThread().getName())) {
                            final long remainingTimeMs = timeoutMs - (time.milliseconds() - startMs);
                            if (remainingTimeMs <= 0 || !streamThread.waitOnThreadState(StreamThread.State.DEAD, remainingTimeMs)) {
                                log.warn("{} did not shutdown in the allotted time.", streamThread.getName());
                                // Don't remove from threads until shutdown is complete. We will trim it from the
                                // list once it reaches DEAD, and if for some reason it's hanging indefinitely in the
                                // shutdown then we should just consider this thread.id to be burned
                            } else {
                                log.info("Successfully removed {} in {}ms", streamThread.getName(), time.milliseconds() - startMs);
                                threads.remove(streamThread);
                                queryableStoreProvider.removeStoreProviderForThread(streamThread.getName());
                            }
                        } else {
                            log.info("{} is the last remaining thread and must remove itself, therefore we cannot wait "
                                + "for it to complete shutdown as this will result in deadlock.", streamThread.getName());
                        }

                        final long cacheSizePerThread = getCacheSizePerThread(getNumLiveStreamThreads());
                        log.info("Resizing thread cache due to thread removal, new cache size per thread is {}", cacheSizePerThread);
                        resizeThreadCache(cacheSizePerThread);
                        if (groupInstanceID.isPresent() && callingThreadIsNotCurrentStreamThread) {
                            final MemberToRemove memberToRemove = new MemberToRemove(groupInstanceID.get());
                            final Collection<MemberToRemove> membersToRemove = Collections.singletonList(memberToRemove);
                            final RemoveMembersFromConsumerGroupResult removeMembersFromConsumerGroupResult = 
                                adminClient.removeMembersFromConsumerGroup(
                                    config.getString(StreamsConfig.APPLICATION_ID_CONFIG), 
                                    new RemoveMembersFromConsumerGroupOptions(membersToRemove)
                                );
                            try {
                                final long remainingTimeMs = timeoutMs - (time.milliseconds() - startMs);
                                removeMembersFromConsumerGroupResult.memberResult(memberToRemove).get(remainingTimeMs, TimeUnit.MILLISECONDS);
                            } catch (final java.util.concurrent.TimeoutException e) {
                                log.error("Could not remove static member {} from consumer group {} due to a timeout: {}",
                                        groupInstanceID.get(), config.getString(StreamsConfig.APPLICATION_ID_CONFIG), e);
                                throw new TimeoutException(e.getMessage(), e);
                            } catch (final InterruptedException e) {
                                Thread.currentThread().interrupt();
                            } catch (final ExecutionException e) {
                                log.error("Could not remove static member {} from consumer group {} due to: {}",
                                        groupInstanceID.get(), config.getString(StreamsConfig.APPLICATION_ID_CONFIG), e);
                                throw new StreamsException(
                                        "Could not remove static member " + groupInstanceID.get()
                                            + " from consumer group " + config.getString(StreamsConfig.APPLICATION_ID_CONFIG)
                                            + " for the following reason: ",
                                        e.getCause()
                                );
                            }
                        }
                        final long remainingTimeMs = timeoutMs - (time.milliseconds() - startMs);
                        if (remainingTimeMs <= 0) {
                            throw new TimeoutException("Thread " + streamThread.getName() + " did not stop in the allotted time");
                        }
                        return Optional.of(streamThread.getName());
                    }
                }
            }
            log.warn("There are no threads eligible for removal");
        } else {
            log.warn("Cannot remove a stream thread when Kafka Streams client is in state  " + state());
        }
        return Optional.empty();
    }

    /**
     * Takes a snapshot and counts the number of stream threads which are not in PENDING_SHUTDOWN or DEAD
     *
     * note: iteration over SynchronizedList is not thread safe so it must be manually synchronized. However, we may
     * require other locks when looping threads and it could cause deadlock. Hence, we create a copy to avoid holding
     * threads lock when looping threads.
     * @return number of alive stream threads
     */
    private int getNumLiveStreamThreads() {
        final AtomicInteger numLiveThreads = new AtomicInteger(0);

        synchronized (threads) {
            processStreamThread(thread -> {
                if (thread.state() == StreamThread.State.DEAD) {
                    log.debug("Trimming thread {} from the threads list since it's state is {}", thread.getName(), StreamThread.State.DEAD);
                    threads.remove(thread);
                } else if (thread.state() == StreamThread.State.PENDING_SHUTDOWN) {
                    log.debug("Skipping thread {} from num live threads computation since it's state is {}",
                              thread.getName(), StreamThread.State.PENDING_SHUTDOWN);
                } else {
                    numLiveThreads.incrementAndGet();
                }
            });
            return numLiveThreads.get();
        }
    }

    private int getNextThreadIndex() {
        final HashSet<String> allLiveThreadNames = new HashSet<>();
        final AtomicInteger maxThreadId = new AtomicInteger(1);
        synchronized (threads) {
            processStreamThread(thread -> {
                // trim any DEAD threads from the list so we can reuse the thread.id
                // this is only safe to do once the thread has fully completed shutdown
                if (thread.state() == StreamThread.State.DEAD) {
                    threads.remove(thread);
                } else {
                    allLiveThreadNames.add(thread.getName());
                    // Assume threads are always named with the "-StreamThread-<threadId>" suffix
                    final int threadId = Integer.parseInt(thread.getName().substring(thread.getName().lastIndexOf("-") + 1));
                    if (threadId > maxThreadId.get()) {
                        maxThreadId.set(threadId);
                    }
                }
            });

            final String baseName = clientId + "-StreamThread-";
            for (int i = 1; i <= maxThreadId.get(); i++) {
                final String name = baseName + i;
                if (!allLiveThreadNames.contains(name)) {
                    return i;
                }
            }
            // It's safe to use threads.size() rather than getNumLiveStreamThreads() to infer the number of threads
            // here since we trimmed any DEAD threads earlier in this method while holding the lock
            return threads.size() + 1;
        }
    }

    private long getCacheSizePerThread(final int numStreamThreads) {
        if (numStreamThreads == 0) {
            return totalCacheSize;
        }
        return totalCacheSize / (numStreamThreads + (topologyMetadata.hasGlobalTopology() ? 1 : 0));
    }

    private void resizeThreadCache(final long cacheSizePerThread) {
        processStreamThread(thread -> thread.resizeCache(cacheSizePerThread));
        if (globalStreamThread != null) {
            globalStreamThread.resize(cacheSizePerThread);
        }
    }

    private ScheduledExecutorService setupStateDirCleaner() {
        return Executors.newSingleThreadScheduledExecutor(r -> {
            final Thread thread = new Thread(r, clientId + "-CleanupThread");
            thread.setDaemon(true);
            return thread;
        });
    }

    private static ScheduledExecutorService maybeCreateRocksDBMetricsRecordingService(final String clientId,
                                                                                      final StreamsConfig config) {
        if (RecordingLevel.forName(config.getString(METRICS_RECORDING_LEVEL_CONFIG)) == RecordingLevel.DEBUG) {
            return Executors.newSingleThreadScheduledExecutor(r -> {
                final Thread thread = new Thread(r, clientId + "-RocksDBMetricsRecordingTrigger");
                thread.setDaemon(true);
                return thread;
            });
        }
        return null;
    }

    private static HostInfo parseHostInfo(final String endPoint) {
        final HostInfo hostInfo = HostInfo.buildFromEndpoint(endPoint);
        if (hostInfo == null) {
            return StreamsMetadataState.UNKNOWN_HOST;
        } else {
            return hostInfo;
        }
    }

    /**
     * Start the {@code KafkaStreams} instance by starting all its threads.
     * This function is expected to be called only once during the life cycle of the client.
     * <p>
     * Because threads are started in the background, this method does not block.
     * However, if you have global stores in your topology, this method blocks until all global stores are restored.
     * As a consequence, any fatal exception that happens during processing is by default only logged.
     * If you want to be notified about dying threads, you can
     * {@link #setUncaughtExceptionHandler(Thread.UncaughtExceptionHandler) register an uncaught exception handler}
     * before starting the {@code KafkaStreams} instance.
     * <p>
     * Note, for brokers with version {@code 0.9.x} or lower, the broker version cannot be checked.
     * There will be no error and the client will hang and retry to verify the broker version until it
     * {@link StreamsConfig#REQUEST_TIMEOUT_MS_CONFIG times out}.

     * @throws IllegalStateException if process was already started
     * @throws StreamsException if the Kafka brokers have version 0.10.0.x or
     *                          if {@link StreamsConfig#PROCESSING_GUARANTEE_CONFIG exactly-once} is enabled for pre 0.11.0.x brokers
     */
    public synchronized void start() throws IllegalStateException, StreamsException {
        if (setState(State.REBALANCING)) {
            log.debug("Starting Streams client");

            if (globalStreamThread != null) {
                globalStreamThread.start();
            }

            processStreamThread(StreamThread::start);

            final Long cleanupDelay = config.getLong(StreamsConfig.STATE_CLEANUP_DELAY_MS_CONFIG);
            stateDirCleaner.scheduleAtFixedRate(() -> {
                // we do not use lock here since we only read on the value and act on it
                if (state == State.RUNNING) {
                    stateDirectory.cleanRemovedTasks(cleanupDelay);
                }
            }, cleanupDelay, cleanupDelay, TimeUnit.MILLISECONDS);

            final long recordingDelay = 0;
            final long recordingInterval = 1;
            if (rocksDBMetricsRecordingService != null) {
                rocksDBMetricsRecordingService.scheduleAtFixedRate(
                    streamsMetrics.rocksDBMetricsRecordingTrigger(),
                    recordingDelay,
                    recordingInterval,
                    TimeUnit.MINUTES
                );
            }
        } else {
            throw new IllegalStateException("The client is either already started or already stopped, cannot re-start");
        }

        if (topologyMetadata.isEmpty()) {
            if (setState(State.RUNNING)) {
                log.debug("Transitioning directly to RUNNING for app with no named topologies");
            } else {
                throw new IllegalStateException("Unexpected error in transitioning KafkaStreams with empty processing topology to RUNNING");
            }
        }
    }

    /**
     * Shutdown this {@code KafkaStreams} instance by signaling all the threads to stop, and then wait for them to join.
     * This will block until all threads have stopped.
     */
    public void close() {
        close(Long.MAX_VALUE);
    }

    private Thread shutdownHelper(final boolean error) {
        stateDirCleaner.shutdownNow();
        if (rocksDBMetricsRecordingService != null) {
            rocksDBMetricsRecordingService.shutdownNow();
        }

        // wait for all threads to join in a separate thread;
        // save the current thread so that if it is a stream thread
        // we don't attempt to join it and cause a deadlock
        return new Thread(() -> {
            // notify all the threads to stop; avoid deadlocks by stopping any
            // further state reports from the thread since we're shutting down
            processStreamThread(StreamThread::shutdown);

            processStreamThread(thread -> {
                try {
                    if (!thread.isRunning()) {
                        thread.join();
                    }
                } catch (final InterruptedException ex) {
                    Thread.currentThread().interrupt();
                }
            });

            if (globalStreamThread != null) {
                globalStreamThread.shutdown();
            }

            if (globalStreamThread != null && !globalStreamThread.stillRunning()) {
                try {
                    globalStreamThread.join();
                } catch (final InterruptedException e) {
                    Thread.currentThread().interrupt();
                }
                globalStreamThread = null;
            }

            stateDirectory.close();
            adminClient.close();

            streamsMetrics.removeAllClientLevelSensorsAndMetrics();
            metrics.close();
            if (!error) {
                setState(State.NOT_RUNNING);
            } else {
                setState(State.ERROR);
            }
        }, "kafka-streams-close-thread");
    }

    private boolean close(final long timeoutMs) {
        if (state == State.ERROR || state == State.NOT_RUNNING) {
            log.info("Streams client is already in the terminal {} state, all resources are closed and the client has stopped.", state);
            return true;
        }
        if (state == State.PENDING_ERROR || state == State.PENDING_SHUTDOWN) {
            log.info("Streams client is in {}, all resources are being closed and the client will be stopped.", state);
            if (state == State.PENDING_ERROR && waitOnState(State.ERROR, timeoutMs)) {
                log.info("Streams client stopped to ERROR completely");
                return true;
            } else if (state == State.PENDING_SHUTDOWN && waitOnState(State.NOT_RUNNING, timeoutMs)) {
                log.info("Streams client stopped to NOT_RUNNING completely");
                return true;
            } else {
                log.warn("Streams client cannot transition to {}} completely within the timeout",
                         state == State.PENDING_SHUTDOWN ? State.NOT_RUNNING : State.ERROR);
                return false;
            }
        }

        if (!setState(State.PENDING_SHUTDOWN)) {
            // if we can't transition to PENDING_SHUTDOWN but not because we're already shutting down, then it must be fatal
            log.error("Failed to transition to PENDING_SHUTDOWN, current state is {}", state);
            throw new StreamsException("Failed to shut down while in state " + state);
        } else {
            final Thread shutdownThread = shutdownHelper(false);

            shutdownThread.setDaemon(true);
            shutdownThread.start();
        }

        if (waitOnState(State.NOT_RUNNING, timeoutMs)) {
            log.info("Streams client stopped completely");
            return true;
        } else {
            log.info("Streams client cannot stop completely within the timeout");
            return false;
        }
    }

    private void closeToError() {
        if (!setState(State.PENDING_ERROR)) {
            log.info("Skipping shutdown since we are already in " + state());
        } else {
            final Thread shutdownThread = shutdownHelper(true);

            shutdownThread.setDaemon(true);
            shutdownThread.start();
        }
    }

    /**
     * Shutdown this {@code KafkaStreams} by signaling all the threads to stop, and then wait up to the timeout for the
     * threads to join.
     * A {@code timeout} of Duration.ZERO (or any other zero duration) makes the close operation asynchronous.
     * Negative-duration timeouts are rejected.
     *
     * @param timeout  how long to wait for the threads to shutdown
     * @return {@code true} if all threads were successfully stopped&mdash;{@code false} if the timeout was reached
     * before all threads stopped
     * Note that this method must not be called in the {@link StateListener#onChange(KafkaStreams.State, KafkaStreams.State)} callback of {@link StateListener}.
     * @throws IllegalArgumentException if {@code timeout} can't be represented as {@code long milliseconds}
     */
    public synchronized boolean close(final Duration timeout) throws IllegalArgumentException {
        final String msgPrefix = prepareMillisCheckFailMsgPrefix(timeout, "timeout");
        final long timeoutMs = validateMillisecondDuration(timeout, msgPrefix);
        if (timeoutMs < 0) {
            throw new IllegalArgumentException("Timeout can't be negative.");
        }

        log.debug("Stopping Streams client with timeoutMillis = {} ms.", timeoutMs);

        return close(timeoutMs);
    }

    /**
     * Do a clean up of the local {@link StateStore} directory ({@link StreamsConfig#STATE_DIR_CONFIG}) by deleting all
     * data with regard to the {@link StreamsConfig#APPLICATION_ID_CONFIG application ID}.
     * <p>
     * May only be called either before this {@code KafkaStreams} instance is {@link #start() started} or after the
     * instance is {@link #close() closed}.
     * <p>
     * Calling this method triggers a restore of local {@link StateStore}s on the next {@link #start() application start}.
     *
     * @throws IllegalStateException if this {@code KafkaStreams} instance is currently {@link State#RUNNING running}
     * @throws StreamsException if cleanup failed
     */
    public void cleanUp() {
        if (!(state == State.CREATED || state == State.NOT_RUNNING || state == State.ERROR)) {
            throw new IllegalStateException("Cannot clean up while running.");
        }
        stateDirectory.clean();
    }

    /**
     * Find all currently running {@code KafkaStreams} instances (potentially remotely) that use the same
     * {@link StreamsConfig#APPLICATION_ID_CONFIG application ID} as this instance (i.e., all instances that belong to
     * the same Kafka Streams application) and return {@link StreamsMetadata} for each discovered instance.
     * <p>
     * Note: this is a point in time view and it may change due to partition reassignment.
     *
     * @return {@link StreamsMetadata} for each {@code KafkaStreams} instances of this application
     * @deprecated since 3.0.0 use {@link KafkaStreams#metadataForAllStreamsClients}
     */
    @Deprecated
    public Collection<org.apache.kafka.streams.state.StreamsMetadata> allMetadata() {
        validateIsRunningOrRebalancing();
        return streamsMetadataState.getAllMetadata().stream().map(streamsMetadata ->
                new org.apache.kafka.streams.state.StreamsMetadata(streamsMetadata.hostInfo(),
                        streamsMetadata.stateStoreNames(),
                        streamsMetadata.topicPartitions(),
                        streamsMetadata.standbyStateStoreNames(),
                        streamsMetadata.standbyTopicPartitions()))
                .collect(Collectors.toSet());
    }

    /**
     * Find all currently running {@code KafkaStreams} instances (potentially remotely) that use the same
     * {@link StreamsConfig#APPLICATION_ID_CONFIG application ID} as this instance (i.e., all instances that belong to
     * the same Kafka Streams application) and return {@link StreamsMetadata} for each discovered instance.
     * <p>
     * Note: this is a point in time view and it may change due to partition reassignment.
     *
     * @return {@link StreamsMetadata} for each {@code KafkaStreams} instances of this application
     */
    public Collection<StreamsMetadata> metadataForAllStreamsClients() {
        validateIsRunningOrRebalancing();
        return streamsMetadataState.getAllMetadata();
    }

    /**
     * Find all currently running {@code KafkaStreams} instances (potentially remotely) that
     * <ul>
     *   <li>use the same {@link StreamsConfig#APPLICATION_ID_CONFIG application ID} as this instance (i.e., all
     *       instances that belong to the same Kafka Streams application)</li>
     *   <li>and that contain a {@link StateStore} with the given {@code storeName}</li>
     * </ul>
     * and return {@link StreamsMetadata} for each discovered instance.
     * <p>
     * Note: this is a point in time view and it may change due to partition reassignment.
     *
     * @param storeName the {@code storeName} to find metadata for
     * @return {@link StreamsMetadata} for each {@code KafkaStreams} instances with the provide {@code storeName} of
     * this application
     * @deprecated since 3.0.0 use {@link KafkaStreams#streamsMetadataForStore} instead
     */
    @Deprecated
    public Collection<org.apache.kafka.streams.state.StreamsMetadata> allMetadataForStore(final String storeName) {
        validateIsRunningOrRebalancing();
        return streamsMetadataState.getAllMetadataForStore(storeName).stream().map(streamsMetadata ->
                new org.apache.kafka.streams.state.StreamsMetadata(streamsMetadata.hostInfo(),
                        streamsMetadata.stateStoreNames(),
                        streamsMetadata.topicPartitions(),
                        streamsMetadata.standbyStateStoreNames(),
                        streamsMetadata.standbyTopicPartitions()))
                .collect(Collectors.toSet());
    }

    /**
     * Find all currently running {@code KafkaStreams} instances (potentially remotely) that
     * <ul>
     *   <li>use the same {@link StreamsConfig#APPLICATION_ID_CONFIG application ID} as this instance (i.e., all
     *       instances that belong to the same Kafka Streams application)</li>
     *   <li>and that contain a {@link StateStore} with the given {@code storeName}</li>
     * </ul>
     * and return {@link StreamsMetadata} for each discovered instance.
     * <p>
     * Note: this is a point in time view and it may change due to partition reassignment.
     *
     * @param storeName the {@code storeName} to find metadata for
     * @return {@link StreamsMetadata} for each {@code KafkaStreams} instances with the provide {@code storeName} of
     * this application
     */
    public Collection<StreamsMetadata> streamsMetadataForStore(final String storeName) {
        validateIsRunningOrRebalancing();
        return streamsMetadataState.getAllMetadataForStore(storeName);
    }

    /**
     * Finds the metadata containing the active hosts and standby hosts where the key being queried would reside.
     *
     * @param storeName     the {@code storeName} to find metadata for
     * @param key           the key to find metadata for
     * @param keySerializer serializer for the key
     * @param <K>           key type
     * Returns {@link KeyQueryMetadata} containing all metadata about hosting the given key for the given store,
     * or {@code null} if no matching metadata could be found.
     */
    public <K> KeyQueryMetadata queryMetadataForKey(final String storeName,
                                                    final K key,
                                                    final Serializer<K> keySerializer) {
        validateIsRunningOrRebalancing();
        return streamsMetadataState.getKeyQueryMetadataForKey(storeName, key, keySerializer);
    }

    /**
     * Finds the metadata containing the active hosts and standby hosts where the key being queried would reside.
     *
     * @param storeName     the {@code storeName} to find metadata for
     * @param key           the key to find metadata for
     * @param partitioner the partitioner to be use to locate the host for the key
     * @param <K>           key type
     * Returns {@link KeyQueryMetadata} containing all metadata about hosting the given key for the given store, using the
     * the supplied partitioner, or {@code null} if no matching metadata could be found.
     */
    public <K> KeyQueryMetadata queryMetadataForKey(final String storeName,
                                                    final K key,
                                                    final StreamPartitioner<? super K, ?> partitioner) {
        validateIsRunningOrRebalancing();
        return streamsMetadataState.getKeyQueryMetadataForKey(storeName, key, partitioner);
    }

    /**
     * Get a facade wrapping the local {@link StateStore} instances with the provided {@link StoreQueryParameters}.
     * The returned object can be used to query the {@link StateStore} instances.
     *
     * @param storeQueryParameters   the parameters used to fetch a queryable store
     * @return A facade wrapping the local {@link StateStore} instances
     * @throws StreamsNotStartedException If Streams state is {@link KafkaStreams.State#CREATED CREATED}. Just
     *         retry and wait until to {@link KafkaStreams.State#RUNNING RUNNING}.
     * @throws UnknownStateStoreException If the specified store name does not exist in the topology.
     * @throws InvalidStateStorePartitionException If the specified partition does not exist.
     * @throws InvalidStateStoreException If the Streams instance isn't in a queryable state.
     *                                    If the store's type does not match the QueryableStoreType,
     *                                    the Streams instance is not in a queryable state with respect
     *                                    to the parameters, or if the store is not available locally, then
     *                                    an InvalidStateStoreException is thrown upon store access.
     */
    public <T> T store(final StoreQueryParameters<T> storeQueryParameters) {
        validateIsRunningOrRebalancing();
        final String storeName = storeQueryParameters.storeName();
        if (!topologyMetadata.hasStore(storeName)) {
            throw new UnknownStateStoreException(
                "Cannot get state store " + storeName + " because no such store is registered in the topology."
            );
        }
        return queryableStoreProvider.getStore(storeQueryParameters);
    }

    /**
     * handle each stream thread in a snapshot of threads.
     * noted: iteration over SynchronizedList is not thread safe so it must be manually synchronized. However, we may
     * require other locks when looping threads and it could cause deadlock. Hence, we create a copy to avoid holding
     * threads lock when looping threads.
     * @param consumer handler
     */
    private void processStreamThread(final Consumer<StreamThread> consumer) {
        final List<StreamThread> copy = new ArrayList<>(threads);
        for (final StreamThread thread : copy) consumer.accept(thread);
    }

    /**
     * Returns runtime information about the local threads of this {@link KafkaStreams} instance.
     *
     * @return the set of {@link org.apache.kafka.streams.processor.ThreadMetadata}.
     * @deprecated since 3.0 use {@link #metadataForLocalThreads()}
     */
    @Deprecated
    @SuppressWarnings("deprecation")
    public Set<org.apache.kafka.streams.processor.ThreadMetadata> localThreadsMetadata() {
        return metadataForLocalThreads().stream().map(threadMetadata -> new org.apache.kafka.streams.processor.ThreadMetadata(
                threadMetadata.threadName(),
                threadMetadata.threadState(),
                threadMetadata.consumerClientId(),
                threadMetadata.restoreConsumerClientId(),
                threadMetadata.producerClientIds(),
                threadMetadata.adminClientId(),
                threadMetadata.activeTasks().stream().map(taskMetadata -> new org.apache.kafka.streams.processor.TaskMetadata(
                        taskMetadata.taskId().toString(),
                        taskMetadata.topicPartitions(),
                        taskMetadata.committedOffsets(),
                        taskMetadata.endOffsets(),
                        taskMetadata.timeCurrentIdlingStarted())
                ).collect(Collectors.toSet()),
                threadMetadata.standbyTasks().stream().map(taskMetadata -> new org.apache.kafka.streams.processor.TaskMetadata(
                        taskMetadata.taskId().toString(),
                        taskMetadata.topicPartitions(),
                        taskMetadata.committedOffsets(),
                        taskMetadata.endOffsets(),
                        taskMetadata.timeCurrentIdlingStarted())
                ).collect(Collectors.toSet())))
                .collect(Collectors.toSet());
    }

    /**
     * Returns runtime information about the local threads of this {@link KafkaStreams} instance.
     *
     * @return the set of {@link ThreadMetadata}.
     */
    public Set<ThreadMetadata> metadataForLocalThreads() {
        final Set<ThreadMetadata> threadMetadata = new HashSet<>();
        processStreamThread(thread -> {
            synchronized (thread.getStateLock()) {
                if (thread.state() != StreamThread.State.DEAD) {
                    threadMetadata.add(thread.threadMetadata());
                }
            }
        });
        return threadMetadata;
    }

    /**
     * Returns {@link LagInfo}, for all store partitions (active or standby) local to this Streams instance. Note that the
     * values returned are just estimates and meant to be used for making soft decisions on whether the data in the store
     * partition is fresh enough for querying.
     *
     * Note: Each invocation of this method issues a call to the Kafka brokers. Thus its advisable to limit the frequency
     * of invocation to once every few seconds.
     *
     * @return map of store names to another map of partition to {@link LagInfo}s
     * @throws StreamsException if the admin client request throws exception
     */
    public Map<String, Map<Integer, LagInfo>> allLocalStorePartitionLags() {
        final Map<String, Map<Integer, LagInfo>> localStorePartitionLags = new TreeMap<>();
        final Collection<TopicPartition> allPartitions = new LinkedList<>();
        final Map<TopicPartition, Long> allChangelogPositions = new HashMap<>();

        // Obtain the current positions, of all the active-restoring and standby tasks
        processStreamThread(thread -> {
            for (final Task task : thread.allTasks().values()) {
                allPartitions.addAll(task.changelogPartitions());
                // Note that not all changelog partitions, will have positions; since some may not have started
                allChangelogPositions.putAll(task.changelogOffsets());
            }
        });

        log.debug("Current changelog positions: {}", allChangelogPositions);
        final Map<TopicPartition, ListOffsetsResultInfo> allEndOffsets;
        allEndOffsets = fetchEndOffsets(allPartitions, adminClient);
        log.debug("Current end offsets :{}", allEndOffsets);

        for (final Map.Entry<TopicPartition, ListOffsetsResultInfo> entry : allEndOffsets.entrySet()) {
            // Avoiding an extra admin API lookup by computing lags for not-yet-started restorations
            // from zero instead of the real "earliest offset" for the changelog.
            // This will yield the correct relative order of lagginess for the tasks in the cluster,
            // but it is an over-estimate of how much work remains to restore the task from scratch.
            final long earliestOffset = 0L;
            final long changelogPosition = allChangelogPositions.getOrDefault(entry.getKey(), earliestOffset);
            final long latestOffset = entry.getValue().offset();
            final LagInfo lagInfo = new LagInfo(changelogPosition == Task.LATEST_OFFSET ? latestOffset : changelogPosition, latestOffset);
            final String storeName = streamsMetadataState.getStoreForChangelogTopic(entry.getKey().topic());
            localStorePartitionLags.computeIfAbsent(storeName, ignored -> new TreeMap<>())
                .put(entry.getKey().partition(), lagInfo);
        }

        return Collections.unmodifiableMap(localStorePartitionLags);
    }
}<|MERGE_RESOLUTION|>--- conflicted
+++ resolved
@@ -163,12 +163,8 @@
     private final Map<Long, StreamThread.State> threadState;
     private final UUID processId;
     private final KafkaClientSupplier clientSupplier;
-<<<<<<< HEAD
     protected final TopologyMetadata topologyMetadata;
-=======
-    private final InternalTopologyBuilder internalTopologyBuilder;
     private final QueryableStoreProvider queryableStoreProvider;
->>>>>>> d89ea749
 
     GlobalStreamThread globalStreamThread;
     private KafkaStreams.StateListener stateListener;
