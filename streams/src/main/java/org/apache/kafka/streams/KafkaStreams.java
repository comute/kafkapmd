--- conflicted
+++ resolved
@@ -355,7 +355,6 @@
         log.debug("Starting Kafka Stream process");
 
         if (state == KafkaStreams.State.CREATED) {
-<<<<<<< HEAD
 
             if (globalStreamThread != null) {
                 globalStreamThread.start();
@@ -365,14 +364,7 @@
                 thread.start();
             }
 
-=======
->>>>>>> e55205b8
             setState(KafkaStreams.State.RUNNING);
-
-            for (final StreamThread thread : threads) {
-                thread.start();
-            }
-
             log.info("Started Kafka Stream process");
         } else {
             throw new IllegalStateException("Cannot start again.");
