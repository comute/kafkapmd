/*
 * Licensed to the Apache Software Foundation (ASF) under one or more
 * contributor license agreements. See the NOTICE file distributed with
 * this work for additional information regarding copyright ownership.
 * The ASF licenses this file to You under the Apache License, Version 2.0
 * (the "License"); you may not use this file except in compliance with
 * the License. You may obtain a copy of the License at
 *
 *    http://www.apache.org/licenses/LICENSE-2.0
 *
 * Unless required by applicable law or agreed to in writing, software
 * distributed under the License is distributed on an "AS IS" BASIS,
 * WITHOUT WARRANTIES OR CONDITIONS OF ANY KIND, either express or implied.
 * See the License for the specific language governing permissions and
 * limitations under the License.
 */
package org.apache.kafka.streams;

import org.apache.kafka.clients.admin.AdminClient;
import org.apache.kafka.clients.consumer.KafkaConsumer;
import org.apache.kafka.clients.producer.KafkaProducer;
import org.apache.kafka.clients.producer.ProducerConfig;
import org.apache.kafka.common.Metric;
import org.apache.kafka.common.MetricName;
import org.apache.kafka.common.TopicPartition;
import org.apache.kafka.common.annotation.InterfaceStability;
import org.apache.kafka.common.config.ConfigException;
import org.apache.kafka.common.metrics.JmxReporter;
import org.apache.kafka.common.metrics.MetricConfig;
import org.apache.kafka.common.metrics.Metrics;
import org.apache.kafka.common.metrics.MetricsReporter;
import org.apache.kafka.common.metrics.Sensor;
import org.apache.kafka.common.serialization.Serializer;
import org.apache.kafka.common.utils.LogContext;
import org.apache.kafka.common.utils.Time;
import org.apache.kafka.streams.errors.InvalidStateStoreException;
import org.apache.kafka.streams.errors.ProcessorStateException;
import org.apache.kafka.streams.errors.StreamsException;
import org.apache.kafka.streams.kstream.KStream;
import org.apache.kafka.streams.kstream.KTable;
import org.apache.kafka.streams.kstream.Produced;
import org.apache.kafka.streams.processor.Processor;
import org.apache.kafka.streams.processor.StateRestoreListener;
import org.apache.kafka.streams.processor.StateStore;
import org.apache.kafka.streams.processor.StreamPartitioner;
import org.apache.kafka.streams.processor.ThreadMetadata;
import org.apache.kafka.streams.processor.internals.DefaultKafkaClientSupplier;
import org.apache.kafka.streams.processor.internals.GlobalStreamThread;
import org.apache.kafka.streams.processor.internals.InternalTopologyBuilder;
import org.apache.kafka.streams.processor.internals.ProcessorTopology;
import org.apache.kafka.streams.processor.internals.StateDirectory;
import org.apache.kafka.streams.processor.internals.StreamThread;
import org.apache.kafka.streams.processor.internals.StreamsMetadataState;
import org.apache.kafka.streams.processor.internals.ThreadStateTransitionValidator;
import org.apache.kafka.streams.state.HostInfo;
import org.apache.kafka.streams.state.QueryableStoreType;
import org.apache.kafka.streams.state.StreamsMetadata;
import org.apache.kafka.streams.state.internals.GlobalStateStoreProvider;
import org.apache.kafka.streams.state.internals.QueryableStoreProvider;
import org.apache.kafka.streams.state.internals.StateStoreProvider;
import org.apache.kafka.streams.state.internals.StreamThreadStateStoreProvider;
import org.slf4j.Logger;

import java.util.ArrayList;
import java.util.Arrays;
import java.util.Collection;
import java.util.Collections;
import java.util.HashMap;
import java.util.HashSet;
import java.util.LinkedHashMap;
import java.util.List;
import java.util.Map;
import java.util.Properties;
import java.util.Set;
import java.util.UUID;
import java.util.concurrent.Executors;
import java.util.concurrent.ScheduledExecutorService;
import java.util.concurrent.ThreadFactory;
import java.util.concurrent.TimeUnit;

import static org.apache.kafka.common.utils.Utils.getHost;
import static org.apache.kafka.common.utils.Utils.getPort;

/**
 * A Kafka client that allows for performing continuous computation on input coming from one or more input topics and
 * sends output to zero, one, or more output topics.
 * <p>
 * The computational logic can be specified either by using the {@link Topology} to define a DAG topology of
 * {@link Processor}s or by using the {@link StreamsBuilder} which provides the high-level DSL to define
 * transformations.
 * <p>
 * One {@code KafkaStreams} instance can contain one or more threads specified in the configs for the processing work.
 * <p>
 * A {@code KafkaStreams} instance can co-ordinate with any other instances with the same
 * {@link StreamsConfig#APPLICATION_ID_CONFIG application ID} (whether in the same process, on other processes on this
 * machine, or on remote machines) as a single (possibly distributed) stream processing application.
 * These instances will divide up the work based on the assignment of the input topic partitions so that all partitions
 * are being consumed.
 * If instances are added or fail, all (remaining) instances will rebalance the partition assignment among themselves
 * to balance processing load and ensure that all input topic partitions are processed.
 * <p>
 * Internally a {@code KafkaStreams} instance contains a normal {@link KafkaProducer} and {@link KafkaConsumer} instance
 * that is used for reading input and writing output.
 * <p>
 * A simple example might look like this:
 * <pre>{@code
 * Map<String, Object> props = new HashMap<>();
 * props.put(StreamsConfig.APPLICATION_ID_CONFIG, "my-stream-processing-application");
 * props.put(StreamsConfig.BOOTSTRAP_SERVERS_CONFIG, "localhost:9092");
 * props.put(StreamsConfig.DEFAULT_KEY_SERDE_CLASS_CONFIG, Serdes.String().getClass());
 * props.put(StreamsConfig.DEFAULT_VALUE_SERDE_CLASS_CONFIG, Serdes.String().getClass());
 *
 * StreamsBuilder builder = new StreamsBuilder();
 * builder.<String, String>stream("my-input-topic").mapValues(value -> value.length().toString()).to("my-output-topic");
 *
 * KafkaStreams streams = new KafkaStreams(builder.build(), props);
 * streams.start();
 * }</pre>
 *
 * @see org.apache.kafka.streams.StreamsBuilder
 * @see org.apache.kafka.streams.Topology
 */
@InterfaceStability.Evolving
public class KafkaStreams {

    private static final String JMX_PREFIX = "kafka.streams";
    private static final int DEFAULT_CLOSE_TIMEOUT = 0;
    /**
     * @TODO This only exists to allow us to pass tests in Kafka Streams
     * We will need to fix this in a future pull request, particularly 
     * since how much time one would need to block for Kafka Streams is 
     * still unknown
     */
    private static final int DEFAULT_BLOCKING_TIME = 20000;

    // processId is expected to be unique across JVMs and to be used
    // in userData of the subscription request to allow assignor be aware
    // of the co-location of stream thread's consumers. It is for internal
    // usage only and should not be exposed to users at all.
    private final Time time;
    private final Logger log;
    private final UUID processId;
    private final String clientId;
    private final Metrics metrics;
    private final StreamsConfig config;
    private final StreamThread[] threads;
    private final StateDirectory stateDirectory;
    private final StreamsMetadataState streamsMetadataState;
    private final ScheduledExecutorService stateDirCleaner;
    private final QueryableStoreProvider queryableStoreProvider;
    private final AdminClient adminClient;

    private GlobalStreamThread globalStreamThread;
    private KafkaStreams.StateListener stateListener;
    private StateRestoreListener globalStateRestoreListener;

    // container states
    /**
     * Kafka Streams states are the possible state that a Kafka Streams instance can be in.
     * An instance must only be in one state at a time.
     * The expected state transition with the following defined states is:
     *
     * <pre>
     *                 +--------------+
     *         +<----- | Created (0)  |
     *         |       +-----+--------+
     *         |             |
     *         |             v
     *         |       +--------------+
     *         +<----- | Running (2)  | -------->+
     *         |       +----+--+------+          |
     *         |            |  ^                 |
     *         |            v  |                 |
     *         |       +----+--+------+          |
     *         |       | Re-          |          v
     *         |       | Balancing (1)| -------->+
     *         |       +-----+--------+          |
     *         |             |                   |
     *         |             v                   v
     *         |       +-----+--------+     +----+-------+
     *         +-----> | Pending      |<--- | Error (5)  |
     *                 | Shutdown (3) |     +------------+
     *                 +-----+--------+
     *                       |
     *                       v
     *                 +-----+--------+
     *                 | Not          |
     *                 | Running (4)  |
     *                 +--------------+
     *
     *
     * </pre>
     * Note the following:
     * - RUNNING state will transit to REBALANCING if any of its threads is in PARTITION_REVOKED state
     * - REBALANCING state will transit to RUNNING if all of its threads are in RUNNING state
     * - Any state except NOT_RUNNING can go to PENDING_SHUTDOWN (whenever close is called)
     * - Of special importance: If the global stream thread dies, or all stream threads die (or both) then
     *   the instance will be in the ERROR state. The user will need to close it.
     */
    public enum State {
        CREATED(2, 3), REBALANCING(2, 3, 5), RUNNING(1, 3, 5), PENDING_SHUTDOWN(4), NOT_RUNNING, ERROR(3);

        private final Set<Integer> validTransitions = new HashSet<>();

        State(final Integer... validTransitions) {
            this.validTransitions.addAll(Arrays.asList(validTransitions));
        }

        public boolean isRunning() {
            return equals(RUNNING) || equals(REBALANCING);
        }

        public boolean isValidTransition(final State newState) {
            return validTransitions.contains(newState.ordinal());
        }
    }

    private final Object stateLock = new Object();
    private volatile State state = State.CREATED;

    private boolean waitOnState(final State targetState, final long waitMs) {
        long begin = time.milliseconds();
        synchronized (stateLock) {
            long elapsedMs = 0L;
            while (state != targetState) {
                if (waitMs == 0) {
                    try {
                        stateLock.wait();
                    } catch (final InterruptedException e) {
                        // it is ok: just move on to the next iteration
                    }
                } else if (waitMs > elapsedMs) {
                    long remainingMs = waitMs - elapsedMs;
                    try {
                        stateLock.wait(remainingMs);
                    } catch (final InterruptedException e) {
                        // it is ok: just move on to the next iteration
                    }
                } else {
                    log.debug("Cannot transit to {} within {}ms", targetState, waitMs);
                    return false;
                }
                elapsedMs = time.milliseconds() - begin;
            }
            return true;
        }
    }

    /**
     * Sets the state
     * @param newState New state
     */
    private boolean setState(final State newState) {
        final State oldState = state;

        synchronized (stateLock) {
            if (state == State.PENDING_SHUTDOWN && newState != State.NOT_RUNNING) {
                // when the state is already in PENDING_SHUTDOWN, all other transitions than NOT_RUNNING (due to thread dying) will be
                // refused but we do not throw exception here, to allow appropriate error handling
                return false;
            } else if (state == State.NOT_RUNNING && (newState == State.PENDING_SHUTDOWN || newState == State.NOT_RUNNING)) {
                // when the state is already in NOT_RUNNING, its transition to PENDING_SHUTDOWN or NOT_RUNNING (due to consecutive close calls)
                // will be refused but we do not throw exception here, to allow idempotent close calls
                return false;
            } else if (!state.isValidTransition(newState)) {
                throw new IllegalStateException("Stream-client " + clientId + ": Unexpected state transition from " + oldState + " to " + newState);
            } else {
                log.info("State transition from {} to {}", oldState, newState);
            }
            state = newState;
            stateLock.notifyAll();
        }

        // we need to call the user customized state listener outside the state lock to avoid potential deadlocks
        if (stateListener != null) {
            stateListener.onChange(state, oldState);
        }

        return true;
    }

    private boolean setRunningFromCreated() {
        synchronized (stateLock) {
            if (state != State.CREATED) {
                throw new IllegalStateException("Stream-client " + clientId + ": Unexpected state transition from " + state + " to " + State.RUNNING);
            }
            state = State.RUNNING;
            stateLock.notifyAll();
        }

        // we need to call the user customized state listener outside the state lock to avoid potential deadlocks
        if (stateListener != null) {
            stateListener.onChange(State.RUNNING, State.CREATED);
        }

        return true;
    }

    /**
     * Return the current {@link State} of this {@code KafkaStreams} instance.
     *
     * @return the current state of this Kafka Streams instance
     */
    public State state() {
        return state;
    }

    private boolean isRunning() {
        synchronized (stateLock) {
            return state.isRunning();
        }
    }

    private void validateIsRunning() {
        if (!isRunning()) {
            throw new IllegalStateException("KafkaStreams is not running. State is " + state + ".");
        }
    }
    /**
     * Listen to {@link State} change events.
     */
    public interface StateListener {

        /**
         * Called when state changes.
         *
         * @param newState new state
         * @param oldState previous state
         */
        void onChange(final State newState, final State oldState);
    }

    /**
     * An app can set a single {@link KafkaStreams.StateListener} so that the app is notified when state changes.
     *
     * @param listener a new state listener
     * @throws IllegalStateException if this {@code KafkaStreams} instance is not in state {@link State#CREATED CREATED}.
     */
    public void setStateListener(final KafkaStreams.StateListener listener) {
        if (state == State.CREATED) {
            stateListener = listener;
        } else {
            throw new IllegalStateException("Can only set StateListener in CREATED state. " +
                    "Current state is: " + state);
        }
    }

    /**
     * Set the handler invoked when a {@link StreamsConfig#NUM_STREAM_THREADS_CONFIG internal thread} abruptly
     * terminates due to an uncaught exception.
     *
     * @param eh the uncaught exception handler for all internal threads; {@code null} deletes the current handler
     * @throws IllegalStateException if this {@code KafkaStreams} instance is not in state {@link State#CREATED CREATED}.
     */
    public void setUncaughtExceptionHandler(final Thread.UncaughtExceptionHandler eh) {
        if (state == State.CREATED) {
            for (final StreamThread thread : threads) {
                thread.setUncaughtExceptionHandler(eh);
            }

            if (globalStreamThread != null) {
                globalStreamThread.setUncaughtExceptionHandler(eh);
            }
        } else {
            throw new IllegalStateException("Can only set UncaughtExceptionHandler in CREATED state. " +
                    "Current state is: " + state);
        }
    }

    /**
     * Set the listener which is triggered whenever a {@link StateStore} is being restored in order to resume
     * processing.
     *
     * @param globalStateRestoreListener The listener triggered when {@link StateStore} is being restored.
     * @throws IllegalStateException if this {@code KafkaStreams} instance is not in state {@link State#CREATED CREATED}.
     */
    public void setGlobalStateRestoreListener(final StateRestoreListener globalStateRestoreListener) {
        if (state == State.CREATED) {
            this.globalStateRestoreListener = globalStateRestoreListener;
        } else {
            throw new IllegalStateException("Can only set GlobalStateRestoreListener in CREATED state. " +
                    "Current state is: " + state);
        }
    }

    /**
     * Get read-only handle on global metrics registry, including streams client's own metrics plus
     * its embedded consumer clients' metrics.
     *
     * @return Map of all metrics.
     */
    // TODO: we can add metrics for admin client as well
    public Map<MetricName, ? extends Metric> metrics() {
        final Map<MetricName, Metric> result = new LinkedHashMap<>();
        for (final StreamThread thread : threads) {
            result.putAll(thread.producerMetrics());
            result.putAll(thread.consumerMetrics());
        }
        if (globalStreamThread != null) result.putAll(globalStreamThread.consumerMetrics());
        result.putAll(metrics.metrics());
        return Collections.unmodifiableMap(result);
    }

    /**
     * Class that handles stream thread transitions
     */
    final class StreamStateListener implements StreamThread.StateListener {
        private final Map<Long, StreamThread.State> threadState;
        private GlobalStreamThread.State globalThreadState;

        StreamStateListener(final Map<Long, StreamThread.State> threadState,
                            final GlobalStreamThread.State globalThreadState) {
            this.threadState = threadState;
            this.globalThreadState = globalThreadState;
        }

        /**
         * If all threads are dead set to ERROR
         */
        private void maybeSetError() {
            // check if we have enough threads running
            for (final StreamThread.State state : threadState.values()) {
                if (state != StreamThread.State.DEAD) {
                    return;
                }
            }

            if (setState(State.ERROR)) {
                log.warn("All stream threads have died. The instance will be in error state and should be closed.");
            }
        }

        /**
         * If all threads are up, including the global thread, set to RUNNING
         */
        private void maybeSetRunning() {
            // one thread is running, check others, including global thread
            for (final StreamThread.State state : threadState.values()) {
                if (state != StreamThread.State.RUNNING) {
                    return;
                }
            }
            // the global state thread is relevant only if it is started. There are cases
            // when we don't have a global state thread at all, e.g., when we don't have global KTables
            if (globalThreadState != null && globalThreadState != GlobalStreamThread.State.RUNNING) {
                return;
            }

            setState(State.RUNNING);
        }


        @Override
        public synchronized void onChange(final Thread thread,
                                          final ThreadStateTransitionValidator abstractNewState,
                                          final ThreadStateTransitionValidator abstractOldState) {
            // StreamThreads first
            if (thread instanceof StreamThread) {
                StreamThread.State newState = (StreamThread.State) abstractNewState;
                threadState.put(thread.getId(), newState);

                if (newState == StreamThread.State.PARTITIONS_REVOKED && state != State.REBALANCING) {
                    setState(State.REBALANCING);
                } else if (newState == StreamThread.State.RUNNING && state != State.RUNNING) {
                    maybeSetRunning();
                } else if (newState == StreamThread.State.DEAD && state != State.ERROR) {
                    maybeSetError();
                }
            } else if (thread instanceof GlobalStreamThread) {
                // global stream thread has different invariants
                GlobalStreamThread.State newState = (GlobalStreamThread.State) abstractNewState;
                globalThreadState = newState;

                // special case when global thread is dead
                if (newState == GlobalStreamThread.State.DEAD && state != State.ERROR && setState(State.ERROR)) {
                    log.warn("Global thread has died. The instance will be in error state and should be closed.");
                }
            }
        }
    }

    final class DelegatingStateRestoreListener implements StateRestoreListener {
        private void throwOnFatalException(final Exception fatalUserException,
                                           final TopicPartition topicPartition,
                                           final String storeName) {
            throw new StreamsException(
                    String.format("Fatal user code error in store restore listener for store %s, partition %s.",
                            storeName,
                            topicPartition),
                    fatalUserException);
        }

        @Override
        public void onRestoreStart(final TopicPartition topicPartition,
                                   final String storeName,
                                   final long startingOffset,
                                   final long endingOffset) {
            if (globalStateRestoreListener != null) {
                try {
                    globalStateRestoreListener.onRestoreStart(topicPartition, storeName, startingOffset, endingOffset);
                } catch (final Exception fatalUserException) {
                    throwOnFatalException(fatalUserException, topicPartition, storeName);
                }
            }
        }

        @Override
        public void onBatchRestored(final TopicPartition topicPartition,
                                    final String storeName,
                                    final long batchEndOffset,
                                    final long numRestored) {
            if (globalStateRestoreListener != null) {
                try {
                    globalStateRestoreListener.onBatchRestored(topicPartition, storeName, batchEndOffset, numRestored);
                } catch (final Exception fatalUserException) {
                    throwOnFatalException(fatalUserException, topicPartition, storeName);
                }
            }
        }

        @Override
        public void onRestoreEnd(final TopicPartition topicPartition, final String storeName, final long totalRestored) {
            if (globalStateRestoreListener != null) {
                try {
                    globalStateRestoreListener.onRestoreEnd(topicPartition, storeName, totalRestored);
                } catch (final Exception fatalUserException) {
                    throwOnFatalException(fatalUserException, topicPartition, storeName);
                }
            }
        }
    }

    /**
     * Create a {@code KafkaStreams} instance.
     * <p>
     * Note: even if you never call {@link #start()} on a {@code KafkaStreams} instance,
     * you still must {@link #close()} it to avoid resource leaks.
     *
     * @param topology the topology specifying the computational logic
     * @param props    properties for {@link StreamsConfig}
     * @throws StreamsException if any fatal error occurs
     */
    public KafkaStreams(final Topology topology,
                        final Properties props) {
        this(topology.internalTopologyBuilder, new StreamsConfig(props), new DefaultKafkaClientSupplier(), DEFAULT_BLOCKING_TIME);
    }

    /**
     * Create a {@code KafkaStreams} instance.
     * <p>
     * Note: even if you never call {@link #start()} on a {@code KafkaStreams} instance,
     * you still must {@link #close()} it to avoid resource leaks.
     *
     * @param topology       the topology specifying the computational logic
     * @param props          properties for {@link StreamsConfig}
     * @param clientSupplier the Kafka clients supplier which provides underlying producer and consumer clients
     *                       for the new {@code KafkaStreams} instance
     * @throws StreamsException if any fatal error occurs
     */
    public KafkaStreams(final Topology topology,
                        final Properties props,
                        final KafkaClientSupplier clientSupplier) {
        this(topology.internalTopologyBuilder, new StreamsConfig(props), clientSupplier, Time.SYSTEM, 20000L);
    }

    /**
     * Create a {@code KafkaStreams} instance.
     * <p>
     * Note: even if you never call {@link #start()} on a {@code KafkaStreams} instance,
     * you still must {@link #close()} it to avoid resource leaks.
     *
     * @param topology       the topology specifying the computational logic
     * @param props          properties for {@link StreamsConfig}
     * @param time           {@code Time} implementation; cannot be null
     * @throws StreamsException if any fatal error occurs
     */
    public KafkaStreams(final Topology topology,
                        final StreamsConfig config,
                        final Properties props,
                        final Time time) {
        this(topology.internalTopologyBuilder, config, new DefaultKafkaClientSupplier(), DEFAULT_BLOCKING_TIME);
    }

    /**
     * Create a {@code KafkaStreams} instance.
     * <p>
     * Note: even if you never call {@link #start()} on a {@code KafkaStreams} instance,
     * you still must {@link #close()} it to avoid resource leaks.
     *
     * @param topology       the topology specifying the computational logic
     * @param props          properties for {@link StreamsConfig}
     * @param clientSupplier the Kafka clients supplier which provides underlying producer and consumer clients
     *                       for the new {@code KafkaStreams} instance
     * @param time           {@code Time} implementation; cannot be null
     * @throws StreamsException if any fatal error occurs
     */
    public KafkaStreams(final Topology topology,
                        final Properties props,
                        final KafkaClientSupplier clientSupplier,
                        final Time time) {
        this(topology.internalTopologyBuilder, new StreamsConfig(props), clientSupplier, time, DEFAULT_BLOCKING_TIME);
    }

    /**
     * @deprecated use {@link #KafkaStreams(Topology, Properties)} instead
     */
    @Deprecated
    public KafkaStreams(final Topology topology,
                        final StreamsConfig config) {
<<<<<<< HEAD
        this(topology.internalTopologyBuilder, config, new DefaultKafkaClientSupplier(), DEFAULT_BLOCKING_TIME);
=======
        this(topology, config, new DefaultKafkaClientSupplier());
>>>>>>> 37a4d5ea
    }

    /**
     * @deprecated use {@link #KafkaStreams(Topology, Properties, KafkaClientSupplier)} instead
     */
    @Deprecated
    public KafkaStreams(final Topology topology,
                        final StreamsConfig config,
                        final KafkaClientSupplier clientSupplier) {
        this(topology.internalTopologyBuilder, config, clientSupplier, DEFAULT_BLOCKING_TIME);
    }

    /**
     * @deprecated use {@link #KafkaStreams(Topology, Properties, Time)} instead
     */
    @Deprecated
    public KafkaStreams(final Topology topology,
                        final StreamsConfig config,
                        final long maxCommitMs) {
        this(topology.internalTopologyBuilder, config, new DefaultKafkaClientSupplier(), maxCommitMs);
    }

    private KafkaStreams(final InternalTopologyBuilder internalTopologyBuilder,
                         final StreamsConfig config,
                         final KafkaClientSupplier clientSupplier,
                         final long maxCommitMs) throws StreamsException {
        this(internalTopologyBuilder, config, clientSupplier, Time.SYSTEM, maxCommitMs);
    }

    private KafkaStreams(final InternalTopologyBuilder internalTopologyBuilder,
                         final StreamsConfig config,
                         final KafkaClientSupplier clientSupplier,
                         final Time time,
                         final long maxCommitMs) throws StreamsException {
        this.config = config;
        this.time = time;

        // adjust the topology if optimization is turned on.
        // TODO: to be removed post 2.0
        internalTopologyBuilder.adjust(config);

        // The application ID is a required config and hence should always have value
        processId = UUID.randomUUID();
        final String userClientId = config.getString(StreamsConfig.CLIENT_ID_CONFIG);
        final String applicationId = config.getString(StreamsConfig.APPLICATION_ID_CONFIG);
        if (userClientId.length() <= 0) {
            clientId = applicationId + "-" + processId;
        } else {
            clientId = userClientId;
        }

        final LogContext logContext = new LogContext(String.format("stream-client [%s] ", clientId));
        this.log = logContext.logger(getClass());

        try {
            stateDirectory = new StateDirectory(config, time);
        } catch (final ProcessorStateException fatal) {
            throw new StreamsException(fatal);
        }

        final MetricConfig metricConfig = new MetricConfig()
            .samples(config.getInt(StreamsConfig.METRICS_NUM_SAMPLES_CONFIG))
            .recordLevel(Sensor.RecordingLevel.forName(config.getString(StreamsConfig.METRICS_RECORDING_LEVEL_CONFIG)))
            .timeWindow(config.getLong(StreamsConfig.METRICS_SAMPLE_WINDOW_MS_CONFIG), TimeUnit.MILLISECONDS);
        final List<MetricsReporter> reporters = config.getConfiguredInstances(StreamsConfig.METRIC_REPORTER_CLASSES_CONFIG,
                MetricsReporter.class);
        reporters.add(new JmxReporter(JMX_PREFIX));
        metrics = new Metrics(metricConfig, reporters, time);

        internalTopologyBuilder.setApplicationId(applicationId);

        // sanity check to fail-fast in case we cannot build a ProcessorTopology due to an exception
        internalTopologyBuilder.build();

        streamsMetadataState = new StreamsMetadataState(
                internalTopologyBuilder,
                parseHostInfo(config.getString(StreamsConfig.APPLICATION_SERVER_CONFIG)));

        // create the stream thread, global update thread, and cleanup thread
        threads = new StreamThread[config.getInt(StreamsConfig.NUM_STREAM_THREADS_CONFIG)];

        long totalCacheSize = config.getLong(StreamsConfig.CACHE_MAX_BYTES_BUFFERING_CONFIG);
        if (totalCacheSize < 0) {
            totalCacheSize = 0;
            log.warn("Negative cache size passed in. Reverting to cache size of 0 bytes.");
        }
        final ProcessorTopology globalTaskTopology = internalTopologyBuilder.buildGlobalStateTopology();
        final long cacheSizePerThread = totalCacheSize / (threads.length + (globalTaskTopology == null ? 0 : 1));

        final StateRestoreListener delegatingStateRestoreListener = new DelegatingStateRestoreListener();
        GlobalStreamThread.State globalThreadState = null;
        if (globalTaskTopology != null) {
            final String globalThreadId = clientId + "-GlobalStreamThread";
            globalStreamThread = new GlobalStreamThread(globalTaskTopology,
                                                        config,
                                                        clientSupplier.getGlobalConsumer(config.getGlobalConsumerConfigs(clientId)),
                                                        stateDirectory,
                                                        cacheSizePerThread,
                                                        metrics,
                                                        time,
                                                        globalThreadId,
                                                        delegatingStateRestoreListener);
            globalThreadState = globalStreamThread.state();
        }

        // use client id instead of thread client id since this admin client may be shared among threads
        adminClient = clientSupplier.getAdminClient(config.getAdminConfigs(clientId));

        final Map<Long, StreamThread.State> threadState = new HashMap<>(threads.length);
        final ArrayList<StateStoreProvider> storeProviders = new ArrayList<>();
        for (int i = 0; i < threads.length; i++) {
            threads[i] = StreamThread.create(internalTopologyBuilder,
                                             config,
                                             clientSupplier,
                                             adminClient,
                                             processId,
                                             clientId,
                                             metrics,
                                             time,
                                             DEFAULT_BLOCKING_TIME,
                                             streamsMetadataState,
                                             cacheSizePerThread,
                                             stateDirectory,
                                             delegatingStateRestoreListener);
            threadState.put(threads[i].getId(), threads[i].state());
            storeProviders.add(new StreamThreadStateStoreProvider(threads[i]));
        }

        final StreamStateListener streamStateListener = new StreamStateListener(threadState, globalThreadState);
        if (globalTaskTopology != null) {
            globalStreamThread.setStateListener(streamStateListener);
        }
        for (StreamThread thread : threads) {
            thread.setStateListener(streamStateListener);
        }

        final GlobalStateStoreProvider globalStateStoreProvider = new GlobalStateStoreProvider(internalTopologyBuilder.globalStateStores());
        queryableStoreProvider = new QueryableStoreProvider(storeProviders, globalStateStoreProvider);

        stateDirCleaner = Executors.newSingleThreadScheduledExecutor(new ThreadFactory() {
            @Override
            public Thread newThread(final Runnable r) {
                final Thread thread = new Thread(r, clientId + "-CleanupThread");
                thread.setDaemon(true);
                return thread;
            }
        });
    }

    private static HostInfo parseHostInfo(final String endPoint) {
        if (endPoint == null || endPoint.trim().isEmpty()) {
            return StreamsMetadataState.UNKNOWN_HOST;
        }
        final String host = getHost(endPoint);
        final Integer port = getPort(endPoint);

        if (host == null || port == null) {
            throw new ConfigException(String.format("Error parsing host address %s. Expected format host:port.", endPoint));
        }

        return new HostInfo(host, port);
    }

    /**
     * Start the {@code KafkaStreams} instance by starting all its threads.
     * This function is expected to be called only once during the life cycle of the client.
     * <p>
     * Because threads are started in the background, this method does not block.
     * As a consequence, any fatal exception that happens during processing is by default only logged.
     * If you want to be notified about dying threads, you can
     * {@link #setUncaughtExceptionHandler(Thread.UncaughtExceptionHandler) register an uncaught exception handler}
     * before starting the {@code KafkaStreams} instance.
     * <p>
     * Note, for brokers with version {@code 0.9.x} or lower, the broker version cannot be checked.
     * There will be no error and the client will hang and retry to verify the broker version until it
     * {@link StreamsConfig#REQUEST_TIMEOUT_MS_CONFIG times out}.

     * @throws IllegalStateException if process was already started
     * @throws StreamsException if the Kafka brokers have version 0.10.0.x or
     *                          if {@link StreamsConfig#PROCESSING_GUARANTEE_CONFIG exactly-once} is enabled for pre 0.11.0.x brokers
     */
    public synchronized void start() throws IllegalStateException, StreamsException {
        log.debug("Starting Streams client");

        // first set state to RUNNING before kicking off the threads,
        // making sure the state will always transit to RUNNING before REBALANCING
        if (setRunningFromCreated()) {
            if (globalStreamThread != null) {
                globalStreamThread.start();
            }

            for (final StreamThread thread : threads) {
                thread.start();
            }

            final Long cleanupDelay = config.getLong(StreamsConfig.STATE_CLEANUP_DELAY_MS_CONFIG);
            stateDirCleaner.scheduleAtFixedRate(new Runnable() {
                @Override
                public void run() {
                    if (state == State.RUNNING) {
                        stateDirectory.cleanRemovedTasks(cleanupDelay);
                    }
                }
            }, cleanupDelay, cleanupDelay, TimeUnit.MILLISECONDS);

            log.info("Started Streams client");
        } else {
            // if transition failed but no exception is thrown; currently it is not possible
            // since we do not allow calling start multiple times whether or not it is already shutdown.
            // TODO: In the future if we lift this restriction this code path could then be triggered and be updated
            log.error("Already stopped, cannot re-start");
        }
    }

    /**
     * Shutdown this {@code KafkaStreams} instance by signaling all the threads to stop, and then wait for them to join.
     * This will block until all threads have stopped.
     */
    public void close() {
        close(DEFAULT_CLOSE_TIMEOUT, TimeUnit.SECONDS);
    }

    /**
     * Shutdown this {@code KafkaStreams} by signaling all the threads to stop, and then wait up to the timeout for the
     * threads to join.
     * A {@code timeout} of 0 means to wait forever.
     *
     * @param timeout  how long to wait for the threads to shutdown
     * @param timeUnit unit of time used for timeout
     * @return {@code true} if all threads were successfully stopped&mdash;{@code false} if the timeout was reached
     * before all threads stopped
     * Note that this method must not be called in the {@code onChange} callback of {@link StateListener}.
     */
    public synchronized boolean close(final long timeout, final TimeUnit timeUnit) {
        log.debug("Stopping Streams client with timeoutMillis = {} ms.", timeUnit.toMillis(timeout));

        if (!setState(State.PENDING_SHUTDOWN)) {
            // if transition failed, it means it was either in PENDING_SHUTDOWN
            // or NOT_RUNNING already; just check that all threads have been stopped
            log.info("Already in the pending shutdown state, wait to complete shutdown");
        } else {
            stateDirCleaner.shutdownNow();

            // wait for all threads to join in a separate thread;
            // save the current thread so that if it is a stream thread
            // we don't attempt to join it and cause a deadlock
            final Thread shutdownThread = new Thread(new Runnable() {
                @Override
                public void run() {
                    // notify all the threads to stop; avoid deadlocks by stopping any
                    // further state reports from the thread since we're shutting down
                    for (final StreamThread thread : threads) {
                        thread.setStateListener(null);
                        thread.shutdown();
                    }

                    for (final StreamThread thread : threads) {
                        try {
                            if (!thread.isRunning()) {
                                thread.join();
                            }
                        } catch (final InterruptedException ex) {
                            Thread.currentThread().interrupt();
                        }
                    }

                    if (globalStreamThread != null) {
                        globalStreamThread.setStateListener(null);
                        globalStreamThread.shutdown();
                    }

                    if (globalStreamThread != null && !globalStreamThread.stillRunning()) {
                        try {
                            globalStreamThread.join();
                        } catch (final InterruptedException e) {
                            Thread.currentThread().interrupt();
                        }
                        globalStreamThread = null;
                    }

                    adminClient.close();

                    metrics.close();
                    setState(State.NOT_RUNNING);
                }
            }, "kafka-streams-close-thread");

            shutdownThread.setDaemon(true);
            shutdownThread.start();
        }

        if (waitOnState(State.NOT_RUNNING, timeUnit.toMillis(timeout))) {
            log.info("Streams client stopped completely");
            return true;
        } else {
            log.info("Streams client cannot stop completely within the timeout");
            return false;
        }
    }

    /**
     * Do a clean up of the local {@link StateStore} directory ({@link StreamsConfig#STATE_DIR_CONFIG}) by deleting all
     * data with regard to the {@link StreamsConfig#APPLICATION_ID_CONFIG application ID}.
     * <p>
     * May only be called either before this {@code KafkaStreams} instance is {@link #start() started} or after the
     * instance is {@link #close() closed}.
     * <p>
     * Calling this method triggers a restore of local {@link StateStore}s on the next {@link #start() application start}.
     *
     * @throws IllegalStateException if this {@code KafkaStreams} instance is currently {@link State#RUNNING running}
     * @throws StreamsException if cleanup failed
     */
    public void cleanUp() {
        if (isRunning()) {
            throw new IllegalStateException("Cannot clean up while running.");
        }
        stateDirectory.clean();
    }

    /**
     * Find all currently running {@code KafkaStreams} instances (potentially remotely) that use the same
     * {@link StreamsConfig#APPLICATION_ID_CONFIG application ID} as this instance (i.e., all instances that belong to
     * the same Kafka Streams application) and return {@link StreamsMetadata} for each discovered instance.
     * <p>
     * Note: this is a point in time view and it may change due to partition reassignment.
     *
     * @return {@link StreamsMetadata} for each {@code KafkaStreams} instances of this application
     */
    public Collection<StreamsMetadata> allMetadata() {
        validateIsRunning();
        return streamsMetadataState.getAllMetadata();
    }

    /**
     * Find all currently running {@code KafkaStreams} instances (potentially remotely) that
     * <ul>
     *   <li>use the same {@link StreamsConfig#APPLICATION_ID_CONFIG application ID} as this instance (i.e., all
     *       instances that belong to the same Kafka Streams application)</li>
     *   <li>and that contain a {@link StateStore} with the given {@code storeName}</li>
     * </ul>
     * and return {@link StreamsMetadata} for each discovered instance.
     * <p>
     * Note: this is a point in time view and it may change due to partition reassignment.
     *
     * @param storeName the {@code storeName} to find metadata for
     * @return {@link StreamsMetadata} for each {@code KafkaStreams} instances with the provide {@code storeName} of
     * this application
     */
    public Collection<StreamsMetadata> allMetadataForStore(final String storeName) {
        validateIsRunning();
        return streamsMetadataState.getAllMetadataForStore(storeName);
    }

    /**
     * Find the currently running {@code KafkaStreams} instance (potentially remotely) that
     * <ul>
     *   <li>use the same {@link StreamsConfig#APPLICATION_ID_CONFIG application ID} as this instance (i.e., all
     *       instances that belong to the same Kafka Streams application)</li>
     *   <li>and that contain a {@link StateStore} with the given {@code storeName}</li>
     *   <li>and the {@link StateStore} contains the given {@code key}</li>
     * </ul>
     * and return {@link StreamsMetadata} for it.
     * <p>
     * This will use the default Kafka Streams partitioner to locate the partition.
     * If a {@link StreamPartitioner custom partitioner} has been
     * {@link ProducerConfig#PARTITIONER_CLASS_CONFIG configured} via {@link StreamsConfig} or
     * {@link KStream#through(String, Produced)}, or if the original {@link KTable}'s input
     * {@link StreamsBuilder#table(String) topic} is partitioned differently, please use
     * {@link #metadataForKey(String, Object, StreamPartitioner)}.
     * <p>
     * Note:
     * <ul>
     *   <li>this is a point in time view and it may change due to partition reassignment</li>
     *   <li>the key may not exist in the {@link StateStore}; this method provides a way of finding which host it
     *       <em>would</em> exist on</li>
     *   <li>if this is for a window store the serializer should be the serializer for the record key,
     *       not the window serializer</li>
     * </ul>
     *
     * @param storeName     the {@code storeName} to find metadata for
     * @param key           the key to find metadata for
     * @param keySerializer serializer for the key
     * @param <K>           key type
     * @return {@link StreamsMetadata} for the {@code KafkaStreams} instance with the provide {@code storeName} and
     * {@code key} of this application or {@link StreamsMetadata#NOT_AVAILABLE} if Kafka Streams is (re-)initializing
     */
    public <K> StreamsMetadata metadataForKey(final String storeName,
                                              final K key,
                                              final Serializer<K> keySerializer) {
        validateIsRunning();
        return streamsMetadataState.getMetadataWithKey(storeName, key, keySerializer);
    }

    /**
     * Find the currently running {@code KafkaStreams} instance (potentially remotely) that
     * <ul>
     *   <li>use the same {@link StreamsConfig#APPLICATION_ID_CONFIG application ID} as this instance (i.e., all
     *       instances that belong to the same Kafka Streams application)</li>
     *   <li>and that contain a {@link StateStore} with the given {@code storeName}</li>
     *   <li>and the {@link StateStore} contains the given {@code key}</li>
     * </ul>
     * and return {@link StreamsMetadata} for it.
     * <p>
     * Note:
     * <ul>
     *   <li>this is a point in time view and it may change due to partition reassignment</li>
     *   <li>the key may not exist in the {@link StateStore}; this method provides a way of finding which host it
     *       <em>would</em> exist on</li>
     * </ul>
     *
     * @param storeName   the {@code storeName} to find metadata for
     * @param key         the key to find metadata for
     * @param partitioner the partitioner to be use to locate the host for the key
     * @param <K>         key type
     * @return {@link StreamsMetadata} for the {@code KafkaStreams} instance with the provide {@code storeName} and
     * {@code key} of this application or {@link StreamsMetadata#NOT_AVAILABLE} if Kafka Streams is (re-)initializing
     */
    public <K> StreamsMetadata metadataForKey(final String storeName,
                                              final K key,
                                              final StreamPartitioner<? super K, ?> partitioner) {
        validateIsRunning();
        return streamsMetadataState.getMetadataWithKey(storeName, key, partitioner);
    }

    /**
     * Get a facade wrapping the local {@link StateStore} instances with the provided {@code storeName} if the Store's
     * type is accepted by the provided {@link QueryableStoreType#accepts(StateStore) queryableStoreType}.
     * The returned object can be used to query the {@link StateStore} instances.
     *
     * @param storeName           name of the store to find
     * @param queryableStoreType  accept only stores that are accepted by {@link QueryableStoreType#accepts(StateStore)}
     * @param <T>                 return type
     * @return A facade wrapping the local {@link StateStore} instances
     * @throws InvalidStateStoreException if Kafka Streams is (re-)initializing or a store with {@code storeName} and
     * {@code queryableStoreType} doesn't exist
     */
    public <T> T store(final String storeName, final QueryableStoreType<T> queryableStoreType) {
        validateIsRunning();
        return queryableStoreProvider.getStore(storeName, queryableStoreType);
    }

    /**
     * Returns runtime information about the local threads of this {@link KafkaStreams} instance.
     *
     * @return the set of {@link ThreadMetadata}.
     */
    public Set<ThreadMetadata> localThreadsMetadata() {
        validateIsRunning();
        final Set<ThreadMetadata> threadMetadata = new HashSet<>();
        for (StreamThread thread : threads) {
            threadMetadata.add(thread.threadMetadata());
        }
        return threadMetadata;
    }
}<|MERGE_RESOLUTION|>--- conflicted
+++ resolved
@@ -607,11 +607,7 @@
     @Deprecated
     public KafkaStreams(final Topology topology,
                         final StreamsConfig config) {
-<<<<<<< HEAD
-        this(topology.internalTopologyBuilder, config, new DefaultKafkaClientSupplier(), DEFAULT_BLOCKING_TIME);
-=======
         this(topology, config, new DefaultKafkaClientSupplier());
->>>>>>> 37a4d5ea
     }
 
     /**
