/**
 * Licensed to the Apache Software Foundation (ASF) under one or more
 * contributor license agreements.  See the NOTICE file distributed with
 * this work for additional information regarding copyright ownership.
 * The ASF licenses this file to You under the Apache License, Version 2.0
 * (the "License"); you may not use this file except in compliance with
 * the License.  You may obtain a copy of the License at
 * <p>
 * http://www.apache.org/licenses/LICENSE-2.0
 * <p>
 * Unless required by applicable law or agreed to in writing, software
 * distributed under the License is distributed on an "AS IS" BASIS,
 * WITHOUT WARRANTIES OR CONDITIONS OF ANY KIND, either express or implied.
 * See the License for the specific language governing permissions and
 * limitations under the License.
 */

package org.apache.kafka.streams;

import org.apache.kafka.common.annotation.InterfaceStability;
import org.apache.kafka.common.metrics.JmxReporter;
import org.apache.kafka.common.metrics.MetricConfig;
import org.apache.kafka.common.metrics.Metrics;
import org.apache.kafka.common.metrics.MetricsReporter;
import org.apache.kafka.common.serialization.Serializer;
import org.apache.kafka.common.utils.Time;
import org.apache.kafka.streams.processor.StateStore;
import org.apache.kafka.streams.processor.StreamPartitioner;
import org.apache.kafka.streams.processor.TopologyBuilder;
import org.apache.kafka.streams.processor.internals.DefaultKafkaClientSupplier;
import org.apache.kafka.streams.processor.internals.StateDirectory;
import org.apache.kafka.streams.processor.internals.StreamThread;
import org.apache.kafka.streams.processor.internals.StreamsMetadataState;
import org.apache.kafka.streams.state.QueryableStoreType;
import org.apache.kafka.streams.state.StreamsMetadata;
import org.apache.kafka.streams.state.internals.QueryableStoreProvider;
import org.apache.kafka.streams.state.internals.StateStoreProvider;
import org.apache.kafka.streams.state.internals.StreamThreadStateStoreProvider;
import org.slf4j.Logger;
import org.slf4j.LoggerFactory;

import java.io.File;
import java.util.ArrayList;
import java.util.Collection;
import java.util.List;
import java.util.Properties;
import java.util.UUID;
import java.util.Set;
import java.util.HashSet;
import java.util.Arrays;
import java.util.concurrent.TimeUnit;

/**
 * Kafka Streams allows for performing continuous computation on input coming from one or more input topics and
 * sends output to zero or more output topics.
 * <p>
 * The computational logic can be specified either by using the {@link TopologyBuilder} class to define the a DAG topology of
 * {@link org.apache.kafka.streams.processor.Processor}s or by using the {@link org.apache.kafka.streams.kstream.KStreamBuilder}
 * class which provides the high-level {@link org.apache.kafka.streams.kstream.KStream} DSL to define the transformation.
 * <p>
 * The {@link KafkaStreams} class manages the lifecycle of a Kafka Streams instance. One stream instance can contain one or
 * more threads specified in the configs for the processing work.
 * <p>
 * A {@link KafkaStreams} instance can co-ordinate with any other instances with the same application ID (whether in this same process, on other processes
 * on this machine, or on remote machines) as a single (possibly distributed) stream processing client. These instances will divide up the work
 * based on the assignment of the input topic partitions so that all partitions are being
 * consumed. If instances are added or failed, all instances will rebalance the partition assignment among themselves
 * to balance processing load.
 * <p>
 * Internally the {@link KafkaStreams} instance contains a normal {@link org.apache.kafka.clients.producer.KafkaProducer KafkaProducer}
 * and {@link org.apache.kafka.clients.consumer.KafkaConsumer KafkaConsumer} instance that is used for reading input and writing output.
 * <p>
 * <p>
 * A simple example might look like this:
 * <pre>
 *    Map&lt;String, Object&gt; props = new HashMap&lt;&gt;();
 *    props.put(StreamsConfig.APPLICATION_ID_CONFIG, "my-stream-processing-application");
 *    props.put(StreamsConfig.BOOTSTRAP_SERVERS_CONFIG, "localhost:9092");
 *    props.put(StreamsConfig.KEY_SERDE_CLASS_CONFIG, Serdes.String().getClass().getName());
 *    props.put(StreamsConfig.VALUE_SERDE_CLASS_CONFIG, Serdes.String().getClass().getName());
 *    StreamsConfig config = new StreamsConfig(props);
 *
 *    KStreamBuilder builder = new KStreamBuilder();
 *    builder.stream("my-input-topic").mapValues(value -&gt; value.length().toString()).to("my-output-topic");
 *
 *    KafkaStreams streams = new KafkaStreams(builder, config);
 *    streams.start();
 * </pre>
 */

@InterfaceStability.Unstable
public class KafkaStreams {

    private static final Logger log = LoggerFactory.getLogger(KafkaStreams.class);
    private static final String JMX_PREFIX = "kafka.streams";
    public static final int DEFAULT_CLOSE_TIMEOUT = 0;
    private final StreamThread[] threads;
    private final Metrics metrics;
    private final QueryableStoreProvider queryableStoreProvider;

    // processId is expected to be unique across JVMs and to be used
    // in userData of the subscription request to allow assignor be aware
    // of the co-location of stream thread's consumers. It is for internal
    // usage only and should not be exposed to users at all.
    private final UUID processId;
    private final StreamsMetadataState streamsMetadataState;

    private final StreamsConfig config;

    // container states
    /**
     * Kafka Streams states are the possible state that a Kafka Streams instance can be in.
     * An instance must only be in one state at a time.
     * Note this instance will be in "Rebalancing" state if any of its threads is rebalancing
     * The expected state transition with the following defined states is:
     *
     *                 +-----------+
     *         +<------|Created    |
     *         |       +-----+-----+
     *         |             |   +--+
     *         |             v   |  |
     *         |       +-----+---v--+--+
     *         +<----- | Rebalancing   |<--------+
     *         |       +-----+---------+         ^
     *         |                 +--+            |
     *         |                 |  |            |
     *         |       +-----+---v--+-----+      |
     *         +------>|Running           |------+
     *         |       +-----+------------+
     *         |             |
     *         |             v
     *         |     +-------+--------+
     *         +---->|Pending         |
     *               |Shutdown        |
     *               +-------+--------+
     *                       |
     *                       v
     *                 +-----+-----+
     *                 |Not Running|
     *                 +-----------+
     */
    public enum State {
        CREATED(1, 2, 3), RUNNING(2, 3), REBALANCING(1, 2, 3), PENDING_SHUTDOWN(4), NOT_RUNNING;

        private final Set<Integer> validTransitions = new HashSet<>();

        State(final Integer...validTransitions) {
            this.validTransitions.addAll(Arrays.asList(validTransitions));
        }

        public boolean isRunning() {
            return this.equals(RUNNING) || this.equals(REBALANCING);
        }
        public boolean isCreatedOrRunning() {
            return isRunning() || this.equals(CREATED);
        }
        public boolean isValidTransition(final State newState) {
            return validTransitions.contains(newState.ordinal());
        }
    }
    private volatile State state = KafkaStreams.State.CREATED;
    private StateListener stateListener = null;
    private final StreamStateListener streamStateListener = new StreamStateListener();

    /**
     * Listen to state change events
     */
    public interface StateListener {

        /**
         * Called when state changes
         * @param newState     current state
         * @param oldState     previous state
         */
        void onChange(final State newState, final State oldState);
    }

    /**
     * An app can set {@link StateListener} so that the app is notified when state changes
     * @param listener
     */
    public void setStateListener(final StateListener listener) {
        this.stateListener = listener;
    }

    private synchronized void setState(State newState) {
        State oldState = state;
        if (!state.isValidTransition(newState)) {
            throw new IllegalStateException("Incorrect state transition from " + state + " to " + newState);
        }
        state = newState;
        if (stateListener != null) {
            stateListener.onChange(state, oldState);
        }
    }


    /**
     * @return The state this instance is in
     */
    public synchronized State state() {
        return state;
    }

    private class StreamStateListener implements StreamThread.StateListener {
        @Override
        public void onChange(final StreamThread.State newState, final StreamThread.State oldState) {
            if (newState == StreamThread.State.PARTITIONS_REVOKED ||
                newState == StreamThread.State.ASSIGNING_PARTITIONS) {
                setState(KafkaStreams.State.REBALANCING);
            }
        }
    }
    /**
     * Construct the stream instance.
     *
     * @param builder the processor topology builder specifying the computational logic
     * @param props   properties for the {@link StreamsConfig}
     */
    public KafkaStreams(final TopologyBuilder builder, final Properties props) {
        this(builder, new StreamsConfig(props), new DefaultKafkaClientSupplier());
    }

    /**
     * Construct the stream instance.
     *
     * @param builder the processor topology builder specifying the computational logic
     * @param config  the stream configs
     */
    public KafkaStreams(final TopologyBuilder builder, final StreamsConfig config) {
        this(builder, config, new DefaultKafkaClientSupplier());
    }

    /**
     * Construct the stream instance.
     *
     * @param builder        the processor topology builder specifying the computational logic
     * @param config         the stream configs
     * @param clientSupplier the kafka clients supplier which provides underlying producer and consumer clients
     *                       for this {@link KafkaStreams} instance
     */
    public KafkaStreams(final TopologyBuilder builder, final StreamsConfig config, final KafkaClientSupplier clientSupplier) {
        // create the metrics
<<<<<<< HEAD
        final Time time = Time.SYSTEM;

=======
        final Time time = new SystemTime();
>>>>>>> 88d8508b
        processId = UUID.randomUUID();

        this.config = config;

        // The application ID is a required config and hence should always have value
        final String applicationId = config.getString(StreamsConfig.APPLICATION_ID_CONFIG);

        builder.setApplicationId(applicationId);

        String clientId = config.getString(StreamsConfig.CLIENT_ID_CONFIG);
        if (clientId.length() <= 0)
            clientId = applicationId + "-" + processId;

        final List<MetricsReporter> reporters = config.getConfiguredInstances(StreamsConfig.METRIC_REPORTER_CLASSES_CONFIG,
            MetricsReporter.class);
        reporters.add(new JmxReporter(JMX_PREFIX));

        final MetricConfig metricConfig = new MetricConfig().samples(config.getInt(StreamsConfig.METRICS_NUM_SAMPLES_CONFIG))
            .timeWindow(config.getLong(StreamsConfig.METRICS_SAMPLE_WINDOW_MS_CONFIG),
                TimeUnit.MILLISECONDS);

        metrics = new Metrics(metricConfig, reporters, time);

        threads = new StreamThread[config.getInt(StreamsConfig.NUM_STREAM_THREADS_CONFIG)];
        final ArrayList<StateStoreProvider> storeProviders = new ArrayList<>();
        streamsMetadataState = new StreamsMetadataState(builder);
        for (int i = 0; i < threads.length; i++) {
            threads[i] = new StreamThread(builder,
                config,
                clientSupplier,
                applicationId,
                clientId,
                processId,
                metrics,
                time,
                streamsMetadataState);
            threads[i].setStateListener(streamStateListener);
            storeProviders.add(new StreamThreadStateStoreProvider(threads[i]));
        }
        queryableStoreProvider = new QueryableStoreProvider(storeProviders);
    }

    /**
     * Start the stream instance by starting all its threads.
     *
     * @throws IllegalStateException if process was already started
     */
    public synchronized void start() {
        log.debug("Starting Kafka Stream process");

        if (state == KafkaStreams.State.CREATED) {
            for (final StreamThread thread : threads)
                thread.start();

            setState(KafkaStreams.State.RUNNING);

            log.info("Started Kafka Stream process");
        } else {
            throw new IllegalStateException("Cannot start again.");
        }
    }

    /**
     * Shutdown this stream instance by signaling all the threads to stop,
     * and then wait for them to join.
     *
     * This will block until all threads have stopped.
     */
    public void close() {
        close(DEFAULT_CLOSE_TIMEOUT, TimeUnit.SECONDS);
    }

    /**
     * Shutdown this stream instance by signaling all the threads to stop,
     * and then wait up to the timeout for the threads to join.
     *
     * A timeout of 0 means to wait forever
     *
     * @param timeout   how long to wait for {@link StreamThread}s to shutdown
     * @param timeUnit  unit of time used for timeout
     * @return true if all threads were successfully stopped
     */
    public synchronized boolean close(final long timeout, final TimeUnit timeUnit) {
        log.debug("Stopping Kafka Stream process");
        if (state.isCreatedOrRunning()) {
            setState(KafkaStreams.State.PENDING_SHUTDOWN);
            // save the current thread so that if it is a stream thread
            // we don't attempt to join it and cause a deadlock
            final Thread shutdown = new Thread(new Runnable() {
                @Override
                public void run() {
                        // signal the threads to stop and wait
                        for (final StreamThread thread : threads) {
                            // avoid deadlocks by stopping any further state reports
                            // from the thread since we're shutting down
                            thread.setStateListener(null);
                            thread.close();
                        }

                        for (final StreamThread thread : threads) {
                            try {
                                if (!thread.stillRunning()) {
                                    thread.join();
                                }
                            } catch (final InterruptedException ex) {
                                Thread.interrupted();
                            }
                        }

                        metrics.close();
                        log.info("Stopped Kafka Streams process");
                    }
            }, "kafka-streams-close-thread");
            shutdown.setDaemon(true);
            shutdown.start();
            try {
                shutdown.join(TimeUnit.MILLISECONDS.convert(timeout, timeUnit));
            } catch (InterruptedException e) {
                Thread.interrupted();
            }
            setState(KafkaStreams.State.NOT_RUNNING);
            return !shutdown.isAlive();
        }
        return true;
    }

    /**
     * Produces a string representation contain useful information about Kafka Streams
     * Such as thread IDs, task IDs and a representation of the topology. This is useful
     * in debugging scenarios.
     * @return A string representation of the Kafka Streams instance.
     */
    public String toString() {
        final StringBuilder sb = new StringBuilder("KafkaStreams processID:" + processId + "\n");
        for (final StreamThread thread : threads) {
            sb.append("\t").append(thread.toString());
        }
        sb.append("\n");

        return sb.toString();
    }

    /**
     * Cleans up local state store directory ({@code state.dir}), by deleting all data with regard to the application-id.
     * <p>
     * May only be called either before instance is started or after instance is closed.
     *
     * @throws IllegalStateException if instance is currently running
     */
    public void cleanUp() {
        if (state.isRunning()) {
            throw new IllegalStateException("Cannot clean up while running.");
        }

        final String appId = config.getString(StreamsConfig.APPLICATION_ID_CONFIG);
        final String stateDir = config.getString(StreamsConfig.STATE_DIR_CONFIG);

        final String localApplicationDir = stateDir + File.separator + appId;
        log.debug("Removing local Kafka Streams application data in {} for application {}",
            localApplicationDir,
            appId);

        final StateDirectory stateDirectory = new StateDirectory(appId, stateDir);
        stateDirectory.cleanRemovedTasks();
    }

    /**
     * Sets the handler invoked when a stream thread abruptly terminates due to an uncaught exception.
     *
     * @param eh the object to use as this thread's uncaught exception handler. If null then this thread has no explicit handler.
     */
    public void setUncaughtExceptionHandler(final Thread.UncaughtExceptionHandler eh) {
        for (final StreamThread thread : threads)
            thread.setUncaughtExceptionHandler(eh);
    }


    /**
     * Find all of the instances of {@link StreamsMetadata} in the {@link KafkaStreams} application that this instance belongs to
     *
     * Note: this is a point in time view and it may change due to partition reassignment.
     * @return collection containing all instances of {@link StreamsMetadata} in the {@link KafkaStreams} application that this instance belongs to
     */
    public Collection<StreamsMetadata> allMetadata() {
        validateIsRunning();
        return streamsMetadataState.getAllMetadata();
    }


    /**
     * Find instances of {@link StreamsMetadata} that contains the given storeName
     *
     * Note: this is a point in time view and it may change due to partition reassignment.
     * @param storeName the storeName to find metadata for
     * @return  A collection containing instances of {@link StreamsMetadata} that have the provided storeName
     */
    public Collection<StreamsMetadata> allMetadataForStore(final String storeName) {
        validateIsRunning();
        return streamsMetadataState.getAllMetadataForStore(storeName);
    }

    /**
     * Find the {@link StreamsMetadata} instance that contains the given storeName
     * and the corresponding hosted store instance contains the given key. This will use
     * the {@link org.apache.kafka.streams.processor.internals.DefaultStreamPartitioner} to
     * locate the partition. If a custom partitioner has been used please use
     * {@link KafkaStreams#metadataForKey(String, Object, StreamPartitioner)}
     *
     * Note: the key may not exist in the {@link org.apache.kafka.streams.processor.StateStore},
     * this method provides a way of finding which host it would exist on.
     *
     * Note: this is a point in time view and it may change due to partition reassignment.
     * @param storeName         Name of the store
     * @param key               Key to use to for partition
     * @param keySerializer     Serializer for the key
     * @param <K>               key type
     * @return  The {@link StreamsMetadata} for the storeName and key or {@link StreamsMetadata#NOT_AVAILABLE}
     * if streams is (re-)initializing
     */
    public <K> StreamsMetadata metadataForKey(final String storeName,
                                              final K key,
                                              final Serializer<K> keySerializer) {
        validateIsRunning();
        return streamsMetadataState.getMetadataWithKey(storeName, key, keySerializer);
    }

    /**
     * Find the {@link StreamsMetadata} instance that contains the given storeName
     * and the corresponding hosted store instance contains the given key
     *
     * Note: the key may not exist in the {@link org.apache.kafka.streams.processor.StateStore},
     * this method provides a way of finding which host it would exist on.
     *
     * Note: this is a point in time view and it may change due to partition reassignment.
     * @param storeName         Name of the store
     * @param key               Key to use to for partition
     * @param partitioner       Partitioner for the store
     * @param <K>               key type
     * @return  The {@link StreamsMetadata} for the storeName and key or {@link StreamsMetadata#NOT_AVAILABLE}
     * if streams is (re-)initializing
     */
    public <K> StreamsMetadata metadataForKey(final String storeName,
                                              final K key,
                                              final StreamPartitioner<K, ?> partitioner) {
        validateIsRunning();
        return streamsMetadataState.getMetadataWithKey(storeName, key, partitioner);
    }


    /**
     * Get a facade wrapping the {@link org.apache.kafka.streams.processor.StateStore} instances
     * with the provided storeName and accepted by {@link QueryableStoreType#accepts(StateStore)}.
     * The returned object can be used to query the {@link org.apache.kafka.streams.processor.StateStore} instances
     * @param storeName             name of the store to find
     * @param queryableStoreType    accept only stores that are accepted by {@link QueryableStoreType#accepts(StateStore)}
     * @param <T>                   return type
     * @return  A facade wrapping the {@link org.apache.kafka.streams.processor.StateStore} instances
     * @throws org.apache.kafka.streams.errors.InvalidStateStoreException if the streams are (re-)initializing or
     * a store with storeName and queryableStoreType doesnt' exist.
     */
    public <T> T store(final String storeName, final QueryableStoreType<T> queryableStoreType) {
        validateIsRunning();
        return queryableStoreProvider.getStore(storeName, queryableStoreType);
    }

    private void validateIsRunning() {
        if (!state.isRunning()) {
            throw new IllegalStateException("KafkaStreams is not running. State is " + state);
        }
    }
}<|MERGE_RESOLUTION|>--- conflicted
+++ resolved
@@ -241,12 +241,8 @@
      */
     public KafkaStreams(final TopologyBuilder builder, final StreamsConfig config, final KafkaClientSupplier clientSupplier) {
         // create the metrics
-<<<<<<< HEAD
         final Time time = Time.SYSTEM;
 
-=======
-        final Time time = new SystemTime();
->>>>>>> 88d8508b
         processId = UUID.randomUUID();
 
         this.config = config;
