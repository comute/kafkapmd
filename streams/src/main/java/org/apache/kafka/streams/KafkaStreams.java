/*
 * Licensed to the Apache Software Foundation (ASF) under one or more
 * contributor license agreements. See the NOTICE file distributed with
 * this work for additional information regarding copyright ownership.
 * The ASF licenses this file to You under the Apache License, Version 2.0
 * (the "License"); you may not use this file except in compliance with
 * the License. You may obtain a copy of the License at
 *
 *    http://www.apache.org/licenses/LICENSE-2.0
 *
 * Unless required by applicable law or agreed to in writing, software
 * distributed under the License is distributed on an "AS IS" BASIS,
 * WITHOUT WARRANTIES OR CONDITIONS OF ANY KIND, either express or implied.
 * See the License for the specific language governing permissions and
 * limitations under the License.
 */
package org.apache.kafka.streams;

import org.apache.kafka.clients.admin.AdminClient;
import org.apache.kafka.clients.consumer.KafkaConsumer;
import org.apache.kafka.clients.producer.KafkaProducer;
import org.apache.kafka.clients.producer.ProducerConfig;
import org.apache.kafka.common.Metric;
import org.apache.kafka.common.MetricName;
import org.apache.kafka.common.TopicPartition;
import org.apache.kafka.common.annotation.InterfaceStability;
import org.apache.kafka.common.config.ConfigException;
import org.apache.kafka.common.metrics.JmxReporter;
import org.apache.kafka.common.metrics.MetricConfig;
import org.apache.kafka.common.metrics.Metrics;
import org.apache.kafka.common.metrics.MetricsReporter;
import org.apache.kafka.common.metrics.Sensor;
import org.apache.kafka.common.serialization.Serializer;
import org.apache.kafka.common.utils.LogContext;
import org.apache.kafka.common.utils.Time;
import org.apache.kafka.streams.errors.InvalidStateStoreException;
import org.apache.kafka.streams.errors.ProcessorStateException;
import org.apache.kafka.streams.errors.StreamsException;
import org.apache.kafka.streams.kstream.KStream;
import org.apache.kafka.streams.kstream.KTable;
import org.apache.kafka.streams.kstream.Produced;
import org.apache.kafka.streams.processor.Processor;
import org.apache.kafka.streams.processor.StateRestoreListener;
import org.apache.kafka.streams.processor.StateStore;
import org.apache.kafka.streams.processor.StreamPartitioner;
import org.apache.kafka.streams.processor.ThreadMetadata;
import org.apache.kafka.streams.processor.internals.DefaultKafkaClientSupplier;
import org.apache.kafka.streams.processor.internals.GlobalStreamThread;
import org.apache.kafka.streams.processor.internals.InternalTopologyBuilder;
import org.apache.kafka.streams.processor.internals.ProcessorTopology;
import org.apache.kafka.streams.processor.internals.StateDirectory;
import org.apache.kafka.streams.processor.internals.StreamThread;
import org.apache.kafka.streams.processor.internals.StreamsMetadataState;
import org.apache.kafka.streams.processor.internals.ThreadStateTransitionValidator;
import org.apache.kafka.streams.state.HostInfo;
import org.apache.kafka.streams.state.QueryableStoreType;
import org.apache.kafka.streams.state.StreamsMetadata;
import org.apache.kafka.streams.state.internals.GlobalStateStoreProvider;
import org.apache.kafka.streams.state.internals.QueryableStoreProvider;
import org.apache.kafka.streams.state.internals.StateStoreProvider;
import org.apache.kafka.streams.state.internals.StreamThreadStateStoreProvider;
import org.slf4j.Logger;

import java.util.ArrayList;
import java.util.Arrays;
import java.util.Collection;
import java.util.Collections;
import java.util.HashMap;
import java.util.HashSet;
import java.util.List;
import java.util.Map;
import java.util.Properties;
import java.util.Set;
import java.util.UUID;
import java.util.concurrent.Executors;
import java.util.concurrent.ScheduledExecutorService;
import java.util.concurrent.ThreadFactory;
import java.util.concurrent.TimeUnit;

import static org.apache.kafka.common.utils.Utils.getHost;
import static org.apache.kafka.common.utils.Utils.getPort;

/**
 * A Kafka client that allows for performing continuous computation on input coming from one or more input topics and
 * sends output to zero, one, or more output topics.
 * <p>
 * The computational logic can be specified either by using the {@link Topology} to define a DAG topology of
 * {@link Processor}s or by using the {@link StreamsBuilder} which provides the high-level DSL to define
 * transformations.
 * <p>
 * One {@code KafkaStreams} instance can contain one or more threads specified in the configs for the processing work.
 * <p>
 * A {@code KafkaStreams} instance can co-ordinate with any other instances with the same
 * {@link StreamsConfig#APPLICATION_ID_CONFIG application ID} (whether in the same process, on other processes on this
 * machine, or on remote machines) as a single (possibly distributed) stream processing application.
 * These instances will divide up the work based on the assignment of the input topic partitions so that all partitions
 * are being consumed.
 * If instances are added or fail, all (remaining) instances will rebalance the partition assignment among themselves
 * to balance processing load and ensure that all input topic partitions are processed.
 * <p>
 * Internally a {@code KafkaStreams} instance contains a normal {@link KafkaProducer} and {@link KafkaConsumer} instance
 * that is used for reading input and writing output.
 * <p>
 * A simple example might look like this:
 * <pre>{@code
 * Map<String, Object> props = new HashMap<>();
 * props.put(StreamsConfig.APPLICATION_ID_CONFIG, "my-stream-processing-application");
 * props.put(StreamsConfig.BOOTSTRAP_SERVERS_CONFIG, "localhost:9092");
 * props.put(StreamsConfig.DEFAULT_KEY_SERDE_CLASS_CONFIG, Serdes.String().getClass());
 * props.put(StreamsConfig.DEFAULT_VALUE_SERDE_CLASS_CONFIG, Serdes.String().getClass());
 * StreamsConfig config = new StreamsConfig(props);
 *
 * StreamsBuilder builder = new StreamsBuilder();
 * builder.<String, String>stream("my-input-topic").mapValues(value -> value.length().toString()).to("my-output-topic");
 *
 * KafkaStreams streams = new KafkaStreams(builder.build(), config);
 * streams.start();
 * }</pre>
 *
 * @see org.apache.kafka.streams.StreamsBuilder
 * @see org.apache.kafka.streams.Topology
 */
@InterfaceStability.Evolving
public class KafkaStreams {

    private static final String JMX_PREFIX = "kafka.streams";
    private static final int DEFAULT_CLOSE_TIMEOUT = 0;

    // processId is expected to be unique across JVMs and to be used
    // in userData of the subscription request to allow assignor be aware
    // of the co-location of stream thread's consumers. It is for internal
    // usage only and should not be exposed to users at all.
    private final Time time;
    private final Logger log;
    private final UUID processId;
    private final String clientId;
    private final Metrics metrics;
    private final StreamsConfig config;
    private final StreamThread[] threads;
    private final StateDirectory stateDirectory;
    private final StreamsMetadataState streamsMetadataState;
    private final ScheduledExecutorService stateDirCleaner;
    private final QueryableStoreProvider queryableStoreProvider;
    private final AdminClient adminClient;

    private GlobalStreamThread globalStreamThread;
    private KafkaStreams.StateListener stateListener;
    private StateRestoreListener globalStateRestoreListener;

    // container states
    /**
     * Kafka Streams states are the possible state that a Kafka Streams instance can be in.
     * An instance must only be in one state at a time.
     * The expected state transition with the following defined states is:
     *
     * <pre>
     *                 +--------------+
     *         +<----- | Created (0)  |
     *         |       +-----+--------+
     *         |             |
     *         |             v
     *         |       +--------------+
     *         +<----- | Running (2)  | -------->+
     *         |       +----+--+------+          |
     *         |            |  ^                 |
     *         |            v  |                 |
     *         |       +----+--+------+          |
     *         |       | Re-          |          v
     *         |       | Balancing (1)| -------->+
     *         |       +-----+--------+          |
     *         |             |                   |
     *         |             v                   v
     *         |       +-----+--------+     +----+-------+
     *         +-----> | Pending      |<--- | Error (5)  |
     *                 | Shutdown (3) |     +------------+
     *                 +-----+--------+
     *                       |
     *                       v
     *                 +-----+--------+
     *                 | Not          |
     *                 | Running (4)  |
     *                 +--------------+
     *
     *
     * </pre>
     * Note the following:
     * - RUNNING state will transit to REBALANCING if any of its threads is in PARTITION_REVOKED state
     * - REBALANCING state will transit to RUNNING if all of its threads are in RUNNING state
     * - Any state except NOT_RUNNING can go to PENDING_SHUTDOWN (whenever close is called)
     * - Of special importance: If the global stream thread dies, or all stream threads die (or both) then
     *   the instance will be in the ERROR state. The user will need to close it.
     */
    public enum State {
        CREATED(2, 3), REBALANCING(2, 3, 5), RUNNING(1, 3, 5), PENDING_SHUTDOWN(4), NOT_RUNNING, ERROR(3);

        private final Set<Integer> validTransitions = new HashSet<>();

        State(final Integer... validTransitions) {
            this.validTransitions.addAll(Arrays.asList(validTransitions));
        }

        public boolean isRunning() {
            return equals(RUNNING) || equals(REBALANCING);
        }

        public boolean isValidTransition(final State newState) {
            return validTransitions.contains(newState.ordinal());
        }
    }

    private final Object stateLock = new Object();
    private volatile State state = State.CREATED;

    private boolean waitOnState(final State targetState, final long waitMs) {
        long begin = time.milliseconds();
        synchronized (stateLock) {
            long elapsedMs = 0L;
            while (state != State.NOT_RUNNING) {
                if (waitMs == 0) {
                    try {
                        stateLock.wait();
                    } catch (final InterruptedException e) {
                        // it is ok: just move on to the next iteration
                    }
                } else if (waitMs > elapsedMs) {
                    long remainingMs = waitMs - elapsedMs;
                    try {
                        stateLock.wait(remainingMs);
                    } catch (final InterruptedException e) {
                        // it is ok: just move on to the next iteration
                    }
                } else {
                    log.debug("Cannot transit to {} within {}ms", targetState, waitMs);
                    return false;
                }
                elapsedMs = time.milliseconds() - begin;
            }
            return true;
        }
    }

    /**
     * Sets the state
     * @param newState New state
     */
    private boolean setState(final State newState) {
        final State oldState = state;

        synchronized (stateLock) {
            if (state == State.PENDING_SHUTDOWN && newState != State.NOT_RUNNING) {
                // when the state is already in PENDING_SHUTDOWN, all other transitions than NOT_RUNNING (due to thread dying) will be
                // refused but we do not throw exception here, to allow appropriate error handling
                return false;
            } else if (state == State.NOT_RUNNING && (newState == State.PENDING_SHUTDOWN || newState == State.NOT_RUNNING)) {
                // when the state is already in NOT_RUNNING, its transition to PENDING_SHUTDOWN or NOT_RUNNING (due to consecutive close calls)
                // will be refused but we do not throw exception here, to allow idempotent close calls
                return false;
            } else if (!state.isValidTransition(newState)) {
                throw new IllegalStateException("Stream-client " + clientId + ": Unexpected state transition from " + oldState + " to " + newState);
            } else {
                log.info("State transition from {} to {}", oldState, newState);
            }
            state = newState;
            stateLock.notifyAll();
        }

        // we need to call the user customized state listener outside the state lock to avoid potential deadlocks
        if (stateListener != null) {
            stateListener.onChange(state, oldState);
        }

        return true;
    }

    private boolean setRunningFromCreated() {
        synchronized (stateLock) {
            if (state != State.CREATED) {
                throw new IllegalStateException("Stream-client " + clientId + ": Unexpected state transition from " + state + " to " + State.RUNNING);
            }
            state = State.RUNNING;
            stateLock.notifyAll();
        }

        // we need to call the user customized state listener outside the state lock to avoid potential deadlocks
        if (stateListener != null) {
            stateListener.onChange(State.RUNNING, State.CREATED);
        }

        return true;
    }

    /**
     * Return the current {@link State} of this {@code KafkaStreams} instance.
     *
     * @return the current state of this Kafka Streams instance
     */
    public State state() {
        return state;
    }

    private boolean isRunning() {
        synchronized (stateLock) {
            return state.isRunning();
        }
    }

    private void validateIsRunning() {
        if (!isRunning()) {
            throw new IllegalStateException("KafkaStreams is not running. State is " + state + ".");
        }
    }
    /**
     * Listen to {@link State} change events.
     */
    public interface StateListener {

        /**
         * Called when state changes.
         *
         * @param newState new state
         * @param oldState previous state
         */
        void onChange(final State newState, final State oldState);
    }

    /**
     * An app can set a single {@link KafkaStreams.StateListener} so that the app is notified when state changes.
     *
     * @param listener a new state listener
     * @throws IllegalStateException if this {@code KafkaStreams} instance is not in state {@link State#CREATED CREATED}.
     */
    public void setStateListener(final KafkaStreams.StateListener listener) {
        if (state == State.CREATED) {
            stateListener = listener;
        } else {
            throw new IllegalStateException("Can only set StateListener in CREATED state. " +
                    "Current state is: " + state);
        }
    }

    /**
     * Set the handler invoked when a {@link StreamsConfig#NUM_STREAM_THREADS_CONFIG internal thread} abruptly
     * terminates due to an uncaught exception.
     *
     * @param eh the uncaught exception handler for all internal threads; {@code null} deletes the current handler
     * @throws IllegalStateException if this {@code KafkaStreams} instance is not in state {@link State#CREATED CREATED}.
     */
    public void setUncaughtExceptionHandler(final Thread.UncaughtExceptionHandler eh) {
        if (state == State.CREATED) {
            for (final StreamThread thread : threads) {
                thread.setUncaughtExceptionHandler(eh);
            }

            if (globalStreamThread != null) {
                globalStreamThread.setUncaughtExceptionHandler(eh);
            }
        } else {
            throw new IllegalStateException("Can only set UncaughtExceptionHandler in CREATED state. " +
                    "Current state is: " + state);
        }
    }

    /**
     * Set the listener which is triggered whenever a {@link StateStore} is being restored in order to resume
     * processing.
     *
     * @param globalStateRestoreListener The listener triggered when {@link StateStore} is being restored.
     * @throws IllegalStateException if this {@code KafkaStreams} instance is not in state {@link State#CREATED CREATED}.
     */
    public void setGlobalStateRestoreListener(final StateRestoreListener globalStateRestoreListener) {
        if (state == State.CREATED) {
            this.globalStateRestoreListener = globalStateRestoreListener;
        } else {
            throw new IllegalStateException("Can only set GlobalStateRestoreListener in CREATED state. " +
                    "Current state is: " + state);
        }
    }

    /**
     * Get read-only handle on global metrics registry.
     *
     * @return Map of all metrics.
     */
    public Map<MetricName, ? extends Metric> metrics() {
        return Collections.unmodifiableMap(metrics.metrics());
    }

    /**
     * Class that handles stream thread transitions
     */
    final class StreamStateListener implements StreamThread.StateListener {
        private final Map<Long, StreamThread.State> threadState;
        private GlobalStreamThread.State globalThreadState;

        StreamStateListener(final Map<Long, StreamThread.State> threadState,
                            final GlobalStreamThread.State globalThreadState) {
            this.threadState = threadState;
            this.globalThreadState = globalThreadState;
        }

        /**
         * If all threads are dead set to ERROR
         */
        private void maybeSetError() {
            // check if we have enough threads running
            for (final StreamThread.State state : threadState.values()) {
                if (state != StreamThread.State.DEAD) {
                    return;
                }
            }

            if (setState(State.ERROR)) {
                log.warn("All stream threads have died. The instance will be in error state and should be closed.");
            }
        }

        /**
         * If all threads are up, including the global thread, set to RUNNING
         */
        private void maybeSetRunning() {
            // one thread is running, check others, including global thread
            for (final StreamThread.State state : threadState.values()) {
                if (state != StreamThread.State.RUNNING) {
                    return;
                }
            }
            // the global state thread is relevant only if it is started. There are cases
            // when we don't have a global state thread at all, e.g., when we don't have global KTables
            if (globalThreadState != null && globalThreadState != GlobalStreamThread.State.RUNNING) {
                return;
            }

            setState(State.RUNNING);
        }


        @Override
        public synchronized void onChange(final Thread thread,
                                          final ThreadStateTransitionValidator abstractNewState,
                                          final ThreadStateTransitionValidator abstractOldState) {
            // StreamThreads first
            if (thread instanceof StreamThread) {
                StreamThread.State newState = (StreamThread.State) abstractNewState;
                threadState.put(thread.getId(), newState);

                if (newState == StreamThread.State.PARTITIONS_REVOKED && state != State.REBALANCING) {
                    setState(State.REBALANCING);
                } else if (newState == StreamThread.State.RUNNING && state != State.RUNNING) {
                    maybeSetRunning();
                } else if (newState == StreamThread.State.DEAD && state != State.ERROR) {
                    maybeSetError();
                }
            } else if (thread instanceof GlobalStreamThread) {
                // global stream thread has different invariants
                GlobalStreamThread.State newState = (GlobalStreamThread.State) abstractNewState;
                globalThreadState = newState;

                // special case when global thread is dead
                if (newState == GlobalStreamThread.State.DEAD && state != State.ERROR && setState(State.ERROR)) {
                    log.warn("Global thread has died. The instance will be in error state and should be closed.");
                }
            }
        }
    }

    final class DelegatingStateRestoreListener implements StateRestoreListener {
        private void throwOnFatalException(final Exception fatalUserException,
                                           final TopicPartition topicPartition,
                                           final String storeName) {
            throw new StreamsException(
                    String.format("Fatal user code error in store restore listener for store %s, partition %s.",
                            storeName,
                            topicPartition),
                    fatalUserException);
        }

        @Override
        public void onRestoreStart(final TopicPartition topicPartition,
                                   final String storeName,
                                   final long startingOffset,
                                   final long endingOffset) {
            if (globalStateRestoreListener != null) {
                try {
                    globalStateRestoreListener.onRestoreStart(topicPartition, storeName, startingOffset, endingOffset);
                } catch (final Exception fatalUserException) {
                    throwOnFatalException(fatalUserException, topicPartition, storeName);
                }
            }
        }

        @Override
        public void onBatchRestored(final TopicPartition topicPartition,
                                    final String storeName,
                                    final long batchEndOffset,
                                    final long numRestored) {
            if (globalStateRestoreListener != null) {
                try {
                    globalStateRestoreListener.onBatchRestored(topicPartition, storeName, batchEndOffset, numRestored);
                } catch (final Exception fatalUserException) {
                    throwOnFatalException(fatalUserException, topicPartition, storeName);
                }
            }
        }

        @Override
        public void onRestoreEnd(final TopicPartition topicPartition, final String storeName, final long totalRestored) {
            if (globalStateRestoreListener != null) {
                try {
                    globalStateRestoreListener.onRestoreEnd(topicPartition, storeName, totalRestored);
                } catch (final Exception fatalUserException) {
                    throwOnFatalException(fatalUserException, topicPartition, storeName);
                }
            }
        }
    }

    /**
     * @deprecated use {@link #KafkaStreams(Topology, Properties)} instead
     */
    @Deprecated
    public KafkaStreams(final org.apache.kafka.streams.processor.TopologyBuilder builder,
                        final Properties props) {
        this(builder.internalTopologyBuilder, new StreamsConfig(props), new DefaultKafkaClientSupplier());
    }

    /**
     * @deprecated use {@link #KafkaStreams(Topology, StreamsConfig)} instead
     */
    @Deprecated
    public KafkaStreams(final org.apache.kafka.streams.processor.TopologyBuilder builder,
                        final StreamsConfig config) {
        this(builder.internalTopologyBuilder, config, new DefaultKafkaClientSupplier());
    }

    /**
     * @deprecated use {@link #KafkaStreams(Topology, StreamsConfig, KafkaClientSupplier)} instead
     */
    @Deprecated
    public KafkaStreams(final org.apache.kafka.streams.processor.TopologyBuilder builder,
                        final StreamsConfig config,
                        final KafkaClientSupplier clientSupplier) {
        this(builder.internalTopologyBuilder, config, clientSupplier);
    }

    /**
     * Create a {@code KafkaStreams} instance.
     *
     * @param topology the topology specifying the computational logic
     * @param props   properties for {@link StreamsConfig}
     * @throws StreamsException if any fatal error occurs
     */
    public KafkaStreams(final Topology topology,
                        final Properties props) {
        this(topology.internalTopologyBuilder, new StreamsConfig(props), new DefaultKafkaClientSupplier());
    }

    /**
     * Create a {@code KafkaStreams} instance.
     *
     * @param topology the topology specifying the computational logic
     * @param config  the Kafka Streams configuration
     * @throws StreamsException if any fatal error occurs
     */
    public KafkaStreams(final Topology topology,
                        final StreamsConfig config) {
        this(topology.internalTopologyBuilder, config, new DefaultKafkaClientSupplier());
    }

    /**
     * Create a {@code KafkaStreams} instance.
     *
     * @param topology       the topology specifying the computational logic
     * @param config         the Kafka Streams configuration
     * @param clientSupplier the Kafka clients supplier which provides underlying producer and consumer clients
     *                       for the new {@code KafkaStreams} instance
     * @throws StreamsException if any fatal error occurs
     */
    public KafkaStreams(final Topology topology,
                        final StreamsConfig config,
                        final KafkaClientSupplier clientSupplier) {
        this(topology.internalTopologyBuilder, config, clientSupplier);
    }

    private KafkaStreams(final InternalTopologyBuilder internalTopologyBuilder,
                         final StreamsConfig config,
                         final KafkaClientSupplier clientSupplier) throws StreamsException {
        this.config = config;
        this.time = Time.SYSTEM;

        // The application ID is a required config and hence should always have value
<<<<<<< HEAD
        final String applicationId = config.getString(StreamsConfig.APPLICATION_ID_CONFIG);
        this.processId = UUID.randomUUID();

        String clientId = config.getString(StreamsConfig.CLIENT_ID_CONFIG);
=======
        processId = UUID.randomUUID();
        final String clientId = config.getString(StreamsConfig.CLIENT_ID_CONFIG);
        final String applicationId = config.getString(StreamsConfig.APPLICATION_ID_CONFIG);
>>>>>>> b2a34a2b
        if (clientId.length() <= 0) {
            this.clientId = applicationId + "-" + processId;
        } else {
            this.clientId = clientId;
        }

        final LogContext logContext = new LogContext(String.format("stream-client [%s] ", clientId));
        this.log = logContext.logger(getClass());

        try {
            stateDirectory = new StateDirectory(
                    applicationId,
                    config.getString(StreamsConfig.STATE_DIR_CONFIG),
                    time);
        } catch (final ProcessorStateException fatal) {
            throw new StreamsException(fatal);
        }

        final MetricConfig metricConfig = new MetricConfig().samples(config.getInt(StreamsConfig.METRICS_NUM_SAMPLES_CONFIG))
                .recordLevel(Sensor.RecordingLevel.forName(config.getString(StreamsConfig.METRICS_RECORDING_LEVEL_CONFIG)))
                .timeWindow(config.getLong(StreamsConfig.METRICS_SAMPLE_WINDOW_MS_CONFIG), TimeUnit.MILLISECONDS);
        final List<MetricsReporter> reporters = config.getConfiguredInstances(StreamsConfig.METRIC_REPORTER_CLASSES_CONFIG,
                MetricsReporter.class);
        reporters.add(new JmxReporter(JMX_PREFIX));
        metrics = new Metrics(metricConfig, reporters, time);

        internalTopologyBuilder.setApplicationId(applicationId);

        // sanity check to fail-fast in case we cannot build a ProcessorTopology due to an exception
        internalTopologyBuilder.build(null);

        this.streamsMetadataState = new StreamsMetadataState(
                internalTopologyBuilder,
                parseHostInfo(config.getString(StreamsConfig.APPLICATION_SERVER_CONFIG)));

        // create the stream thread, global update thread, and cleanup thread
        threads = new StreamThread[config.getInt(StreamsConfig.NUM_STREAM_THREADS_CONFIG)];

        long totalCacheSize = config.getLong(StreamsConfig.CACHE_MAX_BYTES_BUFFERING_CONFIG);
        if (totalCacheSize < 0) {
            totalCacheSize = 0;
            log.warn("Negative cache size passed in. Reverting to cache size of 0 bytes.");
        }
        final ProcessorTopology globalTaskTopology = internalTopologyBuilder.buildGlobalStateTopology();
        final long cacheSizePerThread = totalCacheSize / (threads.length + (globalTaskTopology == null ? 0 : 1));

        final StateRestoreListener delegatingStateRestoreListener = new DelegatingStateRestoreListener();
        GlobalStreamThread.State globalThreadState = null;
        if (globalTaskTopology != null) {
            final String globalThreadId = clientId + "-GlobalStreamThread";
            globalStreamThread = new GlobalStreamThread(globalTaskTopology,
                    config,
                    clientSupplier.getRestoreConsumer(config.getRestoreConsumerConfigs(clientId + "-global")),
                    stateDirectory,
                    cacheSizePerThread,
                    metrics,
                    time,
                    globalThreadId,
                    delegatingStateRestoreListener);
            globalThreadState = globalStreamThread.state();
        }

        // use client id instead of thread client id since this admin client may be shared among threads
        this.adminClient = clientSupplier.getAdminClient(config.getAdminConfigs(clientId));

        final Map<Long, StreamThread.State> threadState = new HashMap<>(threads.length);
        final ArrayList<StateStoreProvider> storeProviders = new ArrayList<>();
        for (int i = 0; i < threads.length; i++) {
            threads[i] = StreamThread.create(internalTopologyBuilder,
                    config,
                    clientSupplier,
                    adminClient,
                    processId,
                    clientId,
                    metrics,
                    time,
                    streamsMetadataState,
                    cacheSizePerThread,
                    stateDirectory,
                    delegatingStateRestoreListener);
            threadState.put(threads[i].getId(), threads[i].state());
            storeProviders.add(new StreamThreadStateStoreProvider(threads[i]));
        }

        final StreamStateListener streamStateListener = new StreamStateListener(threadState, globalThreadState);
        if (globalTaskTopology != null) {
            globalStreamThread.setStateListener(streamStateListener);
        }
        for (StreamThread thread : threads) {
            thread.setStateListener(streamStateListener);
        }

        final GlobalStateStoreProvider globalStateStoreProvider = new GlobalStateStoreProvider(internalTopologyBuilder.globalStateStores());
        queryableStoreProvider = new QueryableStoreProvider(storeProviders, globalStateStoreProvider);

        stateDirCleaner = Executors.newSingleThreadScheduledExecutor(new ThreadFactory() {
            @Override
            public Thread newThread(final Runnable r) {
                final Thread thread = new Thread(r, clientId + "-CleanupThread");
                thread.setDaemon(true);
                return thread;
            }
        });
    }

    private static HostInfo parseHostInfo(final String endPoint) {
        if (endPoint == null || endPoint.trim().isEmpty()) {
            return StreamsMetadataState.UNKNOWN_HOST;
        }
        final String host = getHost(endPoint);
        final Integer port = getPort(endPoint);

        if (host == null || port == null) {
            throw new ConfigException(String.format("Error parsing host address %s. Expected format host:port.", endPoint));
        }

        return new HostInfo(host, port);
    }

    /**
     * Start the {@code KafkaStreams} instance by starting all its threads.
     * This function is expected to be called only once during the life cycle of the client.
     * <p>
     * Because threads are started in the background, this method does not block.
     * As a consequence, any fatal exception that happens during processing is by default only logged.
     * If you want to be notified about dying threads, you can
     * {@link #setUncaughtExceptionHandler(Thread.UncaughtExceptionHandler) register an uncaught exception handler}
     * before starting the {@code KafkaStreams} instance.
     * <p>
     * Note, for brokers with version {@code 0.9.x} or lower, the broker version cannot be checked.
     * There will be no error and the client will hang and retry to verify the broker version until it
     * {@link StreamsConfig#REQUEST_TIMEOUT_MS_CONFIG times out}.

     * @throws IllegalStateException if process was already started
     * @throws StreamsException if the Kafka brokers have version 0.10.0.x or
     *                          if {@link StreamsConfig#PROCESSING_GUARANTEE_CONFIG exactly-once} is enabled for pre 0.11.0.x brokers
     */
    public synchronized void start() throws IllegalStateException, StreamsException {
        log.debug("Starting Streams client");

        // first set state to RUNNING before kicking off the threads,
        // making sure the state will always transit to RUNNING before REBALANCING
        if (setRunningFromCreated()) {
            if (globalStreamThread != null) {
                globalStreamThread.start();
            }

            for (final StreamThread thread : threads) {
                thread.start();
            }

            final Long cleanupDelay = config.getLong(StreamsConfig.STATE_CLEANUP_DELAY_MS_CONFIG);
            stateDirCleaner.scheduleAtFixedRate(new Runnable() {
                @Override
                public void run() {
                    if (state == State.RUNNING) {
                        stateDirectory.cleanRemovedTasks(cleanupDelay);
                    }
                }
            }, cleanupDelay, cleanupDelay, TimeUnit.MILLISECONDS);

            log.info("Started Streams client");
        } else {
            // if transition failed but no exception is thrown; currently it is not possible
            // since we do not allow calling start multiple times whether or not it is already shutdown.
            // TODO: In the future if we lift this restriction this code path could then be triggered and be updated
            log.error("Already stopped, cannot re-start");
        }
    }

    /**
     * Shutdown this {@code KafkaStreams} instance by signaling all the threads to stop, and then wait for them to join.
     * This will block until all threads have stopped.
     */
    public void close() {
        close(DEFAULT_CLOSE_TIMEOUT, TimeUnit.SECONDS);
    }

    /**
     * Shutdown this {@code KafkaStreams} by signaling all the threads to stop, and then wait up to the timeout for the
     * threads to join.
     * A {@code timeout} of 0 means to wait forever.
     *
     * @param timeout  how long to wait for the threads to shutdown
     * @param timeUnit unit of time used for timeout
     * @return {@code true} if all threads were successfully stopped&mdash;{@code false} if the timeout was reached
     * before all threads stopped
     * Note that this method must not be called in the {@code onChange} callback of {@link StateListener}.
     */
    public synchronized boolean close(final long timeout, final TimeUnit timeUnit) {
        log.debug("Stopping Streams client with timeoutMillis = {} ms.", timeUnit.toMillis(timeout));

        if (!setState(State.PENDING_SHUTDOWN)) {
            // if transition failed, it means it was either in PENDING_SHUTDOWN
            // or NOT_RUNNING already; just check that all threads have been stopped
            log.info("Already in the pending shutdown state, wait to complete shutdown");
        } else {
            stateDirCleaner.shutdownNow();

            // notify all the threads to stop; avoid deadlocks by stopping any
            // further state reports from the thread since we're shutting down
            for (final StreamThread thread : threads) {
                thread.setStateListener(null);
                thread.shutdown();
            }
            if (globalStreamThread != null) {
                globalStreamThread.setStateListener(null);
                globalStreamThread.shutdown();
            }

            // wait for all threads to join in a separate thread;
            // save the current thread so that if it is a stream thread
            // we don't attempt to join it and cause a deadlock
            final Thread shutdownThread = new Thread(new Runnable() {
                @Override
                public void run() {
                    for (final StreamThread thread : threads) {
                        try {
                            if (!thread.isRunning()) {
                                thread.join();
                            }
                        } catch (final InterruptedException ex) {
                            Thread.currentThread().interrupt();
                        }
                    }
                    if (globalStreamThread != null && !globalStreamThread.stillRunning()) {
                        try {
                            globalStreamThread.join();
                        } catch (final InterruptedException e) {
                            Thread.currentThread().interrupt();
                        }
                        globalStreamThread = null;
                    }

                    adminClient.close();

                    metrics.close();
                    setState(State.NOT_RUNNING);
                }
            }, "kafka-streams-close-thread");

            shutdownThread.setDaemon(true);
            shutdownThread.start();
        }

        if (waitOnState(State.NOT_RUNNING, timeUnit.toMillis(timeout))) {
            log.info("Streams client stopped completely");
            return true;
        } else {
            log.info("Streams client cannot stop completely within the timeout");
            return false;
        }
    }

    /**
     * Produce a string representation containing useful information about this {@code KafkaStream} instance such as
     * thread IDs, task IDs, and a representation of the topology DAG including {@link StateStore}s (cf.
     * {@link Topology} and {@link StreamsBuilder}).
     *
     * @return A string representation of the Kafka Streams instance.
     *
     * @deprecated Use {@link #localThreadsMetadata()} to retrieve runtime information.
     */
    @Override
    @Deprecated
    public String toString() {
        return toString("");
    }

    /**
     * Produce a string representation containing useful information about this {@code KafkaStream} instance such as
     * thread IDs, task IDs, and a representation of the topology DAG including {@link StateStore}s (cf.
     * {@link Topology} and {@link StreamsBuilder}).
     *
     * @param indent the top-level indent for each line
     * @return A string representation of the Kafka Streams instance.
     *
     * @deprecated Use {@link #localThreadsMetadata()} to retrieve runtime information.
     */
    @Deprecated
    public String toString(final String indent) {
        final StringBuilder sb = new StringBuilder()
            .append(indent)
            .append("KafkaStreams processID: ")
            .append(processId)
            .append("\n");
        for (final StreamThread thread : threads) {
            sb.append(thread.toString(indent + "\t"));
        }
        sb.append("\n");

        return sb.toString();
    }

    /**
     * Do a clean up of the local {@link StateStore} directory ({@link StreamsConfig#STATE_DIR_CONFIG}) by deleting all
     * data with regard to the {@link StreamsConfig#APPLICATION_ID_CONFIG application ID}.
     * <p>
     * May only be called either before this {@code KafkaStreams} instance is {@link #start() started} or after the
     * instance is {@link #close() closed}.
     * <p>
     * Calling this method triggers a restore of local {@link StateStore}s on the next {@link #start() application start}.
     *
     * @throws IllegalStateException if this {@code KafkaStreams} instance is currently {@link State#RUNNING running}
     */
    public void cleanUp() {
        if (isRunning()) {
            throw new IllegalStateException("Cannot clean up while running.");
        }
        stateDirectory.cleanRemovedTasks(0);
    }

    /**
     * Find all currently running {@code KafkaStreams} instances (potentially remotely) that use the same
     * {@link StreamsConfig#APPLICATION_ID_CONFIG application ID} as this instance (i.e., all instances that belong to
     * the same Kafka Streams application) and return {@link StreamsMetadata} for each discovered instance.
     * <p>
     * Note: this is a point in time view and it may change due to partition reassignment.
     *
     * @return {@link StreamsMetadata} for each {@code KafkaStreams} instances of this application
     */
    public Collection<StreamsMetadata> allMetadata() {
        validateIsRunning();
        return streamsMetadataState.getAllMetadata();
    }

    /**
     * Find all currently running {@code KafkaStreams} instances (potentially remotely) that
     * <ul>
     *   <li>use the same {@link StreamsConfig#APPLICATION_ID_CONFIG application ID} as this instance (i.e., all
     *       instances that belong to the same Kafka Streams application)</li>
     *   <li>and that contain a {@link StateStore} with the given {@code storeName}</li>
     * </ul>
     * and return {@link StreamsMetadata} for each discovered instance.
     * <p>
     * Note: this is a point in time view and it may change due to partition reassignment.
     *
     * @param storeName the {@code storeName} to find metadata for
     * @return {@link StreamsMetadata} for each {@code KafkaStreams} instances with the provide {@code storeName} of
     * this application
     */
    public Collection<StreamsMetadata> allMetadataForStore(final String storeName) {
        validateIsRunning();
        return streamsMetadataState.getAllMetadataForStore(storeName);
    }

    /**
     * Find the currently running {@code KafkaStreams} instance (potentially remotely) that
     * <ul>
     *   <li>use the same {@link StreamsConfig#APPLICATION_ID_CONFIG application ID} as this instance (i.e., all
     *       instances that belong to the same Kafka Streams application)</li>
     *   <li>and that contain a {@link StateStore} with the given {@code storeName}</li>
     *   <li>and the {@link StateStore} contains the given {@code key}</li>
     * </ul>
     * and return {@link StreamsMetadata} for it.
     * <p>
     * This will use the default Kafka Streams partitioner to locate the partition.
     * If a {@link StreamPartitioner custom partitioner} has been
     * {@link ProducerConfig#PARTITIONER_CLASS_CONFIG configured} via {@link StreamsConfig} or
     * {@link KStream#through(String, Produced)}, or if the original {@link KTable}'s input
     * {@link StreamsBuilder#table(String) topic} is partitioned differently, please use
     * {@link #metadataForKey(String, Object, StreamPartitioner)}.
     * <p>
     * Note:
     * <ul>
     *   <li>this is a point in time view and it may change due to partition reassignment</li>
     *   <li>the key may not exist in the {@link StateStore}; this method provides a way of finding which host it
     *       <em>would</em> exist on</li>
     *   <li>if this is for a window store the serializer should be the serializer for the record key,
     *       not the window serializer</li>
     * </ul>
     *
     * @param storeName     the {@code storeName} to find metadata for
     * @param key           the key to find metadata for
     * @param keySerializer serializer for the key
     * @param <K>           key type
     * @return {@link StreamsMetadata} for the {@code KafkaStreams} instance with the provide {@code storeName} and
     * {@code key} of this application or {@link StreamsMetadata#NOT_AVAILABLE} if Kafka Streams is (re-)initializing
     */
    public <K> StreamsMetadata metadataForKey(final String storeName,
                                              final K key,
                                              final Serializer<K> keySerializer) {
        validateIsRunning();
        return streamsMetadataState.getMetadataWithKey(storeName, key, keySerializer);
    }

    /**
     * Find the currently running {@code KafkaStreams} instance (potentially remotely) that
     * <ul>
     *   <li>use the same {@link StreamsConfig#APPLICATION_ID_CONFIG application ID} as this instance (i.e., all
     *       instances that belong to the same Kafka Streams application)</li>
     *   <li>and that contain a {@link StateStore} with the given {@code storeName}</li>
     *   <li>and the {@link StateStore} contains the given {@code key}</li>
     * </ul>
     * and return {@link StreamsMetadata} for it.
     * <p>
     * Note:
     * <ul>
     *   <li>this is a point in time view and it may change due to partition reassignment</li>
     *   <li>the key may not exist in the {@link StateStore}; this method provides a way of finding which host it
     *       <em>would</em> exist on</li>
     * </ul>
     *
     * @param storeName   the {@code storeName} to find metadata for
     * @param key         the key to find metadata for
     * @param partitioner the partitioner to be use to locate the host for the key
     * @param <K>         key type
     * @return {@link StreamsMetadata} for the {@code KafkaStreams} instance with the provide {@code storeName} and
     * {@code key} of this application or {@link StreamsMetadata#NOT_AVAILABLE} if Kafka Streams is (re-)initializing
     */
    public <K> StreamsMetadata metadataForKey(final String storeName,
                                              final K key,
                                              final StreamPartitioner<? super K, ?> partitioner) {
        validateIsRunning();
        return streamsMetadataState.getMetadataWithKey(storeName, key, partitioner);
    }

    /**
     * Get a facade wrapping the local {@link StateStore} instances with the provided {@code storeName} if the Store's
     * type is accepted by the provided {@link QueryableStoreType#accepts(StateStore) queryableStoreType}.
     * The returned object can be used to query the {@link StateStore} instances.
     *
     * @param storeName           name of the store to find
     * @param queryableStoreType  accept only stores that are accepted by {@link QueryableStoreType#accepts(StateStore)}
     * @param <T>                 return type
     * @return A facade wrapping the local {@link StateStore} instances
     * @throws InvalidStateStoreException if Kafka Streams is (re-)initializing or a store with {@code storeName} and
     * {@code queryableStoreType} doesnt' exist
     */
    public <T> T store(final String storeName, final QueryableStoreType<T> queryableStoreType) {
        validateIsRunning();
        return queryableStoreProvider.getStore(storeName, queryableStoreType);
    }

    /**
     * Returns runtime information about the local threads of this {@link KafkaStreams} instance.
     *
     * @return the set of {@link ThreadMetadata}.
     */
    public Set<ThreadMetadata> localThreadsMetadata() {
        validateIsRunning();
        final Set<ThreadMetadata> threadMetadata = new HashSet<>();
        for (StreamThread thread : threads) {
            threadMetadata.add(thread.threadMetadata());
        }
        return threadMetadata;
    }
}<|MERGE_RESOLUTION|>--- conflicted
+++ resolved
@@ -588,16 +588,9 @@
         this.time = Time.SYSTEM;
 
         // The application ID is a required config and hence should always have value
-<<<<<<< HEAD
-        final String applicationId = config.getString(StreamsConfig.APPLICATION_ID_CONFIG);
-        this.processId = UUID.randomUUID();
-
-        String clientId = config.getString(StreamsConfig.CLIENT_ID_CONFIG);
-=======
         processId = UUID.randomUUID();
         final String clientId = config.getString(StreamsConfig.CLIENT_ID_CONFIG);
         final String applicationId = config.getString(StreamsConfig.APPLICATION_ID_CONFIG);
->>>>>>> b2a34a2b
         if (clientId.length() <= 0) {
             this.clientId = applicationId + "-" + processId;
         } else {
