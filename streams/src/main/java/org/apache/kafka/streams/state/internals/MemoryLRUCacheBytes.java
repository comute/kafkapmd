--- conflicted
+++ resolved
@@ -16,22 +16,13 @@
  */
 package org.apache.kafka.streams.state.internals;
 
+import org.apache.kafka.common.utils.Bytes;
 import org.apache.kafka.streams.KeyValue;
-<<<<<<< HEAD
-import org.apache.kafka.streams.state.StateSerdes;
-
-=======
-import org.apache.kafka.streams.processor.ProcessorContext;
-import org.apache.kafka.streams.processor.StateStore;
-import org.apache.kafka.streams.state.KeyValueIterator;
-import org.apache.kafka.streams.state.KeyValueStore;
-import org.apache.kafka.common.utils.Bytes;
->>>>>>> 7810ab08
+
 import java.util.ArrayList;
+import java.util.HashMap;
 import java.util.List;
 import java.util.Map;
-import java.util.HashMap;
-
 
 /**
  * An in-memory LRU cache store based on HashSet and HashMap. XXX: the same as MemoryLRUCache for now.
@@ -41,12 +32,12 @@
  * i.e. use {@code RocksDBStore<Bytes, ...>} rather than {@code RocksDBStore<byte[], ...>}.
 
  *
+ * @param <K> The key type
+ * @param <V> The value type
+ *
  * @see org.apache.kafka.streams.state.Stores#create(String)
  */
-<<<<<<< HEAD
 public class MemoryLRUCacheBytes<K, V>  {
-=======
-public class MemoryLRUCacheBytes implements KeyValueStore<Bytes, MemoryLRUCacheBytesEntry<Bytes, byte[]>> {
     static final int DEFAULT_CAPACITY = 1000;
     static final float DEFAULT_LOAD = 0.75f;
     private long maxCacheSizeBytes;
@@ -54,95 +45,29 @@
     private LRUNode head = null;
     private LRUNode tail = null;
 
->>>>>>> 7810ab08
     public interface EldestEntryRemovalListener<K, V> {
 
         void apply(K key, V value);
     }
 
-    private String name;
     protected Map<Bytes, LRUNode> map;
 
-    private volatile boolean open = true;
 
     protected List<MemoryLRUCacheBytes.EldestEntryRemovalListener<Bytes, MemoryLRUCacheBytesEntry>> listeners;
 
 
     public MemoryLRUCacheBytes(String name, long maxCacheSizeBytes) {
-        this.name = name;
-<<<<<<< HEAD
-
-        // leave room for one extra entry to handle adding an entry before the oldest can be removed
-        this.map = new LinkedHashMap<K, V>(maxCacheSize + 1, 1.01f, true) {
-            private static final long serialVersionUID = 1L;
-
-            @Override
-            protected boolean removeEldestEntry(Map.Entry<K, V> eldest) {
-                if (size() > maxCacheSize) {
-                    K key = eldest.getKey();
-                    if (listeners != null) {
-                        for (MemoryLRUCacheBytes.EldestEntryRemovalListener<K, V> listener: listeners) {
-                            listener.apply(key, eldest.getValue());
-                        }
-                    }
-                    return true;
-                }
-                return false;
-            }
-        };
-    }
-
-    public MemoryLRUCacheBytes<K, V> whenEldestRemoved(MemoryLRUCacheBytes.EldestEntryRemovalListener<K, V> listener) {
-        addEldestRemovedListener(listener);
-
-        return this;
-=======
         this.maxCacheSizeBytes = maxCacheSizeBytes;
         this.map = new HashMap<>(DEFAULT_CAPACITY, DEFAULT_CAPACITY);
         listeners = new ArrayList<>();
->>>>>>> 7810ab08
     }
 
     public void addEldestRemovedListener(MemoryLRUCacheBytes.EldestEntryRemovalListener<Bytes, MemoryLRUCacheBytesEntry> listener) {
         this.listeners.add(listener);
     }
 
-<<<<<<< HEAD
-    public synchronized V get(K key) {
-        return this.map.get(key);
-    }
-
-    public synchronized void put(K key, V value) {
-        this.map.put(key, value);
-    }
-
-    public synchronized V putIfAbsent(K key, V value) {
-        V originalValue = get(key);
-=======
-    @Override
-    public String name() {
-        return this.name;
-    }
-
-    @Override
-    @SuppressWarnings("unchecked")
-    public void init(ProcessorContext context, StateStore root) {
-        // do nothing
-    }
-
-    @Override
-    public boolean persistent() {
-        return false;
-    }
-
-    @Override
-    public boolean isOpen() {
-        return open;
-    }
-
-
-
-    @Override
+
+
     public synchronized MemoryLRUCacheBytesEntry<Bytes, byte[]> get(Bytes key) {
         MemoryLRUCacheBytesEntry entry = null;
         // get element
@@ -174,7 +99,6 @@
         }
     }
 
-    @Override
     public synchronized void put(Bytes key, MemoryLRUCacheBytesEntry<Bytes, byte[]> value) {
         if (this.map.containsKey(key)) {
             LRUNode node = this.map.get(key);
@@ -193,35 +117,19 @@
         currentSizeBytes += value.size();
     }
 
-    @Override
     public synchronized MemoryLRUCacheBytesEntry<Bytes, byte[]> putIfAbsent(Bytes key, MemoryLRUCacheBytesEntry<Bytes, byte[]> value) {
         MemoryLRUCacheBytesEntry originalValue = get(key);
->>>>>>> 7810ab08
         if (originalValue == null) {
             put(key, value);
         }
         return originalValue;
     }
 
-<<<<<<< HEAD
-    public void putAll(List<KeyValue<K, V>> entries) {
-        for (KeyValue<K, V> entry : entries)
-            put(entry.key, entry.value);
-    }
-
-    public synchronized V delete(K key) {
-        V value = this.map.remove(key);
-        return value;
-    }
-
-=======
-    @Override
     public void putAll(List<KeyValue<Bytes, MemoryLRUCacheBytesEntry<Bytes, byte[]>>> entries) {
         for (KeyValue<Bytes, MemoryLRUCacheBytesEntry<Bytes, byte[]>> entry : entries)
             put(entry.key, entry.value);
     }
 
-    @Override
     public synchronized MemoryLRUCacheBytesEntry<Bytes, byte[]> delete(Bytes key) {
         LRUNode node = this.map.get(key);
 
@@ -233,38 +141,7 @@
         return value.entry();
     }
 
-    /**
-     * @throws UnsupportedOperationException
-     */
-    @Override
-    public KeyValueIterator<Bytes, MemoryLRUCacheBytesEntry<Bytes, byte[]>> range(Bytes from, Bytes to) {
-        throw new UnsupportedOperationException("MemoryLRUCacheBytes does not support range() function.");
-    }
-
-    /**
-     * @throws UnsupportedOperationException
-     */
-    @Override
-    public KeyValueIterator<Bytes, MemoryLRUCacheBytesEntry<Bytes, byte[]>> all() {
-        throw new UnsupportedOperationException("MemoryLRUCacheBytes does not support all() function.");
-    }
-
-    @Override
-    public long approximateNumEntries() {
-        return this.map.size();
-    }
-
-    @Override
-    public void flush() {
-        // do-nothing since it is in-memory
-    }
-
-    @Override
-    public void close() {
-        open = false;
-    }
-
->>>>>>> 7810ab08
+
     public int size() {
         return this.map.size();
     }
