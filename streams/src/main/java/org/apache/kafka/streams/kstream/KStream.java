/*
 * Licensed to the Apache Software Foundation (ASF) under one or more
 * contributor license agreements. See the NOTICE file distributed with
 * this work for additional information regarding copyright ownership.
 * The ASF licenses this file to You under the Apache License, Version 2.0
 * (the "License"); you may not use this file except in compliance with
 * the License. You may obtain a copy of the License at
 *
 *    http://www.apache.org/licenses/LICENSE-2.0
 *
 * Unless required by applicable law or agreed to in writing, software
 * distributed under the License is distributed on an "AS IS" BASIS,
 * WITHOUT WARRANTIES OR CONDITIONS OF ANY KIND, either express or implied.
 * See the License for the specific language governing permissions and
 * limitations under the License.
 */
package org.apache.kafka.streams.kstream;

import org.apache.kafka.clients.producer.internals.DefaultPartitioner;
import org.apache.kafka.common.annotation.InterfaceStability;
import org.apache.kafka.common.serialization.Serde;
import org.apache.kafka.streams.KeyValue;
import org.apache.kafka.streams.StreamsBuilder;
import org.apache.kafka.streams.StreamsConfig;
import org.apache.kafka.streams.Topology;
import org.apache.kafka.streams.processor.Processor;
import org.apache.kafka.streams.processor.ProcessorContext;
import org.apache.kafka.streams.processor.ProcessorSupplier;
import org.apache.kafka.streams.processor.StreamPartitioner;
import org.apache.kafka.streams.processor.TopicNameExtractor;

/**
 * {@code KStream} is an abstraction of a <i>record stream</i> of {@link KeyValue} pairs, i.e., each record is an
 * independent entity/event in the real world.
 * For example a user X might buy two items I1 and I2, and thus there might be two records {@code <K:I1>, <K:I2>}
 * in the stream.
 * <p>
 * A {@code KStream} is either {@link StreamsBuilder#stream(String) defined from one or multiple Kafka topics} that
 * are consumed message by message or the result of a {@code KStream} transformation.
 * A {@link KTable} can also be {@link KTable#toStream() converted} into a {@code KStream}.
 * <p>
 * A {@code KStream} can be transformed record by record, joined with another {@code KStream}, {@link KTable},
 * {@link GlobalKTable}, or can be aggregated into a {@link KTable}.
 * Kafka Streams DSL can be mixed-and-matched with Processor API (PAPI) (c.f. {@link Topology}) via
 * {@link #process(ProcessorSupplier, String...) process(...)},
 * {@link #transform(TransformerSupplier, String...) transform(...)}, and
 * {@link #transformValues(ValueTransformerSupplier, String...) transformValues(...)}.
 *
 * @param <K> Type of keys
 * @param <V> Type of values
 * @see KTable
 * @see KGroupedStream
 * @see StreamsBuilder#stream(String)
 */
@InterfaceStability.Evolving
public interface KStream<K, V> {

    /**
     * Create a new {@code KStream} that consists of all records of this stream which satisfy the given predicate.
     * All records that do not satisfy the predicate are dropped.
     * This is a stateless record-by-record operation.
     *
     * @param predicate a filter {@link Predicate} that is applied to each record
     * @return a {@code KStream} that contains only those records that satisfy the given predicate
     * @see #filterNot(Predicate)
     */
    KStream<K, V> filter(Predicate<? super K, ? super V> predicate);

    /**
     * Create a new {@code KStream} that consists all records of this stream which do <em>not</em> satisfy the given
     * predicate.
     * All records that <em>do</em> satisfy the predicate are dropped.
     * This is a stateless record-by-record operation.
     *
     * @param predicate a filter {@link Predicate} that is applied to each record
     * @return a {@code KStream} that contains only those records that do <em>not</em> satisfy the given predicate
     * @see #filter(Predicate)
     */
    KStream<K, V> filterNot(Predicate<? super K, ? super V> predicate);

    /**
     * Set a new key (with possibly new type) for each input record.
     * The provided {@link KeyValueMapper} is applied to each input record and computes a new key for it.
     * Thus, an input record {@code <K,V>} can be transformed into an output record {@code <K':V>}.
     * This is a stateless record-by-record operation.
     * <p>
     * For example, you can use this transformation to set a key for a key-less input record {@code <null,V>} by
     * extracting a key from the value within your {@link KeyValueMapper}. The example below computes the new key as the
     * length of the value string.
     * <pre>{@code
     * KStream<Byte[], String> keyLessStream = builder.stream("key-less-topic");
     * KStream<Integer, String> keyedStream = keyLessStream.selectKey(new KeyValueMapper<Byte[], String, Integer> {
     *     Integer apply(Byte[] key, String value) {
     *         return value.length();
     *     }
     * });
     * }</pre>
     * <p>
     * Setting a new key might result in an internal data redistribution if a key based operator (like an aggregation or
     * join) is applied to the result {@code KStream}.
     *
     * @param mapper a {@link KeyValueMapper} that computes a new key for each record
     * @param <KR>   the new key type of the result stream
     * @return a {@code KStream} that contains records with new key (possibly of different type) and unmodified value
     * @see #map(KeyValueMapper)
     * @see #flatMap(KeyValueMapper)
     * @see #mapValues(ValueMapper)
     * @see #mapValues(ValueMapperWithKey)
     * @see #flatMapValues(ValueMapper)
     * @see #flatMapValues(ValueMapperWithKey)
     */
    <KR> KStream<KR, V> selectKey(KeyValueMapper<? super K, ? super V, ? extends KR> mapper);

    /**
     * Transform each record of the input stream into a new record in the output stream (both key and value type can be
     * altered arbitrarily).
     * The provided {@link KeyValueMapper} is applied to each input record and computes a new output record.
     * Thus, an input record {@code <K,V>} can be transformed into an output record {@code <K':V'>}.
     * This is a stateless record-by-record operation (cf. {@link #transform(TransformerSupplier, String...)} for
     * stateful record transformation).
     * <p>
     * The example below normalizes the String key to upper-case letters and counts the number of token of the value string.
     * <pre>{@code
     * KStream<String, String> inputStream = builder.stream("topic");
     * KStream<String, Integer> outputStream = inputStream.map(new KeyValueMapper<String, String, KeyValue<String, Integer>> {
     *     KeyValue<String, Integer> apply(String key, String value) {
     *         return new KeyValue<>(key.toUpperCase(), value.split(" ").length);
     *     }
     * });
     * }</pre>
     * <p>
     * The provided {@link KeyValueMapper} must return a {@link KeyValue} type and must not return {@code null}.
     * <p>
     * Mapping records might result in an internal data redistribution if a key based operator (like an aggregation or
     * join) is applied to the result {@code KStream}. (cf. {@link #mapValues(ValueMapper)})
     *
     * @param mapper a {@link KeyValueMapper} that computes a new output record
     * @param <KR>   the key type of the result stream
     * @param <VR>   the value type of the result stream
     * @return a {@code KStream} that contains records with new key and value (possibly both of different type)
     * @see #selectKey(KeyValueMapper)
     * @see #flatMap(KeyValueMapper)
     * @see #mapValues(ValueMapper)
     * @see #mapValues(ValueMapperWithKey)
     * @see #flatMapValues(ValueMapper)
     * @see #flatMapValues(ValueMapperWithKey)
     * @see #transform(TransformerSupplier, String...)
     * @see #transformValues(ValueTransformerSupplier, String...)
     * @see #transformValues(ValueTransformerWithKeySupplier, String...)
     */
    <KR, VR> KStream<KR, VR> map(KeyValueMapper<? super K, ? super V, ? extends KeyValue<? extends KR, ? extends VR>> mapper);

    /**
     * Transform the value of each input record into a new value (with possible new type) of the output record.
     * The provided {@link ValueMapper} is applied to each input record value and computes a new value for it.
     * Thus, an input record {@code <K,V>} can be transformed into an output record {@code <K:V'>}.
     * This is a stateless record-by-record operation (cf.
     * {@link #transformValues(ValueTransformerSupplier, String...)} for stateful value transformation).
     * <p>
     * The example below counts the number of token of the value string.
     * <pre>{@code
     * KStream<String, String> inputStream = builder.stream("topic");
     * KStream<String, Integer> outputStream = inputStream.mapValues(new ValueMapper<String, Integer> {
     *     Integer apply(String value) {
     *         return value.split(" ").length;
     *     }
     * });
     * }</pre>
     * <p>
     * Setting a new value preserves data co-location with respect to the key.
     * Thus, <em>no</em> internal data redistribution is required if a key based operator (like an aggregation or join)
     * is applied to the result {@code KStream}. (cf. {@link #map(KeyValueMapper)})
     *
     * @param mapper a {@link ValueMapper} that computes a new output value
     * @param <VR>   the value type of the result stream
     * @return a {@code KStream} that contains records with unmodified key and new values (possibly of different type)
     * @see #selectKey(KeyValueMapper)
     * @see #map(KeyValueMapper)
     * @see #flatMap(KeyValueMapper)
     * @see #flatMapValues(ValueMapper)
     * @see #flatMapValues(ValueMapperWithKey)
     * @see #transform(TransformerSupplier, String...)
     * @see #transformValues(ValueTransformerSupplier, String...)
     * @see #transformValues(ValueTransformerWithKeySupplier, String...)
     */
    <VR> KStream<K, VR> mapValues(ValueMapper<? super V, ? extends VR> mapper);

    /**
     * Transform the value of each input record into a new value (with possible new type) of the output record.
     * The provided {@link ValueMapperWithKey} is applied to each input record value and computes a new value for it.
     * Thus, an input record {@code <K,V>} can be transformed into an output record {@code <K:V'>}.
     * This is a stateless record-by-record operation (cf.
     * {@link #transformValues(ValueTransformerWithKeySupplier, String...)} for stateful value transformation).
     * <p>
     * The example below counts the number of tokens of key and value strings.
     * <pre>{@code
     * KStream<String, String> inputStream = builder.stream("topic");
     * KStream<String, Integer> outputStream = inputStream.mapValues(new ValueMapperWithKey<String, String, Integer> {
     *     Integer apply(String readOnlyKey, String value) {
     *         return readOnlyKey.split(" ").length + value.split(" ").length;
     *     }
     * });
     * }</pre>
     * <p>
     * Note that the key is read-only and should not be modified, as this can lead to corrupt partitioning.
     * So, setting a new value preserves data co-location with respect to the key.
     * Thus, <em>no</em> internal data redistribution is required if a key based operator (like an aggregation or join)
     * is applied to the result {@code KStream}. (cf. {@link #map(KeyValueMapper)})
     *
     * @param mapper a {@link ValueMapperWithKey} that computes a new output value
     * @param <VR>   the value type of the result stream
     * @return a {@code KStream} that contains records with unmodified key and new values (possibly of different type)
     * @see #selectKey(KeyValueMapper)
     * @see #map(KeyValueMapper)
     * @see #flatMap(KeyValueMapper)
     * @see #flatMapValues(ValueMapper)
     * @see #flatMapValues(ValueMapperWithKey)
     * @see #transform(TransformerSupplier, String...)
     * @see #transformValues(ValueTransformerSupplier, String...)
     * @see #transformValues(ValueTransformerWithKeySupplier, String...)
     */
    <VR> KStream<K, VR> mapValues(final ValueMapperWithKey<? super K, ? super V, ? extends VR> mapper);

    /**
     * Transform each record of the input stream into zero or more records in the output stream (both key and value type
     * can be altered arbitrarily).
     * The provided {@link KeyValueMapper} is applied to each input record and computes zero or more output records.
     * Thus, an input record {@code <K,V>} can be transformed into output records {@code <K':V'>, <K'':V''>, ...}.
     * This is a stateless record-by-record operation (cf. {@link #transform(TransformerSupplier, String...)} for
     * stateful record transformation).
     * <p>
     * The example below splits input records {@code <null:String>} containing sentences as values into their words
     * and emit a record {@code <word:1>} for each word.
     * <pre>{@code
     * KStream<byte[], String> inputStream = builder.stream("topic");
     * KStream<String, Integer> outputStream = inputStream.flatMap(new KeyValueMapper<byte[], String, Iterable<KeyValue<String, Integer>>> {
     *     Iterable<KeyValue<String, Integer>> apply(byte[] key, String value) {
     *         String[] tokens = value.split(" ");
     *         List<KeyValue<String, Integer>> result = new ArrayList<>(tokens.length);
     *
     *         for(String token : tokens) {
     *             result.add(new KeyValue<>(token, 1));
     *         }
     *
     *         return result;
     *     }
     * });
     * }</pre>
     * <p>
     * The provided {@link KeyValueMapper} must return an {@link Iterable} (e.g., any {@link java.util.Collection} type)
     * and the return value must not be {@code null}.
     * <p>
     * Flat-mapping records might result in an internal data redistribution if a key based operator (like an aggregation
     * or join) is applied to the result {@code KStream}. (cf. {@link #flatMapValues(ValueMapper)})
     *
     * @param mapper a {@link KeyValueMapper} that computes the new output records
     * @param <KR>   the key type of the result stream
     * @param <VR>   the value type of the result stream
     * @return a {@code KStream} that contains more or less records with new key and value (possibly of different type)
     * @see #selectKey(KeyValueMapper)
     * @see #map(KeyValueMapper)
     * @see #mapValues(ValueMapper)
     * @see #mapValues(ValueMapperWithKey)
     * @see #flatMapValues(ValueMapper)
     * @see #flatMapValues(ValueMapperWithKey)
     * @see #transform(TransformerSupplier, String...)
     * @see #flatTransform(TransformerSupplier, String...)
     * @see #transformValues(ValueTransformerSupplier, String...)
     * @see #transformValues(ValueTransformerWithKeySupplier, String...)
     */
    <KR, VR> KStream<KR, VR> flatMap(final KeyValueMapper<? super K, ? super V, ? extends Iterable<? extends KeyValue<? extends KR, ? extends VR>>> mapper);

    /**
     * Create a new {@code KStream} by transforming the value of each record in this stream into zero or more values
     * with the same key in the new stream.
     * Transform the value of each input record into zero or more records with the same (unmodified) key in the output
     * stream (value type can be altered arbitrarily).
     * The provided {@link ValueMapper} is applied to each input record and computes zero or more output values.
     * Thus, an input record {@code <K,V>} can be transformed into output records {@code <K:V'>, <K:V''>, ...}.
     * This is a stateless record-by-record operation (cf. {@link #transformValues(ValueTransformerSupplier, String...)}
     * for stateful value transformation).
     * <p>
     * The example below splits input records {@code <null:String>} containing sentences as values into their words.
     * <pre>{@code
     * KStream<byte[], String> inputStream = builder.stream("topic");
     * KStream<byte[], String> outputStream = inputStream.flatMapValues(new ValueMapper<String, Iterable<String>> {
     *     Iterable<String> apply(String value) {
     *         return Arrays.asList(value.split(" "));
     *     }
     * });
     * }</pre>
     * <p>
     * The provided {@link ValueMapper} must return an {@link Iterable} (e.g., any {@link java.util.Collection} type)
     * and the return value must not be {@code null}.
     * <p>
     * Splitting a record into multiple records with the same key preserves data co-location with respect to the key.
     * Thus, <em>no</em> internal data redistribution is required if a key based operator (like an aggregation or join)
     * is applied to the result {@code KStream}. (cf. {@link #flatMap(KeyValueMapper)})
     *
     * @param mapper a {@link ValueMapper} the computes the new output values
     * @param <VR>      the value type of the result stream
     * @return a {@code KStream} that contains more or less records with unmodified keys and new values of different type
     * @see #selectKey(KeyValueMapper)
     * @see #map(KeyValueMapper)
     * @see #flatMap(KeyValueMapper)
     * @see #mapValues(ValueMapper)
     * @see #mapValues(ValueMapperWithKey)
     * @see #transform(TransformerSupplier, String...)
     * @see #flatTransform(TransformerSupplier, String...)
     * @see #transformValues(ValueTransformerSupplier, String...)
     * @see #transformValues(ValueTransformerWithKeySupplier, String...)
     */
    <VR> KStream<K, VR> flatMapValues(final ValueMapper<? super V, ? extends Iterable<? extends VR>> mapper);

    /**
     * Create a new {@code KStream} by transforming the value of each record in this stream into zero or more values
     * with the same key in the new stream.
     * Transform the value of each input record into zero or more records with the same (unmodified) key in the output
     * stream (value type can be altered arbitrarily).
     * The provided {@link ValueMapperWithKey} is applied to each input record and computes zero or more output values.
     * Thus, an input record {@code <K,V>} can be transformed into output records {@code <K:V'>, <K:V''>, ...}.
     * This is a stateless record-by-record operation (cf. {@link #transformValues(ValueTransformerWithKeySupplier, String...)}
     * for stateful value transformation).
     * <p>
     * The example below splits input records {@code <Integer:String>}, with key=1, containing sentences as values
     * into their words.
     * <pre>{@code
     * KStream<Integer, String> inputStream = builder.stream("topic");
     * KStream<Integer, String> outputStream = inputStream.flatMapValues(new ValueMapper<Integer, String, Iterable<String>> {
     *     Iterable<Integer, String> apply(Integer readOnlyKey, String value) {
     *         if(readOnlyKey == 1) {
     *             return Arrays.asList(value.split(" "));
     *         } else {
     *             return Arrays.asList(value);
     *         }
     *     }
     * });
     * }</pre>
     * <p>
     * The provided {@link ValueMapperWithKey} must return an {@link Iterable} (e.g., any {@link java.util.Collection} type)
     * and the return value must not be {@code null}.
     * <p>
     * Note that the key is read-only and should not be modified, as this can lead to corrupt partitioning.
     * So, splitting a record into multiple records with the same key preserves data co-location with respect to the key.
     * Thus, <em>no</em> internal data redistribution is required if a key based operator (like an aggregation or join)
     * is applied to the result {@code KStream}. (cf. {@link #flatMap(KeyValueMapper)})
     *
     * @param mapper a {@link ValueMapperWithKey} the computes the new output values
     * @param <VR>      the value type of the result stream
     * @return a {@code KStream} that contains more or less records with unmodified keys and new values of different type
     * @see #selectKey(KeyValueMapper)
     * @see #map(KeyValueMapper)
     * @see #flatMap(KeyValueMapper)
     * @see #mapValues(ValueMapper)
     * @see #mapValues(ValueMapperWithKey)
     * @see #transform(TransformerSupplier, String...)
     * @see #flatTransform(TransformerSupplier, String...)
     * @see #transformValues(ValueTransformerSupplier, String...)
     * @see #transformValues(ValueTransformerWithKeySupplier, String...)
     */
    <VR> KStream<K, VR> flatMapValues(final ValueMapperWithKey<? super K, ? super V, ? extends Iterable<? extends VR>> mapper);

    /**
     * Print the records of this KStream using the options provided by {@link Printed}
     * Note that this is mainly for debugging/testing purposes, and it will try to flush on each record print.
     * It <em>SHOULD NOT</em> be used for production usage if performance requirements are concerned.
     *
     * @param printed options for printing
     */
    void print(final Printed<K, V> printed);

    /**
     * Perform an action on each record of {@code KStream}.
     * This is a stateless record-by-record operation (cf. {@link #process(ProcessorSupplier, String...)}).
     * Note that this is a terminal operation that returns void.
     *
     * @param action an action to perform on each record
     * @see #process(ProcessorSupplier, String...)
     */
    void foreach(final ForeachAction<? super K, ? super V> action);

    /**
     * Perform an action on each record of {@code KStream}.
     * This is a stateless record-by-record operation (cf. {@link #process(ProcessorSupplier, String...)}).
     * <p>
     * Peek is a non-terminal operation that triggers a side effect (such as logging or statistics collection)
     * and returns an unchanged stream.
     * <p>
     * Note that since this operation is stateless, it may execute multiple times for a single record in failure cases.
     *
     * @param action an action to perform on each record
     * @see #process(ProcessorSupplier, String...)
     * @return itself
     */
    KStream<K, V> peek(final ForeachAction<? super K, ? super V> action);

    /**
     * Creates an array of {@code KStream} from this stream by branching the records in the original stream based on
     * the supplied predicates.
     * Each record is evaluated against the supplied predicates, and predicates are evaluated in order.
     * Each stream in the result array corresponds position-wise (index) to the predicate in the supplied predicates.
     * The branching happens on first-match: A record in the original stream is assigned to the corresponding result
     * stream for the first predicate that evaluates to true, and is assigned to this stream only.
     * A record will be dropped if none of the predicates evaluate to true.
     * This is a stateless record-by-record operation.
     *
     * @param predicates the ordered list of {@link Predicate} instances
     * @return multiple distinct substreams of this {@code KStream}
     */
    @SuppressWarnings("unchecked")
    KStream<K, V>[] branch(final Predicate<? super K, ? super V>... predicates);

    /**
     * Merge this stream and the given stream into one larger stream.
     * <p>
     * There is no ordering guarantee between records from this {@code KStream} and records from
     * the provided {@code KStream} in the merged stream.
     * Relative order is preserved within each input stream though (ie, records within one input
     * stream are processed in order).
     *
     * @param stream a stream which is to be merged into this stream
     * @return a merged stream containing all records from this and the provided {@code KStream}
     */
    KStream<K, V> merge(final KStream<K, V> stream);

    /**
     * Materialize this stream to a topic and creates a new {@code KStream} from the topic using default serializers,
     * deserializers, and producer's {@link DefaultPartitioner}.
     * The specified topic should be manually created before it is used (i.e., before the Kafka Streams application is
     * started).
     * <p>
     * This is equivalent to calling {@link #to(String) #to(someTopicName)} and
     * {@link StreamsBuilder#stream(String) StreamsBuilder#stream(someTopicName)}.
     *
     * @param topic the topic name
     * @return a {@code KStream} that contains the exact same (and potentially repartitioned) records as this {@code KStream}
     */
    KStream<K, V> through(final String topic);

    /**
     * Materialize this stream to a topic and creates a new {@code KStream} from the topic using the
     * {@link Produced} instance for configuration of the {@link Serde key serde}, {@link Serde value serde},
     * and {@link StreamPartitioner}.
     * The specified topic should be manually created before it is used (i.e., before the Kafka Streams application is
     * started).
     * <p>
     * This is equivalent to calling {@link #to(String, Produced) to(someTopic, Produced.with(keySerde, valueSerde)}
     * and {@link StreamsBuilder#stream(String, Consumed) StreamsBuilder#stream(someTopicName, Consumed.with(keySerde, valueSerde))}.
     *
     * @param topic     the topic name
     * @param produced  the options to use when producing to the topic
     * @return a {@code KStream} that contains the exact same (and potentially repartitioned) records as this {@code KStream}
     */
    KStream<K, V> through(final String topic,
                          final Produced<K, V> produced);

    /**
     * Materialize this stream to a topic using default serializers specified in the config and producer's
     * {@link DefaultPartitioner}.
     * The specified topic should be manually created before it is used (i.e., before the Kafka Streams application is
     * started).
     *
     * @param topic the topic name
     */
    void to(final String topic);

    /**
     * Materialize this stream to a topic using the provided {@link Produced} instance.
     * The specified topic should be manually created before it is used (i.e., before the Kafka Streams application is
     * started).
     *
     * @param topic       the topic name
     * @param produced    the options to use when producing to the topic
     */
    void to(final String topic,
            final Produced<K, V> produced);

    /**
     * Dynamically materialize this stream to topics using default serializers specified in the config and producer's
     * {@link DefaultPartitioner}.
     * The topic names for each record to send to is dynamically determined based on the {@link TopicNameExtractor}.
     *
     * @param topicExtractor    the extractor to determine the name of the Kafka topic to write to for each record
     */
    void to(final TopicNameExtractor<K, V> topicExtractor);

    /**
     * Dynamically materialize this stream to topics using the provided {@link Produced} instance.
     * The topic names for each record to send to is dynamically determined based on the {@link TopicNameExtractor}.
     *
     * @param topicExtractor    the extractor to determine the name of the Kafka topic to write to for each record
     * @param produced          the options to use when producing to the topic
     */
    void to(final TopicNameExtractor<K, V> topicExtractor,
            final Produced<K, V> produced);

    /**
     * Transform each record of the input stream into zero or one record in the output stream (both key and value type
     * can be altered arbitrarily).
     * A {@link Transformer} (provided by the given {@link TransformerSupplier}) is applied to each input record and
     * returns zero or one output record.
     * Thus, an input record {@code <K,V>} can be transformed into an output record {@code <K':V'>}.
     * This is a stateful record-by-record operation (cf. {@link #map(KeyValueMapper)}).
     * Furthermore, via {@link org.apache.kafka.streams.processor.Punctuator#punctuate(long)}, the processing progress
     * can be observed and additional periodic actions can be performed.
     *
     * <p>
     * In order to assign a state, the state must be created and registered beforehand:
     * <pre>{@code
     * // create store
     * StoreBuilder<KeyValueStore<String,String>> keyValueStoreBuilder =
     *         Stores.keyValueStoreBuilder(Stores.persistentKeyValueStore("myTransformState"),
     *                 Serdes.String(),
     *                 Serdes.String());
     * // register store
     * builder.addStateStore(keyValueStoreBuilder);
     *
     * KStream outputStream = inputStream.transform(new TransformerSupplier() { ... }, "myTransformState");
     * }</pre>
     * <p>
     * Within the {@link Transformer}, the state is obtained via the
     * {@link  ProcessorContext}.
     * To trigger periodic actions via {@link org.apache.kafka.streams.processor.Punctuator#punctuate(long) punctuate()}, a schedule must be registered.
     * The {@link Transformer} must return a {@link KeyValue} type in {@link Transformer#transform(Object, Object)
     * transform()} and {@link org.apache.kafka.streams.processor.Punctuator#punctuate(long) punctuate()}.
     * <pre>{@code
     * new TransformerSupplier() {
     *     Transformer get() {
     *         return new Transformer() {
     *             private ProcessorContext context;
     *             private StateStore state;
     *
     *             void init(ProcessorContext context) {
     *                 this.context = context;
     *                 this.state = context.getStateStore("myTransformState");
     *                 // punctuate each 1000ms; can access this.state
<<<<<<< HEAD
=======
     *                 // can emit as many new KeyValue pairs as required via this.context#forward()
>>>>>>> 9295444d
     *                 context.schedule(Duration.ofSeconds(1), PunctuationType.WALL_CLOCK_TIME, new Punctuator(..));
     *             }
     *
     *             KeyValue transform(K key, V value) {
     *                 // can access this.state
     *                 return new KeyValue(key, value); // can emit a single value via return -- can also be null
     *             }
     *
     *             void close() {
     *                 // can access this.state
     *             }
     *         }
     *     }
     * }
     * }</pre>
     * <p>
     * Transforming records might result in an internal data redistribution if a key based operator (like an aggregation
     * or join) is applied to the result {@code KStream}.
     * (cf. {@link #transformValues(ValueTransformerSupplier, String...)})
     *
     * @param transformerSupplier an instance of {@link TransformerSupplier} that generates a {@link Transformer}
     * @param stateStoreNames     the names of the state stores used by the processor
     * @param <K1>                the key type of the new stream
     * @param <V1>                the value type of the new stream
     * @return a {@code KStream} that contains more or less records with new key and value (possibly of different type)
     * @see #map(KeyValueMapper)
     * @see #flatTransform(TransformerSupplier, String...)
     * @see #transformValues(ValueTransformerSupplier, String...)
     * @see #transformValues(ValueTransformerWithKeySupplier, String...)
     * @see #process(ProcessorSupplier, String...)
     */
    <K1, V1> KStream<K1, V1> transform(final TransformerSupplier<? super K, ? super V, KeyValue<K1, V1>> transformerSupplier,
                                       final String... stateStoreNames);

    /**
     * Transform each record of the input stream into zero or more records in the output stream (both key and value type
     * can be altered arbitrarily).
     * A {@link Transformer} (provided by the given {@link TransformerSupplier}) is applied to each input record and
     * returns zero or more output records.
     * Thus, an input record {@code <K,V>} can be transformed into output records {@code <K':V'>, <K'':V''>, ...}.
     * This is a stateful record-by-record operation (cf. {@link #flatMap(KeyValueMapper)} for stateless record
     * transformation).
     * Furthermore, via {@link org.apache.kafka.streams.processor.Punctuator#punctuate(long)} the processing progress
     * can be observed and additional periodic actions can be performed.
     *
     * <p>
     * In order to assign a state, the state must be created and registered beforehand:
     * <pre>{@code
     * // create store
     * StoreBuilder<KeyValueStore<String,String>> keyValueStoreBuilder =
     *         Stores.keyValueStoreBuilder(Stores.persistentKeyValueStore("myTransformState"),
     *                 Serdes.String(),
     *                 Serdes.String());
     * // register store
     * builder.addStateStore(keyValueStoreBuilder);
     *
     * KStream outputStream = inputStream.flatTransform(new TransformerSupplier() { ... }, "myTransformState");
     * }</pre>
     * <p>
     * Within the {@link Transformer}, the state is obtained via the {@link ProcessorContext}.
     * To trigger periodic actions via {@link org.apache.kafka.streams.processor.Punctuator#punctuate(long) punctuate()},
     * a schedule must be registered.
     * Method {@link Transformer#transform(Object, Object) transform()} must return an {@link java.util.Iterable} (e.g.,
     * any {@link java.util.Collection} type) and the return value must not be {@code null}.
     * <pre>{@code
     * new TransformerSupplier() {
     *     Transformer get() {
     *         return new Transformer() {
     *             private ProcessorContext context;
     *             private StateStore state;
     *
     *             void init(ProcessorContext context) {
     *                 this.context = context;
     *                 this.state = context.getStateStore("myTransformState");
     *                 // punctuate each 1000ms; can access this.state
     *                 context.schedule(Duration.ofSeconds(1), PunctuationType.WALL_CLOCK_TIME, new Punctuator(..));
     *             }
     *
     *             Iterable<KeyValue> transform(K key, V value) {
     *                 // can access this.state
     *                 List<KeyValue> result = new ArrayList<>();
     *                 for (int i = 0; i < n; i++) {
     *                     result.add(new KeyValue(key, value));
     *                 }
     *                 return result; // emits a list of key-value pairs via return
     *             }
     *
     *             void close() {
     *                 // can access this.state
     *             }
     *         }
     *     }
     * }
     * }</pre>
     * <p>
     * Transforming records might result in an internal data redistribution if a key based operator (like an aggregation
     * or join) is applied to the result {@code KStream}.
     * (cf. {@link #transformValues(ValueTransformerSupplier, String...)})
     *
     * @param transformerSupplier an instance of {@link TransformerSupplier} that generates a {@link Transformer}
     * @param stateStoreNames     the names of the state stores used by the processor
     * @param <K1>                the key type of the new stream
     * @param <V1>                the value type of the new stream
     * @return a {@code KStream} that contains more or less records with new key and value (possibly of different type)
     * @see #flatMap(KeyValueMapper)
     * @see #transform(TransformerSupplier, String...)
     * @see #transformValues(ValueTransformerSupplier, String...)
     * @see #transformValues(ValueTransformerWithKeySupplier, String...)
     * @see #process(ProcessorSupplier, String...)
     */
    <K1, V1> KStream<K1, V1> flatTransform(final TransformerSupplier<? super K, ? super V, Iterable<KeyValue<K1, V1>>> transformerSupplier,
                                           final String... stateStoreNames);

    /**
     * Transform the value of each input record into a new value (with possible new type) of the output record.
     * A {@link ValueTransformer} (provided by the given {@link ValueTransformerSupplier}) is applied to each input
     * record value and computes a new value for it.
     * Thus, an input record {@code <K,V>} can be transformed into an output record {@code <K:V'>}.
     * This is a stateful record-by-record operation (cf. {@link #mapValues(ValueMapper)}).
     * Furthermore, via {@link org.apache.kafka.streams.processor.Punctuator#punctuate(long)} the processing progress can be observed and additional
     * periodic actions can be performed.
     * <p>
     * In order to assign a state, the state must be created and registered beforehand:
     * <pre>{@code
     * // create store
     * StoreBuilder<KeyValueStore<String,String>> keyValueStoreBuilder =
     *         Stores.keyValueStoreBuilder(Stores.persistentKeyValueStore("myValueTransformState"),
     *                 Serdes.String(),
     *                 Serdes.String());
     * // register store
     * builder.addStateStore(keyValueStoreBuilder);
     *
     * KStream outputStream = inputStream.transformValues(new ValueTransformerSupplier() { ... }, "myValueTransformState");
     * }</pre>
     * <p>
     * Within the {@link ValueTransformer}, the state is obtained via the
     * {@link ProcessorContext}.
     * To trigger periodic actions via {@link org.apache.kafka.streams.processor.Punctuator#punctuate(long) punctuate()}, a schedule must be
     * registered.
     * In contrast to {@link #transform(TransformerSupplier, String...) transform()}, no additional {@link KeyValue}
     * pairs should be emitted via {@link ProcessorContext#forward(Object, Object)
     * ProcessorContext.forward()}.
     * <pre>{@code
     * new ValueTransformerSupplier() {
     *     ValueTransformer get() {
     *         return new ValueTransformer() {
     *             private StateStore state;
     *
     *             void init(ProcessorContext context) {
     *                 this.state = context.getStateStore("myValueTransformState");
     *                 context.schedule(Duration.ofSeconds(1), PunctuationType.WALL_CLOCK_TIME, new Punctuator(..)); // punctuate each 1000ms, can access this.state
     *             }
     *
     *             NewValueType transform(V value) {
     *                 // can access this.state
     *                 return new NewValueType(); // or null
     *             }
     *
     *             void close() {
     *                 // can access this.state
     *             }
     *         }
     *     }
     * }
     * }</pre>
     * <p>
     * Setting a new value preserves data co-location with respect to the key.
     * Thus, <em>no</em> internal data redistribution is required if a key based operator (like an aggregation or join)
     * is applied to the result {@code KStream}. (cf. {@link #transform(TransformerSupplier, String...)})
     *
     * @param valueTransformerSupplier a instance of {@link ValueTransformerSupplier} that generates a
     *                                 {@link ValueTransformer}
     * @param stateStoreNames          the names of the state stores used by the processor
     * @param <VR>                     the value type of the result stream
     * @return a {@code KStream} that contains records with unmodified key and new values (possibly of different type)
     * @see #mapValues(ValueMapper)
     * @see #mapValues(ValueMapperWithKey)
     * @see #transform(TransformerSupplier, String...)
     */
    <VR> KStream<K, VR> transformValues(final ValueTransformerSupplier<? super V, ? extends VR> valueTransformerSupplier,
                                        final String... stateStoreNames);

    /**
     * Transform the value of each input record into a new value (with possible new type) of the output record.
     * A {@link ValueTransformerWithKey} (provided by the given {@link ValueTransformerWithKeySupplier}) is applied to each input
     * record value and computes a new value for it.
     * Thus, an input record {@code <K,V>} can be transformed into an output record {@code <K:V'>}.
     * This is a stateful record-by-record operation (cf. {@link #mapValues(ValueMapperWithKey)}).
     * Furthermore, via {@link org.apache.kafka.streams.processor.Punctuator#punctuate(long)} the processing progress can be observed and additional
     * periodic actions can be performed.
     * <p>
     * In order to assign a state, the state must be created and registered beforehand:
     * <pre>{@code
     * // create store
     * StoreBuilder<KeyValueStore<String,String>> keyValueStoreBuilder =
     *         Stores.keyValueStoreBuilder(Stores.persistentKeyValueStore("myValueTransformState"),
     *                 Serdes.String(),
     *                 Serdes.String());
     * // register store
     * builder.addStateStore(keyValueStoreBuilder);
     *
     * KStream outputStream = inputStream.transformValues(new ValueTransformerWithKeySupplier() { ... }, "myValueTransformState");
     * }</pre>
     * <p>
     * Within the {@link ValueTransformerWithKey}, the state is obtained via the
     * {@link ProcessorContext}.
     * To trigger periodic actions via {@link org.apache.kafka.streams.processor.Punctuator#punctuate(long) punctuate()},
     * a schedule must be registered.
     * In contrast to {@link #transform(TransformerSupplier, String...) transform()}, no additional {@link KeyValue}
     * pairs should be emitted via {@link ProcessorContext#forward(Object, Object)
     * ProcessorContext.forward()}.
     * <pre>{@code
     * new ValueTransformerWithKeySupplier() {
     *     ValueTransformerWithKey get() {
     *         return new ValueTransformerWithKey() {
     *             private StateStore state;
     *
     *             void init(ProcessorContext context) {
     *                 this.state = context.getStateStore("myValueTransformState");
     *                 context.schedule(Duration.ofSeconds(1), PunctuationType.WALL_CLOCK_TIME, new Punctuator(..)); // punctuate each 1000ms, can access this.state
     *             }
     *
     *             NewValueType transform(K readOnlyKey, V value) {
     *                 // can access this.state and use read-only key
     *                 return new NewValueType(readOnlyKey); // or null
     *             }
     *
     *             void close() {
     *                 // can access this.state
     *             }
     *         }
     *     }
     * }
     * }</pre>
     * <p>
     * Note that the key is read-only and should not be modified, as this can lead to corrupt partitioning.
     * So, setting a new value preserves data co-location with respect to the key.
     * Thus, <em>no</em> internal data redistribution is required if a key based operator (like an aggregation or join)
     * is applied to the result {@code KStream}. (cf. {@link #transform(TransformerSupplier, String...)})
     *
     * @param valueTransformerSupplier a instance of {@link ValueTransformerWithKeySupplier} that generates a
     *                                 {@link ValueTransformerWithKey}
     * @param stateStoreNames          the names of the state stores used by the processor
     * @param <VR>                     the value type of the result stream
     * @return a {@code KStream} that contains records with unmodified key and new values (possibly of different type)
     * @see #mapValues(ValueMapper)
     * @see #mapValues(ValueMapperWithKey)
     * @see #transform(TransformerSupplier, String...)
     */
    <VR> KStream<K, VR> transformValues(final ValueTransformerWithKeySupplier<? super K, ? super V, ? extends VR> valueTransformerSupplier,
                                        final String... stateStoreNames);

    /**
     * Process all records in this stream, one record at a time, by applying a {@link Processor} (provided by the given
     * {@link ProcessorSupplier}).
     * This is a stateful record-by-record operation (cf. {@link #foreach(ForeachAction)}).
     * Furthermore, via {@link org.apache.kafka.streams.processor.Punctuator#punctuate(long)} the processing progress can be observed and additional
     * periodic actions can be performed.
     * Note that this is a terminal operation that returns void.
     * <p>
     * In order to assign a state, the state must be created and registered beforehand:
     * <pre>{@code
     * // create store
     * StoreBuilder<KeyValueStore<String,String>> keyValueStoreBuilder =
     *         Stores.keyValueStoreBuilder(Stores.persistentKeyValueStore("myProcessorState"),
     *                 Serdes.String(),
     *                 Serdes.String());
     * // register store
     * builder.addStateStore(keyValueStoreBuilder);
     *
     * inputStream.process(new ProcessorSupplier() { ... }, "myProcessorState");
     * }</pre>
     * <p>
     * Within the {@link Processor}, the state is obtained via the
     * {@link ProcessorContext}.
     * To trigger periodic actions via {@link org.apache.kafka.streams.processor.Punctuator#punctuate(long) punctuate()},
     * a schedule must be registered.
     * <pre>{@code
     * new ProcessorSupplier() {
     *     Processor get() {
     *         return new Processor() {
     *             private StateStore state;
     *
     *             void init(ProcessorContext context) {
     *                 this.state = context.getStateStore("myProcessorState");
     *                 context.schedule(Duration.ofSeconds(1), PunctuationType.WALL_CLOCK_TIME, new Punctuator(..)); // punctuate each 1000ms, can access this.state
     *             }
     *
     *             void process(K key, V value) {
     *                 // can access this.state
     *             }
     *
     *             void close() {
     *                 // can access this.state
     *             }
     *         }
     *     }
     * }
     * }</pre>
     *
     * @param processorSupplier a instance of {@link ProcessorSupplier} that generates a {@link Processor}
     * @param stateStoreNames   the names of the state store used by the processor
     * @see #foreach(ForeachAction)
     * @see #transform(TransformerSupplier, String...)
     */
    void process(final ProcessorSupplier<? super K, ? super V> processorSupplier,
                 final String... stateStoreNames);

    /**
     * Group the records by their current key into a {@link KGroupedStream} while preserving the original values
     * and default serializers and deserializers.
     * Grouping a stream on the record key is required before an aggregation operator can be applied to the data
     * (cf. {@link KGroupedStream}).
     * If a record key is {@code null} the record will not be included in the resulting {@link KGroupedStream}.
     * <p>
     * If a key changing operator was used before this operation (e.g., {@link #selectKey(KeyValueMapper)},
     * {@link #map(KeyValueMapper)}, {@link #flatMap(KeyValueMapper)}, or
     * {@link #transform(TransformerSupplier, String...)}), and no data redistribution happened afterwards (e.g., via
     * {@link #through(String)}) an internal repartitioning topic may need to be created in Kafka if a later
     * operator depends on the newly selected key.
     * This topic will be named "${applicationId}-&lt;name&gt;-repartition", where "applicationId" is user-specified in
     * {@link StreamsConfig} via parameter {@link StreamsConfig#APPLICATION_ID_CONFIG APPLICATION_ID_CONFIG}, "&lt;name&gt;" is
     * an internally generated name, and "-repartition" is a fixed suffix.
     * <p>
     * You can retrieve all generated internal topic names via {@link Topology#describe()}.
     *
     * <p>
     * For this case, all data of this stream will be redistributed through the repartitioning topic by writing all
     * records to it, and rereading all records from it, such that the resulting {@link KGroupedStream} is partitioned
     * correctly on its key.
     * If the last key changing operator changed the key type, it is recommended to use
     * {@link #groupByKey(org.apache.kafka.streams.kstream.Grouped)} instead.
     *
     * @return a {@link KGroupedStream} that contains the grouped records of the original {@code KStream}
     * @see #groupBy(KeyValueMapper)
     */
    KGroupedStream<K, V> groupByKey();

    /**
     * Group the records by their current key into a {@link KGroupedStream} while preserving the original values
     * and using the serializers as defined by {@link Serialized}.
     * Grouping a stream on the record key is required before an aggregation operator can be applied to the data
     * (cf. {@link KGroupedStream}).
     * If a record key is {@code null} the record will not be included in the resulting {@link KGroupedStream}.
     * <p>
     * If a key changing operator was used before this operation (e.g., {@link #selectKey(KeyValueMapper)},
     * {@link #map(KeyValueMapper)}, {@link #flatMap(KeyValueMapper)}, or
     * {@link #transform(TransformerSupplier, String...)}), and no data redistribution happened afterwards (e.g., via
     * {@link #through(String)}) an internal repartitioning topic may need to be created in Kafka
     * if a later operator depends on the newly selected key.
     * This topic will be named "${applicationId}-&lt;name&gt;-repartition", where "applicationId" is user-specified in
     * {@link StreamsConfig} via parameter {@link StreamsConfig#APPLICATION_ID_CONFIG APPLICATION_ID_CONFIG}, "&lt;name&gt;" is
     * an internally generated name, and "-repartition" is a fixed suffix.
     * <p>
     * You can retrieve all generated internal topic names via {@link Topology#describe()}.
     *
     * <p>
     * For this case, all data of this stream will be redistributed through the repartitioning topic by writing all
     * records to it, and rereading all records from it, such that the resulting {@link KGroupedStream} is partitioned
     * correctly on its key.
     *
     * @return a {@link KGroupedStream} that contains the grouped records of the original {@code KStream}
     * @see #groupBy(KeyValueMapper)
     *
     * @deprecated since 2.1. Use {@link org.apache.kafka.streams.kstream.KStream#groupByKey(Grouped)} instead
     */
    @Deprecated
    KGroupedStream<K, V> groupByKey(final Serialized<K, V> serialized);

    /**
     * Group the records by their current key into a {@link KGroupedStream} while preserving the original values
     * and using the serializers as defined by {@link Grouped}.
     * Grouping a stream on the record key is required before an aggregation operator can be applied to the data
     * (cf. {@link KGroupedStream}).
     * If a record key is {@code null} the record will not be included in the resulting {@link KGroupedStream}.
     * <p>
     * If a key changing operator was used before this operation (e.g., {@link #selectKey(KeyValueMapper)},
     * {@link #map(KeyValueMapper)}, {@link #flatMap(KeyValueMapper)}, or
     * {@link #transform(TransformerSupplier, String...)}), and no data redistribution happened afterwards (e.g., via
     * {@link #through(String)}) an internal repartitioning topic may need to be created in Kafka if a later operator
     * depends on the newly selected key.
     * This topic will be named "${applicationId}-&lt;name&gt;-repartition", where "applicationId" is user-specified in
     * {@link StreamsConfig} via parameter {@link StreamsConfig#APPLICATION_ID_CONFIG APPLICATION_ID_CONFIG}, &lt;name&gt; is
     * either provided via {@link org.apache.kafka.streams.kstream.Grouped#as(String)} or an internally generated name,
     * and "-repartition" is a fixed suffix.
     *
     * <p>
     * You can retrieve all generated internal topic names via {@link Topology#describe()}.
     *
     * <p>
     * For this case, all data of this stream will be redistributed through the repartitioning topic by writing all
     * records to it, and rereading all records from it, such that the resulting {@link KGroupedStream} is partitioned
     * correctly on its key.
     *
     * @param  grouped  the {@link Grouped} instance used to specify {@link org.apache.kafka.common.serialization.Serdes}
     *                  and part of the name for a repartition topic if repartitioning is required.
     * @return a {@link KGroupedStream} that contains the grouped records of the original {@code KStream}
     * @see #groupBy(KeyValueMapper)
     */
    KGroupedStream<K, V> groupByKey(final Grouped<K, V> grouped);

    /**
     * Group the records of this {@code KStream} on a new key that is selected using the provided {@link KeyValueMapper}
     * and default serializers and deserializers.
     * Grouping a stream on the record key is required before an aggregation operator can be applied to the data
     * (cf. {@link KGroupedStream}).
     * The {@link KeyValueMapper} selects a new key (which may or may not be of the same type) while preserving the original values.
     * If the new record key is {@code null} the record will not be included in the resulting {@link KGroupedStream}
     * <p>
     * Because a new key is selected, an internal repartitioning topic may need to be created in Kafka if a
     * later operator depends on the newly selected key.
     * This topic will be named "${applicationId}-&lt;name&gt;-repartition", where "applicationId" is user-specified in
     * {@link  StreamsConfig} via parameter {@link StreamsConfig#APPLICATION_ID_CONFIG APPLICATION_ID_CONFIG}, "&lt;name&gt;" is
     * an internally generated name, and "-repartition" is a fixed suffix.
     * <p>
     * You can retrieve all generated internal topic names via {@link Topology#describe()}.
     *
     * <p>
     * All data of this stream will be redistributed through the repartitioning topic by writing all records to it,
     * and rereading all records from it, such that the resulting {@link KGroupedStream} is partitioned on the new key.
     * <p>
     * This operation is equivalent to calling {@link #selectKey(KeyValueMapper)} followed by {@link #groupByKey()}.
     * If the key type is changed, it is recommended to use {@link #groupBy(KeyValueMapper, Grouped)} instead.
     *
     * @param selector a {@link KeyValueMapper} that computes a new key for grouping
     * @param <KR>     the key type of the result {@link KGroupedStream}
     * @return a {@link KGroupedStream} that contains the grouped records of the original {@code KStream}
     */
    <KR> KGroupedStream<KR, V> groupBy(final KeyValueMapper<? super K, ? super V, KR> selector);

    /**
     * Group the records of this {@code KStream} on a new key that is selected using the provided {@link KeyValueMapper}
     * and {@link Serde}s as specified by {@link Serialized}.
     * Grouping a stream on the record key is required before an aggregation operator can be applied to the data
     * (cf. {@link KGroupedStream}).
     * The {@link KeyValueMapper} selects a new key (which may or may not be of the same type) while preserving the original values.
     * If the new record key is {@code null} the record will not be included in the resulting {@link KGroupedStream}.
     * <p>
     * Because a new key is selected, an internal repartitioning topic may need to be created in Kafka if a
     * later operator depends on the newly selected key.
     * This topic will be as "${applicationId}-&lt;name&gt;-repartition", where "applicationId" is user-specified in
     * {@link  StreamsConfig} via parameter {@link StreamsConfig#APPLICATION_ID_CONFIG APPLICATION_ID_CONFIG}, "&lt;name&gt;" is
     * an internally generated name, and "-repartition" is a fixed suffix.
     * <p>
     * You can retrieve all generated internal topic names via {@link Topology#describe()}.
     *
     * <p>
     * All data of this stream will be redistributed through the repartitioning topic by writing all records to it,
     * and rereading all records from it, such that the resulting {@link KGroupedStream} is partitioned on the new key.
     * <p>
     * This operation is equivalent to calling {@link #selectKey(KeyValueMapper)} followed by {@link #groupByKey()}.
     *
     * @param selector a {@link KeyValueMapper} that computes a new key for grouping
     * @param <KR>     the key type of the result {@link KGroupedStream}
     * @return a {@link KGroupedStream} that contains the grouped records of the original {@code KStream}
     *
     * @deprecated since 2.1. Use {@link org.apache.kafka.streams.kstream.KStream#groupBy(KeyValueMapper, Grouped)} instead
     */
    @Deprecated
    <KR> KGroupedStream<KR, V> groupBy(final KeyValueMapper<? super K, ? super V, KR> selector,
                                       final Serialized<KR, V> serialized);

    /**
     * Group the records of this {@code KStream} on a new key that is selected using the provided {@link KeyValueMapper}
     * and {@link Serde}s as specified by {@link Grouped}.
     * Grouping a stream on the record key is required before an aggregation operator can be applied to the data
     * (cf. {@link KGroupedStream}).
     * The {@link KeyValueMapper} selects a new key (which may or may not be of the same type) while preserving the original values.
     * If the new record key is {@code null} the record will not be included in the resulting {@link KGroupedStream}.
     * <p>
     * Because a new key is selected, an internal repartitioning topic may need to be created in Kafka if a later
     * operator depends on the newly selected key.
     * This topic will be named "${applicationId}-&lt;name&gt;-repartition", where "applicationId" is user-specified in
     * {@link  StreamsConfig} via parameter {@link StreamsConfig#APPLICATION_ID_CONFIG APPLICATION_ID_CONFIG}, "&lt;name&gt;" is
     * either provided via {@link org.apache.kafka.streams.kstream.Grouped#as(String)} or an internally generated name.
     * <p>
     * You can retrieve all generated internal topic names via {@link Topology#describe()}.
     *
     * <p>
     * All data of this stream will be redistributed through the repartitioning topic by writing all records to it,
     * and rereading all records from it, such that the resulting {@link KGroupedStream} is partitioned on the new key.
     * <p>
     * This operation is equivalent to calling {@link #selectKey(KeyValueMapper)} followed by {@link #groupByKey()}.
     *
     * @param selector a {@link KeyValueMapper} that computes a new key for grouping
     * @param grouped  the {@link Grouped} instance used to specify {@link org.apache.kafka.common.serialization.Serdes}
     *                 and part of the name for a repartition topic if repartitioning is required.
     * @param <KR>     the key type of the result {@link KGroupedStream}
     * @return a {@link KGroupedStream} that contains the grouped records of the original {@code KStream}
     */
    <KR> KGroupedStream<KR, V> groupBy(final KeyValueMapper<? super K, ? super V, KR> selector,
                                       final Grouped<KR, V> grouped);



    /**
     * Join records of this stream with another {@code KStream}'s records using windowed inner equi join with default
     * serializers and deserializers.
     * The join is computed on the records' key with join attribute {@code thisKStream.key == otherKStream.key}.
     * Furthermore, two records are only joined if their timestamps are close to each other as defined by the given
     * {@link JoinWindows}, i.e., the window defines an additional join predicate on the record timestamps.
     * <p>
     * For each pair of records meeting both join predicates the provided {@link ValueJoiner} will be called to compute
     * a value (with arbitrary type) for the result record.
     * The key of the result record is the same as for both joining input records.
     * If an input record key or value is {@code null} the record will not be included in the join operation and thus no
     * output record will be added to the resulting {@code KStream}.
     * <p>
     * Example (assuming all input records belong to the correct windows):
     * <table border='1'>
     * <tr>
     * <th>this</th>
     * <th>other</th>
     * <th>result</th>
     * </tr>
     * <tr>
     * <td>&lt;K1:A&gt;</td>
     * <td></td>
     * <td></td>
     * </tr>
     * <tr>
     * <td>&lt;K2:B&gt;</td>
     * <td>&lt;K2:b&gt;</td>
     * <td>&lt;K2:ValueJoiner(B,b)&gt;</td>
     * </tr>
     * <tr>
     * <td></td>
     * <td>&lt;K3:c&gt;</td>
     * <td></td>
     * </tr>
     * </table>
     * Both input streams (or to be more precise, their underlying source topics) need to have the same number of
     * partitions.
     * If this is not the case, you would need to call {@link #through(String)} (for one input stream) before doing the
     * join, using a pre-created topic with the "correct" number of partitions.
     * Furthermore, both input streams need to be co-partitioned on the join key (i.e., use the same partitioner).
     * If this requirement is not met, Kafka Streams will automatically repartition the data, i.e., it will create an
     * internal repartitioning topic in Kafka and write and re-read the data via this topic before the actual join.
     * The repartitioning topic will be named "${applicationId}-&lt;name&gt;-repartition", where "applicationId" is
     * user-specified in {@link  StreamsConfig} via parameter
     * {@link StreamsConfig#APPLICATION_ID_CONFIG APPLICATION_ID_CONFIG}, "&lt;name&gt;" is an internally generated name, and
     * "-repartition" is a fixed suffix.
     *
     * <p>
     * Repartitioning can happen for one or both of the joining {@code KStream}s.
     * For this case, all data of the stream will be redistributed through the repartitioning topic by writing all
     * records to it, and rereading all records from it, such that the join input {@code KStream} is partitioned
     * correctly on its key.
     * <p>
     * Both of the joining {@code KStream}s will be materialized in local state stores with auto-generated store names.
     * For failure and recovery each store will be backed by an internal changelog topic that will be created in Kafka.
     * The changelog topic will be named "${applicationId}-storeName-changelog", where "applicationId" is user-specified
     * in {@link StreamsConfig} via parameter
     * {@link StreamsConfig#APPLICATION_ID_CONFIG APPLICATION_ID_CONFIG}, "storeName" is an
     * internally generated name, and "-changelog" is a fixed suffix.
     * <p>
     * You can retrieve all generated internal topic names via {@link Topology#describe()}.
     *
     * @param otherStream the {@code KStream} to be joined with this stream
     * @param joiner      a {@link ValueJoiner} that computes the join result for a pair of matching records
     * @param windows     the specification of the {@link JoinWindows}
     * @param <VO>        the value type of the other stream
     * @param <VR>        the value type of the result stream
     * @return a {@code KStream} that contains join-records for each key and values computed by the given
     * {@link ValueJoiner}, one for each matched record-pair with the same key and within the joining window intervals
     * @see #leftJoin(KStream, ValueJoiner, JoinWindows)
     * @see #outerJoin(KStream, ValueJoiner, JoinWindows)
     */
    <VO, VR> KStream<K, VR> join(final KStream<K, VO> otherStream,
                                 final ValueJoiner<? super V, ? super VO, ? extends VR> joiner,
                                 final JoinWindows windows);

    /**
     * Join records of this stream with another {@code KStream}'s records using windowed inner equi join using the
     * {@link Joined} instance for configuration of the {@link Serde key serde}, {@link Serde this stream's value serde},
     * and {@link Serde the other stream's value serde}.
     * The join is computed on the records' key with join attribute {@code thisKStream.key == otherKStream.key}.
     * Furthermore, two records are only joined if their timestamps are close to each other as defined by the given
     * {@link JoinWindows}, i.e., the window defines an additional join predicate on the record timestamps.
     * <p>
     * For each pair of records meeting both join predicates the provided {@link ValueJoiner} will be called to compute
     * a value (with arbitrary type) for the result record.
     * The key of the result record is the same as for both joining input records.
     * If an input record key or value is {@code null} the record will not be included in the join operation and thus no
     * output record will be added to the resulting {@code KStream}.
     * <p>
     * Example (assuming all input records belong to the correct windows):
     * <table border='1'>
     * <tr>
     * <th>this</th>
     * <th>other</th>
     * <th>result</th>
     * </tr>
     * <tr>
     * <td>&lt;K1:A&gt;</td>
     * <td></td>
     * <td></td>
     * </tr>
     * <tr>
     * <td>&lt;K2:B&gt;</td>
     * <td>&lt;K2:b&gt;</td>
     * <td>&lt;K2:ValueJoiner(B,b)&gt;</td>
     * </tr>
     * <tr>
     * <td></td>
     * <td>&lt;K3:c&gt;</td>
     * <td></td>
     * </tr>
     * </table>
     * Both input streams (or to be more precise, their underlying source topics) need to have the same number of
     * partitions.
     * If this is not the case, you would need to call {@link #through(String)} (for one input stream) before doing the
     * join, using a pre-created topic with the "correct" number of partitions.
     * Furthermore, both input streams need to be co-partitioned on the join key (i.e., use the same partitioner).
     * If this requirement is not met, Kafka Streams will automatically repartition the data, i.e., it will create an
     * internal repartitioning topic in Kafka and write and re-read the data via this topic before the actual join.
     * The repartitioning topic will be named "${applicationId}-&lt;name&gt;-repartition", where "applicationId" is
     * user-specified in {@link  StreamsConfig} via parameter
     * {@link StreamsConfig#APPLICATION_ID_CONFIG APPLICATION_ID_CONFIG}, "&lt;name&gt;" is an internally generated name, and
     * "-repartition" is a fixed suffix.
     * <p>
     * Repartitioning can happen for one or both of the joining {@code KStream}s.
     * For this case, all data of the stream will be redistributed through the repartitioning topic by writing all
     * records to it, and rereading all records from it, such that the join input {@code KStream} is partitioned
     * correctly on its key.
     * <p>
     * Both of the joining {@code KStream}s will be materialized in local state stores with auto-generated store names.
     * For failure and recovery each store will be backed by an internal changelog topic that will be created in Kafka.
     * The changelog topic will be named "${applicationId}-storeName-changelog", where "applicationId" is user-specified
     * in {@link StreamsConfig} via parameter
     * {@link StreamsConfig#APPLICATION_ID_CONFIG APPLICATION_ID_CONFIG}, "storeName" is an
     * internally generated name, and "-changelog" is a fixed suffix.
     *
     * You can retrieve all generated internal topic names via {@link Topology#describe()}.
     *
     * @param otherStream the {@code KStream} to be joined with this stream
     * @param joiner      a {@link ValueJoiner} that computes the join result for a pair of matching records
     * @param windows     the specification of the {@link JoinWindows}
     * @param joined      a {@link Joined} instance that defines the serdes to
     *                    be used to serialize/deserialize inputs and outputs of the joined streams
     * @param <VO>        the value type of the other stream
     * @param <VR>        the value type of the result stream
     * @return a {@code KStream} that contains join-records for each key and values computed by the given
     * {@link ValueJoiner}, one for each matched record-pair with the same key and within the joining window intervals
     * @see #leftJoin(KStream, ValueJoiner, JoinWindows, Joined)
     * @see #outerJoin(KStream, ValueJoiner, JoinWindows, Joined)
     */
    <VO, VR> KStream<K, VR> join(final KStream<K, VO> otherStream,
                                 final ValueJoiner<? super V, ? super VO, ? extends VR> joiner,
                                 final JoinWindows windows,
                                 final Joined<K, V, VO> joined);

    /**
     * Join records of this stream with another {@code KStream}'s records using windowed left equi join with default
     * serializers and deserializers.
     * In contrast to {@link #join(KStream, ValueJoiner, JoinWindows) inner-join}, all records from this stream will
     * produce at least one output record (cf. below).
     * The join is computed on the records' key with join attribute {@code thisKStream.key == otherKStream.key}.
     * Furthermore, two records are only joined if their timestamps are close to each other as defined by the given
     * {@link JoinWindows}, i.e., the window defines an additional join predicate on the record timestamps.
     * <p>
     * For each pair of records meeting both join predicates the provided {@link ValueJoiner} will be called to compute
     * a value (with arbitrary type) for the result record.
     * The key of the result record is the same as for both joining input records.
     * Furthermore, for each input record of this {@code KStream} that does not satisfy the join predicate the provided
     * {@link ValueJoiner} will be called with a {@code null} value for the other stream.
     * If an input record key or value is {@code null} the record will not be included in the join operation and thus no
     * output record will be added to the resulting {@code KStream}.
     * <p>
     * Example (assuming all input records belong to the correct windows):
     * <table border='1'>
     * <tr>
     * <th>this</th>
     * <th>other</th>
     * <th>result</th>
     * </tr>
     * <tr>
     * <td>&lt;K1:A&gt;</td>
     * <td></td>
     * <td>&lt;K1:ValueJoiner(A,null)&gt;</td>
     * </tr>
     * <tr>
     * <td>&lt;K2:B&gt;</td>
     * <td>&lt;K2:b&gt;</td>
     * <td>&lt;K2:ValueJoiner(B,b)&gt;</td>
     * </tr>
     * <tr>
     * <td></td>
     * <td>&lt;K3:c&gt;</td>
     * <td></td>
     * </tr>
     * </table>
     * Both input streams (or to be more precise, their underlying source topics) need to have the same number of
     * partitions.
     * If this is not the case, you would need to call {@link #through(String)} (for one input stream) before doing the
     * join, using a pre-created topic with the "correct" number of partitions.
     * Furthermore, both input streams need to be co-partitioned on the join key (i.e., use the same partitioner).
     * If this requirement is not met, Kafka Streams will automatically repartition the data, i.e., it will create an
     * internal repartitioning topic in Kafka and write and re-read the data via this topic before the actual join.
     * The repartitioning topic will be named "${applicationId}-&lt;name&gt;-repartition", where "applicationId" is
     * user-specified in {@link StreamsConfig} via parameter
     * {@link StreamsConfig#APPLICATION_ID_CONFIG APPLICATION_ID_CONFIG}, "&lt;name&gt;" is an internally generated name, and
     * "-repartition" is a fixed suffix.
     * <p>
     * Repartitioning can happen for one or both of the joining {@code KStream}s.
     * For this case, all data of the stream will be redistributed through the repartitioning topic by writing all
     * records to it, and rereading all records from it, such that the join input {@code KStream} is partitioned
     * correctly on its key.
     * <p>
     * Both of the joining {@code KStream}s will be materialized in local state stores with auto-generated store names.
     * For failure and recovery each store will be backed by an internal changelog topic that will be created in Kafka.
     * The changelog topic will be named "${applicationId}-storeName-changelog", where "applicationId" is user-specified
     * in {@link StreamsConfig} via parameter {@link StreamsConfig#APPLICATION_ID_CONFIG APPLICATION_ID_CONFIG},
     * "storeName" is an internally generated name, and "-changelog" is a fixed suffix.
     *
     * You can retrieve all generated internal topic names via {@link Topology#describe()}.
     *
     * @param otherStream the {@code KStream} to be joined with this stream
     * @param joiner      a {@link ValueJoiner} that computes the join result for a pair of matching records
     * @param windows     the specification of the {@link JoinWindows}
     * @param <VO>        the value type of the other stream
     * @param <VR>        the value type of the result stream
     * @return a {@code KStream} that contains join-records for each key and values computed by the given
     * {@link ValueJoiner}, one for each matched record-pair with the same key plus one for each non-matching record of
     * this {@code KStream} and within the joining window intervals
     * @see #join(KStream, ValueJoiner, JoinWindows)
     * @see #outerJoin(KStream, ValueJoiner, JoinWindows)
     */
    <VO, VR> KStream<K, VR> leftJoin(final KStream<K, VO> otherStream,
                                     final ValueJoiner<? super V, ? super VO, ? extends VR> joiner,
                                     final JoinWindows windows);

    /**
     * Join records of this stream with another {@code KStream}'s records using windowed left equi join using the
     * {@link Joined} instance for configuration of the {@link Serde key serde}, {@link Serde this stream's value serde},
     * and {@link Serde the other stream's value serde}.
     * In contrast to {@link #join(KStream, ValueJoiner, JoinWindows) inner-join}, all records from this stream will
     * produce at least one output record (cf. below).
     * The join is computed on the records' key with join attribute {@code thisKStream.key == otherKStream.key}.
     * Furthermore, two records are only joined if their timestamps are close to each other as defined by the given
     * {@link JoinWindows}, i.e., the window defines an additional join predicate on the record timestamps.
     * <p>
     * For each pair of records meeting both join predicates the provided {@link ValueJoiner} will be called to compute
     * a value (with arbitrary type) for the result record.
     * The key of the result record is the same as for both joining input records.
     * Furthermore, for each input record of this {@code KStream} that does not satisfy the join predicate the provided
     * {@link ValueJoiner} will be called with a {@code null} value for the other stream.
     * If an input record key or value is {@code null} the record will not be included in the join operation and thus no
     * output record will be added to the resulting {@code KStream}.
     * <p>
     * Example (assuming all input records belong to the correct windows):
     * <table border='1'>
     * <tr>
     * <th>this</th>
     * <th>other</th>
     * <th>result</th>
     * </tr>
     * <tr>
     * <td>&lt;K1:A&gt;</td>
     * <td></td>
     * <td>&lt;K1:ValueJoiner(A,null)&gt;</td>
     * </tr>
     * <tr>
     * <td>&lt;K2:B&gt;</td>
     * <td>&lt;K2:b&gt;</td>
     * <td>&lt;K2:ValueJoiner(B,b)&gt;</td>
     * </tr>
     * <tr>
     * <td></td>
     * <td>&lt;K3:c&gt;</td>
     * <td></td>
     * </tr>
     * </table>
     * Both input streams (or to be more precise, their underlying source topics) need to have the same number of
     * partitions.
     * If this is not the case, you would need to call {@link #through(String)} (for one input stream) before doing the
     * join, using a pre-created topic with the "correct" number of partitions.
     * Furthermore, both input streams need to be co-partitioned on the join key (i.e., use the same partitioner).
     * If this requirement is not met, Kafka Streams will automatically repartition the data, i.e., it will create an
     * internal repartitioning topic in Kafka and write and re-read the data via this topic before the actual join.
     * The repartitioning topic will be named "${applicationId}-&lt;name&gt;-repartition", where "applicationId" is
     * user-specified in {@link StreamsConfig} via parameter
     * {@link StreamsConfig#APPLICATION_ID_CONFIG APPLICATION_ID_CONFIG}, "&lt;name&gt;" is an internally generated name, and
     * "-repartition" is a fixed suffix.
     * <p>
     * Repartitioning can happen for one or both of the joining {@code KStream}s.
     * For this case, all data of the stream will be redistributed through the repartitioning topic by writing all
     * records to it, and rereading all records from it, such that the join input {@code KStream} is partitioned
     * correctly on its key.
     * <p>
     * Both of the joining {@code KStream}s will be materialized in local state stores with auto-generated store names.
     * For failure and recovery each store will be backed by an internal changelog topic that will be created in Kafka.
     * The changelog topic will be named "${applicationId}-storeName-changelog", where "applicationId" is user-specified
     * in {@link StreamsConfig} via parameter {@link StreamsConfig#APPLICATION_ID_CONFIG APPLICATION_ID_CONFIG},
     * "storeName" is an internally generated name, and "-changelog" is a fixed suffix.
     *
     * You can retrieve all generated internal topic names via {@link Topology#describe()}.
     *
     * @param otherStream the {@code KStream} to be joined with this stream
     * @param joiner      a {@link ValueJoiner} that computes the join result for a pair of matching records
     * @param windows     the specification of the {@link JoinWindows}
     * @param joined      a {@link Joined} instance that defines the serdes to
     *                    be used to serialize/deserialize inputs and outputs of the joined streams
     * @param <VO>        the value type of the other stream
     * @param <VR>        the value type of the result stream
     * @return a {@code KStream} that contains join-records for each key and values computed by the given
     * {@link ValueJoiner}, one for each matched record-pair with the same key plus one for each non-matching record of
     * this {@code KStream} and within the joining window intervals
     * @see #join(KStream, ValueJoiner, JoinWindows, Joined)
     * @see #outerJoin(KStream, ValueJoiner, JoinWindows, Joined)
     */
    <VO, VR> KStream<K, VR> leftJoin(final KStream<K, VO> otherStream,
                                     final ValueJoiner<? super V, ? super VO, ? extends VR> joiner,
                                     final JoinWindows windows,
                                     final Joined<K, V, VO> joined);

    /**
     * Join records of this stream with another {@code KStream}'s records using windowed outer equi join with default
     * serializers and deserializers.
     * In contrast to {@link #join(KStream, ValueJoiner, JoinWindows) inner-join} or
     * {@link #leftJoin(KStream, ValueJoiner, JoinWindows) left-join}, all records from both streams will produce at
     * least one output record (cf. below).
     * The join is computed on the records' key with join attribute {@code thisKStream.key == otherKStream.key}.
     * Furthermore, two records are only joined if their timestamps are close to each other as defined by the given
     * {@link JoinWindows}, i.e., the window defines an additional join predicate on the record timestamps.
     * <p>
     * For each pair of records meeting both join predicates the provided {@link ValueJoiner} will be called to compute
     * a value (with arbitrary type) for the result record.
     * The key of the result record is the same as for both joining input records.
     * Furthermore, for each input record of both {@code KStream}s that does not satisfy the join predicate the provided
     * {@link ValueJoiner} will be called with a {@code null} value for the this/other stream, respectively.
     * If an input record key or value is {@code null} the record will not be included in the join operation and thus no
     * output record will be added to the resulting {@code KStream}.
     * <p>
     * Example (assuming all input records belong to the correct windows):
     * <table border='1'>
     * <tr>
     * <th>this</th>
     * <th>other</th>
     * <th>result</th>
     * </tr>
     * <tr>
     * <td>&lt;K1:A&gt;</td>
     * <td></td>
     * <td>&lt;K1:ValueJoiner(A,null)&gt;</td>
     * </tr>
     * <tr>
     * <td>&lt;K2:B&gt;</td>
     * <td>&lt;K2:b&gt;</td>
     * <td>&lt;K2:ValueJoiner(null,b)&gt;<br></br>&lt;K2:ValueJoiner(B,b)&gt;</td>
     * </tr>
     * <tr>
     * <td></td>
     * <td>&lt;K3:c&gt;</td>
     * <td>&lt;K3:ValueJoiner(null,c)&gt;</td>
     * </tr>
     * </table>
     * Both input streams (or to be more precise, their underlying source topics) need to have the same number of
     * partitions.
     * If this is not the case, you would need to call {@link #through(String)} (for one input stream) before doing the
     * join, using a pre-created topic with the "correct" number of partitions.
     * Furthermore, both input streams need to be co-partitioned on the join key (i.e., use the same partitioner).
     * If this requirement is not met, Kafka Streams will automatically repartition the data, i.e., it will create an
     * internal repartitioning topic in Kafka and write and re-read the data via this topic before the actual join.
     * The repartitioning topic will be named "${applicationId}-&lt;name&gt;-repartition", where "applicationId" is
     * user-specified in {@link StreamsConfig} via parameter
     * {@link StreamsConfig#APPLICATION_ID_CONFIG APPLICATION_ID_CONFIG}, "&lt;name&gt;" is an internally generated name, and
     * "-repartition" is a fixed suffix.
     * <p>
     * Repartitioning can happen for one or both of the joining {@code KStream}s.
     * For this case, all data of the stream will be redistributed through the repartitioning topic by writing all
     * records to it, and rereading all records from it, such that the join input {@code KStream} is partitioned
     * correctly on its key.
     * <p>
     * Both of the joining {@code KStream}s will be materialized in local state stores with auto-generated store names.
     * For failure and recovery each store will be backed by an internal changelog topic that will be created in Kafka.
     * The changelog topic will be named "${applicationId}-storeName-changelog", where "applicationId" is user-specified
     * in {@link StreamsConfig} via parameter {@link StreamsConfig#APPLICATION_ID_CONFIG APPLICATION_ID_CONFIG},
     * "storeName" is an internally generated name, and "-changelog" is a fixed suffix.
     *
     * You can retrieve all generated internal topic names via {@link Topology#describe()}.
     *
     * @param otherStream the {@code KStream} to be joined with this stream
     * @param joiner      a {@link ValueJoiner} that computes the join result for a pair of matching records
     * @param windows     the specification of the {@link JoinWindows}
     * @param <VO>        the value type of the other stream
     * @param <VR>        the value type of the result stream
     * @return a {@code KStream} that contains join-records for each key and values computed by the given
     * {@link ValueJoiner}, one for each matched record-pair with the same key plus one for each non-matching record of
     * both {@code KStream} and within the joining window intervals
     * @see #join(KStream, ValueJoiner, JoinWindows)
     * @see #leftJoin(KStream, ValueJoiner, JoinWindows)
     */
    <VO, VR> KStream<K, VR> outerJoin(final KStream<K, VO> otherStream,
                                      final ValueJoiner<? super V, ? super VO, ? extends VR> joiner,
                                      final JoinWindows windows);

    /**
     * Join records of this stream with another {@code KStream}'s records using windowed outer equi join using the
     * {@link Joined} instance for configuration of the {@link Serde key serde}, {@link Serde this stream's value serde},
     * and {@link Serde the other stream's value serde}.
     * In contrast to {@link #join(KStream, ValueJoiner, JoinWindows) inner-join} or
     * {@link #leftJoin(KStream, ValueJoiner, JoinWindows) left-join}, all records from both streams will produce at
     * least one output record (cf. below).
     * The join is computed on the records' key with join attribute {@code thisKStream.key == otherKStream.key}.
     * Furthermore, two records are only joined if their timestamps are close to each other as defined by the given
     * {@link JoinWindows}, i.e., the window defines an additional join predicate on the record timestamps.
     * <p>
     * For each pair of records meeting both join predicates the provided {@link ValueJoiner} will be called to compute
     * a value (with arbitrary type) for the result record.
     * The key of the result record is the same as for both joining input records.
     * Furthermore, for each input record of both {@code KStream}s that does not satisfy the join predicate the provided
     * {@link ValueJoiner} will be called with a {@code null} value for this/other stream, respectively.
     * If an input record key or value is {@code null} the record will not be included in the join operation and thus no
     * output record will be added to the resulting {@code KStream}.
     * <p>
     * Example (assuming all input records belong to the correct windows):
     * <table border='1'>
     * <tr>
     * <th>this</th>
     * <th>other</th>
     * <th>result</th>
     * </tr>
     * <tr>
     * <td>&lt;K1:A&gt;</td>
     * <td></td>
     * <td>&lt;K1:ValueJoiner(A,null)&gt;</td>
     * </tr>
     * <tr>
     * <td>&lt;K2:B&gt;</td>
     * <td>&lt;K2:b&gt;</td>
     * <td>&lt;K2:ValueJoiner(null,b)&gt;<br></br>&lt;K2:ValueJoiner(B,b)&gt;</td>
     * </tr>
     * <tr>
     * <td></td>
     * <td>&lt;K3:c&gt;</td>
     * <td>&lt;K3:ValueJoiner(null,c)&gt;</td>
     * </tr>
     * </table>
     * Both input streams (or to be more precise, their underlying source topics) need to have the same number of
     * partitions.
     * If this is not the case, you would need to call {@link #through(String)} (for one input stream) before doing the
     * join, using a pre-created topic with the "correct" number of partitions.
     * Furthermore, both input streams need to be co-partitioned on the join key (i.e., use the same partitioner).
     * If this requirement is not met, Kafka Streams will automatically repartition the data, i.e., it will create an
     * internal repartitioning topic in Kafka and write and re-read the data via this topic before the actual join.
     * The repartitioning topic will be named "${applicationId}-&lt;name&gt;-repartition", where "applicationId" is
     * user-specified in {@link StreamsConfig} via parameter
     * {@link StreamsConfig#APPLICATION_ID_CONFIG APPLICATION_ID_CONFIG}, "&lt;name&gt;" is an internally generated name, and
     * "-repartition" is a fixed suffix.
     * <p>
     * Repartitioning can happen for one or both of the joining {@code KStream}s.
     * For this case, all data of the stream will be redistributed through the repartitioning topic by writing all
     * records to it, and rereading all records from it, such that the join input {@code KStream} is partitioned
     * correctly on its key.
     * <p>
     * Both of the joining {@code KStream}s will be materialized in local state stores with auto-generated store names.
     * For failure and recovery each store will be backed by an internal changelog topic that will be created in Kafka.
     * The changelog topic will be named "${applicationId}-storeName-changelog", where "applicationId" is user-specified
     * in {@link StreamsConfig} via parameter {@link StreamsConfig#APPLICATION_ID_CONFIG APPLICATION_ID_CONFIG},
     * "storeName" is an internally generated name, and "-changelog" is a fixed suffix.
     *
     * You can retrieve all generated internal topic names via {@link Topology#describe()}.
     *
     * @param otherStream the {@code KStream} to be joined with this stream
     * @param joiner      a {@link ValueJoiner} that computes the join result for a pair of matching records
     * @param windows     the specification of the {@link JoinWindows}
     * @param joined      a {@link Joined} instance that defines the serdes to
     *                    be used to serialize/deserialize inputs and outputs of the joined streams
     * @param <VO>        the value type of the other stream
     * @param <VR>        the value type of the result stream
     * @return a {@code KStream} that contains join-records for each key and values computed by the given
     * {@link ValueJoiner}, one for each matched record-pair with the same key plus one for each non-matching record of
     * both {@code KStream} and within the joining window intervals
     * @see #join(KStream, ValueJoiner, JoinWindows, Joined)
     * @see #leftJoin(KStream, ValueJoiner, JoinWindows, Joined)
     */
    <VO, VR> KStream<K, VR> outerJoin(final KStream<K, VO> otherStream,
                                      final ValueJoiner<? super V, ? super VO, ? extends VR> joiner,
                                      final JoinWindows windows,
                                      final Joined<K, V, VO> joined);

    /**
     * Join records of this stream with {@link KTable}'s records using non-windowed inner equi join with default
     * serializers and deserializers.
     * The join is a primary key table lookup join with join attribute {@code stream.key == table.key}.
     * "Table lookup join" means, that results are only computed if {@code KStream} records are processed.
     * This is done by performing a lookup for matching records in the <em>current</em> (i.e., processing time) internal
     * {@link KTable} state.
     * In contrast, processing {@link KTable} input records will only update the internal {@link KTable} state and
     * will not produce any result records.
     * <p>
     * For each {@code KStream} record that finds a corresponding record in {@link KTable} the provided
     * {@link ValueJoiner} will be called to compute a value (with arbitrary type) for the result record.
     * The key of the result record is the same as for both joining input records.
     * If an {@code KStream} input record key or value is {@code null} the record will not be included in the join
     * operation and thus no output record will be added to the resulting {@code KStream}.
     * <p>
     * Example:
     * <table border='1'>
     * <tr>
     * <th>KStream</th>
     * <th>KTable</th>
     * <th>state</th>
     * <th>result</th>
     * </tr>
     * <tr>
     * <td>&lt;K1:A&gt;</td>
     * <td></td>
     * <td></td>
     * <td></td>
     * </tr>
     * <tr>
     * <td></td>
     * <td>&lt;K1:b&gt;</td>
     * <td>&lt;K1:b&gt;</td>
     * <td></td>
     * </tr>
     * <tr>
     * <td>&lt;K1:C&gt;</td>
     * <td></td>
     * <td>&lt;K1:b&gt;</td>
     * <td>&lt;K1:ValueJoiner(C,b)&gt;</td>
     * </tr>
     * </table>
     * Both input streams (or to be more precise, their underlying source topics) need to have the same number of
     * partitions.
     * If this is not the case, you would need to call {@link #through(String)} for this {@code KStream} before doing
     * the join, using a pre-created topic with the same number of partitions as the given {@link KTable}.
     * Furthermore, both input streams need to be co-partitioned on the join key (i.e., use the same partitioner);
     * cf. {@link #join(GlobalKTable, KeyValueMapper, ValueJoiner)}.
     * If this requirement is not met, Kafka Streams will automatically repartition the data, i.e., it will create an
     * internal repartitioning topic in Kafka and write and re-read the data via this topic before the actual join.
     * The repartitioning topic will be named "${applicationId}-&lt;name&gt;-repartition", where "applicationId" is
     * user-specified in {@link StreamsConfig} via parameter
     * {@link StreamsConfig#APPLICATION_ID_CONFIG APPLICATION_ID_CONFIG}, "&lt;name&gt;" is an internally generated name, and
     * "-repartition" is a fixed suffix.
     *
     * You can retrieve all generated internal topic names via {@link Topology#describe()}.
     *
     * <p>
     * Repartitioning can happen only for this {@code KStream} but not for the provided {@link KTable}.
     * For this case, all data of the stream will be redistributed through the repartitioning topic by writing all
     * records to it, and rereading all records from it, such that the join input {@code KStream} is partitioned
     * correctly on its key.
     *
     * @param table  the {@link KTable} to be joined with this stream
     * @param joiner a {@link ValueJoiner} that computes the join result for a pair of matching records
     * @param <VT>   the value type of the table
     * @param <VR>   the value type of the result stream
     * @return a {@code KStream} that contains join-records for each key and values computed by the given
     * {@link ValueJoiner}, one for each matched record-pair with the same key
     * @see #leftJoin(KTable, ValueJoiner)
     * @see #join(GlobalKTable, KeyValueMapper, ValueJoiner)
     */
    <VT, VR> KStream<K, VR> join(final KTable<K, VT> table,
                                 final ValueJoiner<? super V, ? super VT, ? extends VR> joiner);

    /**
     * Join records of this stream with {@link KTable}'s records using non-windowed inner equi join with default
     * serializers and deserializers.
     * The join is a primary key table lookup join with join attribute {@code stream.key == table.key}.
     * "Table lookup join" means, that results are only computed if {@code KStream} records are processed.
     * This is done by performing a lookup for matching records in the <em>current</em> (i.e., processing time) internal
     * {@link KTable} state.
     * In contrast, processing {@link KTable} input records will only update the internal {@link KTable} state and
     * will not produce any result records.
     * <p>
     * For each {@code KStream} record that finds a corresponding record in {@link KTable} the provided
     * {@link ValueJoiner} will be called to compute a value (with arbitrary type) for the result record.
     * The key of the result record is the same as for both joining input records.
     * If an {@code KStream} input record key or value is {@code null} the record will not be included in the join
     * operation and thus no output record will be added to the resulting {@code KStream}.
     * <p>
     * Example:
     * <table border='1'>
     * <tr>
     * <th>KStream</th>
     * <th>KTable</th>
     * <th>state</th>
     * <th>result</th>
     * </tr>
     * <tr>
     * <td>&lt;K1:A&gt;</td>
     * <td></td>
     * <td></td>
     * <td></td>
     * </tr>
     * <tr>
     * <td></td>
     * <td>&lt;K1:b&gt;</td>
     * <td>&lt;K1:b&gt;</td>
     * <td></td>
     * </tr>
     * <tr>
     * <td>&lt;K1:C&gt;</td>
     * <td></td>
     * <td>&lt;K1:b&gt;</td>
     * <td>&lt;K1:ValueJoiner(C,b)&gt;</td>
     * </tr>
     * </table>
     * Both input streams (or to be more precise, their underlying source topics) need to have the same number of
     * partitions.
     * If this is not the case, you would need to call {@link #through(String)} for this {@code KStream} before doing
     * the join, using a pre-created topic with the same number of partitions as the given {@link KTable}.
     * Furthermore, both input streams need to be co-partitioned on the join key (i.e., use the same partitioner);
     * cf. {@link #join(GlobalKTable, KeyValueMapper, ValueJoiner)}.
     * If this requirement is not met, Kafka Streams will automatically repartition the data, i.e., it will create an
     * internal repartitioning topic in Kafka and write and re-read the data via this topic before the actual join.
     * The repartitioning topic will be named "${applicationId}-&lt;name&gt;-repartition", where "applicationId" is
     * user-specified in {@link StreamsConfig} via parameter
     * {@link StreamsConfig#APPLICATION_ID_CONFIG APPLICATION_ID_CONFIG}, "&lt;name&gt;" is an internally generated name, and
     * "-repartition" is a fixed suffix.
     *
     * You can retrieve all generated internal topic names via {@link Topology#describe()}.
     *
     * <p>
     * Repartitioning can happen only for this {@code KStream} but not for the provided {@link KTable}.
     * For this case, all data of the stream will be redistributed through the repartitioning topic by writing all
     * records to it, and rereading all records from it, such that the join input {@code KStream} is partitioned
     * correctly on its key.
     *
     * @param table  the {@link KTable} to be joined with this stream
     * @param joiner a {@link ValueJoiner} that computes the join result for a pair of matching records
     * @param joined      a {@link Joined} instance that defines the serdes to
     *                    be used to serialize/deserialize inputs of the joined streams
     * @param <VT>   the value type of the table
     * @param <VR>   the value type of the result stream
     * @return a {@code KStream} that contains join-records for each key and values computed by the given
     * {@link ValueJoiner}, one for each matched record-pair with the same key
     * @see #leftJoin(KTable, ValueJoiner, Joined)
     * @see #join(GlobalKTable, KeyValueMapper, ValueJoiner)
     */
    <VT, VR> KStream<K, VR> join(final KTable<K, VT> table,
                                 final ValueJoiner<? super V, ? super VT, ? extends VR> joiner,
                                 final Joined<K, V, VT> joined);

    /**
     * Join records of this stream with {@link KTable}'s records using non-windowed left equi join with default
     * serializers and deserializers.
     * In contrast to {@link #join(KTable, ValueJoiner) inner-join}, all records from this stream will produce an
     * output record (cf. below).
     * The join is a primary key table lookup join with join attribute {@code stream.key == table.key}.
     * "Table lookup join" means, that results are only computed if {@code KStream} records are processed.
     * This is done by performing a lookup for matching records in the <em>current</em> (i.e., processing time) internal
     * {@link KTable} state.
     * In contrast, processing {@link KTable} input records will only update the internal {@link KTable} state and
     * will not produce any result records.
     * <p>
     * For each {@code KStream} record whether or not it finds a corresponding record in {@link KTable} the provided
     * {@link ValueJoiner} will be called to compute a value (with arbitrary type) for the result record.
     * If no {@link KTable} record was found during lookup, a {@code null} value will be provided to {@link ValueJoiner}.
     * The key of the result record is the same as for both joining input records.
     * If an {@code KStream} input record key or value is {@code null} the record will not be included in the join
     * operation and thus no output record will be added to the resulting {@code KStream}.
     * <p>
     * Example:
     * <table border='1'>
     * <tr>
     * <th>KStream</th>
     * <th>KTable</th>
     * <th>state</th>
     * <th>result</th>
     * </tr>
     * <tr>
     * <td>&lt;K1:A&gt;</td>
     * <td></td>
     * <td></td>
     * <td>&lt;K1:ValueJoiner(A,null)&gt;</td>
     * </tr>
     * <tr>
     * <td></td>
     * <td>&lt;K1:b&gt;</td>
     * <td>&lt;K1:b&gt;</td>
     * <td></td>
     * </tr>
     * <tr>
     * <td>&lt;K1:C&gt;</td>
     * <td></td>
     * <td>&lt;K1:b&gt;</td>
     * <td>&lt;K1:ValueJoiner(C,b)&gt;</td>
     * </tr>
     * </table>
     * Both input streams (or to be more precise, their underlying source topics) need to have the same number of
     * partitions.
     * If this is not the case, you would need to call {@link #through(String)} for this {@code KStream} before doing
     * the join, using a pre-created topic with the same number of partitions as the given {@link KTable}.
     * Furthermore, both input streams need to be co-partitioned on the join key (i.e., use the same partitioner);
     * cf. {@link #join(GlobalKTable, KeyValueMapper, ValueJoiner)}.
     * If this requirement is not met, Kafka Streams will automatically repartition the data, i.e., it will create an
     * internal repartitioning topic in Kafka and write and re-read the data via this topic before the actual join.
     * The repartitioning topic will be named "${applicationId}-&lt;name&gt;-repartition", where "applicationId" is
     * user-specified in {@link StreamsConfig} via parameter
     * {@link StreamsConfig#APPLICATION_ID_CONFIG APPLICATION_ID_CONFIG}, "&lt;name&gt;" is an internally generated name, and
     * "-repartition" is a fixed suffix.
     *
     * You can retrieve all generated internal topic names via {@link Topology#describe()}.
     *
     * <p>
     * Repartitioning can happen only for this {@code KStream} but not for the provided {@link KTable}.
     * For this case, all data of the stream will be redistributed through the repartitioning topic by writing all
     * records to it, and rereading all records from it, such that the join input {@code KStream} is partitioned
     * correctly on its key.
     *
     * @param table  the {@link KTable} to be joined with this stream
     * @param joiner a {@link ValueJoiner} that computes the join result for a pair of matching records
     * @param <VT>   the value type of the table
     * @param <VR>   the value type of the result stream
     * @return a {@code KStream} that contains join-records for each key and values computed by the given
     * {@link ValueJoiner}, one output for each input {@code KStream} record
     * @see #join(KTable, ValueJoiner)
     * @see #leftJoin(GlobalKTable, KeyValueMapper, ValueJoiner)
     */
    <VT, VR> KStream<K, VR> leftJoin(final KTable<K, VT> table,
                                     final ValueJoiner<? super V, ? super VT, ? extends VR> joiner);

    /**
     * Join records of this stream with {@link KTable}'s records using non-windowed left equi join with default
     * serializers and deserializers.
     * In contrast to {@link #join(KTable, ValueJoiner) inner-join}, all records from this stream will produce an
     * output record (cf. below).
     * The join is a primary key table lookup join with join attribute {@code stream.key == table.key}.
     * "Table lookup join" means, that results are only computed if {@code KStream} records are processed.
     * This is done by performing a lookup for matching records in the <em>current</em> (i.e., processing time) internal
     * {@link KTable} state.
     * In contrast, processing {@link KTable} input records will only update the internal {@link KTable} state and
     * will not produce any result records.
     * <p>
     * For each {@code KStream} record whether or not it finds a corresponding record in {@link KTable} the provided
     * {@link ValueJoiner} will be called to compute a value (with arbitrary type) for the result record.
     * If no {@link KTable} record was found during lookup, a {@code null} value will be provided to {@link ValueJoiner}.
     * The key of the result record is the same as for both joining input records.
     * If an {@code KStream} input record key or value is {@code null} the record will not be included in the join
     * operation and thus no output record will be added to the resulting {@code KStream}.
     * <p>
     * Example:
     * <table border='1'>
     * <tr>
     * <th>KStream</th>
     * <th>KTable</th>
     * <th>state</th>
     * <th>result</th>
     * </tr>
     * <tr>
     * <td>&lt;K1:A&gt;</td>
     * <td></td>
     * <td></td>
     * <td>&lt;K1:ValueJoiner(A,null)&gt;</td>
     * </tr>
     * <tr>
     * <td></td>
     * <td>&lt;K1:b&gt;</td>
     * <td>&lt;K1:b&gt;</td>
     * <td></td>
     * </tr>
     * <tr>
     * <td>&lt;K1:C&gt;</td>
     * <td></td>
     * <td>&lt;K1:b&gt;</td>
     * <td>&lt;K1:ValueJoiner(C,b)&gt;</td>
     * </tr>
     * </table>
     * Both input streams (or to be more precise, their underlying source topics) need to have the same number of
     * partitions.
     * If this is not the case, you would need to call {@link #through(String)} for this {@code KStream} before doing
     * the join, using a pre-created topic with the same number of partitions as the given {@link KTable}.
     * Furthermore, both input streams need to be co-partitioned on the join key (i.e., use the same partitioner);
     * cf. {@link #join(GlobalKTable, KeyValueMapper, ValueJoiner)}.
     * If this requirement is not met, Kafka Streams will automatically repartition the data, i.e., it will create an
     * internal repartitioning topic in Kafka and write and re-read the data via this topic before the actual join.
     * The repartitioning topic will be named "${applicationId}-&lt;name&gt;-repartition", where "applicationId" is
     * user-specified in {@link StreamsConfig} via parameter
     * {@link StreamsConfig#APPLICATION_ID_CONFIG APPLICATION_ID_CONFIG}, "&lt;name&gt;" is an internally generated name, and
     * "-repartition" is a fixed suffix.
     *
     * You can retrieve all generated internal topic names via {@link Topology#describe()}.
     *
     * <p>
     * Repartitioning can happen only for this {@code KStream} but not for the provided {@link KTable}.
     * For this case, all data of the stream will be redistributed through the repartitioning topic by writing all
     * records to it, and rereading all records from it, such that the join input {@code KStream} is partitioned
     * correctly on its key.
     *
     * @param table   the {@link KTable} to be joined with this stream
     * @param joiner  a {@link ValueJoiner} that computes the join result for a pair of matching records
     * @param joined  a {@link Joined} instance that defines the serdes to
     *                be used to serialize/deserialize inputs and outputs of the joined streams
     * @param <VT>    the value type of the table
     * @param <VR>    the value type of the result stream
     * @return a {@code KStream} that contains join-records for each key and values computed by the given
     * {@link ValueJoiner}, one output for each input {@code KStream} record
     * @see #join(KTable, ValueJoiner, Joined)
     * @see #leftJoin(GlobalKTable, KeyValueMapper, ValueJoiner)
     */
    <VT, VR> KStream<K, VR> leftJoin(final KTable<K, VT> table,
                                     final ValueJoiner<? super V, ? super VT, ? extends VR> joiner,
                                     final Joined<K, V, VT> joined);

    /**
     * Join records of this stream with {@link GlobalKTable}'s records using non-windowed inner equi join.
     * The join is a primary key table lookup join with join attribute
     * {@code keyValueMapper.map(stream.keyValue) == table.key}.
     * "Table lookup join" means, that results are only computed if {@code KStream} records are processed.
     * This is done by performing a lookup for matching records in the <em>current</em> internal {@link GlobalKTable}
     * state.
     * In contrast, processing {@link GlobalKTable} input records will only update the internal {@link GlobalKTable}
     * state and will not produce any result records.
     * <p>
     * For each {@code KStream} record that finds a corresponding record in {@link GlobalKTable} the provided
     * {@link ValueJoiner} will be called to compute a value (with arbitrary type) for the result record.
     * The key of the result record is the same as the key of this {@code KStream}.
     * If a {@code KStream} input record key or value is {@code null} the record will not be included in the join
     * operation and thus no output record will be added to the resulting {@code KStream}.
     * If {@code keyValueMapper} returns {@code null} implying no match exists, no output record will be added to the
     * resulting {@code KStream}.
     *
     * @param globalKTable   the {@link GlobalKTable} to be joined with this stream
     * @param keyValueMapper instance of {@link KeyValueMapper} used to map from the (key, value) of this stream
     *                       to the key of the {@link GlobalKTable}
     * @param joiner         a {@link ValueJoiner} that computes the join result for a pair of matching records
     * @param <GK>           the key type of {@link GlobalKTable}
     * @param <GV>           the value type of the {@link GlobalKTable}
     * @param <RV>           the value type of the resulting {@code KStream}
     * @return a {@code KStream} that contains join-records for each key and values computed by the given
     * {@link ValueJoiner}, one output for each input {@code KStream} record
     * @see #leftJoin(GlobalKTable, KeyValueMapper, ValueJoiner)
     */
    <GK, GV, RV> KStream<K, RV> join(final GlobalKTable<GK, GV> globalKTable,
                                     final KeyValueMapper<? super K, ? super V, ? extends GK> keyValueMapper,
                                     final ValueJoiner<? super V, ? super GV, ? extends RV> joiner);

    /**
     * Join records of this stream with {@link GlobalKTable}'s records using non-windowed left equi join.
     * In contrast to {@link #join(GlobalKTable, KeyValueMapper, ValueJoiner) inner-join}, all records from this stream
     * will produce an output record (cf. below).
     * The join is a primary key table lookup join with join attribute
     * {@code keyValueMapper.map(stream.keyValue) == table.key}.
     * "Table lookup join" means, that results are only computed if {@code KStream} records are processed.
     * This is done by performing a lookup for matching records in the <em>current</em> internal {@link GlobalKTable}
     * state.
     * In contrast, processing {@link GlobalKTable} input records will only update the internal {@link GlobalKTable}
     * state and will not produce any result records.
     * <p>
     * For each {@code KStream} record whether or not it finds a corresponding record in {@link GlobalKTable} the
     * provided {@link ValueJoiner} will be called to compute a value (with arbitrary type) for the result record.
     * The key of the result record is the same as this {@code KStream}.
     * If a {@code KStream} input record key or value is {@code null} the record will not be included in the join
     * operation and thus no output record will be added to the resulting {@code KStream}.
     * If {@code keyValueMapper} returns {@code null} implying no match exists, a {@code null} value will be
     * provided to {@link ValueJoiner}.
     * If no {@link GlobalKTable} record was found during lookup, a {@code null} value will be provided to
     * {@link ValueJoiner}.
     *
     * @param globalKTable   the {@link GlobalKTable} to be joined with this stream
     * @param keyValueMapper instance of {@link KeyValueMapper} used to map from the (key, value) of this stream
     *                       to the key of the {@link GlobalKTable}
     * @param valueJoiner    a {@link ValueJoiner} that computes the join result for a pair of matching records
     * @param <GK>           the key type of {@link GlobalKTable}
     * @param <GV>           the value type of the {@link GlobalKTable}
     * @param <RV>           the value type of the resulting {@code KStream}
     * @return a {@code KStream} that contains join-records for each key and values computed by the given
     * {@link ValueJoiner}, one output for each input {@code KStream} record
     * @see #join(GlobalKTable, KeyValueMapper, ValueJoiner)
     */
    <GK, GV, RV> KStream<K, RV> leftJoin(final GlobalKTable<GK, GV> globalKTable,
                                         final KeyValueMapper<? super K, ? super V, ? extends GK> keyValueMapper,
                                         final ValueJoiner<? super V, ? super GV, ? extends RV> valueJoiner);

}<|MERGE_RESOLUTION|>--- conflicted
+++ resolved
@@ -534,10 +534,6 @@
      *                 this.context = context;
      *                 this.state = context.getStateStore("myTransformState");
      *                 // punctuate each 1000ms; can access this.state
-<<<<<<< HEAD
-=======
-     *                 // can emit as many new KeyValue pairs as required via this.context#forward()
->>>>>>> 9295444d
      *                 context.schedule(Duration.ofSeconds(1), PunctuationType.WALL_CLOCK_TIME, new Punctuator(..));
      *             }
      *
