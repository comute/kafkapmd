--- conflicted
+++ resolved
@@ -214,16 +214,8 @@
      * @param reducer the class of Reducer
      * @param windows the specification of the aggregation window
      */
-<<<<<<< HEAD
-    <W extends Window> KTable<Windowed<K>, V> reduceByKey(Reducer<V> reducer, Windows<W> windows);
-=======
     <W extends Window> KTable<Windowed<K>, V> reduceByKey(Reducer<V> reducer,
-                                                          Windows<W> windows,
-                                                          Serializer<K> keySerializer,
-                                                          Serializer<V> aggValueSerializer,
-                                                          Deserializer<K> keyDeserializer,
-                                                          Deserializer<V> aggValueDeserializer);
->>>>>>> 95174337
+                                                          Windows<W> windows);
 
     /**
      * Aggregate values of this stream by key on a window basis.
@@ -233,26 +225,15 @@
      * @param windows the specification of the aggregation window
      * @param <T>   the value type of the aggregated table
      */
-<<<<<<< HEAD
-    <T, W extends Window> KTable<Windowed<K>, T> aggregateByKey(Aggregator<K, V, T> aggregator, Windows<W> windows);
-=======
     <T, W extends Window> KTable<Windowed<K>, T> aggregateByKey(Initializer<T> initializer,
                                                                 Aggregator<K, V, T> aggregator,
-                                                                Windows<W> windows,
-                                                                Serializer<K> keySerializer,
-                                                                Serializer<T> aggValueSerializer,
-                                                                Deserializer<K> keyDeserializer,
-                                                                Deserializer<T> aggValueDeserializer);
->>>>>>> 95174337
+                                                                Windows<W> windows);
 
     /**
      * Count number of messages of this stream by key on a window basis.
      *
      * @param windows the specification of the aggregation window
      */
-    <W extends Window> KTable<Windowed<K>, Long> countByKey(Windows<W> windows,
-                                                            Serializer<K> keySerializer,
-                                                            Serializer<Long> aggValueSerializer,
-                                                            Deserializer<K> keyDeserializer,
-                                                            Deserializer<Long> aggValueDeserializer);
+    <W extends Window> KTable<Windowed<K>, Long> countByKey(Windows<W> windows);
+
 }