--- conflicted
+++ resolved
@@ -178,7 +178,6 @@
     void to(Serde<K> keySerde, Serde<V> valSerde, String topic);
 
     /**
-<<<<<<< HEAD
      * Materialize this stream to a topic using a customizable {@link StreamPartitioner} to determine the distribution of records to partitions.
      *
      * @param keySerde     key serde used to send key-value pairs,
@@ -195,43 +194,29 @@
 
     /**
      * Print the elements of this stream to System.out
-     * <p>
+     *
      * Implementors will need to override toString for keys and values that are not of
      * type String, Integer etc to get meaningful information.
      */
     void print();
-=======
+
+
+    /**
      * Print the elements of this stream to System.out
-     */
-    KStream<K, V> print();
->>>>>>> 263891d4
-
-
-    /**
-     * Print the elements of this stream to System.out
-<<<<<<< HEAD
-     *
-=======
->>>>>>> 263891d4
+     *
      * @param keySerde key serde used to send key-value pairs,
      *                 if not specified the default serde defined in the configs will be used
      * @param valSerde value serde used to send key-value pairs,
      *                 if not specified the default serde defined in the configs will be used
-<<<<<<< HEAD
      *
      *                 Implementors will need to override toString for keys and values that are not of
      *                 type String, Integer etc to get meaningful information.
      */
     void print(Serde<K> keySerde, Serde<V> valSerde);
-=======
-     */
-    KStream<K, V> print(Serde<?> keySerde, Serde<?> valSerde);
->>>>>>> 263891d4
 
 
     /**
      * Write the elements of this stream to a file at the given path.
-<<<<<<< HEAD
      *
      * @param filePath name of file to write to
      *
@@ -240,33 +225,20 @@
      */
     void writeAsText(String filePath);
 
-    /**
-=======
-     * @param filePath name of file to write to
-     *
-     */
-    KStream<K, V>  writeAsText(String filePath);
-
-    /**
-     *
->>>>>>> 263891d4
+
+    /**
+     *
      * @param filePath name of file to write to
      * @param keySerde key serde used to send key-value pairs,
      *                 if not specified the default serde defined in the configs will be used
      * @param valSerde value serde used to send key-value pairs,
      *                 if not specified the default serde defined in the configs will be used
-<<<<<<< HEAD
      *
      *                 Implementors will need to override toString for keys and values that are not of
      *                 type String, Integer etc to get meaningful information.
      */
 
     void writeAsText(String filePath, Serde<?> keySerde, Serde<?> valSerde);
-=======
-     */
-
-    KStream<K, V>  writeAsText(String filePath, Serde<?> keySerde, Serde<?> valSerde);
->>>>>>> 263891d4
 
     /**
      * Create a new {@link KStream} instance by applying a {@link org.apache.kafka.streams.kstream.Transformer} to all elements in this stream, one element at a time.
