--- conflicted
+++ resolved
@@ -704,13 +704,9 @@
      * To trigger periodic actions via {@link org.apache.kafka.streams.processor.Punctuator#punctuate(long) punctuate()},
      * a schedule must be registered.
      * In contrast to {@link #transform(TransformerSupplier, String...) transform()}, no additional {@link KeyValue}
-<<<<<<< HEAD
      * pairs can be emitted via {@link ProcessorContext#forward(Object, Object) ProcessorContext.forward()}.
      * A {@link org.apache.kafka.streams.errors.StreamsException} is thrown if the {@link ValueTransformer} tries to
      * emit a {@link KeyValue} pair.
-=======
-     * pairs should be emitted via {@link ProcessorContext#forward(Object, Object) ProcessorContext.forward()}.
->>>>>>> 0667fe2b
      * <pre>{@code
      * new ValueTransformerSupplier() {
      *     ValueTransformer get() {
