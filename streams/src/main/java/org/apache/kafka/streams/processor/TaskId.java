/*
 * Licensed to the Apache Software Foundation (ASF) under one or more
 * contributor license agreements. See the NOTICE file distributed with
 * this work for additional information regarding copyright ownership.
 * The ASF licenses this file to You under the Apache License, Version 2.0
 * (the "License"); you may not use this file except in compliance with
 * the License. You may obtain a copy of the License at
 *
 *    http://www.apache.org/licenses/LICENSE-2.0
 *
 * Unless required by applicable law or agreed to in writing, software
 * distributed under the License is distributed on an "AS IS" BASIS,
 * WITHOUT WARRANTIES OR CONDITIONS OF ANY KIND, either express or implied.
 * See the License for the specific language governing permissions and
 * limitations under the License.
 */
package org.apache.kafka.streams.processor;

import org.apache.kafka.streams.errors.TaskIdFormatException;

import java.io.DataInputStream;
import java.io.DataOutputStream;
import java.io.IOException;
import java.nio.ByteBuffer;

/**
 * The task ID representation composed as topic group ID plus the assigned partition ID.
 */
public class TaskId implements Comparable<TaskId> {

    /** The ID of the topic group. */
    public final int topicGroupId;
    /** The ID of the partition. */
    public final int partition;
<<<<<<< HEAD
    /** The number of State Stores in the task. */
    private int numberOfStateStores;
    /** The number of Partitions in the task.*/
    private int numberOfInputPartitions;
    
    public TaskId(int topicGroupId, int partition) {
=======

    public TaskId(final int topicGroupId, final int partition) {
>>>>>>> 92004fa2
        this.topicGroupId = topicGroupId;
        this.partition = partition;
        this.numberOfStateStores = 0;
        this.numberOfInputPartitions = 0;
    }

    public String toString() {
        return topicGroupId + "_" + partition;
    }

    /**
     * @throws TaskIdFormatException if the taskIdStr is not a valid {@link TaskId}
     */
    public static TaskId parse(final String taskIdStr) {
        final int index = taskIdStr.indexOf('_');
        if (index <= 0 || index + 1 >= taskIdStr.length()) throw new TaskIdFormatException(taskIdStr);

        try {
            final int topicGroupId = Integer.parseInt(taskIdStr.substring(0, index));
            final int partition = Integer.parseInt(taskIdStr.substring(index + 1));

            return new TaskId(topicGroupId, partition);
        } catch (final Exception e) {
            throw new TaskIdFormatException(taskIdStr);
        }
    }

    /**
     * @throws IOException if cannot write to output stream
     */
<<<<<<< HEAD
    public void writeTo(DataOutputStream out, int usedVersion) throws IOException {
=======
    public void writeTo(final DataOutputStream out) throws IOException {
>>>>>>> 92004fa2
        out.writeInt(topicGroupId);
        out.writeInt(partition);
        if (usedVersion == 4) {
            out.writeInt(numberOfStateStores);
            out.writeInt(numberOfInputPartitions);
        }
    }

    /**
     * @throws IOException if cannot read from input stream
     */
<<<<<<< HEAD
    public static TaskId readFrom(DataInputStream in, int usedVersion) throws IOException {
        final TaskId taskId = new TaskId(in.readInt(), in.readInt());
        if (usedVersion == 4) {
            taskId.setNumberOfStateStores(in.readInt());
            taskId.setNumberOfInputPartitions(in.readInt());
        }
        return taskId;
    }

    public void writeTo(ByteBuffer buf, final int version) {
=======
    public static TaskId readFrom(final DataInputStream in) throws IOException {
        return new TaskId(in.readInt(), in.readInt());
    }

    public void writeTo(final ByteBuffer buf) {
>>>>>>> 92004fa2
        buf.putInt(topicGroupId);
        buf.putInt(partition);
        if (version == 4) {
            buf.putInt(numberOfStateStores);
            buf.putInt(numberOfInputPartitions);
        }
    }

<<<<<<< HEAD
    public static TaskId readFrom(ByteBuffer buf, final int version) {
        final TaskId result = new TaskId(buf.getInt(), buf.getInt());
        if (version == 4) {
            result.setNumberOfStateStores(buf.getInt());
            result.setNumberOfInputPartitions(buf.getInt());
        }
        return result;
=======
    public static TaskId readFrom(final ByteBuffer buf) {
        return new TaskId(buf.getInt(), buf.getInt());
>>>>>>> 92004fa2
    }

    @Override
    public boolean equals(final Object o) {
        if (this == o)
            return true;

        if (o instanceof TaskId) {
<<<<<<< HEAD
            TaskId other = (TaskId) o;
            return other.topicGroupId == this.topicGroupId && other.partition == this.partition && 
                   other.numberOfInputPartitions == this.numberOfInputPartitions &&
                   other.numberOfStateStores == this.numberOfStateStores;
=======
            final TaskId other = (TaskId) o;
            return other.topicGroupId == this.topicGroupId && other.partition == this.partition;
>>>>>>> 92004fa2
        } else {
            return false;
        }
    }

    @Override
    public int hashCode() {
        final long n = ((long) topicGroupId << 32) | (long) partition;
        return (int) (n % 0xFFFFFFFFL);
    }

    @Override
    public int compareTo(final TaskId other) {
        final int compare = Integer.compare(this.topicGroupId, other.topicGroupId);
        return compare != 0 ? compare : Integer.compare(this.partition, other.partition);
    }

    public int numberOfStateStores() {
        return numberOfStateStores;
    }

    public void setNumberOfStateStores(final int numberOfStateStores) {
        this.numberOfStateStores = numberOfStateStores;
    }

    public int numberOfInputPartitions() {
        return numberOfInputPartitions;
    }

    public void setNumberOfInputPartitions(final int numberOfInputPartitions) {
        this.numberOfInputPartitions = numberOfInputPartitions;
    }
}<|MERGE_RESOLUTION|>--- conflicted
+++ resolved
@@ -32,17 +32,11 @@
     public final int topicGroupId;
     /** The ID of the partition. */
     public final int partition;
-<<<<<<< HEAD
     /** The number of State Stores in the task. */
     private int numberOfStateStores;
     /** The number of Partitions in the task.*/
     private int numberOfInputPartitions;
-    
-    public TaskId(int topicGroupId, int partition) {
-=======
 
-    public TaskId(final int topicGroupId, final int partition) {
->>>>>>> 92004fa2
         this.topicGroupId = topicGroupId;
         this.partition = partition;
         this.numberOfStateStores = 0;
@@ -73,11 +67,7 @@
     /**
      * @throws IOException if cannot write to output stream
      */
-<<<<<<< HEAD
     public void writeTo(DataOutputStream out, int usedVersion) throws IOException {
-=======
-    public void writeTo(final DataOutputStream out) throws IOException {
->>>>>>> 92004fa2
         out.writeInt(topicGroupId);
         out.writeInt(partition);
         if (usedVersion == 4) {
@@ -89,7 +79,6 @@
     /**
      * @throws IOException if cannot read from input stream
      */
-<<<<<<< HEAD
     public static TaskId readFrom(DataInputStream in, int usedVersion) throws IOException {
         final TaskId taskId = new TaskId(in.readInt(), in.readInt());
         if (usedVersion == 4) {
@@ -99,14 +88,7 @@
         return taskId;
     }
 
-    public void writeTo(ByteBuffer buf, final int version) {
-=======
-    public static TaskId readFrom(final DataInputStream in) throws IOException {
-        return new TaskId(in.readInt(), in.readInt());
-    }
-
-    public void writeTo(final ByteBuffer buf) {
->>>>>>> 92004fa2
+    public void writeTo(final ByteBuffer buf, final int version) {
         buf.putInt(topicGroupId);
         buf.putInt(partition);
         if (version == 4) {
@@ -115,7 +97,6 @@
         }
     }
 
-<<<<<<< HEAD
     public static TaskId readFrom(ByteBuffer buf, final int version) {
         final TaskId result = new TaskId(buf.getInt(), buf.getInt());
         if (version == 4) {
@@ -123,10 +104,6 @@
             result.setNumberOfInputPartitions(buf.getInt());
         }
         return result;
-=======
-    public static TaskId readFrom(final ByteBuffer buf) {
-        return new TaskId(buf.getInt(), buf.getInt());
->>>>>>> 92004fa2
     }
 
     @Override
@@ -135,15 +112,10 @@
             return true;
 
         if (o instanceof TaskId) {
-<<<<<<< HEAD
             TaskId other = (TaskId) o;
             return other.topicGroupId == this.topicGroupId && other.partition == this.partition && 
                    other.numberOfInputPartitions == this.numberOfInputPartitions &&
                    other.numberOfStateStores == this.numberOfStateStores;
-=======
-            final TaskId other = (TaskId) o;
-            return other.topicGroupId == this.topicGroupId && other.partition == this.partition;
->>>>>>> 92004fa2
         } else {
             return false;
         }
