/*
 * Licensed to the Apache Software Foundation (ASF) under one or more
 * contributor license agreements. See the NOTICE file distributed with
 * this work for additional information regarding copyright ownership.
 * The ASF licenses this file to You under the Apache License, Version 2.0
 * (the "License"); you may not use this file except in compliance with
 * the License. You may obtain a copy of the License at
 *
 *    http://www.apache.org/licenses/LICENSE-2.0
 *
 * Unless required by applicable law or agreed to in writing, software
 * distributed under the License is distributed on an "AS IS" BASIS,
 * WITHOUT WARRANTIES OR CONDITIONS OF ANY KIND, either express or implied.
 * See the License for the specific language governing permissions and
 * limitations under the License.
 */
package org.apache.kafka.streams.processor.internals;

import org.apache.kafka.streams.processor.TaskId;

import java.util.Objects;

public class TaskAndAction {

    enum Action {
        ADD,
        REMOVE,
        PAUSE,
        RESUME
    }

    private final Task task;
    private final TaskId taskId;
    private final Action action;

    private TaskAndAction(final Task task, final TaskId taskId, final Action action) {
        this.task = task;
        this.taskId = taskId;
        this.action = action;
    }

    public static TaskAndAction createAddTask(final Task task) {
        Objects.requireNonNull(task, "Task to add is null!");
        return new TaskAndAction(task, null, Action.ADD);
    }

    public static TaskAndAction createRemoveTask(final TaskId taskId) {
        Objects.requireNonNull(taskId, "Task ID of task to remove is null!");
        return new TaskAndAction(null, taskId, Action.REMOVE);
    }

    public static TaskAndAction createPauseTask(final TaskId taskId) {
        Objects.requireNonNull(taskId, "Task ID of task to pause is null!");
        return new TaskAndAction(null, taskId, Action.PAUSE);
    }

    public static TaskAndAction createResumeTask(final TaskId taskId) {
<<<<<<< HEAD
        Objects.requireNonNull(taskId, "Task ID of task to pause is null!");
=======
        Objects.requireNonNull(taskId, "Task ID of task to resume is null!");
>>>>>>> 693e2838
        return new TaskAndAction(null, taskId, Action.RESUME);
    }

    public Task getTask() {
        if (action != Action.ADD) {
            throw new IllegalStateException("Action type " + action + " cannot have a task!");
        }
        return task;
    }

    public TaskId getTaskId() {
        if (action != Action.REMOVE && action != Action.PAUSE && action != Action.RESUME) {
            throw new IllegalStateException("Action type " + action + " cannot have a task ID!");
        }
        return taskId;
    }

    public Action getAction() {
        return action;
    }
}<|MERGE_RESOLUTION|>--- conflicted
+++ resolved
@@ -55,11 +55,7 @@
     }
 
     public static TaskAndAction createResumeTask(final TaskId taskId) {
-<<<<<<< HEAD
-        Objects.requireNonNull(taskId, "Task ID of task to pause is null!");
-=======
         Objects.requireNonNull(taskId, "Task ID of task to resume is null!");
->>>>>>> 693e2838
         return new TaskAndAction(null, taskId, Action.RESUME);
     }
 
