--- conflicted
+++ resolved
@@ -401,18 +401,9 @@
         final String storeName =
             suppressedInternal.name() != null ? suppressedInternal.name() + "-store" : builder.newStoreName(SUPPRESS_NAME);
 
-<<<<<<< HEAD
-
         final KTableSuppressProcessor<K, V> kTableSuppressProcessor = new KTableSuppressProcessor<>(
                 suppressedInternal,
                 storeName
-=======
-        final KTableSuppressProcessor<K, V> kTableSuppressProcessor = new KTableSuppressProcessor<>(
-                suppressedInternal,
-                storeName,
-                keySerde,
-                valSerde == null ? null : new FullChangeSerde<>(valSerde)
->>>>>>> da53141d
         );
 
         final KTableSuppressSupplier<K, V> suppressionSupplier = new KTableSuppressSupplier(kTableSuppressProcessor, storeName);
