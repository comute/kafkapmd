--- conflicted
+++ resolved
@@ -116,11 +116,7 @@
         final LogContext logContext = new LogContext(logPrefix);
         this.log = logContext.logger(getClass());
 
-<<<<<<< HEAD
-        this.tasks = new Tasks(logContext, topologyMetadata,  activeTaskCreator, standbyTaskCreator);
-=======
         this.tasks = new Tasks(logContext, topologyMetadata, activeTaskCreator, standbyTaskCreator);
->>>>>>> 925c6281
         this.taskExecutor = new TaskExecutor(
             tasks,
             topologyMetadata.taskExecutionMetadata(),
