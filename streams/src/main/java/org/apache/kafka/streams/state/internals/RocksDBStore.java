/**
 * Licensed to the Apache Software Foundation (ASF) under one or more
 * contributor license agreements.  See the NOTICE file distributed with
 * this work for additional information regarding copyright ownership.
 * The ASF licenses this file to You under the Apache License, Version 2.0
 * (the "License"); you may not use this file except in compliance with
 * the License.  You may obtain a copy of the License at
 *
 *    http://www.apache.org/licenses/LICENSE-2.0
 *
 * Unless required by applicable law or agreed to in writing, software
 * distributed under the License is distributed on an "AS IS" BASIS,
 * WITHOUT WARRANTIES OR CONDITIONS OF ANY KIND, either express or implied.
 * See the License for the specific language governing permissions and
 * limitations under the License.
 */

package org.apache.kafka.streams.state.internals;

import org.apache.kafka.common.serialization.Serde;
import org.apache.kafka.common.utils.Bytes;
import org.apache.kafka.streams.KeyValue;
import org.apache.kafka.streams.errors.ProcessorStateException;
import org.apache.kafka.streams.processor.ProcessorContext;
import org.apache.kafka.streams.processor.StateRestoreCallback;
import org.apache.kafka.streams.processor.StateStore;
import org.apache.kafka.streams.state.KeyValueIterator;
import org.apache.kafka.streams.state.KeyValueStore;
import org.apache.kafka.streams.state.StateSerdes;

import org.rocksdb.BlockBasedTableConfig;
import org.rocksdb.CompactionStyle;
import org.rocksdb.CompressionType;
import org.rocksdb.FlushOptions;
import org.rocksdb.Options;
import org.rocksdb.RocksDB;
import org.rocksdb.RocksDBException;
import org.rocksdb.RocksIterator;
import org.rocksdb.WriteBatch;
import org.rocksdb.WriteOptions;

import java.io.File;
import java.util.ArrayList;
import java.util.Comparator;
import java.util.HashSet;
import java.util.List;
import java.util.NoSuchElementException;
import java.util.Set;
import java.util.concurrent.locks.Lock;
import java.util.concurrent.locks.ReadWriteLock;
import java.util.concurrent.locks.ReentrantReadWriteLock;

/**
 * A persistent key-value store based on RocksDB.
 *
 * Note that the use of array-typed keys is discouraged because they result in incorrect caching behavior.
 * If you intend to work on byte arrays as key, for example, you may want to wrap them with the {@code Bytes} class,
 * i.e. use {@code RocksDBStore<Bytes, ...>} rather than {@code RocksDBStore<byte[], ...>}.
 *
 * @param <K> The key type
 * @param <V> The value type
 *
 * @see org.apache.kafka.streams.state.Stores#create(String)
 */
public class RocksDBStore<K, V> implements KeyValueStore<K, V> {

    private static final int TTL_NOT_USED = -1;

    // TODO: these values should be configurable
    private static final int DEFAULT_UNENCODED_CACHE_SIZE = 1000;
    private static final CompressionType COMPRESSION_TYPE = CompressionType.NO_COMPRESSION;
    private static final CompactionStyle COMPACTION_STYLE = CompactionStyle.UNIVERSAL;
    private static final long WRITE_BUFFER_SIZE = 32 * 1024 * 1024L;
    private static final long BLOCK_CACHE_SIZE = 100 * 1024 * 1024L;
    private static final long BLOCK_SIZE = 4096L;
    private static final int TTL_SECONDS = TTL_NOT_USED;
    private static final int MAX_WRITE_BUFFERS = 3;
    private static final String DB_FILE_DIR = "rocksdb";

    private final String name;
    private final String parentDir;

    protected File dbDir;
    private StateSerdes<K, V> serdes;
    private final Serde<K> keySerde;
    private final Serde<V> valueSerde;
    private final ReadWriteLock lock = new ReentrantReadWriteLock();

    private RocksDB db;

    // the following option objects will be created at constructor and disposed at close()
    private Options options;
    private WriteOptions wOptions;
    private FlushOptions fOptions;

    private boolean loggingEnabled = false;
    private int cacheSize = DEFAULT_UNENCODED_CACHE_SIZE;

    private Set<K> cacheDirtyKeys;
    private MemoryLRUCache<K, RocksDBCacheEntry> cache;
    private StoreChangeLogger<Bytes, byte[]> changeLogger;
    private StoreChangeLogger.ValueGetter<Bytes, byte[]> getter;

    private volatile boolean open = false;

    public KeyValueStore<K, V> enableLogging() {
        loggingEnabled = true;

        return this;
    }

    public RocksDBStore<K, V> withCacheSize(int cacheSize) {
        this.cacheSize = cacheSize;

        return this;
    }

    public RocksDBStore(String name, Serde<K> keySerde, Serde<V> valueSerde) {
        this(name, DB_FILE_DIR, keySerde, valueSerde);
    }

    public RocksDBStore(String name, String parentDir, Serde<K> keySerde, Serde<V> valueSerde) {
        this.name = name;
        this.parentDir = parentDir;
        this.keySerde = keySerde;
        this.valueSerde = valueSerde;

        // initialize the rocksdb options
        BlockBasedTableConfig tableConfig = new BlockBasedTableConfig();
        tableConfig.setBlockCacheSize(BLOCK_CACHE_SIZE);
        tableConfig.setBlockSize(BLOCK_SIZE);

        options = new Options();
        options.setTableFormatConfig(tableConfig);
        options.setWriteBufferSize(WRITE_BUFFER_SIZE);
        options.setCompressionType(COMPRESSION_TYPE);
        options.setCompactionStyle(COMPACTION_STYLE);
        options.setMaxWriteBufferNumber(MAX_WRITE_BUFFERS);
        options.setCreateIfMissing(true);
        options.setErrorIfExists(false);

        wOptions = new WriteOptions();
        wOptions.setDisableWAL(true);

        fOptions = new FlushOptions();
        fOptions.setWaitForFlush(true);
    }

    private class RocksDBCacheEntry {
        public V value;
        public boolean isDirty;

        public RocksDBCacheEntry(V value) {
            this(value, false);
        }

        public RocksDBCacheEntry(V value, boolean isDirty) {
            this.value = value;
            this.isDirty = isDirty;
        }
    }

    @SuppressWarnings("unchecked")
    public void openDB(ProcessorContext context) {
        // we need to construct the serde while opening DB since
        // it is also triggered by windowed DB segments without initialization
        this.serdes = new StateSerdes<>(name,
                keySerde == null ? (Serde<K>) context.keySerde() : keySerde,
                valueSerde == null ? (Serde<V>) context.valueSerde() : valueSerde);

        this.dbDir = new File(new File(context.stateDir(), parentDir), this.name);
        this.db = openDB(this.dbDir, this.options, TTL_SECONDS);
        open = true;
    }

    public void init(ProcessorContext context, StateStore root) {
        // open the DB dir
        openDB(context);

        this.changeLogger = this.loggingEnabled ? new StoreChangeLogger<>(name, context, WindowStoreUtils.INNER_SERDES) : null;

        if (this.cacheSize > 0) {
            this.cache = new MemoryLRUCache<K, RocksDBCacheEntry>(name, cacheSize)
                    .whenEldestRemoved(new MemoryLRUCache.EldestEntryRemovalListener<K, RocksDBCacheEntry>() {
                        @Override
                        public void apply(K key, RocksDBCacheEntry entry) {
                            // flush all the dirty entries to RocksDB if this evicted entry is dirty
                            if (entry.isDirty) {
                                flushCache();
                            }
                        }
                    });

            this.cacheDirtyKeys = new HashSet<>();
        } else {
            this.cache = null;
            this.cacheDirtyKeys = null;
        }

        // value getter should always read directly from rocksDB
        // since it is only for values that are already flushed
        this.getter = new StoreChangeLogger.ValueGetter<Bytes, byte[]>() {
            @Override
            public byte[] get(Bytes key) {
                return getInternal(key.get());
            }
        };

        context.register(root, loggingEnabled, new StateRestoreCallback() {

            @Override
            public void restore(byte[] key, byte[] value) {
                putInternal(key, value);
            }
        });
    }

    private RocksDB openDB(File dir, Options options, int ttl) {
        try {
            if (ttl == TTL_NOT_USED) {
                dir.getParentFile().mkdirs();
                return RocksDB.open(options, dir.getAbsolutePath());
            } else {
                throw new UnsupportedOperationException("Change log is not supported for store " + this.name + " since it is TTL based.");
                // TODO: support TTL with change log?
                // return TtlDB.open(options, dir.toString(), ttl, false);
            }
        } catch (RocksDBException e) {
            throw new ProcessorStateException("Error opening store " + this.name + " at location " + dir.toString(), e);
        }
    }

    @Override
    public String name() {
        return this.name;
    }

    @Override
    public boolean persistent() {
        return true;
    }

    @Override
    public boolean isOpen() {
        return open;
    }

    @Override
    public V get(K key) {
<<<<<<< HEAD
        lock.readLock().lock();
        try {
            validateStoreOpen();
            if (cache != null) {
                RocksDBCacheEntry entry = cache.get(key);

                if (entry == null) {
                    V value = serdes.valueFrom(getInternal(serdes.rawKey(key)));
                    cache.put(key, new RocksDBCacheEntry(value));

                    return value;
                } else {
                    return entry.value;
=======
        if (cache != null) {
            RocksDBCacheEntry entry = cache.get(key);
            if (entry == null) {
                byte[] byteValue = getInternal(serdes.rawKey(key));
                //Check value for null, to avoid  deserialization error
                if (byteValue == null) {
                    return null;
                } else {
                    V value = serdes.valueFrom(byteValue);
                    cache.put(key, new RocksDBCacheEntry(value));
                    return value;
>>>>>>> 730bf9a3
                }
            } else {
                return serdes.valueFrom(getInternal(serdes.rawKey(key)));
            }
<<<<<<< HEAD
        } finally {
            lock.readLock().unlock();
        }
    }

    private void validateStoreOpen() {
        if (!open) {
            throw new InvalidStateStoreException("Store " + this.name + " is currently closed");
=======
        } else {
            byte[] byteValue = getInternal(serdes.rawKey(key));
            if (byteValue == null) {
                return null;
            } else {
                return serdes.valueFrom(byteValue);
            }
>>>>>>> 730bf9a3
        }
    }

    private byte[] getInternal(byte[] rawKey) {
        try {
            return this.db.get(rawKey);
        } catch (RocksDBException e) {
            throw new ProcessorStateException("Error while getting value for key " + serdes.keyFrom(rawKey) +
                    " from store " + this.name, e);
        }
    }

    @Override
    public void put(K key, V value) {
        /**
         *  This only needs a read lock as RocksDB already handles concurrent access.
         *  The lock is just so the database doesn't get closed. Strictly speaking we don't need it
         *  right now as put(..) and close(..) are done on the same thread, but for consistency...
         */
        lock.readLock().lock();
        try {
            validateStoreOpen();
            if (cache != null) {
                cacheDirtyKeys.add(key);
                cache.put(key, new RocksDBCacheEntry(value, true));
            } else {
                byte[] rawKey = serdes.rawKey(key);
                byte[] rawValue = serdes.rawValue(value);
                putInternal(rawKey, rawValue);

                if (loggingEnabled) {
                    changeLogger.add(Bytes.wrap(rawKey));
                    changeLogger.maybeLogChange(this.getter);
                }
            }
        } finally {
            lock.readLock().unlock();
        }
    }

    @Override
    public V putIfAbsent(K key, V value) {
        V originalValue = get(key);
        if (originalValue == null) {
            put(key, value);
        }
        return originalValue;
    }

    private void putInternal(byte[] rawKey, byte[] rawValue) {
        if (rawValue == null) {
            try {
                db.remove(wOptions, rawKey);
            } catch (RocksDBException e) {
                throw new ProcessorStateException("Error while removing key " + serdes.keyFrom(rawKey) +
                        " from store " + this.name, e);
            }
        } else {
            try {
                db.put(wOptions, rawKey, rawValue);
            } catch (RocksDBException e) {
                throw new ProcessorStateException("Error while executing put key " + serdes.keyFrom(rawKey) +
                        " and value " + serdes.keyFrom(rawValue) + " from store " + this.name, e);
            }
        }
    }

    @Override
    public void putAll(List<KeyValue<K, V>> entries) {
        for (KeyValue<K, V> entry : entries)
            put(entry.key, entry.value);
    }

    // this function is only called in flushCache()
    private void putAllInternal(List<KeyValue<byte[], byte[]>> entries) {
        WriteBatch batch = new WriteBatch();

        try {
            for (KeyValue<byte[], byte[]> entry : entries) {
                batch.put(entry.key, entry.value);
            }

            db.write(wOptions, batch);
        } catch (RocksDBException e) {
            throw new ProcessorStateException("Error while batch writing to store " + this.name, e);
        } finally {
            batch.dispose();
        }
    }

    @Override
    public V delete(K key) {
        V value = get(key);
        put(key, null);
        return value;
    }

    @Override
    public KeyValueIterator<K, V> range(K from, K to) {
        lock.readLock().lock();
        try {
            validateStoreOpen();
            // we need to flush the cache if necessary before returning the iterator
            if (cache != null)
                flushCache();

            return new RocksDBRangeIterator<>(db.newIterator(), serdes, from, to);
        } finally {
            lock.readLock().unlock();
        }
    }

    @Override
    public KeyValueIterator<K, V> all() {
        lock.readLock().lock();
        try {
            validateStoreOpen();
            // we need to flush the cache if necessary before returning the iterator
            if (cache != null)
                flushCache();

            RocksIterator innerIter = db.newIterator();
            innerIter.seekToFirst();
            return new RocksDbIterator<>(innerIter, serdes);
        } finally {
            lock.readLock().unlock();
        }
    }

    /**
     * Return an approximate count of key-value mappings in this store.
     *
     * <code>RocksDB</code> cannot return an exact entry count without doing a
     * full scan, so this method relies on the <code>rocksdb.estimate-num-keys</code>
     * property to get an approximate count. The returned size also includes
     * a count of dirty keys in the store's in-memory cache, which may lead to some
     * double-counting of entries and inflate the estimate.
     *
     * @return an approximate count of key-value mappings in the store.
     */
    @Override
    public long approximateNumEntries() {
        long value;
        try {
            value = this.db.getLongProperty("rocksdb.estimate-num-keys");
        } catch (RocksDBException e) {
            throw new ProcessorStateException("Error fetching property from store " + this.name, e);
        }
        if (isOverflowing(value)) {
            return Long.MAX_VALUE;
        }
        if (this.cacheDirtyKeys != null) {
            value += this.cacheDirtyKeys.size();
        }
        if (isOverflowing(value)) {
            return Long.MAX_VALUE;
        }
        return value;
    }

    private boolean isOverflowing(long value) {
        // RocksDB returns an unsigned 8-byte integer, which could overflow long
        // and manifest as a negative value.
        return value < 0;
    }

    private void flushCache() {
        // flush of the cache entries if necessary
        if (cache != null) {
            List<KeyValue<byte[], byte[]>> putBatch = new ArrayList<>(cache.size());
            List<byte[]> deleteBatch = new ArrayList<>(cache.size());

            for (K key : cacheDirtyKeys) {
                RocksDBCacheEntry entry = cache.get(key);

                if (entry != null) {
                    entry.isDirty = false;

                    byte[] rawKey = serdes.rawKey(key);

                    if (entry.value != null) {
                        putBatch.add(new KeyValue<>(rawKey, serdes.rawValue(entry.value)));
                    } else {
                        deleteBatch.add(rawKey);
                    }
                }
            }

            putAllInternal(putBatch);

            if (loggingEnabled) {
                for (KeyValue<byte[], byte[]> kv : putBatch)
                    changeLogger.add(Bytes.wrap(kv.key));
            }

            // check all removed entries and remove them in rocksDB
            // TODO: can this be done in batch as well?
            for (byte[] removedKey : deleteBatch) {
                try {
                    db.remove(wOptions, removedKey);
                } catch (RocksDBException e) {
                    throw new ProcessorStateException("Error while deleting with key " + serdes.keyFrom(removedKey) + " from store " + this.name, e);
                }

                if (loggingEnabled) {
                    changeLogger.delete(Bytes.wrap(removedKey));
                }
            }

            // reset dirty set
            cacheDirtyKeys.clear();
        }

        if (loggingEnabled)
            changeLogger.logChange(getter);
    }

    @Override
    public void flush() {
        lock.readLock().lock();
        try {
            if (db == null) {
                return;
            }

            // flush of the cache entries if necessary
            flushCache();

            // flush RocksDB
            flushInternal();
        } finally {
            lock.readLock().unlock();
        }
    }

    /**
     * @throws ProcessorStateException if flushing failed because of any internal store exceptions
     */
    private void flushInternal() {
        try {
            db.flush(fOptions);
        } catch (RocksDBException e) {
            throw new ProcessorStateException("Error while executing flush from store " + this.name, e);
        }
    }

    @Override
    public void close() {
        final Lock lock = this.lock.writeLock();
        lock.lock();
        try {
            if (!open) {
                return;
            }
            open = false;
            flush();
            options.dispose();
            wOptions.dispose();
            fOptions.dispose();
            db.close();

            options = null;
            wOptions = null;
            fOptions = null;
            db = null;
        } finally {
            lock.unlock();
        }
    }

    private static class RocksDbIterator<K, V> implements KeyValueIterator<K, V> {
        private final RocksIterator iter;
        private final StateSerdes<K, V> serdes;

        public RocksDbIterator(RocksIterator iter, StateSerdes<K, V> serdes) {
            this.iter = iter;
            this.serdes = serdes;
        }

        protected byte[] peekRawKey() {
            return iter.key();
        }

        protected KeyValue<K, V> getKeyValue() {
            return new KeyValue<>(serdes.keyFrom(iter.key()), serdes.valueFrom(iter.value()));
        }

        @Override
        public boolean hasNext() {
            return iter.isValid();
        }

        /**
         * @throws NoSuchElementException if no next element exist
         */
        @Override
        public KeyValue<K, V> next() {
            if (!hasNext())
                throw new NoSuchElementException();

            KeyValue<K, V> entry = this.getKeyValue();
            iter.next();
            return entry;
        }

        /**
         * @throws UnsupportedOperationException
         */
        @Override
        public void remove() {
            throw new UnsupportedOperationException("RocksDB iterator does not support remove");
        }

        @Override
        public void close() {
            iter.dispose();
        }

    }

    private static class RocksDBRangeIterator<K, V> extends RocksDbIterator<K, V> {
        // RocksDB's JNI interface does not expose getters/setters that allow the
        // comparator to be pluggable, and the default is lexicographic, so it's
        // safe to just force lexicographic comparator here for now.
        private final Comparator<byte[]> comparator = Bytes.BYTES_LEXICO_COMPARATOR;
        private byte[] rawToKey;

        public RocksDBRangeIterator(RocksIterator iter, StateSerdes<K, V> serdes, K from, K to) {
            super(iter, serdes);
            iter.seek(serdes.rawKey(from));
            this.rawToKey = serdes.rawKey(to);
        }

        @Override
        public boolean hasNext() {
            return super.hasNext() && comparator.compare(super.peekRawKey(), this.rawToKey) <= 0;
        }
    }

}<|MERGE_RESOLUTION|>--- conflicted
+++ resolved
@@ -247,38 +247,32 @@
 
     @Override
     public V get(K key) {
-<<<<<<< HEAD
         lock.readLock().lock();
         try {
             validateStoreOpen();
             if (cache != null) {
                 RocksDBCacheEntry entry = cache.get(key);
-
                 if (entry == null) {
-                    V value = serdes.valueFrom(getInternal(serdes.rawKey(key)));
-                    cache.put(key, new RocksDBCacheEntry(value));
-
-                    return value;
+                    byte[] byteValue = getInternal(serdes.rawKey(key));
+                    //Check value for null, to avoid  deserialization error
+                    if (byteValue == null) {
+                        return null;
+                    } else {
+                        V value = serdes.valueFrom(byteValue);
+                        cache.put(key, new RocksDBCacheEntry(value));
+                        return value;
+                    }
                 } else {
                     return entry.value;
-=======
-        if (cache != null) {
-            RocksDBCacheEntry entry = cache.get(key);
-            if (entry == null) {
+                }
+            } else {
                 byte[] byteValue = getInternal(serdes.rawKey(key));
-                //Check value for null, to avoid  deserialization error
                 if (byteValue == null) {
                     return null;
                 } else {
-                    V value = serdes.valueFrom(byteValue);
-                    cache.put(key, new RocksDBCacheEntry(value));
-                    return value;
->>>>>>> 730bf9a3
+                    return serdes.valueFrom(byteValue);
                 }
-            } else {
-                return serdes.valueFrom(getInternal(serdes.rawKey(key)));
-            }
-<<<<<<< HEAD
+            }
         } finally {
             lock.readLock().unlock();
         }
@@ -287,15 +281,6 @@
     private void validateStoreOpen() {
         if (!open) {
             throw new InvalidStateStoreException("Store " + this.name + " is currently closed");
-=======
-        } else {
-            byte[] byteValue = getInternal(serdes.rawKey(key));
-            if (byteValue == null) {
-                return null;
-            } else {
-                return serdes.valueFrom(byteValue);
-            }
->>>>>>> 730bf9a3
         }
     }
 
