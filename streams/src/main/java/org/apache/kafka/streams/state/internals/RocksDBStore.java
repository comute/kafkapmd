--- conflicted
+++ resolved
@@ -18,11 +18,7 @@
 package org.apache.kafka.streams.state.internals;
 
 import org.apache.kafka.common.KafkaException;
-<<<<<<< HEAD
-import org.apache.kafka.streams.kstream.KeyValue;
-=======
 import org.apache.kafka.streams.KeyValue;
->>>>>>> a19729fe
 import org.apache.kafka.streams.processor.ProcessorContext;
 import org.apache.kafka.streams.state.KeyValueIterator;
 import org.apache.kafka.streams.state.KeyValueStore;
@@ -122,11 +118,11 @@
                     public void apply(K key, CacheEntry entry) {
                         // only consider flushing the whole store if the evicting entry is dirty
                         if (entry.dirty) {
-                            List<Entry<K, V>> batch = new ArrayList<>(cacheSize);
+                            List<KeyValue<K, V>> batch = new ArrayList<>(cacheSize);
                             KeyValueIterator<K, CacheEntry> iter = cache.all();
                             while(iter.hasNext()) {
-                                Entry<K, CacheEntry> e = iter.next();
-                                batch.add(new Entry<>(e.key(), e.value().value));
+                                KeyValue<K, CacheEntry> e = iter.next();
+                                batch.add(new KeyValue<>(e.key, e.value.value));
 
                                 // mark the entry as not dirty anymore
                             }
