--- conflicted
+++ resolved
@@ -104,12 +104,6 @@
 
     private final RocksDBMetricsRecorder metricsRecorder;
 
-<<<<<<< HEAD
-    // visible for testing
-    volatile BatchingStateRestoreCallback batchingStateRestoreCallback = null;
-
-=======
->>>>>>> 62e88657
     protected volatile boolean open = false;
 
     RocksDBStore(final String name,
@@ -242,18 +236,10 @@
         // open the DB dir
         metricsRecorder.init(getMetricsImpl(context), context.taskId());
         openDB(context.appConfigs(), context.stateDir());
-<<<<<<< HEAD
-        batchingStateRestoreCallback = new RocksDBBatchingRestoreCallback(this);
-
-        // value getter should always read directly from rocksDB
-        // since it is only for values that are already flushed
-        context.register(root, batchingStateRestoreCallback);
-=======
 
         // value getter should always read directly from rocksDB
         // since it is only for values that are already flushed
         context.register(root, new RocksDBBatchingRestoreCallback(this));
->>>>>>> 62e88657
     }
 
     @Override
@@ -262,10 +248,6 @@
         // open the DB dir
         metricsRecorder.init(getMetricsImpl(context), context.taskId());
         openDB(context.appConfigs(), context.stateDir());
-<<<<<<< HEAD
-        batchingStateRestoreCallback = new RocksDBBatchingRestoreCallback(this);
-=======
->>>>>>> 62e88657
 
         // value getter should always read directly from rocksDB
         // since it is only for values that are already flushed
