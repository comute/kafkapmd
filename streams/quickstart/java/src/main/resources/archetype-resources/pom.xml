<!--
   Licensed to the Apache Software Foundation (ASF) under one or more
   contributor license agreements.  See the NOTICE file distributed with
   this work for additional information regarding copyright ownership.
   The ASF licenses this file to You under the Apache License, Version 2.0
   (the "License"); you may not use this file except in compliance with
   the License.  You may obtain a copy of the License at

       http://www.apache.org/licenses/LICENSE-2.0

   Unless required by applicable law or agreed to in writing, software
   distributed under the License is distributed on an "AS IS" BASIS,
   WITHOUT WARRANTIES OR CONDITIONS OF ANY KIND, either express or implied.
   See the License for the specific language governing permissions and
   limitations under the License.
-->

<project xmlns="http://maven.apache.org/POM/4.0.0"
         xmlns:xsi="http://www.w3.org/2001/XMLSchema-instance"
         xsi:schemaLocation="http://maven.apache.org/POM/4.0.0 http://maven.apache.org/xsd/maven-4.0.0.xsd">
    <modelVersion>4.0.0</modelVersion>

    <groupId>${groupId}</groupId>
    <artifactId>${artifactId}</artifactId>
    <version>${version}</version>
    <packaging>jar</packaging>

    <name>Kafka Streams Quickstart :: Java</name>

    <properties>
        <project.build.sourceEncoding>UTF-8</project.build.sourceEncoding>
<<<<<<< HEAD
        <kafka.version>7.4.0-0-ccs</kafka.version>
        <slf4j.version>1.7.7</slf4j.version>
        <log4j.version>1.2.17</log4j.version>
=======
        <kafka.version>3.4.0-SNAPSHOT</kafka.version>
        <slf4j.version>1.7.36</slf4j.version>
>>>>>>> c1bb307a
    </properties>

    <repositories>
        <repository>
            <id>apache.snapshots</id>
            <name>Apache Development Snapshot Repository</name>
            <url>https://repository.apache.org/content/repositories/snapshots/</url>
            <releases>
                <enabled>false</enabled>
            </releases>
            <snapshots>
                <enabled>true</enabled>
            </snapshots>
        </repository>
    </repositories>

    <!--
		Execute "mvn clean package -Pbuild-jar"
		to build a jar file out of this project!
	-->

    <build>
        <plugins>
            <plugin>
                <groupId>org.apache.maven.plugins</groupId>
                <artifactId>maven-compiler-plugin</artifactId>
                <version>3.1</version>
                <configuration>
                    <source>1.8</source>
                    <target>1.8</target>
                </configuration>
            </plugin>
        </plugins>

        <pluginManagement>
            <plugins>
                <plugin>
                    <artifactId>maven-compiler-plugin</artifactId>
                    <configuration>
                        <source>1.8</source>
                        <target>1.8</target>
                        <compilerId>jdt</compilerId>
                    </configuration>
                    <dependencies>
                        <dependency>
                            <groupId>org.eclipse.tycho</groupId>
                            <artifactId>tycho-compiler-jdt</artifactId>
                            <version>0.21.0</version>
                        </dependency>
                    </dependencies>
                </plugin>
                <plugin>
                    <groupId>org.eclipse.m2e</groupId>
                    <artifactId>lifecycle-mapping</artifactId>
                    <version>1.0.0</version>
                    <configuration>
                        <lifecycleMappingMetadata>
                            <pluginExecutions>
                                <pluginExecution>
                                    <pluginExecutionFilter>
                                        <groupId>org.apache.maven.plugins</groupId>
                                        <artifactId>maven-assembly-plugin</artifactId>
                                        <versionRange>[2.4,)</versionRange>
                                        <goals>
                                            <goal>single</goal>
                                        </goals>
                                    </pluginExecutionFilter>
                                    <action>
                                        <ignore/>
                                    </action>
                                </pluginExecution>
                                <pluginExecution>
                                    <pluginExecutionFilter>
                                        <groupId>org.apache.maven.plugins</groupId>
                                        <artifactId>maven-compiler-plugin</artifactId>
                                        <versionRange>[3.1,)</versionRange>
                                        <goals>
                                            <goal>testCompile</goal>
                                            <goal>compile</goal>
                                        </goals>
                                    </pluginExecutionFilter>
                                    <action>
                                        <ignore/>
                                    </action>
                                </pluginExecution>
                            </pluginExecutions>
                        </lifecycleMappingMetadata>
                    </configuration>
                </plugin>
            </plugins>
        </pluginManagement>
    </build>

    <dependencies>
        <!-- To enable console logging -->
        <dependency>
            <groupId>org.slf4j</groupId>
            <artifactId>slf4j-reload4j</artifactId>
            <version>${slf4j.version}</version>
        </dependency>
        <!-- Apache Kafka dependencies -->
        <dependency>
            <groupId>org.apache.kafka</groupId>
            <artifactId>kafka-streams</artifactId>
            <version>${kafka.version}</version>
        </dependency>
    </dependencies>
</project><|MERGE_RESOLUTION|>--- conflicted
+++ resolved
@@ -29,14 +29,8 @@
 
     <properties>
         <project.build.sourceEncoding>UTF-8</project.build.sourceEncoding>
-<<<<<<< HEAD
         <kafka.version>7.4.0-0-ccs</kafka.version>
-        <slf4j.version>1.7.7</slf4j.version>
-        <log4j.version>1.2.17</log4j.version>
-=======
-        <kafka.version>3.4.0-SNAPSHOT</kafka.version>
         <slf4j.version>1.7.36</slf4j.version>
->>>>>>> c1bb307a
     </properties>
 
     <repositories>
