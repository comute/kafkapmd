--- conflicted
+++ resolved
@@ -200,15 +200,11 @@
             setClusterId("clusterId").
             setTime(Time.SYSTEM).
             setTokenManager(null).
-<<<<<<< HEAD
-            setApiVersionManager(new SimpleApiVersionManager(ApiMessageType.ListenerType.ZK_BROKER, false, false)).
-=======
             setApiVersionManager(new SimpleApiVersionManager(
                     ApiMessageType.ListenerType.ZK_BROKER,
                     false,
                     false,
                     () -> Features.fromKRaftVersion(MetadataVersion.latest()))).
->>>>>>> fd5b300b
             build();
     }
 
