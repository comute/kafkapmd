/*
 * Licensed to the Apache Software Foundation (ASF) under one or more
 * contributor license agreements. See the NOTICE file distributed with
 * this work for additional information regarding copyright ownership.
 * The ASF licenses this file to You under the Apache License, Version 2.0
 * (the "License"); you may not use this file except in compliance with
 * the License. You may obtain a copy of the License at
 *
 *    http://www.apache.org/licenses/LICENSE-2.0
 *
 * Unless required by applicable law or agreed to in writing, software
 * distributed under the License is distributed on an "AS IS" BASIS,
 * WITHOUT WARRANTIES OR CONDITIONS OF ANY KIND, either express or implied.
 * See the License for the specific language governing permissions and
 * limitations under the License.
 */

package org.apache.kafka.jmh.fetcher;

import kafka.api.ApiVersion$;
import kafka.cluster.BrokerEndPoint;
import kafka.cluster.DelayedOperations;
import kafka.cluster.IsrChangeListener;
import kafka.cluster.Partition;
import kafka.log.CleanerConfig;
import kafka.log.Defaults;
import kafka.log.LogAppendInfo;
import kafka.log.LogConfig;
import kafka.log.LogManager;
import kafka.server.AlterIsrManager;
import kafka.server.BrokerTopicStats;
import kafka.server.FailedPartitions;
import kafka.server.InitialFetchState;
import kafka.server.KafkaConfig;
import kafka.server.LogDirFailureChannel;
import kafka.server.MetadataCache;
import kafka.server.OffsetAndEpoch;
import kafka.server.OffsetTruncationState;
import kafka.server.QuotaFactory;
import kafka.server.ReplicaFetcherThread;
import kafka.server.ReplicaManager;
import kafka.server.ReplicaQuota;
import kafka.server.checkpoints.OffsetCheckpoints;
import kafka.server.metadata.CachedConfigRepository;
import kafka.utils.KafkaScheduler;
import kafka.utils.MockTime;
import kafka.utils.Pool;
import kafka.utils.TestUtils;
import kafka.zk.KafkaZkClient;
import org.apache.kafka.common.TopicPartition;
<<<<<<< HEAD
import org.apache.kafka.common.Uuid;
=======
import org.apache.kafka.common.message.FetchResponseData;
>>>>>>> 8d6ae33a
import org.apache.kafka.common.message.LeaderAndIsrRequestData;
import org.apache.kafka.common.message.OffsetForLeaderEpochRequestData.OffsetForLeaderPartition;
import org.apache.kafka.common.message.OffsetForLeaderEpochResponseData.EpochEndOffset;
import org.apache.kafka.common.message.UpdateMetadataRequestData;
import org.apache.kafka.common.metrics.Metrics;
import org.apache.kafka.common.protocol.ApiKeys;
import org.apache.kafka.common.protocol.Errors;
import org.apache.kafka.common.record.BaseRecords;
import org.apache.kafka.common.record.RecordsSend;
import org.apache.kafka.common.requests.FetchRequest;
import org.apache.kafka.common.requests.FetchResponse;
import org.apache.kafka.common.requests.UpdateMetadataRequest;
import org.apache.kafka.common.utils.Time;
import org.apache.kafka.common.utils.Utils;
import org.mockito.Mockito;
import org.openjdk.jmh.annotations.Benchmark;
import org.openjdk.jmh.annotations.BenchmarkMode;
import org.openjdk.jmh.annotations.Fork;
import org.openjdk.jmh.annotations.Level;
import org.openjdk.jmh.annotations.Measurement;
import org.openjdk.jmh.annotations.Mode;
import org.openjdk.jmh.annotations.OutputTimeUnit;
import org.openjdk.jmh.annotations.Param;
import org.openjdk.jmh.annotations.Scope;
import org.openjdk.jmh.annotations.Setup;
import org.openjdk.jmh.annotations.State;
import org.openjdk.jmh.annotations.TearDown;
import org.openjdk.jmh.annotations.Warmup;
import scala.Option;
import scala.collection.Iterator;
import scala.collection.JavaConverters;
import scala.compat.java8.OptionConverters;
import scala.collection.Map;

import java.io.File;
import java.io.IOException;
import java.util.ArrayList;
import java.util.Arrays;
import java.util.Collections;
import java.util.HashMap;
import java.util.LinkedHashMap;
import java.util.List;
import java.util.Optional;
import java.util.Properties;
import java.util.UUID;
import java.util.concurrent.TimeUnit;
import java.util.concurrent.atomic.AtomicBoolean;

@State(Scope.Benchmark)
@Fork(value = 1)
@Warmup(iterations = 5)
@Measurement(iterations = 15)
@BenchmarkMode(Mode.AverageTime)
@OutputTimeUnit(TimeUnit.NANOSECONDS)

public class ReplicaFetcherThreadBenchmark {
    @Param({"100", "500", "1000", "5000"})
    private int partitionCount;

    private ReplicaFetcherBenchThread fetcher;
    private LogManager logManager;
    private File logDir = new File(System.getProperty("java.io.tmpdir"), UUID.randomUUID().toString());
    private KafkaScheduler scheduler = new KafkaScheduler(1, "scheduler", true);
    private Pool<TopicPartition, Partition> pool = new Pool<TopicPartition, Partition>(Option.empty());
    private Metrics metrics = new Metrics();
    private ReplicaManager replicaManager;

    @Setup(Level.Trial)
    public void setup() throws IOException {
        if (!logDir.mkdir())
            throw new IOException("error creating test directory");

        scheduler.startup();
        Properties props = new Properties();
        props.put("zookeeper.connect", "127.0.0.1:9999");
        KafkaConfig config = new KafkaConfig(props);
        LogConfig logConfig = createLogConfig();

        List<File> logDirs = Collections.singletonList(logDir);
        BrokerTopicStats brokerTopicStats = new BrokerTopicStats();
        LogDirFailureChannel logDirFailureChannel = Mockito.mock(LogDirFailureChannel.class);
        logManager = new LogManager(JavaConverters.asScalaIteratorConverter(logDirs.iterator()).asScala().toSeq(),
                JavaConverters.asScalaIteratorConverter(new ArrayList<File>().iterator()).asScala().toSeq(),
                new CachedConfigRepository(),
                logConfig,
                new CleanerConfig(0, 0, 0, 0, 0, 0.0, 0, false, "MD5"),
                1,
                1000L,
                10000L,
                10000L,
                1000L,
                60000,
                scheduler,
                brokerTopicStats,
                logDirFailureChannel,
                Time.SYSTEM,
                true);

<<<<<<< HEAD
        LinkedHashMap<TopicPartition, FetchResponse.PartitionData<BaseRecords>> initialFetched = new LinkedHashMap<>();
        HashMap<String, Uuid> topicIds = new HashMap<>();
        List<FetchResponse.TopicIdError> topicIdErrors = new LinkedList<>();
=======
        LinkedHashMap<TopicPartition, FetchResponseData.PartitionData> initialFetched = new LinkedHashMap<>();
>>>>>>> 8d6ae33a
        scala.collection.mutable.Map<TopicPartition, InitialFetchState> initialFetchStates = new scala.collection.mutable.HashMap<>();
        List<UpdateMetadataRequestData.UpdateMetadataPartitionState> updatePartitionState = new ArrayList<>();
        for (int i = 0; i < partitionCount; i++) {
            TopicPartition tp = new TopicPartition("topic", i);

            List<Integer> replicas = Arrays.asList(0, 1, 2);
            LeaderAndIsrRequestData.LeaderAndIsrPartitionState partitionState = new LeaderAndIsrRequestData.LeaderAndIsrPartitionState()
                    .setControllerEpoch(0)
                    .setLeader(0)
                    .setLeaderEpoch(0)
                    .setIsr(replicas)
                    .setZkVersion(1)
                    .setReplicas(replicas)
                    .setIsNew(true);

            IsrChangeListener isrChangeListener = Mockito.mock(IsrChangeListener.class);
            OffsetCheckpoints offsetCheckpoints = Mockito.mock(OffsetCheckpoints.class);
            Mockito.when(offsetCheckpoints.fetch(logDir.getAbsolutePath(), tp)).thenReturn(Option.apply(0L));
            AlterIsrManager isrChannelManager = Mockito.mock(AlterIsrManager.class);
            Partition partition = new Partition(tp, 100, ApiVersion$.MODULE$.latestVersion(),
                    0, Time.SYSTEM, isrChangeListener, new DelayedOperationsMock(tp),
                    Mockito.mock(MetadataCache.class), logManager, isrChannelManager);

            partition.makeFollower(partitionState, offsetCheckpoints);
            pool.put(tp, partition);
            initialFetchStates.put(tp, new InitialFetchState(new BrokerEndPoint(3, "host", 3000), 0, 0));
            BaseRecords fetched = new BaseRecords() {
                @Override
                public int sizeInBytes() {
                    return 0;
                }

                @Override
                public RecordsSend<? extends BaseRecords> toSend() {
                    return null;
                }
            };
<<<<<<< HEAD
            initialFetched.put(tp, new FetchResponse.PartitionData<>(Errors.NONE, 0, 0, 0,
                    new LinkedList<>(), fetched));
            topicIds.putIfAbsent(tp.topic(), Uuid.randomUuid());

            updatePartitionState.add(
                    new UpdateMetadataRequestData.UpdateMetadataPartitionState()
                            .setTopicName("topic")
                            .setPartitionIndex(i)
                            .setControllerEpoch(0)
                            .setLeader(0)
                            .setLeaderEpoch(0)
                            .setIsr(replicas)
                            .setZkVersion(1)
                            .setReplicas(replicas));
=======
            initialFetched.put(tp, new FetchResponseData.PartitionData()
                    .setPartitionIndex(tp.partition())
                    .setLastStableOffset(0)
                    .setLogStartOffset(0)
                    .setRecords(fetched));
>>>>>>> 8d6ae33a
        }
        UpdateMetadataRequest updateMetadataRequest = new UpdateMetadataRequest.Builder(ApiKeys.UPDATE_METADATA.latestVersion(),
                0, 0, 0, updatePartitionState, Collections.emptyList(), topicIds).build();

        MetadataCache metadataCache = new MetadataCache(0);
        metadataCache.updateMetadata(0, updateMetadataRequest);

        replicaManager = new ReplicaManager(config, metrics, new MockTime(), Mockito.mock(KafkaZkClient.class), scheduler, logManager, new AtomicBoolean(false),
                Mockito.mock(QuotaFactory.QuotaManagers.class), brokerTopicStats, metadataCache, new LogDirFailureChannel(logDirs.size()), TestUtils.createAlterIsrManager(), Option.empty());
        fetcher = new ReplicaFetcherBenchThread(config, replicaManager, pool);
        fetcher.addPartitions(initialFetchStates);
        // force a pass to move partitions to fetching state. We do this in the setup phase
        // so that we do not measure this time as part of the steady state work
        fetcher.doWork();
        // handle response to engage the incremental fetch session handler
<<<<<<< HEAD
        fetcher.fetchSessionHandler().handleResponse(FetchResponse.prepareResponse(Errors.NONE, initialFetched, topicIdErrors, topicIds, 0, 999), ApiKeys.FETCH.latestVersion());
=======
        fetcher.fetchSessionHandler().handleResponse(FetchResponse.of(Errors.NONE, 0, 999, initialFetched));
>>>>>>> 8d6ae33a
    }

    @TearDown(Level.Trial)
    public void tearDown() throws IOException {
        metrics.close();
        replicaManager.shutdown(false);
        logManager.shutdown();
        scheduler.shutdown();
        Utils.delete(logDir);
    }

    @Benchmark
    public long testFetcher() {
        fetcher.doWork();
        return fetcher.fetcherStats().requestRate().count();
    }

    // avoid mocked DelayedOperations to avoid mocked class affecting benchmark results
    private static class DelayedOperationsMock extends DelayedOperations {
        DelayedOperationsMock(TopicPartition topicPartition) {
            super(topicPartition, null, null, null);
        }

        @Override
        public int numDelayedDelete() {
            return 0;
        }
    }

    private static LogConfig createLogConfig() {
        Properties logProps = new Properties();
        logProps.put(LogConfig.SegmentMsProp(), Defaults.SegmentMs());
        logProps.put(LogConfig.SegmentBytesProp(), Defaults.SegmentSize());
        logProps.put(LogConfig.RetentionMsProp(), Defaults.RetentionMs());
        logProps.put(LogConfig.RetentionBytesProp(), Defaults.RetentionSize());
        logProps.put(LogConfig.SegmentJitterMsProp(), Defaults.SegmentJitterMs());
        logProps.put(LogConfig.CleanupPolicyProp(), Defaults.CleanupPolicy());
        logProps.put(LogConfig.MaxMessageBytesProp(), Defaults.MaxMessageSize());
        logProps.put(LogConfig.IndexIntervalBytesProp(), Defaults.IndexInterval());
        logProps.put(LogConfig.SegmentIndexBytesProp(), Defaults.MaxIndexSize());
        logProps.put(LogConfig.MessageFormatVersionProp(), Defaults.MessageFormatVersion());
        logProps.put(LogConfig.FileDeleteDelayMsProp(), Defaults.FileDeleteDelayMs());
        return LogConfig.apply(logProps, new scala.collection.immutable.HashSet<>());
    }


    static class ReplicaFetcherBenchThread extends ReplicaFetcherThread {
        private final Pool<TopicPartition, Partition> pool;

        ReplicaFetcherBenchThread(KafkaConfig config,
                                  ReplicaManager replicaManager,
                                  Pool<TopicPartition,
                                  Partition> partitions) {
            super("name",
                    3,
                    new BrokerEndPoint(3, "host", 3000),
                    config,
                    new FailedPartitions(),
                    replicaManager,
                    new Metrics(),
                    Time.SYSTEM,
                    new ReplicaQuota() {
                        @Override
                        public boolean isQuotaExceeded() {
                            return false;
                        }

                        @Override
                        public void record(long value) {
                        }

                        @Override
                        public boolean isThrottled(TopicPartition topicPartition) {
                            return false;
                        }
                    },
                    Option.empty());
            
            pool = partitions;
        }

        @Override
        public Option<Object> latestEpoch(TopicPartition topicPartition) {
            return Option.apply(0);
        }

        @Override
        public long logStartOffset(TopicPartition topicPartition) {
            return pool.get(topicPartition).localLogOrException().logStartOffset();
        }

        @Override
        public long logEndOffset(TopicPartition topicPartition) {
            return 0;
        }

        @Override
        public void truncate(TopicPartition tp, OffsetTruncationState offsetTruncationState) {
            // pretend to truncate to move to Fetching state
        }

        @Override
        public Option<OffsetAndEpoch> endOffsetForEpoch(TopicPartition topicPartition, int epoch) {
            return OptionConverters.toScala(Optional.of(new OffsetAndEpoch(0, 0)));
        }

        @Override
        public Option<LogAppendInfo> processPartitionData(TopicPartition topicPartition, long fetchOffset,
                                                          FetchResponseData.PartitionData partitionData) {
            return Option.empty();
        }

        @Override
        public long fetchEarliestOffsetFromLeader(TopicPartition topicPartition, int currentLeaderEpoch) {
            return 0;
        }

        @Override
        public Map<TopicPartition, EpochEndOffset> fetchEpochEndOffsets(Map<TopicPartition, OffsetForLeaderPartition> partitions) {
            scala.collection.mutable.Map<TopicPartition, EpochEndOffset> endOffsets = new scala.collection.mutable.HashMap<>();
            Iterator<TopicPartition> iterator = partitions.keys().iterator();
            while (iterator.hasNext()) {
                TopicPartition tp = iterator.next();
                endOffsets.put(tp, new EpochEndOffset()
                    .setPartition(tp.partition())
                    .setErrorCode(Errors.NONE.code())
                    .setLeaderEpoch(0)
                    .setEndOffset(100));
            }
            return endOffsets;
        }

        @Override
        public Map<TopicPartition, FetchResponseData.PartitionData> fetchFromLeader(FetchRequest.Builder fetchRequest) {
            return new scala.collection.mutable.HashMap<>();
        }
    }
}<|MERGE_RESOLUTION|>--- conflicted
+++ resolved
@@ -40,6 +40,7 @@
 import kafka.server.ReplicaFetcherThread;
 import kafka.server.ReplicaManager;
 import kafka.server.ReplicaQuota;
+import kafka.server.ZkMetadataCache;
 import kafka.server.checkpoints.OffsetCheckpoints;
 import kafka.server.metadata.CachedConfigRepository;
 import kafka.utils.KafkaScheduler;
@@ -48,11 +49,8 @@
 import kafka.utils.TestUtils;
 import kafka.zk.KafkaZkClient;
 import org.apache.kafka.common.TopicPartition;
-<<<<<<< HEAD
 import org.apache.kafka.common.Uuid;
-=======
 import org.apache.kafka.common.message.FetchResponseData;
->>>>>>> 8d6ae33a
 import org.apache.kafka.common.message.LeaderAndIsrRequestData;
 import org.apache.kafka.common.message.OffsetForLeaderEpochRequestData.OffsetForLeaderPartition;
 import org.apache.kafka.common.message.OffsetForLeaderEpochResponseData.EpochEndOffset;
@@ -93,6 +91,7 @@
 import java.util.Arrays;
 import java.util.Collections;
 import java.util.HashMap;
+import java.util.LinkedList;
 import java.util.LinkedHashMap;
 import java.util.List;
 import java.util.Optional;
@@ -151,13 +150,9 @@
                 Time.SYSTEM,
                 true);
 
-<<<<<<< HEAD
-        LinkedHashMap<TopicPartition, FetchResponse.PartitionData<BaseRecords>> initialFetched = new LinkedHashMap<>();
+        LinkedHashMap<TopicPartition, FetchResponseData.PartitionData> initialFetched = new LinkedHashMap<>();
         HashMap<String, Uuid> topicIds = new HashMap<>();
         List<FetchResponse.TopicIdError> topicIdErrors = new LinkedList<>();
-=======
-        LinkedHashMap<TopicPartition, FetchResponseData.PartitionData> initialFetched = new LinkedHashMap<>();
->>>>>>> 8d6ae33a
         scala.collection.mutable.Map<TopicPartition, InitialFetchState> initialFetchStates = new scala.collection.mutable.HashMap<>();
         List<UpdateMetadataRequestData.UpdateMetadataPartitionState> updatePartitionState = new ArrayList<>();
         for (int i = 0; i < partitionCount; i++) {
@@ -195,10 +190,11 @@
                     return null;
                 }
             };
-<<<<<<< HEAD
-            initialFetched.put(tp, new FetchResponse.PartitionData<>(Errors.NONE, 0, 0, 0,
-                    new LinkedList<>(), fetched));
-            topicIds.putIfAbsent(tp.topic(), Uuid.randomUuid());
+            initialFetched.put(tp, new FetchResponseData.PartitionData()
+                    .setPartitionIndex(tp.partition())
+                    .setLastStableOffset(0)
+                    .setLogStartOffset(0)
+                    .setRecords(fetched));
 
             updatePartitionState.add(
                     new UpdateMetadataRequestData.UpdateMetadataPartitionState()
@@ -210,33 +206,23 @@
                             .setIsr(replicas)
                             .setZkVersion(1)
                             .setReplicas(replicas));
-=======
-            initialFetched.put(tp, new FetchResponseData.PartitionData()
-                    .setPartitionIndex(tp.partition())
-                    .setLastStableOffset(0)
-                    .setLogStartOffset(0)
-                    .setRecords(fetched));
->>>>>>> 8d6ae33a
         }
         UpdateMetadataRequest updateMetadataRequest = new UpdateMetadataRequest.Builder(ApiKeys.UPDATE_METADATA.latestVersion(),
                 0, 0, 0, updatePartitionState, Collections.emptyList(), topicIds).build();
 
-        MetadataCache metadataCache = new MetadataCache(0);
+        // TODO: fix to support raft
+        ZkMetadataCache metadataCache = new ZkMetadataCache(0);
         metadataCache.updateMetadata(0, updateMetadataRequest);
 
-        replicaManager = new ReplicaManager(config, metrics, new MockTime(), Mockito.mock(KafkaZkClient.class), scheduler, logManager, new AtomicBoolean(false),
-                Mockito.mock(QuotaFactory.QuotaManagers.class), brokerTopicStats, metadataCache, new LogDirFailureChannel(logDirs.size()), TestUtils.createAlterIsrManager(), Option.empty());
+        replicaManager = new ReplicaManager(config, metrics, new MockTime(), OptionConverters.toScala(Optional.of(Mockito.mock(KafkaZkClient.class))), scheduler, logManager, new AtomicBoolean(false),
+                Mockito.mock(QuotaFactory.QuotaManagers.class), brokerTopicStats, metadataCache, new LogDirFailureChannel(logDirs.size()), TestUtils.createAlterIsrManager(), new CachedConfigRepository(), Option.empty());
         fetcher = new ReplicaFetcherBenchThread(config, replicaManager, pool);
         fetcher.addPartitions(initialFetchStates);
         // force a pass to move partitions to fetching state. We do this in the setup phase
         // so that we do not measure this time as part of the steady state work
         fetcher.doWork();
         // handle response to engage the incremental fetch session handler
-<<<<<<< HEAD
         fetcher.fetchSessionHandler().handleResponse(FetchResponse.prepareResponse(Errors.NONE, initialFetched, topicIdErrors, topicIds, 0, 999), ApiKeys.FETCH.latestVersion());
-=======
-        fetcher.fetchSessionHandler().handleResponse(FetchResponse.of(Errors.NONE, 0, 999, initialFetched));
->>>>>>> 8d6ae33a
     }
 
     @TearDown(Level.Trial)
