# Licensed to the Apache Software Foundation (ASF) under one or more
# contributor license agreements.  See the NOTICE file distributed with
# this work for additional information regarding copyright ownership.
# The ASF licenses this file to You under the Apache License, Version 2.0
# (the "License"); you may not use this file except in compliance with
# the License.  You may obtain a copy of the License at
#
#    http://www.apache.org/licenses/LICENSE-2.0
#
# Unless required by applicable law or agreed to in writing, software
# distributed under the License is distributed on an "AS IS" BASIS,
# WITHOUT WARRANTIES OR CONDITIONS OF ANY KIND, either express or implied.
# See the License for the specific language governing permissions and
# limitations under the License.


from distutils.version import LooseVersion
from kafkatest.utils import kafkatest_version


class KafkaVersion(LooseVersion):
    """Container for kafka versions which makes versions simple to compare.

    distutils.version.LooseVersion (and StrictVersion) has robust comparison and ordering logic.

    Example:

        v10 = KafkaVersion("0.10.0")
        v9 = KafkaVersion("0.9.0.1")
        assert v10 > v9  # assertion passes!
    """
    def __init__(self, version_string):
        self.is_dev = (version_string.lower() == "dev")
        if self.is_dev:
            version_string = kafkatest_version()

            # Drop dev suffix if present
            dev_suffix_index = version_string.find(".dev")
            if dev_suffix_index >= 0:
                version_string = version_string[:dev_suffix_index]

        # Don't use the form super.(...).__init__(...) because
        # LooseVersion is an "old style" python class
        LooseVersion.__init__(self, version_string)

    def __str__(self):
        if self.is_dev:
            return "dev"
        else:
            return LooseVersion.__str__(self)

    def _cmp(self, other):
        if isinstance(other, str):
            other = KafkaVersion(other)

        if other.is_dev:
            if self.is_dev:
                return 0
            return -1
        elif self.is_dev:
            return 1

        return LooseVersion._cmp(self, other)

    def consumer_supports_bootstrap_server(self):
        """
        Kafka supported a new consumer beginning with v0.9.0 where
        we can specify --bootstrap-server instead of --zookeeper.

        This version also allowed a --consumer-config file where we could specify
        a security protocol other than PLAINTEXT.

        :return: true if the version of Kafka supports a new consumer with --bootstrap-server
        """
        return self >= V_0_9_0_0

    def supports_named_listeners(self):
        return self >= V_0_10_2_0

    def acl_command_supports_bootstrap_server(self):
        return self >= V_2_1_0

    def topic_command_supports_bootstrap_server(self):
        return self >= V_2_3_0

    def topic_command_supports_if_not_exists_with_bootstrap_server(self):
        return self >= V_2_6_0

    def supports_tls_to_zookeeper(self):
        # indicate if KIP-515 is available
        return self >= V_2_5_0

    def reassign_partitions_command_supports_bootstrap_server(self):
        return self >= V_2_5_0

    def kafka_configs_command_uses_bootstrap_server(self):
        # everything except User SCRAM Credentials (KIP-554)
        return self >= V_2_6_0

    def kafka_configs_command_uses_bootstrap_server_scram(self):
        # User SCRAM Credentials (KIP-554)
        return self >= V_2_7_0

    def supports_topic_ids_when_using_zk(self):
        # Supports topic IDs as described by KIP-516.
        # Self-managed clusters always support topic ID, so this method only applies to ZK clusters.
        return self >= V_2_8_0

    def supports_fk_joins(self):
        # while we support FK joins since 2.4, rolling upgrade is broken in older versions and only fixed in 3.1
        return hasattr(self, "version") and self >= V_3_1_2

def get_version(node=None):
    """Return the version attached to the given node.
    Default to DEV_BRANCH if node or node.version is undefined (aka None)
    """
    if node is not None and hasattr(node, "version") and node.version is not None:
        return node.version
    else:
        return DEV_BRANCH

DEV_BRANCH = KafkaVersion("dev")
DEV_VERSION = KafkaVersion("3.6.0-SNAPSHOT")

LATEST_METADATA_VERSION = "3.3"

# 0.8.2.x versions
V_0_8_2_1 = KafkaVersion("0.8.2.1")
V_0_8_2_2 = KafkaVersion("0.8.2.2")
LATEST_0_8_2 = V_0_8_2_2

# 0.9.0.x versions
V_0_9_0_0 = KafkaVersion("0.9.0.0")
V_0_9_0_1 = KafkaVersion("0.9.0.1")
LATEST_0_9 = V_0_9_0_1

# 0.10.0.x versions
V_0_10_0_0 = KafkaVersion("0.10.0.0")
V_0_10_0_1 = KafkaVersion("0.10.0.1")
LATEST_0_10_0 = V_0_10_0_1

# 0.10.1.x versions
V_0_10_1_0 = KafkaVersion("0.10.1.0")
V_0_10_1_1 = KafkaVersion("0.10.1.1")
LATEST_0_10_1 = V_0_10_1_1

# 0.10.2.x versions
V_0_10_2_0 = KafkaVersion("0.10.2.0")
V_0_10_2_1 = KafkaVersion("0.10.2.1")
V_0_10_2_2 = KafkaVersion("0.10.2.2")
LATEST_0_10_2 = V_0_10_2_2

LATEST_0_10 = LATEST_0_10_2

# 0.11.0.x versions
V_0_11_0_0 = KafkaVersion("0.11.0.0")
V_0_11_0_1 = KafkaVersion("0.11.0.1")
V_0_11_0_2 = KafkaVersion("0.11.0.2")
V_0_11_0_3 = KafkaVersion("0.11.0.3")
LATEST_0_11_0 = V_0_11_0_3
LATEST_0_11 = LATEST_0_11_0

# 1.0.x versions
V_1_0_0 = KafkaVersion("1.0.0")
V_1_0_1 = KafkaVersion("1.0.1")
V_1_0_2 = KafkaVersion("1.0.2")
LATEST_1_0 = V_1_0_2

# 1.1.x versions
V_1_1_0 = KafkaVersion("1.1.0")
V_1_1_1 = KafkaVersion("1.1.1")
LATEST_1_1 = V_1_1_1

# 2.0.x versions
V_2_0_0 = KafkaVersion("2.0.0")
V_2_0_1 = KafkaVersion("2.0.1")
LATEST_2_0 = V_2_0_1

# 2.1.x versions
V_2_1_0 = KafkaVersion("2.1.0")
V_2_1_1 = KafkaVersion("2.1.1")
LATEST_2_1 = V_2_1_1

# 2.2.x versions
V_2_2_0 = KafkaVersion("2.2.0")
V_2_2_1 = KafkaVersion("2.2.1")
V_2_2_2 = KafkaVersion("2.2.2")
LATEST_2_2 = V_2_2_2

# 2.3.x versions
V_2_3_0 = KafkaVersion("2.3.0")
V_2_3_1 = KafkaVersion("2.3.1")
LATEST_2_3 = V_2_3_1

# 2.4.x versions
V_2_4_0 = KafkaVersion("2.4.0")
V_2_4_1 = KafkaVersion("2.4.1")
LATEST_2_4 = V_2_4_1

# 2.5.x versions
V_2_5_0 = KafkaVersion("2.5.0")
V_2_5_1 = KafkaVersion("2.5.1")
LATEST_2_5 = V_2_5_1

# 2.6.x versions
V_2_6_0 = KafkaVersion("2.6.0")
V_2_6_1 = KafkaVersion("2.6.1")
V_2_6_2 = KafkaVersion("2.6.2")
V_2_6_3 = KafkaVersion("2.6.3")
LATEST_2_6 = V_2_6_3

# 2.7.x versions
V_2_7_0 = KafkaVersion("2.7.0")
V_2_7_1 = KafkaVersion("2.7.1")
V_2_7_2 = KafkaVersion("2.7.2")
LATEST_2_7 = V_2_7_2

# 2.8.x versions
V_2_8_0 = KafkaVersion("2.8.0")
V_2_8_1 = KafkaVersion("2.8.1")
V_2_8_2 = KafkaVersion("2.8.2")
LATEST_2_8 = V_2_8_2

# 3.0.x versions
V_3_0_0 = KafkaVersion("3.0.0")
V_3_0_1 = KafkaVersion("3.0.1")
V_3_0_2 = KafkaVersion("3.0.2")
LATEST_3_0 = V_3_0_2

# 3.1.x versions
V_3_1_0 = KafkaVersion("3.1.0")
V_3_1_1 = KafkaVersion("3.1.1")
V_3_1_2 = KafkaVersion("3.1.2")
LATEST_3_1 = V_3_1_2

# 3.2.x versions
V_3_2_0 = KafkaVersion("3.2.0")
V_3_2_1 = KafkaVersion("3.2.1")
V_3_2_2 = KafkaVersion("3.2.2")
V_3_2_3 = KafkaVersion("3.2.3")
LATEST_3_2 = V_3_2_3

# 3.3.x versions
V_3_3_0 = KafkaVersion("3.3.0")
V_3_3_1 = KafkaVersion("3.3.1")
V_3_3_2 = KafkaVersion("3.3.2")
LATEST_3_3 = V_3_3_2

# 3.4.x versions
V_3_4_0 = KafkaVersion("3.4.0")
LATEST_3_4 = V_3_4_0

# 3.5.x versions
V_3_5_0 = KafkaVersion("3.5.0")
<<<<<<< HEAD
LATEST_3_5 = V_3_5_0

# 3.6.x versions
V_3_6_0 = KafkaVersion("3.6.0")
LATEST_3_6 = V_3_6_0
=======
LATEST_3_5 = V_3_5_0
>>>>>>> 228434d2
<|MERGE_RESOLUTION|>--- conflicted
+++ resolved
@@ -252,12 +252,8 @@
 
 # 3.5.x versions
 V_3_5_0 = KafkaVersion("3.5.0")
-<<<<<<< HEAD
 LATEST_3_5 = V_3_5_0
 
 # 3.6.x versions
 V_3_6_0 = KafkaVersion("3.6.0")
-LATEST_3_6 = V_3_6_0
-=======
-LATEST_3_5 = V_3_5_0
->>>>>>> 228434d2
+LATEST_3_6 = V_3_6_0