# Licensed to the Apache Software Foundation (ASF) under one or more
# contributor license agreements.  See the NOTICE file distributed with
# this work for additional information regarding copyright ownership.
# The ASF licenses this file to You under the Apache License, Version 2.0
# (the "License"); you may not use this file except in compliance with
# the License.  You may obtain a copy of the License at
#
#    http://www.apache.org/licenses/LICENSE-2.0
#
# Unless required by applicable law or agreed to in writing, software
# distributed under the License is distributed on an "AS IS" BASIS,
# WITHOUT WARRANTIES OR CONDITIONS OF ANY KIND, either express or implied.
# See the License for the specific language governing permissions and
# limitations under the License.


from distutils.version import LooseVersion
from kafkatest.utils import kafkatest_version


class KafkaVersion(LooseVersion):
    """Container for kafka versions which makes versions simple to compare.

    distutils.version.LooseVersion (and StrictVersion) has robust comparison and ordering logic.

    Example:

        v10 = KafkaVersion("0.10.0")
        v9 = KafkaVersion("0.9.0.1")
        assert v10 > v9  # assertion passes!
    """
    def __init__(self, version_string):
        self.is_dev = (version_string.lower() == "dev")
        if self.is_dev:
            version_string = kafkatest_version()

            # Drop dev suffix if present
            dev_suffix_index = version_string.find(".dev")
            if dev_suffix_index >= 0:
                version_string = version_string[:dev_suffix_index]

        # Don't use the form super.(...).__init__(...) because
        # LooseVersion is an "old style" python class
        LooseVersion.__init__(self, version_string)

    def __str__(self):
        if self.is_dev:
            return "dev"
        else:
            return LooseVersion.__str__(self)

    def _cmp(self, other):
        if isinstance(other, str):
            other = KafkaVersion(other)

        if other.is_dev:
            if self.is_dev:
                return 0
            return -1
        elif self.is_dev:
            return 1

        return LooseVersion._cmp(self, other)

    def consumer_supports_bootstrap_server(self):
        """
        Kafka supported a new consumer beginning with v0.9.0 where
        we can specify --bootstrap-server instead of --zookeeper.

        This version also allowed a --consumer-config file where we could specify
        a security protocol other than PLAINTEXT.

        :return: true if the version of Kafka supports a new consumer with --bootstrap-server
        """
        return self >= V_0_9_0_0

    def supports_named_listeners(self):
        return self >= V_0_10_2_0

    def acl_command_supports_bootstrap_server(self):
        return self >= V_2_1_0

    def topic_command_supports_bootstrap_server(self):
        return self >= V_2_3_0

    def topic_command_supports_if_not_exists_with_bootstrap_server(self):
        return self >= V_2_6_0

    def supports_tls_to_zookeeper(self):
        # indicate if KIP-515 is available
        return self >= V_2_5_0

    def reassign_partitions_command_supports_bootstrap_server(self):
        return self >= V_2_5_0

    def kafka_configs_command_uses_bootstrap_server(self):
        # everything except User SCRAM Credentials (KIP-554)
        return self >= V_2_6_0

    def kafka_configs_command_uses_bootstrap_server_scram(self):
        # User SCRAM Credentials (KIP-554)
        return self >= V_2_7_0

    def supports_topic_ids_when_using_zk(self):
        # Supports topic IDs as described by KIP-516.
        # Self-managed clusters always support topic ID, so this method only applies to ZK clusters.
        return self >= V_2_8_0

    def supports_fk_joins(self):
        # while we support FK joins since 2.4, rolling upgrade is broken in older versions and only fixed in 3.1
        return hasattr(self, "version") and self >= V_3_1_2

def get_version(node=None):
    """Return the version attached to the given node.
    Default to DEV_BRANCH if node or node.version is undefined (aka None)
    """
    if node is not None and hasattr(node, "version") and node.version is not None:
        return node.version
    else:
        return DEV_BRANCH

DEV_BRANCH = KafkaVersion("dev")
<<<<<<< HEAD
DEV_VERSION = KafkaVersion("7.5.0-0")
=======
DEV_VERSION = KafkaVersion("3.6.0-SNAPSHOT")
>>>>>>> d557f799

LATEST_METADATA_VERSION = "3.3"

# 0.8.2.x versions
V_0_8_2_1 = KafkaVersion("0.8.2.1")
V_0_8_2_2 = KafkaVersion("0.8.2.2")
LATEST_0_8_2 = V_0_8_2_2

# 0.9.0.x versions
V_0_9_0_0 = KafkaVersion("0.9.0.0")
V_0_9_0_1 = KafkaVersion("0.9.0.1")
LATEST_0_9 = V_0_9_0_1

# 0.10.0.x versions
V_0_10_0_0 = KafkaVersion("0.10.0.0")
V_0_10_0_1 = KafkaVersion("0.10.0.1")
LATEST_0_10_0 = V_0_10_0_1

# 0.10.1.x versions
V_0_10_1_0 = KafkaVersion("0.10.1.0")
V_0_10_1_1 = KafkaVersion("0.10.1.1")
LATEST_0_10_1 = V_0_10_1_1

# 0.10.2.x versions
V_0_10_2_0 = KafkaVersion("0.10.2.0")
V_0_10_2_1 = KafkaVersion("0.10.2.1")
V_0_10_2_2 = KafkaVersion("0.10.2.2")
LATEST_0_10_2 = V_0_10_2_2

LATEST_0_10 = LATEST_0_10_2

# 0.11.0.x versions
V_0_11_0_0 = KafkaVersion("0.11.0.0")
V_0_11_0_1 = KafkaVersion("0.11.0.1")
V_0_11_0_2 = KafkaVersion("0.11.0.2")
V_0_11_0_3 = KafkaVersion("0.11.0.3")
LATEST_0_11_0 = V_0_11_0_3
LATEST_0_11 = LATEST_0_11_0

# 1.0.x versions
V_1_0_0 = KafkaVersion("1.0.0")
V_1_0_1 = KafkaVersion("1.0.1")
V_1_0_2 = KafkaVersion("1.0.2")
LATEST_1_0 = V_1_0_2

# 1.1.x versions
V_1_1_0 = KafkaVersion("1.1.0")
V_1_1_1 = KafkaVersion("1.1.1")
LATEST_1_1 = V_1_1_1

# 2.0.x versions
V_2_0_0 = KafkaVersion("2.0.0")
V_2_0_1 = KafkaVersion("2.0.1")
LATEST_2_0 = V_2_0_1

# 2.1.x versions
V_2_1_0 = KafkaVersion("2.1.0")
V_2_1_1 = KafkaVersion("2.1.1")
LATEST_2_1 = V_2_1_1

# 2.2.x versions
V_2_2_0 = KafkaVersion("2.2.0")
V_2_2_1 = KafkaVersion("2.2.1")
V_2_2_2 = KafkaVersion("2.2.2")
LATEST_2_2 = V_2_2_2

# 2.3.x versions
V_2_3_0 = KafkaVersion("2.3.0")
V_2_3_1 = KafkaVersion("2.3.1")
LATEST_2_3 = V_2_3_1

# 2.4.x versions
V_2_4_0 = KafkaVersion("2.4.0")
V_2_4_1 = KafkaVersion("2.4.1")
LATEST_2_4 = V_2_4_1

# 2.5.x versions
V_2_5_0 = KafkaVersion("2.5.0")
V_2_5_1 = KafkaVersion("2.5.1")
LATEST_2_5 = V_2_5_1

# 2.6.x versions
V_2_6_0 = KafkaVersion("2.6.0")
V_2_6_1 = KafkaVersion("2.6.1")
V_2_6_2 = KafkaVersion("2.6.2")
LATEST_2_6 = V_2_6_2

# 2.7.x versions
V_2_7_0 = KafkaVersion("2.7.0")
V_2_7_1 = KafkaVersion("2.7.1")
LATEST_2_7 = V_2_7_1

# 2.8.x versions
V_2_8_0 = KafkaVersion("2.8.0")
V_2_8_1 = KafkaVersion("2.8.1")
V_2_8_2 = KafkaVersion("2.8.2")
LATEST_2_8 = V_2_8_2

# 3.0.x versions
V_3_0_0 = KafkaVersion("3.0.0")
V_3_0_1 = KafkaVersion("3.0.1")
V_3_0_2 = KafkaVersion("3.0.2")
LATEST_3_0 = V_3_0_2

# 3.1.x versions
V_3_1_0 = KafkaVersion("3.1.0")
V_3_1_1 = KafkaVersion("3.1.1")
V_3_1_2 = KafkaVersion("3.1.2")
LATEST_3_1 = V_3_1_2

# 3.2.x versions
V_3_2_0 = KafkaVersion("3.2.0")
V_3_2_1 = KafkaVersion("3.2.1")
V_3_2_2 = KafkaVersion("3.2.2")
V_3_2_3 = KafkaVersion("3.2.3")
LATEST_3_2 = V_3_2_3

# 3.3.x versions
V_3_3_0 = KafkaVersion("3.3.0")
V_3_3_1 = KafkaVersion("3.3.1")
LATEST_3_3 = V_3_3_1

# 3.4.x versions
V_3_4_0 = KafkaVersion("3.4.0")
LATEST_3_4 = V_3_4_0

# 3.5.x versions
V_3_5_0 = KafkaVersion("3.5.0")
LATEST_3_5 = V_3_5_0<|MERGE_RESOLUTION|>--- conflicted
+++ resolved
@@ -120,11 +120,7 @@
         return DEV_BRANCH
 
 DEV_BRANCH = KafkaVersion("dev")
-<<<<<<< HEAD
 DEV_VERSION = KafkaVersion("7.5.0-0")
-=======
-DEV_VERSION = KafkaVersion("3.6.0-SNAPSHOT")
->>>>>>> d557f799
 
 LATEST_METADATA_VERSION = "3.3"
 
@@ -253,4 +249,8 @@
 
 # 3.5.x versions
 V_3_5_0 = KafkaVersion("3.5.0")
-LATEST_3_5 = V_3_5_0+LATEST_3_5 = V_3_5_0
+
+# 3.6.x versions
+V_3_6_0 = KafkaVersion("3.6.0")
+LATEST_3_6 = V_3_6_0