# Licensed to the Apache Software Foundation (ASF) under one or more
# contributor license agreements.  See the NOTICE file distributed with
# this work for additional information regarding copyright ownership.
# The ASF licenses this file to You under the Apache License, Version 2.0
# (the "License"); you may not use this file except in compliance with
# the License.  You may obtain a copy of the License at
# 
#    http://www.apache.org/licenses/LICENSE-2.0
# 
# Unless required by applicable law or agreed to in writing, software
# distributed under the License is distributed on an "AS IS" BASIS,
# WITHOUT WARRANTIES OR CONDITIONS OF ANY KIND, either express or implied.
# See the License for the specific language governing permissions and
# limitations under the License.
# see kafka.server.KafkaConfig for additional details and defaults


advertised.host.name={{ node.account.hostname }}


listeners={{ listeners }}
advertised.listeners={{ advertised_listeners }}

num.network.threads=3
num.io.threads=8
socket.send.buffer.bytes=102400
socket.receive.buffer.bytes=65536
socket.request.max.bytes=104857600

num.partitions=1
num.recovery.threads.per.data.dir=1
log.retention.hours=168
log.segment.bytes=1073741824
log.retention.check.interval.ms=300000
log.cleaner.enable=false

{% if quota_config.quota_producer_default is defined and quota_config.quota_producer_default is not none %}
quota.producer.default={{ quota_config.quota_producer_default }}
{% endif %}

{% if quota_config.quota_consumer_default is defined and quota_config.quota_consumer_default is not none %}
quota.consumer.default={{ quota_config.quota_consumer_default }}
{% endif %}

{% if quota_config.quota_producer_bytes_per_second_overrides is defined and quota_config.quota_producer_bytes_per_second_overrides is not none %}
quota.producer.bytes.per.second.overrides={{ quota_config.quota_producer_bytes_per_second_overrides }}
{% endif %}

{% if quota_config.quota_consumer_bytes_per_second_overrides is defined and quota_config.quota_consumer_bytes_per_second_overrides is not none %}
quota.consumer.bytes.per.second.overrides={{ quota_config.quota_consumer_bytes_per_second_overrides }}
{% endif %}

security.inter.broker.protocol={{ interbroker_security_protocol }}

ssl.keystore.location=/mnt/security/test.keystore.jks
ssl.keystore.password=test-ks-passwd
ssl.key.password=test-key-passwd
ssl.keystore.type=JKS
ssl.truststore.location=/mnt/security/test.truststore.jks
ssl.truststore.password=test-ts-passwd
ssl.truststore.type=JKS
sasl.mechanism={{ sasl_mechanism }}
sasl.kerberos.service.name=kafka

<<<<<<< HEAD
{% if zk_set_acl is defined %}
zookeeper.set.acl={{zk_set_acl}}
{% endif %}
=======
{% if replica_lag is defined %}
replica.lag.time.max.ms={{replica_lag}}
{% endif %}

>>>>>>> eafc349a
<|MERGE_RESOLUTION|>--- conflicted
+++ resolved
@@ -62,13 +62,11 @@
 sasl.mechanism={{ sasl_mechanism }}
 sasl.kerberos.service.name=kafka
 
-<<<<<<< HEAD
 {% if zk_set_acl is defined %}
 zookeeper.set.acl={{zk_set_acl}}
 {% endif %}
-=======
+
 {% if replica_lag is defined %}
 replica.lag.time.max.ms={{replica_lag}}
 {% endif %}
 
->>>>>>> eafc349a
