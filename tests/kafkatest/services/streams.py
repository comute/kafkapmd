--- conflicted
+++ resolved
@@ -45,11 +45,7 @@
             "collect_default": True},
     }
 
-<<<<<<< HEAD
-    def __init__(self, test_context, kafka, streams_class_name, user_test_args, user_test_args1, user_test_args2):
-=======
     def __init__(self, test_context, kafka, streams_class_name, user_test_args, user_test_args1=None, user_test_args2=None):
->>>>>>> a1900ada
         super(StreamsTestBaseService, self).__init__(test_context, 1)
         self.kafka = kafka
         self.args = {'streams_class_name': streams_class_name,
