# Licensed to the Apache Software Foundation (ASF) under one or more
# contributor license agreements.  See the NOTICE file distributed with
# this work for additional information regarding copyright ownership.
# The ASF licenses this file to You under the Apache License, Version 2.0
# (the "License"); you may not use this file except in compliance with
# the License.  You may obtain a copy of the License at
#
#    http://www.apache.org/licenses/LICENSE-2.0
#
# Unless required by applicable law or agreed to in writing, software
# distributed under the License is distributed on an "AS IS" BASIS,
# WITHOUT WARRANTIES OR CONDITIONS OF ANY KIND, either express or implied.
# See the License for the specific language governing permissions and
# limitations under the License.

from ducktape.services.background_thread import BackgroundThreadService

from kafkatest.services.kafka.directory import kafka_dir, KAFKA_TRUNK
from kafkatest.services.kafka.version import TRUNK, LATEST_0_8_2
from kafkatest.utils import is_int, is_int_with_prefix

import json
import os
import signal
import subprocess
import time

class VerifiableProducer(BackgroundThreadService):
    PERSISTENT_ROOT = "/mnt/verifiable_producer"
    STDOUT_CAPTURE = os.path.join(PERSISTENT_ROOT, "verifiable_producer.stdout")
    LOG_DIR = os.path.join(PERSISTENT_ROOT, "logs")
    LOG_FILE = os.path.join(LOG_DIR, "verifiable_producer.log")
    LOG4J_CONFIG = os.path.join(PERSISTENT_ROOT, "tools-log4j.properties")
    CONFIG_FILE = os.path.join(PERSISTENT_ROOT, "verifiable_producer.properties")

    logs = {
        "verifiable_producer_stdout": {
            "path": STDOUT_CAPTURE,
            "collect_default": False},
        "verifiable_producer_log": {
            "path": LOG_FILE,
            "collect_default": True}
        }

    def __init__(self, context, num_nodes, kafka, topic, max_messages=-1, throughput=100000,
                 message_validator=is_int, compression_types=None, version=TRUNK, acks=None):
        """
        :param max_messages is a number of messages to be produced per producer
        :param message_validator checks for an expected format of messages produced. There are
        currently two:
               * is_int is an integer format; this is default and expected to be used if
               num_nodes = 1
               * is_int_with_prefix recommended if num_nodes > 1, because otherwise each producer
               will produce exactly same messages, and validation may miss missing messages.
        :param compression_types: If None, all producers will not use compression; or a list of
        compression types, one per producer (could be "none").
        """
        super(VerifiableProducer, self).__init__(context, num_nodes)

        self.kafka = kafka
        self.topic = topic
        self.max_messages = max_messages
        self.throughput = throughput
        self.message_validator = message_validator
        self.compression_types = compression_types
        if self.compression_types is not None:
            assert len(self.compression_types) == num_nodes, "Specify one compression type per node"

        for node in self.nodes:
            node.version = version
        self.acked_values = []
        self.not_acked_values = []
        self.produced_count = {}
<<<<<<< HEAD
        self.node_indexes_clean_shutdown = set()
=======
        self.acks = acks
>>>>>>> 0ada3b1f


    @property
    def security_config(self):
        return self.kafka.security_config.client_config()

    def prop_file(self, node):
        idx = self.idx(node)
        prop_file = str(self.security_config)
        if self.compression_types is not None:
            compression_index = idx - 1
            self.logger.info("VerifiableProducer (index = %d) will use compression type = %s", idx,
                             self.compression_types[compression_index])
            prop_file += "\ncompression.type=%s\n" % self.compression_types[compression_index]
        return prop_file

    def _worker(self, idx, node):
        node.account.ssh("mkdir -p %s" % VerifiableProducer.PERSISTENT_ROOT, allow_fail=False)

        # Create and upload log properties
        log_config = self.render('tools_log4j.properties', log_file=VerifiableProducer.LOG_FILE)
        node.account.create_file(VerifiableProducer.LOG4J_CONFIG, log_config)

        # Create and upload config file
        producer_prop_file = self.prop_file(node)
        if self.acks is not None:
            self.logger.info("VerifiableProducer (index = %d) will use acks = %s", idx, self.acks)
            producer_prop_file += "\nacks=%s\n" % self.acks
        self.logger.info("verifiable_producer.properties:")
        self.logger.info(producer_prop_file)
        node.account.create_file(VerifiableProducer.CONFIG_FILE, producer_prop_file)
        self.security_config.setup_node(node)

        cmd = self.start_cmd(node, idx)
        self.logger.debug("VerifiableProducer %d command: %s" % (idx, cmd))


        self.produced_count[idx] = 0
        last_produced_time = time.time()
        prev_msg = None
        for line in node.account.ssh_capture(cmd):
            line = line.strip()

            data = self.try_parse_json(line)
            if data is not None:

                with self.lock:
                    if data["name"] == "producer_send_error":
                        data["node"] = idx
                        self.not_acked_values.append(self.message_validator(data["value"]))
                        self.produced_count[idx] += 1

                    elif data["name"] == "producer_send_success":
                        self.acked_values.append(self.message_validator(data["value"]))
                        self.produced_count[idx] += 1

                        # Log information if there is a large gap between successively acknowledged messages
                        t = time.time()
                        time_delta_sec = t - last_produced_time
                        if time_delta_sec > 2 and prev_msg is not None:
                            self.logger.debug(
                                "Time delta between successively acked messages is large: " +
                                "delta_t_sec: %s, prev_message: %s, current_message: %s" % (str(time_delta_sec), str(prev_msg), str(data)))

                        last_produced_time = t
                        prev_msg = data

                    elif data["name"] == "tool_data":
                        # the stats summary is printed after producer's close(), which means shutdown was clean
                        self.node_indexes_clean_shutdown.add(idx)

    def start_cmd(self, node, idx):

        cmd = ""
        if node.version <= LATEST_0_8_2:
            # 0.8.2.X releases do not have VerifiableProducer.java, so cheat and add
            # the tools jar from trunk to the classpath
            cmd += "for file in /opt/%s/tools/build/libs/kafka-tools*.jar; do CLASSPATH=$CLASSPATH:$file; done; " % KAFKA_TRUNK
            cmd += "for file in /opt/%s/tools/build/dependant-libs-${SCALA_VERSION}*/*.jar; do CLASSPATH=$CLASSPATH:$file; done; " % KAFKA_TRUNK
            cmd += "export CLASSPATH; "

        cmd += "export LOG_DIR=%s;" % VerifiableProducer.LOG_DIR
        cmd += " export KAFKA_OPTS=%s;" % self.security_config.kafka_opts
        cmd += " export KAFKA_LOG4J_OPTS=\"-Dlog4j.configuration=file:%s\"; " % VerifiableProducer.LOG4J_CONFIG
        cmd += "/opt/" + kafka_dir(node) + "/bin/kafka-run-class.sh org.apache.kafka.tools.VerifiableProducer" \
              " --topic %s --broker-list %s" % (self.topic, self.kafka.bootstrap_servers(self.security_config.security_protocol))
        if self.max_messages > 0:
            cmd += " --max-messages %s" % str(self.max_messages)
        if self.throughput > 0:
            cmd += " --throughput %s" % str(self.throughput)
        if self.message_validator == is_int_with_prefix:
            cmd += " --value-prefix %s" % str(idx)
        if self.acks is not None:
            cmd += " --acks %s\n" % str(self.acks)

        cmd += " --producer.config %s" % VerifiableProducer.CONFIG_FILE
        cmd += " 2>> %s | tee -a %s &" % (VerifiableProducer.STDOUT_CAPTURE, VerifiableProducer.STDOUT_CAPTURE)
        return cmd

    def kill_node(self, node, clean_shutdown=True, allow_fail=False):
        if clean_shutdown:
            sig = signal.SIGTERM
        else:
            sig = signal.SIGKILL
        for pid in self.pids(node):
            node.account.signal(pid, sig, allow_fail)

    def pids(self, node):
        try:
            cmd = "jps | grep -i VerifiableProducer | awk '{print $1}'"
            pid_arr = [pid for pid in node.account.ssh_capture(cmd, allow_fail=True, callback=int)]
            return pid_arr
        except (subprocess.CalledProcessError, ValueError) as e:
            return []

    def alive(self, node):
        return len(self.pids(node)) > 0

    @property
    def acked(self):
        with self.lock:
            return self.acked_values

    @property
    def not_acked(self):
        with self.lock:
            return self.not_acked_values

    @property
    def num_acked(self):
        with self.lock:
            return len(self.acked_values)

    @property
    def num_not_acked(self):
        with self.lock:
            return len(self.not_acked_values)

    def each_produced_at_least(self, count):
        with self.lock:
            for idx in range(1, self.num_nodes + 1):
                if self.produced_count.get(idx) is None or self.produced_count[idx] < count:
                    return False
            return True

    def stop_node(self, node):
        self.kill_node(node, clean_shutdown=False, allow_fail=False)
        if self.worker_threads is None:
            return

        # block until the corresponding thread exits
        if len(self.worker_threads) >= self.idx(node):
            # Need to guard this because stop is preemptively called before the worker threads are added and started
            self.worker_threads[self.idx(node) - 1].join()

    def clean_node(self, node):
        self.kill_node(node, clean_shutdown=False, allow_fail=False)
        node.account.ssh("rm -rf " + self.PERSISTENT_ROOT, allow_fail=False)
        self.security_config.clean_node(node)

    def try_parse_json(self, string):
        """Try to parse a string as json. Return None if not parseable."""
        try:
            record = json.loads(string)
            return record
        except ValueError:
            self.logger.debug("Could not parse as json: %s" % str(string))
            return None<|MERGE_RESOLUTION|>--- conflicted
+++ resolved
@@ -71,11 +71,8 @@
         self.acked_values = []
         self.not_acked_values = []
         self.produced_count = {}
-<<<<<<< HEAD
         self.node_indexes_clean_shutdown = set()
-=======
         self.acks = acks
->>>>>>> 0ada3b1f
 
 
     @property
