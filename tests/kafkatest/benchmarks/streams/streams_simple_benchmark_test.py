# Licensed to the Apache Software Foundation (ASF) under one or more
# contributor license agreements.  See the NOTICE file distributed with
# this work for additional information regarding copyright ownership.
# The ASF licenses this file to You under the Apache License, Version 2.0
# (the "License"); you may not use this file except in compliance with
# the License.  You may obtain a copy of the License at
#
#    http://www.apache.org/licenses/LICENSE-2.0
#
# Unless required by applicable law or agreed to in writing, software
# distributed under the License is distributed on an "AS IS" BASIS,
# WITHOUT WARRANTIES OR CONDITIONS OF ANY KIND, either express or implied.
# See the License for the specific language governing permissions and
# limitations under the License.

from ducktape.tests.test import Test
from ducktape.mark.resource import cluster
<<<<<<< HEAD
from ducktape.mark import parametrize, matrix, ignore
=======
from ducktape.mark import parametrize, matrix
>>>>>>> a1900ada
from kafkatest.tests.kafka_test import KafkaTest

from kafkatest.services.performance.streams_performance import StreamsSimpleBenchmarkService
from kafkatest.services.zookeeper import ZookeeperService
from kafkatest.services.kafka import KafkaService
from kafkatest.version import DEV_BRANCH
<<<<<<< HEAD
import time
=======
>>>>>>> a1900ada

class StreamsSimpleBenchmarkTest(Test):
    """
    Simple benchmark of Kafka Streams.
    """

    def __init__(self, test_context):
        super(StreamsSimpleBenchmarkTest, self).__init__(test_context)
        self.num_records = 2000000L
        self.replication = 1
<<<<<<< HEAD

    def setup_system(self, scale):
        #############
        # SETUP PHASE
        #############
        self.zk = ZookeeperService(self.test_context, num_nodes=1)
        self.zk.start()
        self.kafka = KafkaService(self.test_context, num_nodes=scale, zk=self.zk, version=DEV_BRANCH, topics={
            'simpleBenchmarkSourceTopic' : { 'partitions': scale, 'replication-factor': self.replication },
            'countTopic' : { 'partitions': scale, 'replication-factor': self.replication },
            'simpleBenchmarkSinkTopic' : { 'partitions': scale, 'replication-factor': self.replication },
            'joinSourceTopic1KStreamKStream' : { 'partitions': scale, 'replication-factor': self.replication },
            'joinSourceTopic2KStreamKStream' : { 'partitions': scale, 'replication-factor': self.replication },
            'joinSourceTopic1KStreamKTable' : { 'partitions': scale, 'replication-factor': self.replication },
            'joinSourceTopic2KStreamKTable' : { 'partitions': scale, 'replication-factor': self.replication },
            'joinSourceTopic1KTableKTable' : { 'partitions': scale, 'replication-factor': self.replication },
            'joinSourceTopic2KTableKTable' : { 'partitions': scale, 'replication-factor': self.replication }
        })
        self.kafka.start()

    def load_system(self, scale, test):
        ################
        # LOAD PHASE
        ################
        self.load_driver = StreamsSimpleBenchmarkService(self.test_context, self.kafka,
                                                         self.num_records * scale, "true", test)
        self.load_driver.start()
        self.load_driver.wait()
        self.load_driver.stop()

        
    @ignore
    @cluster(num_nodes=9)
    @matrix(test=["consume", "processstream", "processstreamwithsink", "processstreamwithstatestore", "kstreamktablejoin", "kstreamkstreamjoin", "ktablektablejoin", "count"], scale=[1])
    def test_simple_benchmark(self, test, scale):
        """
        Run simple Kafka Streams benchmark
        """
        self.driver = [None] * (scale + 1)
        node = [None] * (scale)
        data = [None] * (scale)

        self.setup_system(scale)
        self.load_system(scale, test)
        
        ################
        # RUN PHASE
        ################
        start_time = time.time()
        for num in range(0, scale):
            self.driver[num] = StreamsSimpleBenchmarkService(self.test_context, self.kafka,
                                                             self.num_records/(scale), "false", test)
            self.driver[num].start()

        #######################
        # STOP + COLLECT PHASE
        #######################
        for num in range(0, scale):    
            self.driver[num].wait()    
            self.driver[num].stop()
            node[num] = self.driver[num].node
            node[num].account.ssh("grep Performance %s" % self.driver[num].STDOUT_FILE, allow_fail=False)
            data[num] = self.driver[num].collect_data(node[num], "" )
                
        end_time = time.time()
        
        final = {}
        for num in range(0, scale):
            for key in data[num]:
                final[key + str(num)] = data[num][key]
        final[test + str(" latency")] = end_time - start_time
        
        return final


    @cluster(num_nodes=9)
    @matrix(test=["consume", "processstream", "processstreamwithsink", "processstreamwithstatestore", "kstreamktablejoin", "kstreamkstreamjoin", "ktablektablejoin", "count"])
    def test_benchmark_with_failures(self, test):
        """
        Run simple Kafka Streams benchmark
        """
        scale = 1
        self.driver = [None] * (scale + 1)
        
        self.setup_system(scale)
        self.load_system(scale, test)
        
=======


    @cluster(num_nodes=9)
    @matrix(test=["produce", "consume", "count", "processstream", "processstreamwithsink", "processstreamwithstatestore", "processstreamwithcachedstatestore", "kstreamktablejoin", "kstreamkstreamjoin", "ktablektablejoin"], scale=[1, 2, 3])
    def test_simple_benchmark(self, test, scale):
        """
        Run simple Kafka Streams benchmark
        """
        self.driver = [None] * (scale + 1)
        node = [None] * (scale)
        data = [None] * (scale)

        #############
        # SETUP PHASE
        #############
        self.zk = ZookeeperService(self.test_context, num_nodes=1)
        self.zk.start()
        self.kafka = KafkaService(self.test_context, num_nodes=scale, zk=self.zk, version=DEV_BRANCH, topics={
            'simpleBenchmarkSourceTopic' : { 'partitions': scale, 'replication-factor': self.replication },
            'countTopic' : { 'partitions': scale, 'replication-factor': self.replication },
            'simpleBenchmarkSinkTopic' : { 'partitions': scale, 'replication-factor': self.replication },
            'joinSourceTopic1KStreamKStream' : { 'partitions': scale, 'replication-factor': self.replication },
            'joinSourceTopic2KStreamKStream' : { 'partitions': scale, 'replication-factor': self.replication },
            'joinSourceTopic1KStreamKTable' : { 'partitions': scale, 'replication-factor': self.replication },
            'joinSourceTopic2KStreamKTable' : { 'partitions': scale, 'replication-factor': self.replication },
            'joinSourceTopic1KTableKTable' : { 'partitions': scale, 'replication-factor': self.replication },
            'joinSourceTopic2KTableKTable' : { 'partitions': scale, 'replication-factor': self.replication }
        })
        self.kafka.start()
 
        ################
        # LOAD PHASE
        ################
        self.load_driver = StreamsSimpleBenchmarkService(self.test_context, self.kafka,
                                                         self.num_records * scale, "true", test)
        self.load_driver.start()
        self.load_driver.wait()
        self.load_driver.stop()
>>>>>>> a1900ada

        ################
        # RUN PHASE
        ################
<<<<<<< HEAD
        start_time = time.time()
=======
>>>>>>> a1900ada
        for num in range(0, scale):
            self.driver[num] = StreamsSimpleBenchmarkService(self.test_context, self.kafka,
                                                             self.num_records/(scale), "false", test)
            self.driver[num].start()

<<<<<<< HEAD
        ################
        # FAILURE PHASE
        ################
        time.sleep(5)
        self.driver[0].stop()
        self.driver[1] = StreamsSimpleBenchmarkService(self.test_context, self.kafka,
                                                       self.num_records/(scale), "false", test)
        self.driver[1].start()
            
        #######################
        # STOP + COLLECT PHASE
        #######################
        for num in range(1, scale + 1):    
            self.driver[num].wait()    
            self.driver[num].stop()

                
        end_time = time.time()
        
=======
        #######################
        # STOP + COLLECT PHASE
        #######################
        for num in range(0, scale):    
            self.driver[num].wait()    
            self.driver[num].stop()
            node[num] = self.driver[num].node
            node[num].account.ssh("grep Performance %s" % self.driver[num].STDOUT_FILE, allow_fail=False)
            data[num] = self.driver[num].collect_data(node[num], "" )
                

>>>>>>> a1900ada
        final = {}
        for num in range(0, scale):
            for key in data[num]:
                final[key + str(num)] = data[num][key]
<<<<<<< HEAD
        final[test + str(" latency")] = end_time - start_time
=======
        
>>>>>>> a1900ada
        return final<|MERGE_RESOLUTION|>--- conflicted
+++ resolved
@@ -15,21 +15,15 @@
 
 from ducktape.tests.test import Test
 from ducktape.mark.resource import cluster
-<<<<<<< HEAD
 from ducktape.mark import parametrize, matrix, ignore
-=======
-from ducktape.mark import parametrize, matrix
->>>>>>> a1900ada
 from kafkatest.tests.kafka_test import KafkaTest
 
 from kafkatest.services.performance.streams_performance import StreamsSimpleBenchmarkService
 from kafkatest.services.zookeeper import ZookeeperService
 from kafkatest.services.kafka import KafkaService
 from kafkatest.version import DEV_BRANCH
-<<<<<<< HEAD
 import time
-=======
->>>>>>> a1900ada
+
 
 class StreamsSimpleBenchmarkTest(Test):
     """
@@ -40,7 +34,7 @@
         super(StreamsSimpleBenchmarkTest, self).__init__(test_context)
         self.num_records = 2000000L
         self.replication = 1
-<<<<<<< HEAD
+
 
     def setup_system(self, scale):
         #############
@@ -128,60 +122,18 @@
         self.setup_system(scale)
         self.load_system(scale, test)
         
-=======
-
-
-    @cluster(num_nodes=9)
-    @matrix(test=["produce", "consume", "count", "processstream", "processstreamwithsink", "processstreamwithstatestore", "processstreamwithcachedstatestore", "kstreamktablejoin", "kstreamkstreamjoin", "ktablektablejoin"], scale=[1, 2, 3])
-    def test_simple_benchmark(self, test, scale):
-        """
-        Run simple Kafka Streams benchmark
-        """
-        self.driver = [None] * (scale + 1)
-        node = [None] * (scale)
-        data = [None] * (scale)
-
-        #############
-        # SETUP PHASE
-        #############
-        self.zk = ZookeeperService(self.test_context, num_nodes=1)
-        self.zk.start()
-        self.kafka = KafkaService(self.test_context, num_nodes=scale, zk=self.zk, version=DEV_BRANCH, topics={
-            'simpleBenchmarkSourceTopic' : { 'partitions': scale, 'replication-factor': self.replication },
-            'countTopic' : { 'partitions': scale, 'replication-factor': self.replication },
-            'simpleBenchmarkSinkTopic' : { 'partitions': scale, 'replication-factor': self.replication },
-            'joinSourceTopic1KStreamKStream' : { 'partitions': scale, 'replication-factor': self.replication },
-            'joinSourceTopic2KStreamKStream' : { 'partitions': scale, 'replication-factor': self.replication },
-            'joinSourceTopic1KStreamKTable' : { 'partitions': scale, 'replication-factor': self.replication },
-            'joinSourceTopic2KStreamKTable' : { 'partitions': scale, 'replication-factor': self.replication },
-            'joinSourceTopic1KTableKTable' : { 'partitions': scale, 'replication-factor': self.replication },
-            'joinSourceTopic2KTableKTable' : { 'partitions': scale, 'replication-factor': self.replication }
-        })
-        self.kafka.start()
- 
-        ################
-        # LOAD PHASE
-        ################
-        self.load_driver = StreamsSimpleBenchmarkService(self.test_context, self.kafka,
-                                                         self.num_records * scale, "true", test)
-        self.load_driver.start()
-        self.load_driver.wait()
-        self.load_driver.stop()
->>>>>>> a1900ada
 
         ################
         # RUN PHASE
         ################
-<<<<<<< HEAD
         start_time = time.time()
-=======
->>>>>>> a1900ada
+
         for num in range(0, scale):
             self.driver[num] = StreamsSimpleBenchmarkService(self.test_context, self.kafka,
                                                              self.num_records/(scale), "false", test)
             self.driver[num].start()
 
-<<<<<<< HEAD
+
         ################
         # FAILURE PHASE
         ################
@@ -190,37 +142,26 @@
         self.driver[1] = StreamsSimpleBenchmarkService(self.test_context, self.kafka,
                                                        self.num_records/(scale), "false", test)
         self.driver[1].start()
-            
+                
+
         #######################
         # STOP + COLLECT PHASE
         #######################
         for num in range(1, scale + 1):    
             self.driver[num].wait()    
             self.driver[num].stop()
-
-                
-        end_time = time.time()
-        
-=======
-        #######################
-        # STOP + COLLECT PHASE
-        #######################
-        for num in range(0, scale):    
-            self.driver[num].wait()    
-            self.driver[num].stop()
             node[num] = self.driver[num].node
             node[num].account.ssh("grep Performance %s" % self.driver[num].STDOUT_FILE, allow_fail=False)
             data[num] = self.driver[num].collect_data(node[num], "" )
-                
 
->>>>>>> a1900ada
+        end_time = time.time()
+
+
         final = {}
         for num in range(0, scale):
             for key in data[num]:
                 final[key + str(num)] = data[num][key]
-<<<<<<< HEAD
+
         final[test + str(" latency")] = end_time - start_time
-=======
-        
->>>>>>> a1900ada
+
         return final