--- conflicted
+++ resolved
@@ -17,7 +17,7 @@
 from ducktape.mark.resource import cluster
 from ducktape.utils.util import wait_until
 from kafkatest.services.console_consumer import ConsoleConsumer
-from kafkatest.services.kafka import KafkaService, consumer_group
+from kafkatest.services.kafka import KafkaService
 from kafkatest.services.kafka.quorum import isolated_kraft, combined_kraft
 from kafkatest.services.verifiable_producer import VerifiableProducer
 from kafkatest.tests.produce_consume_validate import ProduceConsumeValidateTest
@@ -119,14 +119,8 @@
                                            message_validator=is_int,
                                            compression_types=["none"],
                                            version=KafkaVersion(from_kafka_version))
-        consumer_properties = consumer_group.maybe_set_group_protocol(group_protocol)
         self.consumer = ConsoleConsumer(self.test_context, self.num_consumers, self.kafka,
                                         self.topic, consumer_timeout_ms=30000,
-<<<<<<< HEAD
-                                        message_validator=is_int, version=KafkaVersion(from_kafka_version),
-                                        consumer_properties=consumer_properties)
-        self.run_produce_consume_validate(core_test_action=lambda: self.perform_version_change(from_kafka_version))
-=======
                                         message_validator=is_int, version=KafkaVersion(from_kafka_version))
 
         self.run_produce_consume_validate(core_test_action=lambda: self.upgrade_to_dev_version(from_kafka_version, True))
@@ -164,7 +158,6 @@
         self.upgrade_to_dev_version(starting_kafka_version, False)
 
         self.run_produce_consume_validate(core_test_action=lambda: self.downgrade_to_version(starting_kafka_version))
->>>>>>> 0d7c7659
         cluster_id = self.kafka.cluster_id()
         assert cluster_id is not None
         assert len(cluster_id) == 22
@@ -173,18 +166,12 @@
     @cluster(num_nodes=5)
     @matrix(from_kafka_version=[str(LATEST_3_1), str(LATEST_3_2), str(LATEST_3_3), str(LATEST_3_4), str(LATEST_3_5), str(LATEST_3_6), str(LATEST_3_7), str(LATEST_3_8), str(LATEST_3_9), str(DEV_BRANCH)],
             metadata_quorum=[combined_kraft])
-    def test_combined_mode_upgrade(self, from_kafka_version, metadata_quorum, use_new_coordinator=False,
-                                   group_protocol=consumer_group.classic_group_protocol):
-        self.run_upgrade(from_kafka_version, group_protocol)
+    def test_combined_mode_upgrade(self, from_kafka_version, metadata_quorum, use_new_coordinator=False):
+        self.run_upgrade(from_kafka_version)
 
     @cluster(num_nodes=8)
     @matrix(from_kafka_version=[str(LATEST_3_1), str(LATEST_3_2), str(LATEST_3_3), str(LATEST_3_4), str(LATEST_3_5), str(LATEST_3_6), str(LATEST_3_7), str(LATEST_3_8), str(LATEST_3_9), str(DEV_BRANCH)],
             metadata_quorum=[isolated_kraft])
-<<<<<<< HEAD
-    def test_isolated_mode_upgrade(self, from_kafka_version, metadata_quorum, use_new_coordinator=False,
-                                   group_protocol=consumer_group.classic_group_protocol):
-        self.run_upgrade(from_kafka_version, group_protocol)
-=======
     def test_isolated_mode_upgrade(self, from_kafka_version, metadata_quorum, use_new_coordinator=False):
         self.run_upgrade(from_kafka_version)
 
@@ -198,5 +185,4 @@
     @matrix(from_kafka_version=[str(LATEST_3_3), str(LATEST_3_4), str(LATEST_3_5), str(LATEST_3_6), str(LATEST_3_7), str(LATEST_3_8), str(LATEST_3_9), str(DEV_BRANCH)],
             metadata_quorum=[isolated_kraft])
     def test_isolated_mode_upgrade_downgrade(self, from_kafka_version, metadata_quorum, use_new_coordinator=False):
-        self.run_upgrade_downgrade(from_kafka_version)
->>>>>>> 0d7c7659
+        self.run_upgrade_downgrade(from_kafka_version)