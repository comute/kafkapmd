--- conflicted
+++ resolved
@@ -13,12 +13,7 @@
 # See the License for the specific language governing permissions and
 # limitations under the License.
 
-<<<<<<< HEAD
-from kafkatest.services.zookeeper import ZookeeperService
 from kafkatest.services.kafka import KafkaService, quorum, consumer_group
-=======
-from kafkatest.services.kafka import KafkaService, quorum
->>>>>>> 0d7c7659
 from kafkatest.services.console_consumer import ConsoleConsumer
 from kafkatest.services.verifiable_producer import VerifiableProducer
 from kafkatest.services.transactional_message_copier import TransactionalMessageCopier
@@ -269,15 +264,10 @@
 
     @cluster(num_nodes=10)
     @matrix(failure_mode=["hard_bounce", "clean_bounce"],
-<<<<<<< HEAD
-            bounce_target=["brokers", "clients"])
-    def test_transactions(self, failure_mode, bounce_target, metadata_quorum=quorum.zk,
-                          group_protocol=consumer_group.classic_group_protocol):
-=======
             bounce_target=["brokers", "clients"],
             metadata_quorum=quorum.all_non_upgrade)
-    def test_transactions(self, failure_mode, bounce_target, metadata_quorum):
->>>>>>> 0d7c7659
+    def test_transactions(self, failure_mode, bounce_target, metadata_quorum,
+                          group_protocol=consumer_group.classic_group_protocol):
         security_protocol = 'PLAINTEXT'
         self.kafka.security_protocol = security_protocol
         self.kafka.interbroker_security_protocol = security_protocol
