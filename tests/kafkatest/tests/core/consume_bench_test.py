--- conflicted
+++ resolved
@@ -80,12 +80,7 @@
         use_new_coordinator=[True],
         group_protocol=consumer_group.all_group_protocols
     )
-<<<<<<< HEAD
-    def test_consume_bench(self, topics, metadata_quorum=quorum.isolated_kraft, use_new_coordinator=False,
-                           group_protocol=consumer_group.classic_group_protocol):
-=======
-    def test_consume_bench(self, topics, metadata_quorum, use_new_coordinator=False, group_protocol=None):
->>>>>>> 0d7c7659
+    def test_consume_bench(self, topics, metadata_quorum, use_new_coordinator=False, group_protocol=consumer_group.classic_group_protocol):
         """
         Runs a ConsumeBench workload to consume messages
         """
@@ -116,12 +111,7 @@
         use_new_coordinator=[True],
         group_protocol=consumer_group.all_group_protocols
     )
-<<<<<<< HEAD
-    def test_single_partition(self, metadata_quorum=quorum.isolated_kraft, use_new_coordinator=False,
-                              group_protocol=consumer_group.classic_group_protocol):
-=======
-    def test_single_partition(self, metadata_quorum, use_new_coordinator=False, group_protocol=None):
->>>>>>> 0d7c7659
+    def test_single_partition(self, metadata_quorum, use_new_coordinator=False, group_protocol=consumer_group.classic_group_protocol):
         """
         Run a ConsumeBench against a single partition
         """
@@ -153,13 +143,7 @@
         use_new_coordinator=[True],
         group_protocol=consumer_group.all_group_protocols
     )
-<<<<<<< HEAD
-    def test_multiple_consumers_random_group_topics(self, metadata_quorum=quorum.isolated_kraft,
-                                                    use_new_coordinator=False,
-                                                    group_protocol=consumer_group.classic_group_protocol):
-=======
-    def test_multiple_consumers_random_group_topics(self, metadata_quorum, use_new_coordinator=False, group_protocol=None):
->>>>>>> 0d7c7659
+    def test_multiple_consumers_random_group_topics(self, metadata_quorum, use_new_coordinator=False, group_protocol=consumer_group.classic_group_protocol):
         """
         Runs multiple consumers group to read messages from topics.
         Since a consumerGroup isn't specified, each consumer should read from all topics independently
@@ -192,13 +176,7 @@
         use_new_coordinator=[True],
         group_protocol=consumer_group.all_group_protocols
     )
-<<<<<<< HEAD
-    def test_two_consumers_specified_group_topics(self, metadata_quorum=quorum.isolated_kraft,
-                                                  use_new_coordinator=False,
-                                                  group_protocol=consumer_group.classic_group_protocol):
-=======
-    def test_two_consumers_specified_group_topics(self, metadata_quorum, use_new_coordinator=False, group_protocol=None):
->>>>>>> 0d7c7659
+    def test_two_consumers_specified_group_topics(self, metadata_quorum, use_new_coordinator=False, group_protocol=consumer_group.classic_group_protocol):
         """
         Runs two consumers in the same consumer group to read messages from topics.
         Since a consumerGroup is specified, each consumer should dynamically get assigned a partition from group
@@ -232,13 +210,7 @@
         use_new_coordinator=[True],
         group_protocol=consumer_group.all_group_protocols
     )
-<<<<<<< HEAD
-    def test_multiple_consumers_random_group_partitions(self, metadata_quorum=quorum.isolated_kraft,
-                                                        use_new_coordinator=False,
-                                                        group_protocol=consumer_group.classic_group_protocol):
-=======
-    def test_multiple_consumers_random_group_partitions(self, metadata_quorum, use_new_coordinator=False, group_protocol=None):
->>>>>>> 0d7c7659
+    def test_multiple_consumers_random_group_partitions(self, metadata_quorum, use_new_coordinator=False, group_protocol=consumer_group.classic_group_protocol):
         """
         Runs multiple consumers in to read messages from specific partitions.
         Since a consumerGroup isn't specified, each consumer will get assigned a random group
@@ -272,14 +244,7 @@
         use_new_coordinator=[True],
         group_protocol=consumer_group.all_group_protocols
     )
-<<<<<<< HEAD
-    def test_multiple_consumers_specified_group_partitions_should_raise(self,
-                                                                        metadata_quorum=quorum.isolated_kraft,
-                                                                        use_new_coordinator=False,
-                                                                        group_protocol=consumer_group.classic_group_protocol):
-=======
-    def test_multiple_consumers_specified_group_partitions_should_raise(self, metadata_quorum, use_new_coordinator=False, group_protocol=None):
->>>>>>> 0d7c7659
+    def test_multiple_consumers_specified_group_partitions_should_raise(self, metadata_quorum, use_new_coordinator=False, group_protocol=consumer_group.classic_group_protocol):
         """
         Runs multiple consumers in the same group to read messages from specific partitions.
         It is an invalid configuration to provide a consumer group and specific partitions.
