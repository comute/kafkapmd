--- conflicted
+++ resolved
@@ -2254,22 +2254,10 @@
     }
 
     @Override
-<<<<<<< HEAD
-    public SnapshotWriter<T> createSnapshot(OffsetAndEpoch snapshotId) {
+    public Optional<SnapshotWriter<T>> createSnapshot(long committedOffset, int committedEpoch) {
+        final OffsetAndEpoch snapshotId = new OffsetAndEpoch(committedOffset + 1, committedEpoch);
         validateSnapshotId(snapshotId);
-        return new SnapshotWriter<>(
-            log.createSnapshot(snapshotId),
-            MAX_BATCH_SIZE_BYTES,
-            memoryPool,
-            time,
-            CompressionType.NONE,
-            serde
-        );
-=======
-    public Optional<SnapshotWriter<T>> createSnapshot(long committedOffset, int committedEpoch) {
-        return log.createNewSnapshot(
-            new OffsetAndEpoch(committedOffset + 1, committedEpoch)
-        ).map(snapshot -> {
+        return log.createNewSnapshot(snapshotId).map(snapshot -> {
             return new SnapshotWriter<>(
                 snapshot,
                 MAX_BATCH_SIZE_BYTES,
@@ -2279,7 +2267,6 @@
                 serde
             );
         });
->>>>>>> f0bb85ce
     }
 
     private void validateSnapshotId(OffsetAndEpoch snapshotId) {
