--- conflicted
+++ resolved
@@ -188,7 +188,7 @@
             new BlockingMessageQueue(),
             log,
             quorumStateStore,
-            new BatchMemoryPool(5, raftConfig.replicaFetchResponseMaxBytes()),
+            new BatchMemoryPool(5, MAX_BATCH_SIZE_BYTES),
             time,
             metrics,
             expirationService,
@@ -328,17 +328,8 @@
     }
 
     private Optional<SnapshotReader<T>> latestSnapshot() {
-<<<<<<< HEAD
-        return log.latestSnapshotId().flatMap(snapshotId ->
-            log
-            .readSnapshot(snapshotId)
-            .map(reader ->
-                SnapshotReader.of(reader, serde, BufferSupplier.create(), raftConfig.replicaFetchResponseMaxBytes())
-            )
-=======
         return log.latestSnapshot().map(reader ->
             SnapshotReader.of(reader, serde, BufferSupplier.create(), MAX_BATCH_SIZE_BYTES)
->>>>>>> d99562a1
         );
     }
 
@@ -417,7 +408,7 @@
             quorum.epoch(),
             endOffset,
             raftConfig.appendLingerMs(),
-            raftConfig.replicaFetchResponseMaxBytes(),
+            MAX_BATCH_SIZE_BYTES,
             memoryPool,
             time,
             CompressionType.NONE,
@@ -2460,7 +2451,7 @@
                     records,
                     serde,
                     BufferSupplier.create(),
-                    raftConfig.replicaFetchResponseMaxBytes(),
+                    MAX_BATCH_SIZE_BYTES,
                     this
                 )
             );
