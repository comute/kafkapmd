--- conflicted
+++ resolved
@@ -74,13 +74,10 @@
     private final Set<Integer> fetchedVoters = new HashSet<>();
     private final Timer checkQuorumTimer;
     private final int checkQuorumTimeoutMs;
-<<<<<<< HEAD
+    private final Timer beginQuorumEpochTimer;
+    private final int beginQuorumEpochTimeoutMs;
     private final Optional<VoterSetOffset> lastVoterSetOffset;
     private final short kraftVersion;
-=======
-    private final Timer beginQuorumEpochTimer;
-    private final int beginQuorumEpochTimeoutMs;
->>>>>>> 22787de4
 
     // This is volatile because resignation can be requested from an external thread.
     private volatile boolean resignRequested = false;
@@ -117,12 +114,10 @@
         // use the 1.5x of fetch timeout to tolerate some network transition time or other IO time.
         this.checkQuorumTimeoutMs = (int) (fetchTimeoutMs * CHECK_QUORUM_TIMEOUT_FACTOR);
         this.checkQuorumTimer = time.timer(checkQuorumTimeoutMs);
-<<<<<<< HEAD
+        this.beginQuorumEpochTimeoutMs = fetchTimeoutMs / 2;
+        this.beginQuorumEpochTimer = time.timer(0);
         this.lastVoterSetOffset = lastVoterSetOffset;
         this.kraftVersion = kraftVersion;
-=======
-        this.beginQuorumEpochTimeoutMs = fetchTimeoutMs / 2;
-        this.beginQuorumEpochTimer = time.timer(0);
     }
 
     public long timeUntilBeginQuorumEpochTimerExpires(long currentTimeMs) {
@@ -133,7 +128,6 @@
     public void resetBeginQuorumEpochTimer(long currentTimeMs) {
         beginQuorumEpochTimer.update(currentTimeMs);
         beginQuorumEpochTimer.reset(beginQuorumEpochTimeoutMs);
->>>>>>> 22787de4
     }
 
     /**
