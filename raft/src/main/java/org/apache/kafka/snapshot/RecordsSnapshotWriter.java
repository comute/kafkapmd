/*
 * Licensed to the Apache Software Foundation (ASF) under one or more
 * contributor license agreements. See the NOTICE file distributed with
 * this work for additional information regarding copyright ownership.
 * The ASF licenses this file to You under the Apache License, Version 2.0
 * (the "License"); you may not use this file except in compliance with
 * the License. You may obtain a copy of the License at
 *
 *    http://www.apache.org/licenses/LICENSE-2.0
 *
 * Unless required by applicable law or agreed to in writing, software
 * distributed under the License is distributed on an "AS IS" BASIS,
 * WITHOUT WARRANTIES OR CONDITIONS OF ANY KIND, either express or implied.
 * See the License for the specific language governing permissions and
 * limitations under the License.
 */

package org.apache.kafka.snapshot;

import org.apache.kafka.common.compress.Compression;
import org.apache.kafka.common.memory.MemoryPool;
import org.apache.kafka.common.message.KRaftVersionRecord;
import org.apache.kafka.common.message.SnapshotFooterRecord;
import org.apache.kafka.common.message.SnapshotHeaderRecord;
import org.apache.kafka.common.record.ControlRecordUtils;
import org.apache.kafka.common.record.MemoryRecordsBuilder;
import org.apache.kafka.common.record.RecordBatch;
import org.apache.kafka.common.record.TimestampType;
import org.apache.kafka.common.utils.Time;
import org.apache.kafka.raft.OffsetAndEpoch;
import org.apache.kafka.raft.internals.BatchAccumulator.CompletedBatch;
import org.apache.kafka.raft.internals.BatchAccumulator;
import org.apache.kafka.raft.internals.VoterSet;
import org.apache.kafka.server.common.serialization.RecordSerde;

import java.util.List;
import java.util.Optional;
import java.util.OptionalLong;

<<<<<<< HEAD
public final class RecordsSnapshotWriter<T> implements SnapshotWriter<T> {
    private final RawSnapshotWriter snapshot;
    private final BatchAccumulator<T> accumulator;
    private final Time time;
    private final long lastContainedLogTimestamp;
=======
final public class RecordsSnapshotWriter<T> implements SnapshotWriter<T> {
    final private RawSnapshotWriter snapshot;
    final private BatchAccumulator<T> accumulator;
    final private Time time;
>>>>>>> af86e56f

    private RecordsSnapshotWriter(
        RawSnapshotWriter snapshot,
        int maxBatchSize,
        MemoryPool memoryPool,
        Time time,
        Compression compression,
        RecordSerde<T> serde
    ) {
        this.snapshot = snapshot;
        this.time = time;

        this.accumulator = new BatchAccumulator<>(
            snapshot.snapshotId().epoch(),
            0,
            Integer.MAX_VALUE,
            maxBatchSize,
            memoryPool,
            time,
            compression,
            serde
        );
    }

    /**
     * Adds a {@link SnapshotFooterRecord} to the snapshot
     *
     * No more records should be appended to the snapshot after calling this method
     */
    private void finalizeSnapshotWithFooter() {
        SnapshotFooterRecord footerRecord = new SnapshotFooterRecord()
            .setVersion(ControlRecordUtils.SNAPSHOT_FOOTER_CURRENT_VERSION);
        accumulator.appendSnapshotFooterRecord(footerRecord, time.milliseconds());
        accumulator.forceDrain();
    }

    @Override
    public OffsetAndEpoch snapshotId() {
        return snapshot.snapshotId();
    }

    @Override
    public long lastContainedLogOffset() {
        return snapshot.snapshotId().offset() - 1;
    }

    @Override
    public int lastContainedLogEpoch() {
        return snapshot.snapshotId().epoch();
    }

    @Override
    public boolean isFrozen() {
        return snapshot.isFrozen();
    }

    @Override
    public void append(List<T> records) {
        if (snapshot.isFrozen()) {
            String message = String.format(
                "Append not supported. Snapshot is already frozen: id = '%s'.",
                snapshot.snapshotId()
            );

            throw new IllegalStateException(message);
        }

        accumulator.append(snapshot.snapshotId().epoch(), records, OptionalLong.empty(), false);

        if (accumulator.needsDrain(time.milliseconds())) {
            appendBatches(accumulator.drain());
        }
    }

    @Override
    public long freeze() {
        finalizeSnapshotWithFooter();
        appendBatches(accumulator.drain());
        snapshot.freeze();
        accumulator.close();
        return snapshot.sizeInBytes();
    }

    @Override
    public void close() {
        snapshot.close();
        accumulator.close();
    }

    private void appendBatches(List<CompletedBatch<T>> batches) {
        try {
            for (CompletedBatch<T> batch : batches) {
                snapshot.append(batch.data);
            }
        } finally {
            batches.forEach(CompletedBatch::release);
        }
    }

    final public static class Builder {
        private long lastContainedLogTimestamp = 0;
        private Compression compression = Compression.NONE;
        private Time time = Time.SYSTEM;
        private int maxBatchSize = 1024;
        private MemoryPool memoryPool = MemoryPool.NONE;
        private short kraftVersion = 1;
        private Optional<VoterSet> voterSet = Optional.empty();
        private Optional<RawSnapshotWriter> rawSnapshotWriter = Optional.empty();

        public Builder setLastContainedLogTimestamp(long lastContainedLogTimestamp) {
            this.lastContainedLogTimestamp = lastContainedLogTimestamp;
            return this;
        }

        public Builder setCompression(Compression compression) {
            this.compression = compression;
            return this;
        }

        public Builder setTime(Time time) {
            this.time = time;
            return this;
        }

        public Builder setMaxBatchSize(int maxBatchSize) {
            this.maxBatchSize = maxBatchSize;
            return this;
        }

        public Builder setMemoryPool(MemoryPool memoryPool) {
            this.memoryPool = memoryPool;
            return this;
        }

        public Builder setRawSnapshotWriter(RawSnapshotWriter rawSnapshotWriter) {
            this.rawSnapshotWriter = Optional.ofNullable(rawSnapshotWriter);
            return this;
        }

        public Builder setKraftVersion(short kraftVersion) {
            this.kraftVersion = kraftVersion;
            return this;
        }

        public Builder setVoterSet(Optional<VoterSet> voterSet) {
            this.voterSet = voterSet;
            return this;
        }

        public <T> RecordsSnapshotWriter<T> build(RecordSerde<T> serde) {
            if (!rawSnapshotWriter.isPresent()) {
                throw new IllegalStateException("Builder::build called without a RawSnapshotWriter");
            } else if (rawSnapshotWriter.get().sizeInBytes() != 0) {
                throw new IllegalStateException(
                    String.format("Initializing writer with a non-empty snapshot: %s", rawSnapshotWriter.get().snapshotId())
                );
            } else if (kraftVersion == 0 && voterSet.isPresent()) {
                throw new IllegalStateException(
                    String.format("Voter set (%s) not expected when the kraft.version is 0", voterSet.get())
                );
            }

            RecordsSnapshotWriter<T> writer = new RecordsSnapshotWriter<>(
                rawSnapshotWriter.get(),
                maxBatchSize,
                memoryPool,
                time,
                compression,
                serde
            );

            writer.accumulator.appendControlMessages((baseOffset, epoch, buffer) -> {
                long now = time.milliseconds();
                try (MemoryRecordsBuilder builder = new MemoryRecordsBuilder(
                        buffer,
                        RecordBatch.CURRENT_MAGIC_VALUE,
                        compression,
                        TimestampType.CREATE_TIME,
                        baseOffset,
                        now,
                        RecordBatch.NO_PRODUCER_ID,
                        RecordBatch.NO_PRODUCER_EPOCH,
                        RecordBatch.NO_SEQUENCE,
                        false, // isTransactional
                        true,  // isControlBatch
                        epoch,
                        buffer.capacity()
                    )
                ) {
                    builder.appendSnapshotHeaderMessage(
                        now,
                        new SnapshotHeaderRecord()
                            .setVersion(ControlRecordUtils.SNAPSHOT_HEADER_CURRENT_VERSION)
                            .setLastContainedLogTimestamp(lastContainedLogTimestamp)
                    );

                    if (kraftVersion > 0) {
                        builder.appendKRaftVersionMessage(
                            now,
                            new KRaftVersionRecord()
                                .setVersion(ControlRecordUtils.KRAFT_VERSION_CURRENT_VERSION)
                                .setKRaftVersion(kraftVersion)
                        );

                        if (voterSet.isPresent()) {
                            builder.appendVotersMessage(
                                now,
                                voterSet.get().toVotersRecord(ControlRecordUtils.KRAFT_VOTERS_CURRENT_VERSION)
                            );
                        }
                    }

                    return builder.build();
                }
            });

            return writer;
        }
    }
}<|MERGE_RESOLUTION|>--- conflicted
+++ resolved
@@ -37,18 +37,10 @@
 import java.util.Optional;
 import java.util.OptionalLong;
 
-<<<<<<< HEAD
-public final class RecordsSnapshotWriter<T> implements SnapshotWriter<T> {
-    private final RawSnapshotWriter snapshot;
-    private final BatchAccumulator<T> accumulator;
-    private final Time time;
-    private final long lastContainedLogTimestamp;
-=======
 final public class RecordsSnapshotWriter<T> implements SnapshotWriter<T> {
     final private RawSnapshotWriter snapshot;
     final private BatchAccumulator<T> accumulator;
     final private Time time;
->>>>>>> af86e56f
 
     private RecordsSnapshotWriter(
         RawSnapshotWriter snapshot,
