/*
 * Licensed to the Apache Software Foundation (ASF) under one or more
 * contributor license agreements. See the NOTICE file distributed with
 * this work for additional information regarding copyright ownership.
 * The ASF licenses this file to You under the Apache License, Version 2.0
 * (the "License"); you may not use this file except in compliance with
 * the License. You may obtain a copy of the License at
 *
 *    http://www.apache.org/licenses/LICENSE-2.0
 *
 * Unless required by applicable law or agreed to in writing, software
 * distributed under the License is distributed on an "AS IS" BASIS,
 * WITHOUT WARRANTIES OR CONDITIONS OF ANY KIND, either express or implied.
 * See the License for the specific language governing permissions and
 * limitations under the License.
 */
package org.apache.kafka.raft.internals;

import java.io.IOException;
import java.nio.ByteBuffer;
import java.util.ArrayList;
import java.util.Collections;
import java.util.IdentityHashMap;
import java.util.List;
import java.util.NoSuchElementException;
import java.util.Objects;
import java.util.Random;
import java.util.Set;
import java.util.stream.Collectors;
import java.util.stream.Stream;
import net.jqwik.api.ForAll;
import net.jqwik.api.Property;
import org.apache.kafka.common.record.CompressionType;
import org.apache.kafka.common.record.FileRecords;
import org.apache.kafka.common.record.MemoryRecords;
import org.apache.kafka.common.record.Records;
import org.apache.kafka.common.utils.BufferSupplier;
import org.apache.kafka.raft.Batch;
import org.apache.kafka.server.common.serialization.RecordSerde;
import org.apache.kafka.test.TestUtils;
import org.junit.jupiter.params.ParameterizedTest;
import org.junit.jupiter.params.provider.Arguments;
import org.junit.jupiter.params.provider.MethodSource;
import org.mockito.Mockito;
import static org.junit.jupiter.api.Assertions.assertEquals;
import static org.junit.jupiter.api.Assertions.assertFalse;
import static org.junit.jupiter.api.Assertions.assertThrows;
import static org.junit.jupiter.api.Assertions.assertTrue;

public final class RecordsIteratorTest {
    private static final RecordSerde<String> STRING_SERDE = new StringSerde();

    private static Stream<Arguments> emptyRecords() throws IOException {
        return Stream.of(
            FileRecords.open(TestUtils.tempFile()),
            MemoryRecords.EMPTY
        ).map(Arguments::of);
    }

    @ParameterizedTest
    @MethodSource("emptyRecords")
    void testEmptyRecords(Records records) throws IOException {
        testIterator(Collections.emptyList(), records);
    }

    @Property
    public void testMemoryRecords(
        @ForAll CompressionType compressionType,
        @ForAll long seed
    ) {
        List<TestBatch<String>> batches = createBatches(seed);

        MemoryRecords memRecords = buildRecords(compressionType, batches);
        testIterator(batches, memRecords);
    }

    @Property
    public void testFileRecords(
        @ForAll CompressionType compressionType,
        @ForAll long seed
    ) throws IOException {
        List<TestBatch<String>> batches = createBatches(seed);

        MemoryRecords memRecords = buildRecords(compressionType, batches);
        FileRecords fileRecords = FileRecords.open(TestUtils.tempFile());
        fileRecords.append(memRecords);

        testIterator(batches, fileRecords);
    }

    private void testIterator(
        List<TestBatch<String>> expectedBatches,
        Records records
    ) {
        Set<ByteBuffer> allocatedBuffers = Collections.newSetFromMap(new IdentityHashMap<>());

        RecordsIterator<String> iterator = createIterator(
            records,
            mockBufferSupplier(allocatedBuffers)
        );

        for (TestBatch<String> batch : expectedBatches) {
            assertTrue(iterator.hasNext());
            assertEquals(batch, TestBatch.from(iterator.next()));
        }

        assertFalse(iterator.hasNext());
        assertThrows(NoSuchElementException.class, iterator::next);

        iterator.close();
        assertEquals(Collections.emptySet(), allocatedBuffers);
    }

    static RecordsIterator<String> createIterator(Records records, BufferSupplier bufferSupplier) {
        return new RecordsIterator<>(records, STRING_SERDE, bufferSupplier, Records.HEADER_SIZE_UP_TO_MAGIC);
    }

    static BufferSupplier mockBufferSupplier(Set<ByteBuffer> buffers) {
        BufferSupplier bufferSupplier = Mockito.mock(BufferSupplier.class);

        Mockito.when(bufferSupplier.get(Mockito.anyInt())).thenAnswer(invocation -> {
            int size = invocation.getArgument(0);
            ByteBuffer buffer = ByteBuffer.allocate(size);
            buffers.add(buffer);
            return buffer;
        });

        Mockito.doAnswer(invocation -> {
            ByteBuffer released = invocation.getArgument(0);
            buffers.remove(released);
            return null;
        }).when(bufferSupplier).release(Mockito.any(ByteBuffer.class));

        return bufferSupplier;
    }

    public static List<TestBatch<String>> createBatches(long seed) {
        Random random = new Random(seed);
        long baseOffset = random.nextInt(100);
        int epoch = random.nextInt(3) + 1;
        long appendTimestamp = random.nextInt(1000);

        int numberOfBatches = random.nextInt(100) + 1;
        List<TestBatch<String>> batches = new ArrayList<>(numberOfBatches);
        for (int i = 0; i < numberOfBatches; i++) {
            int numberOfRecords = random.nextInt(100) + 1;
            List<String> records = random
                .ints(numberOfRecords, 0, 10)
                .mapToObj(String::valueOf)
                .collect(Collectors.toList());

<<<<<<< HEAD
            batches.add(Batch.of(baseOffset, epoch, appendTimestamp, records));
=======
            batches.add(new TestBatch<>(baseOffset, epoch, records));
>>>>>>> 1b7ab8eb
            baseOffset += records.size();
            if (i % 5 == 0) {
                epoch += random.nextInt(3);
            }
            appendTimestamp += random.nextInt(1000);
        }

        return batches;
    }

    public static MemoryRecords buildRecords(
        CompressionType compressionType,
        List<TestBatch<String>> batches
    ) {
        ByteBuffer buffer = ByteBuffer.allocate(102400);

        for (TestBatch<String> batch : batches) {
            BatchBuilder<String> builder = new BatchBuilder<>(
                buffer,
                STRING_SERDE,
                compressionType,
<<<<<<< HEAD
                batch.baseOffset(),
                batch.appendTimestamp(),
=======
                batch.baseOffset,
                12345L,
>>>>>>> 1b7ab8eb
                false,
                batch.epoch,
                1024
            );

            for (String record : batch.records) {
                builder.appendRecord(record, null);
            }

            builder.build();
        }

        buffer.flip();
        return MemoryRecords.readableRecords(buffer);
    }

    public static final class TestBatch<T> {
        final long baseOffset;
        final int epoch;
        final List<T> records;

        TestBatch(long baseOffset, int epoch, List<T> records) {
            this.baseOffset = baseOffset;
            this.epoch = epoch;
            this.records = records;
        }

        @Override
        public String toString() {
            return String.format(
                "TestBatch(baseOffset=%s, epoch=%s, records=%s)",
                baseOffset,
                epoch,
                records
            );
        }

        @Override
        public boolean equals(Object o) {
            if (this == o) return true;
            if (o == null || getClass() != o.getClass()) return false;
            TestBatch<?> testBatch = (TestBatch<?>) o;
            return baseOffset == testBatch.baseOffset &&
                epoch == testBatch.epoch &&
                Objects.equals(records, testBatch.records);
        }

        @Override
        public int hashCode() {
            return Objects.hash(baseOffset, epoch, records);
        }

        static <T> TestBatch<T> from(Batch<T> batch) {
            return new TestBatch<>(batch.baseOffset(), batch.epoch(), batch.records());
        }
    }
}<|MERGE_RESOLUTION|>--- conflicted
+++ resolved
@@ -149,11 +149,7 @@
                 .mapToObj(String::valueOf)
                 .collect(Collectors.toList());
 
-<<<<<<< HEAD
-            batches.add(Batch.of(baseOffset, epoch, appendTimestamp, records));
-=======
-            batches.add(new TestBatch<>(baseOffset, epoch, records));
->>>>>>> 1b7ab8eb
+            batches.add(new TestBatch<>(baseOffset, epoch, appendTimestamp, records));
             baseOffset += records.size();
             if (i % 5 == 0) {
                 epoch += random.nextInt(3);
@@ -175,13 +171,8 @@
                 buffer,
                 STRING_SERDE,
                 compressionType,
-<<<<<<< HEAD
-                batch.baseOffset(),
-                batch.appendTimestamp(),
-=======
                 batch.baseOffset,
-                12345L,
->>>>>>> 1b7ab8eb
+                batch.appendTimestamp,
                 false,
                 batch.epoch,
                 1024
@@ -201,11 +192,13 @@
     public static final class TestBatch<T> {
         final long baseOffset;
         final int epoch;
+        final long appendTimestamp;
         final List<T> records;
 
-        TestBatch(long baseOffset, int epoch, List<T> records) {
+        TestBatch(long baseOffset, int epoch, long appendTimestamp, List<T> records) {
             this.baseOffset = baseOffset;
             this.epoch = epoch;
+            this.appendTimestamp = appendTimestamp;
             this.records = records;
         }
 
@@ -235,7 +228,7 @@
         }
 
         static <T> TestBatch<T> from(Batch<T> batch) {
-            return new TestBatch<>(batch.baseOffset(), batch.epoch(), batch.records());
+            return new TestBatch<>(batch.baseOffset(), batch.epoch(), batch.appendTimestamp(), batch.records());
         }
     }
 }