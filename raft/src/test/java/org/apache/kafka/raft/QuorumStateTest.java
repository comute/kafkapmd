--- conflicted
+++ resolved
@@ -106,24 +106,17 @@
         );
     }
 
-<<<<<<< HEAD
     private VoterSet localWithRemoteVoterSet(IntStream remoteIds, KRaftVersion kraftVersion) {
         boolean withDirectoryId = kraftVersion.featureLevel() > 0;
-        Map<Integer, VoterSet.VoterNode> voters = VoterSetTest.voterMap(remoteIds, withDirectoryId);
-        voters.put(localId, VoterSetTest.voterNode(localVoterKey));
-=======
-    private VoterSet localWithRemoteVoterSet(IntStream remoteIds, short kraftVersion) {
-        boolean withDirectoryId = kraftVersion > 0;
         Stream<ReplicaKey> remoteKeys = remoteIds
             .boxed()
             .map(id -> replicaKey(id, withDirectoryId));
->>>>>>> e2ec389a
 
         return localWithRemoteVoterSet(remoteKeys, kraftVersion);
     }
 
-    private VoterSet localWithRemoteVoterSet(Stream<ReplicaKey> remoteKeys, short kraftVersion) {
-        boolean withDirectoryId = kraftVersion > 0;
+    private VoterSet localWithRemoteVoterSet(Stream<ReplicaKey> remoteKeys, KRaftVersion kraftVersion) {
+        boolean withDirectoryId = kraftVersion.featureLevel() > 0;
 
         ReplicaKey actualLocalVoter = withDirectoryId ?
             localVoterKey :
@@ -199,14 +192,8 @@
     }
 
     @ParameterizedTest
-<<<<<<< HEAD
-    @EnumSource(value = KRaftVersion.class)
-    public void testInitializeAsVoted(KRaftVersion kraftVersion) {
-        ReplicaKey nodeKey1 = ReplicaKey.of(1, Optional.of(Uuid.randomUuid()));
-        ReplicaKey nodeKey2 = ReplicaKey.of(2, Optional.of(Uuid.randomUuid()));
-=======
-    @ValueSource(shorts = {0, 1})
-    public void testInitializeAsUnattachedWhenMissingEndpoints(short kraftVersion) {
+    @EnumSource(value = KRaftVersion.class)
+    public void testInitializeAsUnattachedWhenMissingEndpoints(KRaftVersion kraftVersion) {
         int node1 = 1;
         int node2 = 2;
         int leader = 3;
@@ -224,11 +211,10 @@
     }
 
     @ParameterizedTest
-    @ValueSource(shorts = {0, 1})
-    public void testInitializeAsVoted(short kraftVersion) {
+    @EnumSource(value = KRaftVersion.class)
+    public void testInitializeAsVoted(KRaftVersion kraftVersion) {
         ReplicaKey nodeKey1 = ReplicaKey.of(1, Uuid.randomUuid());
         ReplicaKey nodeKey2 = ReplicaKey.of(2, Uuid.randomUuid());
->>>>>>> e2ec389a
 
         int epoch = 5;
         VoterSet voters = VoterSetTest.voterSet(Stream.of(localVoterKey, nodeKey1, nodeKey2));
@@ -256,18 +242,11 @@
     }
 
     @ParameterizedTest
-<<<<<<< HEAD
     @EnumSource(value = KRaftVersion.class)
     public void testInitializeAsResignedCandidate(KRaftVersion kraftVersion) {
-        int node1 = 1;
-        int node2 = 2;
-=======
-    @ValueSource(shorts = {0, 1})
-    public void testInitializeAsResignedCandidate(short kraftVersion) {
-        boolean withDirectoryId = kraftVersion > 0;
+        boolean withDirectoryId = kraftVersion.featureLevel() > 0;
         ReplicaKey node1 = replicaKey(1, withDirectoryId);
         ReplicaKey node2 = replicaKey(2, withDirectoryId);
->>>>>>> e2ec389a
         int epoch = 5;
         VoterSet voters = localWithRemoteVoterSet(Stream.of(node1, node2), kraftVersion);
         ElectionState election = ElectionState.withVotedCandidate(
@@ -478,15 +457,9 @@
     }
 
     @ParameterizedTest
-<<<<<<< HEAD
     @EnumSource(value = KRaftVersion.class)
     public void testCandidateToVoted(KRaftVersion kraftVersion) {
-        ReplicaKey otherNodeKey = ReplicaKey.of(1, Optional.of(Uuid.randomUuid()));
-=======
-    @ValueSource(shorts = {0, 1})
-    public void testCandidateToVoted(short kraftVersion) {
         ReplicaKey otherNodeKey = ReplicaKey.of(1, Uuid.randomUuid());
->>>>>>> e2ec389a
         VoterSet voters = VoterSetTest.voterSet(Stream.of(localVoterKey, otherNodeKey));
         QuorumState state = initializeEmptyState(voters, kraftVersion);
         state.initialize(new OffsetAndEpoch(0L, logEndEpoch));
@@ -511,15 +484,9 @@
     }
 
     @ParameterizedTest
-<<<<<<< HEAD
     @EnumSource(value = KRaftVersion.class)
     public void testCandidateToAnyStateLowerEpoch(KRaftVersion kraftVersion) {
-        ReplicaKey otherNodeKey = ReplicaKey.of(1, Optional.of(Uuid.randomUuid()));
-=======
-    @ValueSource(shorts = {0, 1})
-    public void testCandidateToAnyStateLowerEpoch(short kraftVersion) {
         ReplicaKey otherNodeKey = ReplicaKey.of(1, Uuid.randomUuid());
->>>>>>> e2ec389a
         VoterSet voters = VoterSetTest.voterSet(Stream.of(localVoterKey, otherNodeKey));
         QuorumState state = initializeEmptyState(voters, kraftVersion);
         state.initialize(new OffsetAndEpoch(0L, logEndEpoch));
@@ -660,15 +627,9 @@
     }
 
     @ParameterizedTest
-<<<<<<< HEAD
     @EnumSource(value = KRaftVersion.class)
     public void testLeaderToVoted(KRaftVersion kraftVersion) {
-        ReplicaKey otherNodeKey = ReplicaKey.of(1, Optional.of(Uuid.randomUuid()));
-=======
-    @ValueSource(shorts = {0, 1})
-    public void testLeaderToVoted(short kraftVersion) {
         ReplicaKey otherNodeKey = ReplicaKey.of(1, Uuid.randomUuid());
->>>>>>> e2ec389a
         VoterSet voters = VoterSetTest.voterSet(Stream.of(localVoterKey, otherNodeKey));
         QuorumState state = initializeEmptyState(voters, kraftVersion);
         state.initialize(new OffsetAndEpoch(0L, logEndEpoch));
@@ -696,15 +657,9 @@
     }
 
     @ParameterizedTest
-<<<<<<< HEAD
     @EnumSource(value = KRaftVersion.class)
     public void testLeaderToAnyStateLowerEpoch(KRaftVersion kraftVersion) {
-        ReplicaKey otherNodeKey = ReplicaKey.of(1, Optional.of(Uuid.randomUuid()));
-=======
-    @ValueSource(shorts = {0, 1})
-    public void testLeaderToAnyStateLowerEpoch(short kraftVersion) {
         ReplicaKey otherNodeKey = ReplicaKey.of(1, Uuid.randomUuid());
->>>>>>> e2ec389a
         VoterSet voters = VoterSetTest.voterSet(Stream.of(localVoterKey, otherNodeKey));
         QuorumState state = initializeEmptyState(voters, kraftVersion);
         state.initialize(new OffsetAndEpoch(0L, logEndEpoch));
@@ -754,15 +709,9 @@
     }
 
     @ParameterizedTest
-<<<<<<< HEAD
     @EnumSource(value = KRaftVersion.class)
     public void testUnattachedToLeaderOrResigned(KRaftVersion kraftVersion) {
-        ReplicaKey leaderKey = ReplicaKey.of(1, Optional.of(Uuid.randomUuid()));
-=======
-    @ValueSource(shorts = {0, 1})
-    public void testUnattachedToLeaderOrResigned(short kraftVersion) {
         ReplicaKey leaderKey = ReplicaKey.of(1, Uuid.randomUuid());
->>>>>>> e2ec389a
         int epoch = 5;
         VoterSet voters = VoterSetTest.voterSet(Stream.of(localVoterKey, leaderKey));
         store.writeElectionState(
@@ -777,15 +726,9 @@
     }
 
     @ParameterizedTest
-<<<<<<< HEAD
     @EnumSource(value = KRaftVersion.class)
     public void testUnattachedToVotedSameEpoch(KRaftVersion kraftVersion) {
-        ReplicaKey otherNodeKey = ReplicaKey.of(1, Optional.of(Uuid.randomUuid()));
-=======
-    @ValueSource(shorts = {0, 1})
-    public void testUnattachedToVotedSameEpoch(short kraftVersion) {
         ReplicaKey otherNodeKey = ReplicaKey.of(1, Uuid.randomUuid());
->>>>>>> e2ec389a
         VoterSet voters = VoterSetTest.voterSet(Stream.of(localVoterKey, otherNodeKey));
         QuorumState state = initializeEmptyState(voters, kraftVersion);
         state.initialize(new OffsetAndEpoch(0L, logEndEpoch));
@@ -816,15 +759,9 @@
     }
 
     @ParameterizedTest
-<<<<<<< HEAD
     @EnumSource(value = KRaftVersion.class)
     public void testUnattachedToVotedHigherEpoch(KRaftVersion kraftVersion) {
-        ReplicaKey otherNodeKey = ReplicaKey.of(1, Optional.of(Uuid.randomUuid()));
-=======
-    @ValueSource(shorts = {0, 1})
-    public void testUnattachedToVotedHigherEpoch(short kraftVersion) {
         ReplicaKey otherNodeKey = ReplicaKey.of(1, Uuid.randomUuid());
->>>>>>> e2ec389a
         VoterSet voters = VoterSetTest.voterSet(Stream.of(localVoterKey, otherNodeKey));
         QuorumState state = initializeEmptyState(voters, kraftVersion);
         state.initialize(new OffsetAndEpoch(0L, logEndEpoch));
@@ -848,15 +785,9 @@
     }
 
     @ParameterizedTest
-<<<<<<< HEAD
     @EnumSource(value = KRaftVersion.class)
     public void testUnattachedToCandidate(KRaftVersion kraftVersion) {
-        ReplicaKey otherNodeKey = ReplicaKey.of(1, Optional.of(Uuid.randomUuid()));
-=======
-    @ValueSource(shorts = {0, 1})
-    public void testUnattachedToCandidate(short kraftVersion) {
         ReplicaKey otherNodeKey = ReplicaKey.of(1, Uuid.randomUuid());
->>>>>>> e2ec389a
         VoterSet voters = VoterSetTest.voterSet(Stream.of(localVoterKey, otherNodeKey));
         QuorumState state = initializeEmptyState(voters, kraftVersion);
         state.initialize(new OffsetAndEpoch(0L, logEndEpoch));
@@ -874,15 +805,9 @@
     }
 
     @ParameterizedTest
-<<<<<<< HEAD
     @EnumSource(value = KRaftVersion.class)
     public void testUnattachedToUnattached(KRaftVersion kraftVersion) {
-        ReplicaKey otherNodeKey = ReplicaKey.of(1, Optional.of(Uuid.randomUuid()));
-=======
-    @ValueSource(shorts = {0, 1})
-    public void testUnattachedToUnattached(short kraftVersion) {
         ReplicaKey otherNodeKey = ReplicaKey.of(1, Uuid.randomUuid());
->>>>>>> e2ec389a
         VoterSet voters = VoterSetTest.voterSet(Stream.of(localVoterKey, otherNodeKey));
         QuorumState state = initializeEmptyState(voters, kraftVersion);
         state.initialize(new OffsetAndEpoch(0L, logEndEpoch));
@@ -901,15 +826,9 @@
     }
 
     @ParameterizedTest
-<<<<<<< HEAD
     @EnumSource(value = KRaftVersion.class)
     public void testUnattachedToFollowerSameEpoch(KRaftVersion kraftVersion) {
-        ReplicaKey otherNodeKey = ReplicaKey.of(1, Optional.of(Uuid.randomUuid()));
-=======
-    @ValueSource(shorts = {0, 1})
-    public void testUnattachedToFollowerSameEpoch(short kraftVersion) {
         ReplicaKey otherNodeKey = ReplicaKey.of(1, Uuid.randomUuid());
->>>>>>> e2ec389a
         VoterSet voters = VoterSetTest.voterSet(Stream.of(localVoterKey, otherNodeKey));
         QuorumState state = initializeEmptyState(voters, kraftVersion);
         state.initialize(new OffsetAndEpoch(0L, logEndEpoch));
@@ -931,15 +850,9 @@
     }
 
     @ParameterizedTest
-<<<<<<< HEAD
     @EnumSource(value = KRaftVersion.class)
     public void testUnattachedToFollowerHigherEpoch(KRaftVersion kraftVersion) {
-        ReplicaKey otherNodeKey = ReplicaKey.of(1, Optional.of(Uuid.randomUuid()));
-=======
-    @ValueSource(shorts = {0, 1})
-    public void testUnattachedToFollowerHigherEpoch(short kraftVersion) {
         ReplicaKey otherNodeKey = ReplicaKey.of(1, Uuid.randomUuid());
->>>>>>> e2ec389a
         VoterSet voters = VoterSetTest.voterSet(Stream.of(localVoterKey, otherNodeKey));
         QuorumState state = initializeEmptyState(voters, kraftVersion);
         state.initialize(new OffsetAndEpoch(0L, logEndEpoch));
@@ -961,15 +874,9 @@
     }
 
     @ParameterizedTest
-<<<<<<< HEAD
     @EnumSource(value = KRaftVersion.class)
     public void testUnattachedToAnyStateLowerEpoch(KRaftVersion kraftVersion) {
-        ReplicaKey otherNodeKey = ReplicaKey.of(1, Optional.of(Uuid.randomUuid()));
-=======
-    @ValueSource(shorts = {0, 1})
-    public void testUnattachedToAnyStateLowerEpoch(short kraftVersion) {
         ReplicaKey otherNodeKey = ReplicaKey.of(1, Uuid.randomUuid());
->>>>>>> e2ec389a
         VoterSet voters = VoterSetTest.voterSet(Stream.of(localVoterKey, otherNodeKey));
         QuorumState state = initializeEmptyState(voters, kraftVersion);
         state.initialize(new OffsetAndEpoch(0L, logEndEpoch));
@@ -1149,15 +1056,9 @@
     }
 
     @ParameterizedTest
-<<<<<<< HEAD
     @EnumSource(value = KRaftVersion.class)
     public void testVotedToAnyStateLowerEpoch(KRaftVersion kraftVersion) {
-        ReplicaKey otherNodeKey = ReplicaKey.of(1, Optional.of(Uuid.randomUuid()));
-=======
-    @ValueSource(shorts = {0, 1})
-    public void testVotedToAnyStateLowerEpoch(short kraftVersion) {
         ReplicaKey otherNodeKey = ReplicaKey.of(1, Uuid.randomUuid());
->>>>>>> e2ec389a
         VoterSet voters = VoterSetTest.voterSet(Stream.of(localVoterKey, otherNodeKey));
         QuorumState state = initializeEmptyState(voters, kraftVersion);
         state.initialize(new OffsetAndEpoch(0L, logEndEpoch));
@@ -1380,17 +1281,10 @@
     }
 
     @ParameterizedTest
-<<<<<<< HEAD
     @EnumSource(value = KRaftVersion.class)
     public void testFollowerToVotedHigherEpoch(KRaftVersion kraftVersion) {
-        ReplicaKey nodeKey1 = ReplicaKey.of(1, Optional.of(Uuid.randomUuid()));
-        ReplicaKey nodeKey2 = ReplicaKey.of(2, Optional.of(Uuid.randomUuid()));
-=======
-    @ValueSource(shorts = {0, 1})
-    public void testFollowerToVotedHigherEpoch(short kraftVersion) {
         ReplicaKey nodeKey1 = ReplicaKey.of(1, Uuid.randomUuid());
         ReplicaKey nodeKey2 = ReplicaKey.of(2, Uuid.randomUuid());
->>>>>>> e2ec389a
 
         VoterSet voters = VoterSetTest.voterSet(Stream.of(localVoterKey, nodeKey1, nodeKey2));
         QuorumState state = initializeEmptyState(voters, kraftVersion);
@@ -1503,15 +1397,9 @@
     }
 
     @ParameterizedTest
-<<<<<<< HEAD
     @EnumSource(value = KRaftVersion.class)
     public void testObserverWithIdCanVote(KRaftVersion kraftVersion) {
-        ReplicaKey otherNodeKey = ReplicaKey.of(1, Optional.of(Uuid.randomUuid()));
-=======
-    @ValueSource(shorts = {0, 1})
-    public void testObserverWithIdCanVote(short kraftVersion) {
         ReplicaKey otherNodeKey = ReplicaKey.of(1, Uuid.randomUuid());
->>>>>>> e2ec389a
         VoterSet voters = VoterSetTest.voterSet(Stream.of(otherNodeKey));
 
         QuorumState state = initializeEmptyState(voters, kraftVersion);
@@ -1598,15 +1486,9 @@
     }
 
     @ParameterizedTest
-<<<<<<< HEAD
     @EnumSource(value = KRaftVersion.class)
     public void testHasRemoteLeader(KRaftVersion kraftVersion) {
-        ReplicaKey otherNodeKey = ReplicaKey.of(1, Optional.of(Uuid.randomUuid()));
-=======
-    @ValueSource(shorts = {0, 1})
-    public void testHasRemoteLeader(short kraftVersion) {
         ReplicaKey otherNodeKey = ReplicaKey.of(1, Uuid.randomUuid());
->>>>>>> e2ec389a
         VoterSet voters = VoterSetTest.voterSet(Stream.of(localVoterKey, otherNodeKey));
 
         QuorumState state = initializeEmptyState(voters, kraftVersion);
@@ -1634,15 +1516,9 @@
     }
 
     @ParameterizedTest
-<<<<<<< HEAD
     @EnumSource(value = KRaftVersion.class)
     public void testHighWatermarkRetained(KRaftVersion kraftVersion) {
-        ReplicaKey otherNodeKey = ReplicaKey.of(1, Optional.of(Uuid.randomUuid()));
-=======
-    @ValueSource(shorts = {0, 1})
-    public void testHighWatermarkRetained(short kraftVersion) {
         ReplicaKey otherNodeKey = ReplicaKey.of(1, Uuid.randomUuid());
->>>>>>> e2ec389a
         VoterSet voters = VoterSetTest.voterSet(Stream.of(localVoterKey, otherNodeKey));
 
         QuorumState state = initializeEmptyState(voters, kraftVersion);
