--- conflicted
+++ resolved
@@ -2157,14 +2157,8 @@
 
         // Now catch up to the start of the leader epoch so that the high
         // watermark advances and we can start sending committed data to the
-<<<<<<< HEAD
-        // listener.
-        context.deliverRequest(context.fetchRequest(epoch, otherNodeId, 9L, 2, 500));
-
-=======
         // listener. Note that the `LeaderChange` control record is filtered.
         context.deliverRequest(context.fetchRequest(epoch, otherNodeId, 10L, epoch, 500));
->>>>>>> c9cab2be
         context.client.poll();
         assertEquals(OptionalInt.empty(), context.listener.currentClaimedEpoch());
         assertEquals(1, context.listener.numCommittedBatches());
@@ -2207,17 +2201,10 @@
         assertEquals(10L, context.log.endOffset().offset);
 
         // Let the initial listener catch up
-<<<<<<< HEAD
-        context.deliverRequest(context.fetchRequest(epoch, otherNodeId, 9L, 2, 500));
+        context.deliverRequest(context.fetchRequest(epoch, otherNodeId, 10L, epoch, 0));
         context.pollUntil(() -> OptionalInt.of(epoch).equals(context.listener.currentClaimedEpoch()));
-        assertEquals(OptionalLong.of(9L), context.client.highWatermark());
+        assertEquals(OptionalLong.of(10L), context.client.highWatermark());
         assertEquals(OptionalLong.of(8L), context.listener.lastCommitOffset());
-=======
-        context.deliverRequest(context.fetchRequest(epoch, otherNodeId, 10L, epoch, 0));
-        context.client.poll();
-        assertEquals(OptionalLong.of(10L), context.client.highWatermark());
-        context.client.poll();
->>>>>>> c9cab2be
         assertEquals(OptionalInt.of(epoch), context.listener.currentClaimedEpoch());
         // Ensure that the `handleClaim` callback was not fired early
         assertEquals(9L, context.listener.claimedEpochStartOffset(epoch));
