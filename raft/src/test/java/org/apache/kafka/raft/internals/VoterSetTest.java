--- conflicted
+++ resolved
@@ -61,13 +61,8 @@
 
         assertEquals(Optional.empty(), voterSet.addVoter(voterNode(1, true)));
 
-<<<<<<< HEAD
         VoterSet.VoterNode voter4 = voterNode(4, true);
-        aVoterMap.put(voter4.id(), voter4);
-=======
-        VoterSet.VoterNode voter4 = voterNode(4);
         aVoterMap.put(voter4.voterKey().id(), voter4);
->>>>>>> d1c17e0e
         assertEquals(Optional.of(new VoterSet(new HashMap<>(aVoterMap))), voterSet.addVoter(voter4));
     }
 
@@ -91,11 +86,11 @@
         Map<Integer, VoterSet.VoterNode> aVoterMap = voterMap(Arrays.asList(1, 2, 3), true);
         VoterSet voterSet = new VoterSet(new HashMap<>(aVoterMap));
 
-        assertTrue(voterSet.isVoter(1, aVoterMap.get(1).directoryId()));
+        assertTrue(voterSet.isVoter(1, aVoterMap.get(1).voterKey().directoryId()));
         assertFalse(voterSet.isVoter(1, Optional.of(Uuid.randomUuid())));
         assertFalse(voterSet.isVoter(1, Optional.empty()));
-        assertFalse(voterSet.isVoter(2, aVoterMap.get(1).directoryId()));
-        assertFalse(voterSet.isVoter(4, aVoterMap.get(1).directoryId()));
+        assertFalse(voterSet.isVoter(2, aVoterMap.get(1).voterKey().directoryId()));
+        assertFalse(voterSet.isVoter(4, aVoterMap.get(1).voterKey().directoryId()));
         assertFalse(voterSet.isVoter(4, Optional.empty()));
     }
 
@@ -115,10 +110,10 @@
         Map<Integer, VoterSet.VoterNode> aVoterMap = voterMap(Arrays.asList(1), true);
         VoterSet voterSet = new VoterSet(new HashMap<>(aVoterMap));
 
-        assertTrue(voterSet.isOnlyVoter(1, aVoterMap.get(1).directoryId()));
+        assertTrue(voterSet.isOnlyVoter(1, aVoterMap.get(1).voterKey().directoryId()));
         assertFalse(voterSet.isOnlyVoter(1, Optional.of(Uuid.randomUuid())));
         assertFalse(voterSet.isOnlyVoter(1, Optional.empty()));
-        assertFalse(voterSet.isOnlyVoter(4, aVoterMap.get(1).directoryId()));
+        assertFalse(voterSet.isOnlyVoter(4, aVoterMap.get(1).voterKey().directoryId()));
         assertFalse(voterSet.isOnlyVoter(4, Optional.empty()));
     }
 
@@ -127,11 +122,11 @@
         Map<Integer, VoterSet.VoterNode> aVoterMap = voterMap(Arrays.asList(1, 2), true);
         VoterSet voterSet = new VoterSet(new HashMap<>(aVoterMap));
 
-        assertFalse(voterSet.isOnlyVoter(1, aVoterMap.get(1).directoryId()));
+        assertFalse(voterSet.isOnlyVoter(1, aVoterMap.get(1).voterKey().directoryId()));
         assertFalse(voterSet.isOnlyVoter(1, Optional.of(Uuid.randomUuid())));
         assertFalse(voterSet.isOnlyVoter(1, Optional.empty()));
-        assertFalse(voterSet.isOnlyVoter(2, aVoterMap.get(1).directoryId()));
-        assertFalse(voterSet.isOnlyVoter(4, aVoterMap.get(1).directoryId()));
+        assertFalse(voterSet.isOnlyVoter(2, aVoterMap.get(1).voterKey().directoryId()));
+        assertFalse(voterSet.isOnlyVoter(4, aVoterMap.get(1).voterKey().directoryId()));
         assertFalse(voterSet.isOnlyVoter(4, Optional.empty()));
     }
 
@@ -228,12 +223,10 @@
 
     static VoterSet.VoterNode voterNode(int id, boolean withDirectoryId) {
         return new VoterSet.VoterNode(
-<<<<<<< HEAD
-            id,
-            withDirectoryId ? Optional.of(Uuid.randomUuid()) : Optional.empty(),
-=======
-            VoterSet.VoterKey.of(id, Optional.of(Uuid.randomUuid())),
->>>>>>> d1c17e0e
+            VoterSet.VoterKey.of(
+                id,
+                withDirectoryId ? Optional.of(Uuid.randomUuid()) : Optional.empty()
+            ),
             Collections.singletonMap(
                 "LISTENER",
                 InetSocketAddress.createUnresolved(String.format("replica-%d", id), 1234)
