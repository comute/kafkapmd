/*
 * Licensed to the Apache Software Foundation (ASF) under one or more
 * contributor license agreements. See the NOTICE file distributed with
 * this work for additional information regarding copyright ownership.
 * The ASF licenses this file to You under the Apache License, Version 2.0
 * (the "License"); you may not use this file except in compliance with
 * the License. You may obtain a copy of the License at
 *
 *    http://www.apache.org/licenses/LICENSE-2.0
 *
 * Unless required by applicable law or agreed to in writing, software
 * distributed under the License is distributed on an "AS IS" BASIS,
 * WITHOUT WARRANTIES OR CONDITIONS OF ANY KIND, either express or implied.
 * See the License for the specific language governing permissions and
 * limitations under the License.
 */
package org.apache.kafka.raft;

import org.apache.kafka.common.TopicPartition;
import org.apache.kafka.common.memory.MemoryPool;
import org.apache.kafka.common.message.FetchResponseData;
import org.apache.kafka.common.message.FetchSnapshotRequestData;
import org.apache.kafka.common.message.FetchSnapshotResponseData;
import org.apache.kafka.common.protocol.Errors;
import org.apache.kafka.common.record.CompressionType;
import org.apache.kafka.common.record.MemoryRecords;
import org.apache.kafka.common.record.UnalignedMemoryRecords;
import org.apache.kafka.common.requests.FetchSnapshotRequest;
import org.apache.kafka.common.requests.FetchSnapshotResponse;
import org.apache.kafka.common.utils.Utils;
import org.apache.kafka.raft.internals.StringSerde;
import org.apache.kafka.snapshot.RawSnapshotReader;
import org.apache.kafka.snapshot.RawSnapshotWriter;
import org.apache.kafka.snapshot.SnapshotReader;
import org.apache.kafka.snapshot.SnapshotWriter;
import org.apache.kafka.snapshot.SnapshotWriterReaderTest;
import org.junit.jupiter.api.Test;

import java.io.IOException;
import java.nio.ByteBuffer;
import java.util.Arrays;
import java.util.List;
import java.util.Optional;
import java.util.OptionalLong;
import java.util.OptionalInt;
import java.util.Set;

import static org.junit.jupiter.api.Assertions.assertEquals;
import static org.junit.jupiter.api.Assertions.assertTrue;
import static org.junit.jupiter.api.Assertions.assertThrows;

final public class KafkaRaftClientSnapshotTest {
    @Test
    public void testLeaderListernerNotified() throws Exception {
        int localId = 0;
        int otherNodeId = localId + 1;
        Set<Integer> voters = Utils.mkSet(localId, otherNodeId);
        OffsetAndEpoch snapshotId = new OffsetAndEpoch(3, 1);

        RaftClientTestContext context = new RaftClientTestContext.Builder(localId, voters)
            .appendToLog(snapshotId.epoch, Arrays.asList("a", "b", "c"))
            .appendToLog(snapshotId.epoch, Arrays.asList("d", "e", "f"))
            .withEmptySnapshot(snapshotId)
            .deleteBeforeSnapshot(snapshotId)
            .build();

        context.becomeLeader();
        int epoch = context.currentEpoch();

        // Advance the highWatermark
        long localLogEndOffset = context.log.endOffset().offset;
        context.deliverRequest(context.fetchRequest(epoch, otherNodeId, localLogEndOffset, epoch, 0));
        context.pollUntilResponse();
        context.assertSentFetchPartitionResponse(Errors.NONE, epoch, OptionalInt.of(localId));
        assertEquals(localLogEndOffset, context.client.highWatermark().getAsLong());

        // Check that listener was notified of the new snapshot
        try (SnapshotReader<String> snapshot = context.listener.drainHandledSnapshot().get()) {
            assertEquals(snapshotId, snapshot.snapshotId());
            SnapshotWriterReaderTest.assertSnapshot(Arrays.asList(), snapshot);
        }
    }

    @Test
    public void testFollowerListenerNotified() throws Exception {
        int localId = 0;
        int leaderId = localId + 1;
        Set<Integer> voters = Utils.mkSet(localId, leaderId);
        int epoch = 2;
        OffsetAndEpoch snapshotId = new OffsetAndEpoch(3, 1);

        RaftClientTestContext context = new RaftClientTestContext.Builder(localId, voters)
            .appendToLog(snapshotId.epoch, Arrays.asList("a", "b", "c"))
            .appendToLog(snapshotId.epoch, Arrays.asList("d", "e", "f"))
            .withEmptySnapshot(snapshotId)
            .deleteBeforeSnapshot(snapshotId)
            .withElectedLeader(epoch, leaderId)
            .build();

        // Advance the highWatermark
        long localLogEndOffset = context.log.endOffset().offset;
        context.pollUntilRequest();
        RaftRequest.Outbound fetchRequest = context.assertSentFetchRequest();
        context.assertFetchRequestData(fetchRequest, epoch, localLogEndOffset, snapshotId.epoch);
        context.deliverResponse(
            fetchRequest.correlationId,
            fetchRequest.destinationId(),
            context.fetchResponse(epoch, leaderId, MemoryRecords.EMPTY, localLogEndOffset, Errors.NONE)
        );

        context.pollUntilRequest();
        context.assertSentFetchRequest(epoch, localLogEndOffset, snapshotId.epoch);

        // Check that listener was notified of the new snapshot
        try (SnapshotReader<String> snapshot = context.listener.drainHandledSnapshot().get()) {
            assertEquals(snapshotId, snapshot.snapshotId());
            SnapshotWriterReaderTest.assertSnapshot(Arrays.asList(), snapshot);
        }
    }

    @Test
    public void testSecondListenerNotified() throws Exception {
        int localId = 0;
        int leaderId = localId + 1;
        Set<Integer> voters = Utils.mkSet(localId, leaderId);
        int epoch = 2;
        OffsetAndEpoch snapshotId = new OffsetAndEpoch(3, 1);

        RaftClientTestContext context = new RaftClientTestContext.Builder(localId, voters)
            .appendToLog(snapshotId.epoch, Arrays.asList("a", "b", "c"))
            .appendToLog(snapshotId.epoch, Arrays.asList("d", "e", "f"))
            .withEmptySnapshot(snapshotId)
            .withElectedLeader(epoch, leaderId)
            .build();

        // Advance the highWatermark
        long localLogEndOffset = context.log.endOffset().offset;
        context.pollUntilRequest();
        RaftRequest.Outbound fetchRequest = context.assertSentFetchRequest();
        context.assertFetchRequestData(fetchRequest, epoch, localLogEndOffset, snapshotId.epoch);
        context.deliverResponse(
            fetchRequest.correlationId,
            fetchRequest.destinationId(),
            context.fetchResponse(epoch, leaderId, MemoryRecords.EMPTY, localLogEndOffset, Errors.NONE)
        );

        context.pollUntilRequest();
        context.assertSentFetchRequest(epoch, localLogEndOffset, snapshotId.epoch);

        RaftClientTestContext.MockListener secondListener = new RaftClientTestContext.MockListener(OptionalInt.of(localId));
        context.client.register(secondListener);
        context.client.poll();

        // Check that the second listener was notified of the new snapshot
        try (SnapshotReader<String> snapshot = secondListener.drainHandledSnapshot().get()) {
            assertEquals(snapshotId, snapshot.snapshotId());
            SnapshotWriterReaderTest.assertSnapshot(Arrays.asList(), snapshot);
        }
    }

    @Test
    public void testListenerRenotified() throws Exception {
        int localId = 0;
        int otherNodeId = localId + 1;
        Set<Integer> voters = Utils.mkSet(localId, otherNodeId);
        OffsetAndEpoch snapshotId = new OffsetAndEpoch(3, 1);

        RaftClientTestContext context = new RaftClientTestContext.Builder(localId, voters)
            .appendToLog(snapshotId.epoch, Arrays.asList("a", "b", "c"))
            .appendToLog(snapshotId.epoch, Arrays.asList("d", "e", "f"))
            .appendToLog(snapshotId.epoch, Arrays.asList("g", "h", "i"))
            .withEmptySnapshot(snapshotId)
            .deleteBeforeSnapshot(snapshotId)
            .build();

        context.becomeLeader();
        int epoch = context.currentEpoch();

        // Stop the listener from reading commit batches
        context.listener.updateReadCommit(false);

        // Advance the highWatermark
        long localLogEndOffset = context.log.endOffset().offset;
        context.deliverRequest(context.fetchRequest(epoch, otherNodeId, localLogEndOffset, epoch, 0));
        context.pollUntilResponse();
        context.assertSentFetchPartitionResponse(Errors.NONE, epoch, OptionalInt.of(localId));
        assertEquals(localLogEndOffset, context.client.highWatermark().getAsLong());

        // Check that listener was notified of the new snapshot
        try (SnapshotReader<String> snapshot = context.listener.drainHandledSnapshot().get()) {
            assertEquals(snapshotId, snapshot.snapshotId());
            SnapshotWriterReaderTest.assertSnapshot(Arrays.asList(), snapshot);
        }

        // Generate a new snapshot
        OffsetAndEpoch secondSnapshotId = new OffsetAndEpoch(localLogEndOffset, epoch);
        try (SnapshotWriter<String> snapshot = context.client.createSnapshot(secondSnapshotId.offset - 1, secondSnapshotId.epoch).get()) {
            assertEquals(secondSnapshotId, snapshot.snapshotId());
            snapshot.freeze();
        }
        context.client.poll();

        // Resume the listener from reading commit batches
        context.listener.updateReadCommit(true);

        context.client.poll();
        // Check that listener was notified of the second snapshot
        try (SnapshotReader<String> snapshot = context.listener.drainHandledSnapshot().get()) {
            assertEquals(secondSnapshotId, snapshot.snapshotId());
            SnapshotWriterReaderTest.assertSnapshot(Arrays.asList(), snapshot);
        }
    }

    @Test
    public void testFetchRequestOffsetLessThanLogStart() throws Exception {
        int localId = 0;
        int otherNodeId = localId + 1;
        Set<Integer> voters = Utils.mkSet(localId, otherNodeId);

        List<String> appendRecords = Arrays.asList("a", "b", "c");
        OffsetAndEpoch oldestSnapshotId = new OffsetAndEpoch(3, 2);

        RaftClientTestContext context = new RaftClientTestContext.Builder(localId, voters)
            .appendToLog(oldestSnapshotId.epoch, appendRecords)
            .withAppendLingerMs(1)
            .build();

        context.becomeLeader();
        int epoch = context.currentEpoch();

        long localLogEndOffset = context.log.endOffset().offset;
        assertTrue(
            appendRecords.size() <= localLogEndOffset,
            String.format("Record length = %s, log end offset = %s", appendRecords.size(), localLogEndOffset)
        );

        context.advanceLeaderHighWatermarkToEndOffset();

<<<<<<< HEAD
        try (SnapshotWriter<String> snapshot = context.client.createSnapshot(oldestSnapshotId)) {
=======
        OffsetAndEpoch snapshotId = new OffsetAndEpoch(localLogEndOffset, epoch);
        try (SnapshotWriter<String> snapshot = context.client.createSnapshot(snapshotId.offset - 1, snapshotId.epoch).get()) {
            assertEquals(snapshotId, snapshot.snapshotId());
>>>>>>> f0bb85ce
            snapshot.freeze();
        }

        context.client.poll();

        assertEquals(oldestSnapshotId.offset, context.log.startOffset());

        // Send Fetch request less than start offset
        context.deliverRequest(context.fetchRequest(epoch, otherNodeId, 0, epoch, 0));
        context.pollUntilResponse();
        FetchResponseData.PartitionData partitionResponse = context.assertSentFetchPartitionResponse();
        assertEquals(Errors.NONE, Errors.forCode(partitionResponse.errorCode()));
        assertEquals(epoch, partitionResponse.currentLeader().leaderEpoch());
        assertEquals(localId, partitionResponse.currentLeader().leaderId());
        assertEquals(oldestSnapshotId.epoch, partitionResponse.snapshotId().epoch());
        assertEquals(oldestSnapshotId.offset, partitionResponse.snapshotId().endOffset());
    }

    @Test
    public void testFetchRequestWithLargerLastFetchedEpoch() throws Exception {
        int localId = 0;
        int otherNodeId = localId + 1;
        Set<Integer> voters = Utils.mkSet(localId, otherNodeId);

        OffsetAndEpoch oldestSnapshotId = new OffsetAndEpoch(3, 2);

        RaftClientTestContext context = new RaftClientTestContext.Builder(localId, voters)
            .appendToLog(oldestSnapshotId.epoch, Arrays.asList("a", "b", "c"))
            .appendToLog(oldestSnapshotId.epoch, Arrays.asList("d", "e", "f"))
            .withAppendLingerMs(1)
            .build();

        context.becomeLeader();
        int epoch = context.currentEpoch();
        assertEquals(oldestSnapshotId.epoch + 1, epoch);

        context.advanceLeaderHighWatermarkToEndOffset();

        // Create a snapshot at the high watermark
        try (SnapshotWriter<String> snapshot = context.client.createSnapshot(oldestSnapshotId.offset - 1, oldestSnapshotId.epoch).get()) {
            assertEquals(oldestSnapshotId, snapshot.snapshotId());
            snapshot.freeze();
        }
        context.client.poll();

        context.client.scheduleAppend(epoch, Arrays.asList("g", "h", "i"));
        context.time.sleep(context.appendLingerMs());
        context.client.poll();

        // It is an invalid request to send an last fetched epoch greater than the current epoch
        context.deliverRequest(context.fetchRequest(epoch, otherNodeId, oldestSnapshotId.offset + 1, epoch + 1, 0));
        context.pollUntilResponse();
        context.assertSentFetchPartitionResponse(Errors.INVALID_REQUEST, epoch, OptionalInt.of(localId));
    }

    @Test
    public void testFetchRequestTruncateToLogStart() throws Exception {
        int localId = 0;
        int otherNodeId = localId + 1;
        int syncNodeId = otherNodeId + 1;
        Set<Integer> voters = Utils.mkSet(localId, otherNodeId, syncNodeId);

        OffsetAndEpoch oldestSnapshotId = new OffsetAndEpoch(3, 2);

        RaftClientTestContext context = new RaftClientTestContext.Builder(localId, voters)
            .appendToLog(oldestSnapshotId.epoch, Arrays.asList("a", "b", "c"))
            .appendToLog(oldestSnapshotId.epoch + 2, Arrays.asList("d", "e", "f"))
            .withAppendLingerMs(1)
            .build();

        context.becomeLeader();
        int epoch = context.currentEpoch();
        assertEquals(oldestSnapshotId.epoch + 2 + 1, epoch);

        context.advanceLeaderHighWatermarkToEndOffset();

        // Create a snapshot at the high watermark
        try (SnapshotWriter<String> snapshot = context.client.createSnapshot(oldestSnapshotId.offset - 1, oldestSnapshotId.epoch).get()) {
            assertEquals(oldestSnapshotId, snapshot.snapshotId());
            snapshot.freeze();
        }
        context.client.poll();

        // This should truncate to the old snapshot
        context.deliverRequest(
            context.fetchRequest(epoch, otherNodeId, oldestSnapshotId.offset + 1, oldestSnapshotId.epoch + 1, 0)
        );
        context.pollUntilResponse();
        FetchResponseData.PartitionData partitionResponse = context.assertSentFetchPartitionResponse();
        assertEquals(Errors.NONE, Errors.forCode(partitionResponse.errorCode()));
        assertEquals(epoch, partitionResponse.currentLeader().leaderEpoch());
        assertEquals(localId, partitionResponse.currentLeader().leaderId());
        assertEquals(oldestSnapshotId.epoch, partitionResponse.divergingEpoch().epoch());
        assertEquals(oldestSnapshotId.offset, partitionResponse.divergingEpoch().endOffset());
    }

    @Test
    public void testFetchRequestAtLogStartOffsetWithValidEpoch() throws Exception {
        int localId = 0;
        int otherNodeId = localId + 1;
        int syncNodeId = otherNodeId + 1;
        Set<Integer> voters = Utils.mkSet(localId, otherNodeId, syncNodeId);

        OffsetAndEpoch oldestSnapshotId = new OffsetAndEpoch(3, 2);

        RaftClientTestContext context = new RaftClientTestContext.Builder(localId, voters)
            .appendToLog(oldestSnapshotId.epoch, Arrays.asList("a", "b", "c"))
            .appendToLog(oldestSnapshotId.epoch, Arrays.asList("d", "e", "f"))
            .appendToLog(oldestSnapshotId.epoch + 2, Arrays.asList("g", "h", "i"))
            .withAppendLingerMs(1)
            .build();

        context.becomeLeader();
        int epoch = context.currentEpoch();
        assertEquals(oldestSnapshotId.epoch + 2 + 1, epoch);

        context.advanceLeaderHighWatermarkToEndOffset();

        // Create a snapshot at the high watermark
        try (SnapshotWriter<String> snapshot = context.client.createSnapshot(oldestSnapshotId.offset - 1, oldestSnapshotId.epoch).get()) {
            assertEquals(oldestSnapshotId, snapshot.snapshotId());
            snapshot.freeze();
        }
        context.client.poll();

        // Send fetch request at log start offset with valid last fetched epoch
        context.deliverRequest(
            context.fetchRequest(epoch, otherNodeId, oldestSnapshotId.offset, oldestSnapshotId.epoch, 0)
        );
        context.pollUntilResponse();
        context.assertSentFetchPartitionResponse(Errors.NONE, epoch, OptionalInt.of(localId));
    }

    @Test
    public void testFetchRequestAtLogStartOffsetWithInvalidEpoch() throws Exception {
        int localId = 0;
        int otherNodeId = localId + 1;
        int syncNodeId = otherNodeId + 1;
        Set<Integer> voters = Utils.mkSet(localId, otherNodeId, syncNodeId);

        OffsetAndEpoch oldestSnapshotId = new OffsetAndEpoch(3, 2);

        RaftClientTestContext context = new RaftClientTestContext.Builder(localId, voters)
            .appendToLog(oldestSnapshotId.epoch, Arrays.asList("a", "b", "c"))
            .appendToLog(oldestSnapshotId.epoch, Arrays.asList("d", "e", "f"))
            .appendToLog(oldestSnapshotId.epoch + 2, Arrays.asList("g", "h", "i"))
            .withAppendLingerMs(1)
            .build();

        context.becomeLeader();
        int epoch = context.currentEpoch();
        assertEquals(oldestSnapshotId.epoch + 2 + 1, epoch);

        context.advanceLeaderHighWatermarkToEndOffset();

        // Create a snapshot at the high watermark
        try (SnapshotWriter<String> snapshot = context.client.createSnapshot(oldestSnapshotId.offset - 1, oldestSnapshotId.epoch).get()) {
            assertEquals(oldestSnapshotId, snapshot.snapshotId());
            snapshot.freeze();
        }
        context.client.poll();

        // Send fetch with log start offset and invalid last fetched epoch
        context.deliverRequest(
            context.fetchRequest(epoch, otherNodeId, oldestSnapshotId.offset, oldestSnapshotId.epoch + 1, 0)
        );
        context.pollUntilResponse();
        FetchResponseData.PartitionData partitionResponse = context.assertSentFetchPartitionResponse();
        assertEquals(Errors.NONE, Errors.forCode(partitionResponse.errorCode()));
        assertEquals(epoch, partitionResponse.currentLeader().leaderEpoch());
        assertEquals(localId, partitionResponse.currentLeader().leaderId());
        assertEquals(oldestSnapshotId.epoch, partitionResponse.snapshotId().epoch());
        assertEquals(oldestSnapshotId.offset, partitionResponse.snapshotId().endOffset());
    }

    @Test
    public void testFetchRequestWithLastFetchedEpochLessThanOldestSnapshot() throws Exception {
        int localId = 0;
        int otherNodeId = localId + 1;
        int syncNodeId = otherNodeId + 1;
        Set<Integer> voters = Utils.mkSet(localId, otherNodeId, syncNodeId);

        OffsetAndEpoch oldestSnapshotId = new OffsetAndEpoch(3, 2);

        RaftClientTestContext context = new RaftClientTestContext.Builder(localId, voters)
            .appendToLog(oldestSnapshotId.epoch, Arrays.asList("a", "b", "c"))
            .appendToLog(oldestSnapshotId.epoch, Arrays.asList("d", "e", "f"))
            .appendToLog(oldestSnapshotId.epoch + 2, Arrays.asList("g", "h", "i"))
            .withAppendLingerMs(1)
            .build();

        context.becomeLeader();
        int epoch = context.currentEpoch();
        assertEquals(oldestSnapshotId.epoch + 2 + 1, epoch);

        context.advanceLeaderHighWatermarkToEndOffset();

        // Create a snapshot at the high watermark
        try (SnapshotWriter<String> snapshot = context.client.createSnapshot(oldestSnapshotId.offset - 1, oldestSnapshotId.epoch).get()) {
            assertEquals(oldestSnapshotId, snapshot.snapshotId());
            snapshot.freeze();
        }
        context.client.poll();

        // Send a epoch less than the oldest snapshot
        context.deliverRequest(
            context.fetchRequest(
                epoch,
                otherNodeId,
                context.log.endOffset().offset,
                oldestSnapshotId.epoch - 1,
                0
            )
        );
        context.pollUntilResponse();
        FetchResponseData.PartitionData partitionResponse = context.assertSentFetchPartitionResponse();
        assertEquals(Errors.NONE, Errors.forCode(partitionResponse.errorCode()));
        assertEquals(epoch, partitionResponse.currentLeader().leaderEpoch());
        assertEquals(localId, partitionResponse.currentLeader().leaderId());
        assertEquals(oldestSnapshotId.epoch, partitionResponse.snapshotId().epoch());
        assertEquals(oldestSnapshotId.offset, partitionResponse.snapshotId().endOffset());
    }

    @Test
    public void testFetchSnapshotRequestMissingSnapshot() throws Exception {
        int localId = 0;
        int epoch = 2;
        Set<Integer> voters = Utils.mkSet(localId, localId + 1);

        RaftClientTestContext context = RaftClientTestContext.initializeAsLeader(localId, voters, epoch);

        context.deliverRequest(
            fetchSnapshotRequest(
                context.metadataPartition,
                epoch,
                new OffsetAndEpoch(0, 0),
                Integer.MAX_VALUE,
                0
            )
        );

        context.client.poll();

        FetchSnapshotResponseData.PartitionSnapshot response = context.assertSentFetchSnapshotResponse(context.metadataPartition).get();
        assertEquals(Errors.SNAPSHOT_NOT_FOUND, Errors.forCode(response.errorCode()));
    }

    @Test
    public void testFetchSnapshotRequestUnknownPartition() throws Exception {
        int localId = 0;
        Set<Integer> voters = Utils.mkSet(localId, localId + 1);
        int epoch = 2;
        TopicPartition topicPartition = new TopicPartition("unknown", 0);

        RaftClientTestContext context = RaftClientTestContext.initializeAsLeader(localId, voters, epoch);

        context.deliverRequest(
            fetchSnapshotRequest(
                topicPartition,
                epoch,
                new OffsetAndEpoch(0, 0),
                Integer.MAX_VALUE,
                0
            )
        );

        context.client.poll();

        FetchSnapshotResponseData.PartitionSnapshot response = context.assertSentFetchSnapshotResponse(topicPartition).get();
        assertEquals(Errors.UNKNOWN_TOPIC_OR_PARTITION, Errors.forCode(response.errorCode()));
    }

    @Test
    public void testFetchSnapshotRequestAsLeader() throws Exception {
        int localId = 0;
        int otherNodeId = localId + 1;
        Set<Integer> voters = Utils.mkSet(localId, localId + 1);
        OffsetAndEpoch snapshotId = new OffsetAndEpoch(1, 1);
        List<String> records = Arrays.asList("foo", "bar");

        RaftClientTestContext context = new RaftClientTestContext.Builder(localId, voters)
            .appendToLog(snapshotId.epoch, Arrays.asList("a"))
            .build();

        context.becomeLeader();
        int epoch = context.currentEpoch();

        context.advanceLocalLeaderHighWatermarkToLogEndOffset();

<<<<<<< HEAD
        context.advanceLeaderHighWatermarkToEndOffset();

        try (SnapshotWriter<String> snapshot = context.client.createSnapshot(snapshotId)) {
=======
        try (SnapshotWriter<String> snapshot = context.client.createSnapshot(snapshotId.offset - 1, snapshotId.epoch).get()) {
            assertEquals(snapshotId, snapshot.snapshotId());
>>>>>>> f0bb85ce
            snapshot.append(records);
            snapshot.freeze();
        }

        RawSnapshotReader snapshot = context.log.readSnapshot(snapshotId).get();
        context.deliverRequest(
            fetchSnapshotRequest(
                context.metadataPartition,
                epoch,
                snapshotId,
                Integer.MAX_VALUE,
                0
            )
        );

        context.client.poll();

        FetchSnapshotResponseData.PartitionSnapshot response = context
            .assertSentFetchSnapshotResponse(context.metadataPartition)
            .get();

        assertEquals(Errors.NONE, Errors.forCode(response.errorCode()));
        assertEquals(snapshot.sizeInBytes(), response.size());
        assertEquals(0, response.position());
        assertEquals(snapshot.sizeInBytes(), response.unalignedRecords().sizeInBytes());

        UnalignedMemoryRecords memoryRecords = (UnalignedMemoryRecords) snapshot.slice(0, Math.toIntExact(snapshot.sizeInBytes()));

        assertEquals(memoryRecords.buffer(), ((UnalignedMemoryRecords) response.unalignedRecords()).buffer());
    }

    @Test
    public void testPartialFetchSnapshotRequestAsLeader() throws Exception {
        int localId = 0;
        int otherNodeId = localId + 1;
        Set<Integer> voters = Utils.mkSet(localId, localId + 1);
        OffsetAndEpoch snapshotId = new OffsetAndEpoch(2, 1);
        List<String> records = Arrays.asList("foo", "bar");

        RaftClientTestContext context = new RaftClientTestContext.Builder(localId, voters)
            .appendToLog(snapshotId.epoch, records)
            .build();

<<<<<<< HEAD
        context.advanceLeaderHighWatermarkToEndOffset();

        try (SnapshotWriter<String> snapshot = context.client.createSnapshot(snapshotId)) {
=======
        context.becomeLeader();
        int epoch = context.currentEpoch();

        context.advanceLocalLeaderHighWatermarkToLogEndOffset();

        try (SnapshotWriter<String> snapshot = context.client.createSnapshot(snapshotId.offset - 1, snapshotId.epoch).get()) {
            assertEquals(snapshotId, snapshot.snapshotId());
>>>>>>> f0bb85ce
            snapshot.append(records);
            snapshot.freeze();
        }

        RawSnapshotReader snapshot = context.log.readSnapshot(snapshotId).get();
        // Fetch half of the snapshot
        context.deliverRequest(
            fetchSnapshotRequest(
                context.metadataPartition,
                epoch,
                snapshotId,
                Math.toIntExact(snapshot.sizeInBytes() / 2),
                0
            )
        );

        context.client.poll();

        FetchSnapshotResponseData.PartitionSnapshot response = context
            .assertSentFetchSnapshotResponse(context.metadataPartition)
            .get();

        assertEquals(Errors.NONE, Errors.forCode(response.errorCode()));
        assertEquals(snapshot.sizeInBytes(), response.size());
        assertEquals(0, response.position());
        assertEquals(snapshot.sizeInBytes() / 2, response.unalignedRecords().sizeInBytes());

        UnalignedMemoryRecords memoryRecords = (UnalignedMemoryRecords) snapshot.slice(0, Math.toIntExact(snapshot.sizeInBytes()));
        ByteBuffer snapshotBuffer = memoryRecords.buffer();

        ByteBuffer responseBuffer = ByteBuffer.allocate(Math.toIntExact(snapshot.sizeInBytes()));
        responseBuffer.put(((UnalignedMemoryRecords) response.unalignedRecords()).buffer());

        ByteBuffer expectedBytes = snapshotBuffer.duplicate();
        expectedBytes.limit(Math.toIntExact(snapshot.sizeInBytes() / 2));

        assertEquals(expectedBytes, responseBuffer.duplicate().flip());

        // Fetch the remainder of the snapshot
        context.deliverRequest(
            fetchSnapshotRequest(
                context.metadataPartition,
                epoch,
                snapshotId,
                Integer.MAX_VALUE,
                responseBuffer.position()
            )
        );

        context.client.poll();

        response = context.assertSentFetchSnapshotResponse(context.metadataPartition).get();
        assertEquals(Errors.NONE, Errors.forCode(response.errorCode()));
        assertEquals(snapshot.sizeInBytes(), response.size());
        assertEquals(responseBuffer.position(), response.position());
        assertEquals(snapshot.sizeInBytes() - (snapshot.sizeInBytes() / 2), response.unalignedRecords().sizeInBytes());

        responseBuffer.put(((UnalignedMemoryRecords) response.unalignedRecords()).buffer());
        assertEquals(snapshotBuffer, responseBuffer.flip());
    }

    @Test
    public void testFetchSnapshotRequestAsFollower() throws IOException {
        int localId = 0;
        int leaderId = localId + 1;
        Set<Integer> voters = Utils.mkSet(localId, leaderId);
        int epoch = 2;
        OffsetAndEpoch snapshotId = new OffsetAndEpoch(0, 0);

        RaftClientTestContext context = new RaftClientTestContext.Builder(localId, voters)
            .withElectedLeader(epoch, leaderId)
            .build();

        context.deliverRequest(
            fetchSnapshotRequest(
                context.metadataPartition,
                epoch,
                snapshotId,
                Integer.MAX_VALUE,
                0
            )
        );

        context.client.poll();

        FetchSnapshotResponseData.PartitionSnapshot response = context.assertSentFetchSnapshotResponse(context.metadataPartition).get();
        assertEquals(Errors.NOT_LEADER_OR_FOLLOWER, Errors.forCode(response.errorCode()));
        assertEquals(epoch, response.currentLeader().leaderEpoch());
        assertEquals(leaderId, response.currentLeader().leaderId());
    }

    @Test
    public void testFetchSnapshotRequestWithInvalidPosition() throws Exception {
        int localId = 0;
        int otherNodeId = localId + 1;
        Set<Integer> voters = Utils.mkSet(localId, localId + 1);
        OffsetAndEpoch snapshotId = new OffsetAndEpoch(1, 1);
        List<String> records = Arrays.asList("foo", "bar");

        RaftClientTestContext context = new RaftClientTestContext.Builder(localId, voters)
            .appendToLog(snapshotId.epoch, Arrays.asList("a"))
            .build();

<<<<<<< HEAD
        context.advanceLeaderHighWatermarkToEndOffset();

        try (SnapshotWriter<String> snapshot = context.client.createSnapshot(snapshotId)) {
=======
        context.becomeLeader();
        int epoch = context.currentEpoch();

        context.advanceLocalLeaderHighWatermarkToLogEndOffset();

        try (SnapshotWriter<String> snapshot = context.client.createSnapshot(snapshotId.offset - 1, snapshotId.epoch).get()) {
            assertEquals(snapshotId, snapshot.snapshotId());
>>>>>>> f0bb85ce
            snapshot.append(records);
            snapshot.freeze();
        }

        context.deliverRequest(
            fetchSnapshotRequest(
                context.metadataPartition,
                epoch,
                snapshotId,
                Integer.MAX_VALUE,
                -1
            )
        );

        context.client.poll();

        FetchSnapshotResponseData.PartitionSnapshot response = context.assertSentFetchSnapshotResponse(context.metadataPartition).get();
        assertEquals(Errors.POSITION_OUT_OF_RANGE, Errors.forCode(response.errorCode()));
        assertEquals(epoch, response.currentLeader().leaderEpoch());
        assertEquals(localId, response.currentLeader().leaderId());

        RawSnapshotReader snapshot = context.log.readSnapshot(snapshotId).get();
        context.deliverRequest(
            fetchSnapshotRequest(
                context.metadataPartition,
                epoch,
                snapshotId,
                Integer.MAX_VALUE,
                snapshot.sizeInBytes()
            )
        );

        context.client.poll();

        response = context.assertSentFetchSnapshotResponse(context.metadataPartition).get();
        assertEquals(Errors.POSITION_OUT_OF_RANGE, Errors.forCode(response.errorCode()));
        assertEquals(epoch, response.currentLeader().leaderEpoch());
        assertEquals(localId, response.currentLeader().leaderId());
    }

    @Test
    public void testFetchSnapshotRequestWithOlderEpoch() throws Exception {
        int localId = 0;
        Set<Integer> voters = Utils.mkSet(localId, localId + 1);
        int epoch = 2;
        OffsetAndEpoch snapshotId = new OffsetAndEpoch(0, 0);

        RaftClientTestContext context = RaftClientTestContext.initializeAsLeader(localId, voters, epoch);

        context.deliverRequest(
            fetchSnapshotRequest(
                context.metadataPartition,
                epoch - 1,
                snapshotId,
                Integer.MAX_VALUE,
                0
            )
        );

        context.client.poll();

        FetchSnapshotResponseData.PartitionSnapshot response = context.assertSentFetchSnapshotResponse(context.metadataPartition).get();
        assertEquals(Errors.FENCED_LEADER_EPOCH, Errors.forCode(response.errorCode()));
        assertEquals(epoch, response.currentLeader().leaderEpoch());
        assertEquals(localId, response.currentLeader().leaderId());
    }

    @Test
    public void testFetchSnapshotRequestWithNewerEpoch() throws Exception {
        int localId = 0;
        Set<Integer> voters = Utils.mkSet(localId, localId + 1);
        int epoch = 2;
        OffsetAndEpoch snapshotId = new OffsetAndEpoch(0, 0);

        RaftClientTestContext context = RaftClientTestContext.initializeAsLeader(localId, voters, epoch);

        context.deliverRequest(
            fetchSnapshotRequest(
                context.metadataPartition,
                epoch + 1,
                snapshotId,
                Integer.MAX_VALUE,
                0
            )
        );

        context.client.poll();

        FetchSnapshotResponseData.PartitionSnapshot response = context.assertSentFetchSnapshotResponse(context.metadataPartition).get();
        assertEquals(Errors.UNKNOWN_LEADER_EPOCH, Errors.forCode(response.errorCode()));
        assertEquals(epoch, response.currentLeader().leaderEpoch());
        assertEquals(localId, response.currentLeader().leaderId());
    }

    @Test
    public void testFetchResponseWithInvalidSnapshotId() throws Exception {
        int localId = 0;
        int leaderId = localId + 1;
        Set<Integer> voters = Utils.mkSet(localId, leaderId);
        int epoch = 2;
        OffsetAndEpoch invalidEpoch = new OffsetAndEpoch(100L, -1);
        OffsetAndEpoch invalidEndOffset = new OffsetAndEpoch(-1L, 1);
        int slept = 0;

        RaftClientTestContext context = new RaftClientTestContext.Builder(localId, voters)
            .withElectedLeader(epoch, leaderId)
            .build();

        context.pollUntilRequest();
        RaftRequest.Outbound fetchRequest = context.assertSentFetchRequest();
        context.assertFetchRequestData(fetchRequest, epoch, 0L, 0);

        context.deliverResponse(
            fetchRequest.correlationId,
            fetchRequest.destinationId(),
            snapshotFetchResponse(context.metadataPartition, epoch, leaderId, invalidEpoch, 200L)
        );

        // Handle the invalid response
        context.client.poll();

        // Expect another fetch request after backoff has expired
        context.time.sleep(context.retryBackoffMs);
        slept += context.retryBackoffMs;

        context.pollUntilRequest();
        fetchRequest = context.assertSentFetchRequest();
        context.assertFetchRequestData(fetchRequest, epoch, 0L, 0);

        context.deliverResponse(
            fetchRequest.correlationId,
            fetchRequest.destinationId(),
            snapshotFetchResponse(context.metadataPartition, epoch, leaderId, invalidEndOffset, 200L)
        );

        // Handle the invalid response
        context.client.poll();

        // Expect another fetch request after backoff has expired
        context.time.sleep(context.retryBackoffMs);
        slept += context.retryBackoffMs;

        context.pollUntilRequest();
        fetchRequest = context.assertSentFetchRequest();
        context.assertFetchRequestData(fetchRequest, epoch, 0L, 0);

        // Fetch timer is not reset; sleeping for remainder should transition to candidate
        context.time.sleep(context.fetchTimeoutMs - slept);

        context.pollUntilRequest();

        context.assertSentVoteRequest(epoch + 1, 0, 0L, 1);
        context.assertVotedCandidate(epoch + 1, localId);
    }

    @Test
    public void testFetchResponseWithSnapshotId() throws Exception {
        int localId = 0;
        int leaderId = localId + 1;
        Set<Integer> voters = Utils.mkSet(localId, leaderId);
        int epoch = 2;
        OffsetAndEpoch snapshotId = new OffsetAndEpoch(100L, 1);

        RaftClientTestContext context = new RaftClientTestContext.Builder(localId, voters)
            .withElectedLeader(epoch, leaderId)
            .build();

        context.pollUntilRequest();
        RaftRequest.Outbound fetchRequest = context.assertSentFetchRequest();
        context.assertFetchRequestData(fetchRequest, epoch, 0L, 0);

        context.deliverResponse(
            fetchRequest.correlationId,
            fetchRequest.destinationId(),
            snapshotFetchResponse(context.metadataPartition, epoch, leaderId, snapshotId, 200L)
        );

        context.pollUntilRequest();
        RaftRequest.Outbound snapshotRequest = context.assertSentFetchSnapshotRequest();
        FetchSnapshotRequestData.PartitionSnapshot request = assertFetchSnapshotRequest(
                snapshotRequest,
                context.metadataPartition,
                localId,
                Integer.MAX_VALUE
        ).get();
        assertEquals(snapshotId.offset, request.snapshotId().endOffset());
        assertEquals(snapshotId.epoch, request.snapshotId().epoch());
        assertEquals(0, request.position());

        List<String> records = Arrays.asList("foo", "bar");
        MemorySnapshotWriter memorySnapshot = new MemorySnapshotWriter(snapshotId);
        try (SnapshotWriter<String> snapshotWriter = snapshotWriter(context, memorySnapshot)) {
            snapshotWriter.append(records);
            snapshotWriter.freeze();
        }

        context.deliverResponse(
            snapshotRequest.correlationId,
            snapshotRequest.destinationId(),
            fetchSnapshotResponse(
                context.metadataPartition,
                epoch,
                leaderId,
                snapshotId,
                memorySnapshot.buffer().remaining(),
                0L,
                memorySnapshot.buffer().slice()
            )
        );

        context.pollUntilRequest();
        fetchRequest = context.assertSentFetchRequest();
        context.assertFetchRequestData(fetchRequest, epoch, snapshotId.offset, snapshotId.epoch);

        // Check that the snapshot was written to the log
        RawSnapshotReader snapshot = context.log.readSnapshot(snapshotId).get();
        assertEquals(memorySnapshot.buffer().remaining(), snapshot.sizeInBytes());
        SnapshotWriterReaderTest.assertSnapshot(Arrays.asList(records), snapshot);

        // Check that listener was notified of the new snapshot
        try (SnapshotReader<String> reader = context.listener.drainHandledSnapshot().get()) {
            assertEquals(snapshotId, reader.snapshotId());
            SnapshotWriterReaderTest.assertSnapshot(Arrays.asList(records), reader);
        }
    }

    @Test
    public void testFetchSnapshotResponsePartialData() throws Exception {
        int localId = 0;
        int leaderId = localId + 1;
        Set<Integer> voters = Utils.mkSet(localId, leaderId);
        int epoch = 2;
        OffsetAndEpoch snapshotId = new OffsetAndEpoch(100L, 1);

        RaftClientTestContext context = new RaftClientTestContext.Builder(localId, voters)
            .withElectedLeader(epoch, leaderId)
            .build();

        context.pollUntilRequest();
        RaftRequest.Outbound fetchRequest = context.assertSentFetchRequest();
        context.assertFetchRequestData(fetchRequest, epoch, 0L, 0);

        context.deliverResponse(
            fetchRequest.correlationId,
            fetchRequest.destinationId(),
            snapshotFetchResponse(context.metadataPartition, epoch, leaderId, snapshotId, 200L)
        );

        context.pollUntilRequest();
        RaftRequest.Outbound snapshotRequest = context.assertSentFetchSnapshotRequest();
        FetchSnapshotRequestData.PartitionSnapshot request = assertFetchSnapshotRequest(
                snapshotRequest,
                context.metadataPartition,
                localId,
                Integer.MAX_VALUE
        ).get();
        assertEquals(snapshotId.offset, request.snapshotId().endOffset());
        assertEquals(snapshotId.epoch, request.snapshotId().epoch());
        assertEquals(0, request.position());

        List<String> records = Arrays.asList("foo", "bar");
        MemorySnapshotWriter memorySnapshot = new MemorySnapshotWriter(snapshotId);
        try (SnapshotWriter<String> snapshotWriter = snapshotWriter(context, memorySnapshot)) {
            snapshotWriter.append(records);
            snapshotWriter.freeze();
        }

        ByteBuffer sendingBuffer = memorySnapshot.buffer().slice();
        sendingBuffer.limit(sendingBuffer.limit() / 2);

        context.deliverResponse(
            snapshotRequest.correlationId,
            snapshotRequest.destinationId(),
            fetchSnapshotResponse(
                context.metadataPartition,
                epoch,
                leaderId,
                snapshotId,
                memorySnapshot.buffer().remaining(),
                0L,
                sendingBuffer
            )
        );

        context.pollUntilRequest();
        snapshotRequest = context.assertSentFetchSnapshotRequest();
        request = assertFetchSnapshotRequest(
                snapshotRequest,
                context.metadataPartition,
                localId,
                Integer.MAX_VALUE
        ).get();
        assertEquals(snapshotId.offset, request.snapshotId().endOffset());
        assertEquals(snapshotId.epoch, request.snapshotId().epoch());
        assertEquals(sendingBuffer.limit(), request.position());

        sendingBuffer = memorySnapshot.buffer().slice();
        sendingBuffer.position(Math.toIntExact(request.position()));

        context.deliverResponse(
            snapshotRequest.correlationId,
            snapshotRequest.destinationId(),
            fetchSnapshotResponse(
                context.metadataPartition,
                epoch,
                leaderId,
                snapshotId,
                memorySnapshot.buffer().remaining(),
                request.position(),
                sendingBuffer
            )
        );

        context.pollUntilRequest();
        fetchRequest = context.assertSentFetchRequest();
        context.assertFetchRequestData(fetchRequest, epoch, snapshotId.offset, snapshotId.epoch);

        // Check that the snapshot was written to the log
        RawSnapshotReader snapshot = context.log.readSnapshot(snapshotId).get();
        assertEquals(memorySnapshot.buffer().remaining(), snapshot.sizeInBytes());
        SnapshotWriterReaderTest.assertSnapshot(Arrays.asList(records), snapshot);

        // Check that listener was notified of the new snapshot
        try (SnapshotReader<String> reader = context.listener.drainHandledSnapshot().get()) {
            assertEquals(snapshotId, reader.snapshotId());
            SnapshotWriterReaderTest.assertSnapshot(Arrays.asList(records), reader);
        }
    }

    @Test
    public void testFetchSnapshotResponseMissingSnapshot() throws Exception {
        int localId = 0;
        int leaderId = localId + 1;
        Set<Integer> voters = Utils.mkSet(localId, leaderId);
        int epoch = 2;
        OffsetAndEpoch snapshotId = new OffsetAndEpoch(100L, 1);

        RaftClientTestContext context = new RaftClientTestContext.Builder(localId, voters)
            .withElectedLeader(epoch, leaderId)
            .build();

        context.pollUntilRequest();
        RaftRequest.Outbound fetchRequest = context.assertSentFetchRequest();
        context.assertFetchRequestData(fetchRequest, epoch, 0L, 0);

        context.deliverResponse(
            fetchRequest.correlationId,
            fetchRequest.destinationId(),
            snapshotFetchResponse(context.metadataPartition, epoch, leaderId, snapshotId, 200L)
        );

        context.pollUntilRequest();
        RaftRequest.Outbound snapshotRequest = context.assertSentFetchSnapshotRequest();
        FetchSnapshotRequestData.PartitionSnapshot request = assertFetchSnapshotRequest(
                snapshotRequest,
                context.metadataPartition,
                localId,
                Integer.MAX_VALUE
        ).get();
        assertEquals(snapshotId.offset, request.snapshotId().endOffset());
        assertEquals(snapshotId.epoch, request.snapshotId().epoch());
        assertEquals(0, request.position());

        // Reply with a snapshot not found error
        context.deliverResponse(
            snapshotRequest.correlationId,
            snapshotRequest.destinationId(),
            FetchSnapshotResponse.singleton(
                context.metadataPartition,
                responsePartitionSnapshot -> {
                    responsePartitionSnapshot
                        .currentLeader()
                        .setLeaderEpoch(epoch)
                        .setLeaderId(leaderId);

                    return responsePartitionSnapshot
                        .setErrorCode(Errors.SNAPSHOT_NOT_FOUND.code());
                }
            )
        );

        context.pollUntilRequest();
        fetchRequest = context.assertSentFetchRequest();
        context.assertFetchRequestData(fetchRequest, epoch, 0L, 0);
    }

    @Test
    public void testFetchSnapshotResponseFromNewerEpochNotLeader() throws Exception {
        int localId = 0;
        int firstLeaderId = localId + 1;
        int secondLeaderId = firstLeaderId + 1;
        Set<Integer> voters = Utils.mkSet(localId, firstLeaderId, secondLeaderId);
        int epoch = 2;
        OffsetAndEpoch snapshotId = new OffsetAndEpoch(100L, 1);

        RaftClientTestContext context = new RaftClientTestContext.Builder(localId, voters)
            .withElectedLeader(epoch, firstLeaderId)
            .build();

        context.pollUntilRequest();
        RaftRequest.Outbound fetchRequest = context.assertSentFetchRequest();
        context.assertFetchRequestData(fetchRequest, epoch, 0L, 0);

        context.deliverResponse(
            fetchRequest.correlationId,
            fetchRequest.destinationId(),
            snapshotFetchResponse(context.metadataPartition, epoch, firstLeaderId, snapshotId, 200L)
        );

        context.pollUntilRequest();
        RaftRequest.Outbound snapshotRequest = context.assertSentFetchSnapshotRequest();
        FetchSnapshotRequestData.PartitionSnapshot request = assertFetchSnapshotRequest(
                snapshotRequest,
                context.metadataPartition,
                localId,
                Integer.MAX_VALUE
        ).get();
        assertEquals(snapshotId.offset, request.snapshotId().endOffset());
        assertEquals(snapshotId.epoch, request.snapshotId().epoch());
        assertEquals(0, request.position());

        // Reply with new leader response
        context.deliverResponse(
            snapshotRequest.correlationId,
            snapshotRequest.destinationId(),
            FetchSnapshotResponse.singleton(
                context.metadataPartition,
                responsePartitionSnapshot -> {
                    responsePartitionSnapshot
                        .currentLeader()
                        .setLeaderEpoch(epoch + 1)
                        .setLeaderId(secondLeaderId);

                    return responsePartitionSnapshot
                        .setErrorCode(Errors.FENCED_LEADER_EPOCH.code());
                }
            )
        );

        context.pollUntilRequest();
        fetchRequest = context.assertSentFetchRequest();
        context.assertFetchRequestData(fetchRequest, epoch + 1, 0L, 0);
    }

    @Test
    public void testFetchSnapshotResponseFromNewerEpochLeader() throws Exception {
        int localId = 0;
        int leaderId = localId + 1;
        Set<Integer> voters = Utils.mkSet(localId, leaderId);
        int epoch = 2;
        OffsetAndEpoch snapshotId = new OffsetAndEpoch(100L, 1);

        RaftClientTestContext context = new RaftClientTestContext.Builder(localId, voters)
            .withElectedLeader(epoch, leaderId)
            .build();

        context.pollUntilRequest();
        RaftRequest.Outbound fetchRequest = context.assertSentFetchRequest();
        context.assertFetchRequestData(fetchRequest, epoch, 0L, 0);

        context.deliverResponse(
            fetchRequest.correlationId,
            fetchRequest.destinationId(),
            snapshotFetchResponse(context.metadataPartition, epoch, leaderId, snapshotId, 200L)
        );

        context.pollUntilRequest();
        RaftRequest.Outbound snapshotRequest = context.assertSentFetchSnapshotRequest();
        FetchSnapshotRequestData.PartitionSnapshot request = assertFetchSnapshotRequest(
                snapshotRequest,
                context.metadataPartition,
                localId,
                Integer.MAX_VALUE
        ).get();
        assertEquals(snapshotId.offset, request.snapshotId().endOffset());
        assertEquals(snapshotId.epoch, request.snapshotId().epoch());
        assertEquals(0, request.position());

        // Reply with new leader epoch
        context.deliverResponse(
            snapshotRequest.correlationId,
            snapshotRequest.destinationId(),
            FetchSnapshotResponse.singleton(
                context.metadataPartition,
                responsePartitionSnapshot -> {
                    responsePartitionSnapshot
                        .currentLeader()
                        .setLeaderEpoch(epoch + 1)
                        .setLeaderId(leaderId);

                    return responsePartitionSnapshot
                        .setErrorCode(Errors.FENCED_LEADER_EPOCH.code());
                }
            )
        );

        context.pollUntilRequest();
        fetchRequest = context.assertSentFetchRequest();
        context.assertFetchRequestData(fetchRequest, epoch + 1, 0L, 0);
    }

    @Test
    public void testFetchSnapshotResponseFromOlderEpoch() throws Exception {
        int localId = 0;
        int leaderId = localId + 1;
        Set<Integer> voters = Utils.mkSet(localId, leaderId);
        int epoch = 2;
        OffsetAndEpoch snapshotId = new OffsetAndEpoch(100L, 1);

        RaftClientTestContext context = new RaftClientTestContext.Builder(localId, voters)
            .withElectedLeader(epoch, leaderId)
            .build();

        context.pollUntilRequest();
        RaftRequest.Outbound fetchRequest = context.assertSentFetchRequest();
        context.assertFetchRequestData(fetchRequest, epoch, 0L, 0);

        context.deliverResponse(
            fetchRequest.correlationId,
            fetchRequest.destinationId(),
            snapshotFetchResponse(context.metadataPartition, epoch, leaderId, snapshotId, 200L)
        );

        context.pollUntilRequest();
        RaftRequest.Outbound snapshotRequest = context.assertSentFetchSnapshotRequest();
        FetchSnapshotRequestData.PartitionSnapshot request = assertFetchSnapshotRequest(
                snapshotRequest,
                context.metadataPartition,
                localId,
                Integer.MAX_VALUE
        ).get();
        assertEquals(snapshotId.offset, request.snapshotId().endOffset());
        assertEquals(snapshotId.epoch, request.snapshotId().epoch());
        assertEquals(0, request.position());

        // Reply with unknown leader epoch
        context.deliverResponse(
            snapshotRequest.correlationId,
            snapshotRequest.destinationId(),
            FetchSnapshotResponse.singleton(
                context.metadataPartition,
                responsePartitionSnapshot -> {
                    responsePartitionSnapshot
                        .currentLeader()
                        .setLeaderEpoch(epoch - 1)
                        .setLeaderId(leaderId + 1);

                    return responsePartitionSnapshot
                        .setErrorCode(Errors.UNKNOWN_LEADER_EPOCH.code());
                }
            )
        );

        context.pollUntilRequest();

        // Follower should resend the fetch snapshot request
        snapshotRequest = context.assertSentFetchSnapshotRequest();
        request = assertFetchSnapshotRequest(
                snapshotRequest,
                context.metadataPartition,
                localId,
                Integer.MAX_VALUE
        ).get();
        assertEquals(snapshotId.offset, request.snapshotId().endOffset());
        assertEquals(snapshotId.epoch, request.snapshotId().epoch());
        assertEquals(0, request.position());
    }

    @Test
    public void testFetchSnapshotResponseWithInvalidId() throws Exception {
        int localId = 0;
        int leaderId = localId + 1;
        Set<Integer> voters = Utils.mkSet(localId, leaderId);
        int epoch = 2;
        OffsetAndEpoch snapshotId = new OffsetAndEpoch(100L, 1);

        RaftClientTestContext context = new RaftClientTestContext.Builder(localId, voters)
            .withElectedLeader(epoch, leaderId)
            .build();

        context.pollUntilRequest();
        RaftRequest.Outbound fetchRequest = context.assertSentFetchRequest();
        context.assertFetchRequestData(fetchRequest, epoch, 0L, 0);

        context.deliverResponse(
            fetchRequest.correlationId,
            fetchRequest.destinationId(),
            snapshotFetchResponse(context.metadataPartition, epoch, leaderId, snapshotId, 200L)
        );

        context.pollUntilRequest();
        RaftRequest.Outbound snapshotRequest = context.assertSentFetchSnapshotRequest();
        FetchSnapshotRequestData.PartitionSnapshot request = assertFetchSnapshotRequest(
                snapshotRequest,
                context.metadataPartition,
                localId,
                Integer.MAX_VALUE
        ).get();
        assertEquals(snapshotId.offset, request.snapshotId().endOffset());
        assertEquals(snapshotId.epoch, request.snapshotId().epoch());
        assertEquals(0, request.position());

        // Reply with an invalid snapshot id endOffset
        context.deliverResponse(
            snapshotRequest.correlationId,
            snapshotRequest.destinationId(),
            FetchSnapshotResponse.singleton(
                context.metadataPartition,
                responsePartitionSnapshot -> {
                    responsePartitionSnapshot
                        .currentLeader()
                        .setLeaderEpoch(epoch)
                        .setLeaderId(leaderId);

                    responsePartitionSnapshot
                        .snapshotId()
                        .setEndOffset(-1)
                        .setEpoch(snapshotId.epoch);

                    return responsePartitionSnapshot;
                }
            )
        );

        context.pollUntilRequest();

        // Follower should send a fetch request
        fetchRequest = context.assertSentFetchRequest();
        context.assertFetchRequestData(fetchRequest, epoch, 0L, 0);

        context.deliverResponse(
            fetchRequest.correlationId,
            fetchRequest.destinationId(),
            snapshotFetchResponse(context.metadataPartition, epoch, leaderId, snapshotId, 200L)
        );

        context.pollUntilRequest();

        snapshotRequest = context.assertSentFetchSnapshotRequest();
        request = assertFetchSnapshotRequest(
                snapshotRequest,
                context.metadataPartition,
                localId,
                Integer.MAX_VALUE
        ).get();
        assertEquals(snapshotId.offset, request.snapshotId().endOffset());
        assertEquals(snapshotId.epoch, request.snapshotId().epoch());
        assertEquals(0, request.position());

        // Reply with an invalid snapshot id epoch
        context.deliverResponse(
            snapshotRequest.correlationId,
            snapshotRequest.destinationId(),
            FetchSnapshotResponse.singleton(
                context.metadataPartition,
                responsePartitionSnapshot -> {
                    responsePartitionSnapshot
                        .currentLeader()
                        .setLeaderEpoch(epoch)
                        .setLeaderId(leaderId);

                    responsePartitionSnapshot
                        .snapshotId()
                        .setEndOffset(snapshotId.offset)
                        .setEpoch(-1);

                    return responsePartitionSnapshot;
                }
            )
        );

        context.pollUntilRequest();

        // Follower should send a fetch request
        fetchRequest = context.assertSentFetchRequest();
        context.assertFetchRequestData(fetchRequest, epoch, 0L, 0);
    }

    @Test
    public void testFetchSnapshotResponseToNotFollower() throws Exception {
        int localId = 0;
        int leaderId = localId + 1;
        Set<Integer> voters = Utils.mkSet(localId, leaderId);
        int epoch = 2;
        OffsetAndEpoch snapshotId = new OffsetAndEpoch(100L, 1);

        RaftClientTestContext context = new RaftClientTestContext.Builder(localId, voters)
            .withElectedLeader(epoch, leaderId)
            .build();

        context.pollUntilRequest();
        RaftRequest.Outbound fetchRequest = context.assertSentFetchRequest();
        context.assertFetchRequestData(fetchRequest, epoch, 0L, 0);

        context.deliverResponse(
            fetchRequest.correlationId,
            fetchRequest.destinationId(),
            snapshotFetchResponse(context.metadataPartition, epoch, leaderId, snapshotId, 200L)
        );

        context.pollUntilRequest();

        RaftRequest.Outbound snapshotRequest = context.assertSentFetchSnapshotRequest();
        FetchSnapshotRequestData.PartitionSnapshot request = assertFetchSnapshotRequest(
                snapshotRequest,
                context.metadataPartition,
                localId,
                Integer.MAX_VALUE
        ).get();
        assertEquals(snapshotId.offset, request.snapshotId().endOffset());
        assertEquals(snapshotId.epoch, request.snapshotId().epoch());
        assertEquals(0, request.position());

        // Sleeping for fetch timeout should transition to candidate
        context.time.sleep(context.fetchTimeoutMs);

        context.pollUntilRequest();

        context.assertSentVoteRequest(epoch + 1, 0, 0L, 1);
        context.assertVotedCandidate(epoch + 1, localId);

        // Send the response late
        context.deliverResponse(
            snapshotRequest.correlationId,
            snapshotRequest.destinationId(),
            FetchSnapshotResponse.singleton(
                context.metadataPartition,
                responsePartitionSnapshot -> {
                    responsePartitionSnapshot
                        .currentLeader()
                        .setLeaderEpoch(epoch)
                        .setLeaderId(leaderId);

                    responsePartitionSnapshot
                        .snapshotId()
                        .setEndOffset(snapshotId.offset)
                        .setEpoch(snapshotId.epoch);

                    return responsePartitionSnapshot;
                }
            )
        );

        // Assert that the response is ignored and the replicas stays as a candidate
        context.client.poll();
        context.assertVotedCandidate(epoch + 1, localId);
    }

    @Test
    public void testFetchSnapshotRequestClusterIdValidation() throws Exception {
        int localId = 0;
        int otherNodeId = 1;
        int epoch = 5;
        Set<Integer> voters = Utils.mkSet(localId, otherNodeId);

        RaftClientTestContext context = RaftClientTestContext.initializeAsLeader(localId, voters, epoch);

        // null cluster id is accepted
        context.deliverRequest(
            fetchSnapshotRequest(
                context.clusterId.toString(),
                context.metadataPartition,
                epoch,
                new OffsetAndEpoch(0, 0),
                Integer.MAX_VALUE,
                0
            )
        );
        context.pollUntilResponse();
        context.assertSentFetchSnapshotResponse(context.metadataPartition);

        // null cluster id is accepted
        context.deliverRequest(
            fetchSnapshotRequest(
                null,
                context.metadataPartition,
                epoch,
                new OffsetAndEpoch(0, 0),
                Integer.MAX_VALUE,
                0
            )
        );
        context.pollUntilResponse();
        context.assertSentFetchSnapshotResponse(context.metadataPartition);

        // empty cluster id is rejected
        context.deliverRequest(
            fetchSnapshotRequest(
                "",
                context.metadataPartition,
                epoch,
                new OffsetAndEpoch(0, 0),
                Integer.MAX_VALUE,
                0
            )
        );
        context.pollUntilResponse();
        context.assertSentFetchSnapshotResponse(Errors.INCONSISTENT_CLUSTER_ID);

        // invalid cluster id is rejected
        context.deliverRequest(
            fetchSnapshotRequest(
                "invalid-uuid",
                context.metadataPartition,
                epoch,
                new OffsetAndEpoch(0, 0),
                Integer.MAX_VALUE,
                0
            )
        );
        context.pollUntilResponse();
        context.assertSentFetchSnapshotResponse(Errors.INCONSISTENT_CLUSTER_ID);
    }

    @Test
    public void testCreateSnapshotAsLeaderWithInvalidSnapshotId() throws Exception {
        int localId = 0;
        int otherNodeId = localId + 1;
        Set<Integer> voters = Utils.mkSet(localId, otherNodeId);
        int epoch = 2;

        List<String> appendRecords = Arrays.asList("a", "b", "c");
        OffsetAndEpoch invalidSnapshotId1 = new OffsetAndEpoch(3, epoch);

        RaftClientTestContext context = new RaftClientTestContext.Builder(localId, voters)
                .appendToLog(epoch, appendRecords)
                .withAppendLingerMs(1)
                .build();

        context.becomeLeader();
        int currentEpoch = context.currentEpoch();

        // When leader creating snapshot:
        // 1.1 high watermark cannot be empty
        assertEquals(OptionalLong.empty(), context.client.highWatermark());
        assertThrows(IllegalArgumentException.class, () -> context.client.createSnapshot(invalidSnapshotId1));

        // 1.2 high watermark must larger than or equal to the snapshotId's endOffset
        context.advanceLeaderHighWatermarkToEndOffset();
        // append some more records to make the LEO > high watermark
        List<String> newRecords = Arrays.asList("d", "e", "f");
        context.client.scheduleAppend(currentEpoch, newRecords);
        context.time.sleep(context.appendLingerMs());
        context.client.poll();
        assertEquals(context.log.endOffset().offset, context.client.highWatermark().getAsLong() + newRecords.size());

        OffsetAndEpoch invalidSnapshotId2 = new OffsetAndEpoch(context.client.highWatermark().getAsLong() + 1, currentEpoch);
        assertThrows(IllegalArgumentException.class, () -> context.client.createSnapshot(invalidSnapshotId2));

        // 2 the quorum epoch must larger than or equal to the snapshotId's epoch
        OffsetAndEpoch invalidSnapshotId3 = new OffsetAndEpoch(context.client.highWatermark().getAsLong() - 1, currentEpoch + 1);
        assertThrows(IllegalArgumentException.class, () -> context.client.createSnapshot(invalidSnapshotId3));

        // 3 the snapshotId should be validated against endOffsetForEpoch
        OffsetAndEpoch endOffsetForEpoch = context.log.endOffsetForEpoch(epoch);
        assertEquals(epoch, endOffsetForEpoch.epoch);
        OffsetAndEpoch invalidSnapshotId4 = new OffsetAndEpoch(endOffsetForEpoch.offset + 1, epoch);
        assertThrows(IllegalArgumentException.class, () -> context.client.createSnapshot(invalidSnapshotId4));
    }

    @Test
    public void testCreateSnapshotAsFollowerWithInvalidSnapshotId() throws Exception {
        int localId = 0;
        int otherNodeId = 1;
        int epoch = 5;
        Set<Integer> voters = Utils.mkSet(localId, otherNodeId);

        RaftClientTestContext context = new RaftClientTestContext.Builder(localId, voters)
                .withElectedLeader(epoch, otherNodeId)
                .build();
        context.assertElectedLeader(epoch, otherNodeId);

        // When follower creating snapshot:
        // 1.1) high watermark cannot be empty
        assertEquals(OptionalLong.empty(), context.client.highWatermark());
        OffsetAndEpoch invalidSnapshotId1 = new OffsetAndEpoch(0, 0);
        assertThrows(IllegalArgumentException.class, () -> context.client.createSnapshot(invalidSnapshotId1));

        // Poll for our first fetch request
        context.pollUntilRequest();
        RaftRequest.Outbound fetchRequest = context.assertSentFetchRequest();
        assertTrue(voters.contains(fetchRequest.destinationId()));
        context.assertFetchRequestData(fetchRequest, epoch, 0L, 0);

        // The response does not advance the high watermark
        List<String> records1 = Arrays.asList("a", "b", "c");
        MemoryRecords batch1 = context.buildBatch(0L, 3, records1);
        context.deliverResponse(fetchRequest.correlationId, fetchRequest.destinationId(),
                context.fetchResponse(epoch, otherNodeId, batch1, 0L, Errors.NONE));
        context.client.poll();

        // 1.2) high watermark must larger than or equal to the snapshotId's endOffset
        int currentEpoch = context.currentEpoch();
        OffsetAndEpoch invalidSnapshotId2 = new OffsetAndEpoch(context.client.highWatermark().getAsLong() + 1, currentEpoch);
        assertThrows(IllegalArgumentException.class, () -> context.client.createSnapshot(invalidSnapshotId2));

        // 2) the quorum epoch must larger than or equal to the snapshotId's epoch
        OffsetAndEpoch invalidSnapshotId3 = new OffsetAndEpoch(context.client.highWatermark().getAsLong() - 1, currentEpoch + 1);
        assertThrows(IllegalArgumentException.class, () -> context.client.createSnapshot(invalidSnapshotId3));

        // The high watermark advances to be larger than log.endOffsetForEpoch(3), to test the case 3
        context.pollUntilRequest();
        fetchRequest = context.assertSentFetchRequest();
        assertTrue(voters.contains(fetchRequest.destinationId()));
        context.assertFetchRequestData(fetchRequest, epoch, 3L, 3);

        List<String> records2 = Arrays.asList("d", "e", "f");
        MemoryRecords batch2 = context.buildBatch(3L, 4, records2);
        context.deliverResponse(fetchRequest.correlationId, fetchRequest.destinationId(),
                context.fetchResponse(epoch, otherNodeId, batch2, 4L, Errors.NONE));
        context.client.poll();
        assertEquals(4L, context.client.highWatermark().getAsLong());

        // 3) the snapshotId should be validated against endOffsetForEpoch
        OffsetAndEpoch endOffsetForEpoch = context.log.endOffsetForEpoch(3);
        assertEquals(3, endOffsetForEpoch.epoch);
        OffsetAndEpoch invalidSnapshotId4 = new OffsetAndEpoch(endOffsetForEpoch.offset + 1, epoch);
        assertThrows(IllegalArgumentException.class, () -> context.client.createSnapshot(invalidSnapshotId4));
    }

    private static FetchSnapshotRequestData fetchSnapshotRequest(
            TopicPartition topicPartition,
            int epoch,
            OffsetAndEpoch offsetAndEpoch,
            int maxBytes,
            long position
    ) {
        return fetchSnapshotRequest(null, topicPartition, epoch, offsetAndEpoch, maxBytes, position);
    }

    private static FetchSnapshotRequestData fetchSnapshotRequest(
        String clusterId,
        TopicPartition topicPartition,
        int epoch,
        OffsetAndEpoch offsetAndEpoch,
        int maxBytes,
        long position
    ) {
        FetchSnapshotRequestData.SnapshotId snapshotId = new FetchSnapshotRequestData.SnapshotId()
            .setEndOffset(offsetAndEpoch.offset)
            .setEpoch(offsetAndEpoch.epoch);

        FetchSnapshotRequestData request = FetchSnapshotRequest.singleton(
            clusterId,
            topicPartition,
            snapshotPartition -> {
                return snapshotPartition
                    .setCurrentLeaderEpoch(epoch)
                    .setSnapshotId(snapshotId)
                    .setPosition(position);
            }
        );

        return request.setMaxBytes(maxBytes);
    }

    private static FetchSnapshotResponseData fetchSnapshotResponse(
        TopicPartition topicPartition,
        int leaderEpoch,
        int leaderId,
        OffsetAndEpoch snapshotId,
        long size,
        long position,
        ByteBuffer buffer
    ) {
        return FetchSnapshotResponse.singleton(
            topicPartition,
            partitionSnapshot -> {
                partitionSnapshot.currentLeader()
                    .setLeaderEpoch(leaderEpoch)
                    .setLeaderId(leaderId);

                partitionSnapshot.snapshotId()
                    .setEndOffset(snapshotId.offset)
                    .setEpoch(snapshotId.epoch);

                return partitionSnapshot
                    .setSize(size)
                    .setPosition(position)
                    .setUnalignedRecords(MemoryRecords.readableRecords(buffer.slice()));
            }
        );
    }

    private static FetchResponseData snapshotFetchResponse(
        TopicPartition topicPartition,
        int epoch,
        int leaderId,
        OffsetAndEpoch snapshotId,
        long highWatermark
    ) {
        return RaftUtil.singletonFetchResponse(topicPartition, Errors.NONE, partitionData -> {
            partitionData.setHighWatermark(highWatermark);

            partitionData.currentLeader()
                .setLeaderEpoch(epoch)
                .setLeaderId(leaderId);

            partitionData.snapshotId()
                .setEpoch(snapshotId.epoch)
                .setEndOffset(snapshotId.offset);
        });
    }

    private static Optional<FetchSnapshotRequestData.PartitionSnapshot> assertFetchSnapshotRequest(
        RaftRequest.Outbound request,
        TopicPartition topicPartition,
        int replicaId,
        int maxBytes
    ) {
        assertTrue(request.data() instanceof FetchSnapshotRequestData);

        FetchSnapshotRequestData data = (FetchSnapshotRequestData) request.data();

        assertEquals(replicaId, data.replicaId());
        assertEquals(maxBytes, data.maxBytes());

        return FetchSnapshotRequest.forTopicPartition(data, topicPartition);
    }

    private static SnapshotWriter<String> snapshotWriter(RaftClientTestContext context, RawSnapshotWriter snapshot) {
        return new SnapshotWriter<>(
            snapshot,
            4 * 1024,
            MemoryPool.NONE,
            context.time,
            CompressionType.NONE,
            new StringSerde()
        );
    }

    private final static class MemorySnapshotWriter implements RawSnapshotWriter {
        private final OffsetAndEpoch snapshotId;
        private ByteBuffer data;
        private boolean frozen;

        public MemorySnapshotWriter(OffsetAndEpoch snapshotId) {
            this.snapshotId = snapshotId;
            this.data = ByteBuffer.allocate(0);
            this.frozen = false;
        }

        @Override
        public OffsetAndEpoch snapshotId() {
            return snapshotId;
        }

        @Override
        public long sizeInBytes() {
            if (frozen) {
                throw new RuntimeException("Snapshot is already frozen " + snapshotId);
            }

            return data.position();
        }

        @Override
        public void append(UnalignedMemoryRecords records) {
            if (frozen) {
                throw new RuntimeException("Snapshot is already frozen " + snapshotId);
            }
            append(records.buffer());
        }

        @Override
        public void append(MemoryRecords records) {
            if (frozen) {
                throw new RuntimeException("Snapshot is already frozen " + snapshotId);
            }
            append(records.buffer());
        }

        private void append(ByteBuffer buffer) {
            if (!(data.remaining() >= buffer.remaining())) {
                ByteBuffer old = data;
                old.flip();

                int newSize = Math.max(data.capacity() * 2, data.capacity() + buffer.remaining());
                data = ByteBuffer.allocate(newSize);

                data.put(old);
            }
            data.put(buffer);
        }

        @Override
        public boolean isFrozen() {
            return frozen;
        }

        @Override
        public void freeze() {
            if (frozen) {
                throw new RuntimeException("Snapshot is already frozen " + snapshotId);
            }

            frozen = true;
            data.flip();
        }

        @Override
        public void close() {}

        public ByteBuffer buffer() {
            return data;
        }
    }
}<|MERGE_RESOLUTION|>--- conflicted
+++ resolved
@@ -234,15 +234,11 @@
             String.format("Record length = %s, log end offset = %s", appendRecords.size(), localLogEndOffset)
         );
 
-        context.advanceLeaderHighWatermarkToEndOffset();
-
-<<<<<<< HEAD
-        try (SnapshotWriter<String> snapshot = context.client.createSnapshot(oldestSnapshotId)) {
-=======
+        context.advanceLocalLeaderHighWatermarkToLogEndOffset();
+
         OffsetAndEpoch snapshotId = new OffsetAndEpoch(localLogEndOffset, epoch);
         try (SnapshotWriter<String> snapshot = context.client.createSnapshot(snapshotId.offset - 1, snapshotId.epoch).get()) {
             assertEquals(snapshotId, snapshot.snapshotId());
->>>>>>> f0bb85ce
             snapshot.freeze();
         }
 
@@ -279,7 +275,7 @@
         int epoch = context.currentEpoch();
         assertEquals(oldestSnapshotId.epoch + 1, epoch);
 
-        context.advanceLeaderHighWatermarkToEndOffset();
+        context.advanceLocalLeaderHighWatermarkToLogEndOffset();
 
         // Create a snapshot at the high watermark
         try (SnapshotWriter<String> snapshot = context.client.createSnapshot(oldestSnapshotId.offset - 1, oldestSnapshotId.epoch).get()) {
@@ -317,7 +313,7 @@
         int epoch = context.currentEpoch();
         assertEquals(oldestSnapshotId.epoch + 2 + 1, epoch);
 
-        context.advanceLeaderHighWatermarkToEndOffset();
+        context.advanceLocalLeaderHighWatermarkToLogEndOffset();
 
         // Create a snapshot at the high watermark
         try (SnapshotWriter<String> snapshot = context.client.createSnapshot(oldestSnapshotId.offset - 1, oldestSnapshotId.epoch).get()) {
@@ -359,7 +355,7 @@
         int epoch = context.currentEpoch();
         assertEquals(oldestSnapshotId.epoch + 2 + 1, epoch);
 
-        context.advanceLeaderHighWatermarkToEndOffset();
+        context.advanceLocalLeaderHighWatermarkToLogEndOffset();
 
         // Create a snapshot at the high watermark
         try (SnapshotWriter<String> snapshot = context.client.createSnapshot(oldestSnapshotId.offset - 1, oldestSnapshotId.epoch).get()) {
@@ -396,7 +392,7 @@
         int epoch = context.currentEpoch();
         assertEquals(oldestSnapshotId.epoch + 2 + 1, epoch);
 
-        context.advanceLeaderHighWatermarkToEndOffset();
+        context.advanceLocalLeaderHighWatermarkToLogEndOffset();
 
         // Create a snapshot at the high watermark
         try (SnapshotWriter<String> snapshot = context.client.createSnapshot(oldestSnapshotId.offset - 1, oldestSnapshotId.epoch).get()) {
@@ -438,7 +434,7 @@
         int epoch = context.currentEpoch();
         assertEquals(oldestSnapshotId.epoch + 2 + 1, epoch);
 
-        context.advanceLeaderHighWatermarkToEndOffset();
+        context.advanceLocalLeaderHighWatermarkToLogEndOffset();
 
         // Create a snapshot at the high watermark
         try (SnapshotWriter<String> snapshot = context.client.createSnapshot(oldestSnapshotId.offset - 1, oldestSnapshotId.epoch).get()) {
@@ -532,14 +528,8 @@
 
         context.advanceLocalLeaderHighWatermarkToLogEndOffset();
 
-<<<<<<< HEAD
-        context.advanceLeaderHighWatermarkToEndOffset();
-
-        try (SnapshotWriter<String> snapshot = context.client.createSnapshot(snapshotId)) {
-=======
         try (SnapshotWriter<String> snapshot = context.client.createSnapshot(snapshotId.offset - 1, snapshotId.epoch).get()) {
             assertEquals(snapshotId, snapshot.snapshotId());
->>>>>>> f0bb85ce
             snapshot.append(records);
             snapshot.freeze();
         }
@@ -583,11 +573,6 @@
             .appendToLog(snapshotId.epoch, records)
             .build();
 
-<<<<<<< HEAD
-        context.advanceLeaderHighWatermarkToEndOffset();
-
-        try (SnapshotWriter<String> snapshot = context.client.createSnapshot(snapshotId)) {
-=======
         context.becomeLeader();
         int epoch = context.currentEpoch();
 
@@ -595,7 +580,6 @@
 
         try (SnapshotWriter<String> snapshot = context.client.createSnapshot(snapshotId.offset - 1, snapshotId.epoch).get()) {
             assertEquals(snapshotId, snapshot.snapshotId());
->>>>>>> f0bb85ce
             snapshot.append(records);
             snapshot.freeze();
         }
@@ -699,11 +683,6 @@
             .appendToLog(snapshotId.epoch, Arrays.asList("a"))
             .build();
 
-<<<<<<< HEAD
-        context.advanceLeaderHighWatermarkToEndOffset();
-
-        try (SnapshotWriter<String> snapshot = context.client.createSnapshot(snapshotId)) {
-=======
         context.becomeLeader();
         int epoch = context.currentEpoch();
 
@@ -711,7 +690,6 @@
 
         try (SnapshotWriter<String> snapshot = context.client.createSnapshot(snapshotId.offset - 1, snapshotId.epoch).get()) {
             assertEquals(snapshotId, snapshot.snapshotId());
->>>>>>> f0bb85ce
             snapshot.append(records);
             snapshot.freeze();
         }
@@ -1547,10 +1525,10 @@
         // When leader creating snapshot:
         // 1.1 high watermark cannot be empty
         assertEquals(OptionalLong.empty(), context.client.highWatermark());
-        assertThrows(IllegalArgumentException.class, () -> context.client.createSnapshot(invalidSnapshotId1));
+        assertThrows(IllegalArgumentException.class, () -> context.client.createSnapshot(invalidSnapshotId1.offset, invalidSnapshotId1.epoch));
 
         // 1.2 high watermark must larger than or equal to the snapshotId's endOffset
-        context.advanceLeaderHighWatermarkToEndOffset();
+        context.advanceLocalLeaderHighWatermarkToLogEndOffset();
         // append some more records to make the LEO > high watermark
         List<String> newRecords = Arrays.asList("d", "e", "f");
         context.client.scheduleAppend(currentEpoch, newRecords);
@@ -1559,17 +1537,17 @@
         assertEquals(context.log.endOffset().offset, context.client.highWatermark().getAsLong() + newRecords.size());
 
         OffsetAndEpoch invalidSnapshotId2 = new OffsetAndEpoch(context.client.highWatermark().getAsLong() + 1, currentEpoch);
-        assertThrows(IllegalArgumentException.class, () -> context.client.createSnapshot(invalidSnapshotId2));
+        assertThrows(IllegalArgumentException.class, () -> context.client.createSnapshot(invalidSnapshotId2.offset, invalidSnapshotId2.epoch));
 
         // 2 the quorum epoch must larger than or equal to the snapshotId's epoch
         OffsetAndEpoch invalidSnapshotId3 = new OffsetAndEpoch(context.client.highWatermark().getAsLong() - 1, currentEpoch + 1);
-        assertThrows(IllegalArgumentException.class, () -> context.client.createSnapshot(invalidSnapshotId3));
+        assertThrows(IllegalArgumentException.class, () -> context.client.createSnapshot(invalidSnapshotId3.offset, invalidSnapshotId3.epoch));
 
         // 3 the snapshotId should be validated against endOffsetForEpoch
         OffsetAndEpoch endOffsetForEpoch = context.log.endOffsetForEpoch(epoch);
         assertEquals(epoch, endOffsetForEpoch.epoch);
         OffsetAndEpoch invalidSnapshotId4 = new OffsetAndEpoch(endOffsetForEpoch.offset + 1, epoch);
-        assertThrows(IllegalArgumentException.class, () -> context.client.createSnapshot(invalidSnapshotId4));
+        assertThrows(IllegalArgumentException.class, () -> context.client.createSnapshot(invalidSnapshotId4.offset, invalidSnapshotId4.epoch));
     }
 
     @Test
@@ -1588,7 +1566,7 @@
         // 1.1) high watermark cannot be empty
         assertEquals(OptionalLong.empty(), context.client.highWatermark());
         OffsetAndEpoch invalidSnapshotId1 = new OffsetAndEpoch(0, 0);
-        assertThrows(IllegalArgumentException.class, () -> context.client.createSnapshot(invalidSnapshotId1));
+        assertThrows(IllegalArgumentException.class, () -> context.client.createSnapshot(invalidSnapshotId1.offset, invalidSnapshotId1.epoch));
 
         // Poll for our first fetch request
         context.pollUntilRequest();
@@ -1606,11 +1584,11 @@
         // 1.2) high watermark must larger than or equal to the snapshotId's endOffset
         int currentEpoch = context.currentEpoch();
         OffsetAndEpoch invalidSnapshotId2 = new OffsetAndEpoch(context.client.highWatermark().getAsLong() + 1, currentEpoch);
-        assertThrows(IllegalArgumentException.class, () -> context.client.createSnapshot(invalidSnapshotId2));
+        assertThrows(IllegalArgumentException.class, () -> context.client.createSnapshot(invalidSnapshotId2.offset, invalidSnapshotId2.epoch));
 
         // 2) the quorum epoch must larger than or equal to the snapshotId's epoch
         OffsetAndEpoch invalidSnapshotId3 = new OffsetAndEpoch(context.client.highWatermark().getAsLong() - 1, currentEpoch + 1);
-        assertThrows(IllegalArgumentException.class, () -> context.client.createSnapshot(invalidSnapshotId3));
+        assertThrows(IllegalArgumentException.class, () -> context.client.createSnapshot(invalidSnapshotId3.offset, invalidSnapshotId3.epoch));
 
         // The high watermark advances to be larger than log.endOffsetForEpoch(3), to test the case 3
         context.pollUntilRequest();
@@ -1629,7 +1607,7 @@
         OffsetAndEpoch endOffsetForEpoch = context.log.endOffsetForEpoch(3);
         assertEquals(3, endOffsetForEpoch.epoch);
         OffsetAndEpoch invalidSnapshotId4 = new OffsetAndEpoch(endOffsetForEpoch.offset + 1, epoch);
-        assertThrows(IllegalArgumentException.class, () -> context.client.createSnapshot(invalidSnapshotId4));
+        assertThrows(IllegalArgumentException.class, () -> context.client.createSnapshot(invalidSnapshotId4.offset, invalidSnapshotId4.epoch));
     }
 
     private static FetchSnapshotRequestData fetchSnapshotRequest(
