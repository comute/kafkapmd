--- conflicted
+++ resolved
@@ -368,10 +368,6 @@
         return currentLeaderAndEpoch().leaderId();
     }
 
-<<<<<<< HEAD
-
-=======
->>>>>>> f0bb85ce
     public int currentEpoch() {
         return currentLeaderAndEpoch().epoch();
     }
@@ -951,23 +947,6 @@
             leaderChangeMessage.voters());
         assertEquals(grantingVoters.stream().map(voterId -> new Voter().setVoterId(voterId)).collect(Collectors.toSet()),
             new HashSet<>(leaderChangeMessage.grantingVoters()));
-    }
-
-    public void advanceLeaderHighWatermarkToEndOffset() throws InterruptedException {
-        assertEquals(localId, currentLeader());
-        long localLogEndOffset = log.endOffset().offset;
-        Set<Integer> followers = voters.stream().filter(voter -> voter != localId.getAsInt()).collect(Collectors.toSet());
-
-        // Send a request from every follower
-        for (int follower: followers) {
-            deliverRequest(
-                    fetchRequest(currentEpoch(), follower, localLogEndOffset, currentEpoch(), 0)
-            );
-            pollUntilResponse();
-            assertSentFetchPartitionResponse(Errors.NONE, currentEpoch(), localId);
-        }
-
-        pollUntil(() -> OptionalLong.of(localLogEndOffset).equals(client.highWatermark()));
     }
 
     void assertFetchRequestData(
