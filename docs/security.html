<!--
 Licensed to the Apache Software Foundation (ASF) under one or more
 contributor license agreements.  See the NOTICE file distributed with
 this work for additional information regarding copyright ownership.
 The ASF licenses this file to You under the Apache License, Version 2.0
 (the "License"); you may not use this file except in compliance with
 the License.  You may obtain a copy of the License at

    http://www.apache.org/licenses/LICENSE-2.0

 Unless required by applicable law or agreed to in writing, software
 distributed under the License is distributed on an "AS IS" BASIS,
 WITHOUT WARRANTIES OR CONDITIONS OF ANY KIND, either express or implied.
 See the License for the specific language governing permissions and
 limitations under the License.
-->

<script id="security-template" type="text/x-handlebars-template">
    <h3 class="anchor-heading"><a id="security_overview" class="anchor-link"></a><a href="#security_overview">7.1 Security Overview</a></h3>
    In release 0.9.0.0, the Kafka community added a number of features that, used either separately or together, increases security in a Kafka cluster. The following security measures are currently supported:
    <ol>
        <li>Authentication of connections to brokers from clients (producers and consumers), other brokers and tools, using either SSL or SASL. Kafka supports the following SASL mechanisms:
        <ul>
            <li>SASL/GSSAPI (Kerberos) - starting at version 0.9.0.0</li>
            <li>SASL/PLAIN - starting at version 0.10.0.0</li>
            <li>SASL/SCRAM-SHA-256 and SASL/SCRAM-SHA-512 - starting at version 0.10.2.0</li>
            <li>SASL/OAUTHBEARER - starting at version 2.0</li>
        </ul></li>
        <li>Authentication of connections from brokers to ZooKeeper</li>
        <li>Encryption of data transferred between brokers and clients, between brokers, or between brokers and tools using SSL (Note that there is a performance degradation when SSL is enabled, the magnitude of which depends on the CPU type and the JVM implementation.)</li>
        <li>Authorization of read / write operations by clients</li>
        <li>Authorization is pluggable and integration with external authorization services is supported</li>
    </ol>

    It's worth noting that security is optional - non-secured clusters are supported, as well as a mix of authenticated, unauthenticated, encrypted and non-encrypted clients.

    The guides below explain how to configure and use the security features in both clients and brokers.

    <h3 class="anchor-heading"><a id="security_ssl" class="anchor-link"></a><a href="#security_ssl">7.2 Encryption and Authentication using SSL</a></h3>
    Apache Kafka allows clients to use SSL for encryption of traffic as well as authentication. By default, SSL is disabled but can be turned on if needed.
    The following paragraphs explain in detail how to set up your own PKI infrastructure, use it to create certificates and configure Kafka to use these.

    <ol>
        <li><h4 class="anchor-heading"><a id="security_ssl_key" class="anchor-link"></a><a href="#security_ssl_key">Generate SSL key and certificate for each Kafka broker</a></h4>
            The first step of deploying one or more brokers with SSL support is to generate a public/private keypair for every server.
            Since Kafka expects all keys and certificates to be stored in keystores we will use Java's keytool command for this task.
            The tool supports two different keystore formats, the Java specific jks format which has been deprecated by now, as well as PKCS12.
            PKCS12 is the default format as of Java version 9, to ensure this format is being used regardless of the Java version in use all following
            commands explicitly specify the PKCS12 format.
            <pre class="line-numbers"><code class="language-bash">keytool -keystore {keystorefile} -alias localhost -validity {validity} -genkey -keyalg RSA -storetype pkcs12</code></pre>
            You need to specify two parameters in the above command:
            <ol>
                <li>keystorefile: the keystore file that stores the keys (and later the certificate) for this broker. The keystore file contains the private
                    and public keys of this broker, therefore it needs to be kept safe. Ideally this step is run on the Kafka broker that the key will be
                    used on, as this key should never be transmitted/leave the server that it is intended for.</li>
                <li>validity: the valid time of the key in days. Please note that this differs from the validity period for the certificate, which
                    will be determined in <a href ="#security_ssl_signing">Signing the certificate</a>. You can use the same key to request multiple
                    certificates: if your key has a validity of 10 years, but your CA will only sign certificates that are valid for one year, you
                    can use the same key with 10 certificates over time.</li>
            </ol><br>
            To obtain a certificate that can be used with the private key that was just created a certificate signing request needs to be created. This
            signing request, when signed by a trusted CA results in the actual certificate which can then be installed in the keystore and used for
            authentication purposes.<br>
            To generate certificate signing requests run the following command for all server keystores created so far.

            <pre class="line-numbers"><code class="language-bash">keytool -keystore server.keystore.jks -alias localhost -validity {validity} -genkey -keyalg RSA -destkeystoretype pkcs12 -ext SAN=DNS:{FQDN},IP:{IPADDRESS1}</code></pre>
            This command assumes that you want to add hostname information to the certificate, if this is not the case, you can omit the extension parameter <code>-ext SAN=DNS:{FQDN},IP:{IPADDRESS1}</code>. Please see below for more information on this.

            <h5>Host Name Verification</h5>
            Host name verification, when enabled, is the process of checking attributes from the certificate that is presented by the server you are
            connecting to against the actual hostname or ip address of that server to ensure that you are indeed connecting to the correct server.<br>
            The main reason for this check is to prevent man-in-the-middle attacks.

            For Kafka, this check has been disabled by default for a long time, but as of Kafka 2.0.0 host name verification of servers is enabled by default
            for client connections as well as inter-broker connections.<br>
            Server host name verification may be disabled by setting <code>ssl.endpoint.identification.algorithm</code> to an empty string.<br>
            For dynamically configured broker listeners, hostname verification may be disabled using <code>kafka-configs.sh</code>:<br>

            <pre class="line-numbers"><code class="language-text">bin/kafka-configs.sh --bootstrap-server localhost:9093 --entity-type brokers --entity-name 0 --alter --add-config "listener.name.internal.ssl.endpoint.identification.algorithm="</code></pre>

            <p><b>Note:</b></p>
            Normally there is no good reason to disable hostname verification apart from being the quickest way to "just get it to work" followed
            by the promise to "fix it later when there is more time"!<br>
            Getting hostname verification right is not that hard when done at the right time, but gets much harder once the cluster is up and
            running - do yourself a favor and do it now!


            <p>If host name verification is enabled, clients will verify the server's fully qualified domain name (FQDN) or ip address against one of the following two fields:
            <ol>
                <li>Common Name (CN)</li>
                <li><a href="https://tools.ietf.org/html/rfc5280#section-4.2.1.6">Subject Alternative Name (SAN)</a></li>
            </ol><br>
            While Kafka checks both fields, usage of the common name field for hostname verification has been
            <a href="https://tools.ietf.org/html/rfc2818#section-3.1">deprecated</a> since 2000 and should be avoided if possible. In addition the
            SAN field is much more flexible, allowing for multiple DNS and IP entries to be declared in a certificate.<br>
            Another advantage is that if the SAN field is used for hostname verification the common name can be set to a more meaningful value for
            authorization purposes. Since we need the SAN field to be contained in the signed certificate, it will be specified when generating the
            signing request. It can also be specified when generating the keypair, but this will not automatically be copied into the signing request.<br>


            To add a SAN field append the following argument <code> -ext SAN=DNS:{FQDN},IP:{IPADDRESS} </code> to the keytool command:
            <pre class="line-numbers"><code class="language-bash">keytool -keystore server.keystore.jks -alias localhost -validity {validity} -genkey -keyalg RSA -destkeystoretype pkcs12 -ext SAN=DNS:{FQDN},IP:{IPADDRESS1}</code></pre>
        </li>

        <li><h4 class="anchor-heading"><a id="security_ssl_ca" class="anchor-link"></a><a href="#security_ssl_ca">Creating your own CA</a></h4>
            After this step each machine in the cluster has a public/private key pair which can already be used to encrypt traffic and a certificate
            signing request, which is the basis for creating a certificate. To add authentication capabilities this signing request needs to be signed
            by a trusted authority, which will be created in this step.

            <p>A certificate authority (CA) is responsible for signing certificates. CAs works likes a government that issues passports - the government
            stamps (signs) each passport so that the passport becomes difficult to forge. Other governments verify the stamps to ensure the passport is
            authentic. Similarly, the CA signs the certificates, and the cryptography guarantees that a signed certificate is computationally difficult to
            forge. Thus, as long as the CA is a genuine and trusted authority, the clients have a strong assurance that they are connecting to the authentic
            machines.

            <p>For this guide we will be our own Certificate Authority. When setting up a production cluster in a corporate environment these certificates would
            usually be signed by a corporate CA that is trusted throughout the company. Please see <a href="#security_ssl_production">Common Pitfalls in
            Production</a> for some things to consider for this case.

            <p>Due to a <a href="https://www.openssl.org/docs/man1.1.1/man1/x509.html#BUGS">bug</a> in OpenSSL, the x509 module will not copy requested
            extension fields from CSRs into the final certificate. Since we want the SAN extension to be present in our certificate to enable hostname
            verification, we'll use the <i>ca</i> module instead. This requires some additional configuration to be in place before we generate our
            CA keypair.<br>

            Save the following listing into a file called openssl-ca.cnf and adjust the values for validity and common attributes as necessary.
            <pre class="line-numbers"><code class="language-bash">HOME            = .
RANDFILE        = $ENV::HOME/.rnd

####################################################################
[ ca ]
default_ca    = CA_default      # The default ca section

[ CA_default ]

base_dir      = .
certificate   = $base_dir/cacert.pem   # The CA certifcate
private_key   = $base_dir/cakey.pem    # The CA private key
new_certs_dir = $base_dir              # Location for new certs after signing
database      = $base_dir/index.txt    # Database index file
serial        = $base_dir/serial.txt   # The current serial number

default_days     = 1000         # How long to certify for
default_crl_days = 30           # How long before next CRL
default_md       = sha256       # Use public key default MD
preserve         = no           # Keep passed DN ordering

x509_extensions = ca_extensions # The extensions to add to the cert

email_in_dn     = no            # Don't concat the email in the DN
copy_extensions = copy          # Required to copy SANs from CSR to cert

####################################################################
[ req ]
default_bits       = 4096
default_keyfile    = cakey.pem
distinguished_name = ca_distinguished_name
x509_extensions    = ca_extensions
string_mask        = utf8only

####################################################################
[ ca_distinguished_name ]
countryName         = Country Name (2 letter code)
countryName_default = DE

stateOrProvinceName         = State or Province Name (full name)
stateOrProvinceName_default = Test Province

localityName                = Locality Name (eg, city)
localityName_default        = Test Town

organizationName            = Organization Name (eg, company)
organizationName_default    = Test Company

organizationalUnitName         = Organizational Unit (eg, division)
organizationalUnitName_default = Test Unit

commonName         = Common Name (e.g. server FQDN or YOUR name)
commonName_default = Test Name

emailAddress         = Email Address
emailAddress_default = test@test.com

####################################################################
[ ca_extensions ]

subjectKeyIdentifier   = hash
authorityKeyIdentifier = keyid:always, issuer
basicConstraints       = critical, CA:true
keyUsage               = keyCertSign, cRLSign

####################################################################
[ signing_policy ]
countryName            = optional
stateOrProvinceName    = optional
localityName           = optional
organizationName       = optional
organizationalUnitName = optional
commonName             = supplied
emailAddress           = optional

####################################################################
[ signing_req ]
subjectKeyIdentifier   = hash
authorityKeyIdentifier = keyid,issuer
basicConstraints       = CA:FALSE
keyUsage               = digitalSignature, keyEncipherment</code></pre>

            Then create a database and serial number file, these will be used to keep track of which certificates were signed with this CA. Both of
            these are simply text files that reside in the same directory as your CA keys.

            <pre class="line-numbers"><code class="language-bash">echo 01 > serial.txt
touch index.txt</code></pre>

            With these steps done you are now ready to generate your CA that will be used to sign certificates later.

            <pre class="line-numbers"><code class="language-bash">openssl req -x509 -config openssl-ca.cnf -newkey rsa:4096 -sha256 -nodes -out cacert.pem -outform PEM</code></pre>

            The CA is simply a public/private key pair and certificate that is signed by itself, and is only intended to sign other certificates.<br>
            This keypair should be kept very safe, if someone gains access to it, they can create and sign certificates that will be trusted by your
            infrastructure, which means they will be able to impersonate anybody when connecting to any service that trusts this CA.<br>

            The next step is to add the generated CA to the **clients' truststore** so that the clients can trust this CA:
            <pre class="line-numbers"><code class="language-bash">keytool -keystore client.truststore.jks -alias CARoot -import -file ca-cert</code></pre>

            <b>Note:</b>
            If you configure the Kafka brokers to require client authentication by setting ssl.client.auth to be "requested" or "required" in the
            <a href="#brokerconfigs">Kafka brokers config</a> then you must provide a truststore for the Kafka brokers as well and it should have
            all the CA certificates that clients' keys were signed by.
            <pre class="line-numbers"><code class="language-bash">keytool -keystore server.truststore.jks -alias CARoot -import -file ca-cert</code></pre>

            In contrast to the keystore in step 1 that stores each machine's own identity, the truststore of a client stores all the certificates
            that the client should trust. Importing a certificate into one's truststore also means trusting all certificates that are signed by that
            certificate. As the analogy above, trusting the government (CA) also means trusting all passports (certificates) that it has issued. This
            attribute is called the chain of trust, and it is particularly useful when deploying SSL on a large Kafka cluster. You can sign all certificates
            in the cluster with a single CA, and have all machines share the same truststore that trusts the CA. That way all machines can authenticate all
            other machines.
        </li>
        <li><h4 class="anchor-heading"><a id="security_ssl_signing" class="anchor-link"></a><a href="#security_ssl_signing">Signing the certificate</a></h4>
            Then sign it with the CA:
            <pre class="line-numbers"><code class="language-bash">openssl ca -config openssl-ca.cnf -policy signing_policy -extensions signing_req -out {server certificate} -infiles {certificate signing request}</code></pre>

            Finally, you need to import both the certificate of the CA and the signed certificate into the keystore:
            <pre class="line-numbers"><code class="language-bash">keytool -keystore {keystore} -alias CARoot -import -file {CA certificate}
keytool -keystore {keystore} -alias localhost -import -file cert-signed</code></pre>

            The definitions of the parameters are the following:
            <ol>
                <li>keystore: the location of the keystore</li>
                <li>CA certificate: the certificate of the CA</li>
                <li>certificate signing request: the csr created with the server key</li>
                <li>server certificate: the file to write the signed certificate of the server to</li>
            </ol>

            This will leave you with one truststore called <i>truststore.jks</i> - this can be the same for all clients and brokers and does not
            contain any sensitive information, so there is no need to secure this.<br>
            Additionally you will have one <i>server.keystore.jks</i> file per node which contains that nodes keys, certificate and your CAs certificate,
            please refer to <a href="#security_configbroker">Configuring Kafka Brokers</a> and <a href="#security_configclients">Configuring Kafka Clients</a>
            for information on how to use these files.

            <p>For some tooling assistance on this topic, please check out the <a href="https://github.com/OpenVPN/easy-rsa">easyRSA</a> project which has
                extensive scripting in place to help with these steps.</p>

            <h5>SSL key and certificates in PEM format</h5>
            From 2.7.0 onwards, SSL key and trust stores can be configured for Kafka brokers and clients directly in the configuration in PEM format.
            This avoids the need to store separate files on the file system and benefits from password protection features of Kafka configuration.
            PEM may also be used as the store type for file-based key and trust stores in addition to JKS and PKCS12. To configure PEM key store directly in the
            broker or client configuration, private key in PEM format should be provided in <code>ssl.keystore.key</code> and the certificate chain in PEM format
            should be provided in <code>ssl.keystore.certificate.chain</code>.  To configure trust store, trust certificates, e.g. public certificate of CA,
            should be provided in <code>ssl.truststore.certificates</code>. Since PEM is typically stored as multi-line base-64 strings, the configuration value
            can be included in Kafka configuration as multi-line strings with lines terminating in backslash ('\') for line continuation.

<<<<<<< HEAD
            <p>Store password configs <code>ssl.keystore.password</code> and <code>ssl.truststore.password</code> are not used for PEM. 
=======
            <p>Store password configs <code>ssl.keystore.password</code> and <code>ssl.truststore.password</code> are not used for PEM.
>>>>>>> 62e88657
            If private key is encrypted using a password, the key password must be provided in <code>ssl.key.password</code>. Private keys may be provided
            in unencrypted form without a password when PEM is specified directly in the config value. In production deployments, configs should be encrypted or
            externalized using password protection feature in Kafka in this case. Note that the default SSL engine factory has limited capabilities for decryption
            of encrypted private keys when external tools like OpenSSL are used for encryption. Third party libraries like BouncyCastle may be integrated witn a
            custom <code>SslEngineFactory</code> to support a wider range of encrypted private keys.</p>

        </li>
        <li><h4 class="anchor-heading"><a id="security_ssl_production" class="anchor-link"></a><a href="#security_ssl_production">Common Pitfalls in Production</a></h4>
            The above paragraphs show the process to create your own CA and use it to sign certificates for your cluster.
            While very useful for sandbox, dev, test, and similar systems, this is usually not the correct process to create certificates for a production
            cluster in a corporate environment.
            Enterprises will normally operate their own CA and users can send in CSRs to be signed with this CA, which has the benefit of users not being
            responsible to keep the CA secure as well as a central authority that everybody can trust.
            However it also takes away a lot of control over the process of signing certificates from the user. Quite often the persons operating corporate
            CAs will apply tight restrictions on certificates that can cause issues when trying to use these certificates with Kafka.

            <ol>
                <li><b><a href="https://tools.ietf.org/html/rfc5280#section-4.2.1.12">Extended Key Usage</a></b><br>Certificates may contain an extension
                    field that controls the purpose for which the certificate can be used. If this field is empty, there are no restricitions on the usage,
                    but if any usage is specified in here, valid SSL implementations have to enforce these usages.<br>
                    Relevant usages for Kafka are:
                    <ul>
                        <li>Client authentication</li>
                        <li>Server authentication</li>
                    </ul>
                    Kafka brokers need both these usages to be allowed, as for intra-cluster communication every broker will behave as both the client and
                    the server towards other brokers. It is not uncommon for corporate CAs to have a signing profile for webservers and use this for Kafka as
                    well, which will only contain the <i>serverAuth</i> usage value and cause the SSL handshake to fail.
                </li>
                <li><b>Intermediate Certificates</b><br>
                    Corporate Root CAs are often kept offline for security reasons. To enable day-to-day usage, so called intermediate CAs are created, which
                    are then used to sign the final certificates. When importing a certificate into the keystore that was signed by an intermediate CA it is
                    necessarry to provide the entire chain of trust up to the root CA. This can be done by simply <i>cat</i>ing the certificate files into one
                    combined certificate file and then importing this with keytool.
                </li>
                <li><b>Failure to copy extension fields</b><br>
                    CA operators are often hesitant to copy and requested extension fields from CSRs and prefer to specify these themselves as this makes it
                    harder for a malicious party to obtain certificates with potentially misleading or fraudulent values.
                    It is adviseable to double check signed certificates, whether these contain all requested SAN fields to enable proper hostname verification.
                    The following command can be used to print certificate details to the console, which should be compared with what was originally requested:
                    <pre class="line-numbers"><code class="language-bash">openssl x509 -in certificate.crt -text -noout</code></pre>
                </li>
            </ol>
        </li>
        <li><h4 class="anchor-heading"><a id="security_configbroker" class="anchor-link"></a><a href="#security_configbroker">Configuring Kafka Brokers</a></h4>
            Kafka Brokers support listening for connections on multiple ports.
            We need to configure the following property in server.properties, which must have one or more comma-separated values:
            <pre>listeners</code></pre>

            If SSL is not enabled for inter-broker communication (see below for how to enable it), both PLAINTEXT and SSL ports will be necessary.
            <pre class="line-numbers"><code class="language-text">listeners=PLAINTEXT://host.name:port,SSL://host.name:port</code></pre>

            Following SSL configs are needed on the broker side
            <pre class="line-numbers"><code class="language-text">ssl.keystore.location=/var/private/ssl/server.keystore.jks
ssl.keystore.password=test1234
ssl.key.password=test1234
ssl.truststore.location=/var/private/ssl/server.truststore.jks
ssl.truststore.password=test1234</code></pre>

            Note: ssl.truststore.password is technically optional but highly recommended. If a password is not set access to the truststore is still available, but integrity checking is disabled.

            Optional settings that are worth considering:
            <ol>
                <li>ssl.client.auth=none ("required" => client authentication is required, "requested" => client authentication is requested and client without certs can still connect. The usage of "requested" is discouraged as it provides a false sense of security and misconfigured clients will still connect successfully.)</li>
                <li>ssl.cipher.suites (Optional). A cipher suite is a named combination of authentication, encryption, MAC and key exchange algorithm used to negotiate the security settings for a network connection using TLS or SSL network protocol. (Default is an empty list)</li>
                <li>ssl.enabled.protocols=TLSv1.2,TLSv1.1,TLSv1 (list out the SSL protocols that you are going to accept from clients. Do note that SSL is deprecated in favor of TLS and using SSL in production is not recommended)</li>
                <li>ssl.keystore.type=JKS</li>
                <li>ssl.truststore.type=JKS</li>
                <li>ssl.secure.random.implementation=SHA1PRNG</li>
            </ol>
            If you want to enable SSL for inter-broker communication, add the following to the server.properties file (it defaults to PLAINTEXT)
            <pre class="line-numbers"><code class="language-text">security.inter.broker.protocol=SSL</code></pre>

            <p>
            Due to import regulations in some countries, the Oracle implementation limits the strength of cryptographic algorithms available by default. If stronger algorithms are needed (for example, AES with 256-bit keys), the <a href="http://www.oracle.com/technetwork/java/javase/downloads/index.html">JCE Unlimited Strength Jurisdiction Policy Files</a> must be obtained and installed in the JDK/JRE. See the
            <a href="https://docs.oracle.com/javase/8/docs/technotes/guides/security/SunProviders.html">JCA Providers Documentation</a> for more information.
            </p>

            <p>
            The JRE/JDK will have a default pseudo-random number generator (PRNG) that is used for cryptography operations, so it is not required to configure the
            implementation used with the <code>ssl.secure.random.implementation</code>. However, there are performance issues with some implementations (notably, the
            default chosen on Linux systems, <code>NativePRNG</code>, utilizes a global lock). In cases where performance of SSL connections becomes an issue,
            consider explicitly setting the implementation to be used. The <code>SHA1PRNG</code> implementation is non-blocking, and has shown very good performance
            characteristics under heavy load (50 MB/sec of produced messages, plus replication traffic, per-broker).
            </p>

            Once you start the broker you should be able to see in the server.log
            <pre class="line-numbers"><code class="language-text">with addresses: PLAINTEXT -> EndPoint(192.168.64.1,9092,PLAINTEXT),SSL -> EndPoint(192.168.64.1,9093,SSL)</code></pre>

            To check quickly if  the server keystore and truststore are setup properly you can run the following command
            <pre>openssl s_client -debug -connect localhost:9093 -tls1</code></pre> (Note: TLSv1 should be listed under ssl.enabled.protocols)<br>
            In the output of this command you should see server's certificate:
            <pre class="line-numbers"><code class="language-text">-----BEGIN CERTIFICATE-----
{variable sized random bytes}
-----END CERTIFICATE-----
subject=/C=US/ST=CA/L=Santa Clara/O=org/OU=org/CN=Sriharsha Chintalapani
issuer=/C=US/ST=CA/L=Santa Clara/O=org/OU=org/CN=kafka/emailAddress=test@test.com</code></pre>
            If the certificate does not show up or if there are any other error messages then your keystore is not setup properly.</li>

        <li><h4 class="anchor-heading"><a id="security_configclients" class="anchor-link"></a><a href="#security_configclients">Configuring Kafka Clients</a></h4>
            SSL is supported only for the new Kafka Producer and Consumer, the older API is not supported. The configs for SSL will be the same for both producer and consumer.<br>
            If client authentication is not required in the broker, then the following is a minimal configuration example:
            <pre class="line-numbers"><code class="language-text">security.protocol=SSL
ssl.truststore.location=/var/private/ssl/client.truststore.jks
ssl.truststore.password=test1234</code></pre>

            Note: ssl.truststore.password is technically optional but highly recommended. If a password is not set access to the truststore is still available, but integrity checking is disabled.

            If client authentication is required, then a keystore must be created like in step 1 and the following must also be configured:
            <pre class="line-numbers"><code class="language-text">ssl.keystore.location=/var/private/ssl/client.keystore.jks
ssl.keystore.password=test1234
ssl.key.password=test1234</code></pre>

            Other configuration settings that may also be needed depending on our requirements and the broker configuration:
                <ol>
                    <li>ssl.provider (Optional). The name of the security provider used for SSL connections. Default value is the default security provider of the JVM.</li>
                    <li>ssl.cipher.suites (Optional). A cipher suite is a named combination of authentication, encryption, MAC and key exchange algorithm used to negotiate the security settings for a network connection using TLS or SSL network protocol.</li>
                    <li>ssl.enabled.protocols=TLSv1.2,TLSv1.1,TLSv1. It should list at least one of the protocols configured on the broker side</li>
                    <li>ssl.truststore.type=JKS</li>
                    <li>ssl.keystore.type=JKS</li>
                </ol>
    <br>
            Examples using console-producer and console-consumer:
            <pre class="line-numbers"><code class="language-bash">kafka-console-producer.sh --bootstrap-server localhost:9093 --topic test --producer.config client-ssl.properties
kafka-console-consumer.sh --bootstrap-server localhost:9093 --topic test --consumer.config client-ssl.properties</code></pre>
        </li>
    </ol>
    <h3 class="anchor-heading"><a id="security_sasl" class="anchor-link"></a><a href="#security_sasl">7.3 Authentication using SASL</a></h3>

    <ol>
    <li><h4 class="anchor-heading"><a id="security_sasl_jaasconfig" class="anchor-link"></a><a href="#security_sasl_jaasconfig">JAAS configuration</a></h4>
    <p>Kafka uses the Java Authentication and Authorization Service
    (<a href="https://docs.oracle.com/javase/8/docs/technotes/guides/security/jaas/JAASRefGuide.html">JAAS</a>)
    for SASL configuration.</p>
        <ol>
        <li><h5><a id="security_jaas_broker"
            href="#security_jaas_broker">JAAS configuration for Kafka brokers</a></h5>

            <p><tt>KafkaServer</tt> is the section name in the JAAS file used by each
            KafkaServer/Broker. This section provides SASL configuration options
            for the broker including any SASL client connections made by the broker
            for inter-broker communication. If multiple listeners are configured to use
            SASL, the section name may be prefixed with the listener name in lower-case
            followed by a period, e.g. <tt>sasl_ssl.KafkaServer</tt>.</p>

            <p><tt>Client</tt> section is used to authenticate a SASL connection with
            zookeeper. It also allows the brokers to set SASL ACL on zookeeper
            nodes which locks these nodes down so that only the brokers can
            modify it. It is necessary to have the same principal name across all
            brokers. If you want to use a section name other than Client, set the
            system property <tt>zookeeper.sasl.clientconfig</tt> to the appropriate
            name (<i>e.g.</i>, <tt>-Dzookeeper.sasl.clientconfig=ZkClient</tt>).</p>

            <p>ZooKeeper uses "zookeeper" as the service name by default. If you
            want to change this, set the system property
            <tt>zookeeper.sasl.client.username</tt> to the appropriate name
            (<i>e.g.</i>, <tt>-Dzookeeper.sasl.client.username=zk</tt>).</p>

            <p>Brokers may also configure JAAS using the broker configuration property <code>sasl.jaas.config</code>.
            The property name must be prefixed with the listener prefix including the SASL mechanism,
            i.e. <code>listener.name.{listenerName}.{saslMechanism}.sasl.jaas.config</code>. Only one
            login module may be specified in the config value. If multiple mechanisms are configured on a
            listener, configs must be provided for each mechanism using the listener and mechanism prefix.
            For example,
                    <pre class="line-numbers"><code class="language-text">listener.name.sasl_ssl.scram-sha-256.sasl.jaas.config=org.apache.kafka.common.security.scram.ScramLoginModule required \
    username="admin" \
    password="admin-secret";
listener.name.sasl_ssl.plain.sasl.jaas.config=org.apache.kafka.common.security.plain.PlainLoginModule required \
    username="admin" \
    password="admin-secret" \
    user_admin="admin-secret" \
    user_alice="alice-secret";</code></pre>

            If JAAS configuration is defined at different levels, the order of precedence used is:
            <ul>
              <li>Broker configuration property <code>listener.name.{listenerName}.{saslMechanism}.sasl.jaas.config</code></li>
              <li><code>{listenerName}.KafkaServer</code> section of static JAAS configuration</code></li>
              <li><code>KafkaServer</code> section of static JAAS configuration</code></li>
            </ul>
            Note that ZooKeeper JAAS config may only be configured using static JAAS configuration.

            <p>See <a href="#security_sasl_kerberos_brokerconfig">GSSAPI (Kerberos)</a>,
            <a href="#security_sasl_plain_brokerconfig">PLAIN</a>,
            <a href="#security_sasl_scram_brokerconfig">SCRAM</a> or
            <a href="#security_sasl_oauthbearer_brokerconfig">OAUTHBEARER</a> for example broker configurations.</p></li>

        </li>
        <li><h5><a id="security_jaas_client"
            href="#security_jaas_client">JAAS configuration for Kafka clients</a></h5>

            <p>Clients may configure JAAS using the client configuration property
            <a href="#security_client_dynamicjaas">sasl.jaas.config</a>
            or using the <a href="#security_client_staticjaas">static JAAS config file</a>
            similar to brokers.</p>

            <ol>
            <li><h6><a id="security_client_dynamicjaas"
                href="#security_client_dynamicjaas">JAAS configuration using client configuration property</a></h6>
                <p>Clients may specify JAAS configuration as a producer or consumer property without
                creating a physical configuration file. This mode also enables different producers
                and consumers within the same JVM to use different credentials by specifying
                different properties for each client. If both static JAAS configuration system property
                <code>java.security.auth.login.config</code> and client property <code>sasl.jaas.config</code>
                are specified, the client property will be used.</p>

                <p>See <a href="#security_sasl_kerberos_clientconfig">GSSAPI (Kerberos)</a>,
                <a href="#security_sasl_plain_clientconfig">PLAIN</a>,
                <a href="#security_sasl_scram_clientconfig">SCRAM</a> or
                <a href="#security_sasl_oauthbearer_clientconfig">OAUTHBEARER</a> for example configurations.</p></li>

                <li><h6 class="anchor-heading"><a id="security_client_staticjaas" class="anchor-link"></a><a href="#security_client_staticjaas">JAAS configuration using static config file</a></h6>
                To configure SASL authentication on the clients using static JAAS config file:
                <ol>
                <li>Add a JAAS config file with a client login section named <tt>KafkaClient</tt>. Configure
                    a login module in <tt>KafkaClient</tt> for the selected mechanism as described in the examples
                    for setting up <a href="#security_sasl_kerberos_clientconfig">GSSAPI (Kerberos)</a>,
                    <a href="#security_sasl_plain_clientconfig">PLAIN</a>,
                    <a href="#security_sasl_scram_clientconfig">SCRAM</a> or
                    <a href="#security_sasl_oauthbearer_clientconfig">OAUTHBEARER</a>.
                    For example, <a href="#security_sasl_gssapi_clientconfig">GSSAPI</a>
                    credentials may be configured as:
                    <pre class="line-numbers"><code class="language-text">KafkaClient {
    com.sun.security.auth.module.Krb5LoginModule required
    useKeyTab=true
    storeKey=true
    keyTab="/etc/security/keytabs/kafka_client.keytab"
    principal="kafka-client-1@EXAMPLE.COM";
};</code></pre>
                </li>
                <li>Pass the JAAS config file location as JVM parameter to each client JVM. For example:
                    <pre class="language-bash">    -Djava.security.auth.login.config=/etc/kafka/kafka_client_jaas.conf</code></pre></li>
                </ol>
                </li>
            </ol>
            </li>
        </ol>
    </li>
    <li><h4><a id="security_sasl_config"
        href="#security_sasl_config">SASL configuration</a></h4>

        <p>SASL may be used with PLAINTEXT or SSL as the transport layer using the
        security protocol SASL_PLAINTEXT or SASL_SSL respectively. If SASL_SSL is
        used, then <a href="#security_ssl">SSL must also be configured</a>.</p>

        <ol>
        <li><h5><a id="security_sasl_mechanism"
            href="#security_sasl_mechanism">SASL mechanisms</a></h5>
            Kafka supports the following SASL mechanisms:
            <ul>
                <li><a href="#security_sasl_kerberos">GSSAPI</a> (Kerberos)</li>
                <li><a href="#security_sasl_plain">PLAIN</a></li>
                <li><a href="#security_sasl_scram">SCRAM-SHA-256</a></li>
                <li><a href="#security_sasl_scram">SCRAM-SHA-512</a></li>
                <li><a href="#security_sasl_oauthbearer">OAUTHBEARER</a></li>
            </ul>
        </li>
        <li><h5><a id="security_sasl_brokerconfig"
            href="#security_sasl_brokerconfig">SASL configuration for Kafka brokers</a></h5>
            <ol>
            <li>Configure a SASL port in server.properties, by adding at least one of
                SASL_PLAINTEXT or SASL_SSL to the <i>listeners</i> parameter, which
                contains one or more comma-separated values:
                <pre>listeners=SASL_PLAINTEXT://host.name:port</code></pre>
                If you are only configuring a SASL port (or if you want
                the Kafka brokers to authenticate each other using SASL) then make sure
                you set the same SASL protocol for inter-broker communication:
                <pre>security.inter.broker.protocol=SASL_PLAINTEXT (or SASL_SSL)</code></pre></li>
            <li>Select one or more  <a href="#security_sasl_mechanism">supported mechanisms</a>
                to enable in the broker and follow the steps to configure SASL for the mechanism.
                To enable multiple mechanisms in the broker, follow the steps
                <a href="#security_sasl_multimechanism">here</a>.</li>
            </ol>
        </li>
        <li><h5><a id="security_sasl_clientconfig"
            href="#security_sasl_clientconfig">SASL configuration for Kafka clients</a></h5>
            <p>SASL authentication is only supported for the new Java Kafka producer and
            consumer, the older API is not supported.</p>

            <p>To configure SASL authentication on the clients, select a SASL
            <a href="#security_sasl_mechanism">mechanism</a> that is enabled in
            the broker for client authentication and follow the steps to configure SASL
            for the selected mechanism.</p></li>
        </ol>
    </li>
    <li><h4><a id="security_sasl_kerberos" href="#security_sasl_kerberos">Authentication using SASL/Kerberos</a></h4>
        <ol>
        <li><h5 class="anchor-heading"><a id="security_sasl_kerberos_prereq" class="anchor-link"></a><a href="#security_sasl_kerberos_prereq">Prerequisites</a></h5>
        <ol>
            <li><b>Kerberos</b><br>
            If your organization is already using a Kerberos server (for example, by using Active Directory), there is no need to install a new server just for Kafka. Otherwise you will need to install one, your Linux vendor likely has packages for Kerberos and a short guide on how to install and configure it (<a href="https://help.ubuntu.com/community/Kerberos">Ubuntu</a>, <a href="https://access.redhat.com/documentation/en-US/Red_Hat_Enterprise_Linux/6/html/Managing_Smart_Cards/installing-kerberos.html">Redhat</a>). Note that if you are using Oracle Java, you will need to download JCE policy files for your Java version and copy them to $JAVA_HOME/jre/lib/security.</li>
            <li><b>Create Kerberos Principals</b><br>
            If you are using the organization's Kerberos or Active Directory server, ask your Kerberos administrator for a principal for each Kafka broker in your cluster and for every operating system user that will access Kafka with Kerberos authentication (via clients and tools).</br>
            If you have installed your own Kerberos, you will need to create these principals yourself using the following commands:
                <pre class="line-numbers"><code class="language-bash">sudo /usr/sbin/kadmin.local -q 'addprinc -randkey kafka/{hostname}@{REALM}'
sudo /usr/sbin/kadmin.local -q "ktadd -k /etc/security/keytabs/{keytabname}.keytab kafka/{hostname}@{REALM}"</code></pre></li>
            <li><b>Make sure all hosts can be reachable using hostnames</b> - it is a Kerberos requirement that all your hosts can be resolved with their FQDNs.</li>
        </ol>
        <li><h5 class="anchor-heading"><a id="security_sasl_kerberos_brokerconfig" class="anchor-link"></a><a href="#security_sasl_kerberos_brokerconfig">Configuring Kafka Brokers</a></h5>
        <ol>
            <li>Add a suitably modified JAAS file similar to the one below to each Kafka broker's config directory, let's call it kafka_server_jaas.conf for this example (note that each broker should have its own keytab):
            <pre class="line-numbers"><code class="language-text">KafkaServer {
    com.sun.security.auth.module.Krb5LoginModule required
    useKeyTab=true
    storeKey=true
    keyTab="/etc/security/keytabs/kafka_server.keytab"
    principal="kafka/kafka1.hostname.com@EXAMPLE.COM";
};

// Zookeeper client authentication
Client {
    com.sun.security.auth.module.Krb5LoginModule required
    useKeyTab=true
    storeKey=true
    keyTab="/etc/security/keytabs/kafka_server.keytab"
    principal="kafka/kafka1.hostname.com@EXAMPLE.COM";
};</code></pre>

            </li>
            <tt>KafkaServer</tt> section in the JAAS file tells the broker which principal to use and the location of the keytab where this principal is stored. It
            allows the broker to login using the keytab specified in this section. See <a href="#security_jaas_broker">notes</a> for more details on Zookeeper SASL configuration.
            <li>Pass the JAAS and optionally the krb5 file locations as JVM parameters to each Kafka broker (see <a href="https://docs.oracle.com/javase/8/docs/technotes/guides/security/jgss/tutorials/KerberosReq.html">here</a> for more details):
                <pre>-Djava.security.krb5.conf=/etc/kafka/krb5.conf
-Djava.security.auth.login.config=/etc/kafka/kafka_server_jaas.conf</code></pre>
            </li>
            <li>Make sure the keytabs configured in the JAAS file are readable by the operating system user who is starting kafka broker.</li>
            <li>Configure SASL port and SASL mechanisms in server.properties as described <a href="#security_sasl_brokerconfig">here</a>. For example:
            <pre>listeners=SASL_PLAINTEXT://host.name:port
security.inter.broker.protocol=SASL_PLAINTEXT
sasl.mechanism.inter.broker.protocol=GSSAPI
sasl.enabled.mechanisms=GSSAPI</code></pre>
            </li>We must also configure the service name in server.properties, which should match the principal name of the kafka brokers. In the above example, principal is "kafka/kafka1.hostname.com@EXAMPLE.com", so:
            <pre>sasl.kerberos.service.name=kafka</code></pre>

        </ol></li>
        <li><h5 class="anchor-heading"><a id="security_sasl_kerberos_clientconfig" class="anchor-link"></a><a href="#security_sasl_kerberos_clientconfig">Configuring Kafka Clients</a></h5>
            To configure SASL authentication on the clients:
            <ol>
                <li>
                    Clients (producers, consumers, connect workers, etc) will authenticate to the cluster with their
                    own principal (usually with the same name as the user running the client), so obtain or create
                    these principals as needed. Then configure the JAAS configuration property for each client.
                    Different clients within a JVM may run as different users by specifying different principals.
                    The property <code>sasl.jaas.config</code> in producer.properties or consumer.properties describes
                    how clients like producer and consumer can connect to the Kafka Broker. The following is an example
                    configuration for a client using a keytab (recommended for long-running processes):
                <pre class="line-numbers"><code class="language-text">sasl.jaas.config=com.sun.security.auth.module.Krb5LoginModule required \
    useKeyTab=true \
    storeKey=true  \
    keyTab="/etc/security/keytabs/kafka_client.keytab" \
    principal="kafka-client-1@EXAMPLE.COM";</code></pre>

                   For command-line utilities like kafka-console-consumer or kafka-console-producer, kinit can be used
                   along with "useTicketCache=true" as in:
                <pre class="line-numbers"><code class="language-text">sasl.jaas.config=com.sun.security.auth.module.Krb5LoginModule required \
    useTicketCache=true;</code></pre>

                   JAAS configuration for clients may alternatively be specified as a JVM parameter similar to brokers
                   as described <a href="#security_client_staticjaas">here</a>. Clients use the login section named
                   <tt>KafkaClient</tt>. This option allows only one user for all client connections from a JVM.</li>
                <li>Make sure the keytabs configured in the JAAS configuration are readable by the operating system user who is starting kafka client.</li>
                <li>Optionally pass the krb5 file locations as JVM parameters to each client JVM (see <a href="https://docs.oracle.com/javase/8/docs/technotes/guides/security/jgss/tutorials/KerberosReq.html">here</a> for more details):
                <pre>-Djava.security.krb5.conf=/etc/kafka/krb5.conf</code></pre></li>
                <li>Configure the following properties in producer.properties or consumer.properties:
                <pre class="line-numbers"><code class="language-text">security.protocol=SASL_PLAINTEXT (or SASL_SSL)
sasl.mechanism=GSSAPI
sasl.kerberos.service.name=kafka</code></pre></li>
            </ol>
        </li>
        </ol>
    </li>

    <li><h4><a id="security_sasl_plain" href="#security_sasl_plain">Authentication using SASL/PLAIN</a></h4>
        <p>SASL/PLAIN is a simple username/password authentication mechanism that is typically used with TLS for encryption to implement secure authentication.
        Kafka supports a default implementation for SASL/PLAIN which can be extended for production use as described <a href="#security_sasl_plain_production">here</a>.</p>
        The username is used as the authenticated <code>Principal</code> for configuration of ACLs etc.
        <ol>
        <li><h5 class="anchor-heading"><a id="security_sasl_plain_brokerconfig" class="anchor-link"></a><a href="#security_sasl_plain_brokerconfig">Configuring Kafka Brokers</a></h5>
            <ol>
            <li>Add a suitably modified JAAS file similar to the one below to each Kafka broker's config directory, let's call it kafka_server_jaas.conf for this example:
                <pre class="line-numbers"><code class="language-text">KafkaServer {
    org.apache.kafka.common.security.plain.PlainLoginModule required
    username="admin"
    password="admin-secret"
    user_admin="admin-secret"
    user_alice="alice-secret";
};</code></pre>
                This configuration defines two users (<i>admin</i> and <i>alice</i>). The properties <tt>username</tt> and <tt>password</tt>
                in the <tt>KafkaServer</tt> section are used by the broker to initiate connections to other brokers. In this example,
                <i>admin</i> is the user for inter-broker communication. The set of properties <tt>user_<i>userName</i></tt> defines
                the passwords for all users that connect to the broker and the broker validates all client connections including
                those from other brokers using these properties.</li>
            <li>Pass the JAAS config file location as JVM parameter to each Kafka broker:
                <pre>-Djava.security.auth.login.config=/etc/kafka/kafka_server_jaas.conf</code></pre></li>
            <li>Configure SASL port and SASL mechanisms in server.properties as described <a href="#security_sasl_brokerconfig">here</a>. For example:
                <pre>listeners=SASL_SSL://host.name:port
security.inter.broker.protocol=SASL_SSL
sasl.mechanism.inter.broker.protocol=PLAIN
sasl.enabled.mechanisms=PLAIN</code></pre></li>
            </ol>
        </li>

        <li><h5 class="anchor-heading"><a id="security_sasl_plain_clientconfig" class="anchor-link"></a><a href="#security_sasl_plain_clientconfig">Configuring Kafka Clients</a></h5>
            To configure SASL authentication on the clients:
            <ol>
            <li>Configure the JAAS configuration property for each client in producer.properties or consumer.properties.
                The login module describes how the clients like producer and consumer can connect to the Kafka Broker.
                The following is an example configuration for a client for the PLAIN mechanism:
                <pre class="line-numbers"><code class="language-text">sasl.jaas.config=org.apache.kafka.common.security.plain.PlainLoginModule required \
    username="alice" \
    password="alice-secret";</code></pre>
                <p>The options <tt>username</tt> and <tt>password</tt> are used by clients to configure
                the user for client connections. In this example, clients connect to the broker as user <i>alice</i>.
                Different clients within a JVM may connect as different users by specifying different user names
                and passwords in <code>sasl.jaas.config</code>.</p>

                <p>JAAS configuration for clients may alternatively be specified as a JVM parameter similar to brokers
                as described <a href="#security_client_staticjaas">here</a>. Clients use the login section named
                <tt>KafkaClient</tt>. This option allows only one user for all client connections from a JVM.</p></li>
            <li>Configure the following properties in producer.properties or consumer.properties:
                <pre class="line-numbers"><code class="language-text">security.protocol=SASL_SSL
sasl.mechanism=PLAIN</code></pre></li>
            </ol>
        </li>
        <li><h5><a id="security_sasl_plain_production" href="#security_sasl_plain_production">Use of SASL/PLAIN in production</a></h5>
            <ul>
            <li>SASL/PLAIN should be used only with SSL as transport layer to ensure that clear passwords are not transmitted on the wire without encryption.</li>
            <li>The default implementation of SASL/PLAIN in Kafka specifies usernames and passwords in the JAAS configuration file as shown
                <a href="#security_sasl_plain_brokerconfig">here</a>. From Kafka version 2.0 onwards, you can avoid storing clear passwords on disk
                by configuring your own callback handlers that obtain username and password from an external source using the configuration options
                <code>sasl.server.callback.handler.class</code> and <code>sasl.client.callback.handler.class</code>.</li>
            <li>In production systems, external authentication servers may implement password authentication. From Kafka version 2.0 onwards,
                you can plug in your own callback handlers that use external authentication servers for password verification by configuring
                <code>sasl.server.callback.handler.class</code>.</li>
            </ul>
        </li>
        </ol>
    </li>

    <li><h4><a id="security_sasl_scram" href="#security_sasl_scram">Authentication using SASL/SCRAM</a></h4>
        <p>Salted Challenge Response Authentication Mechanism (SCRAM) is a family of SASL mechanisms that
        addresses the security concerns with traditional mechanisms that perform username/password authentication
        like PLAIN and DIGEST-MD5. The mechanism is defined in <a href="https://tools.ietf.org/html/rfc5802">RFC 5802</a>.
        Kafka supports <a href="https://tools.ietf.org/html/rfc7677">SCRAM-SHA-256</a> and SCRAM-SHA-512 which
        can be used with TLS to perform secure authentication. The username is used as the authenticated
        <code>Principal</code> for configuration of ACLs etc. The default SCRAM implementation in Kafka
        stores SCRAM credentials in Zookeeper and is suitable for use in Kafka installations where Zookeeper
        is on a private network. Refer to <a href="#security_sasl_scram_security">Security Considerations</a>
        for more details.</p>
        <ol>
        <li><h5 class="anchor-heading"><a id="security_sasl_scram_credentials" class="anchor-link"></a><a href="#security_sasl_scram_credentials">Creating SCRAM Credentials</a></h5>
        <p>The SCRAM implementation in Kafka uses Zookeeper as credential store. Credentials can be created in
        Zookeeper using <tt>kafka-configs.sh</tt>. For each SCRAM mechanism enabled, credentials must be created
        by adding a config with the mechanism name. Credentials for inter-broker communication must be created
        before Kafka brokers are started. Client credentials may be created and updated dynamically and updated
        credentials will be used to authenticate new connections.</p>
        <p>Create SCRAM credentials for user <i>alice</i> with password <i>alice-secret</i>:
        <pre class="line-numbers"><code class="language-bash">> bin/kafka-configs.sh --zookeeper localhost:2182 --zk-tls-config-file zk_tls_config.properties --alter --add-config 'SCRAM-SHA-256=[iterations=8192,password=alice-secret],SCRAM-SHA-512=[password=alice-secret]' --entity-type users --entity-name alice</code></pre>
        <p>The default iteration count of 4096 is used if iterations are not specified. A random salt is created
        and the SCRAM identity consisting of salt, iterations, StoredKey and ServerKey are stored in Zookeeper.
        See <a href="https://tools.ietf.org/html/rfc5802">RFC 5802</a> for details on SCRAM identity and the individual fields.
        <p>The following examples also require a user <i>admin</i> for inter-broker communication which can be created using:
        <pre class="line-numbers"><code class="language-bash">> bin/kafka-configs.sh --zookeeper localhost:2182 --zk-tls-config-file zk_tls_config.properties --alter --add-config 'SCRAM-SHA-256=[password=admin-secret],SCRAM-SHA-512=[password=admin-secret]' --entity-type users --entity-name admin</code></pre>
        <p>Existing credentials may be listed using the <i>--describe</i> option:
        <pre class="line-numbers"><code class="language-bash">> bin/kafka-configs.sh --zookeeper localhost:2182 --zk-tls-config-file zk_tls_config.properties --describe --entity-type users --entity-name alice</code></pre>
        <p>Credentials may be deleted for one or more SCRAM mechanisms using the <i>--alter --delete-config</i> option:
        <pre class="line-numbers"><code class="language-bash">> bin/kafka-configs.sh --zookeeper localhost:2182 --zk-tls-config-file zk_tls_config.properties --alter --delete-config 'SCRAM-SHA-512' --entity-type users --entity-name alice</code></pre>
        </li>
        <li><h5 class="anchor-heading"><a id="security_sasl_scram_brokerconfig" class="anchor-link"></a><a href="#security_sasl_scram_brokerconfig">Configuring Kafka Brokers</a></h5>
            <ol>
            <li>Add a suitably modified JAAS file similar to the one below to each Kafka broker's config directory, let's call it kafka_server_jaas.conf for this example:
                <pre class="line-numbers"><code class="language-text">KafkaServer {
    org.apache.kafka.common.security.scram.ScramLoginModule required
    username="admin"
    password="admin-secret";
};</code></pre>
                The properties <tt>username</tt> and <tt>password</tt> in the <tt>KafkaServer</tt> section are used by
                the broker to initiate connections to other brokers. In this example, <i>admin</i> is the user for
                inter-broker communication.</li>
            <li>Pass the JAAS config file location as JVM parameter to each Kafka broker:
                <pre>-Djava.security.auth.login.config=/etc/kafka/kafka_server_jaas.conf</code></pre></li>
            <li>Configure SASL port and SASL mechanisms in server.properties as described <a href="#security_sasl_brokerconfig">here</a>.</code></pre> For example:
                <pre class="line-numbers"><code class="language-text">listeners=SASL_SSL://host.name:port
security.inter.broker.protocol=SASL_SSL
sasl.mechanism.inter.broker.protocol=SCRAM-SHA-256 (or SCRAM-SHA-512)
sasl.enabled.mechanisms=SCRAM-SHA-256 (or SCRAM-SHA-512)</code></pre></li>
            </ol>
        </li>

        <li><h5 class="anchor-heading"><a id="security_sasl_scram_clientconfig" class="anchor-link"></a><a href="#security_sasl_scram_clientconfig">Configuring Kafka Clients</a></h5>
            To configure SASL authentication on the clients:
            <ol>
            <li>Configure the JAAS configuration property for each client in producer.properties or consumer.properties.
                The login module describes how the clients like producer and consumer can connect to the Kafka Broker.
                The following is an example configuration for a client for the SCRAM mechanisms:
                <pre class="line-numbers"><code class="language-text">sasl.jaas.config=org.apache.kafka.common.security.scram.ScramLoginModule required \
    username="alice" \
    password="alice-secret";</code></pre>

                <p>The options <tt>username</tt> and <tt>password</tt> are used by clients to configure
                the user for client connections. In this example, clients connect to the broker as user <i>alice</i>.
                Different clients within a JVM may connect as different users by specifying different user names
                and passwords in <code>sasl.jaas.config</code>.</p>

                <p>JAAS configuration for clients may alternatively be specified as a JVM parameter similar to brokers
                as described <a href="#security_client_staticjaas">here</a>. Clients use the login section named
                <tt>KafkaClient</tt>. This option allows only one user for all client connections from a JVM.</p></li>
            <li>Configure the following properties in producer.properties or consumer.properties:
                <pre class="line-numbers"><code class="language-text">security.protocol=SASL_SSL
sasl.mechanism=SCRAM-SHA-256 (or SCRAM-SHA-512)</code></pre></li>
            </ol>
        </li>
        <li><h5><a id="security_sasl_scram_security" href="#security_sasl_scram_security">Security Considerations for SASL/SCRAM</a></h5>
            <ul>
            <li>The default implementation of SASL/SCRAM in Kafka stores SCRAM credentials in Zookeeper. This
            is suitable for production use in installations where Zookeeper is secure and on a private network.</li>
            <li>Kafka supports only the strong hash functions SHA-256 and SHA-512 with a minimum iteration count
            of 4096. Strong hash functions combined with strong passwords and high iteration counts protect
            against brute force attacks if Zookeeper security is compromised.</li>
            <li>SCRAM should be used only with TLS-encryption to prevent interception of SCRAM exchanges. This
            protects against dictionary or brute force attacks and against impersonation if Zookeeper is compromised.</li>
            <li>From Kafka version 2.0 onwards, the default SASL/SCRAM credential store may be overridden using custom callback handlers
            by configuring <code>sasl.server.callback.handler.class</code> in installations where Zookeeper is not secure.</li>
            <li>For more details on security considerations, refer to
            <a href="https://tools.ietf.org/html/rfc5802#section-9">RFC 5802</a>.
            </ul>
        </li>
        </ol>
    </li>

    <li><h4><a id="security_sasl_oauthbearer" href="#security_sasl_oauthbearer">Authentication using SASL/OAUTHBEARER</a></h4>
        <p>The <a href="https://tools.ietf.org/html/rfc6749">OAuth 2 Authorization Framework</a> "enables a third-party application to obtain limited access to an HTTP service,
        either on behalf of a resource owner by orchestrating an approval interaction between the resource owner and the HTTP
        service, or by allowing the third-party application to obtain access on its own behalf."  The SASL OAUTHBEARER mechanism
        enables the use of the framework in a SASL (i.e. a non-HTTP) context; it is defined in <a href="https://tools.ietf.org/html/rfc7628">RFC 7628</a>.
        The default OAUTHBEARER implementation in Kafka creates and validates <a href="https://tools.ietf.org/html/rfc7515#appendix-A.5">Unsecured JSON Web Tokens</a>
        and is only suitable for use in non-production Kafka installations. Refer to <a href="#security_sasl_oauthbearer_security">Security Considerations</a>
        for more details.</p>
        <ol>
        <li><h5 class="anchor-heading"><a id="security_sasl_oauthbearer_brokerconfig" class="anchor-link"></a><a href="#security_sasl_oauthbearer_brokerconfig">Configuring Kafka Brokers</a></h5>
            <ol>
            <li>Add a suitably modified JAAS file similar to the one below to each Kafka broker's config directory, let's call it kafka_server_jaas.conf for this example:
                <pre class="line-numbers"><code class="language-text">KafkaServer {
    org.apache.kafka.common.security.oauthbearer.OAuthBearerLoginModule required
    unsecuredLoginStringClaim_sub="admin";
};</code></pre>
                The property <tt>unsecuredLoginStringClaim_sub</tt> in the <tt>KafkaServer</tt> section is used by
                the broker when it initiates connections to other brokers. In this example, <i>admin</i> will appear in the
                subject (<tt>sub</tt>) claim and will be the user for inter-broker communication.</li>
            <li>Pass the JAAS config file location as JVM parameter to each Kafka broker:
                <pre>-Djava.security.auth.login.config=/etc/kafka/kafka_server_jaas.conf</code></pre></li>
            <li>Configure SASL port and SASL mechanisms in server.properties as described <a href="#security_sasl_brokerconfig">here</a>.</code></pre> For example:
                <pre class="line-numbers"><code class="language-text">listeners=SASL_SSL://host.name:port (or SASL_PLAINTEXT if non-production)
security.inter.broker.protocol=SASL_SSL (or SASL_PLAINTEXT if non-production)
sasl.mechanism.inter.broker.protocol=OAUTHBEARER
sasl.enabled.mechanisms=OAUTHBEARER</code></pre></li>
            </ol>
        </li>

        <li><h5 class="anchor-heading"><a id="security_sasl_oauthbearer_clientconfig" class="anchor-link"></a><a href="#security_sasl_oauthbearer_clientconfig">Configuring Kafka Clients</a></h5>
            To configure SASL authentication on the clients:
            <ol>
	    <li>Configure the JAAS configuration property for each client in producer.properties or consumer.properties.
                The login module describes how the clients like producer and consumer can connect to the Kafka Broker.
	        The following is an example configuration for a client for the OAUTHBEARER mechanisms:
                <pre class="line-numbers"><code class="language-text">sasl.jaas.config=org.apache.kafka.common.security.oauthbearer.OAuthBearerLoginModule required \
    unsecuredLoginStringClaim_sub="alice";</code></pre>

                <p>The option <tt>unsecuredLoginStringClaim_sub</tt> is used by clients to configure
                the subject (<tt>sub</tt>) claim, which determines the user for client connections.
                In this example, clients connect to the broker as user <i>alice</i>.
                Different clients within a JVM may connect as different users by specifying different subject (<tt>sub</tt>)
                claims in <code>sasl.jaas.config</code>.</p>

                <p>JAAS configuration for clients may alternatively be specified as a JVM parameter similar to brokers
                as described <a href="#security_client_staticjaas">here</a>. Clients use the login section named
                <tt>KafkaClient</tt>. This option allows only one user for all client connections from a JVM.</p></li>
            <li>Configure the following properties in producer.properties or consumer.properties:
                <pre class="line-numbers"><code class="language-text">security.protocol=SASL_SSL (or SASL_PLAINTEXT if non-production)
sasl.mechanism=OAUTHBEARER</code></pre></li>
             <li>The default implementation of SASL/OAUTHBEARER depends on the jackson-databind library.
                 Since it's an optional dependency, users have to configure it as a dependency via their build tool.</li>
            </ol>
        </li>
        <li><h5><a id="security_sasl_oauthbearer_unsecured_retrieval" href="#security_sasl_oauthbearer_unsecured_retrieval">Unsecured Token Creation Options for SASL/OAUTHBEARER</a></h5>
            <ul>
            <li>The default implementation of SASL/OAUTHBEARER in Kafka creates and validates <a href="https://tools.ietf.org/html/rfc7515#appendix-A.5">Unsecured JSON Web Tokens</a>.
            While suitable only for non-production use, it does provide the flexibility to create arbitrary tokens in a DEV or TEST environment.</li>
            <li>Here are the various supported JAAS module options on the client side (and on the broker side if OAUTHBEARER is the inter-broker protocol):
                 <table>
                 <tr>
                 <th>JAAS Module Option for Unsecured Token Creation</th>
                 <th>Documentation</th>
                 </tr>
                 <tr>
                 <td><tt>unsecuredLoginStringClaim_&lt;claimname&gt;="value"</tt></td>
                 <td>Creates a <tt>String</tt> claim with the given name and value. Any valid
                 claim name can be specified except '<tt>iat</tt>' and '<tt>exp</tt>' (these are
                 automatically generated).</td>
                 </tr>
                 <tr>
                 <td><tt>unsecuredLoginNumberClaim_&lt;claimname&gt;="value"</tt></td>
                 <td>Creates a <tt>Number</tt> claim with the given name and value. Any valid
                 claim name can be specified except '<tt>iat</tt>' and '<tt>exp</tt>' (these are
                 automatically generated).</td>
                 </tr>
                 <tr>
                 <td><tt>unsecuredLoginListClaim_&lt;claimname&gt;="value"</tt></td>
                 <td>Creates a <tt>String List</tt> claim with the given name and values parsed
                 from the given value where the first character is taken as the delimiter. For
                 example: <tt>unsecuredLoginListClaim_fubar="|value1|value2"</tt>. Any valid
                 claim name can be specified except '<tt>iat</tt>' and '<tt>exp</tt>' (these are
                 automatically generated).</td>
                 </tr>
                 <tr>
                 <td><tt>unsecuredLoginExtension_&lt;extensionname&gt;="value"</tt></td>
                 <td>Creates a <tt>String</tt> extension with the given name and value.
                 For example: <tt>unsecuredLoginExtension_traceId="123"</tt>. A valid extension name
                 is any sequence of lowercase or uppercase alphabet characters. In addition, the "auth" extension name is reserved.
                 A valid extension value is any combination of characters with ASCII codes 1-127.
                 </tr>
                 <tr>
                 <td><tt>unsecuredLoginPrincipalClaimName</tt></td>
                 <td>Set to a custom claim name if you wish the name of the <tt>String</tt>
                 claim holding the principal name to be something other than '<tt>sub</tt>'.</td>
                 </tr>
                 <tr>
                 <td><tt>unsecuredLoginLifetimeSeconds</tt></td>
                 <td>Set to an integer value if the token expiration is to be set to something
                 other than the default value of 3600 seconds (which is 1 hour). The
                 '<tt>exp</tt>' claim will be set to reflect the expiration time.</td>
                 </tr>
                 <tr>
                 <td><tt>unsecuredLoginScopeClaimName</tt></td>
                 <td>Set to a custom claim name if you wish the name of the <tt>String</tt> or
                 <tt>String List</tt> claim holding any token scope to be something other than
                 '<tt>scope</tt>'.</td>
                 </tr>
                 </table>
            </li>
            </ul>
        </li>
        <li><h5><a id="security_sasl_oauthbearer_unsecured_validation" href="#security_sasl_oauthbearer_unsecured_validation">Unsecured Token Validation Options for SASL/OAUTHBEARER</a></h5>
            <ul>
            <li>Here are the various supported JAAS module options on the broker side for <a href="https://tools.ietf.org/html/rfc7515#appendix-A.5">Unsecured JSON Web Token</a> validation:
                 <table>
                 <tr>
                 <th>JAAS Module Option for Unsecured Token Validation</th>
                 <th>Documentation</th>
                 </tr>
                 <tr>
                 <td><tt>unsecuredValidatorPrincipalClaimName="value"</tt></td>
                 <td>Set to a non-empty value if you wish a particular <tt>String</tt> claim
                 holding a principal name to be checked for existence; the default is to check
                 for the existence of the '<tt>sub</tt>' claim.</td>
                 </tr>
                 <tr>
                 <td><tt>unsecuredValidatorScopeClaimName="value"</tt></td>
                 <td>Set to a custom claim name if you wish the name of the <tt>String</tt> or
                 <tt>String List</tt> claim holding any token scope to be something other than
                 '<tt>scope</tt>'.</td>
                 </tr>
                 <tr>
                 <td><tt>unsecuredValidatorRequiredScope="value"</tt></td>
                 <td>Set to a space-delimited list of scope values if you wish the
                 <tt>String/String List</tt> claim holding the token scope to be checked to
                 make sure it contains certain values.</td>
                 </tr>
                 <tr>
                 <td><tt>unsecuredValidatorAllowableClockSkewMs="value"</tt></td>
                 <td>Set to a positive integer value if you wish to allow up to some number of
                 positive milliseconds of clock skew (the default is 0).</td>
                 </tr>
                 </table>
            </li>
            <li>The default unsecured SASL/OAUTHBEARER implementation may be overridden (and must be overridden in production environments)
            using custom login and SASL Server callback handlers.</li>
            <li>For more details on security considerations, refer to <a href="https://tools.ietf.org/html/rfc6749#section-10">RFC 6749, Section 10</a>.</li>
            </ul>
        </li>
        <li><h5><a id="security_sasl_oauthbearer_refresh" href="#security_sasl_oauthbearer_refresh">Token Refresh for SASL/OAUTHBEARER</a></h5>
        Kafka periodically refreshes any token before it expires so that the client can continue to make
        connections to brokers. The parameters that impact how the refresh algorithm
        operates are specified as part of the producer/consumer/broker configuration
        and are as follows. See the documentation for these properties elsewhere for
        details.  The default values are usually reasonable, in which case these
        configuration parameters would not need to be explicitly set.
        <table>
        <tr>
        <th>Producer/Consumer/Broker Configuration Property</th>
        </tr>
        <tr>
        <td><tt>sasl.login.refresh.window.factor</tt></td>
        </tr>
        <tr>
        <td><tt>sasl.login.refresh.window.jitter</tt></td>
        </tr>
        <tr>
        <td><tt>sasl.login.refresh.min.period.seconds</tt></td>
        </tr>
        <tr>
        <td><tt>sasl.login.refresh.min.buffer.seconds</tt></td>
        </tr>
        </table>
        </li>
        <li><h5><a id="security_sasl_oauthbearer_prod" href="#security_sasl_oauthbearer_prod">Secure/Production Use of SASL/OAUTHBEARER</a></h5>
        Production use cases will require writing an implementation of
        <tt>org.apache.kafka.common.security.auth.AuthenticateCallbackHandler</tt> that can handle an instance of
        <tt>org.apache.kafka.common.security.oauthbearer.OAuthBearerTokenCallback</tt> and declaring it via either the
        <tt>sasl.login.callback.handler.class</tt> configuration option for a
        non-broker client or via the
        <tt>listener.name.sasl_ssl.oauthbearer.sasl.login.callback.handler.class</tt>
        configuration option for brokers (when SASL/OAUTHBEARER is the inter-broker
        protocol).
        <p>
        Production use cases will also require writing an implementation of
        <tt>org.apache.kafka.common.security.auth.AuthenticateCallbackHandler</tt> that can handle an instance of
        <tt>org.apache.kafka.common.security.oauthbearer.OAuthBearerValidatorCallback</tt> and declaring it via the
        <tt>listener.name.sasl_ssl.oauthbearer.sasl.server.callback.handler.class</tt>
        broker configuration option.
        </li>
        <li><h5><a id="security_sasl_oauthbearer_security" href="#security_sasl_oauthbearer_security">Security Considerations for SASL/OAUTHBEARER</a></h5>
            <ul>
            <li>The default implementation of SASL/OAUTHBEARER in Kafka creates and validates <a href="https://tools.ietf.org/html/rfc7515#appendix-A.5">Unsecured JSON Web Tokens</a>.
            This is suitable only for non-production use.</li>
            <li>OAUTHBEARER should be used in production enviromnments only with TLS-encryption to prevent interception of tokens.</li>
            <li>The default unsecured SASL/OAUTHBEARER implementation may be overridden (and must be overridden in production environments)
            using custom login and SASL Server callback handlers as described above.</li>
            <li>For more details on OAuth 2 security considerations in general, refer to <a href="https://tools.ietf.org/html/rfc6749#section-10">RFC 6749, Section 10</a>.</li>
            </ul>
        </li>
        </ol>
    </li>

    <li><h4 class="anchor-heading"><a id="security_sasl_multimechanism" class="anchor-link"></a><a href="#security_sasl_multimechanism">Enabling multiple SASL mechanisms in a broker</a></h4>
        <ol>
        <li>Specify configuration for the login modules of all enabled mechanisms in the <tt>KafkaServer</tt> section of the JAAS config file. For example:
            <pre class="line-numbers"><code class="language-text">KafkaServer {
    com.sun.security.auth.module.Krb5LoginModule required
    useKeyTab=true
    storeKey=true
    keyTab="/etc/security/keytabs/kafka_server.keytab"
    principal="kafka/kafka1.hostname.com@EXAMPLE.COM";

    org.apache.kafka.common.security.plain.PlainLoginModule required
    username="admin"
    password="admin-secret"
    user_admin="admin-secret"
    user_alice="alice-secret";
};</code></pre></li>
        <li>Enable the SASL mechanisms in server.properties: <pre>sasl.enabled.mechanisms=GSSAPI,PLAIN,SCRAM-SHA-256,SCRAM-SHA-512,OAUTHBEARER</code></pre></li>
        <li>Specify the SASL security protocol and mechanism for inter-broker communication in server.properties if required:
            <pre class="line-numbers"><code class="language-text">security.inter.broker.protocol=SASL_PLAINTEXT (or SASL_SSL)
sasl.mechanism.inter.broker.protocol=GSSAPI (or one of the other enabled mechanisms)</code></pre></li>
        <li>Follow the mechanism-specific steps in <a href="#security_sasl_kerberos_brokerconfig">GSSAPI (Kerberos)</a>,
            <a href="#security_sasl_plain_brokerconfig">PLAIN</a>,
            <a href="#security_sasl_scram_brokerconfig">SCRAM</a> and <a href="#security_sasl_oauthbearer_brokerconfig">OAUTHBEARER</a>
            to configure SASL for the enabled mechanisms.</li>
        </ol>
    </li>
    <li><h4 class="anchor-heading"><a id="saslmechanism_rolling_upgrade" class="anchor-link"></a><a href="#saslmechanism_rolling_upgrade">Modifying SASL mechanism in a Running Cluster</a></h4>
        <p>SASL mechanism can be modified in a running cluster using the following sequence:</p>
        <ol>
        <li>Enable new SASL mechanism by adding the mechanism to <tt>sasl.enabled.mechanisms</tt> in server.properties for each broker. Update JAAS config file to include both
            mechanisms as described <a href="#security_sasl_multimechanism">here</a>. Incrementally bounce the cluster nodes.</li>
        <li>Restart clients using the new mechanism.</li>
        <li>To change the mechanism of inter-broker communication (if this is required), set <tt>sasl.mechanism.inter.broker.protocol</tt> in server.properties to the new mechanism and
            incrementally bounce the cluster again.</li>
        <li>To remove old mechanism (if this is required), remove the old mechanism from <tt>sasl.enabled.mechanisms</tt> in server.properties and remove the entries for the
            old mechanism from JAAS config file. Incrementally bounce the cluster again.</li>
        </ol>
    </li>

    <li><h4 class="anchor-heading"><a id="security_delegation_token" class="anchor-link"></a><a href="#security_delegation_token">Authentication using Delegation Tokens</a></h4>
        <p>Delegation token based authentication is a lightweight authentication mechanism to complement existing SASL/SSL
            methods. Delegation tokens are shared secrets between kafka brokers and clients. Delegation tokens will help processing
            frameworks to distribute the workload to available workers in a secure environment without the added cost of distributing
            Kerberos TGT/keytabs or keystores when 2-way SSL is used. See <a href="https://cwiki.apache.org/confluence/display/KAFKA/KIP-48+Delegation+token+support+for+Kafka">KIP-48</a>
            for more details.</p>

        <p>Typical steps for delegation token usage are:</p>
        <ol>
        <li>User authenticates with the Kafka cluster via SASL or SSL, and obtains a delegation token. This can be done
            using Admin APIs or using <tt>kafka-delegation-tokens.sh</tt> script.</li>
        <li>User securely passes the delegation token to Kafka clients for authenticating with the Kafka cluster.</li>
        <li>Token owner/renewer can renew/expire the delegation tokens.</li>
        </ol>

        <ol>
        <li><h5 class="anchor-heading"><a id="security_token_management" class="anchor-link"></a><a href="#security_token_management">Token Management</a></h5>
        <p> A secret is used to generate and verify delegation tokens. This is supplied using config
            option <tt>delegation.token.secret.key</tt>. The same secret key must be configured across all the brokers.
            If the secret is not set or set to empty string, brokers will disable the delegation token authentication.</p>

        <p>In the current implementation, token details are stored in Zookeeper and is suitable for use in Kafka installations where
            Zookeeper is on a private network. Also currently, this secret is stored as plain text in the server.properties
            config file. We intend to make these configurable in a future Kafka release.</p>

        <p>A token has a current life, and a maximum renewable life. By default, tokens must be renewed once every 24 hours
            for up to 7 days. These can be configured using <tt>delegation.token.expiry.time.ms</tt>
            and <tt>delegation.token.max.lifetime.ms</tt> config options.</p>

        <p>Tokens can also be cancelled explicitly.  If a token is not renewed by the token’s expiration time or if token
            is beyond the max life time, it will be deleted from all broker caches as well as from zookeeper.</p>
        </li>

        <li><h5 class="anchor-heading"><a id="security_sasl_create_tokens" class="anchor-link"></a><a href="#security_sasl_create_tokens">Creating Delegation Tokens</a></h5>
        <p>Tokens can be created by using Admin APIs or using <tt>kafka-delegation-tokens.sh</tt> script.
            Delegation token requests (create/renew/expire/describe) should be issued only on SASL or SSL authenticated channels.
            Tokens can not be requests if the initial authentication is done through delegation token.
            <tt>kafka-delegation-tokens.sh</tt> script examples are given below.</p>
        <p>Create a delegation token:
        <pre class="line-numbers"><code class="language-bash">> bin/kafka-delegation-tokens.sh --bootstrap-server localhost:9092 --create   --max-life-time-period -1 --command-config client.properties --renewer-principal User:user1</code></pre>
        <p>Renew a delegation token:
        <pre class="line-numbers"><code class="language-bash">> bin/kafka-delegation-tokens.sh --bootstrap-server localhost:9092 --renew    --renew-time-period -1 --command-config client.properties --hmac ABCDEFGHIJK</code></pre>
        <p>Expire a delegation token:
        <pre class="line-numbers"><code class="language-bash">> bin/kafka-delegation-tokens.sh --bootstrap-server localhost:9092 --expire   --expiry-time-period -1   --command-config client.properties  --hmac ABCDEFGHIJK</code></pre>
        <p>Existing tokens can be described using the --describe option:
        <pre class="line-numbers"><code class="language-bash">> bin/kafka-delegation-tokens.sh --bootstrap-server localhost:9092 --describe --command-config client.properties  --owner-principal User:user1</code></pre>
        </li>
        <li><h5 class="anchor-heading"><a id="security_token_authentication" class="anchor-link"></a><a href="#security_token_authentication">Token Authentication</a></h5>
            <p>Delegation token authentication piggybacks on the current SASL/SCRAM authentication mechanism. We must enable
                SASL/SCRAM mechanism on Kafka cluster as described in <a href="#security_sasl_scram">here</a>.</p>

             <p>Configuring Kafka Clients:</p>
                <ol>
                    <li>Configure the JAAS configuration property for each client in producer.properties or consumer.properties.
                The login module describes how the clients like producer and consumer can connect to the Kafka Broker.
                The following is an example configuration for a client for the token authentication:
                <pre class="line-numbers"><code class="language-text">sasl.jaas.config=org.apache.kafka.common.security.scram.ScramLoginModule required \
    username="tokenID123" \
    password="lAYYSFmLs4bTjf+lTZ1LCHR/ZZFNA==" \
    tokenauth="true";</code></pre>

                <p>The options <tt>username</tt> and <tt>password</tt> are used by clients to configure the token id and
                    token HMAC. And the option <tt>tokenauth</tt> is used to indicate the server about token authentication.
                    In this example, clients connect to the broker using token id: <i>tokenID123</i>. Different clients within a
                    JVM may connect using different tokens by specifying different token details in <code>sasl.jaas.config</code>.</p>

                <p>JAAS configuration for clients may alternatively be specified as a JVM parameter similar to brokers
                as described <a href="#security_client_staticjaas">here</a>. Clients use the login section named
                <tt>KafkaClient</tt>. This option allows only one user for all client connections from a JVM.</p></li>
            </ol>
        </li>

        <li><h5><a id="security_token_secret_rotation" href="#security_token_secret_rotation">Procedure to manually rotate the secret:</a></h5>
            <p>We require a re-deployment when the secret needs to be rotated. During this process, already connected clients
                will continue to work. But any new connection requests and renew/expire requests with old tokens can fail. Steps are given below.</p>

            <ol>
                <li>Expire all existing tokens.</li>
                <li>Rotate the secret by rolling upgrade, and</li>
                <li>Generate new tokens</li>
            </ol>
            <p>We intend to automate this in a future Kafka release.</p>
        </li>

        <li><h5 class="anchor-heading"><a id="security_token_notes" class="anchor-link"></a><a href="#security_token_notes">Notes on Delegation Tokens</a></h5>
            <ul>
            <li>Currently, we only allow a user to create delegation token for that user only. Owner/Renewers can renew or expire tokens.
                Owner/renewers can always describe their own tokens. To describe others tokens, we need to add DESCRIBE permission on Token Resource.</li>
            </ul>
        </li>
        </ol>
    </li>
    </ol>

    <h3 class="anchor-heading"><a id="security_authz" class="anchor-link"></a><a href="#security_authz">7.4 Authorization and ACLs</a></h3>
    Kafka ships with a pluggable Authorizer and an out-of-box authorizer implementation that uses zookeeper to store all the acls. The Authorizer is configured by setting <tt>authorizer.class.name</tt> in server.properties. To enable the out of the box implementation use:
    <pre>authorizer.class.name=kafka.security.authorizer.AclAuthorizer</code></pre>
    Kafka acls are defined in the general format of "Principal P is [Allowed/Denied] Operation O From Host H on any Resource R matching ResourcePattern RP". You can read more about the acl structure in <a href="https://cwiki.apache.org/confluence/display/KAFKA/KIP-11+-+Authorization+Interface">KIP-11</a> and resource patterns in <a href="https://cwiki.apache.org/confluence/display/KAFKA/KIP-290%3A+Support+for+Prefixed+ACLs">KIP-290</a>. In order to add, remove or list acls you can use the Kafka authorizer CLI. By default, if no ResourcePatterns match a specific Resource R, then R has no associated acls, and therefore no one other than super users is allowed to access R. If you want to change that behavior, you can include the following in server.properties.
    <pre>allow.everyone.if.no.acl.found=true</code></pre>
    One can also add super users in server.properties like the following (note that the delimiter is semicolon since SSL user names may contain comma). Default PrincipalType string "User" is case sensitive.
    <pre>super.users=User:Bob;User:Alice</code></pre>

    <h5 class="anchor-heading"><a id="security_authz_ssl" class="anchor-link"></a><a href="#security_authz_ssl">Customizing SSL User Name</a></h5>

    By default, the SSL user name will be of the form "CN=writeuser,OU=Unknown,O=Unknown,L=Unknown,ST=Unknown,C=Unknown". One can change that by setting <code>ssl.principal.mapping.rules</code> to a customized rule in server.properties.
    This config allows a list of rules for mapping X.500 distinguished name to short name. The rules are evaluated in order and the first rule that matches a distinguished name is used to map it to a short name. Any later rules in the list are ignored.

    <br>The format of <code>ssl.principal.mapping.rules</code> is a list where each rule starts with "RULE:" and contains an expression as the following formats. Default rule will return
    string representation of the X.500 certificate distinguished name. If the distinguished name matches the pattern, then the replacement command will be run over the name.
    This also supports lowercase/uppercase options, to force the translated result to be all lower/uppercase case. This is done by adding a "/L" or "/U' to the end of the rule.

    <pre class="line-numbers"><code class="language-text">RULE:pattern/replacement/
RULE:pattern/replacement/[LU]</code></pre>

    Example <code>ssl.principal.mapping.rules</code> values are:
    <pre class="line-numbers"><code class="language-text">RULE:^CN=(.*?),OU=ServiceUsers.*$/$1/,
RULE:^CN=(.*?),OU=(.*?),O=(.*?),L=(.*?),ST=(.*?),C=(.*?)$/$1@$2/L,
RULE:^.*[Cc][Nn]=([a-zA-Z0-9.]*).*$/$1/L,
DEFAULT</code></pre>

    Above rules translate distinguished name "CN=serviceuser,OU=ServiceUsers,O=Unknown,L=Unknown,ST=Unknown,C=Unknown" to "serviceuser"
    and "CN=adminUser,OU=Admin,O=Unknown,L=Unknown,ST=Unknown,C=Unknown" to "adminuser@admin".

    <br>For advanced use cases, one can customize the name by setting a customized PrincipalBuilder in server.properties like the following.
    <pre>principal.builder.class=CustomizedPrincipalBuilderClass</code></pre>

    <h5 class="anchor-heading"><a id="security_authz_sasl" class="anchor-link"></a><a href="#security_authz_sasl">Customizing SASL User Name</a></h5>

    By default, the SASL user name will be the primary part of the Kerberos principal. One can change that by setting <code>sasl.kerberos.principal.to.local.rules</code> to a customized rule in server.properties.
    The format of <code>sasl.kerberos.principal.to.local.rules</code> is a list where each rule works in the same way as the auth_to_local in <a href="http://web.mit.edu/Kerberos/krb5-latest/doc/admin/conf_files/krb5_conf.html">Kerberos configuration file (krb5.conf)</a>. This also support additional lowercase/uppercase rule, to force the translated result to be all lowercase/uppercase. This is done by adding a "/L" or "/U" to the end of the rule. check below formats for syntax.
    Each rules starts with RULE: and contains an expression as the following formats. See the kerberos documentation for more details.
    <pre class="line-numbers"><code class="language-text">RULE:[n:string](regexp)s/pattern/replacement/
RULE:[n:string](regexp)s/pattern/replacement/g
RULE:[n:string](regexp)s/pattern/replacement//L
RULE:[n:string](regexp)s/pattern/replacement/g/L
RULE:[n:string](regexp)s/pattern/replacement//U
RULE:[n:string](regexp)s/pattern/replacement/g/U</code></pre>

    An example of adding a rule to properly translate user@MYDOMAIN.COM to user while also keeping the default rule in place is:
    <pre>sasl.kerberos.principal.to.local.rules=RULE:[1:$1@$0](.*@MYDOMAIN.COM)s/@.*//,DEFAULT</code></pre>

    <h4 class="anchor-heading"><a id="security_authz_cli" class="anchor-link"></a><a href="#security_authz_cli">Command Line Interface</a></h4>
    Kafka Authorization management CLI can be found under bin directory with all the other CLIs. The CLI script is called <b>kafka-acls.sh</b>. Following lists all the options that the script supports:
    <p></p>
    <table class="data-table">
        <tr>
            <th>Option</th>
            <th>Description</th>
            <th>Default</th>
            <th>Option type</th>
        </tr>
        <tr>
            <td>--add</td>
            <td>Indicates to the script that user is trying to add an acl.</td>
            <td></td>
            <td>Action</td>
        </tr>
        <tr>
            <td>--remove</td>
            <td>Indicates to the script that user is trying to remove an acl.</td>
            <td></td>
            <td>Action</td>
        </tr>
        <tr>
            <td>--list</td>
            <td>Indicates to the script that user is trying to list acls.</td>
            <td></td>
            <td>Action</td>
        </tr>
        <tr>
            <td>--authorizer</td>
            <td>Fully qualified class name of the authorizer.</td>
            <td>kafka.security.authorizer.AclAuthorizer</td>
            <td>Configuration</td>
        </tr>
        <tr>
            <td>--authorizer-properties</td>
            <td>key=val pairs that will be passed to authorizer for initialization. For the default authorizer the example values are: zookeeper.connect=localhost:2181</td>
            <td></td>
            <td>Configuration</td>
        </tr>
        <tr>
            <td>--bootstrap-server</td>
            <td>A list of host/port pairs to use for establishing the connection to the Kafka cluster. Only one of --bootstrap-server or --authorizer option must be specified.</td>
            <td></td>
            <td>Configuration</td>
        </tr>
        <tr>
            <td>--command-config</td>
            <td>A property file containing configs to be passed to Admin Client. This option can only be used with --bootstrap-server option.</td>
            <td></td>
            <td>Configuration</td>
        </tr>
        <tr>
            <td>--cluster</td>
            <td>Indicates to the script that the user is trying to interact with acls on the singular cluster resource.</td>
            <td></td>
            <td>ResourcePattern</td>
        </tr>
        <tr>
            <td>--topic [topic-name]</td>
            <td>Indicates to the script that the user is trying to interact with acls on topic resource pattern(s).</td>
            <td></td>
            <td>ResourcePattern</td>
        </tr>
        <tr>
            <td>--group [group-name]</td>
            <td>Indicates to the script that the user is trying to interact with acls on consumer-group resource pattern(s)</td>
            <td></td>
            <td>ResourcePattern</td>
        </tr>
        <tr>
            <td>--transactional-id [transactional-id]</td>
            <td>The transactionalId to which ACLs should be added or removed. A value of * indicates the ACLs should apply to all transactionalIds.</td>
            <td></td>
            <td>ResourcePattern</td>
        </tr>
        <tr>
            <td>--delegation-token [delegation-token]</td>
            <td>Delegation token to which ACLs should be added or removed. A value of * indicates ACL should apply to all tokens.</td>
            <td></td>
            <td>ResourcePattern</td>
        </tr>
        <tr>
            <td>--resource-pattern-type [pattern-type]</td>
            <td>Indicates to the script the type of resource pattern, (for --add), or resource pattern filter, (for --list and --remove), the user wishes to use.<br>
                When adding acls, this should be a specific pattern type, e.g. 'literal' or 'prefixed'.<br>
                When listing or removing acls, a specific pattern type filter can be used to list or remove acls from a specific type of resource pattern,
                or the filter values of 'any' or 'match' can be used, where 'any' will match any pattern type, but will match the resource name exactly,
                and 'match' will perform pattern matching to list or remove all acls that affect the supplied resource(s).<br>
                WARNING: 'match', when used in combination with the '--remove' switch, should be used with care.
            </td>
            <td>literal</td>
            <td>Configuration</td>
        </tr>
        <tr>
            <td>--allow-principal</td>
            <td>Principal is in PrincipalType:name format that will be added to ACL with Allow permission. Default PrincipalType string "User" is case sensitive. <br>You can specify multiple --allow-principal in a single command.</td>
            <td></td>
            <td>Principal</td>
        </tr>
        <tr>
            <td>--deny-principal</td>
            <td>Principal is in PrincipalType:name format that will be added to ACL with Deny permission. Default PrincipalType string "User" is case sensitive. <br>You can specify multiple --deny-principal in a single command.</td>
            <td></td>
            <td>Principal</td>
        </tr>
        <tr>
            <td>--principal</td>
            <td>Principal is in PrincipalType:name format that will be used along with --list option. Default PrincipalType string "User" is case sensitive. This will list the ACLs for the specified principal. <br>You can specify multiple --principal in a single command.</td>
            <td></td>
            <td>Principal</td>
        </tr>
        <tr>
            <td>--allow-host</td>
            <td>IP address from which principals listed in --allow-principal will have access.</td>
            <td> if --allow-principal is specified defaults to * which translates to "all hosts"</td>
            <td>Host</td>
        </tr>
        <tr>
            <td>--deny-host</td>
            <td>IP address from which principals listed in --deny-principal will be denied access.</td>
            <td>if --deny-principal is specified defaults to * which translates to "all hosts"</td>
            <td>Host</td>
        </tr>
        <tr>
            <td>--operation</td>
            <td>Operation that will be allowed or denied.<br>
                Valid values are:
                <ul>
                    <li>Read</li>
                    <li>Write</li>
                    <li>Create</li>
                    <li>Delete</li>
                    <li>Alter</li>
                    <li>Describe</li>
                    <li>ClusterAction</li>
                    <li>DescribeConfigs</li>
                    <li>AlterConfigs</li>
                    <li>IdempotentWrite</li>
                    <li>All</li>
                </ul>
            </td>
            <td>All</td>
            <td>Operation</td>
        </tr>
        <tr>
            <td>--producer</td>
            <td> Convenience option to add/remove acls for producer role. This will generate acls that allows WRITE,
                DESCRIBE and CREATE on topic.</td>
            <td></td>
            <td>Convenience</td>
        </tr>
        <tr>
            <td>--consumer</td>
            <td> Convenience option to add/remove acls for consumer role. This will generate acls that allows READ,
                DESCRIBE on topic and READ on consumer-group.</td>
            <td></td>
            <td>Convenience</td>
        </tr>
        <tr>
            <td>--idempotent</td>
            <td>Enable idempotence for the producer. This should be used in combination with the --producer option.<br>
                Note that idempotence is enabled automatically if the producer is authorized to a particular transactional-id.
            </td>
            <td></td>
            <td>Convenience</td>
        </tr>
        <tr>
            <td>--force</td>
            <td> Convenience option to assume yes to all queries and do not prompt.</td>
            <td></td>
            <td>Convenience</td>
        </tr>
        <tr>
            <td>--zk-tls-config-file</td>
            <td> Identifies the file where ZooKeeper client TLS connectivity properties for the authorizer are defined.
                Any properties other than the following (with or without an "authorizer." prefix) are ignored:
                zookeeper.clientCnxnSocket, zookeeper.ssl.cipher.suites, zookeeper.ssl.client.enable,
                zookeeper.ssl.crl.enable, zookeeper.ssl.enabled.protocols, zookeeper.ssl.endpoint.identification.algorithm,
                zookeeper.ssl.keystore.location, zookeeper.ssl.keystore.password, zookeeper.ssl.keystore.type,
                zookeeper.ssl.ocsp.enable, zookeeper.ssl.protocol, zookeeper.ssl.truststore.location,
                zookeeper.ssl.truststore.password, zookeeper.ssl.truststore.type
            </td>
            <td></td>
            <td>Configuration</td>
        </tr>
    </tbody></table>

    <h4 class="anchor-heading"><a id="security_authz_examples" class="anchor-link"></a><a href="#security_authz_examples">Examples</a></h4>
    <ul>
        <li><b>Adding Acls</b><br>
    Suppose you want to add an acl "Principals User:Bob and User:Alice are allowed to perform Operation Read and Write on Topic Test-Topic from IP 198.51.100.0 and IP 198.51.100.1". You can do that by executing the CLI with following options:
            <pre class="language-bash">bin/kafka-acls.sh --authorizer-properties zookeeper.connect=localhost:2181 --add --allow-principal User:Bob --allow-principal User:Alice --allow-host 198.51.100.0 --allow-host 198.51.100.1 --operation Read --operation Write --topic Test-topic</code></pre>
            By default, all principals that don't have an explicit acl that allows access for an operation to a resource are denied. In rare cases where an allow acl is defined that allows access to all but some principal we will have to use the --deny-principal and --deny-host option. For example, if we want to allow all users to Read from Test-topic but only deny User:BadBob from IP 198.51.100.3 we can do so using following commands:
            <pre class="language-bash">bin/kafka-acls.sh --authorizer-properties zookeeper.connect=localhost:2181 --add --allow-principal User:* --allow-host * --deny-principal User:BadBob --deny-host 198.51.100.3 --operation Read --topic Test-topic</code></pre>
            Note that <code>--allow-host</code> and <code>--deny-host</code> only support IP addresses (hostnames are not supported).
            Above examples add acls to a topic by specifying --topic [topic-name] as the resource pattern option. Similarly user can add acls to cluster by specifying --cluster and to a consumer group by specifying --group [group-name].
            You can add acls on any resource of a certain type, e.g. suppose you wanted to add an acl "Principal User:Peter is allowed to produce to any Topic from IP 198.51.200.0"
            You can do that by using the wildcard resource '*', e.g. by executing the CLI with following options:
            <pre class="language-bash">bin/kafka-acls.sh --authorizer-properties zookeeper.connect=localhost:2181 --add --allow-principal User:Peter --allow-host 198.51.200.1 --producer --topic *</code></pre>
            You can add acls on prefixed resource patterns, e.g. suppose you want to add an acl "Principal User:Jane is allowed to produce to any Topic whose name starts with 'Test-' from any host".
            You can do that by executing the CLI with following options:
            <pre class="language-bash">bin/kafka-acls.sh --authorizer-properties zookeeper.connect=localhost:2181 --add --allow-principal User:Jane --producer --topic Test- --resource-pattern-type prefixed</code></pre>
            Note, --resource-pattern-type defaults to 'literal', which only affects resources with the exact same name or, in the case of the wildcard resource name '*', a resource with any name.</li>

        <li><b>Removing Acls</b><br>
                Removing acls is pretty much the same. The only difference is instead of --add option users will have to specify --remove option. To remove the acls added by the first example above we can execute the CLI with following options:
            <pre class="language-bash"> bin/kafka-acls.sh --authorizer-properties zookeeper.connect=localhost:2181 --remove --allow-principal User:Bob --allow-principal User:Alice --allow-host 198.51.100.0 --allow-host 198.51.100.1 --operation Read --operation Write --topic Test-topic </code></pre>
            If you want to remove the acl added to the prefixed resource pattern above we can execute the CLI with following options:
            <pre class="language-bash"> bin/kafka-acls.sh --authorizer-properties zookeeper.connect=localhost:2181 --remove --allow-principal User:Jane --producer --topic Test- --resource-pattern-type Prefixed</code></pre></li>

        <li><b>List Acls</b><br>
                We can list acls for any resource by specifying the --list option with the resource. To list all acls on the literal resource pattern Test-topic, we can execute the CLI with following options:
                <pre class="language-bash">bin/kafka-acls.sh --authorizer-properties zookeeper.connect=localhost:2181 --list --topic Test-topic</code></pre>
                However, this will only return the acls that have been added to this exact resource pattern. Other acls can exist that affect access to the topic,
                e.g. any acls on the topic wildcard '*', or any acls on prefixed resource patterns. Acls on the wildcard resource pattern can be queried explicitly:
                <pre class="language-bash">bin/kafka-acls.sh --authorizer-properties zookeeper.connect=localhost:2181 --list --topic *</code></pre>
                However, it is not necessarily possible to explicitly query for acls on prefixed resource patterns that match Test-topic as the name of such patterns may not be known.
                We can list <i>all</i> acls affecting Test-topic by using '--resource-pattern-type match', e.g.
                <pre class="language-bash">bin/kafka-acls.sh --authorizer-properties zookeeper.connect=localhost:2181 --list --topic Test-topic --resource-pattern-type match</code></pre>
                This will list acls on all matching literal, wildcard and prefixed resource patterns.</li>

        <li><b>Adding or removing a principal as producer or consumer</b><br>
                The most common use case for acl management are adding/removing a principal as producer or consumer so we added convenience options to handle these cases. In order to add User:Bob as a producer of  Test-topic we can execute the following command:
            <pre class="language-bash"> bin/kafka-acls.sh --authorizer-properties zookeeper.connect=localhost:2181 --add --allow-principal User:Bob --producer --topic Test-topic</code></pre>
                Similarly to add Alice as a consumer of Test-topic with consumer group Group-1 we just have to pass --consumer option:
            <pre class="language-bash"> bin/kafka-acls.sh --authorizer-properties zookeeper.connect=localhost:2181 --add --allow-principal User:Bob --consumer --topic Test-topic --group Group-1 </code></pre>
                Note that for consumer option we must also specify the consumer group.
                In order to remove a principal from producer or consumer role we just need to pass --remove option. </li>

        <li><b>Admin API based acl management</b><br>
            Users having Alter permission on ClusterResource can use Admin API for ACL management. kafka-acls.sh script supports AdminClient API to manage ACLs without interacting with zookeeper/authorizer directly.
            All the above examples can be executed by using <b>--bootstrap-server</b> option. For example:

            <pre class="line-numbers"><code class="language-bash">bin/kafka-acls.sh --bootstrap-server localhost:9092 --command-config /tmp/adminclient-configs.conf --add --allow-principal User:Bob --producer --topic Test-topic
bin/kafka-acls.sh --bootstrap-server localhost:9092 --command-config /tmp/adminclient-configs.conf --add --allow-principal User:Bob --consumer --topic Test-topic --group Group-1
bin/kafka-acls.sh --bootstrap-server localhost:9092 --command-config /tmp/adminclient-configs.conf --list --topic Test-topic</code></pre></li>

    </ul>

    <h4 class="anchor-heading"><a id="security_authz_primitives" class="anchor-link"></a><a href="#security_authz_primitives">Authorization Primitives</a></h4>
    <p>Protocol calls are usually performing some operations on certain resources in Kafka. It is required to know the
        operations and resources to set up effective protection. In this section we'll list these operations and
        resources, then list the combination of these with the protocols to see the valid scenarios.</p>
    <h5 class="anchor-heading"><a id="operations_in_kafka" class="anchor-link"></a><a href="#operations_in_kafka">Operations in Kafka</a></h5>
    <p>There are a few operation primitives that can be used to build up privileges. These can be matched up with
        certain resources to allow specific protocol calls for a given user. These are:</p>
    <ul>
        <li>Read</li>
        <li>Write</li>
        <li>Create</li>
        <li>Delete</li>
        <li>Alter</li>
        <li>Describe</li>
        <li>ClusterAction</li>
        <li>DescribeConfigs</li>
        <li>AlterConfigs</li>
        <li>IdempotentWrite</li>
        <li>All</li>
    </ul>
    <h5 class="anchor-heading"><a id="resources_in_kafka" class="anchor-link"></a><a href="#resources_in_kafka">Resources in Kafka</a></h5>
    <p>The operations above can be applied on certain resources which are described below.</p>
    <ul>
        <li><b>Topic:</b> this simply represents a Topic. All protocol calls that are acting on topics (such as reading,
            writing them) require the corresponding privilege to be added. If there is an authorization error with a
            topic resource, then a TOPIC_AUTHORIZATION_FAILED (error code: 29) will be returned.</li>
        <li><b>Group:</b> this represents the consumer groups in the brokers. All protocol calls that are working with
            consumer groups, like joining a group must have privileges with the group in subject. If the privilege is not
            given then a GROUP_AUTHORIZATION_FAILED (error code: 30) will be returned in the protocol response.</li>
        <li><b>Cluster:</b> this resource represents the cluster. Operations that are affecting the whole cluster, like
            controlled shutdown are protected by privileges on the Cluster resource. If there is an authorization problem
            on a cluster resource, then a CLUSTER_AUTHORIZATION_FAILED (error code: 31) will be returned.</li>
        <li><b>TransactionalId:</b> this resource represents actions related to transactions, such as committing.
            If any error occurs, then a TRANSACTIONAL_ID_AUTHORIZATION_FAILED (error code: 53) will be returned by brokers.</li>
        <li><b>DelegationToken:</b> this represents the delegation tokens in the cluster. Actions, such as describing
            delegation tokens could be protected by a privilege on the DelegationToken resource. Since these objects have
            a little special behavior in Kafka it is recommended to read
            <a href="https://cwiki.apache.org/confluence/display/KAFKA/KIP-48+Delegation+token+support+for+Kafka#KIP-48DelegationtokensupportforKafka-DescribeDelegationTokenRequest">KIP-48</a>
            and the related upstream documentation at <a href="#security_delegation_token">Authentication using Delegation Tokens</a>.</li>
    </ul>
    <h5 class="anchor-heading"><a id="operations_resources_and_protocols" class="anchor-link"></a><a href="#operations_resources_and_protocols">Operations and Resources on Protocols</a></h5>
    <p>In the below table we'll list the valid operations on resources that are executed by the Kafka API protocols.</p>
    <table class="data-table">
        <thead>
        <tr>
            <th>Protocol (API key)</th>
            <th>Operation</th>
            <th>Resource</th>
            <th>Note</th>
        </tr>
        </thead>
        <tbody>
        <tr>
            <td>PRODUCE (0)</td>
            <td>Write</td>
            <td>TransactionalId</td>
            <td>An transactional producer which has its transactional.id set requires this privilege.</td>
        </tr>
        <tr>
            <td>PRODUCE (0)</td>
            <td>IdempotentWrite</td>
            <td>Cluster</td>
            <td>An idempotent produce action requires this privilege.</td>
        </tr>
        <tr>
            <td>PRODUCE (0)</td>
            <td>Write</td>
            <td>Topic</td>
            <td>This applies to a normal produce action.</td>
        </tr>
        <tr>
            <td>FETCH (1)</td>
            <td>ClusterAction</td>
            <td>Cluster</td>
            <td>A follower must have ClusterAction on the Cluster resource in order to fetch partition data.</td>
        </tr>
        <tr>
            <td>FETCH (1)</td>
            <td>Read</td>
            <td>Topic</td>
            <td>Regular Kafka consumers need READ permission on each partition they are fetching.</td>
        </tr>
        <tr>
            <td>LIST_OFFSETS (2)</td>
            <td>Describe</td>
            <td>Topic</td>
            <td></td>
        </tr>
        <tr>
            <td>METADATA (3)</td>
            <td>Describe</td>
            <td>Topic</td>
            <td></td>
        </tr>
        <tr>
            <td>METADATA (3)</td>
            <td>Create</td>
            <td>Cluster</td>
            <td>If topic auto-creation is enabled, then the broker-side API will check for the existence of a Cluster
            level privilege. If it's found then it'll allow creating the topic, otherwise it'll iterate through the
            Topic level privileges (see the next one).</td>
        </tr>
        <tr>
            <td>METADATA (3)</td>
            <td>Create</td>
            <td>Topic</td>
            <td>This authorizes auto topic creation if enabled but the given user doesn't have a cluster level
                permission (above).</td>
        </tr>
        <tr>
            <td>LEADER_AND_ISR (4)</td>
            <td>ClusterAction</td>
            <td>Cluster</td>
            <td></td>
        </tr>
        <tr>
            <td>STOP_REPLICA (5)</td>
            <td>ClusterAction</td>
            <td>Cluster</td>
            <td></td>
        </tr>
        <tr>
            <td>UPDATE_METADATA (6)</td>
            <td>ClusterAction</td>
            <td>Cluster</td>
            <td></td>
        </tr>
        <tr>
            <td>CONTROLLED_SHUTDOWN (7)</td>
            <td>ClusterAction</td>
            <td>Cluster</td>
            <td></td>
        </tr>
        <tr>
            <td>OFFSET_COMMIT (8)</td>
            <td>Read</td>
            <td>Group</td>
            <td>An offset can only be committed if it's authorized to the given group and the topic too (see below).
                Group access is checked first, then Topic access.</td>
        </tr>
        <tr>
            <td>OFFSET_COMMIT (8)</td>
            <td>Read</td>
            <td>Topic</td>
            <td>Since offset commit is part of the consuming process, it needs privileges for the read action.</td>
        </tr>
        <tr>
            <td>OFFSET_FETCH (9)</td>
            <td>Describe</td>
            <td>Group</td>
            <td>Similarly to OFFSET_COMMIT, the application must have privileges on group and topic level too to be able
                to fetch. However in this case it requires describe access instead of read. Group access is checked first,
                then Topic access.</td>
        </tr>
        <tr>
            <td>OFFSET_FETCH (9)</td>
            <td>Describe</td>
            <td>Topic</td>
            <td></td>
        </tr>
        <tr>
            <td>FIND_COORDINATOR (10)</td>
            <td>Describe</td>
            <td>Group</td>
            <td>The FIND_COORDINATOR request can be of "Group" type in which case it is looking for consumergroup
                coordinators. This privilege would represent the Group mode.</td>
        </tr>
        <tr>
            <td>FIND_COORDINATOR (10)</td>
            <td>Describe</td>
            <td>TransactionalId</td>
            <td>This applies only on transactional producers and checked when a producer tries to find the transaction
                coordinator.</td>
        </tr>
        <tr>
            <td>JOIN_GROUP (11)</td>
            <td>Read</td>
            <td>Group</td>
            <td></td>
        </tr>
        <tr>
            <td>HEARTBEAT (12)</td>
            <td>Read</td>
            <td>Group</td>
            <td></td>
        </tr>
        <tr>
            <td>LEAVE_GROUP (13)</td>
            <td>Read</td>
            <td>Group</td>
            <td></td>
        </tr>
        <tr>
            <td>SYNC_GROUP (14)</td>
            <td>Read</td>
            <td>Group</td>
            <td></td>
        </tr>
        <tr>
            <td>DESCRIBE_GROUPS (15)</td>
            <td>Describe</td>
            <td>Group</td>
            <td></td>
        </tr>
        <tr>
            <td>LIST_GROUPS (16)</td>
            <td>Describe</td>
            <td>Cluster</td>
            <td>When the broker checks to authorize a list_groups request it first checks for this cluster
                level authorization. If none found then it proceeds to check the groups individually. This operation
                doesn't return CLUSTER_AUTHORIZATION_FAILED.</td>
        </tr>
        <tr>
            <td>LIST_GROUPS (16)</td>
            <td>Describe</td>
            <td>Group</td>
            <td>If none of the groups are authorized, then just an empty response will be sent back instead
                of an error. This operation doesn't return CLUSTER_AUTHORIZATION_FAILED. This is applicable from the
                2.1 release.</td>
        </tr>
        <tr>
            <td>SASL_HANDSHAKE (17)</td>
            <td></td>
            <td></td>
            <td>The SASL handshake is part of the authentication process and therefore it's not possible to
                apply any kind of authorization here.</td>
        </tr>
        <tr>
            <td>API_VERSIONS (18)</td>
            <td></td>
            <td></td>
            <td>The API_VERSIONS request is part of the Kafka protocol handshake and happens on connection
                and before any authentication. Therefore it's not possible to control this with authorization.</td>
        </tr>
        <tr>
            <td>CREATE_TOPICS (19)</td>
            <td>Create</td>
            <td>Cluster</td>
            <td>If there is no cluster level authorization then it won't return CLUSTER_AUTHORIZATION_FAILED but
                fall back to use topic level, which is just below. That'll throw error if there is a problem.</td>
        </tr>
        <tr>
            <td>CREATE_TOPICS (19)</td>
            <td>Create</td>
            <td>Topic</td>
            <td>This is applicable from the 2.0 release.</td>
        </tr>
        <tr>
            <td>DELETE_TOPICS (20)</td>
            <td>Delete</td>
            <td>Topic</td>
            <td></td>
        </tr>
        <tr>
            <td>DELETE_RECORDS (21)</td>
            <td>Delete</td>
            <td>Topic</td>
            <td></td>
        </tr>
        <tr>
            <td>INIT_PRODUCER_ID (22)</td>
            <td>Write</td>
            <td>TransactionalId</td>
            <td></td>
        </tr>
        <tr>
            <td>INIT_PRODUCER_ID (22)</td>
            <td>IdempotentWrite</td>
            <td>Cluster</td>
            <td></td>
        </tr>
        <tr>
            <td>OFFSET_FOR_LEADER_EPOCH (23)</td>
            <td>ClusterAction</td>
            <td>Cluster</td>
            <td>If there is no cluster level privilege for this operation, then it'll check for topic level one.</td>
        </tr>
        <tr>
            <td>OFFSET_FOR_LEADER_EPOCH (23)</td>
            <td>Describe</td>
            <td>Topic</td>
            <td>This is applicable from the 2.1 release.</td>
        </tr>
        <tr>
            <td>ADD_PARTITIONS_TO_TXN (24)</td>
            <td>Write</td>
            <td>TransactionalId</td>
            <td>This API is only applicable to transactional requests. It first checks for the Write action on the
                TransactionalId resource, then it checks the Topic in subject (below).</td>
        </tr>
        <tr>
            <td>ADD_PARTITIONS_TO_TXN (24)</td>
            <td>Write</td>
            <td>Topic</td>
            <td></td>
        </tr>
        <tr>
            <td>ADD_OFFSETS_TO_TXN (25)</td>
            <td>Write</td>
            <td>TransactionalId</td>
            <td>Similarly to ADD_PARTITIONS_TO_TXN this is only applicable to transactional request. It first checks
                for Write action on the TransactionalId resource, then it checks whether it can Read on the given group
                (below).</td>
        </tr>
        <tr>
            <td>ADD_OFFSETS_TO_TXN (25)</td>
            <td>Read</td>
            <td>Group</td>
            <td></td>
        </tr>
        <tr>
            <td>END_TXN (26)</td>
            <td>Write</td>
            <td>TransactionalId</td>
            <td></td>
        </tr>
        <tr>
            <td>WRITE_TXN_MARKERS (27)</td>
            <td>ClusterAction</td>
            <td>Cluster</td>
            <td></td>
        </tr>
        <tr>
            <td>TXN_OFFSET_COMMIT (28)</td>
            <td>Write</td>
            <td>TransactionalId</td>
            <td></td>
        </tr>
        <tr>
            <td>TXN_OFFSET_COMMIT (28)</td>
            <td>Read</td>
            <td>Group</td>
            <td></td>
        </tr>
        <tr>
            <td>TXN_OFFSET_COMMIT (28)</td>
            <td>Read</td>
            <td>Topic</td>
            <td></td>
        </tr>
        <tr>
            <td>DESCRIBE_ACLS (29)</td>
            <td>Describe</td>
            <td>Cluster</td>
            <td></td>
        </tr>
        <tr>
            <td>CREATE_ACLS (30)</td>
            <td>Alter</td>
            <td>Cluster</td>
            <td></td>
        </tr>
        <tr>
            <td>DELETE_ACLS (31)</td>
            <td>Alter</td>
            <td>Cluster</td>
            <td></td>
        </tr>
        <tr>
            <td>DESCRIBE_CONFIGS (32)</td>
            <td>DescribeConfigs</td>
            <td>Cluster</td>
            <td>If broker configs are requested, then the broker will check cluster level privileges.</td>
        </tr>
        <tr>
            <td>DESCRIBE_CONFIGS (32)</td>
            <td>DescribeConfigs</td>
            <td>Topic</td>
            <td>If topic configs are requested, then the broker will check topic level privileges.</td>
        </tr>
        <tr>
            <td>ALTER_CONFIGS (33)</td>
            <td>AlterConfigs</td>
            <td>Cluster</td>
            <td>If broker configs are altered, then the broker will check cluster level privileges.</td>
        </tr>
        <tr>
            <td>ALTER_CONFIGS (33)</td>
            <td>AlterConfigs</td>
            <td>Topic</td>
            <td>If topic configs are altered, then the broker will check topic level privileges.</td>
        </tr>
        <tr>
            <td>ALTER_REPLICA_LOG_DIRS (34)</td>
            <td>Alter</td>
            <td>Cluster</td>
            <td></td>
        </tr>
        <tr>
            <td>DESCRIBE_LOG_DIRS (35)</td>
            <td>Describe</td>
            <td>Cluster</td>
            <td>An empty response will be returned on authorization failure.</td>
        </tr>
        <tr>
            <td>SASL_AUTHENTICATE (36)</td>
            <td></td>
            <td></td>
            <td>SASL_AUTHENTICATE is part of the authentication process and therefore it's not possible to
                apply any kind of authorization here.</td>
        </tr>
        <tr>
            <td>CREATE_PARTITIONS (37)</td>
            <td>Alter</td>
            <td>Topic</td>
            <td></td>
        </tr>
        <tr>
            <td>CREATE_DELEGATION_TOKEN (38)</td>
            <td></td>
            <td></td>
            <td>Creating delegation tokens has special rules, for this please see the
                <a id="security_delegation_token" href="#security_delegation_token">Authentication using Delegation Tokens</a> section.</td>
        </tr>
        <tr>
            <td>RENEW_DELEGATION_TOKEN (39)</td>
            <td></td>
            <td></td>
            <td>Renewing delegation tokens has special rules, for this please see the
                <a id="security_delegation_token" href="#security_delegation_token">Authentication using Delegation Tokens</a> section.</td>
        </tr>
        <tr>
            <td>EXPIRE_DELEGATION_TOKEN (40)</td>
            <td></td>
            <td></td>
            <td>Expiring delegation tokens has special rules, for this please see the
                <a id="security_delegation_token" href="#security_delegation_token">Authentication using Delegation Tokens</a> section.</td>
        </tr>
        <tr>
            <td>DESCRIBE_DELEGATION_TOKEN (41)</td>
            <td>Describe</td>
            <td>DelegationToken</td>
            <td>Describing delegation tokens has special rules, for this please see the
                <a id="security_delegation_token" href="#security_delegation_token">Authentication using Delegation Tokens</a> section.</td>
        </tr>
        <tr>
            <td>DELETE_GROUPS (42)</td>
            <td>Delete</td>
            <td>Group</td>
            <td></td>
        </tr>
        <tr>
            <td>ELECT_PREFERRED_LEADERS (43)</td>
            <td>ClusterAction</td>
            <td>Cluster</td>
            <td></td>
        </tr>
        <tr>
            <td>INCREMENTAL_ALTER_CONFIGS (44)</td>
            <td>AlterConfigs</td>
            <td>Cluster</td>
            <td>If broker configs are altered, then the broker will check cluster level privileges.</td>
        </tr>
        <tr>
            <td>INCREMENTAL_ALTER_CONFIGS (44)</td>
            <td>AlterConfigs</td>
            <td>Topic</td>
            <td>If topic configs are altered, then the broker will check topic level privileges.</td>
        </tr>
        <tr>
            <td>ALTER_PARTITION_REASSIGNMENTS (45)</td>
            <td>Alter</td>
            <td>Cluster</td>
            <td></td>
        </tr>
        <tr>
            <td>LIST_PARTITION_REASSIGNMENTS (46)</td>
            <td>Describe</td>
            <td>Cluster</td>
            <td></td>
        </tr>
        <tr>
            <td>OFFSET_DELETE (47)</td>
            <td>Delete</td>
            <td>Group</td>
            <td></td>
        </tr>
        <tr>
            <td>OFFSET_DELETE (47)</td>
            <td>Read</td>
            <td>Topic</td>
            <td></td>
        </tr>
        </tbody>
    </table>

    <h3 class="anchor-heading"><a id="security_rolling_upgrade" class="anchor-link"></a><a href="#security_rolling_upgrade">7.5 Incorporating Security Features in a Running Cluster</a></h3>
        You can secure a running cluster via one or more of the supported protocols discussed previously. This is done in phases:
        <p></p>
        <ul>
            <li>Incrementally bounce the cluster nodes to open additional secured port(s).</li>
            <li>Restart clients using the secured rather than PLAINTEXT port (assuming you are securing the client-broker connection).</li>
            <li>Incrementally bounce the cluster again to enable broker-to-broker security (if this is required)</li>
            <li>A final incremental bounce to close the PLAINTEXT port.</li>
        </ul>
        <p></p>
        The specific steps for configuring SSL and SASL are described in sections <a href="#security_ssl">7.2</a> and <a href="#security_sasl">7.3</a>.
        Follow these steps to enable security for your desired protocol(s).
        <p></p>
        The security implementation lets you configure different protocols for both broker-client and broker-broker communication.
        These must be enabled in separate bounces. A PLAINTEXT port must be left open throughout so brokers and/or clients can continue to communicate.
        <p></p>

        When performing an incremental bounce stop the brokers cleanly via a SIGTERM. It's also good practice to wait for restarted replicas to return to the ISR list before moving onto the next node.
        <p></p>
        As an example, say we wish to encrypt both broker-client and broker-broker communication with SSL. In the first incremental bounce, an SSL port is opened on each node:
            <pre class="line-numbers"><code class="language-text">listeners=PLAINTEXT://broker1:9091,SSL://broker1:9092</code></pre>

        We then restart the clients, changing their config to point at the newly opened, secured port:

            <pre class="line-numbers"><code class="language-text">bootstrap.servers = [broker1:9092,...]
security.protocol = SSL
...etc</code></pre>

        In the second incremental server bounce we instruct Kafka to use SSL as the broker-broker protocol (which will use the same SSL port):

            <pre class="line-numbers"><code class="language-text">listeners=PLAINTEXT://broker1:9091,SSL://broker1:9092
security.inter.broker.protocol=SSL</code></pre>

        In the final bounce we secure the cluster by closing the PLAINTEXT port:

            <pre class="line-numbers"><code class="language-text">listeners=SSL://broker1:9092
security.inter.broker.protocol=SSL</code></pre>

        Alternatively we might choose to open multiple ports so that different protocols can be used for broker-broker and broker-client communication. Say we wished to use SSL encryption throughout (i.e. for broker-broker and broker-client communication) but we'd like to add SASL authentication to the broker-client connection also. We would achieve this by opening two additional ports during the first bounce:

            <pre class="line-numbers"><code class="language-text">listeners=PLAINTEXT://broker1:9091,SSL://broker1:9092,SASL_SSL://broker1:9093</code></pre>

        We would then restart the clients, changing their config to point at the newly opened, SASL & SSL secured port:

            <pre class="line-numbers"><code class="language-text">bootstrap.servers = [broker1:9093,...]
security.protocol = SASL_SSL
...etc</code></pre>

        The second server bounce would switch the cluster to use encrypted broker-broker communication via the SSL port we previously opened on port 9092:

            <pre class="line-numbers"><code class="language-text">listeners=PLAINTEXT://broker1:9091,SSL://broker1:9092,SASL_SSL://broker1:9093
security.inter.broker.protocol=SSL</code></pre>

        The final bounce secures the cluster by closing the PLAINTEXT port.

            <pre class="line-numbers"><code class="language-text">listeners=SSL://broker1:9092,SASL_SSL://broker1:9093
security.inter.broker.protocol=SSL</code></pre>

        ZooKeeper can be secured independently of the Kafka cluster. The steps for doing this are covered in section <a href="#zk_authz_migration">7.6.2</a>.


    <h3 class="anchor-heading"><a id="zk_authz" class="anchor-link"></a><a href="#zk_authz">7.6 ZooKeeper Authentication</a></h3>
    ZooKeeper supports mutual TLS (mTLS) authentication beginning with the 3.5.x versions.
    Kafka supports authenticating to ZooKeeper with SASL and mTLS -- either individually or both together --
    beginning with version 2.5. See
    <a href="https://cwiki.apache.org/confluence/display/KAFKA/KIP-515%3A+Enable+ZK+client+to+use+the+new+TLS+supported+authentication">KIP-515: Enable ZK client to use the new TLS supported authentication</a>
    for more details.
    <p>When using mTLS alone, every broker and any CLI tools (such as the <a href="#zk_authz_migration">ZooKeeper Security Migration Tool</a>)
        should identify itself with the same Distinguished Name (DN) because it is the DN that is ACL'ed.
        This can be changed as described below, but it involves writing and deploying a custom ZooKeeper authentication provider.
        Generally each certificate should have the same DN but a different Subject Alternative Name (SAN)
        so that hostname verification of the brokers and any CLI tools by ZooKeeper will succeed.
        <p>
        When using SASL authentication to ZooKeeper together with mTLS, both the SASL identity and
        either the DN that created the znode (i.e. the creating broker's certificate)
        or the DN of the Security Migration Tool (if migration was performed after the znode was created)
        will be ACL'ed, and all brokers and CLI tools will be authorized even if they all use different DNs
        because they will all use the same ACL'ed SASL identity.
        It is only when  using mTLS authentication alone that all the DNs must match (and SANs become critical --
        again, in the absence of writing and deploying a custom ZooKeeper authentication provider as described below).
        </p>
    </p>
    <p>
        Use the broker properties file to set TLS configs for brokers as described below.
    </p>
    <p>
        Use the <tt>--zk-tls-config-file &lt;file&gt;</tt> option to set TLS configs in the Zookeeper Security Migration Tool.
        The <tt>kafka-acls.sh</tt> and <tt>kafka-configs.sh</tt> CLI tools also support the <tt>--zk-tls-config-file &lt;file&gt;</tt> option.
    </p>
    <p>
        Use the <tt>-zk-tls-config-file &lt;file&gt;</tt> option (note the single-dash rather than double-dash)
        to set TLS configs for the <tt>zookeeper-shell.sh</tt> CLI tool.
    </p>
    <h4 class="anchor-heading"><a id="zk_authz_new" class="anchor-link"></a><a href="#zk_authz_new">7.6.1 New clusters</a></h4>
    <h5 class="anchor-heading"><a id="zk_authz_new_sasl" class="anchor-link"></a><a href="#zk_authz_new_sasl">7.6.1.1 ZooKeeper SASL Authentication</a></h5>
    To enable ZooKeeper SASL authentication on brokers, there are two necessary steps:
    <ol>
        <li> Create a JAAS login file and set the appropriate system property to point to it as described above</li>
        <li> Set the configuration property <tt>zookeeper.set.acl</tt> in each broker to true</li>
    </ol>

    The metadata stored in ZooKeeper for the Kafka cluster is world-readable, but can only be modified by the brokers. The rationale behind this decision is that the data stored in ZooKeeper is not sensitive, but inappropriate manipulation of that data can cause cluster disruption. We also recommend limiting the access to ZooKeeper via network segmentation (only brokers and some admin tools need access to ZooKeeper).

    <h5 class="anchor-heading"><a id="zk_authz_new_mtls" class="anchor-link"></a><a href="#zk_authz_new_mtls">7.6.1.2 ZooKeeper Mutual TLS Authentication</a></h5>
    ZooKeeper mTLS authentication can be enabled with or without SASL authentication.  As mentioned above,
    when using mTLS alone, every broker and any CLI tools (such as the <a href="#zk_authz_migration">ZooKeeper Security Migration Tool</a>)
    must generally identify itself with the same Distinguished Name (DN) because it is the DN that is ACL'ed, which means
    each certificate should have an appropriate Subject Alternative Name (SAN) so that
    hostname verification of the brokers and any CLI tool by ZooKeeper will succeed.
    <p>
        It is possible to use something other than the DN for the identity of mTLS clients by writing a class that
        extends <tt>org.apache.zookeeper.server.auth.X509AuthenticationProvider</tt> and overrides the method
        <tt>protected String getClientId(X509Certificate clientCert)</tt>.
        Choose a scheme name and set <tt>authProvider.[scheme]</tt> in ZooKeeper to be the fully-qualified class name
        of the custom implementation; then set <tt>ssl.authProvider=[scheme]</tt> to use it.
    </p>
    Here is a sample (partial) ZooKeeper configuration for enabling TLS authentication.
    These configurations are described in the
    <a href="https://zookeeper.apache.org/doc/r3.5.7/zookeeperAdmin.html#sc_authOptions">ZooKeeper Admin Guide</a>.
    <pre class="line-numbers"><code class="language-text">secureClientPort=2182
serverCnxnFactory=org.apache.zookeeper.server.NettyServerCnxnFactory
authProvider.x509=org.apache.zookeeper.server.auth.X509AuthenticationProvider
ssl.keyStore.location=/path/to/zk/keystore.jks
ssl.keyStore.password=zk-ks-passwd
ssl.trustStore.location=/path/to/zk/truststore.jks
ssl.trustStore.password=zk-ts-passwd</code></pre>
    <strong>IMPORTANT</strong>: ZooKeeper does not support setting the key password in the ZooKeeper server keystore
    to a value different from the keystore password itself.
    Be sure to set the key password to be the same as the keystore password.

    <p>Here is a sample (partial) Kafka Broker configuration for connecting to ZooKeeper with mTLS authentication.
    These configurations are described above in <a href="#brokerconfigs">Broker Configs</a>.
    </p>
    <pre class="line-numbers"><code class="language-text"># connect to the ZooKeeper port configured for TLS
zookeeper.connect=zk1:2182,zk2:2182,zk3:2182
# required to use TLS to ZooKeeper (default is false)
zookeeper.ssl.client.enable=true
# required to use TLS to ZooKeeper
zookeeper.clientCnxnSocket=org.apache.zookeeper.ClientCnxnSocketNetty
# define key/trust stores to use TLS to ZooKeeper; ignored unless zookeeper.ssl.client.enable=true
zookeeper.ssl.keystore.location=/path/to/kafka/keystore.jks
zookeeper.ssl.keystore.password=kafka-ks-passwd
zookeeper.ssl.truststore.location=/path/to/kafka/truststore.jks
zookeeper.ssl.truststore.password=kafka-ts-passwd
# tell broker to create ACLs on znodes
zookeeper.set.acl=true</code></pre>
    <strong>IMPORTANT</strong>: ZooKeeper does not support setting the key password in the ZooKeeper client (i.e. broker) keystore
    to a value different from the keystore password itself.
    Be sure to set the key password to be the same as the keystore password.

    <h4 class="anchor-heading"><a id="zk_authz_migration" class="anchor-link"></a><a href="#zk_authz_migration">7.6.2 Migrating clusters</a></h4>
    If you are running a version of Kafka that does not support security or simply with security disabled, and you want to make the cluster secure, then you need to execute the following steps to enable ZooKeeper authentication with minimal disruption to your operations:
    <ol>
        <li>Enable SASL and/or mTLS authentication on ZooKeeper.  If enabling mTLS, you would now have both a non-TLS port and a TLS port, like this:
            <pre class="line-numbers"><code class="language-text">clientPort=2181
secureClientPort=2182
serverCnxnFactory=org.apache.zookeeper.server.NettyServerCnxnFactory
authProvider.x509=org.apache.zookeeper.server.auth.X509AuthenticationProvider
ssl.keyStore.location=/path/to/zk/keystore.jks
ssl.keyStore.password=zk-ks-passwd
ssl.trustStore.location=/path/to/zk/truststore.jks
ssl.trustStore.password=zk-ts-passwd</code></pre>
        </li>
        <li>Perform a rolling restart of brokers setting the JAAS login file and/or defining ZooKeeper mutual TLS configurations (including connecting to the TLS-enabled ZooKeeper port) as required, which enables brokers to authenticate to ZooKeeper. At the end of the rolling restart, brokers are able to manipulate znodes with strict ACLs, but they will not create znodes with those ACLs</li>
        <li>If you enabled mTLS, disable the non-TLS port in ZooKeeper</li>
        <li>Perform a second rolling restart of brokers, this time setting the configuration parameter <tt>zookeeper.set.acl</tt> to true, which enables the use of secure ACLs when creating znodes</li>
        <li>Execute the ZkSecurityMigrator tool. To execute the tool, there is this script: <tt>bin/zookeeper-security-migration.sh</tt> with <tt>zookeeper.acl</tt> set to secure. This tool traverses the corresponding sub-trees changing the ACLs of the znodes. Use the <code>--zk-tls-config-file &lt;file&gt;</code> option if you enable mTLS.</li>
    </ol>
    <p>It is also possible to turn off authentication in a secure cluster. To do it, follow these steps:</p>
    <ol>
        <li>Perform a rolling restart of brokers setting the JAAS login file and/or defining ZooKeeper mutual TLS configurations, which enables brokers to authenticate, but setting <tt>zookeeper.set.acl</tt> to false. At the end of the rolling restart, brokers stop creating znodes with secure ACLs, but are still able to authenticate and manipulate all znodes</li>
        <li>Execute the ZkSecurityMigrator tool. To execute the tool, run this script <tt>bin/zookeeper-security-migration.sh</tt> with <tt>zookeeper.acl</tt> set to unsecure. This tool traverses the corresponding sub-trees changing the ACLs of the znodes. Use the <code>--zk-tls-config-file &lt;file&gt;</code> option if you need to set TLS configuration.</li></li>
        <li>If you are disabling mTLS, enable the non-TLS port in ZooKeeper</li>
        <li>Perform a second rolling restart of brokers, this time omitting the system property that sets the JAAS login file and/or removing ZooKeeper mutual TLS configuration (including connecting to the non-TLS-enabled ZooKeeper port) as required</li>
        <li>If you are disabling mTLS, disable the TLS port in ZooKeeper</li>
    </ol>
    Here is an example of how to run the migration tool:
    <pre class="line-numbers"><code class="language-bash">bin/zookeeper-security-migration.sh --zookeeper.acl=secure --zookeeper.connect=localhost:2181</code></pre>
    <p>Run this to see the full list of parameters:</p>
    <pre class="line-numbers"><code class="language-bash">bin/zookeeper-security-migration.sh --help</code></pre>
    <h4 class="anchor-heading"><a id="zk_authz_ensemble" class="anchor-link"></a><a href="#zk_authz_ensemble">7.6.3 Migrating the ZooKeeper ensemble</a></h4>
    It is also necessary to enable SASL and/or mTLS authentication on the ZooKeeper ensemble. To do it, we need to perform a rolling restart of the server and set a few properties. See above for mTLS information.  Please refer to the ZooKeeper documentation for more detail:
    <ol>
        <li><a href="https://zookeeper.apache.org/doc/r3.5.7/zookeeperProgrammers.html#sc_ZooKeeperAccessControl">Apache ZooKeeper documentation</a></li>
        <li><a href="https://cwiki.apache.org/confluence/display/ZOOKEEPER/Zookeeper+and+SASL">Apache ZooKeeper wiki</a></li>
    </ol>
    <h4 class="anchor-heading"><a id="zk_authz_quorum" class="anchor-link"></a><a href="#zk_authz_quorum">7.6.4 ZooKeeper Quorum Mutual TLS Authentication</a></h4>
    It is possible to enable mTLS authentication between the ZooKeeper servers themselves.
    Please refer to the <a href="https://zookeeper.apache.org/doc/r3.5.7/zookeeperAdmin.html#Quorum+TLS">ZooKeeper documentation</a> for more detail.

    <h3 class="anchor-heading"><a id="zk_encryption" class="anchor-link"></a><a href="#zk_encryption">7.7 ZooKeeper Encryption</a></h3>
    ZooKeeper connections that use mutual TLS are encrypted.
    Beginning with ZooKeeper version 3.5.7 (the version shipped with Kafka version 2.5) ZooKeeper supports a sever-side config
    <tt>ssl.clientAuth</tt> (case-insensitively: <tt>want</tt>/<tt>need</tt>/<tt>none</tt> are the valid options, the default is <tt>need</tt>),
    and setting this value to <tt>none</tt> in ZooKeeper allows clients to connect via a TLS-encrypted connection
    without presenting their own certificate.  Here is a sample (partial) Kafka Broker configuration for connecting to ZooKeeper with just TLS encryption.
    These configurations are described above in <a href="#brokerconfigs">Broker Configs</a>.
    <pre class="line-numbers"><code class="language-text"># connect to the ZooKeeper port configured for TLS
zookeeper.connect=zk1:2182,zk2:2182,zk3:2182
# required to use TLS to ZooKeeper (default is false)
zookeeper.ssl.client.enable=true
# required to use TLS to ZooKeeper
zookeeper.clientCnxnSocket=org.apache.zookeeper.ClientCnxnSocketNetty
# define trust stores to use TLS to ZooKeeper; ignored unless zookeeper.ssl.client.enable=true
# no need to set keystore information assuming ssl.clientAuth=none on ZooKeeper
zookeeper.ssl.truststore.location=/path/to/kafka/truststore.jks
zookeeper.ssl.truststore.password=kafka-ts-passwd
# tell broker to create ACLs on znodes (if using SASL authentication, otherwise do not set this)
zookeeper.set.acl=true</code></pre>
</script>

<div class="p-security"></div><|MERGE_RESOLUTION|>--- conflicted
+++ resolved
@@ -269,11 +269,7 @@
             should be provided in <code>ssl.truststore.certificates</code>. Since PEM is typically stored as multi-line base-64 strings, the configuration value
             can be included in Kafka configuration as multi-line strings with lines terminating in backslash ('\') for line continuation.
 
-<<<<<<< HEAD
-            <p>Store password configs <code>ssl.keystore.password</code> and <code>ssl.truststore.password</code> are not used for PEM. 
-=======
             <p>Store password configs <code>ssl.keystore.password</code> and <code>ssl.truststore.password</code> are not used for PEM.
->>>>>>> 62e88657
             If private key is encrypted using a password, the key password must be provided in <code>ssl.key.password</code>. Private keys may be provided
             in unencrypted form without a password when PEM is specified directly in the config value. In production deployments, configs should be encrypted or
             externalized using password protection feature in Kafka in this case. Note that the default SSL engine factory has limited capabilities for decryption
