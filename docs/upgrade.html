<!--
 Licensed to the Apache Software Foundation (ASF) under one or more
 contributor license agreements.  See the NOTICE file distributed with
 this work for additional information regarding copyright ownership.
 The ASF licenses this file to You under the Apache License, Version 2.0
 (the "License"); you may not use this file except in compliance with
 the License.  You may obtain a copy of the License at

    http://www.apache.org/licenses/LICENSE-2.0

 Unless required by applicable law or agreed to in writing, software
 distributed under the License is distributed on an "AS IS" BASIS,
 WITHOUT WARRANTIES OR CONDITIONS OF ANY KIND, either express or implied.
 See the License for the specific language governing permissions and
 limitations under the License.
-->

<script><!--#include virtual="js/templateData.js" --></script>

<script id="upgrade-template" type="text/x-handlebars-template">

<h4><a id="upgrade_3_6_0" href="#upgrade_3_6_0">Upgrading to 3.6.0 from any version 0.8.x through 3.5.x</a></h4>

    <h5><a id="upgrade_360_notable" href="#upgrade_360_notable">Notable changes in 3.6.0</a></h5>
    <ul>
        <li>Apache Kafka now supports having both an IPv4 and an IPv6 listener on the same port. This change only applies to
            non advertised listeners (advertised listeners already have this feature)</li>
    </ul>

<h4><a id="upgrade_3_5_0" href="#upgrade_3_5_0">Upgrading to 3.5.0 from any version 0.8.x through 3.4.x</a></h4>

    <h5><a id="upgrade_350_notable" href="#upgrade_350_notable">Notable changes in 3.5.0</a></h5>
    <ul>
        <li>Kafka Streams has introduced a new state store type, versioned key-value stores,
            for storing multiple record versions per key, thereby enabling timestamped retrieval
            operations to return the latest record (per key) as of a specified timestamp.
            See <a href="https://cwiki.apache.org/confluence/display/KAFKA/KIP-889%3A+Versioned+State+Stores">KIP-889</a>
            and <a href="https://cwiki.apache.org/confluence/display/KAFKA/KIP-914%3A+DSL+Processor+Semantics+for+Versioned+Stores">KIP-914</a>
            for more details.
            If the new store typed is used in the DSL, improved processing semantics are applied as described in 
            <a href="https://cwiki.apache.org/confluence/display/KAFKA/KIP-914%3A+DSL+Processor+Semantics+for+Versioned+Stores">KIP-914</a>.
        </li>
        <li>KTable aggregation semantics got further improved via 
            <a href="https://cwiki.apache.org/confluence/display/KAFKA/KIP-904%3A+Kafka+Streams+-+Guarantee+subtractor+is+called+before+adder+if+key+has+not+changed">KIP-904</a>,
<<<<<<< HEAD
	    now avoiding spurious itermedite results.
        </li>
        <li>Kafka Streams' <code>ProductionExceptionHandler</code> is improved via 
            <a href="https://cwiki.apache.org/confluence/display/KAFKA/KIP-399%3A+Extend+ProductionExceptionHandler+to+cover+serialization+exceptions">KIP-399</a>,
            now also covering serialiation errors.
=======
	    now avoiding spurious intermediate results.
        </li>
        <li>Kafka Streams' <code>ProductionExceptionHandler</code> is improved via 
            <a href="https://cwiki.apache.org/confluence/display/KAFKA/KIP-399%3A+Extend+ProductionExceptionHandler+to+cover+serialization+exceptions">KIP-399</a>,
            now also covering serialization errors.
>>>>>>> fd5b300b
        </li>
        <li>MirrorMaker now uses incrementalAlterConfigs API by default to synchronize topic configurations instead of the deprecated alterConfigs API.
            A new settings called <code>use.incremental.alter.configs</code> is introduced to allow users to control which API to use.
            This new setting is marked deprecated and will be removed in the next major release when incrementalAlterConfigs API is always used.
            See <a href="https://cwiki.apache.org/confluence/display/KAFKA/KIP-894%3A+Use+incrementalAlterConfigs+API+for+syncing+topic+configurations">KIP-894</a> for more details.
        </li>
        <li>The JmxTool, EndToEndLatency, StreamsResetter, ConsumerPerformance and ClusterTool have been migrated to the tools module.
            The 'kafka.tools' package is deprecated and will change to 'org.apache.kafka.tools' in the next major release.
            See <a href="https://issues.apache.org/jira/browse/KAFKA-14525">KAFKA-14525</a> for more details.
        </li>
    </ul>

    <h5><a id="upgrade_350_zk" href="#upgrade_350_zk">Upgrading ZooKeeper-based clusters</a></h5>
    <p><b>If you are upgrading from a version prior to 2.1.x, please see the note in step 5 below about the change to the schema used to store consumer offsets.
        Once you have changed the inter.broker.protocol.version to the latest version, it will not be possible to downgrade to a version prior to 2.1.</b></p>

    <p><b>For a rolling upgrade:</b></p>

    <ol>
        <li>Update server.properties on all brokers and add the following properties. CURRENT_KAFKA_VERSION refers to the version you
            are upgrading from. CURRENT_MESSAGE_FORMAT_VERSION refers to the message format version currently in use. If you have previously
            overridden the message format version, you should keep its current value. Alternatively, if you are upgrading from a version prior
            to 0.11.0.x, then CURRENT_MESSAGE_FORMAT_VERSION should be set to match CURRENT_KAFKA_VERSION.
            <ul>
                <li>inter.broker.protocol.version=CURRENT_KAFKA_VERSION (e.g. <code>3.4</code>, <code>3.3</code>, etc.)</li>
                <li>log.message.format.version=CURRENT_MESSAGE_FORMAT_VERSION  (See <a href="#upgrade_10_performance_impact">potential performance impact
                    following the upgrade</a> for the details on what this configuration does.)</li>
            </ul>
            If you are upgrading from version 0.11.0.x or above, and you have not overridden the message format, then you only need to override
            the inter-broker protocol version.
            <ul>
                <li>inter.broker.protocol.version=CURRENT_KAFKA_VERSION (e.g. <code>3.4</code>, <code>3.3</code>, etc.)</li>
            </ul>
        </li>
        <li>Upgrade the brokers one at a time: shut down the broker, update the code, and restart it. Once you have done so, the
            brokers will be running the latest version and you can verify that the cluster's behavior and performance meets expectations.
            It is still possible to downgrade at this point if there are any problems.
        </li>
        <li>Once the cluster's behavior and performance has been verified, bump the protocol version by editing
            <code>inter.broker.protocol.version</code> and setting it to <code>3.5</code>.
        </li>
        <li>Restart the brokers one by one for the new protocol version to take effect. Once the brokers begin using the latest
            protocol version, it will no longer be possible to downgrade the cluster to an older version.
        </li>
        <li>If you have overridden the message format version as instructed above, then you need to do one more rolling restart to
            upgrade it to its latest version. Once all (or most) consumers have been upgraded to 0.11.0 or later,
            change log.message.format.version to 3.5 on each broker and restart them one by one. Note that the older Scala clients,
            which are no longer maintained, do not support the message format introduced in 0.11, so to avoid conversion costs
            (or to take advantage of <a href="#upgrade_11_exactly_once_semantics">exactly once semantics</a>),
            the newer Java clients must be used.
        </li>
    </ol>

    <h5><a id="upgrade_350_kraft" href="#upgrade_350_kraft">Upgrading KRaft-based clusters</a></h5>
    <p><b>If you are upgrading from a version prior to 3.3.0, please see the note in step 3 below. Once you have changed the metadata.version to the latest version, it will not be possible to downgrade to a version prior to 3.3-IV0.</b></p>

    <p><b>For a rolling upgrade:</b></p>

    <ol>
        <li>Upgrade the brokers one at a time: shut down the broker, update the code, and restart it. Once you have done so, the
            brokers will be running the latest version and you can verify that the cluster's behavior and performance meets expectations.
        </li>
        <li>Once the cluster's behavior and performance has been verified, bump the metadata.version by running
            <code>
                ./bin/kafka-features.sh upgrade --metadata 3.5
            </code>
        </li>
        <li>Note that the cluster metadata version cannot be downgraded to a pre-production 3.0.x, 3.1.x, or 3.2.x version once it has been upgraded.
            However, it is possible to downgrade to production versions such as 3.3-IV0, 3.3-IV1, etc.</li>
    </ol>

<h4><a id="upgrade_3_4_0" href="#upgrade_3_4_0">Upgrading to 3.4.0 from any version 0.8.x through 3.3.x</a></h4>

    <p><b>If you are upgrading from a version prior to 2.1.x, please see the note below about the change to the schema used to store consumer offsets.
        Once you have changed the inter.broker.protocol.version to the latest version, it will not be possible to downgrade to a version prior to 2.1.</b></p>

    <p><b>For a rolling upgrade:</b></p>

    <ol>
        <li>Update server.properties on all brokers and add the following properties. CURRENT_KAFKA_VERSION refers to the version you
            are upgrading from. CURRENT_MESSAGE_FORMAT_VERSION refers to the message format version currently in use. If you have previously
            overridden the message format version, you should keep its current value. Alternatively, if you are upgrading from a version prior
            to 0.11.0.x, then CURRENT_MESSAGE_FORMAT_VERSION should be set to match CURRENT_KAFKA_VERSION.
            <ul>
                <li>inter.broker.protocol.version=CURRENT_KAFKA_VERSION (e.g. <code>3.3</code>, <code>3.2</code>, etc.)</li>
                <li>log.message.format.version=CURRENT_MESSAGE_FORMAT_VERSION  (See <a href="#upgrade_10_performance_impact">potential performance impact
                    following the upgrade</a> for the details on what this configuration does.)</li>
            </ul>
            If you are upgrading from version 0.11.0.x or above, and you have not overridden the message format, then you only need to override
            the inter-broker protocol version.
            <ul>
                <li>inter.broker.protocol.version=CURRENT_KAFKA_VERSION (e.g. <code>3.3</code>, <code>3.2</code>, etc.)</li>
            </ul>
        </li>
        <li>Upgrade the brokers one at a time: shut down the broker, update the code, and restart it. Once you have done so, the
            brokers will be running the latest version and you can verify that the cluster's behavior and performance meets expectations.
            It is still possible to downgrade at this point if there are any problems.
        </li>
        <li>Once the cluster's behavior and performance has been verified, bump the protocol version by editing
            <code>inter.broker.protocol.version</code> and setting it to <code>3.4</code>.
        </li>
        <li>Restart the brokers one by one for the new protocol version to take effect. Once the brokers begin using the latest
            protocol version, it will no longer be possible to downgrade the cluster to an older version.
        </li>
        <li>If you have overridden the message format version as instructed above, then you need to do one more rolling restart to
            upgrade it to its latest version. Once all (or most) consumers have been upgraded to 0.11.0 or later,
            change log.message.format.version to 3.4 on each broker and restart them one by one. Note that the older Scala clients,
            which are no longer maintained, do not support the message format introduced in 0.11, so to avoid conversion costs
            (or to take advantage of <a href="#upgrade_11_exactly_once_semantics">exactly once semantics</a>),
            the newer Java clients must be used.
        </li>
    </ol>

<h4><a id="upgrade_kraft_3_4_0" href="#upgrade_kraft_3_4_0">Upgrading a KRaft-based cluster to 3.4.0 from any version 3.0.x through 3.3.x</a></h4>

    <p><b>If you are upgrading from a version prior to 3.3.0, please see the note below. Once you have changed the metadata.version to the latest version, it will not be possible to downgrade to a version prior to 3.3-IV0.</b></p>

    <p><b>For a rolling upgrade:</b></p>

    <ol>
        <li>Upgrade the brokers one at a time: shut down the broker, update the code, and restart it. Once you have done so, the
            brokers will be running the latest version and you can verify that the cluster's behavior and performance meets expectations.
        </li>
        <li>Once the cluster's behavior and performance has been verified, bump the metadata.version by running
            <code>
                ./bin/kafka-features.sh upgrade --metadata 3.4
            </code>
        </li>
        <li>Note that the cluster metadata version cannot be downgraded to a pre-production 3.0.x, 3.1.x, or 3.2.x version once it has been upgraded.
            However, it is possible to downgrade to production versions such as 3.3-IV0, 3.3-IV1, etc.</li>
    </ol>

<h5><a id="upgrade_340_notable" href="#upgrade_340_notable">Notable changes in 3.4.0</a></h5>
<ul>
    <li>Since Apache Kafka 3.4.0, we have added a system property ("org.apache.kafka.disallowed.login.modules") to disable the problematic
        login modules usage in SASL JAAS configuration. Also by default "com.sun.security.auth.module.JndiLoginModule" is disabled from Apache Kafka 3.4.0.
    </li>
</ul>

<h4><a id="upgrade_3_3_1" href="#upgrade_3_3_1">Upgrading to 3.3.1 from any version 0.8.x through 3.2.x</a></h4>

<p><b>If you are upgrading from a version prior to 2.1.x, please see the note below about the change to the schema used to store consumer offsets.
    Once you have changed the inter.broker.protocol.version to the latest version, it will not be possible to downgrade to a version prior to 2.1.</b></p>

<p><b>For a rolling upgrade:</b></p>

<ol>
    <li>Update server.properties on all brokers and add the following properties. CURRENT_KAFKA_VERSION refers to the version you
        are upgrading from. CURRENT_MESSAGE_FORMAT_VERSION refers to the message format version currently in use. If you have previously
        overridden the message format version, you should keep its current value. Alternatively, if you are upgrading from a version prior
        to 0.11.0.x, then CURRENT_MESSAGE_FORMAT_VERSION should be set to match CURRENT_KAFKA_VERSION.
        <ul>
            <li>inter.broker.protocol.version=CURRENT_KAFKA_VERSION (e.g. <code>3.2</code>, <code>3.1</code>, etc.)</li>
            <li>log.message.format.version=CURRENT_MESSAGE_FORMAT_VERSION  (See <a href="#upgrade_10_performance_impact">potential performance impact
                following the upgrade</a> for the details on what this configuration does.)</li>
        </ul>
        If you are upgrading from version 0.11.0.x or above, and you have not overridden the message format, then you only need to override
        the inter-broker protocol version.
        <ul>
            <li>inter.broker.protocol.version=CURRENT_KAFKA_VERSION (e.g. <code>3.2</code>, <code>3.1</code>, etc.)</li>
        </ul>
    </li>
    <li>Upgrade the brokers one at a time: shut down the broker, update the code, and restart it. Once you have done so, the
        brokers will be running the latest version and you can verify that the cluster's behavior and performance meets expectations.
        It is still possible to downgrade at this point if there are any problems.
    </li>
    <li>Once the cluster's behavior and performance has been verified, bump the protocol version by editing
        <code>inter.broker.protocol.version</code> and setting it to <code>3.3</code>.
    </li>
    <li>Restart the brokers one by one for the new protocol version to take effect. Once the brokers begin using the latest
        protocol version, it will no longer be possible to downgrade the cluster to an older version.
    </li>
    <li>If you have overridden the message format version as instructed above, then you need to do one more rolling restart to
        upgrade it to its latest version. Once all (or most) consumers have been upgraded to 0.11.0 or later,
        change log.message.format.version to 3.3 on each broker and restart them one by one. Note that the older Scala clients,
        which are no longer maintained, do not support the message format introduced in 0.11, so to avoid conversion costs
        (or to take advantage of <a href="#upgrade_11_exactly_once_semantics">exactly once semantics</a>),
        the newer Java clients must be used.
    </li>
</ol>

<h4><a id="upgrade_kraft_3_3_1" href="#upgrade_kraft_3_3_1">Upgrading a KRaft-based cluster to 3.3.1 from any version 3.0.x through 3.2.x</a></h4>

<p><b>If you are upgrading from a version prior to 3.3.1, please see the note below. Once you have changed the metadata.version to the latest version, it will not be possible to downgrade to a version prior to 3.3-IV0.</b></p>

<p><b>For a rolling upgrade:</b></p>

<ol>
    <li>Upgrade the brokers one at a time: shut down the broker, update the code, and restart it. Once you have done so, the
        brokers will be running the latest version and you can verify that the cluster's behavior and performance meets expectations.
    </li>
    <li>Once the cluster's behavior and performance has been verified, bump the metadata.version by running
        <code>
        ./bin/kafka-features.sh upgrade --metadata 3.3
        </code>
    </li>
    <li>Note that the cluster metadata version cannot be downgraded to a pre-production 3.0.x, 3.1.x, or 3.2.x version once it has been upgraded. However, it is possible to downgrade to production versions such as 3.3-IV0, 3.3-IV1, etc.</li>
</ol>

<h5><a id="upgrade_331_notable" href="#upgrade_331_notable">Notable changes in 3.3.1</a></h5>
    <ul>
        <li>KRaft mode is production ready for new clusters. See <a href="https://cwiki.apache.org/confluence/display/KAFKA/KIP-833%3A+Mark+KRaft+as+Production+Ready">KIP-833</a>
	    for more details (including limitations).
	</li>
        <li>The partitioner used by default for records with no keys has been improved to avoid pathological behavior when one or more brokers are slow.
            The new logic may affect the batching behavior, which can be tuned using the <code>batch.size</code> and/or <code>linger.ms</code> configuration settings.
            The previous behavior can be restored by setting <code>partitioner.class=org.apache.kafka.clients.producer.internals.DefaultPartitioner</code>.
            See <a href="https://cwiki.apache.org/confluence/display/KAFKA/KIP-794%3A+Strictly+Uniform+Sticky+Partitioner">KIP-794</a> for more details.
        </li>
        <li>There is now a slightly different upgrade process for KRaft clusters than for ZK-based clusters, as described above.</li>
        <li>Introduced a new API <code>addMetricIfAbsent</code> to <code>Metrics</code> which would create a new Metric if not existing or return the same metric
            if already registered. Note that this behaviour is different from <code>addMetric</code> API which throws an <code>IllegalArgumentException</code> when
            trying to create an already existing metric. (See <a href="https://cwiki.apache.org/confluence/display/KAFKA/KIP-843%3A+Adding+addMetricIfAbsent+method+to+Metrics">KIP-843</a>
            for more details).
        </li>
    </ul>

<h4><a id="upgrade_3_2_0" href="#upgrade_3_2_0">Upgrading to 3.2.0 from any version 0.8.x through 3.1.x</a></h4>

<p><b>If you are upgrading from a version prior to 2.1.x, please see the note below about the change to the schema used to store consumer offsets.
    Once you have changed the inter.broker.protocol.version to the latest version, it will not be possible to downgrade to a version prior to 2.1.</b></p>

<p><b>For a rolling upgrade:</b></p>

<ol>
    <li>Update server.properties on all brokers and add the following properties. CURRENT_KAFKA_VERSION refers to the version you
        are upgrading from. CURRENT_MESSAGE_FORMAT_VERSION refers to the message format version currently in use. If you have previously
        overridden the message format version, you should keep its current value. Alternatively, if you are upgrading from a version prior
        to 0.11.0.x, then CURRENT_MESSAGE_FORMAT_VERSION should be set to match CURRENT_KAFKA_VERSION.
        <ul>
            <li>inter.broker.protocol.version=CURRENT_KAFKA_VERSION (e.g. <code>3.1</code>, <code>3.0</code>, etc.)</li>
            <li>log.message.format.version=CURRENT_MESSAGE_FORMAT_VERSION  (See <a href="#upgrade_10_performance_impact">potential performance impact
                following the upgrade</a> for the details on what this configuration does.)</li>
        </ul>
        If you are upgrading from version 0.11.0.x or above, and you have not overridden the message format, then you only need to override
        the inter-broker protocol version.
        <ul>
            <li>inter.broker.protocol.version=CURRENT_KAFKA_VERSION (e.g. <code>3.1</code>, <code>3.0</code>, etc.)</li>
        </ul>
    </li>
    <li>Upgrade the brokers one at a time: shut down the broker, update the code, and restart it. Once you have done so, the
        brokers will be running the latest version and you can verify that the cluster's behavior and performance meets expectations.
        It is still possible to downgrade at this point if there are any problems.
    </li>
    <li>Once the cluster's behavior and performance has been verified, bump the protocol version by editing
        <code>inter.broker.protocol.version</code> and setting it to <code>3.2</code>.
    </li>
    <li>Restart the brokers one by one for the new protocol version to take effect. Once the brokers begin using the latest
        protocol version, it will no longer be possible to downgrade the cluster to an older version.
    </li>
    <li>If you have overridden the message format version as instructed above, then you need to do one more rolling restart to
        upgrade it to its latest version. Once all (or most) consumers have been upgraded to 0.11.0 or later,
        change log.message.format.version to 3.2 on each broker and restart them one by one. Note that the older Scala clients,
        which are no longer maintained, do not support the message format introduced in 0.11, so to avoid conversion costs
        (or to take advantage of <a href="#upgrade_11_exactly_once_semantics">exactly once semantics</a>),
        the newer Java clients must be used.
    </li>
</ol>

<h5><a id="upgrade_320_notable" href="#upgrade_320_notable">Notable changes in 3.2.0</a></h5>
    <ul>
        <li>Idempotence for the producer is enabled by default if no conflicting configurations are set. When producing to brokers older than 2.8.0,
            the <code>IDEMPOTENT_WRITE</code> permission is required. Check the compatibility
	    section of <a href="https://cwiki.apache.org/confluence/display/KAFKA/KIP-679%3A+Producer+will+enable+the+strongest+delivery+guarantee+by+default#KIP679:Producerwillenablethestrongestdeliveryguaranteebydefault-Compatibility,Deprecation,andMigrationPlan">KIP-679</a>
	    for details. In 3.0.0 and 3.1.0, a bug prevented this default from being applied,
            which meant that idempotence remained disabled unless the user had explicitly set <code>enable.idempotence</code> to true
            (See <a href="https://issues.apache.org/jira/browse/KAFKA-13598">KAFKA-13598</a> for more details).
            This issue was fixed and the default is properly applied in 3.0.1, 3.1.1, and 3.2.0.</li>
        <li>A notable exception is Connect that by default disables idempotent behavior for all of its
            producers in order to uniformly support using a wide range of Kafka broker versions.
            Users can change this behavior to enable idempotence for some or all producers
            via Connect worker and/or connector configuration. Connect may enable idempotent producers
            by default in a future major release.</li>
        <li>Kafka has replaced log4j with reload4j due to security concerns.
            This only affects modules that specify a logging backend (<code>connect-runtime</code> and <code>kafka-tools</code> are two such examples).
            A number of modules, including <code>kafka-clients</code>, leave it to the application to specify the logging backend.
            More information can be found at <a href="https://reload4j.qos.ch">reload4j</a>.
            Projects that depend on the affected modules from the Kafka project should use
            <a href="https://www.slf4j.org/manual.html#swapping">slf4j-log4j12 version 1.7.35 or above</a> or
            slf4j-reload4j to avoid
            <a href="https://www.slf4j.org/codes.html#no_tlm">possible compatibility issues originating from the logging framework</a>.</li>
        <li>The example connectors, <code>FileStreamSourceConnector</code> and <code>FileStreamSinkConnector</code>, have been
            removed from the default classpath. To use them in Kafka Connect standalone or distributed mode they need to be
            explicitly added, for example <code>CLASSPATH=./lib/connect-file-3.2.0.jar ./bin/connect-distributed.sh</code>.</li>
    </ul>

<h4><a id="upgrade_3_1_0" href="#upgrade_3_1_0">Upgrading to 3.1.0 from any version 0.8.x through 3.0.x</a></h4>

<p><b>If you are upgrading from a version prior to 2.1.x, please see the note below about the change to the schema used to store consumer offsets.
    Once you have changed the inter.broker.protocol.version to the latest version, it will not be possible to downgrade to a version prior to 2.1.</b></p>

<p><b>For a rolling upgrade:</b></p>

<ol>
    <li>Update server.properties on all brokers and add the following properties. CURRENT_KAFKA_VERSION refers to the version you
        are upgrading from. CURRENT_MESSAGE_FORMAT_VERSION refers to the message format version currently in use. If you have previously
        overridden the message format version, you should keep its current value. Alternatively, if you are upgrading from a version prior
        to 0.11.0.x, then CURRENT_MESSAGE_FORMAT_VERSION should be set to match CURRENT_KAFKA_VERSION.
        <ul>
            <li>inter.broker.protocol.version=CURRENT_KAFKA_VERSION (e.g. <code>3.0</code>, <code>2.8</code>, etc.)</li>
            <li>log.message.format.version=CURRENT_MESSAGE_FORMAT_VERSION  (See <a href="#upgrade_10_performance_impact">potential performance impact
                following the upgrade</a> for the details on what this configuration does.)</li>
        </ul>
        If you are upgrading from version 0.11.0.x or above, and you have not overridden the message format, then you only need to override
        the inter-broker protocol version.
        <ul>
            <li>inter.broker.protocol.version=CURRENT_KAFKA_VERSION (e.g. <code>3.0</code>, <code>2.8</code>, etc.)</li>
        </ul>
    </li>
    <li>Upgrade the brokers one at a time: shut down the broker, update the code, and restart it. Once you have done so, the
        brokers will be running the latest version and you can verify that the cluster's behavior and performance meets expectations.
        It is still possible to downgrade at this point if there are any problems.
    </li>
    <li>Once the cluster's behavior and performance has been verified, bump the protocol version by editing
        <code>inter.broker.protocol.version</code> and setting it to <code>3.1</code>.
    </li>
    <li>Restart the brokers one by one for the new protocol version to take effect. Once the brokers begin using the latest
        protocol version, it will no longer be possible to downgrade the cluster to an older version.
    </li>
    <li>If you have overridden the message format version as instructed above, then you need to do one more rolling restart to
        upgrade it to its latest version. Once all (or most) consumers have been upgraded to 0.11.0 or later,
        change log.message.format.version to 3.1 on each broker and restart them one by one. Note that the older Scala clients,
        which are no longer maintained, do not support the message format introduced in 0.11, so to avoid conversion costs
        (or to take advantage of <a href="#upgrade_11_exactly_once_semantics">exactly once semantics</a>),
        the newer Java clients must be used.
    </li>
</ol>

<h5><a id="upgrade_311_notable" href="#upgrade_311_notable">Notable changes in 3.1.1</a></h5>
<ul>
    <li>Idempotence for the producer is enabled by default if no conflicting configurations are set. When producing to brokers older than 2.8.0,
        the <code>IDEMPOTENT_WRITE</code> permission is required. Check the compatibility
        section of <a href="https://cwiki.apache.org/confluence/display/KAFKA/KIP-679%3A+Producer+will+enable+the+strongest+delivery+guarantee+by+default#KIP679:Producerwillenablethestrongestdeliveryguaranteebydefault-Compatibility,Deprecation,andMigrationPlan">KIP-679</a>
        for details. A bug prevented the producer idempotence default from being applied which meant that it remained disabled unless the user had
        explicitly set <code>enable.idempotence</code> to true. See <a href="https://issues.apache.org/jira/browse/KAFKA-13598">KAFKA-13598</a> for
        more details. This issue was fixed and the default is properly applied.</li>
    <li>A notable exception is Connect that by default disables idempotent behavior for all of its
        producers in order to uniformly support using a wide range of Kafka broker versions.
        Users can change this behavior to enable idempotence for some or all producers
        via Connect worker and/or connector configuration. Connect may enable idempotent producers
        by default in a future major release.</li>
    <li>Kafka has replaced log4j with reload4j due to security concerns.
        This only affects modules that specify a logging backend (<code>connect-runtime</code> and <code>kafka-tools</code> are two such examples).
        A number of modules, including <code>kafka-clients</code>, leave it to the application to specify the logging backend.
        More information can be found at <a href="https://reload4j.qos.ch">reload4j</a>.
        Projects that depend on the affected modules from the Kafka project should use
        <a href="https://www.slf4j.org/manual.html#swapping">slf4j-log4j12 version 1.7.35 or above</a> or
        slf4j-reload4j to avoid
        <a href="https://www.slf4j.org/codes.html#no_tlm">possible compatibility issues originating from the logging framework</a>.</li>
</ul>

<h5><a id="upgrade_310_notable" href="#upgrade_310_notable">Notable changes in 3.1.0</a></h5>
<ul>
    <li>Apache Kafka supports Java 17.</li>
    <li>The following metrics have been deprecated: <code>bufferpool-wait-time-total</code>, <code>io-waittime-total</code>,
        and <code>iotime-total</code>. Please use <code>bufferpool-wait-time-ns-total</code>, <code>io-wait-time-ns-total</code>,
        and <code>io-time-ns-total</code> instead. See <a href="https://cwiki.apache.org/confluence/display/KAFKA/KIP-773%3A+Differentiate+consistently+metric+latency+measured+in+millis+and+nanos">KIP-773</a>
        for more details.</li>
    <li>IBP 3.1 introduces topic IDs to FetchRequest as a part of
        <a href="https://cwiki.apache.org/confluence/display/KAFKA/KIP-516%3A+Topic+Identifiers">KIP-516</a>.</li>
</ul>

<h4><a id="upgrade_3_0_1" href="#upgrade_3_0_1">Upgrading to 3.0.1 from any version 0.8.x through 2.8.x</a></h4>

<p><b>If you are upgrading from a version prior to 2.1.x, please see the note below about the change to the schema used to store consumer offsets.
    Once you have changed the inter.broker.protocol.version to the latest version, it will not be possible to downgrade to a version prior to 2.1.</b></p>

<p><b>For a rolling upgrade:</b></p>

<ol>
    <li>Update server.properties on all brokers and add the following properties. CURRENT_KAFKA_VERSION refers to the version you
        are upgrading from. CURRENT_MESSAGE_FORMAT_VERSION refers to the message format version currently in use. If you have previously
        overridden the message format version, you should keep its current value. Alternatively, if you are upgrading from a version prior
        to 0.11.0.x, then CURRENT_MESSAGE_FORMAT_VERSION should be set to match CURRENT_KAFKA_VERSION.
        <ul>
            <li>inter.broker.protocol.version=CURRENT_KAFKA_VERSION (e.g. <code>2.8</code>, <code>2.7</code>, etc.)</li>
            <li>log.message.format.version=CURRENT_MESSAGE_FORMAT_VERSION  (See <a href="#upgrade_10_performance_impact">potential performance impact
                following the upgrade</a> for the details on what this configuration does.)</li>
        </ul>
        If you are upgrading from version 0.11.0.x or above, and you have not overridden the message format, then you only need to override
        the inter-broker protocol version.
        <ul>
            <li>inter.broker.protocol.version=CURRENT_KAFKA_VERSION (e.g. <code>2.8</code>, <code>2.7</code>, etc.)</li>
        </ul>
    </li>
    <li>Upgrade the brokers one at a time: shut down the broker, update the code, and restart it. Once you have done so, the
        brokers will be running the latest version and you can verify that the cluster's behavior and performance meets expectations.
        It is still possible to downgrade at this point if there are any problems.
    </li>
    <li>Once the cluster's behavior and performance has been verified, bump the protocol version by editing
        <code>inter.broker.protocol.version</code> and setting it to <code>3.0</code>.
    </li>
    <li>Restart the brokers one by one for the new protocol version to take effect. Once the brokers begin using the latest
        protocol version, it will no longer be possible to downgrade the cluster to an older version.
    </li>
    <li>If you have overridden the message format version as instructed above, then you need to do one more rolling restart to
        upgrade it to its latest version. Once all (or most) consumers have been upgraded to 0.11.0 or later,
        change log.message.format.version to 3.0 on each broker and restart them one by one. Note that the older Scala clients,
        which are no longer maintained, do not support the message format introduced in 0.11, so to avoid conversion costs
        (or to take advantage of <a href="#upgrade_11_exactly_once_semantics">exactly once semantics</a>),
        the newer Java clients must be used.
    </li>
</ol>

<h5><a id="upgrade_301_notable" href="#upgrade_301_notable">Notable changes in 3.0.1</a></h5>
<ul>

    <li>Idempotence for the producer is enabled by default if no conflicting configurations are set. When producing to brokers older than 2.8.0,
        the <code>IDEMPOTENT_WRITE</code> permission is required. Check the compatibility
        section of <a href="https://cwiki.apache.org/confluence/display/KAFKA/KIP-679%3A+Producer+will+enable+the+strongest+delivery+guarantee+by+default#KIP679:Producerwillenablethestrongestdeliveryguaranteebydefault-Compatibility,Deprecation,andMigrationPlan">KIP-679</a>
        for details. A bug prevented the producer idempotence default from being applied which meant that it remained disabled unless the user had
        explicitly set <code>enable.idempotence</code> to true. See <a href="https://issues.apache.org/jira/browse/KAFKA-13598">KAFKA-13598</a> for
        more details. This issue was fixed and the default is properly applied.</li>
</ul>

<h5><a id="upgrade_300_notable" href="#upgrade_300_notable">Notable changes in 3.0.0</a></h5>
<ul>
    <li>The producer has stronger delivery guarantees by default: <code>idempotence</code> is enabled and <code>acks</code> is set to <code>all</code> instead of <code>1</code>.
        See <a href="https://cwiki.apache.org/confluence/display/KAFKA/KIP-679%3A+Producer+will+enable+the+strongest+delivery+guarantee+by+default">KIP-679</a> for details.
        In 3.0.0 and 3.1.0, a bug prevented the idempotence default from being applied which meant that it remained disabled unless the user had explicitly set
        <code>enable.idempotence</code> to true. Note that the bug did not affect the <code>acks=all</code> change. See <a href="https://issues.apache.org/jira/browse/KAFKA-13598">KAFKA-13598</a> for more details.
        This issue was fixed and the default is properly applied in 3.0.1, 3.1.1, and 3.2.0.</li>
    <li>Java 8 and Scala 2.12 support have been deprecated since Apache Kafka 3.0 and will be removed in Apache Kafka 4.0.
        See <a href="https://cwiki.apache.org/confluence/pages/viewpage.action?pageId=181308223">KIP-750</a>
        and <a href="https://cwiki.apache.org/confluence/pages/viewpage.action?pageId=181308218">KIP-751</a> for more details.</li>
    <li>ZooKeeper has been upgraded to version 3.6.3.</li>
    <li>A preview of KRaft mode is available, though upgrading to it from the 2.8 Early Access release is not possible. See
        the <a href="#kraft">KRaft section</a> for details.</li>
    <li>The release tarball no longer includes test, sources, javadoc and test sources jars. These are still published to the Maven Central repository. </li>
    <li>A number of implementation dependency jars are <a href="https://github.com/apache/kafka/pull/10203">now available in the runtime classpath
        instead of compile and runtime classpaths</a>. Compilation errors after the upgrade can be fixed by adding the missing dependency jar(s) explicitly
        or updating the application not to use internal classes.</li>
    <li>The default value for the consumer configuration <code>session.timeout.ms</code> was increased from 10s to 45s. See
        <a href="https://cwiki.apache.org/confluence/display/KAFKA/KIP-735%3A+Increase+default+consumer+session+timeout">KIP-735</a> for more details.</li>
    <li>The broker configuration <code>log.message.format.version</code> and topic configuration <code>message.format.version</code> have been deprecated.
        The value of both configurations is always assumed to be <code>3.0</code> if <code>inter.broker.protocol.version</code> is <code>3.0</code> or higher.
        If <code>log.message.format.version</code> or <code>message.format.version</code> are set, we recommend clearing them at the same time as the
        <code>inter.broker.protocol.version</code> upgrade to 3.0. This will avoid potential compatibility issues if the <code>inter.broker.protocol.version</code>
        is downgraded. See <a href="https://cwiki.apache.org/confluence/display/KAFKA/KIP-724%3A+Drop+support+for+message+formats+v0+and+v1">KIP-724</a> for more details.</li>
    <li>The Streams API removed all deprecated APIs that were deprecated in version 2.5.0 or earlier.
        For a complete list of removed APIs compare the detailed Kafka Streams upgrade notes.</li>
    <li>Kafka Streams no longer has a compile time dependency on "connect:json" module (<a href="https://issues.apache.org/jira/browse/KAFKA-5146">KAFKA-5146</a>).
        Projects that were relying on this transitive dependency will have to explicitly declare it.</li>
    <li>Custom principal builder implementations specified through <code>principal.builder.class</code> must now implement the 
        <code>KafkaPrincipalSerde</code> interface to allow for forwarding between brokers. See <a href="https://cwiki.apache.org/confluence/display/KAFKA/KIP-590%3A+Redirect+Zookeeper+Mutation+Protocols+to+The+Controller">KIP-590</a> for more details about the usage of KafkaPrincipalSerde.</li>
    <li>A number of deprecated classes, methods and tools have been removed from the <code>clients</code>, <code>connect</code>, <code>core</code> and <code>tools</code> modules:</li>
    <ul>
        <li>The Scala <code>Authorizer</code>, <code>SimpleAclAuthorizer</code> and related classes have been removed. Please use the Java <code>Authorizer</code>
            and <code>AclAuthorizer</code> instead.</li>
        <li>The <code>Metric#value()</code> method was removed (<a href="https://issues.apache.org/jira/browse/KAFKA-12573">KAFKA-12573</a>).</li>
        <li>The <code>Sum</code> and <code>Total</code> classes were removed (<a href="https://issues.apache.org/jira/browse/KAFKA-12584">KAFKA-12584</a>).
            Please use <code>WindowedSum</code> and <code>CumulativeSum</code> instead.</li>
        <li>The <code>Count</code> and <code>SampledTotal</code> classes were removed. Please use <code>WindowedCount</code> and <code>WindowedSum</code>
            respectively instead.</li>
        <li>The <code>PrincipalBuilder</code>, <code>DefaultPrincipalBuilder</code> and <code>ResourceFilter</code> classes were removed.
        <li>Various constants and constructors were removed from <code>SslConfigs</code>, <code>SaslConfigs</code>, <code>AclBinding</code> and
            <code>AclBindingFilter</code>.</li>
        <li>The <code>Admin.electedPreferredLeaders()</code> methods were removed. Please use <code>Admin.electLeaders</code> instead.</li>
        <li>The <code>kafka-preferred-replica-election</code> command line tool was removed. Please use <code>kafka-leader-election</code> instead.</li>
        <li>The <code>--zookeeper</code> option was removed from the <code>kafka-topics</code> and <code>kafka-reassign-partitions</code> command line tools.
            Please use <code>--bootstrap-server</code> instead.</li>
        <li>In the <code>kafka-configs</code> command line tool, the <code>--zookeeper</code> option is only supported for updating <a href="#security_sasl_scram_credentials">SCRAM Credentials configuration</a>
            and <a href="#dynamicbrokerconfigs">describing/updating dynamic broker configs when brokers are not running</a>. Please use <code>--bootstrap-server</code>
            for other configuration operations.</li>
        <li>The <code>ConfigEntry</code> constructor was removed (<a href="https://issues.apache.org/jira/browse/KAFKA-12577">KAFKA-12577</a>).
            Please use the remaining public constructor instead.</li>
        <li>The config value <code>default</code> for the client config <code>client.dns.lookup</code> has been removed. In the unlikely
            event that you set this config explicitly, we recommend leaving the config unset (<code>use_all_dns_ips</code> is used by default).</li>
        <li>The <code>ExtendedDeserializer</code> and <code>ExtendedSerializer</code> classes have been removed. Please use <code>Deserializer</code>
            and <code>Serializer</code> instead.</li>
        <li>The <code>close(long, TimeUnit)</code> method was removed from the producer, consumer and admin client. Please use
            <code>close(Duration)</code>.</li>
        <li>The <code>ConsumerConfig.addDeserializerToConfig</code> and <code>ProducerConfig.addSerializerToConfig</code> methods
            were removed. These methods were not intended to be public API and there is no replacement.</li>
        <li>The <code>NoOffsetForPartitionException.partition()</code> method was removed. Please use <code>partitions()</code>
            instead.</li>
        <li>The default <code>partition.assignment.strategy</code> is changed to "[RangeAssignor, CooperativeStickyAssignor]",
            which will use the RangeAssignor by default, but allows upgrading to the CooperativeStickyAssignor with just a single rolling bounce that removes the RangeAssignor from the list.
            Please check the client upgrade path guide <a href="https://cwiki.apache.org/confluence/display/KAFKA/KIP-429:+Kafka+Consumer+Incremental+Rebalance+Protocol#KIP429:KafkaConsumerIncrementalRebalanceProtocol-Consumer">here</a> for more detail.</li>
        <li>The Scala <code>kafka.common.MessageFormatter</code> was removed. Please use the Java <code>org.apache.kafka.common.MessageFormatter</code>.</li>
        <li>The <code>MessageFormatter.init(Properties)</code> method was removed. Please use <code>configure(Map)</code> instead.</li>
        <li>The <code>checksum()</code> method has been removed from <code>ConsumerRecord</code> and <code>RecordMetadata</code>. The message
            format v2, which has been the default since 0.11, moved the checksum from the record to the record batch. As such, these methods
            don't make sense and no replacements exist.</li>
        <li>The <code>ChecksumMessageFormatter</code> class was removed. It is not part of the public API, but it may have been used
            with <code>kafka-console-consumer.sh</code>. It reported the checksum of each record, which has not been supported
            since message format v2.</li>
        <li>The <code>org.apache.kafka.clients.consumer.internals.PartitionAssignor</code> class has been removed. Please use
            <code>org.apache.kafka.clients.consumer.ConsumerPartitionAssignor</code> instead.</li>
        <li>The <code>quota.producer.default</code> and <code>quota.consumer.default</code> configurations were removed (<a href="https://issues.apache.org/jira/browse/KAFKA-12591">KAFKA-12591</a>).
            Dynamic quota defaults must be used instead.</li>
        <li>The <code>port</code> and <code>host.name</code> configurations were removed. Please use <code>listeners</code> instead.</li>
        <li>The <code>advertised.port</code> and <code>advertised.host.name</code> configurations were removed. Please use <code>advertised.listeners</code> instead.</li>
        <li>The deprecated worker configurations <code>rest.host.name</code> and <code>rest.port</code> were removed (<a href="https://issues.apache.org/jira/browse/KAFKA-12482">KAFKA-12482</a>) from the Kafka Connect worker configuration.
            Please use <code>listeners</code> instead.</li>
    </ul>
    <li> The <code>Producer#sendOffsetsToTransaction(Map offsets, String consumerGroupId)</code> method has been deprecated. Please use
        <code>Producer#sendOffsetsToTransaction(Map offsets, ConsumerGroupMetadata metadata)</code> instead, where the <code>ConsumerGroupMetadata</code>
        can be retrieved via <code>KafkaConsumer#groupMetadata()</code> for stronger semantics. Note that the full set of consumer group metadata is only
        understood by brokers or version 2.5 or higher, so you must upgrade your kafka cluster to get the stronger semantics. Otherwise, you can just pass
        in <code>new ConsumerGroupMetadata(consumerGroupId)</code> to work with older brokers. See <a href="https://cwiki.apache.org/confluence/x/zJONCg">KIP-732</a> for more details.
    </li>
    <li>
        The Connect <code>internal.key.converter</code> and <code>internal.value.converter</code> properties have been completely <a href="https://cwiki.apache.org/confluence/x/2YDOCg">removed</a>.
        The use of these Connect worker properties has been deprecated since version 2.0.0. 
        Workers are now hardcoded to use the JSON converter with <code>schemas.enable</code> set to <code>false</code>. If your cluster has been using
        a different internal key or value converter, you can follow the migration steps outlined in <a href="https://cwiki.apache.org/confluence/x/2YDOCg">KIP-738</a>
        to safely upgrade your Connect cluster to 3.0.
    </li>
    <li> The Connect-based MirrorMaker (MM2) includes changes to support <code>IdentityReplicationPolicy</code>, enabling replication without renaming topics.
        The existing <code>DefaultReplicationPolicy</code> is still used by default, but identity replication can be enabled via the
        <code>replication.policy</code> configuration property. This is especially useful for users migrating from the older MirrorMaker (MM1), or for
        use-cases with simple one-way replication topologies where topic renaming is undesirable. Note that <code>IdentityReplicationPolicy</code>, unlike
        <code>DefaultReplicationPolicy</code>, cannot prevent replication cycles based on topic names, so take care to avoid cycles when constructing your
        replication topology.
    </li>
    <li> The original MirrorMaker (MM1) and related classes have been deprecated. Please use the Connect-based
        MirrorMaker (MM2), as described in the
        <a href="/{{version}}/documentation/#georeplication">Geo-Replication section</a>.
    </li>
</ul>

<h4><a id="upgrade_2_8_1" href="#upgrade_2_8_1">Upgrading to 2.8.1 from any version 0.8.x through 2.7.x</a></h4>

<p><b>If you are upgrading from a version prior to 2.1.x, please see the note below about the change to the schema used to store consumer offsets.
    Once you have changed the inter.broker.protocol.version to the latest version, it will not be possible to downgrade to a version prior to 2.1.</b></p>

<p><b>For a rolling upgrade:</b></p>

<ol>
    <li> Update server.properties on all brokers and add the following properties. CURRENT_KAFKA_VERSION refers to the version you
        are upgrading from. CURRENT_MESSAGE_FORMAT_VERSION refers to the message format version currently in use. If you have previously
        overridden the message format version, you should keep its current value. Alternatively, if you are upgrading from a version prior
        to 0.11.0.x, then CURRENT_MESSAGE_FORMAT_VERSION should be set to match CURRENT_KAFKA_VERSION.
        <ul>
            <li>inter.broker.protocol.version=CURRENT_KAFKA_VERSION (e.g. <code>2.7</code>, <code>2.6</code>, etc.)</li>
            <li>log.message.format.version=CURRENT_MESSAGE_FORMAT_VERSION  (See <a href="#upgrade_10_performance_impact">potential performance impact
                following the upgrade</a> for the details on what this configuration does.)</li>
        </ul>
        If you are upgrading from version 0.11.0.x or above, and you have not overridden the message format, then you only need to override
        the inter-broker protocol version.
        <ul>
            <li>inter.broker.protocol.version=CURRENT_KAFKA_VERSION (e.g. <code>2.7</code>, <code>2.6</code>, etc.)</li>
        </ul>
    </li>
    <li> Upgrade the brokers one at a time: shut down the broker, update the code, and restart it. Once you have done so, the
        brokers will be running the latest version and you can verify that the cluster's behavior and performance meets expectations.
        It is still possible to downgrade at this point if there are any problems.
    </li>
    <li> Once the cluster's behavior and performance has been verified, bump the protocol version by editing
        <code>inter.broker.protocol.version</code> and setting it to <code>2.8</code>.
    </li>
    <li> Restart the brokers one by one for the new protocol version to take effect. Once the brokers begin using the latest
        protocol version, it will no longer be possible to downgrade the cluster to an older version.
    </li>
    <li> If you have overridden the message format version as instructed above, then you need to do one more rolling restart to
        upgrade it to its latest version. Once all (or most) consumers have been upgraded to 0.11.0 or later,
        change log.message.format.version to 2.8 on each broker and restart them one by one. Note that the older Scala clients,
        which are no longer maintained, do not support the message format introduced in 0.11, so to avoid conversion costs
        (or to take advantage of <a href="#upgrade_11_exactly_once_semantics">exactly once semantics</a>),
        the newer Java clients must be used.
    </li>
</ol>

<h5><a id="upgrade_280_notable" href="#upgrade_280_notable">Notable changes in 2.8.0</a></h5>
<ul>
    <li>
        The 2.8.0 release added a new method to the Authorizer Interface introduced in
            <a href="https://cwiki.apache.org/confluence/display/KAFKA/KIP-679%3A+Producer+will+enable+the+strongest+delivery+guarantee+by+default">KIP-679</a>.
        The motivation is to unblock our future plan to enable the strongest message delivery guarantee by default.
        Custom authorizer should consider providing a more efficient implementation that supports audit logging and any custom configs or access rules.
    </li>
    <li>
        IBP 2.8 introduces topic IDs to topics as a part of
        <a href="https://cwiki.apache.org/confluence/display/KAFKA/KIP-516%3A+Topic+Identifiers">KIP-516</a>.
        When using ZooKeeper, this information is stored in the TopicZNode. If the cluster is downgraded to a previous IBP or version,
        future topics will not get topic IDs and it is not guaranteed that topics will retain their topic IDs in ZooKeeper.
        This means that upon upgrading again, some topics or all topics will be assigned new IDs.
    </li>
    <li>Kafka Streams introduce a type-safe <code>split()</code> operator as a substitution for deprecated <code>KStream#branch()</code> method
        (cf. <a href="https://cwiki.apache.org/confluence/display/KAFKA/KIP-418%3A+A+method-chaining+way+to+branch+KStream">KIP-418</a>).
    </li>
</ul>

<h4><a id="upgrade_2_7_0" href="#upgrade_2_7_0">Upgrading to 2.7.0 from any version 0.8.x through 2.6.x</a></h4>

<p><b>If you are upgrading from a version prior to 2.1.x, please see the note below about the change to the schema used to store consumer offsets.
    Once you have changed the inter.broker.protocol.version to the latest version, it will not be possible to downgrade to a version prior to 2.1.</b></p>

<p><b>For a rolling upgrade:</b></p>

<ol>
    <li> Update server.properties on all brokers and add the following properties. CURRENT_KAFKA_VERSION refers to the version you
        are upgrading from. CURRENT_MESSAGE_FORMAT_VERSION refers to the message format version currently in use. If you have previously
        overridden the message format version, you should keep its current value. Alternatively, if you are upgrading from a version prior
        to 0.11.0.x, then CURRENT_MESSAGE_FORMAT_VERSION should be set to match CURRENT_KAFKA_VERSION.
        <ul>
            <li>inter.broker.protocol.version=CURRENT_KAFKA_VERSION (e.g. <code>2.6</code>, <code>2.5</code>, etc.)</li>
            <li>log.message.format.version=CURRENT_MESSAGE_FORMAT_VERSION  (See <a href="#upgrade_10_performance_impact">potential performance impact
                following the upgrade</a> for the details on what this configuration does.)</li>
        </ul>
        If you are upgrading from version 0.11.0.x or above, and you have not overridden the message format, then you only need to override
        the inter-broker protocol version.
        <ul>
            <li>inter.broker.protocol.version=CURRENT_KAFKA_VERSION (e.g. <code>2.6</code>, <code>2.5</code>, etc.)</li>
        </ul>
    </li>
    <li> Upgrade the brokers one at a time: shut down the broker, update the code, and restart it. Once you have done so, the
        brokers will be running the latest version and you can verify that the cluster's behavior and performance meets expectations.
        It is still possible to downgrade at this point if there are any problems.
    </li>
    <li> Once the cluster's behavior and performance has been verified, bump the protocol version by editing
        <code>inter.broker.protocol.version</code> and setting it to <code>2.7</code>.
    </li>
    <li> Restart the brokers one by one for the new protocol version to take effect. Once the brokers begin using the latest
        protocol version, it will no longer be possible to downgrade the cluster to an older version.
    </li>
    <li> If you have overridden the message format version as instructed above, then you need to do one more rolling restart to
        upgrade it to its latest version. Once all (or most) consumers have been upgraded to 0.11.0 or later,
        change log.message.format.version to 2.7 on each broker and restart them one by one. Note that the older Scala clients,
        which are no longer maintained, do not support the message format introduced in 0.11, so to avoid conversion costs
        (or to take advantage of <a href="#upgrade_11_exactly_once_semantics">exactly once semantics</a>),
        the newer Java clients must be used.
    </li>
</ol>

<h5><a id="upgrade_270_notable" href="#upgrade_270_notable">Notable changes in 2.7.0</a></h5>
<ul>
    <li>
        The 2.7.0 release includes the core Raft implementation specified in
        <a href="https://cwiki.apache.org/confluence/display/KAFKA/KIP-595%3A+A+Raft+Protocol+for+the+Metadata+Quorum">KIP-595</a>.
        There is a separate "raft" module containing most of the logic. Until integration with the
        controller is complete, there is a standalone server that users can use for testing the
        performance of the Raft implementation.  See the README.md in the raft module for details
    </li>
    <li>
        KIP-651 <a href="https://cwiki.apache.org/confluence/display/KAFKA/KIP-651+-+Support+PEM+format+for+SSL+certificates+and+private+key">adds support</a>
        for using PEM files for key and trust stores.
    </li>
    <li>
        KIP-612 <a href="https://cwiki.apache.org/confluence/display/KAFKA/KIP-612%3A+Ability+to+Limit+Connection+Creation+Rate+on+Brokers">adds support</a>
        for enforcing broker-wide and per-listener connection create rates.  The 2.7.0 release contains
        the first part of KIP-612 with dynamic configuration coming in the 2.8.0 release.
    </li>
    <li>
        The ability to throttle topic and partition creations or
        topics deletions to prevent a cluster from being harmed via
        <a href="https://cwiki.apache.org/confluence/display/KAFKA/KIP-599%3A+Throttle+Create+Topic%2C+Create+Partition+and+Delete+Topic+Operations">KIP-599</a>
    </li>
    <li>
        When new features become available in Kafka there are two main issues:
        <ol>
            <li>How do Kafka clients become aware of broker capabilities?</li>
            <li>How does the broker decide which features to enable?</li>
        </ol>
        <a href="https://cwiki.apache.org/confluence/display/KAFKA/KIP-584%3A+Versioning+scheme+for+features">KIP-584</a>
        provides a flexible and operationally easy solution for client discovery, feature gating and rolling upgrades using a single restart.
    </li>
    <li>
        The ability to print record offsets and headers with the <code>ConsoleConsumer</code> is now possible
        via <a href="https://cwiki.apache.org/confluence/display/KAFKA/KIP-431%3A+Support+of+printing+additional+ConsumerRecord+fields+in+DefaultMessageFormatter">KIP-431</a>
    </li>
    <li>
      The addition of <a href="https://cwiki.apache.org/confluence/display/KAFKA/KIP-554%3A+Add+Broker-side+SCRAM+Config+API">KIP-554</a>
        continues progress towards the goal of Zookeeper removal from Kafka. The addition of KIP-554
        means you don't have to connect directly to ZooKeeper anymore for managing SCRAM credentials.
    </li>
    <li>Altering non-reconfigurable configs of existent listeners causes <code>InvalidRequestException</code>.
        By contrast, the previous (unintended) behavior would have caused the updated configuration to be persisted,
        but it wouldn't
        take effect until the broker was restarted. See <a href="https://github.com/apache/kafka/pull/9284">KAFKA-10479</a> for more discussion.
        See <code>DynamicBrokerConfig.DynamicSecurityConfigs</code> and <code>SocketServer.ListenerReconfigurableConfigs</code>
        for the supported reconfigurable configs of existent listeners.
    </li>

    <li>
        Kafka Streams adds support for
        <a href="https://cwiki.apache.org/confluence/display/KAFKA/KIP-450%3A+Sliding+Window+Aggregations+in+the+DSL">Sliding Windows Aggregations</a>
        in the KStreams DSL.
    </li>
    <li>
        Reverse iteration over state stores enabling more efficient most recent update searches with
        <a href="https://cwiki.apache.org/confluence/display/KAFKA/KIP-617%3A+Allow+Kafka+Streams+State+Stores+to+be+iterated+backwards">KIP-617</a>
    </li>
    <li>
        End-to-End latency metrics in Kafka Steams see
        <a href="https://cwiki.apache.org/confluence/display/KAFKA/KIP-613%3A+Add+end-to-end+latency+metrics+to+Streams">KIP-613</a>
        for more details
    </li>
    <li>
        Kafka Streams added metrics reporting default RocksDB properties with
        <a href="https://cwiki.apache.org/confluence/display/KAFKA/KIP-607%3A+Add+Metrics+to+Kafka+Streams+to+Report+Properties+of+RocksDB">KIP-607</a>
    </li>
    <li>
        Better Scala implicit Serdes support from
        <a href="https://cwiki.apache.org/confluence/display/KAFKA/KIP-616%3A+Rename+implicit+Serdes+instances+in+kafka-streams-scala">KIP-616</a>
    </li>
</ul>
<h4><a id="upgrade_2_6_0" href="#upgrade_2_6_0">Upgrading to 2.6.0 from any version 0.8.x through 2.5.x</a></h4>

<p><b>If you are upgrading from a version prior to 2.1.x, please see the note below about the change to the schema used to store consumer offsets.
    Once you have changed the inter.broker.protocol.version to the latest version, it will not be possible to downgrade to a version prior to 2.1.</b></p>

<p><b>For a rolling upgrade:</b></p>

<ol>
    <li> Update server.properties on all brokers and add the following properties. CURRENT_KAFKA_VERSION refers to the version you
        are upgrading from. CURRENT_MESSAGE_FORMAT_VERSION refers to the message format version currently in use. If you have previously
        overridden the message format version, you should keep its current value. Alternatively, if you are upgrading from a version prior
        to 0.11.0.x, then CURRENT_MESSAGE_FORMAT_VERSION should be set to match CURRENT_KAFKA_VERSION.
        <ul>
            <li>inter.broker.protocol.version=CURRENT_KAFKA_VERSION (e.g. <code>2.5</code>, <code>2.4</code>, etc.)</li>
            <li>log.message.format.version=CURRENT_MESSAGE_FORMAT_VERSION  (See <a href="#upgrade_10_performance_impact">potential performance impact
                following the upgrade</a> for the details on what this configuration does.)</li>
        </ul>
        If you are upgrading from version 0.11.0.x or above, and you have not overridden the message format, then you only need to override
        the inter-broker protocol version.
        <ul>
            <li>inter.broker.protocol.version=CURRENT_KAFKA_VERSION (e.g. <code>2.5</code>, <code>2.4</code>, etc.)</li>
        </ul>
    </li>
    <li> Upgrade the brokers one at a time: shut down the broker, update the code, and restart it. Once you have done so, the
        brokers will be running the latest version and you can verify that the cluster's behavior and performance meets expectations.
        It is still possible to downgrade at this point if there are any problems.
    </li>
    <li> Once the cluster's behavior and performance has been verified, bump the protocol version by editing
        <code>inter.broker.protocol.version</code> and setting it to <code>2.6</code>.
    </li>
    <li> Restart the brokers one by one for the new protocol version to take effect. Once the brokers begin using the latest
        protocol version, it will no longer be possible to downgrade the cluster to an older version.
    </li>
    <li> If you have overridden the message format version as instructed above, then you need to do one more rolling restart to
        upgrade it to its latest version. Once all (or most) consumers have been upgraded to 0.11.0 or later,
        change log.message.format.version to 2.6 on each broker and restart them one by one. Note that the older Scala clients,
        which are no longer maintained, do not support the message format introduced in 0.11, so to avoid conversion costs
        (or to take advantage of <a href="#upgrade_11_exactly_once_semantics">exactly once semantics</a>),
        the newer Java clients must be used.
    </li>
</ol>

<h5 class="anchor-heading"><a id="upgrade_260_notable" class="anchor-link"></a><a href="#upgrade_260_notable">Notable changes in 2.6.0</a></h5>
<ul>
    <li>Kafka Streams adds a new processing mode (requires broker 2.5 or newer) that improves application
        scalability using exactly-once guarantees
        (cf. <a href="https://cwiki.apache.org/confluence/display/KAFKA/KIP-447%3A+Producer+scalability+for+exactly+once+semantics">KIP-447</a>)
    </li>
    <li>TLSv1.3 has been enabled by default for Java 11 or newer. The client and server will negotiate TLSv1.3 if
        both support it and fallback to TLSv1.2 otherwise. See
        <a href="https://cwiki.apache.org/confluence/display/KAFKA/KIP-573%3A+Enable+TLSv1.3+by+default">KIP-573</a> for more details.
    </li>
    <li>The default value for the <code>client.dns.lookup</code> configuration has been changed from <code>default</code>
        to <code>use_all_dns_ips</code>. If a hostname resolves to multiple IP addresses, clients and brokers will now
        attempt to connect to each IP in sequence until the connection is successfully established. See
        <a href="https://cwiki.apache.org/confluence/display/KAFKA/KIP-602%3A+Change+default+value+for+client.dns.lookup">KIP-602</a>
        for more details.
    </li>
    <li><code>NotLeaderForPartitionException</code> has been deprecated and replaced with <code>NotLeaderOrFollowerException</code>.
        Fetch requests and other requests intended only for the leader or follower return NOT_LEADER_OR_FOLLOWER(6) instead of REPLICA_NOT_AVAILABLE(9)
        if the broker is not a replica, ensuring that this transient error during reassignments is handled by all clients as a retriable exception.
    </li>
</ul>

<h4><a id="upgrade_2_5_0" href="#upgrade_2_5_0">Upgrading to 2.5.0 from any version 0.8.x through 2.4.x</a></h4>

<p><b>If you are upgrading from a version prior to 2.1.x, please see the note below about the change to the schema used to store consumer offsets.
    Once you have changed the inter.broker.protocol.version to the latest version, it will not be possible to downgrade to a version prior to 2.1.</b></p>

<p><b>For a rolling upgrade:</b></p>

<ol>
    <li> Update server.properties on all brokers and add the following properties. CURRENT_KAFKA_VERSION refers to the version you
        are upgrading from. CURRENT_MESSAGE_FORMAT_VERSION refers to the message format version currently in use. If you have previously
        overridden the message format version, you should keep its current value. Alternatively, if you are upgrading from a version prior
        to 0.11.0.x, then CURRENT_MESSAGE_FORMAT_VERSION should be set to match CURRENT_KAFKA_VERSION.
        <ul>
            <li>inter.broker.protocol.version=CURRENT_KAFKA_VERSION (e.g. <code>2.4</code>, <code>2.3</code>, etc.)</li>
            <li>log.message.format.version=CURRENT_MESSAGE_FORMAT_VERSION  (See <a href="#upgrade_10_performance_impact">potential performance impact
                following the upgrade</a> for the details on what this configuration does.)</li>
        </ul>
        If you are upgrading from version 0.11.0.x or above, and you have not overridden the message format, then you only need to override
        the inter-broker protocol version.
        <ul>
            <li>inter.broker.protocol.version=CURRENT_KAFKA_VERSION (e.g. <code>2.4</code>, <code>2.3</code>, etc.)</li>
        </ul>
    </li>
    <li> Upgrade the brokers one at a time: shut down the broker, update the code, and restart it. Once you have done so, the
        brokers will be running the latest version and you can verify that the cluster's behavior and performance meets expectations.
        It is still possible to downgrade at this point if there are any problems.
    </li>
    <li> Once the cluster's behavior and performance has been verified, bump the protocol version by editing
        <code>inter.broker.protocol.version</code> and setting it to <code>2.5</code>.
    </li>
    <li> Restart the brokers one by one for the new protocol version to take effect. Once the brokers begin using the latest
        protocol version, it will no longer be possible to downgrade the cluster to an older version.
    </li>
    <li> If you have overridden the message format version as instructed above, then you need to do one more rolling restart to
        upgrade it to its latest version. Once all (or most) consumers have been upgraded to 0.11.0 or later,
        change log.message.format.version to 2.5 on each broker and restart them one by one. Note that the older Scala clients,
        which are no longer maintained, do not support the message format introduced in 0.11, so to avoid conversion costs
        (or to take advantage of <a href="#upgrade_11_exactly_once_semantics">exactly once semantics</a>),
        the newer Java clients must be used.
    </li>

    <li>There are several notable changes to the reassignment tool <code>kafka-reassign-partitions.sh</code>
        following the completion of
        <a href="https://cwiki.apache.org/confluence/display/KAFKA/KIP-455%3A+Create+an+Administrative+API+for+Replica+Reassignment">KIP-455</a>.
        This tool now requires the <code>--additional</code> flag to be provided when changing the throttle of an
        active reassignment. Reassignment cancellation is now possible using the
        <code>--cancel</code> command. Finally, reassignment with <code>--zookeeper</code>
        has been deprecated in favor of <code>--bootstrap-server</code>. See the KIP for more detail.
    </li>
</ol>

<h5 class="anchor-heading"><a id="upgrade_250_notable" class="anchor-link"></a><a href="#upgrade_250_notable">Notable changes in 2.5.0</a></h5>
<ul>
    <li>When <code>RebalanceProtocol#COOPERATIVE</code> is used, <code>Consumer#poll</code> can still return data
        while it is in the middle of a rebalance for those partitions still owned by the consumer; in addition
        <code>Consumer#commitSync</code> now may throw a non-fatal <code>RebalanceInProgressException</code> to notify
        users of such an event, in order to distinguish from the fatal <code>CommitFailedException</code> and allow
        users to complete the ongoing rebalance and then reattempt committing offsets for those still-owned partitions.</li>
    <li>For improved resiliency in typical network environments, the default value of
        <code>zookeeper.session.timeout.ms</code> has been increased from 6s to 18s and
        <code>replica.lag.time.max.ms</code> from 10s to 30s.</li>
    <li>New DSL operator <code>cogroup()</code> has been added for aggregating multiple streams together at once.</li>
    <li>Added a new <code>KStream.toTable()</code> API to translate an input event stream into a KTable.</li>
    <li>Added a new Serde type <code>Void</code> to represent null keys or null values from input topic.</li>
    <li>Deprecated <code>UsePreviousTimeOnInvalidTimestamp</code> and replaced it with <code>UsePartitionTimeOnInvalidTimeStamp</code>.</li>
    <li>Improved exactly-once semantics by adding a pending offset fencing mechanism and stronger transactional commit
        consistency check, which greatly simplifies the implementation of a scalable exactly-once application.
        We also added a new exactly-once semantics code example under
        <a href="https://github.com/apache/kafka/tree/2.5/examples">examples</a> folder. Check out
        <a href="https://cwiki.apache.org/confluence/display/KAFKA/KIP-447%3A+Producer+scalability+for+exactly+once+semantics">KIP-447</a>
        for the full details.</li>
    <li>Added a new public api <code>KafkaStreams.queryMetadataForKey(String, K, Serializer) to get detailed information on the key being queried.
        It provides information about the partition number where the key resides in addition to hosts containing the active and standby partitions for the key.</code></li>
    <li>Provided support to query stale stores (for high availability) and the stores belonging to a specific partition by deprecating <code>KafkaStreams.store(String, QueryableStoreType)</code> and replacing it with <code>KafkaStreams.store(StoreQueryParameters)</code>.</li>
    <li>Added a new public api to access lag information for stores local to an instance with <code>KafkaStreams.allLocalStorePartitionLags()</code>.</li>
    <li>Scala 2.11 is no longer supported. See
        <a href="https://cwiki.apache.org/confluence/display/KAFKA/KIP-531%3A+Drop+support+for+Scala+2.11+in+Kafka+2.5">KIP-531</a>
        for details.</li>
    <li>All Scala classes from the package <code>kafka.security.auth</code> have been deprecated. See
        <a href="https://cwiki.apache.org/confluence/display/KAFKA/KIP-504+-+Add+new+Java+Authorizer+Interface">KIP-504</a>
        for details of the new Java authorizer API added in 2.4.0.  Note that <code>kafka.security.auth.Authorizer</code>
        and <code>kafka.security.auth.SimpleAclAuthorizer</code> were deprecated in 2.4.0.
    </li>
    <li>TLSv1 and TLSv1.1 have been disabled by default since these have known security vulnerabilities. Only TLSv1.2 is now
        enabled by default. You can continue to use TLSv1 and TLSv1.1 by explicitly enabling these in the configuration options
        <code>ssl.protocol</code> and <code>ssl.enabled.protocols</code>.
    </li>
    <li>ZooKeeper has been upgraded to 3.5.7, and a ZooKeeper upgrade from 3.4.X to 3.5.7 can fail if there are no snapshot files in the 3.4 data directory.
        This usually happens in test upgrades where ZooKeeper 3.5.7 is trying to load an existing 3.4 data dir in which no snapshot file has been created.
        For more details about the issue please refer to <a href="https://issues.apache.org/jira/browse/ZOOKEEPER-3056">ZOOKEEPER-3056</a>.
        A fix is given in <a href="https://issues.apache.org/jira/browse/ZOOKEEPER-3056">ZOOKEEPER-3056</a>, which is to set <code>snapshot.trust.empty=true</code>
        config in <code>zookeeper.properties</code> before the upgrade.
    </li>
    <li>ZooKeeper version 3.5.7 supports TLS-encrypted connectivity to ZooKeeper both with or without client certificates,
        and additional Kafka configurations are available to take advantage of this.
        See <a href="https://cwiki.apache.org/confluence/display/KAFKA/KIP-515%3A+Enable+ZK+client+to+use+the+new+TLS+supported+authentication">KIP-515</a> for details.
    </li>
</ul>

<h4><a id="upgrade_2_4_0" href="#upgrade_2_4_0">Upgrading from 0.8.x, 0.9.x, 0.10.0.x, 0.10.1.x, 0.10.2.x, 0.11.0.x, 1.0.x, 1.1.x, 2.0.x or 2.1.x or 2.2.x or 2.3.x to 2.4.0</a></h4>

<p><b>If you are upgrading from a version prior to 2.1.x, please see the note below about the change to the schema used to store consumer offsets.
    Once you have changed the inter.broker.protocol.version to the latest version, it will not be possible to downgrade to a version prior to 2.1.</b></p>

<p><b>For a rolling upgrade:</b></p>

<ol>
    <li> Update server.properties on all brokers and add the following properties. CURRENT_KAFKA_VERSION refers to the version you
        are upgrading from. CURRENT_MESSAGE_FORMAT_VERSION refers to the message format version currently in use. If you have previously
        overridden the message format version, you should keep its current value. Alternatively, if you are upgrading from a version prior
        to 0.11.0.x, then CURRENT_MESSAGE_FORMAT_VERSION should be set to match CURRENT_KAFKA_VERSION.
        <ul>
            <li>inter.broker.protocol.version=CURRENT_KAFKA_VERSION (e.g. 0.10.0, 0.11.0, 1.0, 2.0, 2.2).</li>
            <li>log.message.format.version=CURRENT_MESSAGE_FORMAT_VERSION  (See <a href="#upgrade_10_performance_impact">potential performance impact
                following the upgrade</a> for the details on what this configuration does.)</li>
        </ul>
        If you are upgrading from version 0.11.0.x or above, and you have not overridden the message format, then you only need to override
        the inter-broker protocol version.
        <ul>
            <li>inter.broker.protocol.version=CURRENT_KAFKA_VERSION (0.11.0, 1.0, 1.1, 2.0, 2.1, 2.2, 2.3).</li>
        </ul>
    </li>
    <li> Upgrade the brokers one at a time: shut down the broker, update the code, and restart it. Once you have done so, the
        brokers will be running the latest version and you can verify that the cluster's behavior and performance meets expectations.
        It is still possible to downgrade at this point if there are any problems.
    </li>
    <li> Once the cluster's behavior and performance has been verified, bump the protocol version by editing
        <code>inter.broker.protocol.version</code> and setting it to 2.4.
    </li>
    <li> Restart the brokers one by one for the new protocol version to take effect. Once the brokers begin using the latest
        protocol version, it will no longer be possible to downgrade the cluster to an older version.
    </li>
    <li> If you have overridden the message format version as instructed above, then you need to do one more rolling restart to
        upgrade it to its latest version. Once all (or most) consumers have been upgraded to 0.11.0 or later,
        change log.message.format.version to 2.4 on each broker and restart them one by one. Note that the older Scala clients,
        which are no longer maintained, do not support the message format introduced in 0.11, so to avoid conversion costs
        (or to take advantage of <a href="#upgrade_11_exactly_once_semantics">exactly once semantics</a>),
        the newer Java clients must be used.
    </li>
</ol>

<p><b>Additional Upgrade Notes:</b></p>

<ol>
    <li>ZooKeeper has been upgraded to 3.5.6. ZooKeeper upgrade from 3.4.X to 3.5.6 can fail if there are no snapshot files in 3.4 data directory.
        This usually happens in test upgrades where ZooKeeper 3.5.6 is trying to load an existing 3.4 data dir in which no snapshot file has been created.
        For more details about the issue please refer to <a href="https://issues.apache.org/jira/browse/ZOOKEEPER-3056">ZOOKEEPER-3056</a>.
        A fix is given in <a href="https://issues.apache.org/jira/browse/ZOOKEEPER-3056">ZOOKEEPER-3056</a>, which is to set <code>snapshot.trust.empty=true</code>
        config in <code>zookeeper.properties</code> before the upgrade. But we have observed data loss in standalone cluster upgrades when using
        <code>snapshot.trust.empty=true</code> config. For more details about the issue please refer to <a href="https://issues.apache.org/jira/browse/ZOOKEEPER-3644">ZOOKEEPER-3644</a>.
        So we recommend the safe workaround of copying empty <a href="https://issues.apache.org/jira/secure/attachment/12928686/snapshot.0">snapshot</a> file to the 3.4 data directory,
        if there are no snapshot files in 3.4 data directory. For more details about the workaround please refer to <a href="https://cwiki.apache.org/confluence/display/ZOOKEEPER/Upgrade+FAQ">ZooKeeper Upgrade FAQ</a>.
    </li>
    <li>
        An embedded Jetty based <a href="http://zookeeper.apache.org/doc/r3.5.6/zookeeperAdmin.html#sc_adminserver">AdminServer</a> added in ZooKeeper 3.5.
        AdminServer is enabled by default in ZooKeeper and is started on port 8080.
        AdminServer is disabled by default in the ZooKeeper config (<code>zookeeper.properties</code>) provided by the Apache Kafka distribution.
        Make sure to update your local <code>zookeeper.properties</code> file with <code>admin.enableServer=false</code> if you wish to disable the AdminServer.
        Please refer <a href="http://zookeeper.apache.org/doc/r3.5.6/zookeeperAdmin.html#sc_adminserver">AdminServer config</a> to configure the AdminServer.
    </li>
</ol>

<h5><a id="upgrade_240_notable" href="#upgrade_240_notable">Notable changes in 2.4.0</a></h5>
<ul>
    <li>A new Admin API has been added for partition reassignments. Due to changing the way Kafka propagates reassignment information,
        it is possible to lose reassignment state in failure edge cases while upgrading to the new version. It is not recommended to start reassignments while upgrading.</li>
    <li>ZooKeeper has been upgraded from 3.4.14 to 3.5.6. TLS and dynamic reconfiguration are supported by the new version.</li>
    <li>The <code>bin/kafka-preferred-replica-election.sh</code> command line tool has been deprecated. It has been replaced by <code>bin/kafka-leader-election.sh</code>.</li>
    <li>The methods <code>electPreferredLeaders</code> in the Java <code>AdminClient</code> class have been deprecated in favor of the methods <code>electLeaders</code>.</li>
    <li>Scala code leveraging the <code>NewTopic(String, int, short)</code> constructor with literal values will need to explicitly call <code>toShort</code> on the second literal.</li>
    <li>The argument in the constructor <code>GroupAuthorizationException(String)</code> is now used to specify an exception message.
        Previously it referred to the group that failed authorization. This was done for consistency with other exception types and to
        avoid potential misuse. The constructor <code>TopicAuthorizationException(String)</code> which was previously used for a single
        unauthorized topic was changed similarly.
    </li>
    <li>The internal <code>PartitionAssignor</code> interface has been deprecated and replaced with a new <code>ConsumerPartitionAssignor</code> in the public API. Some
        methods/signatures are slightly different between the two interfaces. Users implementing a custom PartitionAssignor should migrate to the new interface as soon as possible.
    </li>
    <li>The <code>DefaultPartitioner</code> now uses a sticky partitioning strategy. This means that records for specific topic with null keys and no assigned partition 
        will be sent to the same partition until the batch is ready to be sent. When a new batch is created, a new partition is chosen. This decreases latency to produce, but
        it may result in uneven distribution of records across partitions in edge cases. Generally users will not be impacted, but this difference may be noticeable in tests and
        other situations producing records for a very short amount of time.
    </li>
    <li>The blocking <code>KafkaConsumer#committed</code> methods have been extended to allow a list of partitions as input parameters rather than a single partition.
        It enables fewer request/response iterations between clients and brokers fetching for the committed offsets for the consumer group.
        The old overloaded functions are deprecated and we would recommend users to make their code changes to leverage the new methods (details
        can be found in <a href="https://cwiki.apache.org/confluence/display/KAFKA/KIP-520%3A+Add+overloaded+Consumer%23committed+for+batching+partitions">KIP-520</a>).
    </li>
    <li>We've introduced a new <code>INVALID_RECORD</code> error in the produce response to distinguish from the <code>CORRUPT_MESSAGE</code> error.
        To be more concrete, previously when a batch of records was sent as part of a single request to the broker and one or more of the records failed
        the validation due to various causes (mismatch magic bytes, crc checksum errors, null key for log compacted topics, etc), the whole batch would be rejected
        with the same and misleading <code>CORRUPT_MESSAGE</code>, and the caller of the producer client would see the corresponding exception from either
        the future object of <code>RecordMetadata</code> returned from the <code>send</code> call as well as in the <code>Callback#onCompletion(RecordMetadata metadata, Exception exception)</code>
        Now with the new error code and improved error messages of the exception, producer callers would be better informed about the root cause why their sent records were failed.
    </li>
    <li>We are introducing incremental cooperative rebalancing to the clients' group protocol, which allows consumers to keep all of their assigned partitions during a rebalance
        and at the end revoke only those which must be migrated to another consumer for overall cluster balance. The <code>ConsumerCoordinator</code> will choose the latest <code>RebalanceProtocol</code>
        that is commonly supported by all of the consumer's supported assignors. You can use the new built-in <code>CooperativeStickyAssignor</code> or plug in your own custom cooperative assignor. To do
        so you must implement the <code>ConsumerPartitionAssignor</code> interface and include <code>RebalanceProtocol.COOPERATIVE</code> in the list returned by <code>ConsumerPartitionAssignor#supportedProtocols</code>.
        Your custom assignor can then leverage the <code>ownedPartitions</code> field in each consumer's <code>Subscription</code> to give partitions back to their previous owners whenever possible. Note that when
        a partition is to be reassigned to another consumer, it <em>must</em> be removed from the new assignment until it has been revoked from its original owner. Any consumer that has to revoke a partition will trigger
        a followup rebalance to allow the revoked partition to safely be assigned to its new owner. See the
        <a href="https://kafka.apache.org/24/javadoc/index.html?org/apache/kafka/clients/consumer/ConsumerPartitionAssignor.RebalanceProtocol.html">ConsumerPartitionAssignor RebalanceProtocol javadocs</a> for more information.
        <br>
        To upgrade from the old (eager) protocol, which always revokes all partitions before rebalancing, to cooperative rebalancing, you must follow a specific upgrade path to get all clients on the same <code>ConsumerPartitionAssignor</code>
        that supports the cooperative protocol. This can be done with two rolling bounces, using the <code>CooperativeStickyAssignor</code> for the example: during the first one, add "cooperative-sticky" to the list of supported assignors
        for each member (without removing the previous assignor -- note that if previously using the default, you must include that explicitly as well). You then bounce and/or upgrade it.
        Once the entire group is on 2.4+ and all members have the "cooperative-sticky" among their supported assignors, remove the other assignor(s) and perform a second rolling bounce so that by the end all members support only the
        cooperative protocol. For further details on the cooperative rebalancing protocol and upgrade path, see <a href="https://cwiki.apache.org/confluence/x/vAclBg">KIP-429</a>.
    </li>
    <li>There are some behavioral changes to the <code>ConsumerRebalanceListener</code>, as well as a new API. Exceptions thrown during any of the listener's three callbacks will no longer be swallowed, and will instead be re-thrown
        all the way up to the <code>Consumer.poll()</code> call. The <code>onPartitionsLost</code> method has been added to allow users to react to abnormal circumstances where a consumer may have lost ownership of its partitions
        (such as a missed rebalance) and cannot commit offsets. By default, this will simply call the existing <code>onPartitionsRevoked</code> API to align with previous behavior. Note however that <code>onPartitionsLost</code> will not
        be called when the set of lost partitions is empty. This means that no callback will be invoked at the beginning of the first rebalance of a new consumer joining the group.
        <br>
        The semantics of the <code>ConsumerRebalanceListener's</code> callbacks are further changed when following the cooperative rebalancing protocol described above. In addition to <code>onPartitionsLost</code>, <code>onPartitionsRevoked</code>
        will also never be called when the set of revoked partitions is empty. The callback will generally be invoked only at the end of a rebalance, and only on the set of partitions that are being moved to another consumer. The
        <code>onPartitionsAssigned</code> callback will however always be called, even with an empty set of partitions, as a way to notify users of a rebalance event (this is true for both cooperative and eager). For details on
        the new callback semantics, see the <a href="https://kafka.apache.org/24/javadoc/index.html?org/apache/kafka/clients/consumer/ConsumerRebalanceListener.html">ConsumerRebalanceListener javadocs</a>.
    </li>
    <li>The Scala trait <code>kafka.security.auth.Authorizer</code> has been deprecated and replaced with a new Java API
        <code>org.apache.kafka.server.authorizer.Authorizer</code>. The authorizer implementation class
        <code>kafka.security.auth.SimpleAclAuthorizer</code> has also been deprecated and replaced with a new
        implementation <code>kafka.security.authorizer.AclAuthorizer</code>. <code>AclAuthorizer</code> uses features
        supported by the new API to improve authorization logging and is compatible with <code>SimpleAclAuthorizer</code>.
        For more details, see <a href="https://cwiki.apache.org/confluence/display/KAFKA/KIP-504+-+Add+new+Java+Authorizer+Interface">KIP-504</a>.
    </li>
</ul>

<h4><a id="upgrade_2_3_0" href="#upgrade_2_3_0">Upgrading from 0.8.x, 0.9.x, 0.10.0.x, 0.10.1.x, 0.10.2.x, 0.11.0.x, 1.0.x, 1.1.x, 2.0.x or 2.1.x or 2.2.x to 2.3.0</a></h4>

<p><b>If you are upgrading from a version prior to 2.1.x, please see the note below about the change to the schema used to store consumer offsets.
    Once you have changed the inter.broker.protocol.version to the latest version, it will not be possible to downgrade to a version prior to 2.1.</b></p>

<p><b>For a rolling upgrade:</b></p>

<ol>
    <li> Update server.properties on all brokers and add the following properties. CURRENT_KAFKA_VERSION refers to the version you
        are upgrading from. CURRENT_MESSAGE_FORMAT_VERSION refers to the message format version currently in use. If you have previously
        overridden the message format version, you should keep its current value. Alternatively, if you are upgrading from a version prior
        to 0.11.0.x, then CURRENT_MESSAGE_FORMAT_VERSION should be set to match CURRENT_KAFKA_VERSION.
        <ul>
            <li>inter.broker.protocol.version=CURRENT_KAFKA_VERSION (e.g. 0.8.2, 0.9.0, 0.10.0, 0.10.1, 0.10.2, 0.11.0, 1.0, 1.1).</li>
            <li>log.message.format.version=CURRENT_MESSAGE_FORMAT_VERSION  (See <a href="#upgrade_10_performance_impact">potential performance impact
                following the upgrade</a> for the details on what this configuration does.)</li>
        </ul>
        If you are upgrading from 0.11.0.x, 1.0.x, 1.1.x, 2.0.x, or 2.1.x, and you have not overridden the message format, then you only need to override
        the inter-broker protocol version.
        <ul>
            <li>inter.broker.protocol.version=CURRENT_KAFKA_VERSION (0.11.0, 1.0, 1.1, 2.0, 2.1, 2.2).</li>
        </ul>
    </li>
    <li> Upgrade the brokers one at a time: shut down the broker, update the code, and restart it. Once you have done so, the
        brokers will be running the latest version and you can verify that the cluster's behavior and performance meets expectations.
        It is still possible to downgrade at this point if there are any problems.
    </li>
    <li> Once the cluster's behavior and performance has been verified, bump the protocol version by editing
        <code>inter.broker.protocol.version</code> and setting it to 2.3.
    </li>
    <li> Restart the brokers one by one for the new protocol version to take effect. Once the brokers begin using the latest
        protocol version, it will no longer be possible to downgrade the cluster to an older version.
    </li>
    <li> If you have overridden the message format version as instructed above, then you need to do one more rolling restart to
        upgrade it to its latest version. Once all (or most) consumers have been upgraded to 0.11.0 or later,
        change log.message.format.version to 2.3 on each broker and restart them one by one. Note that the older Scala clients,
        which are no longer maintained, do not support the message format introduced in 0.11, so to avoid conversion costs
        (or to take advantage of <a href="#upgrade_11_exactly_once_semantics">exactly once semantics</a>),
        the newer Java clients must be used.
    </li>
</ol>

<h5><a id="upgrade_230_notable" href="#upgrade_230_notable">Notable changes in 2.3.0</a></h5>
<ul>
    <li> We are introducing a new rebalancing protocol for Kafka Connect based on
        <a href="https://cwiki.apache.org/confluence/display/KAFKA/KIP-415%3A+Incremental+Cooperative+Rebalancing+in+Kafka+Connect">incremental cooperative rebalancing</a>.
        The new protocol does not require stopping all the tasks during a rebalancing phase between Connect workers. Instead, only the tasks that need to be exchanged
        between workers are stopped and they are started in a follow up rebalance. The new Connect protocol is enabled by default beginning with 2.3.0.
        For more details on how it works and how to enable the old behavior of eager rebalancing, checkout
        <a href="/{{version}}/documentation/#connect_administration">incremental cooperative rebalancing design</a>.
    </li>
    <li> We are introducing static membership towards consumer user. This feature reduces unnecessary rebalances during normal application upgrades or rolling bounces.
        For more details on how to use it, checkout <a href="/{{version}}/documentation/#static_membership">static membership design</a>.
    </li>
    <li> Kafka Streams DSL switches its used store types. While this change is mainly transparent to users, there are some corner cases that may require code changes.
        See the <a href="/{{version}}/documentation/streams/upgrade-guide#streams_api_changes_230">Kafka Streams upgrade section</a> for more details.
    </li>
    <li>Kafka Streams 2.3.0 requires 0.11 message format or higher and does not work with older message format.</li>
</ul>

<h4><a id="upgrade_2_2_0" href="#upgrade_2_2_0">Upgrading from 0.8.x, 0.9.x, 0.10.0.x, 0.10.1.x, 0.10.2.x, 0.11.0.x, 1.0.x, 1.1.x, 2.0.x or 2.1.x to 2.2.0</a></h4>

<p><b>If you are upgrading from a version prior to 2.1.x, please see the note below about the change to the schema used to store consumer offsets.
    Once you have changed the inter.broker.protocol.version to the latest version, it will not be possible to downgrade to a version prior to 2.1.</b></p>

<p><b>For a rolling upgrade:</b></p>

<ol>
    <li> Update server.properties on all brokers and add the following properties. CURRENT_KAFKA_VERSION refers to the version you
        are upgrading from. CURRENT_MESSAGE_FORMAT_VERSION refers to the message format version currently in use. If you have previously
        overridden the message format version, you should keep its current value. Alternatively, if you are upgrading from a version prior
        to 0.11.0.x, then CURRENT_MESSAGE_FORMAT_VERSION should be set to match CURRENT_KAFKA_VERSION.
        <ul>
            <li>inter.broker.protocol.version=CURRENT_KAFKA_VERSION (e.g. 0.8.2, 0.9.0, 0.10.0, 0.10.1, 0.10.2, 0.11.0, 1.0, 1.1).</li>
            <li>log.message.format.version=CURRENT_MESSAGE_FORMAT_VERSION  (See <a href="#upgrade_10_performance_impact">potential performance impact
                following the upgrade</a> for the details on what this configuration does.)</li>
        </ul>
        If you are upgrading from 0.11.0.x, 1.0.x, 1.1.x, or 2.0.x and you have not overridden the message format, then you only need to override
        the inter-broker protocol version.
        <ul>
            <li>inter.broker.protocol.version=CURRENT_KAFKA_VERSION (0.11.0, 1.0, 1.1, 2.0).</li>
        </ul>
    </li>
    <li> Upgrade the brokers one at a time: shut down the broker, update the code, and restart it. Once you have done so, the
        brokers will be running the latest version and you can verify that the cluster's behavior and performance meets expectations.
        It is still possible to downgrade at this point if there are any problems.
    </li>
    <li> Once the cluster's behavior and performance has been verified, bump the protocol version by editing
        <code>inter.broker.protocol.version</code> and setting it to 2.2.
    </li>
    <li> Restart the brokers one by one for the new protocol version to take effect. Once the brokers begin using the latest
        protocol version, it will no longer be possible to downgrade the cluster to an older version.
    </li>
    <li> If you have overridden the message format version as instructed above, then you need to do one more rolling restart to
        upgrade it to its latest version. Once all (or most) consumers have been upgraded to 0.11.0 or later,
        change log.message.format.version to 2.2 on each broker and restart them one by one. Note that the older Scala clients,
        which are no longer maintained, do not support the message format introduced in 0.11, so to avoid conversion costs
        (or to take advantage of <a href="#upgrade_11_exactly_once_semantics">exactly once semantics</a>),
        the newer Java clients must be used.
    </li>
</ol>

<h5><a id="upgrade_221_notable" href="#upgrade_221_notable">Notable changes in 2.2.1</a></h5>
<ul>
    <li>Kafka Streams 2.2.1 requires 0.11 message format or higher and does not work with older message format.</li>
</ul>

<h5><a id="upgrade_220_notable" href="#upgrade_220_notable">Notable changes in 2.2.0</a></h5>
<ul>
    <li>The default consumer group id has been changed from the empty string (<code>""</code>) to <code>null</code>. Consumers who use the new default group id will not be able to subscribe to topics,
        and fetch or commit offsets. The empty string as consumer group id is deprecated but will be supported until a future major release. Old clients that rely on the empty string group id will now
        have to explicitly provide it as part of their consumer config. For more information see
        <a href="https://cwiki.apache.org/confluence/display/KAFKA/KIP-289%3A+Improve+the+default+group+id+behavior+in+KafkaConsumer">KIP-289</a>.</li>
    <li>The <code>bin/kafka-topics.sh</code> command line tool is now able to connect directly to brokers with <code>--bootstrap-server</code> instead of zookeeper. The old <code>--zookeeper</code>
        option is still available for now. Please read <a href="https://cwiki.apache.org/confluence/display/KAFKA/KIP-377%3A+TopicCommand+to+use+AdminClient">KIP-377</a> for more information.</li>
    <li>Kafka Streams depends on a newer version of RocksDBs that requires MacOS 10.13 or higher.</li>
</ul>

<h4><a id="upgrade_2_1_0" href="#upgrade_2_1_0">Upgrading from 0.8.x, 0.9.x, 0.10.0.x, 0.10.1.x, 0.10.2.x, 0.11.0.x, 1.0.x, 1.1.x, or 2.0.0 to 2.1.0</a></h4>

<p><b>Note that 2.1.x contains a change to the internal schema used to store consumer offsets. Once the upgrade is
  complete, it will not be possible to downgrade to previous versions. See the rolling upgrade notes below for more detail.</b></p>

<p><b>For a rolling upgrade:</b></p>

<ol>
    <li> Update server.properties on all brokers and add the following properties. CURRENT_KAFKA_VERSION refers to the version you
        are upgrading from. CURRENT_MESSAGE_FORMAT_VERSION refers to the message format version currently in use. If you have previously
        overridden the message format version, you should keep its current value. Alternatively, if you are upgrading from a version prior
        to 0.11.0.x, then CURRENT_MESSAGE_FORMAT_VERSION should be set to match CURRENT_KAFKA_VERSION.
        <ul>
            <li>inter.broker.protocol.version=CURRENT_KAFKA_VERSION (e.g. 0.8.2, 0.9.0, 0.10.0, 0.10.1, 0.10.2, 0.11.0, 1.0, 1.1).</li>
            <li>log.message.format.version=CURRENT_MESSAGE_FORMAT_VERSION  (See <a href="#upgrade_10_performance_impact">potential performance impact
                following the upgrade</a> for the details on what this configuration does.)</li>
        </ul>
        If you are upgrading from 0.11.0.x, 1.0.x, 1.1.x, or 2.0.x and you have not overridden the message format, then you only need to override
        the inter-broker protocol version.
        <ul>
            <li>inter.broker.protocol.version=CURRENT_KAFKA_VERSION (0.11.0, 1.0, 1.1, 2.0).</li>
        </ul>
    </li>
    <li> Upgrade the brokers one at a time: shut down the broker, update the code, and restart it. Once you have done so, the
        brokers will be running the latest version and you can verify that the cluster's behavior and performance meets expectations.
        It is still possible to downgrade at this point if there are any problems. 
    </li>
    <li> Once the cluster's behavior and performance has been verified, bump the protocol version by editing
        <code>inter.broker.protocol.version</code> and setting it to 2.1.
    </li>
    <li> Restart the brokers one by one for the new protocol version to take effect. Once the brokers begin using the latest
        protocol version, it will no longer be possible to downgrade the cluster to an older version.
    </li>
    <li> If you have overridden the message format version as instructed above, then you need to do one more rolling restart to
        upgrade it to its latest version. Once all (or most) consumers have been upgraded to 0.11.0 or later,
        change log.message.format.version to 2.1 on each broker and restart them one by one. Note that the older Scala clients,
        which are no longer maintained, do not support the message format introduced in 0.11, so to avoid conversion costs 
        (or to take advantage of <a href="#upgrade_11_exactly_once_semantics">exactly once semantics</a>),
        the newer Java clients must be used.
    </li>
</ol>

<p><b>Additional Upgrade Notes:</b></p>

<ol>
    <li>Offset expiration semantics has slightly changed in this version. According to the new semantics, offsets of partitions in a group will
        not be removed while the group is subscribed to the corresponding topic and is still active (has active consumers). If group becomes
        empty all its offsets will be removed after default offset retention period (or the one set by broker) has passed (unless the group becomes
        active again). Offsets associated with standalone (simple) consumers, that do not use Kafka group management, will be removed after default
        offset retention period (or the one set by broker) has passed since their last commit.</li>
    <li>The default for console consumer's <code>enable.auto.commit</code> property when no <code>group.id</code> is provided is now set to <code>false</code>.
        This is to avoid polluting the consumer coordinator cache as the auto-generated group is not likely to be used by other consumers.</li>
    <li>The default value for the producer's <code>retries</code> config was changed to <code>Integer.MAX_VALUE</code>, as we introduced <code>delivery.timeout.ms</code>
        in <a href="https://cwiki.apache.org/confluence/display/KAFKA/KIP-91+Provide+Intuitive+User+Timeouts+in+The+Producer">KIP-91</a>,
        which sets an upper bound on the total time between sending a record and receiving acknowledgement from the broker. By default,
        the delivery timeout is set to 2 minutes.</li>
    <li>By default, MirrorMaker now overrides <code>delivery.timeout.ms</code> to <code>Integer.MAX_VALUE</code> when
        configuring the producer. If you have overridden the value of <code>retries</code> in order to fail faster,
        you will instead need to override <code>delivery.timeout.ms</code>.</li>
    <li>The <code>ListGroup</code> API now expects, as a recommended alternative, <code>Describe Group</code> access to the groups a user should be able to list.
        Even though the old <code>Describe Cluster</code> access is still supported for backward compatibility, using it for this API is not advised.</li>
    <li><a href="https://cwiki.apache.org/confluence/pages/viewpage.action?pageId=87298242">KIP-336</a> deprecates the ExtendedSerializer and ExtendedDeserializer interfaces and
        propagates the usage of Serializer and Deserializer. ExtendedSerializer and ExtendedDeserializer were introduced with
        <a href="https://cwiki.apache.org/confluence/display/KAFKA/KIP-82+-+Add+Record+Headers">KIP-82</a> to provide record headers for serializers and deserializers
        in a Java 7 compatible fashion. Now we consolidated these interfaces as Java 7 support has been dropped since.</li>
</ol>

<h5><a id="upgrade_210_notable" href="#upgrade_210_notable">Notable changes in 2.1.0</a></h5>
<ul>
    <li>Jetty has been upgraded to 9.4.12, which excludes TLS_RSA_* ciphers by default because they do not support forward
        secrecy, see https://github.com/eclipse/jetty.project/issues/2807 for more information.</li>
    <li>Unclean leader election is automatically enabled by the controller when <code>unclean.leader.election.enable</code> config is dynamically updated by using per-topic config override.</li>
    <li>The <code>AdminClient</code> has added a method <code>AdminClient#metrics()</code>. Now any application using the <code>AdminClient</code> can gain more information
        and insight by viewing the metrics captured from the <code>AdminClient</code>. For more information
        see <a href="https://cwiki.apache.org/confluence/display/KAFKA/KIP-324%3A+Add+method+to+get+metrics%28%29+in+AdminClient">KIP-324</a>
    </li>
    <li>Kafka now supports Zstandard compression from <a href="https://cwiki.apache.org/confluence/display/KAFKA/KIP-110%3A+Add+Codec+for+ZStandard+Compression">KIP-110</a>.
        You must upgrade the broker as well as clients to make use of it. Consumers prior to 2.1.0 will not be able to read from topics which use
        Zstandard compression, so you should not enable it for a topic until all downstream consumers are upgraded. See the KIP for more detail.
    </li>
</ul>

<h4><a id="upgrade_2_0_0" href="#upgrade_2_0_0">Upgrading from 0.8.x, 0.9.x, 0.10.0.x, 0.10.1.x, 0.10.2.x, 0.11.0.x, 1.0.x, or 1.1.x to 2.0.0</a></h4>
<p>Kafka 2.0.0 introduces wire protocol changes. By following the recommended rolling upgrade plan below,
    you guarantee no downtime during the upgrade. However, please review the <a href="#upgrade_200_notable">notable changes in 2.0.0</a> before upgrading.
</p>

<p><b>For a rolling upgrade:</b></p>

<ol>
    <li> Update server.properties on all brokers and add the following properties. CURRENT_KAFKA_VERSION refers to the version you
        are upgrading from. CURRENT_MESSAGE_FORMAT_VERSION refers to the message format version currently in use. If you have previously
        overridden the message format version, you should keep its current value. Alternatively, if you are upgrading from a version prior
        to 0.11.0.x, then CURRENT_MESSAGE_FORMAT_VERSION should be set to match CURRENT_KAFKA_VERSION.
        <ul>
            <li>inter.broker.protocol.version=CURRENT_KAFKA_VERSION (e.g. 0.8.2, 0.9.0, 0.10.0, 0.10.1, 0.10.2, 0.11.0, 1.0, 1.1).</li>
            <li>log.message.format.version=CURRENT_MESSAGE_FORMAT_VERSION  (See <a href="#upgrade_10_performance_impact">potential performance impact
                following the upgrade</a> for the details on what this configuration does.)</li>
        </ul>
        If you are upgrading from 0.11.0.x, 1.0.x, or 1.1.x and you have not overridden the message format, then you only need to override
        the inter-broker protocol format.
        <ul>
            <li>inter.broker.protocol.version=CURRENT_KAFKA_VERSION (0.11.0, 1.0, 1.1).</li>
        </ul>
    </li>
    <li> Upgrade the brokers one at a time: shut down the broker, update the code, and restart it. </li>
    <li> Once the entire cluster is upgraded, bump the protocol version by editing <code>inter.broker.protocol.version</code> and setting it to 2.0.
    <li> Restart the brokers one by one for the new protocol version to take effect.</li>
    <li> If you have overridden the message format version as instructed above, then you need to do one more rolling restart to
        upgrade it to its latest version. Once all (or most) consumers have been upgraded to 0.11.0 or later,
        change log.message.format.version to 2.0 on each broker and restart them one by one. Note that the older Scala consumer
        does not support the new message format introduced in 0.11, so to avoid the performance cost of down-conversion (or to
        take advantage of <a href="#upgrade_11_exactly_once_semantics">exactly once semantics</a>), the newer Java consumer must be used.</li>
</ol>

<p><b>Additional Upgrade Notes:</b></p>

<ol>
    <li>If you are willing to accept downtime, you can simply take all the brokers down, update the code and start them back up. They will start
        with the new protocol by default.</li>
    <li>Bumping the protocol version and restarting can be done any time after the brokers are upgraded. It does not have to be immediately after.
        Similarly for the message format version.</li>
    <li>If you are using Java8 method references in your Kafka Streams code you might need to update your code to resolve method ambiguities.
        Hot-swapping the jar-file only might not work.</li>
    <li>ACLs should not be added to prefixed resources,
        (added in <a href="https://cwiki.apache.org/confluence/display/KAFKA/KIP-290%3A+Support+for+Prefixed+ACLs">KIP-290</a>),
        until all brokers in the cluster have been updated.
        <p><b>NOTE:</b> any prefixed ACLs added to a cluster, even after the cluster is fully upgraded, will be ignored should the cluster be downgraded again.
    </li>
</ol>

<h5><a id="upgrade_200_notable" href="#upgrade_200_notable">Notable changes in 2.0.0</a></h5>
<ul>
    <li><a href="https://cwiki.apache.org/confluence/x/oYtjB">KIP-186</a> increases the default offset retention time from 1 day to 7 days. This makes it less likely to "lose" offsets in an application that commits infrequently. It also increases the active set of offsets and therefore can increase memory usage on the broker. Note that the console consumer currently enables offset commit by default and can be the source of a large number of offsets which this change will now preserve for 7 days instead of 1. You can preserve the existing behavior by setting the broker config <code>offsets.retention.minutes</code> to 1440.</li>
    <li>Support for Java 7 has been dropped, Java 8 is now the minimum version required.</li>
    <li> The default value for <code>ssl.endpoint.identification.algorithm</code> was changed to <code>https</code>, which performs hostname verification (man-in-the-middle attacks are possible otherwise). Set <code>ssl.endpoint.identification.algorithm</code> to an empty string to restore the previous behaviour. </li>
    <li><a href="https://issues.apache.org/jira/browse/KAFKA-5674">KAFKA-5674</a> extends the lower interval of <code>max.connections.per.ip</code> minimum to zero and therefore allows IP-based filtering of inbound connections.</li>
    <li><a href="https://cwiki.apache.org/confluence/display/KAFKA/KIP-272%3A+Add+API+version+tag+to+broker%27s+RequestsPerSec+metric">KIP-272</a>
        added API version tag to the metric <code>kafka.network:type=RequestMetrics,name=RequestsPerSec,request={Produce|FetchConsumer|FetchFollower|...}</code>.
        This metric now becomes <code>kafka.network:type=RequestMetrics,name=RequestsPerSec,request={Produce|FetchConsumer|FetchFollower|...},version={0|1|2|3|...}</code>. This will impact
        JMX monitoring tools that do not automatically aggregate. To get the total count for a specific request type, the tool needs to be
        updated to aggregate across different versions.
    </li>
    <li><a href="https://cwiki.apache.org/confluence/x/uaBzB">KIP-225</a> changed the metric "records.lag" to use tags for topic and partition. The original version with the name format "{topic}-{partition}.records-lag" has been removed.</li>
    <li>The Scala consumers, which have been deprecated since 0.11.0.0, have been removed. The Java consumer has been the recommended option
        since 0.10.0.0. Note that the Scala consumers in 1.1.0 (and older) will continue to work even if the brokers are upgraded to 2.0.0.</li>
    <li>The Scala producers, which have been deprecated since 0.10.0.0, have been removed. The Java producer has been the recommended option
        since 0.9.0.0. Note that the behaviour of the default partitioner in the Java producer differs from the default partitioner
        in the Scala producers. Users migrating should consider configuring a custom partitioner that retains the previous behaviour.
        Note that the Scala producers in 1.1.0 (and older) will continue to work even if the brokers are upgraded to 2.0.0.</li>
    <li>MirrorMaker and ConsoleConsumer no longer support the Scala consumer, they always use the Java consumer.</li>
    <li>The ConsoleProducer no longer supports the Scala producer, it always uses the Java producer.</li>
    <li>A number of deprecated tools that rely on the Scala clients have been removed: ReplayLogProducer, SimpleConsumerPerformance, SimpleConsumerShell, ExportZkOffsets, ImportZkOffsets, UpdateOffsetsInZK, VerifyConsumerRebalance.</li>
    <li>The deprecated kafka.tools.ProducerPerformance has been removed, please use org.apache.kafka.tools.ProducerPerformance.</li>
    <li>New Kafka Streams configuration parameter <code>upgrade.from</code> added that allows rolling bounce upgrade from older version. </li>
    <li><a href="https://cwiki.apache.org/confluence/x/DVyHB">KIP-284</a> changed the retention time for Kafka Streams repartition topics by setting its default value to <code>Long.MAX_VALUE</code>.</li>
    <li>Updated <code>ProcessorStateManager</code> APIs in Kafka Streams for registering state stores to the processor topology. For more details please read the Streams <a href="/{{version}}/documentation/streams/upgrade-guide#streams_api_changes_200">Upgrade Guide</a>.</li>
    <li>
        In earlier releases, Connect's worker configuration required the <code>internal.key.converter</code> and <code>internal.value.converter</code> properties.
        In 2.0, these are <a href="https://cwiki.apache.org/confluence/x/AZQ7B">no longer required</a> and default to the JSON converter.
        You may safely remove these properties from your Connect standalone and distributed worker configurations:<br />
        <code>internal.key.converter=org.apache.kafka.connect.json.JsonConverter</code>
        <code>internal.key.converter.schemas.enable=false</code>
        <code>internal.value.converter=org.apache.kafka.connect.json.JsonConverter</code>
        <code>internal.value.converter.schemas.enable=false</code>
    </li>
    <li><a href="https://cwiki.apache.org/confluence/x/5kiHB">KIP-266</a> adds a new consumer configuration <code>default.api.timeout.ms</code>
        to specify the default timeout to use for <code>KafkaConsumer</code> APIs that could block. The KIP also adds overloads for such blocking
        APIs to support specifying a specific timeout to use for each of them instead of using the default timeout set by <code>default.api.timeout.ms</code>.
        In particular, a new <code>poll(Duration)</code> API has been added which does not block for dynamic partition assignment.
        The old <code>poll(long)</code> API has been deprecated and will be removed in a future version. Overloads have also been added
        for other <code>KafkaConsumer</code> methods like <code>partitionsFor</code>, <code>listTopics</code>, <code>offsetsForTimes</code>,
        <code>beginningOffsets</code>, <code>endOffsets</code> and <code>close</code> that take in a <code>Duration</code>.</li>
    <li>Also as part of KIP-266, the default value of <code>request.timeout.ms</code> has been changed to 30 seconds.
        The previous value was a little higher than 5 minutes to account for maximum time that a rebalance would take.
        Now we treat the JoinGroup request in the rebalance as a special case and use a value derived from
        <code>max.poll.interval.ms</code> for the request timeout. All other request types use the timeout defined
        by <code>request.timeout.ms</code></li>
    <li>The internal method <code>kafka.admin.AdminClient.deleteRecordsBefore</code> has been removed. Users are encouraged to migrate to <code>org.apache.kafka.clients.admin.AdminClient.deleteRecords</code>.</li>
    <li>The AclCommand tool <code>--producer</code> convenience option uses the <a href="https://cwiki.apache.org/confluence/display/KAFKA/KIP-277+-+Fine+Grained+ACL+for+CreateTopics+API">KIP-277</a> finer grained ACL on the given topic. </li>
    <li><a href="https://cwiki.apache.org/confluence/display/KAFKA/KIP-176%3A+Remove+deprecated+new-consumer+option+for+tools">KIP-176</a> removes
        the <code>--new-consumer</code> option for all consumer based tools. This option is redundant since the new consumer is automatically
        used if --bootstrap-server is defined.
    </li>
    <li><a href="https://cwiki.apache.org/confluence/display/KAFKA/KIP-290%3A+Support+for+Prefixed+ACLs">KIP-290</a> adds the ability
        to define ACLs on prefixed resources, e.g. any topic starting with 'foo'.</li>
    <li><a href="https://cwiki.apache.org/confluence/display/KAFKA/KIP-283%3A+Efficient+Memory+Usage+for+Down-Conversion">KIP-283</a> improves message down-conversion
        handling on Kafka broker, which has typically been a memory-intensive operation. The KIP adds a mechanism by which the operation becomes less memory intensive
        by down-converting chunks of partition data at a time which helps put an upper bound on memory consumption. With this improvement, there is a change in
        <code>FetchResponse</code> protocol behavior where the broker could send an oversized message batch towards the end of the response with an invalid offset.
        Such oversized messages must be ignored by consumer clients, as is done by <code>KafkaConsumer</code>.
    <p>KIP-283 also adds new topic and broker configurations <code>message.downconversion.enable</code> and <code>log.message.downconversion.enable</code> respectively
       to control whether down-conversion is enabled. When disabled, broker does not perform any down-conversion and instead sends an <code>UNSUPPORTED_VERSION</code>
       error to the client.</p></li>
    <li>Dynamic broker configuration options can be stored in ZooKeeper using kafka-configs.sh before brokers are started.
        This option can be used to avoid storing clear passwords in server.properties as all password configs may be stored encrypted in ZooKeeper.</li>
    <li>ZooKeeper hosts are now re-resolved if connection attempt fails. But if your ZooKeeper host names resolve
    to multiple addresses and some of them are not reachable, then you may need to increase the connection timeout
    <code>zookeeper.connection.timeout.ms</code>.</li>
</ul>

<h5><a id="upgrade_200_new_protocols" href="#upgrade_200_new_protocols">New Protocol Versions</a></h5>
<ul>
    <li> <a href="https://cwiki.apache.org/confluence/display/KAFKA/KIP-279%3A+Fix+log+divergence+between+leader+and+follower+after+fast+leader+fail+over">KIP-279</a>: OffsetsForLeaderEpochResponse v1 introduces a partition-level <code>leader_epoch</code> field. </li>
    <li> <a href="https://cwiki.apache.org/confluence/display/KAFKA/KIP-219+-+Improve+quota+communication">KIP-219</a>: Bump up the protocol versions of non-cluster action requests and responses that are throttled on quota violation.</li>
    <li> <a href="https://cwiki.apache.org/confluence/display/KAFKA/KIP-290%3A+Support+for+Prefixed+ACLs">KIP-290</a>: Bump up the protocol versions ACL create, describe and delete requests and responses.</li>
</ul>


<h5><a id="upgrade_200_streams_from_11" href="#upgrade_200_streams_from_11">Upgrading a 1.1 Kafka Streams Application</a></h5>
<ul>
    <li> Upgrading your Streams application from 1.1 to 2.0 does not require a broker upgrade.
         A Kafka Streams 2.0 application can connect to 2.0, 1.1, 1.0, 0.11.0, 0.10.2 and 0.10.1 brokers (it is not possible to connect to 0.10.0 brokers though). </li>
    <li> Note that in 2.0 we have removed the public APIs that are deprecated prior to 1.0; users leveraging on those deprecated APIs need to make code changes accordingly.
         See <a href="/{{version}}/documentation/streams/upgrade-guide#streams_api_changes_200">Streams API changes in 2.0.0</a> for more details. </li>
</ul>

<h4><a id="upgrade_1_1_0" href="#upgrade_1_1_0">Upgrading from 0.8.x, 0.9.x, 0.10.0.x, 0.10.1.x, 0.10.2.x, 0.11.0.x, or 1.0.x to 1.1.x</a></h4>
<p>Kafka 1.1.0 introduces wire protocol changes. By following the recommended rolling upgrade plan below,
    you guarantee no downtime during the upgrade. However, please review the <a href="#upgrade_110_notable">notable changes in 1.1.0</a> before upgrading.
</p>

<p><b>For a rolling upgrade:</b></p>

<ol>
    <li> Update server.properties on all brokers and add the following properties. CURRENT_KAFKA_VERSION refers to the version you
        are upgrading from. CURRENT_MESSAGE_FORMAT_VERSION refers to the message format version currently in use. If you have previously
        overridden the message format version, you should keep its current value. Alternatively, if you are upgrading from a version prior
        to 0.11.0.x, then CURRENT_MESSAGE_FORMAT_VERSION should be set to match CURRENT_KAFKA_VERSION.
        <ul>
            <li>inter.broker.protocol.version=CURRENT_KAFKA_VERSION (e.g. 0.8.2, 0.9.0, 0.10.0, 0.10.1, 0.10.2, 0.11.0, 1.0).</li>
            <li>log.message.format.version=CURRENT_MESSAGE_FORMAT_VERSION  (See <a href="#upgrade_10_performance_impact">potential performance impact
                following the upgrade</a> for the details on what this configuration does.)</li>
        </ul>
        If you are upgrading from 0.11.0.x or 1.0.x and you have not overridden the message format, then you only need to override
        the inter-broker protocol format.
        <ul>
            <li>inter.broker.protocol.version=CURRENT_KAFKA_VERSION (0.11.0 or 1.0).</li>
        </ul>
    </li>
    <li> Upgrade the brokers one at a time: shut down the broker, update the code, and restart it. </li>
    <li> Once the entire cluster is upgraded, bump the protocol version by editing <code>inter.broker.protocol.version</code> and setting it to 1.1.
    <li> Restart the brokers one by one for the new protocol version to take effect. </li>
    <li> If you have overridden the message format version as instructed above, then you need to do one more rolling restart to
        upgrade it to its latest version. Once all (or most) consumers have been upgraded to 0.11.0 or later,
        change log.message.format.version to 1.1 on each broker and restart them one by one. Note that the older Scala consumer
        does not support the new message format introduced in 0.11, so to avoid the performance cost of down-conversion (or to
        take advantage of <a href="#upgrade_11_exactly_once_semantics">exactly once semantics</a>), the newer Java consumer must be used.</li>
</ol>

<p><b>Additional Upgrade Notes:</b></p>

<ol>
    <li>If you are willing to accept downtime, you can simply take all the brokers down, update the code and start them back up. They will start
        with the new protocol by default.</li>
    <li>Bumping the protocol version and restarting can be done any time after the brokers are upgraded. It does not have to be immediately after.
        Similarly for the message format version.</li>
    <li>If you are using Java8 method references in your Kafka Streams code you might need to update your code to resolve method ambiguties.
        Hot-swapping the jar-file only might not work.</li>
</ol>

<h5><a id="upgrade_111_notable" href="#upgrade_111_notable">Notable changes in 1.1.1</a></h5>
<ul>
    <li> New Kafka Streams configuration parameter <code>upgrade.from</code> added that allows rolling bounce upgrade from version 0.10.0.x </li>
    <li> See the <a href="/{{version}}/documentation/streams/upgrade-guide.html"><b>Kafka Streams upgrade guide</b></a> for details about this new config.
</ul>

<h5><a id="upgrade_110_notable" href="#upgrade_110_notable">Notable changes in 1.1.0</a></h5>
<ul>
    <li>The kafka artifact in Maven no longer depends on log4j or slf4j-log4j12. Similarly to the kafka-clients artifact, users
        can now choose the logging back-end by including the appropriate slf4j module (slf4j-log4j12, logback, etc.). The release
        tarball still includes log4j and slf4j-log4j12.</li>
    <li><a href="https://cwiki.apache.org/confluence/x/uaBzB">KIP-225</a> changed the metric "records.lag" to use tags for topic and partition. The original version with the name format "{topic}-{partition}.records-lag" is deprecated and will be removed in 2.0.0.</li>
    <li>Kafka Streams is more robust against broker communication errors. Instead of stopping the Kafka Streams client with a fatal exception,
	Kafka Streams tries to self-heal and reconnect to the cluster. Using the new <code>AdminClient</code> you have better control of how often
	Kafka Streams retries and can <a href="/{{version}}/documentation/streams/developer-guide/config-streams">configure</a>
	fine-grained timeouts (instead of hard coded retries as in older version).</li>
    <li>Kafka Streams rebalance time was reduced further making Kafka Streams more responsive.</li>
    <li>Kafka Connect now supports message headers in both sink and source connectors, and to manipulate them via simple message transforms. Connectors must be changed to explicitly use them. A new <code>HeaderConverter</code> is introduced to control how headers are (de)serialized, and the new "SimpleHeaderConverter" is used by default to use string representations of values.</li>
    <li>kafka.tools.DumpLogSegments now automatically sets deep-iteration option if print-data-log is enabled
        explicitly or implicitly due to any of the other options like decoder.</li>
</ul>

<h5><a id="upgrade_110_new_protocols" href="#upgrade_110_new_protocols">New Protocol Versions</a></h5>
<ul>
    <li> <a href="https://cwiki.apache.org/confluence/display/KAFKA/KIP-226+-+Dynamic+Broker+Configuration">KIP-226</a> introduced DescribeConfigs Request/Response v1.</li>
    <li> <a href="https://cwiki.apache.org/confluence/display/KAFKA/KIP-227%3A+Introduce+Incremental+FetchRequests+to+Increase+Partition+Scalability">KIP-227</a> introduced Fetch Request/Response v7.</li>
</ul>

<h5><a id="upgrade_110_streams_from_10" href="#upgrade_110_streams_from_10">Upgrading a 1.0 Kafka Streams Application</a></h5>
<ul>
    <li> Upgrading your Streams application from 1.0 to 1.1 does not require a broker upgrade.
        A Kafka Streams 1.1 application can connect to 1.0, 0.11.0, 0.10.2 and 0.10.1 brokers (it is not possible to connect to 0.10.0 brokers though). </li>
    <li> See <a href="/{{version}}/documentation/streams/upgrade-guide#streams_api_changes_110">Streams API changes in 1.1.0</a> for more details. </li>
</ul>

<h4><a id="upgrade_1_0_0" href="#upgrade_1_0_0">Upgrading from 0.8.x, 0.9.x, 0.10.0.x, 0.10.1.x, 0.10.2.x or 0.11.0.x to 1.0.0</a></h4>
<p>Kafka 1.0.0 introduces wire protocol changes. By following the recommended rolling upgrade plan below,
    you guarantee no downtime during the upgrade. However, please review the <a href="#upgrade_100_notable">notable changes in 1.0.0</a> before upgrading.
</p>

<p><b>For a rolling upgrade:</b></p>

<ol>
    <li> Update server.properties on all brokers and add the following properties. CURRENT_KAFKA_VERSION refers to the version you
        are upgrading from. CURRENT_MESSAGE_FORMAT_VERSION refers to the message format version currently in use. If you have previously
        overridden the message format version, you should keep its current value. Alternatively, if you are upgrading from a version prior
        to 0.11.0.x, then CURRENT_MESSAGE_FORMAT_VERSION should be set to match CURRENT_KAFKA_VERSION.
        <ul>
            <li>inter.broker.protocol.version=CURRENT_KAFKA_VERSION (e.g. 0.8.2, 0.9.0, 0.10.0, 0.10.1, 0.10.2, 0.11.0).</li>
            <li>log.message.format.version=CURRENT_MESSAGE_FORMAT_VERSION  (See <a href="#upgrade_10_performance_impact">potential performance impact
		following the upgrade</a> for the details on what this configuration does.)</li>
        </ul>
	If you are upgrading from 0.11.0.x and you have not overridden the message format, you must set
	both the message format version and the inter-broker protocol version to 0.11.0.
        <ul>
            <li>inter.broker.protocol.version=0.11.0</li>
            <li>log.message.format.version=0.11.0</li>
        </ul>
    </li>
    <li> Upgrade the brokers one at a time: shut down the broker, update the code, and restart it. </li>
    <li> Once the entire cluster is upgraded, bump the protocol version by editing <code>inter.broker.protocol.version</code> and setting it to 1.0.
    <li> Restart the brokers one by one for the new protocol version to take effect. </li>
    <li> If you have overridden the message format version as instructed above, then you need to do one more rolling restart to
        upgrade it to its latest version. Once all (or most) consumers have been upgraded to 0.11.0 or later,
        change log.message.format.version to 1.0 on each broker and restart them one by one. If you are upgrading from
        0.11.0 and log.message.format.version is set to 0.11.0, you can update the config and skip the rolling restart.
        Note that the older Scala consumer does not support the new message format introduced in 0.11, so to avoid the
        performance cost of down-conversion (or to take advantage of <a href="#upgrade_11_exactly_once_semantics">exactly once semantics</a>),
        the newer Java consumer must be used.</li>
</ol>

<p><b>Additional Upgrade Notes:</b></p>

<ol>
    <li>If you are willing to accept downtime, you can simply take all the brokers down, update the code and start them back up. They will start
        with the new protocol by default.</li>
    <li>Bumping the protocol version and restarting can be done any time after the brokers are upgraded. It does not have to be immediately after.
        Similarly for the message format version.</li>
</ol>

<h5><a id="upgrade_102_notable" href="#upgrade_102_notable">Notable changes in 1.0.2</a></h5>
<ul>
    <li> New Kafka Streams configuration parameter <code>upgrade.from</code> added that allows rolling bounce upgrade from version 0.10.0.x </li>
    <li> See the <a href="/{{version}}/documentation/streams/upgrade-guide.html"><b>Kafka Streams upgrade guide</b></a> for details about this new config.
</ul>

<h5><a id="upgrade_101_notable" href="#upgrade_101_notable">Notable changes in 1.0.1</a></h5>
<ul>
    <li>Restored binary compatibility of AdminClient's Options classes (e.g. CreateTopicsOptions, DeleteTopicsOptions, etc.) with
        0.11.0.x. Binary (but not source) compatibility had been broken inadvertently in 1.0.0.</li>
</ul>

<h5><a id="upgrade_100_notable" href="#upgrade_100_notable">Notable changes in 1.0.0</a></h5>
<ul>
    <li>Topic deletion is now enabled by default, since the functionality is now stable. Users who wish to
        to retain the previous behavior should set the broker config <code>delete.topic.enable</code> to <code>false</code>. Keep in mind that topic deletion removes data and the operation is not reversible (i.e. there is no "undelete" operation)</li>
    <li>For topics that support timestamp search if no offset can be found for a partition, that partition is now included in the search result with a null offset value. Previously, the partition was not included in the map.
        This change was made to make the search behavior consistent with the case of topics not supporting timestamp search.
    <li>If the <code>inter.broker.protocol.version</code> is 1.0 or later, a broker will now stay online to serve replicas
        on live log directories even if there are offline log directories. A log directory may become offline due to IOException
        caused by hardware failure. Users need to monitor the per-broker metric <code>offlineLogDirectoryCount</code> to check
        whether there is offline log directory. </li>
    <li>Added KafkaStorageException which is a retriable exception. KafkaStorageException will be converted to NotLeaderForPartitionException in the response
        if the version of the client's FetchRequest or ProducerRequest does not support KafkaStorageException. </li>
    <li>-XX:+DisableExplicitGC was replaced by -XX:+ExplicitGCInvokesConcurrent in the default JVM settings. This helps
        avoid out of memory exceptions during allocation of native memory by direct buffers in some cases.</li>
    <li>The overridden <code>handleError</code> method implementations have been removed from the following deprecated classes in
        the <code>kafka.api</code> package: <code>FetchRequest</code>, <code>GroupCoordinatorRequest</code>, <code>OffsetCommitRequest</code>,
        <code>OffsetFetchRequest</code>, <code>OffsetRequest</code>, <code>ProducerRequest</code>, and <code>TopicMetadataRequest</code>.
        This was only intended for use on the broker, but it is no longer in use and the implementations have not been maintained.
        A stub implementation has been retained for binary compatibility.</li>
    <li>The Java clients and tools now accept any string as a client-id.</li>
    <li>The deprecated tool <code>kafka-consumer-offset-checker.sh</code> has been removed. Use <code>kafka-consumer-groups.sh</code> to get consumer group details.</li>
    <li>SimpleAclAuthorizer now logs access denials to the authorizer log by default.</li>
    <li>Authentication failures are now reported to clients as one of the subclasses of <code>AuthenticationException</code>.
        No retries will be performed if a client connection fails authentication.</li>
    <li>Custom <code>SaslServer</code> implementations may throw <code>SaslAuthenticationException</code> to provide an error
        message to return to clients indicating the reason for authentication failure. Implementors should take care not to include
        any security-critical information in the exception message that should not be leaked to unauthenticated clients.</li>
    <li>The <code>app-info</code> mbean registered with JMX to provide version and commit id will be deprecated and replaced with
        metrics providing these attributes.</li>
    <li>Kafka metrics may now contain non-numeric values. <code>org.apache.kafka.common.Metric#value()</code> has been deprecated and
        will return <code>0.0</code> in such cases to minimise the probability of breaking users who read the value of every client
        metric (via a <code>MetricsReporter</code> implementation or by calling the <code>metrics()</code> method).
        <code>org.apache.kafka.common.Metric#metricValue()</code> can be used to retrieve numeric and non-numeric metric values.</li>
    <li>Every Kafka rate metric now has a corresponding cumulative count metric with the suffix <code>-total</code>
        to simplify downstream processing. For example, <code>records-consumed-rate</code> has a corresponding
        metric named <code>records-consumed-total</code>.</li>
    <li>Mx4j will only be enabled if the system property <code>kafka_mx4jenable</code> is set to <code>true</code>. Due to a logic
        inversion bug, it was previously enabled by default and disabled if <code>kafka_mx4jenable</code> was set to <code>true</code>.</li>
    <li>The package <code>org.apache.kafka.common.security.auth</code> in the clients jar has been made public and added to the javadocs.
        Internal classes which had previously been located in this package have been moved elsewhere.</li>
    <li>When using an Authorizer and a user doesn't have required permissions on a topic, the broker
        will return TOPIC_AUTHORIZATION_FAILED errors to requests irrespective of topic existence on broker.
        If the user have required permissions and the topic doesn't exists, then the UNKNOWN_TOPIC_OR_PARTITION
        error code will be returned. </li>
    <li>config/consumer.properties file updated to use new consumer config properties.</li>
</ul>

<h5><a id="upgrade_100_new_protocols" href="#upgrade_100_new_protocols">New Protocol Versions</a></h5>
<ul>
    <li> <a href="https://cwiki.apache.org/confluence/display/KAFKA/KIP-112%3A+Handle+disk+failure+for+JBOD">KIP-112</a>: LeaderAndIsrRequest v1 introduces a partition-level <code>is_new</code> field. </li>
    <li> <a href="https://cwiki.apache.org/confluence/display/KAFKA/KIP-112%3A+Handle+disk+failure+for+JBOD">KIP-112</a>: UpdateMetadataRequest v4 introduces a partition-level <code>offline_replicas</code> field. </li>
    <li> <a href="https://cwiki.apache.org/confluence/display/KAFKA/KIP-112%3A+Handle+disk+failure+for+JBOD">KIP-112</a>: MetadataResponse v5 introduces a partition-level <code>offline_replicas</code> field. </li>
    <li> <a href="https://cwiki.apache.org/confluence/display/KAFKA/KIP-112%3A+Handle+disk+failure+for+JBOD">KIP-112</a>: ProduceResponse v4 introduces error code for KafkaStorageException. </li>
    <li> <a href="https://cwiki.apache.org/confluence/display/KAFKA/KIP-112%3A+Handle+disk+failure+for+JBOD">KIP-112</a>: FetchResponse v6 introduces error code for KafkaStorageException. </li>
    <li> <a href="https://cwiki.apache.org/confluence/display/KAFKA/KIP-152+-+Improve+diagnostics+for+SASL+authentication+failures">KIP-152</a>:
         SaslAuthenticate request has been added to enable reporting of authentication failures. This request will
         be used if the SaslHandshake request version is greater than 0. </li>
</ul>

<h5><a id="upgrade_100_streams_from_0110" href="#upgrade_100_streams_from_0110">Upgrading a 0.11.0 Kafka Streams Application</a></h5>
<ul>
    <li> Upgrading your Streams application from 0.11.0 to 1.0 does not require a broker upgrade.
         A Kafka Streams 1.0 application can connect to 0.11.0, 0.10.2 and 0.10.1 brokers (it is not possible to connect to 0.10.0 brokers though).
         However, Kafka Streams 1.0 requires 0.10 message format or newer and does not work with older message formats. </li>
    <li> If you are monitoring on streams metrics, you will need make some changes to the metrics names in your reporting and monitoring code, because the metrics sensor hierarchy was changed. </li>
    <li> There are a few public APIs including <code>ProcessorContext#schedule()</code>, <code>Processor#punctuate()</code> and <code>KStreamBuilder</code>, <code>TopologyBuilder</code> are being deprecated by new APIs.
         We recommend making corresponding code changes, which should be very minor since the new APIs look quite similar, when you upgrade.
    <li> See <a href="/{{version}}/documentation/streams/upgrade-guide#streams_api_changes_100">Streams API changes in 1.0.0</a> for more details. </li>
</ul>

<h5><a id="upgrade_100_streams_from_0102" href="#upgrade_100_streams_from_0102">Upgrading a 0.10.2 Kafka Streams Application</a></h5>
<ul>
    <li> Upgrading your Streams application from 0.10.2 to 1.0 does not require a broker upgrade.
         A Kafka Streams 1.0 application can connect to 1.0, 0.11.0, 0.10.2 and 0.10.1 brokers (it is not possible to connect to 0.10.0 brokers though). </li>
    <li> If you are monitoring on streams metrics, you will need make some changes to the metrics names in your reporting and monitoring code, because the metrics sensor hierarchy was changed. </li>
    <li> There are a few public APIs including <code>ProcessorContext#schedule()</code>, <code>Processor#punctuate()</code> and <code>KStreamBuilder</code>, <code>TopologyBuilder</code> are being deprecated by new APIs.
         We recommend making corresponding code changes, which should be very minor since the new APIs look quite similar, when you upgrade.
    <li> If you specify customized <code>key.serde</code>, <code>value.serde</code> and <code>timestamp.extractor</code> in configs, it is recommended to use their replaced configure parameter as these configs are deprecated. </li>
    <li> See <a href="/{{version}}/documentation/streams/upgrade-guide#streams_api_changes_0110">Streams API changes in 0.11.0</a> for more details. </li>
</ul>

<h5><a id="upgrade_100_streams_from_0101" href="#upgrade_1100_streams_from_0101">Upgrading a 0.10.1 Kafka Streams Application</a></h5>
<ul>
    <li> Upgrading your Streams application from 0.10.1 to 1.0 does not require a broker upgrade.
         A Kafka Streams 1.0 application can connect to 1.0, 0.11.0, 0.10.2 and 0.10.1 brokers (it is not possible to connect to 0.10.0 brokers though). </li>
    <li> You need to recompile your code. Just swapping the Kafka Streams library jar file will not work and will break your application. </li>
    <li> If you are monitoring on streams metrics, you will need make some changes to the metrics names in your reporting and monitoring code, because the metrics sensor hierarchy was changed. </li>
    <li> There are a few public APIs including <code>ProcessorContext#schedule()</code>, <code>Processor#punctuate()</code> and <code>KStreamBuilder</code>, <code>TopologyBuilder</code> are being deprecated by new APIs.
         We recommend making corresponding code changes, which should be very minor since the new APIs look quite similar, when you upgrade.
    <li> If you specify customized <code>key.serde</code>, <code>value.serde</code> and <code>timestamp.extractor</code> in configs, it is recommended to use their replaced configure parameter as these configs are deprecated. </li>
    <li> If you use a custom (i.e., user implemented) timestamp extractor, you will need to update this code, because the <code>TimestampExtractor</code> interface was changed. </li>
    <li> If you register custom metrics, you will need to update this code, because the <code>StreamsMetric</code> interface was changed. </li>
    <li> See <a href="/{{version}}/documentation/streams/upgrade-guide#streams_api_changes_100">Streams API changes in 1.0.0</a>,
         <a href="/{{version}}/documentation/streams/upgrade-guide#streams_api_changes_0110">Streams API changes in 0.11.0</a> and
         <a href="/{{version}}/documentation/streams/upgrade-guide#streams_api_changes_0102">Streams API changes in 0.10.2</a> for more details. </li>
</ul>

<h5><a id="upgrade_100_streams_from_0100" href="#upgrade_100_streams_from_0100">Upgrading a 0.10.0 Kafka Streams Application</a></h5>
<ul>
    <li> Upgrading your Streams application from 0.10.0 to 1.0 does require a <a href="#upgrade_10_1">broker upgrade</a> because a Kafka Streams 1.0 application can only connect to 0.1, 0.11.0, 0.10.2, or 0.10.1 brokers. </li>
    <li> There are couple of API changes, that are not backward compatible (cf. <a href="/{{version}}/documentation/streams/upgrade-guide#streams_api_changes_100">Streams API changes in 1.0.0</a>,
         <a href="/{{version}}/documentation/streams#streams_api_changes_0110">Streams API changes in 0.11.0</a>,
         <a href="/{{version}}/documentation/streams#streams_api_changes_0102">Streams API changes in 0.10.2</a>, and
         <a href="/{{version}}/documentation/streams#streams_api_changes_0101">Streams API changes in 0.10.1</a> for more details).
         Thus, you need to update and recompile your code. Just swapping the Kafka Streams library jar file will not work and will break your application. </li>
    <li> Upgrading from 0.10.0.x to 1.0.2 requires two rolling bounces with config <code>upgrade.from="0.10.0"</code> set for first upgrade phase
        (cf. <a href="https://cwiki.apache.org/confluence/display/KAFKA/KIP-268%3A+Simplify+Kafka+Streams+Rebalance+Metadata+Upgrade">KIP-268</a>).
        As an alternative, an offline upgrade is also possible.
        <ul>
            <li> prepare your application instances for a rolling bounce and make sure that config <code>upgrade.from</code> is set to <code>"0.10.0"</code> for new version 0.11.0.3 </li>
            <li> bounce each instance of your application once </li>
            <li> prepare your newly deployed 1.0.2 application instances for a second round of rolling bounces; make sure to remove the value for config <code>upgrade.from</code> </li>
            <li> bounce each instance of your application once more to complete the upgrade </li>
        </ul>
    </li>
    <li> Upgrading from 0.10.0.x to 1.0.0 or 1.0.1 requires an offline upgrade (rolling bounce upgrade is not supported)

        <ul>
            <li> stop all old (0.10.0.x) application instances </li>
            <li> update your code and swap old code and jar file with new code and new jar file </li>
            <li> restart all new (1.0.0 or 1.0.1) application instances </li>
        </ul>
    </li>
</ul>

<h4><a id="upgrade_11_0_0" href="#upgrade_11_0_0">Upgrading from 0.8.x, 0.9.x, 0.10.0.x, 0.10.1.x or 0.10.2.x to 0.11.0.0</a></h4>
<p>Kafka 0.11.0.0 introduces a new message format version as well as wire protocol changes. By following the recommended rolling upgrade plan below,
  you guarantee no downtime during the upgrade. However, please review the <a href="#upgrade_1100_notable">notable changes in 0.11.0.0</a> before upgrading.
</p>

<p>Starting with version 0.10.2, Java clients (producer and consumer) have acquired the ability to communicate with older brokers. Version 0.11.0
    clients can talk to version 0.10.0 or newer brokers. However, if your brokers are older than 0.10.0, you must upgrade all the brokers in the
    Kafka cluster before upgrading your clients. Version 0.11.0 brokers support 0.8.x and newer clients.
</p>

<p><b>For a rolling upgrade:</b></p>

<ol>
    <li> Update server.properties on all brokers and add the following properties. CURRENT_KAFKA_VERSION refers to the version you
      are upgrading from. CURRENT_MESSAGE_FORMAT_VERSION refers to the current message format version currently in use. If you have
      not overridden the message format previously, then CURRENT_MESSAGE_FORMAT_VERSION should be set to match CURRENT_KAFKA_VERSION.
        <ul>
            <li>inter.broker.protocol.version=CURRENT_KAFKA_VERSION (e.g. 0.8.2, 0.9.0, 0.10.0, 0.10.1 or 0.10.2).</li>
            <li>log.message.format.version=CURRENT_MESSAGE_FORMAT_VERSION  (See <a href="#upgrade_10_performance_impact">potential performance impact
        following the upgrade</a> for the details on what this configuration does.)</li>
        </ul>
    </li>
    <li> Upgrade the brokers one at a time: shut down the broker, update the code, and restart it. </li>
    <li> Once the entire cluster is upgraded, bump the protocol version by editing <code>inter.broker.protocol.version</code> and setting it to 0.11.0, but
      do not change <code>log.message.format.version</code> yet. </li>
    <li> Restart the brokers one by one for the new protocol version to take effect. </li>
    <li> Once all (or most) consumers have been upgraded to 0.11.0 or later, then change log.message.format.version to 0.11.0 on each
      broker and restart them one by one. Note that the older Scala consumer does not support the new message format, so to avoid
      the performance cost of down-conversion (or to take advantage of <a href="#upgrade_11_exactly_once_semantics">exactly once semantics</a>),
      the new Java consumer must be used.</li>
</ol>

<p><b>Additional Upgrade Notes:</b></p>

<ol>
  <li>If you are willing to accept downtime, you can simply take all the brokers down, update the code and start them back up. They will start
    with the new protocol by default.</li>
  <li>Bumping the protocol version and restarting can be done any time after the brokers are upgraded. It does not have to be immediately after.
    Similarly for the message format version.</li>
  <li>It is also possible to enable the 0.11.0 message format on individual topics using the topic admin tool (<code>bin/kafka-topics.sh</code>)
    prior to updating the global setting <code>log.message.format.version</code>.</li>
  <li>If you are upgrading from a version prior to 0.10.0, it is NOT necessary to first update the message format to 0.10.0
    before you switch to 0.11.0.</li>
</ol>

<h5><a id="upgrade_1100_streams_from_0102" href="#upgrade_1100_streams_from_0102">Upgrading a 0.10.2 Kafka Streams Application</a></h5>
<ul>
    <li> Upgrading your Streams application from 0.10.2 to 0.11.0 does not require a broker upgrade.
         A Kafka Streams 0.11.0 application can connect to 0.11.0, 0.10.2 and 0.10.1 brokers (it is not possible to connect to 0.10.0 brokers though). </li>
    <li> If you specify customized <code>key.serde</code>, <code>value.serde</code> and <code>timestamp.extractor</code> in configs, it is recommended to use their replaced configure parameter as these configs are deprecated. </li>
    <li> See <a href="/{{version}}/documentation/streams/upgrade-guide#streams_api_changes_0110">Streams API changes in 0.11.0</a> for more details. </li>
</ul>

<h5><a id="upgrade_1100_streams_from_0101" href="#upgrade_1100_streams_from_0101">Upgrading a 0.10.1 Kafka Streams Application</a></h5>
<ul>
    <li> Upgrading your Streams application from 0.10.1 to 0.11.0 does not require a broker upgrade.
         A Kafka Streams 0.11.0 application can connect to 0.11.0, 0.10.2 and 0.10.1 brokers (it is not possible to connect to 0.10.0 brokers though). </li>
    <li> You need to recompile your code. Just swapping the Kafka Streams library jar file will not work and will break your application. </li>
    <li> If you specify customized <code>key.serde</code>, <code>value.serde</code> and <code>timestamp.extractor</code> in configs, it is recommended to use their replaced configure parameter as these configs are deprecated. </li>
    <li> If you use a custom (i.e., user implemented) timestamp extractor, you will need to update this code, because the <code>TimestampExtractor</code> interface was changed. </li>
    <li> If you register custom metrics, you will need to update this code, because the <code>StreamsMetric</code> interface was changed. </li>
    <li> See <a href="/{{version}}/documentation/streams/upgrade-guide#streams_api_changes_0110">Streams API changes in 0.11.0</a> and
         <a href="/{{version}}/documentation/streams/upgrade-guide#streams_api_changes_0102">Streams API changes in 0.10.2</a> for more details. </li>
</ul>

<h5><a id="upgrade_1100_streams_from_0100" href="#upgrade_1100_streams_from_0100">Upgrading a 0.10.0 Kafka Streams Application</a></h5>
<ul>
    <li> Upgrading your Streams application from 0.10.0 to 0.11.0 does require a <a href="#upgrade_10_1">broker upgrade</a> because a Kafka Streams 0.11.0 application can only connect to 0.11.0, 0.10.2, or 0.10.1 brokers. </li>
    <li> There are couple of API changes, that are not backward compatible (cf. <a href="/{{version}}/documentation/streams#streams_api_changes_0110">Streams API changes in 0.11.0</a>,
         <a href="/{{version}}/documentation/streams#streams_api_changes_0102">Streams API changes in 0.10.2</a>, and
         <a href="/{{version}}/documentation/streams#streams_api_changes_0101">Streams API changes in 0.10.1</a> for more details).
         Thus, you need to update and recompile your code. Just swapping the Kafka Streams library jar file will not work and will break your application. </li>
    <li> Upgrading from 0.10.0.x to 0.11.0.3 requires two rolling bounces with config <code>upgrade.from="0.10.0"</code> set for first upgrade phase
        (cf. <a href="https://cwiki.apache.org/confluence/display/KAFKA/KIP-268%3A+Simplify+Kafka+Streams+Rebalance+Metadata+Upgrade">KIP-268</a>).
        As an alternative, an offline upgrade is also possible.
        <ul>
            <li> prepare your application instances for a rolling bounce and make sure that config <code>upgrade.from</code> is set to <code>"0.10.0"</code> for new version 0.11.0.3 </li>
            <li> bounce each instance of your application once </li>
            <li> prepare your newly deployed 0.11.0.3 application instances for a second round of rolling bounces; make sure to remove the value for config <code>upgrade.from</code> </li>
            <li> bounce each instance of your application once more to complete the upgrade </li>
        </ul>
    </li>
    <li> Upgrading from 0.10.0.x to 0.11.0.0, 0.11.0.1, or 0.11.0.2 requires an offline upgrade (rolling bounce upgrade is not supported)
        <ul>
            <li> stop all old (0.10.0.x) application instances </li>
            <li> update your code and swap old code and jar file with new code and new jar file </li>
            <li> restart all new (0.11.0.0 , 0.11.0.1, or 0.11.0.2) application instances </li>
        </ul>
    </li>
</ul>

<h5><a id="upgrade_1103_notable" href="#upgrade_1103_notable">Notable changes in 0.11.0.3</a></h5>
<ul>
<li> New Kafka Streams configuration parameter <code>upgrade.from</code> added that allows rolling bounce upgrade from version 0.10.0.x </li>
<li> See the <a href="/{{version}}/documentation/streams/upgrade-guide.html"><b>Kafka Streams upgrade guide</b></a> for details about this new config.
</ul>

<h5><a id="upgrade_1100_notable" href="#upgrade_1100_notable">Notable changes in 0.11.0.0</a></h5>
<ul>
    <li>Unclean leader election is now disabled by default. The new default favors durability over availability. Users who wish to
        to retain the previous behavior should set the broker config <code>unclean.leader.election.enable</code> to <code>true</code>.</li>
    <li>Producer configs <code>block.on.buffer.full</code>, <code>metadata.fetch.timeout.ms</code> and <code>timeout.ms</code> have been
        removed. They were initially deprecated in Kafka 0.9.0.0.</li>
    <li>The <code>offsets.topic.replication.factor</code> broker config is now enforced upon auto topic creation. Internal
        auto topic creation will fail with a GROUP_COORDINATOR_NOT_AVAILABLE error until the cluster size meets this
        replication factor requirement.</li>
    <li> When compressing data with snappy, the producer and broker will use the compression scheme's default block size (2 x 32 KB)
         instead of 1 KB in order to improve the compression ratio. There have been reports of data compressed with the smaller
         block size being 50% larger than when compressed with the larger block size. For the snappy case, a producer with 5000
         partitions will require an additional 315 MB of JVM heap.</li>
    <li> Similarly, when compressing data with gzip, the producer and broker will use 8 KB instead of 1 KB as the buffer size. The default
         for gzip is excessively low (512 bytes). </li>
    <li>The broker configuration <code>max.message.bytes</code> now applies to the total size of a batch of messages.
        Previously the setting applied to batches of compressed messages, or to non-compressed messages individually.
        A message batch may consist of only a single message, so in most cases, the limitation on the size of
        individual messages is only reduced by the overhead of the batch format. However, there are some subtle implications
        for message format conversion (see <a href="#upgrade_11_message_format">below</a> for more detail). Note also
        that while previously the broker would ensure that at least one message is returned in each fetch request (regardless of the
        total and partition-level fetch sizes), the same behavior now applies to one message batch.</li>
    <li>GC log rotation is enabled by default, see KAFKA-3754 for details.</li>
    <li>Deprecated constructors of RecordMetadata, MetricName and Cluster classes have been removed.</li>
    <li>Added user headers support through a new Headers interface providing user headers read and write access.</li>
    <li>ProducerRecord and ConsumerRecord expose the new Headers API via <code>Headers headers()</code> method call.</li>
    <li>ExtendedSerializer and ExtendedDeserializer interfaces are introduced to support serialization and deserialization for headers. Headers will be ignored if the configured serializer and deserializer are not the above classes.</li>
    <li>A new config, <code>group.initial.rebalance.delay.ms</code>, was introduced.
        This config specifies the time, in milliseconds, that the <code>GroupCoordinator</code> will delay the initial consumer rebalance.
        The rebalance will be further delayed by the value of <code>group.initial.rebalance.delay.ms</code> as new members join the group, up to a maximum of <code>max.poll.interval.ms</code>.
        The default value for this is 3 seconds.
        During development and testing it might be desirable to set this to 0 in order to not delay test execution time.
    </li>
    <li><code>org.apache.kafka.common.Cluster#partitionsForTopic</code>, <code>partitionsForNode</code> and <code>availablePartitionsForTopic</code> methods
        will return an empty list instead of <code>null</code> (which is considered a bad practice) in case the metadata for the required topic does not exist.
    </li>
    <li>Streams API configuration parameters <code>timestamp.extractor</code>, <code>key.serde</code>, and <code>value.serde</code> were deprecated and
        replaced by <code>default.timestamp.extractor</code>, <code>default.key.serde</code>, and <code>default.value.serde</code>, respectively.
    </li>
    <li>For offset commit failures in the Java consumer's <code>commitAsync</code> APIs, we no longer expose the underlying
        cause when instances of <code>RetriableCommitFailedException</code> are passed to the commit callback. See
        <a href="https://issues.apache.org/jira/browse/KAFKA-5052">KAFKA-5052</a>  for more detail.
    </li>
</ul>

<h5><a id="upgrade_1100_new_protocols" href="#upgrade_1100_new_protocols">New Protocol Versions</a></h5>
<ul>
    <li> <a href="https://cwiki.apache.org/confluence/display/KAFKA/KIP-107%3A+Add+purgeDataBefore()+API+in+AdminClient">KIP-107</a>: FetchRequest v5 introduces a partition-level <code>log_start_offset</code> field. </li>
    <li> <a href="https://cwiki.apache.org/confluence/display/KAFKA/KIP-107%3A+Add+purgeDataBefore()+API+in+AdminClient">KIP-107</a>: FetchResponse v5 introduces a partition-level <code>log_start_offset</code> field. </li>
    <li> <a href="https://cwiki.apache.org/confluence/display/KAFKA/KIP-82+-+Add+Record+Headers">KIP-82</a>: ProduceRequest v3 introduces an array of <code>header</code> in the message protocol, containing <code>key</code> field and <code>value</code> field.</li>
    <li> <a href="https://cwiki.apache.org/confluence/display/KAFKA/KIP-82+-+Add+Record+Headers">KIP-82</a>: FetchResponse v5 introduces an array of <code>header</code> in the message protocol, containing <code>key</code> field and <code>value</code> field.</li>
</ul>

<h5><a id="upgrade_11_exactly_once_semantics" href="#upgrade_11_exactly_once_semantics">Notes on Exactly Once Semantics</a></h5>
<p>Kafka 0.11.0 includes support for idempotent and transactional capabilities in the producer. Idempotent delivery
  ensures that messages are delivered exactly once to a particular topic partition during the lifetime of a single producer.
  Transactional delivery allows producers to send data to multiple partitions such that either all messages are successfully
  delivered, or none of them are. Together, these capabilities enable "exactly once semantics" in Kafka. More details on these
  features are available in the user guide, but below we add a few specific notes on enabling them in an upgraded cluster.
  Note that enabling EoS is not required and there is no impact on the broker's behavior if unused.</p>

<ol>
  <li>Only the new Java producer and consumer support exactly once semantics.</li>
  <li>These features depend crucially on the <a href="#upgrade_11_message_format">0.11.0 message format</a>. Attempting to use them
    on an older format will result in unsupported version errors.</li>
  <li>Transaction state is stored in a new internal topic <code>__transaction_state</code>. This topic is not created until the
    the first attempt to use a transactional request API. Similar to the consumer offsets topic, there are several settings
    to control the topic's configuration. For example, <code>transaction.state.log.min.isr</code> controls the minimum ISR for
    this topic. See the configuration section in the user guide for a full list of options.</li>
  <li>For secure clusters, the transactional APIs require new ACLs which can be turned on with the <code>bin/kafka-acls.sh</code>.
    tool.</li>
  <li>EoS in Kafka introduces new request APIs and modifies several existing ones. See
    <a href="https://cwiki.apache.org/confluence/display/KAFKA/KIP-98+-+Exactly+Once+Delivery+and+Transactional+Messaging#KIP-98-ExactlyOnceDeliveryandTransactionalMessaging-RPCProtocolSummary">KIP-98</a>
    for the full details</li>
</ol>

<h5><a id="upgrade_11_message_format" href="#upgrade_11_message_format">Notes on the new message format in 0.11.0</a></h5>
<p>The 0.11.0 message format includes several major enhancements in order to support better delivery semantics for the producer
  (see <a href="https://cwiki.apache.org/confluence/display/KAFKA/KIP-98+-+Exactly+Once+Delivery+and+Transactional+Messaging">KIP-98</a>)
  and improved replication fault tolerance
  (see <a href="https://cwiki.apache.org/confluence/display/KAFKA/KIP-101+-+Alter+Replication+Protocol+to+use+Leader+Epoch+rather+than+High+Watermark+for+Truncation">KIP-101</a>).
  Although the new format contains more information to make these improvements possible, we have made the batch format much
  more efficient. As long as the number of messages per batch is more than 2, you can expect lower overall overhead. For smaller
  batches, however, there may be a small performance impact. See <a href="bit.ly/kafka-eos-perf">here</a> for the results of our
  initial performance analysis of the new message format. You can also find more detail on the message format in the
  <a href="https://cwiki.apache.org/confluence/display/KAFKA/KIP-98+-+Exactly+Once+Delivery+and+Transactional+Messaging#KIP-98-ExactlyOnceDeliveryandTransactionalMessaging-MessageFormat">KIP-98</a> proposal.
</p>
<p>One of the notable differences in the new message format is that even uncompressed messages are stored together as a single batch.
  This has a few implications for the broker configuration <code>max.message.bytes</code>, which limits the size of a single batch. First,
  if an older client produces messages to a topic partition using the old format, and the messages are individually smaller than
  <code>max.message.bytes</code>, the broker may still reject them after they are merged into a single batch during the up-conversion process.
  Generally this can happen when the aggregate size of the individual messages is larger than <code>max.message.bytes</code>. There is a similar
  effect for older consumers reading messages down-converted from the new format: if the fetch size is not set at least as large as
  <code>max.message.bytes</code>, the consumer may not be able to make progress even if the individual uncompressed messages are smaller
  than the configured fetch size. This behavior does not impact the Java client for 0.10.1.0 and later since it uses an updated fetch protocol
  which ensures that at least one message can be returned even if it exceeds the fetch size. To get around these problems, you should ensure
  1) that the producer's batch size is not set larger than <code>max.message.bytes</code>, and 2) that the consumer's fetch size is set at
  least as large as <code>max.message.bytes</code>.
</p>
<p>Most of the discussion on the performance impact of <a href="#upgrade_10_performance_impact">upgrading to the 0.10.0 message format</a>
  remains pertinent to the 0.11.0 upgrade. This mainly affects clusters that are not secured with TLS since "zero-copy" transfer
  is already not possible in that case. In order to avoid the cost of down-conversion, you should ensure that consumer applications
  are upgraded to the latest 0.11.0 client. Significantly, since the old consumer has been deprecated in 0.11.0.0, it does not support
  the new message format. You must upgrade to use the new consumer to use the new message format without the cost of down-conversion.
  Note that 0.11.0 consumers support backwards compatibility with 0.10.0 brokers and upward, so it is possible to upgrade the
  clients first before the brokers.
</p>

<h4><a id="upgrade_10_2_0" href="#upgrade_10_2_0">Upgrading from 0.8.x, 0.9.x, 0.10.0.x or 0.10.1.x to 0.10.2.0</a></h4>
<p>0.10.2.0 has wire protocol changes. By following the recommended rolling upgrade plan below, you guarantee no downtime during the upgrade.
However, please review the <a href="#upgrade_1020_notable">notable changes in 0.10.2.0</a> before upgrading.
</p>

<p>Starting with version 0.10.2, Java clients (producer and consumer) have acquired the ability to communicate with older brokers. Version 0.10.2
clients can talk to version 0.10.0 or newer brokers. However, if your brokers are older than 0.10.0, you must upgrade all the brokers in the
Kafka cluster before upgrading your clients. Version 0.10.2 brokers support 0.8.x and newer clients.
</p>

<p><b>For a rolling upgrade:</b></p>

<ol>
    <li> Update server.properties file on all brokers and add the following properties:
        <ul>
            <li>inter.broker.protocol.version=CURRENT_KAFKA_VERSION (e.g. 0.8.2, 0.9.0, 0.10.0 or 0.10.1).</li>
            <li>log.message.format.version=CURRENT_KAFKA_VERSION  (See <a href="#upgrade_10_performance_impact">potential performance impact following the upgrade</a> for the details on what this configuration does.)
        </ul>
    </li>
    <li> Upgrade the brokers one at a time: shut down the broker, update the code, and restart it. </li>
    <li> Once the entire cluster is upgraded, bump the protocol version by editing inter.broker.protocol.version and setting it to 0.10.2. </li>
    <li> If your previous message format is 0.10.0, change log.message.format.version to 0.10.2 (this is a no-op as the message format is the same for 0.10.0, 0.10.1 and 0.10.2).
        If your previous message format version is lower than 0.10.0, do not change log.message.format.version yet - this parameter should only change once all consumers have been upgraded to 0.10.0.0 or later.</li>
    <li> Restart the brokers one by one for the new protocol version to take effect. </li>
    <li> If log.message.format.version is still lower than 0.10.0 at this point, wait until all consumers have been upgraded to 0.10.0 or later,
        then change log.message.format.version to 0.10.2 on each broker and restart them one by one. </li>
</ol>

<p><b>Note:</b> If you are willing to accept downtime, you can simply take all the brokers down, update the code and start all of them. They will start with the new protocol by default.

<p><b>Note:</b> Bumping the protocol version and restarting can be done any time after the brokers were upgraded. It does not have to be immediately after.

<h5><a id="upgrade_1020_streams_from_0101" href="#upgrade_1020_streams_from_0101">Upgrading a 0.10.1 Kafka Streams Application</a></h5>
<ul>
    <li> Upgrading your Streams application from 0.10.1 to 0.10.2 does not require a broker upgrade.
         A Kafka Streams 0.10.2 application can connect to 0.10.2 and 0.10.1 brokers (it is not possible to connect to 0.10.0 brokers though). </li>
    <li> You need to recompile your code. Just swapping the Kafka Streams library jar file will not work and will break your application. </li>
    <li> If you use a custom (i.e., user implemented) timestamp extractor, you will need to update this code, because the <code>TimestampExtractor</code> interface was changed. </li>
    <li> If you register custom metrics, you will need to update this code, because the <code>StreamsMetric</code> interface was changed. </li>
    <li> See <a href="/{{version}}/documentation/streams/upgrade-guide#streams_api_changes_0102">Streams API changes in 0.10.2</a> for more details. </li>
</ul>

<h5><a id="upgrade_1020_streams_from_0100" href="#upgrade_1020_streams_from_0100">Upgrading a 0.10.0 Kafka Streams Application</a></h5>
<ul>
    <li> Upgrading your Streams application from 0.10.0 to 0.10.2 does require a <a href="#upgrade_10_1">broker upgrade</a> because a Kafka Streams 0.10.2 application can only connect to 0.10.2 or 0.10.1 brokers. </li>
    <li> There are couple of API changes, that are not backward compatible (cf. <a href="/{{version}}/documentation/streams#streams_api_changes_0102">Streams API changes in 0.10.2</a> for more details).
         Thus, you need to update and recompile your code. Just swapping the Kafka Streams library jar file will not work and will break your application. </li>
    <li> Upgrading from 0.10.0.x to 0.10.2.2 requires two rolling bounces with config <code>upgrade.from="0.10.0"</code> set for first upgrade phase
         (cf. <a href="https://cwiki.apache.org/confluence/display/KAFKA/KIP-268%3A+Simplify+Kafka+Streams+Rebalance+Metadata+Upgrade">KIP-268</a>).
         As an alternative, an offline upgrade is also possible.
        <ul>
            <li> prepare your application instances for a rolling bounce and make sure that config <code>upgrade.from</code> is set to <code>"0.10.0"</code> for new version 0.10.2.2 </li>
            <li> bounce each instance of your application once </li>
            <li> prepare your newly deployed 0.10.2.2 application instances for a second round of rolling bounces; make sure to remove the value for config <code>upgrade.from</code> </li>
            <li> bounce each instance of your application once more to complete the upgrade </li>
        </ul>
    </li>
    <li> Upgrading from 0.10.0.x to 0.10.2.0 or 0.10.2.1 requires an offline upgrade (rolling bounce upgrade is not supported)
        <ul>
            <li> stop all old (0.10.0.x) application instances </li>
            <li> update your code and swap old code and jar file with new code and new jar file </li>
            <li> restart all new (0.10.2.0 or 0.10.2.1) application instances </li>
        </ul>
    </li>
</ul>

<h5><a id="upgrade_10202_notable" href="#upgrade_10202_notable">Notable changes in 0.10.2.2</a></h5>
<ul>
<li> New configuration parameter <code>upgrade.from</code> added that allows rolling bounce upgrade from version 0.10.0.x </li>
</ul>

<h5><a id="upgrade_10201_notable" href="#upgrade_10201_notable">Notable changes in 0.10.2.1</a></h5>
<ul>
  <li> The default values for two configurations of the StreamsConfig class were changed to improve the resiliency of Kafka Streams applications. The internal Kafka Streams producer <code>retries</code> default value was changed from 0 to 10. The internal Kafka Streams consumer <code>max.poll.interval.ms</code>  default value was changed from 300000 to <code>Integer.MAX_VALUE</code>.
  </li>
</ul>

<h5><a id="upgrade_1020_notable" href="#upgrade_1020_notable">Notable changes in 0.10.2.0</a></h5>
<ul>
    <li>The Java clients (producer and consumer) have acquired the ability to communicate with older brokers. Version 0.10.2 clients
        can talk to version 0.10.0 or newer brokers. Note that some features are not available or are limited when older brokers
        are used. </li>
    <li>Several methods on the Java consumer may now throw <code>InterruptException</code> if the calling thread is interrupted.
        Please refer to the <code>KafkaConsumer</code> Javadoc for a more in-depth explanation of this change.</li>
    <li>Java consumer now shuts down gracefully. By default, the consumer waits up to 30 seconds to complete pending requests.
        A new close API with timeout has been added to <code>KafkaConsumer</code> to control the maximum wait time.</li>
    <li>Multiple regular expressions separated by commas can be passed to MirrorMaker with the new Java consumer via the --whitelist option. This
        makes the behaviour consistent with MirrorMaker when used the old Scala consumer.</li>
    <li>Upgrading your Streams application from 0.10.1 to 0.10.2 does not require a broker upgrade.
        A Kafka Streams 0.10.2 application can connect to 0.10.2 and 0.10.1 brokers (it is not possible to connect to 0.10.0 brokers though).</li>
    <li>The Zookeeper dependency was removed from the Streams API. The Streams API now uses the Kafka protocol to manage internal topics instead of
        modifying Zookeeper directly. This eliminates the need for privileges to access Zookeeper directly and "StreamsConfig.ZOOKEEPER_CONFIG"
        should not be set in the Streams app any more. If the Kafka cluster is secured, Streams apps must have the required security privileges to create new topics.</li>
    <li>Several new fields including "security.protocol", "connections.max.idle.ms", "retry.backoff.ms", "reconnect.backoff.ms" and "request.timeout.ms" were added to
        StreamsConfig class. User should pay attention to the default values and set these if needed. For more details please refer to <a href="/{{version}}/documentation/#streamsconfigs">3.5 Kafka Streams Configs</a>.</li>
</ul>

<h5><a id="upgrade_1020_new_protocols" href="#upgrade_1020_new_protocols">New Protocol Versions</a></h5>
<ul>
    <li> <a href="https://cwiki.apache.org/confluence/display/KAFKA/KIP-88%3A+OffsetFetch+Protocol+Update">KIP-88</a>: OffsetFetchRequest v2 supports retrieval of offsets for all topics if the <code>topics</code> array is set to <code>null</code>. </li>
    <li> <a href="https://cwiki.apache.org/confluence/display/KAFKA/KIP-88%3A+OffsetFetch+Protocol+Update">KIP-88</a>: OffsetFetchResponse v2 introduces a top-level <code>error_code</code> field. </li>
    <li> <a href="https://cwiki.apache.org/confluence/display/KAFKA/KIP-103%3A+Separation+of+Internal+and+External+traffic">KIP-103</a>: UpdateMetadataRequest v3 introduces a <code>listener_name</code> field to the elements of the <code>end_points</code> array. </li>
    <li> <a href="https://cwiki.apache.org/confluence/display/KAFKA/KIP-108%3A+Create+Topic+Policy">KIP-108</a>: CreateTopicsRequest v1 introduces a <code>validate_only</code> field. </li>
    <li> <a href="https://cwiki.apache.org/confluence/display/KAFKA/KIP-108%3A+Create+Topic+Policy">KIP-108</a>: CreateTopicsResponse v1 introduces an <code>error_message</code> field to the elements of the <code>topic_errors</code> array. </li>
</ul>

<h4><a id="upgrade_10_1" href="#upgrade_10_1">Upgrading from 0.8.x, 0.9.x or 0.10.0.X to 0.10.1.0</a></h4>
0.10.1.0 has wire protocol changes. By following the recommended rolling upgrade plan below, you guarantee no downtime during the upgrade.
However, please notice the <a href="#upgrade_10_1_breaking">Potential breaking changes in 0.10.1.0</a> before upgrade.
<br>
Note: Because new protocols are introduced, it is important to upgrade your Kafka clusters before upgrading your clients (i.e. 0.10.1.x clients
only support 0.10.1.x or later brokers while 0.10.1.x brokers also support older clients).

<p><b>For a rolling upgrade:</b></p>

<ol>
    <li> Update server.properties file on all brokers and add the following properties:
        <ul>
            <li>inter.broker.protocol.version=CURRENT_KAFKA_VERSION (e.g. 0.8.2.0, 0.9.0.0 or 0.10.0.0).</li>
            <li>log.message.format.version=CURRENT_KAFKA_VERSION  (See <a href="#upgrade_10_performance_impact">potential performance impact following the upgrade</a> for the details on what this configuration does.)
        </ul>
    </li>
    <li> Upgrade the brokers one at a time: shut down the broker, update the code, and restart it. </li>
    <li> Once the entire cluster is upgraded, bump the protocol version by editing inter.broker.protocol.version and setting it to 0.10.1.0. </li>
    <li> If your previous message format is 0.10.0, change log.message.format.version to 0.10.1 (this is a no-op as the message format is the same for both 0.10.0 and 0.10.1).
         If your previous message format version is lower than 0.10.0, do not change log.message.format.version yet - this parameter should only change once all consumers have been upgraded to 0.10.0.0 or later.</li>
    <li> Restart the brokers one by one for the new protocol version to take effect. </li>
    <li> If log.message.format.version is still lower than 0.10.0 at this point, wait until all consumers have been upgraded to 0.10.0 or later,
         then change log.message.format.version to 0.10.1 on each broker and restart them one by one. </li>
</ol>

<p><b>Note:</b> If you are willing to accept downtime, you can simply take all the brokers down, update the code and start all of them. They will start with the new protocol by default.

<p><b>Note:</b> Bumping the protocol version and restarting can be done any time after the brokers were upgraded. It does not have to be immediately after.

<h5><a id="upgrade_1012_notable" href="#upgrade_1012_notable">Notable changes in 0.10.1.2</a></h5>
<ul>
    <li> New configuration parameter <code>upgrade.from</code> added that allows rolling bounce upgrade from version 0.10.0.x </li>
</ul>

<h5><a id="upgrade_10_1_breaking" href="#upgrade_10_1_breaking">Potential breaking changes in 0.10.1.0</a></h5>
<ul>
    <li> The log retention time is no longer based on last modified time of the log segments. Instead it will be based on the largest timestamp of the messages in a log segment.</li>
    <li> The log rolling time is no longer depending on log segment create time. Instead it is now based on the timestamp in the messages. More specifically. if the timestamp of the first message in the segment is T, the log will be rolled out when a new message has a timestamp greater than or equal to T + log.roll.ms </li>
    <li> The open file handlers of 0.10.0 will increase by ~33% because of the addition of time index files for each segment.</li>
    <li> The time index and offset index share the same index size configuration. Since each time index entry is 1.5x the size of offset index entry. User may need to increase log.index.size.max.bytes to avoid potential frequent log rolling. </li>
    <li> Due to the increased number of index files, on some brokers with large amount the log segments (e.g. >15K), the log loading process during the broker startup could be longer. Based on our experiment, setting the num.recovery.threads.per.data.dir to one may reduce the log loading time. </li>
</ul>

<h5><a id="upgrade_1010_streams_from_0100" href="#upgrade_1010_streams_from_0100">Upgrading a 0.10.0 Kafka Streams Application</a></h5>
<ul>
    <li> Upgrading your Streams application from 0.10.0 to 0.10.1 does require a <a href="#upgrade_10_1">broker upgrade</a> because a Kafka Streams 0.10.1 application can only connect to 0.10.1 brokers. </li>
    <li> There are couple of API changes, that are not backward compatible (cf. <a href="/{{version}}/documentation/streams/upgrade-guide#streams_api_changes_0101">Streams API changes in 0.10.1</a> for more details).
         Thus, you need to update and recompile your code. Just swapping the Kafka Streams library jar file will not work and will break your application. </li>
    <li> Upgrading from 0.10.0.x to 0.10.1.2 requires two rolling bounces with config <code>upgrade.from="0.10.0"</code> set for first upgrade phase
         (cf. <a href="https://cwiki.apache.org/confluence/display/KAFKA/KIP-268%3A+Simplify+Kafka+Streams+Rebalance+Metadata+Upgrade">KIP-268</a>).
         As an alternative, an offline upgrade is also possible.
        <ul>
            <li> prepare your application instances for a rolling bounce and make sure that config <code>upgrade.from</code> is set to <code>"0.10.0"</code> for new version 0.10.1.2 </li>
            <li> bounce each instance of your application once </li>
            <li> prepare your newly deployed 0.10.1.2 application instances for a second round of rolling bounces; make sure to remove the value for config <code>upgrade.from</code> </li>
            <li> bounce each instance of your application once more to complete the upgrade </li>
        </ul>
    </li>
    <li> Upgrading from 0.10.0.x to 0.10.1.0 or 0.10.1.1 requires an offline upgrade (rolling bounce upgrade is not supported)
    <ul>
        <li> stop all old (0.10.0.x) application instances </li>
        <li> update your code and swap old code and jar file with new code and new jar file </li>
        <li> restart all new (0.10.1.0 or 0.10.1.1) application instances </li>
    </ul>
    </li>
</ul>

<h5><a id="upgrade_1010_notable" href="#upgrade_1010_notable">Notable changes in 0.10.1.0</a></h5>
<ul>
    <li> The new Java consumer is no longer in beta and we recommend it for all new development. The old Scala consumers are still supported, but they will be deprecated in the next release
         and will be removed in a future major release. </li>
    <li> The <code>--new-consumer</code>/<code>--new.consumer</code> switch is no longer required to use tools like MirrorMaker and the Console Consumer with the new consumer; one simply
         needs to pass a Kafka broker to connect to instead of the ZooKeeper ensemble. In addition, usage of the Console Consumer with the old consumer has been deprecated and it will be
         removed in a future major release. </li>
    <li> Kafka clusters can now be uniquely identified by a cluster id. It will be automatically generated when a broker is upgraded to 0.10.1.0. The cluster id is available via the kafka.server:type=KafkaServer,name=ClusterId metric and it is part of the Metadata response. Serializers, client interceptors and metric reporters can receive the cluster id by implementing the ClusterResourceListener interface. </li>
    <li> The BrokerState "RunningAsController" (value 4) has been removed. Due to a bug, a broker would only be in this state briefly before transitioning out of it and hence the impact of the removal should be minimal. The recommended way to detect if a given broker is the controller is via the kafka.controller:type=KafkaController,name=ActiveControllerCount metric. </li>
    <li> The new Java Consumer now allows users to search offsets by timestamp on partitions. </li>
    <li> The new Java Consumer now supports heartbeating from a background thread. There is a new configuration
         <code>max.poll.interval.ms</code> which controls the maximum time between poll invocations before the consumer
         will proactively leave the group (5 minutes by default). The value of the configuration
         <code>request.timeout.ms</code> (default to 30 seconds) must always be smaller than <code>max.poll.interval.ms</code>(default to 5 minutes),
         since that is the maximum time that a JoinGroup request can block on the server while the consumer is rebalance.
         Finally, the default value of <code>session.timeout.ms</code> has been adjusted down to
         10 seconds, and the default value of <code>max.poll.records</code> has been changed to 500.</li>
    <li> When using an Authorizer and a user doesn't have <b>Describe</b> authorization on a topic, the broker will no
         longer return TOPIC_AUTHORIZATION_FAILED errors to requests since this leaks topic names. Instead, the UNKNOWN_TOPIC_OR_PARTITION
         error code will be returned. This may cause unexpected timeouts or delays when using the producer and consumer since
         Kafka clients will typically retry automatically on unknown topic errors. You should consult the client logs if you
         suspect this could be happening.</li>
    <li> Fetch responses have a size limit by default (50 MB for consumers and 10 MB for replication). The existing per partition limits also apply (1 MB for consumers
         and replication). Note that neither of these limits is an absolute maximum as explained in the next point. </li>
    <li> Consumers and replicas can make progress if a message larger than the response/partition size limit is found. More concretely, if the first message in the
         first non-empty partition of the fetch is larger than either or both limits, the message will still be returned. </li>
    <li> Overloaded constructors were added to <code>kafka.api.FetchRequest</code> and <code>kafka.javaapi.FetchRequest</code> to allow the caller to specify the
         order of the partitions (since order is significant in v3). The previously existing constructors were deprecated and the partitions are shuffled before
         the request is sent to avoid starvation issues. </li>
</ul>

<h5><a id="upgrade_1010_new_protocols" href="#upgrade_1010_new_protocols">New Protocol Versions</a></h5>
<ul>
    <li> ListOffsetRequest v1 supports accurate offset search based on timestamps. </li>
    <li> MetadataResponse v2 introduces a new field: "cluster_id". </li>
    <li> FetchRequest v3 supports limiting the response size (in addition to the existing per partition limit), it returns messages
         bigger than the limits if required to make progress and the order of partitions in the request is now significant. </li>
    <li> JoinGroup v1 introduces a new field: "rebalance_timeout". </li>
</ul>

<h4><a id="upgrade_10" href="#upgrade_10">Upgrading from 0.8.x or 0.9.x to 0.10.0.0</a></h4>
<p>
0.10.0.0 has <a href="#upgrade_10_breaking">potential breaking changes</a> (please review before upgrading) and possible <a href="#upgrade_10_performance_impact">  performance impact following the upgrade</a>. By following the recommended rolling upgrade plan below, you guarantee no downtime and no performance impact during and following the upgrade.
<br>
Note: Because new protocols are introduced, it is important to upgrade your Kafka clusters before upgrading your clients.
</p>
<p>
<b>Notes to clients with version 0.9.0.0: </b>Due to a bug introduced in 0.9.0.0,
clients that depend on ZooKeeper (old Scala high-level Consumer and MirrorMaker if used with the old consumer) will not
work with 0.10.0.x brokers. Therefore, 0.9.0.0 clients should be upgraded to 0.9.0.1 <b>before</b> brokers are upgraded to
0.10.0.x. This step is not necessary for 0.8.X or 0.9.0.1 clients.
</p>

<p><b>For a rolling upgrade:</b></p>

<ol>
    <li> Update server.properties file on all brokers and add the following properties:
         <ul>
         <li>inter.broker.protocol.version=CURRENT_KAFKA_VERSION (e.g. 0.8.2 or 0.9.0.0).</li>
         <li>log.message.format.version=CURRENT_KAFKA_VERSION  (See <a href="#upgrade_10_performance_impact">potential performance impact following the upgrade</a> for the details on what this configuration does.)
         </ul>
    </li>
    <li> Upgrade the brokers. This can be done a broker at a time by simply bringing it down, updating the code, and restarting it. </li>
    <li> Once the entire cluster is upgraded, bump the protocol version by editing inter.broker.protocol.version and setting it to 0.10.0.0. NOTE: You shouldn't touch log.message.format.version yet - this parameter should only change once all consumers have been upgraded to 0.10.0.0 </li>
    <li> Restart the brokers one by one for the new protocol version to take effect. </li>
    <li> Once all consumers have been upgraded to 0.10.0, change log.message.format.version to 0.10.0 on each broker and restart them one by one.
    </li>
</ol>

<p><b>Note:</b> If you are willing to accept downtime, you can simply take all the brokers down, update the code and start all of them. They will start with the new protocol by default.

<p><b>Note:</b> Bumping the protocol version and restarting can be done any time after the brokers were upgraded. It does not have to be immediately after.

<h5><a id="upgrade_10_performance_impact" href="#upgrade_10_performance_impact">Potential performance impact following upgrade to 0.10.0.0</a></h5>
<p>
    The message format in 0.10.0 includes a new timestamp field and uses relative offsets for compressed messages.
    The on disk message format can be configured through log.message.format.version in the server.properties file.
    The default on-disk message format is 0.10.0. If a consumer client is on a version before 0.10.0.0, it only understands
    message formats before 0.10.0. In this case, the broker is able to convert messages from the 0.10.0 format to an earlier format
    before sending the response to the consumer on an older version. However, the broker can't use zero-copy transfer in this case.

    Reports from the Kafka community on the performance impact have shown CPU utilization going from 20% before to 100% after an upgrade, which forced an immediate upgrade of all clients to bring performance back to normal.

    To avoid such message conversion before consumers are upgraded to 0.10.0.0, one can set log.message.format.version to 0.8.2 or 0.9.0 when upgrading the broker to 0.10.0.0. This way, the broker can still use zero-copy transfer to send the data to the old consumers. Once consumers are upgraded, one can change the message format to 0.10.0 on the broker and enjoy the new message format that includes new timestamp and improved compression.

    The conversion is supported to ensure compatibility and can be useful to support a few apps that have not updated to newer clients yet, but is impractical to support all consumer traffic on even an overprovisioned cluster. Therefore, it is critical to avoid the message conversion as much as possible when brokers have been upgraded but the majority of clients have not.
</p>
<p>
    For clients that are upgraded to 0.10.0.0, there is no performance impact.
</p>
<p>
    <b>Note:</b> By setting the message format version, one certifies that all existing messages are on or below that
    message format version. Otherwise consumers before 0.10.0.0 might break. In particular, after the message format
    is set to 0.10.0, one should not change it back to an earlier format as it may break consumers on versions before 0.10.0.0.
</p>
<p>
    <b>Note:</b> Due to the additional timestamp introduced in each message, producers sending small messages may see a
    message throughput degradation because of the increased overhead.
    Likewise, replication now transmits an additional 8 bytes per message.
    If you're running close to the network capacity of your cluster, it's possible that you'll overwhelm the network cards
    and see failures and performance issues due to the overload.
</p>
    <b>Note:</b> If you have enabled compression on producers, you may notice reduced producer throughput and/or
    lower compression rate on the broker in some cases. When receiving compressed messages, 0.10.0
    brokers avoid recompressing the messages, which in general reduces the latency and improves the throughput. In
    certain cases, however, this may reduce the batching size on the producer, which could lead to worse throughput. If this
    happens, users can tune linger.ms and batch.size of the producer for better throughput. In addition, the producer buffer
    used for compressing messages with snappy is smaller than the one used by the broker, which may have a negative
    impact on the compression ratio for the messages on disk. We intend to make this configurable in a future Kafka
    release.
<p>

</p>

<h5><a id="upgrade_10_breaking" href="#upgrade_10_breaking">Potential breaking changes in 0.10.0.0</a></h5>
<ul>
    <li> Starting from Kafka 0.10.0.0, the message format version in Kafka is represented as the Kafka version. For example, message format 0.9.0 refers to the highest message version supported by Kafka 0.9.0. </li>
    <li> Message format 0.10.0 has been introduced and it is used by default. It includes a timestamp field in the messages and relative offsets are used for compressed messages. </li>
    <li> ProduceRequest/Response v2 has been introduced and it is used by default to support message format 0.10.0 </li>
    <li> FetchRequest/Response v2 has been introduced and it is used by default to support message format 0.10.0 </li>
    <li> MessageFormatter interface was changed from <code>def writeTo(key: Array[Byte], value: Array[Byte], output: PrintStream)</code> to
        <code>def writeTo(consumerRecord: ConsumerRecord[Array[Byte], Array[Byte]], output: PrintStream)</code> </li>
    <li> MessageReader interface was changed from <code>def readMessage(): KeyedMessage[Array[Byte], Array[Byte]]</code> to
        <code>def readMessage(): ProducerRecord[Array[Byte], Array[Byte]]</code> </li>
    <li> MessageFormatter's package was changed from <code>kafka.tools</code> to <code>kafka.common</code> </li>
    <li> MessageReader's package was changed from <code>kafka.tools</code> to <code>kafka.common</code> </li>
    <li> MirrorMakerMessageHandler no longer exposes the <code>handle(record: MessageAndMetadata[Array[Byte], Array[Byte]])</code> method as it was never called. </li>
    <li> The 0.7 KafkaMigrationTool is no longer packaged with Kafka. If you need to migrate from 0.7 to 0.10.0, please migrate to 0.8 first and then follow the documented upgrade process to upgrade from 0.8 to 0.10.0. </li>
    <li> The new consumer has standardized its APIs to accept <code>java.util.Collection</code> as the sequence type for method parameters. Existing code may have to be updated to work with the 0.10.0 client library. </li>
    <li> LZ4-compressed message handling was changed to use an interoperable framing specification (LZ4f v1.5.1).
         To maintain compatibility with old clients, this change only applies to Message format 0.10.0 and later.
         Clients that Produce/Fetch LZ4-compressed messages using v0/v1 (Message format 0.9.0) should continue
         to use the 0.9.0 framing implementation. Clients that use Produce/Fetch protocols v2 or later
         should use interoperable LZ4f framing. A list of interoperable LZ4 libraries is available at <a href="https://www.lz4.org/">https://www.lz4.org/</a>
</ul>

<h5><a id="upgrade_10_notable" href="#upgrade_10_notable">Notable changes in 0.10.0.0</a></h5>

<ul>
    <li> Starting from Kafka 0.10.0.0, a new client library named <b>Kafka Streams</b> is available for stream processing on data stored in Kafka topics. This new client library only works with 0.10.x and upward versioned brokers due to message format changes mentioned above. For more information please read <a href="/{{version}}/documentation/streams">Streams documentation</a>.</li>
    <li> The default value of the configuration parameter <code>receive.buffer.bytes</code> is now 64K for the new consumer.</li>
    <li> The new consumer now exposes the configuration parameter <code>exclude.internal.topics</code> to restrict internal topics (such as the consumer offsets topic) from accidentally being included in regular expression subscriptions. By default, it is enabled.</li>
    <li> The old Scala producer has been deprecated. Users should migrate their code to the Java producer included in the kafka-clients JAR as soon as possible. </li>
    <li> The new consumer API has been marked stable. </li>
</ul>

<h4><a id="upgrade_9" href="#upgrade_9">Upgrading from 0.8.0, 0.8.1.X, or 0.8.2.X to 0.9.0.0</a></h4>

0.9.0.0 has <a href="#upgrade_9_breaking">potential breaking changes</a> (please review before upgrading) and an inter-broker protocol change from previous versions. This means that upgraded brokers and clients may not be compatible with older versions. It is important that you upgrade your Kafka cluster before upgrading your clients. If you are using MirrorMaker downstream clusters should be upgraded first as well.

<p><b>For a rolling upgrade:</b></p>

<ol>
	<li> Update server.properties file on all brokers and add the following property: inter.broker.protocol.version=0.8.2.X </li>
	<li> Upgrade the brokers. This can be done a broker at a time by simply bringing it down, updating the code, and restarting it. </li>
	<li> Once the entire cluster is upgraded, bump the protocol version by editing inter.broker.protocol.version and setting it to 0.9.0.0.</li>
	<li> Restart the brokers one by one for the new protocol version to take effect </li>
</ol>

<p><b>Note:</b> If you are willing to accept downtime, you can simply take all the brokers down, update the code and start all of them. They will start with the new protocol by default.

<p><b>Note:</b> Bumping the protocol version and restarting can be done any time after the brokers were upgraded. It does not have to be immediately after.

<h5><a id="upgrade_9_breaking" href="#upgrade_9_breaking">Potential breaking changes in 0.9.0.0</a></h5>

<ul>
    <li> Java 1.6 is no longer supported. </li>
    <li> Scala 2.9 is no longer supported. </li>
    <li> Broker IDs above 1000 are now reserved by default to automatically assigned broker IDs. If your cluster has existing broker IDs above that threshold make sure to increase the reserved.broker.max.id broker configuration property accordingly. </li>
    <li> Configuration parameter replica.lag.max.messages was removed. Partition leaders will no longer consider the number of lagging messages when deciding which replicas are in sync. </li>
    <li> Configuration parameter replica.lag.time.max.ms now refers not just to the time passed since last fetch request from replica, but also to time since the replica last caught up. Replicas that are still fetching messages from leaders but did not catch up to the latest messages in replica.lag.time.max.ms will be considered out of sync. </li>
    <li> Compacted topics no longer accept messages without key and an exception is thrown by the producer if this is attempted. In 0.8.x, a message without key would cause the log compaction thread to subsequently complain and quit (and stop compacting all compacted topics). </li>
    <li> MirrorMaker no longer supports multiple target clusters. As a result it will only accept a single --consumer.config parameter. To mirror multiple source clusters, you will need at least one MirrorMaker instance per source cluster, each with its own consumer configuration. </li>
    <li> Tools packaged under <em>org.apache.kafka.clients.tools.*</em> have been moved to <em>org.apache.kafka.tools.*</em>. All included scripts will still function as usual, only custom code directly importing these classes will be affected. </li>
    <li> The default Kafka JVM performance options (KAFKA_JVM_PERFORMANCE_OPTS) have been changed in kafka-run-class.sh. </li>
    <li> The kafka-topics.sh script (kafka.admin.TopicCommand) now exits with non-zero exit code on failure. </li>
    <li> The kafka-topics.sh script (kafka.admin.TopicCommand) will now print a warning when topic names risk metric collisions due to the use of a '.' or '_' in the topic name, and error in the case of an actual collision. </li>
    <li> The kafka-console-producer.sh script (kafka.tools.ConsoleProducer) will use the Java producer instead of the old Scala producer be default, and users have to specify 'old-producer' to use the old producer. </li>
    <li> By default, all command line tools will print all logging messages to stderr instead of stdout. </li>
</ul>

<h5><a id="upgrade_901_notable" href="#upgrade_901_notable">Notable changes in 0.9.0.1</a></h5>

<ul>
    <li> The new broker id generation feature can be disabled by setting broker.id.generation.enable to false. </li>
    <li> Configuration parameter log.cleaner.enable is now true by default. This means topics with a cleanup.policy=compact will now be compacted by default, and 128 MB of heap will be allocated to the cleaner process via log.cleaner.dedupe.buffer.size. You may want to review log.cleaner.dedupe.buffer.size and the other log.cleaner configuration values based on your usage of compacted topics. </li>
    <li> Default value of configuration parameter fetch.min.bytes for the new consumer is now 1 by default. </li>
</ul>

<h5>Deprecations in 0.9.0.0</h5>

<ul>
    <li> Altering topic configuration from the kafka-topics.sh script (kafka.admin.TopicCommand) has been deprecated. Going forward, please use the kafka-configs.sh script (kafka.admin.ConfigCommand) for this functionality. </li>
    <li> The kafka-consumer-offset-checker.sh (kafka.tools.ConsumerOffsetChecker) has been deprecated. Going forward, please use kafka-consumer-groups.sh (kafka.admin.ConsumerGroupCommand) for this functionality. </li>
    <li> The kafka.tools.ProducerPerformance class has been deprecated. Going forward, please use org.apache.kafka.tools.ProducerPerformance for this functionality (kafka-producer-perf-test.sh will also be changed to use the new class). </li>
    <li> The producer config block.on.buffer.full has been deprecated and will be removed in future release. Currently its default value has been changed to false. The KafkaProducer will no longer throw BufferExhaustedException but instead will use max.block.ms value to block, after which it will throw a TimeoutException. If block.on.buffer.full property is set to true explicitly, it will set the max.block.ms to Long.MAX_VALUE and metadata.fetch.timeout.ms will not be honoured</li>
</ul>

<h4><a id="upgrade_82" href="#upgrade_82">Upgrading from 0.8.1 to 0.8.2</a></h4>

0.8.2 is fully compatible with 0.8.1. The upgrade can be done one broker at a time by simply bringing it down, updating the code, and restarting it.

<h4><a id="upgrade_81" href="#upgrade_81">Upgrading from 0.8.0 to 0.8.1</a></h4>

0.8.1 is fully compatible with 0.8. The upgrade can be done one broker at a time by simply bringing it down, updating the code, and restarting it.

<h4><a id="upgrade_7" href="#upgrade_7">Upgrading from 0.7</a></h4>

Release 0.7 is incompatible with newer releases. Major changes were made to the API, ZooKeeper data structures, and protocol, and configuration in order to add replication (Which was missing in 0.7). The upgrade from 0.7 to later versions requires a <a href="https://cwiki.apache.org/confluence/display/KAFKA/Migrating+from+0.7+to+0.8">special tool</a> for migration. This migration can be done without downtime.

</script>

<div class="p-upgrade"></div><|MERGE_RESOLUTION|>--- conflicted
+++ resolved
@@ -42,19 +42,11 @@
         </li>
         <li>KTable aggregation semantics got further improved via 
             <a href="https://cwiki.apache.org/confluence/display/KAFKA/KIP-904%3A+Kafka+Streams+-+Guarantee+subtractor+is+called+before+adder+if+key+has+not+changed">KIP-904</a>,
-<<<<<<< HEAD
-	    now avoiding spurious itermedite results.
-        </li>
-        <li>Kafka Streams' <code>ProductionExceptionHandler</code> is improved via 
-            <a href="https://cwiki.apache.org/confluence/display/KAFKA/KIP-399%3A+Extend+ProductionExceptionHandler+to+cover+serialization+exceptions">KIP-399</a>,
-            now also covering serialiation errors.
-=======
 	    now avoiding spurious intermediate results.
         </li>
         <li>Kafka Streams' <code>ProductionExceptionHandler</code> is improved via 
             <a href="https://cwiki.apache.org/confluence/display/KAFKA/KIP-399%3A+Extend+ProductionExceptionHandler+to+cover+serialization+exceptions">KIP-399</a>,
             now also covering serialization errors.
->>>>>>> fd5b300b
         </li>
         <li>MirrorMaker now uses incrementalAlterConfigs API by default to synchronize topic configurations instead of the deprecated alterConfigs API.
             A new settings called <code>use.incremental.alter.configs</code> is introduced to allow users to control which API to use.
