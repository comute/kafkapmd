<!--
 Licensed to the Apache Software Foundation (ASF) under one or more
 contributor license agreements.  See the NOTICE file distributed with
 this work for additional information regarding copyright ownership.
 The ASF licenses this file to You under the Apache License, Version 2.0
 (the "License"); you may not use this file except in compliance with
 the License.  You may obtain a copy of the License at

    http://www.apache.org/licenses/LICENSE-2.0

 Unless required by applicable law or agreed to in writing, software
 distributed under the License is distributed on an "AS IS" BASIS,
 WITHOUT WARRANTIES OR CONDITIONS OF ANY KIND, either express or implied.
 See the License for the specific language governing permissions and
 limitations under the License.
-->

<script><!--#include virtual="js/templateData.js" --></script>

<script id="upgrade-template" type="text/x-handlebars-template">

<h4><a id="upgrade_4_0_0" href="#upgrade_4_0_0">Upgrading to 4.0.0 from any version 0.8.x through 3.9.x</a></h4>
    <h5><a id="upgrade_400_notable" href="#upgrade_400_notable">Notable changes in 4.0.0</a></h5>
    <ul>
<<<<<<< HEAD
        <li>A number of deprecated classes, methods,configurations and tools have been removed from the <code>clients</code>, <code>connect</code>, <code>core</code> and <code>tools</code> modules:</li>
        <ul>
            <li>
                Scala 2.12 support has been removed in Apache Kafka 4.0
                See <a href="https://cwiki.apache.org/confluence/pages/viewpage.action?pageId=181308218">KIP-751</a> for more details
            </li>
            <li> The original MirrorMaker (MM1) and related classes have been removed. Please use the Connect-based
                MirrorMaker (MM2), as described in the
                <a href="/{{version}}/documentation/#georeplication">Geo-Replication section</a>.
            </li>
            <li>
                The <code>kafka.common.MessageReader</code> class has been removed. Please use the
                <a href="/{{version}}/javadoc/org/apache/kafka/tools/api/RecordReader.html"><code>org.apache.kafka.tools.api.RecordReader</code></a>
                interface to build custom readers for the <code>kafka-console-producer</code> tool.
            </li>
            <li> Remove <code>use.incremental.alter.configs</code>. The modified behavior is identical to the previous <code>required</code> configuration,
                therefore users should ensure that target broker is at least 2.3.0
            </li>
            <li> Remove <code>delegation.token.master.key</code>. please use <code>delegation.token.secret.key</code> instead of it.
            </li>
            <li>
                The <code>kafka.tools.DefaultMessageFormatter</code> class has been removed. Please use the <code>org.apache.kafka.tools.consumer.DefaultMessageFormatter</code> class instead.
            </li>
            <li>
                The <code>kafka.tools.LoggingMessageFormatter</code> class has been removed. Please use the <code>org.apache.kafka.tools.consumer.LoggingMessageFormatter</code> class instead.
            </li>
            <li>
                The <code>kafka.tools.NoOpMessageFormatter</code> class has been removed. Please use the <code>org.apache.kafka.tools.consumer.NoOpMessageFormatter</code> class instead.
            </li>
            <li>
                The <code>--whitelist</code> option was removed from the <code>kafka-console-consumer</code> command line tool.
                Please use <code>--include</code> instead.
            </li>
            <li>
                The <code>--whitelist</code> and <code>--blacklist</code> options were removed from the <code>org.apache.kafka.connect.transforms.ReplaceField</code>.
                Please use <code>--include</code> and <code>--exclude</code> instead.
            </li>
            <li>
                The <code>--delete-config</code> option in the <code>kafka-topics</code> command line tool has been deprecated.
            </li>
            <li>
                The <code>metrics.jmx.blacklist</code> was removed from the <code>org.apache.kafka.common.metrics.JmxReporter</code>
                Please use <code>metrics.jmx.exclude</code> instead.
            </li>
            <li>
                The <code>metrics.jmx.whitelist</code> was removed from the <code>org.apache.kafka.common.metrics.JmxReporter</code>
                Please use <code>metrics.jmx.include</code> instead.
            </li>
        </ul>
=======
        <li>A number of deprecated classes, methods, configurations and tools have been removed.
            <ul>
                <li><b>Common</b>
                    <ul>
                        <li>The <code>metrics.jmx.blacklist</code> and <code>metrics.jmx.whitelist</code> configurations were removed from the <code>org.apache.kafka.common.metrics.JmxReporter</code>
                            Please use <code>metrics.jmx.exclude</code> and <code>metrics.jmx.include</code> respectively instead.
                        </li>
                    </ul>
                </li>
                <li><b>Broker</b>
                    <ul>
                        <li>The <code>delegation.token.master.key</code> configuration was removed.
                            Please use <code>delegation.token.secret.key</code> instead.
                        </li>
                    </ul>
                </li>
                <li><b>MirrorMaker</b>
                    <ul>
                        <li>The original MirrorMaker (MM1) and related classes were removed. Please use the Connect-based
                            MirrorMaker (MM2), as described in the <a href="/{{version}}/documentation/#georeplication">Geo-Replication section.</a>.
                        </li>
                        <li>The <code>use.incremental.alter.configs</code> configuration was removedfrom <code>MirrorSourceConnector</code>.
                            The modified behavior is identical to the previous <code>required</code> configuration, therefore users should ensure that brokers in the target cluster are at least running 2.3.0.
                        </li>
                        <li>The <code>add.source.alias.to.metrics</code> configuration was removed from <code>MirrorSourceConnector</code>.
                            The source cluster alias is now always added to the metrics.
                        </li>
                    </ul>
                </li>
                <li><b>Tools</b>
                    <ul>
                        <li>The <code>kafka.common.MessageReader</code> class was removed. Please use the
                            <a href="/{{version}}/javadoc/org/apache/kafka/tools/api/RecordReader.html"><code>org.apache.kafka.tools.api.RecordReader</code></a>
                            interface to build custom readers for the <code>kafka-console-producer</code> tool.
                        </li>
                        <li>The <code>kafka.tools.DefaultMessageFormatter</code> class was removed. Please use the <code>org.apache.kafka.tools.consumer.DefaultMessageFormatter</code> class instead.
                        </li>
                        <li>The <code>kafka.tools.LoggingMessageFormatter</code> class was removed. Please use the <code>org.apache.kafka.tools.consumer.LoggingMessageFormatter</code> class instead.
                        </li>
                        <li>The <code>kafka.tools.NoOpMessageFormatter</code> class has been removed. Please use the <code>org.apache.kafka.tools.consumer.NoOpMessageFormatter</code> class instead.
                        </li>
                        <li>The <code>--whitelist</code> option was removed from the <code>kafka-console-consumer</code> command line tool.
                            Please use <code>--include</code> instead.
                        </li>
                    </ul>
                </li>
                <li><b>Connect</b>
                    <ul>
                        <li>The <code>whitelist</code> and <code>blacklist</code> configurations were removed from the <code>org.apache.kafka.connect.transforms.ReplaceField</code> transformation.
                            Please use <code>include</code> and <code>exclude</code> respectively instead.
                        </li>
                    </ul>
                </li>
            </ul>
        </li>
        <li>Other changes:
            <ul>
                <li>The <code>--delete-config</code> option in the <code>kafka-topics</code> command line tool has been deprecated.
                </li>
            </ul>
        </li>
>>>>>>> 49d7ea6c
    </ul>

<h4><a id="upgrade_3_9_0" href="#upgrade_3_9_0">Upgrading to 3.9.0 from any version 0.8.x through 3.8.x</a></h4>
    <h5><a id="upgrade_390_notable" href="#upgrade_390_notable">Notable changes in 3.9.0</a></h5>
    <ul>
        <li>In case you run your Kafka clusters with no execution permission for the <code>/tmp</code> partition, Kafka will not work properly. It might either refuse to start or fail
            when producing and consuming messages. This is due to the compression libraries <code>zstd-jni</code> and <code>snappy</code>.
            To remediate this problem you need to pass the following JVM flags to Kafka <code>ZstdTempFolder</code> and <code>org.xerial.snappy.tempdir</code> pointing to a directory with execution permissions.
            For example, this could be done via the <code>KAFKA_OPTS</code> environment variable like follows: <code>export KAFKA_OPTS="-DZstdTempFolder=/opt/kafka/tmp -Dorg.xerial.snappy.tempdir=/opt/kafka/tmp"</code>.
	    This is a known issue for version 3.8.0 as well.
        </li>
        <li><code>unclean.leader.election.enable</code> config is supported in KRaft. Compared with ZK mode, there is one behavior change in KRaft mode
            when dynamically enabling <code>unclean.leader.election.enable</code> config. Please check
            <a href="https://kafka.apache.org/documentation/#brokerconfigs_unclean.leader.election.enable">here</a> for more details.</li>
        <li>Tiered storage is now a production ready feature. You can check
            <a href="https://cwiki.apache.org/confluence/display/KAFKA/Kafka+Tiered+Storage+GA+Release+Notes">Kafka Tiered Storage GA Release Notes</a> for more details.
            The below enhancements are added in this release.
            <ul>
                <li>In KRaft mode, the tiered storage feature can be dynamically disabled and then re-enabled on topic level.
                    See <a href="https://cwiki.apache.org/confluence/display/KAFKA/KIP-950%3A++Tiered+Storage+Disablement">KIP-950</a> for more details.</li>
                <li>With the tiered storage quota feature, users can define a maximum limit on the rate at which log segments are transferred to or retrieved from the remote storage.
                    See <a href="https://cwiki.apache.org/confluence/display/KAFKA/KIP-956+Tiered+Storage+Quotas">KIP-956</a> for more details.</li>
            </ul>
        </li>
    </ul>

<h4><a id="upgrade_3_8_0" href="#upgrade_3_8_0">Upgrading to 3.8.0 from any version 0.8.x through 3.7.x</a></h4>

    <h5><a id="upgrade_380_notable" href="#upgrade_380_notable">Notable changes in 3.8.0</a></h5>
    <ul>
        <li>MirrorMaker 2 can now emit checkpoints for offsets mirrored before the start of the Checkpoint task for improved offset translation.
            This requires MirrorMaker 2 to have READ authorization to the Checkpoint topic.
            If READ is not authorized, checkpointing is limited to offsets mirrorred after the start of the task.
            See <a href="https://issues.apache.org/jira/browse/KAFKA-15905">KAFKA-15905</a> for more details.
        </li>
        <li>JBOD in KRaft is no longer in early access.</li>
        <li>Tiered Storage, which is still in early access, now supports clusters configured with multiple log directories (i.e. JBOD feature).</li>
    </ul>

<h4><a id="upgrade_3_7_1" href="#upgrade_3_7_1">Upgrading to 3.7.1 from any version 0.8.x through 3.6.x</a></h4>


    <h5><a id="upgrade_371_zk" href="#upgrade_371_zk">Upgrading ZooKeeper-based clusters</a></h5>
    <p><b>If you are upgrading from a version prior to 2.1.x, please see the note in step 5 below about the change to the schema used to store consumer offsets.
        Once you have changed the inter.broker.protocol.version to the latest version, it will not be possible to downgrade to a version prior to 2.1.</b></p>

    <p><b>For a rolling upgrade:</b></p>

    <ol>
        <li>Update server.properties on all brokers and add the following properties. CURRENT_KAFKA_VERSION refers to the version you
            are upgrading from. CURRENT_MESSAGE_FORMAT_VERSION refers to the message format version currently in use. If you have previously
            overridden the message format version, you should keep its current value. Alternatively, if you are upgrading from a version prior
            to 0.11.0.x, then CURRENT_MESSAGE_FORMAT_VERSION should be set to match CURRENT_KAFKA_VERSION.
            <ul>
                <li>inter.broker.protocol.version=CURRENT_KAFKA_VERSION (e.g. <code>3.6</code>, <code>3.5</code>, etc.)</li>
                <li>log.message.format.version=CURRENT_MESSAGE_FORMAT_VERSION  (See <a href="#upgrade_10_performance_impact">potential performance impact
                    following the upgrade</a> for the details on what this configuration does.)</li>
            </ul>
            If you are upgrading from version 0.11.0.x or above, and you have not overridden the message format, then you only need to override
            the inter-broker protocol version.
            <ul>
                <li>inter.broker.protocol.version=CURRENT_KAFKA_VERSION (e.g. <code>3.6</code>, <code>3.5</code>, etc.)</li>
            </ul>
        </li>
        <li>Upgrade the brokers one at a time: shut down the broker, update the code, and restart it. Once you have done so, the
            brokers will be running the latest version and you can verify that the cluster's behavior and performance meets expectations.
            It is still possible to downgrade at this point if there are any problems.
        </li>
        <li>Once the cluster's behavior and performance has been verified, bump the protocol version by editing
            <code>inter.broker.protocol.version</code> and setting it to <code>3.7</code>.
        </li>
        <li>Restart the brokers one by one for the new protocol version to take effect. Once the brokers begin using the latest
            protocol version, it will no longer be possible to downgrade the cluster to an older version.
        </li>
        <li>If you have overridden the message format version as instructed above, then you need to do one more rolling restart to
            upgrade it to its latest version. Once all (or most) consumers have been upgraded to 0.11.0 or later,
            change log.message.format.version to 3.7 on each broker and restart them one by one. Note that the older Scala clients,
            which are no longer maintained, do not support the message format introduced in 0.11, so to avoid conversion costs
            (or to take advantage of <a href="#upgrade_11_exactly_once_semantics">exactly once semantics</a>),
            the newer Java clients must be used.
        </li>
    </ol>

    <h5><a id="upgrade_371_kraft" href="#upgrade_371_kraft">Upgrading KRaft-based clusters</a></h5>
    <p><b>If you are upgrading from a version prior to 3.3.0, please see the note in step 3 below. Once you have changed the metadata.version to the latest version, it will not be possible to downgrade to a version prior to 3.3-IV0.</b></p>

    <p><b>For a rolling upgrade:</b></p>

    <ol>
        <li>Upgrade the brokers one at a time: shut down the broker, update the code, and restart it. Once you have done so, the
            brokers will be running the latest version and you can verify that the cluster's behavior and performance meets expectations.
        </li>
        <li>Once the cluster's behavior and performance has been verified, bump the metadata.version by running
            <code>
                bin/kafka-features.sh upgrade --metadata 3.7
            </code>
        </li>
        <li>Note that cluster metadata downgrade is not supported in this version since it has metadata changes.
            Every <a href="https://github.com/apache/kafka/blob/trunk/server-common/src/main/java/org/apache/kafka/server/common/MetadataVersion.java">MetadataVersion</a>
            after 3.2.x has a boolean parameter that indicates if there are metadata changes (i.e. <code>IBP_3_3_IV3(7, "3.3", "IV3", true)</code> means this version has metadata changes).
            Given your current and target versions, a downgrade is only possible if there are no metadata changes in the versions between.</li>
    </ol>

    <h5><a id="upgrade_371_notable" href="#upgrade_371_notable">Notable changes in 3.7.1</a></h5>
    <ul>
        <li>MirrorMaker 2 can now emit checkpoints for offsets mirrored before the start of the Checkpoint task for improved offset translation.
            This requires MirrorMaker 2 to have READ authorization to the Checkpoint topic.
            If READ is not authorized, checkpointing is limited to offsets mirrorred after the start of the task.
            See <a href="https://issues.apache.org/jira/browse/KAFKA-15905">KAFKA-15905</a> for more details.
        </li>
        <li>
            JBOD support in KRaft was introduced from Metadata Version (MV) 3.7-IV2.
            Configuring Brokers with multiple log directories can lead to indefinite unavailability.
            Brokers will now detect this situation and log an error.
            See <a href="https://issues.apache.org/jira/browse/KAFKA-16606">KAFKA-16606</a> for more details.
        </li>
    </ul>

    <h5><a id="upgrade_370_notable" href="#upgrade_370_notable">Notable changes in 3.7.0</a></h5>
    <ul>
        <li>Java 11 support for the broker and tools has been deprecated and will be removed in Apache Kafka 4.0. This complements
            the previous deprecation of Java 8 for all components. Please refer to
            <a href="https://cwiki.apache.org/confluence/pages/viewpage.action?pageId=284789510">KIP-1013</a> for more details.
        </li>
        <li>Client APIs released prior to Apache Kafka 2.1 are now marked deprecated in 3.7 and will be removed in Apache Kafka 4.0. See <a href="https://cwiki.apache.org/confluence/display/KAFKA/KIP-896%3A+Remove+old+client+protocol+API+versions+in+Kafka+4.0">KIP-896</a> for details and RPC versions that are now deprecated.
        </li>
        <li>Early access of the new simplified Consumer Rebalance Protocol is available, and it is not recommended for use in production environments.
            You are encouraged to test it and provide feedback!
            For more information about the early access feature, please check <a href="https://cwiki.apache.org/confluence/display/KAFKA/KIP-848%3A+The+Next+Generation+of+the+Consumer+Rebalance+Protocol">KIP-848</a> and the <a href="https://cwiki.apache.org/confluence/display/KAFKA/The+Next+Generation+of+the+Consumer+Rebalance+Protocol+%28KIP-848%29+-+Early+Access+Release+Notes">Early Access Release Notes</a>.
        </li>
        <li>More metrics related to Tiered Storage have been introduced. They should improve the operational experience
            of running Tiered Storage in production.
            For more detailed information, please refer to <a href="https://cwiki.apache.org/confluence/display/KAFKA/KIP-963%3A+Additional+metrics+in+Tiered+Storage">KIP-963</a>.
        </li>
        <li>Kafka Streams ships multiple KIPs for IQv2 support.
            See the <a href="/{{version}}/documentation/streams/upgrade-guide#streams_api_changes_370">Kafka Streams upgrade section</a> for more details.
        </li>
        <li>
            In versions 3.5.0, 3.5.1, 3.5.2, 3.6.0, and 3.6.1, MirrorMaker 2 offset translation may not reach the end
            of a replicated topic after the upstream consumers commit at the end of the source topic.
            This was addressed in <a href="https://issues.apache.org/jira/browse/KAFKA-15906">KAFKA-15906</a>.
        </li>
        <li>All the notable changes are present in the <a href="https://kafka.apache.org/blog#apache_kafka_370_release_announcement">blog post announcing the 3.7.0 release.</a>
        </li>
    </ul>

<h4><a id="upgrade_3_6_2" href="#upgrade_3_6_2">Upgrading to 3.6.2 from any version 0.8.x through 3.5.x</a></h4>

    <h5><a id="upgrade_362_zk" href="#upgrade_362_zk">Upgrading ZooKeeper-based clusters</a></h5>
    <p><b>If you are upgrading from a version prior to 2.1.x, please see the note in step 5 below about the change to the schema used to store consumer offsets.
        Once you have changed the inter.broker.protocol.version to the latest version, it will not be possible to downgrade to a version prior to 2.1.</b></p>

    <p><b>For a rolling upgrade:</b></p>

    <ol>
        <li>Update server.properties on all brokers and add the following properties. CURRENT_KAFKA_VERSION refers to the version you
            are upgrading from. CURRENT_MESSAGE_FORMAT_VERSION refers to the message format version currently in use. If you have previously
            overridden the message format version, you should keep its current value. Alternatively, if you are upgrading from a version prior
            to 0.11.0.x, then CURRENT_MESSAGE_FORMAT_VERSION should be set to match CURRENT_KAFKA_VERSION.
            <ul>
                <li>inter.broker.protocol.version=CURRENT_KAFKA_VERSION (e.g. <code>3.5</code>, <code>3.4</code>, etc.)</li>
                <li>log.message.format.version=CURRENT_MESSAGE_FORMAT_VERSION  (See <a href="#upgrade_10_performance_impact">potential performance impact
                    following the upgrade</a> for the details on what this configuration does.)</li>
            </ul>
            If you are upgrading from version 0.11.0.x or above, and you have not overridden the message format, then you only need to override
            the inter-broker protocol version.
            <ul>
                <li>inter.broker.protocol.version=CURRENT_KAFKA_VERSION (e.g. <code>3.5</code>, <code>3.4</code>, etc.)</li>
            </ul>
        </li>
        <li>Upgrade the brokers one at a time: shut down the broker, update the code, and restart it. Once you have done so, the
            brokers will be running the latest version and you can verify that the cluster's behavior and performance meets expectations.
            It is still possible to downgrade at this point if there are any problems.
        </li>
        <li>Once the cluster's behavior and performance has been verified, bump the protocol version by editing
            <code>inter.broker.protocol.version</code> and setting it to <code>3.6</code>.
        </li>
        <li>Restart the brokers one by one for the new protocol version to take effect. Once the brokers begin using the latest
            protocol version, it will no longer be possible to downgrade the cluster to an older version.
        </li>
        <li>If you have overridden the message format version as instructed above, then you need to do one more rolling restart to
            upgrade it to its latest version. Once all (or most) consumers have been upgraded to 0.11.0 or later,
            change log.message.format.version to 3.6 on each broker and restart them one by one. Note that the older Scala clients,
            which are no longer maintained, do not support the message format introduced in 0.11, so to avoid conversion costs
            (or to take advantage of <a href="#upgrade_11_exactly_once_semantics">exactly once semantics</a>),
            the newer Java clients must be used.
        </li>
    </ol>

    <h5><a id="upgrade_362_kraft" href="#upgrade_362_kraft">Upgrading KRaft-based clusters</a></h5>
    <p><b>If you are upgrading from a version prior to 3.3.0, please see the note in step 3 below. Once you have changed the metadata.version to the latest version, it will not be possible to downgrade to a version prior to 3.3-IV0.</b></p>

    <p><b>For a rolling upgrade:</b></p>

    <ol>
        <li>Upgrade the brokers one at a time: shut down the broker, update the code, and restart it. Once you have done so, the
            brokers will be running the latest version and you can verify that the cluster's behavior and performance meets expectations.
        </li>
        <li>Once the cluster's behavior and performance has been verified, bump the metadata.version by running
            <code>
                bin/kafka-features.sh upgrade --metadata 3.6
            </code>
        </li>
        <li>Note that cluster metadata downgrade is not supported in this version since it has metadata changes.
            Every <a href="https://github.com/apache/kafka/blob/trunk/server-common/src/main/java/org/apache/kafka/server/common/MetadataVersion.java">MetadataVersion</a>
            after 3.2.x has a boolean parameter that indicates if there are metadata changes (i.e. <code>IBP_3_3_IV3(7, "3.3", "IV3", true)</code> means this version has metadata changes).
            Given your current and target versions, a downgrade is only possible if there are no metadata changes in the versions between.</li>
    </ol>

    <h5><a id="upgrade_360_notable" href="#upgrade_360_notable">Notable changes in 3.6.0</a></h5>
    <ul>
        <li>Apache Kafka now supports having both an IPv4 and an IPv6 listener on the same port. This change only applies to
            non advertised listeners (advertised listeners already have this feature)</li>
        <li>The Apache Zookeeper dependency has been upgraded to 3.8.1 due to 3.6 reaching end-of-life. To bring both your
            Kafka and Zookeeper clusters to the latest versions:
            <ul>
                <li><b>>=2.4</b> Kafka clusters can be updated directly.
                    Zookeeper clusters which are running binaries bundled with Kafka versions 2.4 or above can be updated directly.</li>
                <li><b><2.4</b> Kafka clusters first need to be updated to a version greater than 2.4 and smaller than 3.6.
                Zookeeper clusters which are running binaries bundled with Kafka versions below 2.4 need to be updated to any
                binaries bundled with Kafka versions greater than 2.4 and smaller than 3.6. You can then follow the first bullet-point.</li>
            </ul>
            For more detailed information please refer to the Compatibility, Deprecation, and Migration Plan section in
            <a href="https://cwiki.apache.org/confluence/display/KAFKA/KIP-902%3A+Upgrade+Zookeeper+to+3.8.1">KIP-902</a>.
        </li>
        <li>The configuration <code>log.message.timestamp.difference.max.ms</code> is deprecated.
            Two new configurations, <code>log.message.timestamp.before.max.ms</code> and <code>log.message.timestamp.after.max.ms</code>, have been added.
            For more detailed information, please refer to <a href="https://cwiki.apache.org/confluence/display/KAFKA/KIP-937%3A+Improve+Message+Timestamp+Validation">KIP-937</a>.
        <li>
            Kafka Streams has introduced a new task assignor, <code>RackAwareTaskAssignor</code>, for computing task assignments which can minimize
            cross rack traffic under certain conditions. It works with existing <code>StickyTaskAssignor</code> and <code>HighAvailabilityTaskAssignor</code>.
            See <a href="https://cwiki.apache.org/confluence/display/KAFKA/KIP-925%3A+Rack+aware+task+assignment+in+Kafka+Streams">KIP-925</a>
            and <a href="/{{version}}/documentation/streams/developer-guide/config-streams.html#rack-aware-assignment-strategy"><b>Kafka Streams Developer Guide</b></a> for more details.
        </li>
        <li>To account for a break in compatibility introduced in version 3.1.0, MirrorMaker 2 has added a new
            <code>replication.policy.internal.topic.separator.enabled</code>
            property. If upgrading from 3.0.x or earlier, it may be necessary to set this property to <code>false</code>; see the property's
            <a href="#mirror_connector_replication.policy.internal.topic.separator.enabled">documentation</a> for more details.</li>
        <li>Early access of tiered storage feature is available, and it is not recommended for use in production environments.
            Welcome to test it and provide any feedback to us.
            For more information about the early access tiered storage feature, please check <a href="https://cwiki.apache.org/confluence/display/KAFKA/KIP-405%3A+Kafka+Tiered+Storage">KIP-405</a> and
            <a href="https://cwiki.apache.org/confluence/display/KAFKA/Kafka+Tiered+Storage+Early+Access+Release+Notes">Tiered Storage Early Access Release Note</a>.
        </li>
        <li>Transaction partition verification (<a href="https://cwiki.apache.org/confluence/display/KAFKA/KIP-890%3A+Transactions+Server-Side+Defense">KIP-890</a>)
            has been added to data partitions to prevent hanging transactions. This feature is enabled by default and can be disabled by setting <code>transaction.partition.verification.enable</code> to false.
            The configuration can also be updated dynamically and is applied to the broker. Workloads running on version 3.6.0 with compression can experience
            InvalidRecordExceptions and UnknownServerExceptions. Upgrading to 3.6.1 or newer or disabling the feature fixes the issue.
        </li>
    </ul>

<h4><a id="upgrade_3_5_2" href="#upgrade_3_5_2">Upgrading to 3.5.2 from any version 0.8.x through 3.4.x</a></h4>
    All upgrade steps remain same as <a href="#upgrade_3_5_0">upgrading to 3.5.0</a>
    <h5><a id="upgrade_352_notable" href="#upgrade_352_notable">Notable changes in 3.5.2</a></h5>
    <ul>
    <li>
        When migrating producer ID blocks from ZK to KRaft, there could be duplicate producer IDs being given to
        transactional or idempotent producers. This can cause long term problems since the producer IDs are
        persisted and reused for a long time.
        See <a href="https://issues.apache.org/jira/browse/KAFKA-15552">KAFKA-15552</a> for more details.
    </li>
    <li>
        In 3.5.0 and 3.5.1, there could be an issue that the empty ISR is returned from controller after AlterPartition request
        during rolling upgrade. This issue will impact the availability of the topic partition.
        See <a href="https://issues.apache.org/jira/browse/KAFKA-15353">KAFKA-15353</a> for more details.
    </li>
    <li>
        In 3.5.0 and 3.5.1, there was an issue where MirrorMaker 2 offset translation produced an earlier offset than needed,
        substantially increasing the re-delivery of data when starting a consumer from the downstream consumer offsets.
        See <a href="https://issues.apache.org/jira/browse/KAFKA-15202">KAFKA-15202</a> for more details.
    </li>
</ul>

<h4><a id="upgrade_3_5_1" href="#upgrade_3_5_1">Upgrading to 3.5.1 from any version 0.8.x through 3.4.x</a></h4>
    All upgrade steps remain same as <a href="#upgrade_3_5_0">upgrading to 3.5.0</a>
    <h5><a id="upgrade_351_notable" href="#upgrade_351_notable">Notable changes in 3.5.1</a></h5>
    <ul>
    <li>
        Upgraded the dependency, snappy-java, to a version which is not vulnerable to
        <a href="https://nvd.nist.gov/vuln/detail/CVE-2023-34455">CVE-2023-34455.</a>
        You can find more information about the CVE at <a href="https://kafka.apache.org/cve-list#CVE-2023-34455">Kafka CVE list.</a>
    </li>
    <li>
        Fixed a regression introduced in 3.3.0, which caused <code>security.protocol</code> configuration values to be restricted to
        upper case only. After the fix, <code>security.protocol</code> values are case insensitive.
        See <a href="https://issues.apache.org/jira/browse/KAFKA-15053">KAFKA-15053</a> for details.
    </li>
</ul>

<h4><a id="upgrade_3_5_0" href="#upgrade_3_5_0">Upgrading to 3.5.0 from any version 0.8.x through 3.4.x</a></h4>

    <h5><a id="upgrade_350_zk" href="#upgrade_350_zk">Upgrading ZooKeeper-based clusters</a></h5>
    <p><b>If you are upgrading from a version prior to 2.1.x, please see the note in step 5 below about the change to the schema used to store consumer offsets.
        Once you have changed the inter.broker.protocol.version to the latest version, it will not be possible to downgrade to a version prior to 2.1.</b></p>

    <p><b>For a rolling upgrade:</b></p>

    <ol>
        <li>Update server.properties on all brokers and add the following properties. CURRENT_KAFKA_VERSION refers to the version you
            are upgrading from. CURRENT_MESSAGE_FORMAT_VERSION refers to the message format version currently in use. If you have previously
            overridden the message format version, you should keep its current value. Alternatively, if you are upgrading from a version prior
            to 0.11.0.x, then CURRENT_MESSAGE_FORMAT_VERSION should be set to match CURRENT_KAFKA_VERSION.
            <ul>
                <li>inter.broker.protocol.version=CURRENT_KAFKA_VERSION (e.g. <code>3.4</code>, <code>3.3</code>, etc.)</li>
                <li>log.message.format.version=CURRENT_MESSAGE_FORMAT_VERSION  (See <a href="#upgrade_10_performance_impact">potential performance impact
                    following the upgrade</a> for the details on what this configuration does.)</li>
            </ul>
            If you are upgrading from version 0.11.0.x or above, and you have not overridden the message format, then you only need to override
            the inter-broker protocol version.
            <ul>
                <li>inter.broker.protocol.version=CURRENT_KAFKA_VERSION (e.g. <code>3.4</code>, <code>3.3</code>, etc.)</li>
            </ul>
        </li>
        <li>Upgrade the brokers one at a time: shut down the broker, update the code, and restart it. Once you have done so, the
            brokers will be running the latest version and you can verify that the cluster's behavior and performance meets expectations.
            It is still possible to downgrade at this point if there are any problems.
        </li>
        <li>Once the cluster's behavior and performance has been verified, bump the protocol version by editing
            <code>inter.broker.protocol.version</code> and setting it to <code>3.5</code>.
        </li>
        <li>Restart the brokers one by one for the new protocol version to take effect. Once the brokers begin using the latest
            protocol version, it will no longer be possible to downgrade the cluster to an older version.
        </li>
        <li>If you have overridden the message format version as instructed above, then you need to do one more rolling restart to
            upgrade it to its latest version. Once all (or most) consumers have been upgraded to 0.11.0 or later,
            change log.message.format.version to 3.5 on each broker and restart them one by one. Note that the older Scala clients,
            which are no longer maintained, do not support the message format introduced in 0.11, so to avoid conversion costs
            (or to take advantage of <a href="#upgrade_11_exactly_once_semantics">exactly once semantics</a>),
            the newer Java clients must be used.
        </li>
    </ol>

    <h5><a id="upgrade_350_kraft" href="#upgrade_350_kraft">Upgrading KRaft-based clusters</a></h5>
    <p><b>If you are upgrading from a version prior to 3.3.0, please see the note in step 3 below. Once you have changed the metadata.version to the latest version, it will not be possible to downgrade to a version prior to 3.3-IV0.</b></p>

    <p><b>For a rolling upgrade:</b></p>

    <ol>
        <li>Upgrade the brokers one at a time: shut down the broker, update the code, and restart it. Once you have done so, the
            brokers will be running the latest version and you can verify that the cluster's behavior and performance meets expectations.
        </li>
        <li>Once the cluster's behavior and performance has been verified, bump the metadata.version by running
            <code>
                bin/kafka-features.sh upgrade --metadata 3.5
            </code>
        </li>
        <li>Note that cluster metadata downgrade is not supported in this version since it has metadata changes.
            Every <a href="https://github.com/apache/kafka/blob/trunk/server-common/src/main/java/org/apache/kafka/server/common/MetadataVersion.java">MetadataVersion</a>
            after 3.2.x has a boolean parameter that indicates if there are metadata changes (i.e. <code>IBP_3_3_IV3(7, "3.3", "IV3", true)</code> means this version has metadata changes).
            Given your current and target versions, a downgrade is only possible if there are no metadata changes in the versions between.</li>
    </ol>

    <h5><a id="upgrade_350_notable" href="#upgrade_350_notable">Notable changes in 3.5.0</a></h5>
    <ul>
        <li>Kafka Streams has introduced a new state store type, versioned key-value stores,
            for storing multiple record versions per key, thereby enabling timestamped retrieval
            operations to return the latest record (per key) as of a specified timestamp.
            See <a href="https://cwiki.apache.org/confluence/display/KAFKA/KIP-889%3A+Versioned+State+Stores">KIP-889</a>
            and <a href="https://cwiki.apache.org/confluence/display/KAFKA/KIP-914%3A+DSL+Processor+Semantics+for+Versioned+Stores">KIP-914</a>
            for more details.
            If the new store typed is used in the DSL, improved processing semantics are applied as described in
            <a href="https://cwiki.apache.org/confluence/display/KAFKA/KIP-914%3A+DSL+Processor+Semantics+for+Versioned+Stores">KIP-914</a>.
        </li>
        <li>KTable aggregation semantics got further improved via
            <a href="https://cwiki.apache.org/confluence/display/KAFKA/KIP-904%3A+Kafka+Streams+-+Guarantee+subtractor+is+called+before+adder+if+key+has+not+changed">KIP-904</a>,
            now avoiding spurious intermediate results.
        </li>
        <li>Kafka Streams' <code>ProductionExceptionHandler</code> is improved via
            <a href="https://cwiki.apache.org/confluence/display/KAFKA/KIP-399%3A+Extend+ProductionExceptionHandler+to+cover+serialization+exceptions">KIP-399</a>,
            now also covering serialization errors.
        </li>
        <li>MirrorMaker now uses incrementalAlterConfigs API by default to synchronize topic configurations instead of the deprecated alterConfigs API.
            A new settings called <code>use.incremental.alter.configs</code> is introduced to allow users to control which API to use.
            This new setting is marked deprecated and will be removed in the next major release when incrementalAlterConfigs API is always used.
            See <a href="https://cwiki.apache.org/confluence/display/KAFKA/KIP-894%3A+Use+incrementalAlterConfigs+API+for+syncing+topic+configurations">KIP-894</a> for more details.
        </li>
        <li>The JmxTool, EndToEndLatency, StreamsResetter, ConsumerPerformance and ClusterTool have been migrated to the tools module.
            The 'kafka.tools' package is deprecated and will change to 'org.apache.kafka.tools' in the next major release.
            See <a href="https://issues.apache.org/jira/browse/KAFKA-14525">KAFKA-14525</a> for more details.
        </li>
        <li>In versions earlier than 3.5.0 and 3.4.1, MirrorMaker 2 offset translation could incorrectly translate offsets for topics using compaction, transactional producers, and filter SMTs.
            In 3.5.0 and 3.4.1, offset translation has changed for all topics in order to ensure at-least-once delivery when a consumer is failed-over to the translated offsets.
            Translated offsets will be earlier than in previous versions, so consumers using downstream offsets may initially have more lag, and re-deliver more data after failing-over.
            See <a href="https://issues.apache.org/jira/browse/KAFKA-12468">KAFKA-12468</a> and linked tickets, and <a href="https://github.com/apache/kafka/pull/13178">PR #13178</a> for more details.
            Further improvements to the offset translation  are included in later releases to reduce the lag introduced by this change, so consider upgrading MM2 to the latest version available.
        </li>
    </ul>

<h4><a id="upgrade_3_4_0" href="#upgrade_3_4_0">Upgrading to 3.4.0 from any version 0.8.x through 3.3.x</a></h4>

    <p><b>If you are upgrading from a version prior to 2.1.x, please see the note below about the change to the schema used to store consumer offsets.
        Once you have changed the inter.broker.protocol.version to the latest version, it will not be possible to downgrade to a version prior to 2.1.</b></p>

    <p><b>For a rolling upgrade:</b></p>

    <ol>
        <li>Update server.properties on all brokers and add the following properties. CURRENT_KAFKA_VERSION refers to the version you
            are upgrading from. CURRENT_MESSAGE_FORMAT_VERSION refers to the message format version currently in use. If you have previously
            overridden the message format version, you should keep its current value. Alternatively, if you are upgrading from a version prior
            to 0.11.0.x, then CURRENT_MESSAGE_FORMAT_VERSION should be set to match CURRENT_KAFKA_VERSION.
            <ul>
                <li>inter.broker.protocol.version=CURRENT_KAFKA_VERSION (e.g. <code>3.3</code>, <code>3.2</code>, etc.)</li>
                <li>log.message.format.version=CURRENT_MESSAGE_FORMAT_VERSION  (See <a href="#upgrade_10_performance_impact">potential performance impact
                    following the upgrade</a> for the details on what this configuration does.)</li>
            </ul>
            If you are upgrading from version 0.11.0.x or above, and you have not overridden the message format, then you only need to override
            the inter-broker protocol version.
            <ul>
                <li>inter.broker.protocol.version=CURRENT_KAFKA_VERSION (e.g. <code>3.3</code>, <code>3.2</code>, etc.)</li>
            </ul>
        </li>
        <li>Upgrade the brokers one at a time: shut down the broker, update the code, and restart it. Once you have done so, the
            brokers will be running the latest version and you can verify that the cluster's behavior and performance meets expectations.
            It is still possible to downgrade at this point if there are any problems.
        </li>
        <li>Once the cluster's behavior and performance has been verified, bump the protocol version by editing
            <code>inter.broker.protocol.version</code> and setting it to <code>3.4</code>.
        </li>
        <li>Restart the brokers one by one for the new protocol version to take effect. Once the brokers begin using the latest
            protocol version, it will no longer be possible to downgrade the cluster to an older version.
        </li>
        <li>If you have overridden the message format version as instructed above, then you need to do one more rolling restart to
            upgrade it to its latest version. Once all (or most) consumers have been upgraded to 0.11.0 or later,
            change log.message.format.version to 3.4 on each broker and restart them one by one. Note that the older Scala clients,
            which are no longer maintained, do not support the message format introduced in 0.11, so to avoid conversion costs
            (or to take advantage of <a href="#upgrade_11_exactly_once_semantics">exactly once semantics</a>),
            the newer Java clients must be used.
        </li>
    </ol>

<h4><a id="upgrade_kraft_3_4_0" href="#upgrade_kraft_3_4_0">Upgrading a KRaft-based cluster to 3.4.0 from any version 3.0.x through 3.3.x</a></h4>

    <p><b>If you are upgrading from a version prior to 3.3.0, please see the note below. Once you have changed the metadata.version to the latest version, it will not be possible to downgrade to a version prior to 3.3-IV0.</b></p>

    <p><b>For a rolling upgrade:</b></p>

    <ol>
        <li>Upgrade the brokers one at a time: shut down the broker, update the code, and restart it. Once you have done so, the
            brokers will be running the latest version and you can verify that the cluster's behavior and performance meets expectations.
        </li>
        <li>Once the cluster's behavior and performance has been verified, bump the metadata.version by running
            <code>
                bin/kafka-features.sh upgrade --metadata 3.4
            </code>
        </li>
        <li>Note that cluster metadata downgrade is not supported in this version since it has metadata changes.
            Every <a href="https://github.com/apache/kafka/blob/trunk/server-common/src/main/java/org/apache/kafka/server/common/MetadataVersion.java">MetadataVersion</a>
            after 3.2.x has a boolean parameter that indicates if there are metadata changes (i.e. <code>IBP_3_3_IV3(7, "3.3", "IV3", true)</code> means this version has metadata changes).
            Given your current and target versions, a downgrade is only possible if there are no metadata changes in the versions between.</li>
    </ol>

<h5><a id="upgrade_340_notable" href="#upgrade_340_notable">Notable changes in 3.4.0</a></h5>
<ul>
    <li>Since Apache Kafka 3.4.0, we have added a system property ("org.apache.kafka.disallowed.login.modules") to disable the problematic
        login modules usage in SASL JAAS configuration. Also by default "com.sun.security.auth.module.JndiLoginModule" is disabled from Apache Kafka 3.4.0.
    </li>
</ul>

<h4><a id="upgrade_3_3_1" href="#upgrade_3_3_1">Upgrading to 3.3.1 from any version 0.8.x through 3.2.x</a></h4>

<p><b>If you are upgrading from a version prior to 2.1.x, please see the note below about the change to the schema used to store consumer offsets.
    Once you have changed the inter.broker.protocol.version to the latest version, it will not be possible to downgrade to a version prior to 2.1.</b></p>

<p><b>For a rolling upgrade:</b></p>

<ol>
    <li>Update server.properties on all brokers and add the following properties. CURRENT_KAFKA_VERSION refers to the version you
        are upgrading from. CURRENT_MESSAGE_FORMAT_VERSION refers to the message format version currently in use. If you have previously
        overridden the message format version, you should keep its current value. Alternatively, if you are upgrading from a version prior
        to 0.11.0.x, then CURRENT_MESSAGE_FORMAT_VERSION should be set to match CURRENT_KAFKA_VERSION.
        <ul>
            <li>inter.broker.protocol.version=CURRENT_KAFKA_VERSION (e.g. <code>3.2</code>, <code>3.1</code>, etc.)</li>
            <li>log.message.format.version=CURRENT_MESSAGE_FORMAT_VERSION  (See <a href="#upgrade_10_performance_impact">potential performance impact
                following the upgrade</a> for the details on what this configuration does.)</li>
        </ul>
        If you are upgrading from version 0.11.0.x or above, and you have not overridden the message format, then you only need to override
        the inter-broker protocol version.
        <ul>
            <li>inter.broker.protocol.version=CURRENT_KAFKA_VERSION (e.g. <code>3.2</code>, <code>3.1</code>, etc.)</li>
        </ul>
    </li>
    <li>Upgrade the brokers one at a time: shut down the broker, update the code, and restart it. Once you have done so, the
        brokers will be running the latest version and you can verify that the cluster's behavior and performance meets expectations.
        It is still possible to downgrade at this point if there are any problems.
    </li>
    <li>Once the cluster's behavior and performance has been verified, bump the protocol version by editing
        <code>inter.broker.protocol.version</code> and setting it to <code>3.3</code>.
    </li>
    <li>Restart the brokers one by one for the new protocol version to take effect. Once the brokers begin using the latest
        protocol version, it will no longer be possible to downgrade the cluster to an older version.
    </li>
    <li>If you have overridden the message format version as instructed above, then you need to do one more rolling restart to
        upgrade it to its latest version. Once all (or most) consumers have been upgraded to 0.11.0 or later,
        change log.message.format.version to 3.3 on each broker and restart them one by one. Note that the older Scala clients,
        which are no longer maintained, do not support the message format introduced in 0.11, so to avoid conversion costs
        (or to take advantage of <a href="#upgrade_11_exactly_once_semantics">exactly once semantics</a>),
        the newer Java clients must be used.
    </li>
</ol>

<h4><a id="upgrade_kraft_3_3_1" href="#upgrade_kraft_3_3_1">Upgrading a KRaft-based cluster to 3.3.1 from any version 3.0.x through 3.2.x</a></h4>

<p><b>If you are upgrading from a version prior to 3.3.1, please see the note below. Once you have changed the metadata.version to the latest version, it will not be possible to downgrade to a version prior to 3.3-IV0.</b></p>

<p><b>For a rolling upgrade:</b></p>

<ol>
    <li>Upgrade the brokers one at a time: shut down the broker, update the code, and restart it. Once you have done so, the
        brokers will be running the latest version and you can verify that the cluster's behavior and performance meets expectations.
    </li>
    <li>Once the cluster's behavior and performance has been verified, bump the metadata.version by running
        <code>
            bin/kafka-features.sh upgrade --metadata 3.3
        </code>
    </li>
    <li>Note that cluster metadata downgrade is not supported in this version since it has metadata changes.
        Every <a href="https://github.com/apache/kafka/blob/trunk/server-common/src/main/java/org/apache/kafka/server/common/MetadataVersion.java">MetadataVersion</a>
        after 3.2.x has a boolean parameter that indicates if there are metadata changes (i.e. <code>IBP_3_3_IV3(7, "3.3", "IV3", true)</code> means this version has metadata changes).
        Given your current and target versions, a downgrade is only possible if there are no metadata changes in the versions between.</li>
</ol>

<h5><a id="upgrade_331_notable" href="#upgrade_331_notable">Notable changes in 3.3.1</a></h5>
    <ul>
        <li>KRaft mode is production ready for new clusters. See <a href="https://cwiki.apache.org/confluence/display/KAFKA/KIP-833%3A+Mark+KRaft+as+Production+Ready">KIP-833</a>
	    for more details (including limitations).
	</li>
        <li>The partitioner used by default for records with no keys has been improved to avoid pathological behavior when one or more brokers are slow.
            The new logic may affect the batching behavior, which can be tuned using the <code>batch.size</code> and/or <code>linger.ms</code> configuration settings.
            The previous behavior can be restored by setting <code>partitioner.class=org.apache.kafka.clients.producer.internals.DefaultPartitioner</code>.
            See <a href="https://cwiki.apache.org/confluence/display/KAFKA/KIP-794%3A+Strictly+Uniform+Sticky+Partitioner">KIP-794</a> for more details.
        </li>
        <li>There is now a slightly different upgrade process for KRaft clusters than for ZK-based clusters, as described above.</li>
        <li>Introduced a new API <code>addMetricIfAbsent</code> to <code>Metrics</code> which would create a new Metric if not existing or return the same metric
            if already registered. Note that this behaviour is different from <code>addMetric</code> API which throws an <code>IllegalArgumentException</code> when
            trying to create an already existing metric. (See <a href="https://cwiki.apache.org/confluence/display/KAFKA/KIP-843%3A+Adding+addMetricIfAbsent+method+to+Metrics">KIP-843</a>
            for more details).
        </li>
    </ul>

<h4><a id="upgrade_3_2_0" href="#upgrade_3_2_0">Upgrading to 3.2.0 from any version 0.8.x through 3.1.x</a></h4>

<p><b>If you are upgrading from a version prior to 2.1.x, please see the note below about the change to the schema used to store consumer offsets.
    Once you have changed the inter.broker.protocol.version to the latest version, it will not be possible to downgrade to a version prior to 2.1.</b></p>

<p><b>For a rolling upgrade:</b></p>

<ol>
    <li>Update server.properties on all brokers and add the following properties. CURRENT_KAFKA_VERSION refers to the version you
        are upgrading from. CURRENT_MESSAGE_FORMAT_VERSION refers to the message format version currently in use. If you have previously
        overridden the message format version, you should keep its current value. Alternatively, if you are upgrading from a version prior
        to 0.11.0.x, then CURRENT_MESSAGE_FORMAT_VERSION should be set to match CURRENT_KAFKA_VERSION.
        <ul>
            <li>inter.broker.protocol.version=CURRENT_KAFKA_VERSION (e.g. <code>3.1</code>, <code>3.0</code>, etc.)</li>
            <li>log.message.format.version=CURRENT_MESSAGE_FORMAT_VERSION  (See <a href="#upgrade_10_performance_impact">potential performance impact
                following the upgrade</a> for the details on what this configuration does.)</li>
        </ul>
        If you are upgrading from version 0.11.0.x or above, and you have not overridden the message format, then you only need to override
        the inter-broker protocol version.
        <ul>
            <li>inter.broker.protocol.version=CURRENT_KAFKA_VERSION (e.g. <code>3.1</code>, <code>3.0</code>, etc.)</li>
        </ul>
    </li>
    <li>Upgrade the brokers one at a time: shut down the broker, update the code, and restart it. Once you have done so, the
        brokers will be running the latest version and you can verify that the cluster's behavior and performance meets expectations.
        It is still possible to downgrade at this point if there are any problems.
    </li>
    <li>Once the cluster's behavior and performance has been verified, bump the protocol version by editing
        <code>inter.broker.protocol.version</code> and setting it to <code>3.2</code>.
    </li>
    <li>Restart the brokers one by one for the new protocol version to take effect. Once the brokers begin using the latest
        protocol version, it will no longer be possible to downgrade the cluster to an older version.
    </li>
    <li>If you have overridden the message format version as instructed above, then you need to do one more rolling restart to
        upgrade it to its latest version. Once all (or most) consumers have been upgraded to 0.11.0 or later,
        change log.message.format.version to 3.2 on each broker and restart them one by one. Note that the older Scala clients,
        which are no longer maintained, do not support the message format introduced in 0.11, so to avoid conversion costs
        (or to take advantage of <a href="#upgrade_11_exactly_once_semantics">exactly once semantics</a>),
        the newer Java clients must be used.
    </li>
</ol>

<h5><a id="upgrade_320_notable" href="#upgrade_320_notable">Notable changes in 3.2.0</a></h5>
    <ul>
        <li>Idempotence for the producer is enabled by default if no conflicting configurations are set. When producing to brokers older than 2.8.0,
            the <code>IDEMPOTENT_WRITE</code> permission is required. Check the compatibility
	    section of <a href="https://cwiki.apache.org/confluence/display/KAFKA/KIP-679%3A+Producer+will+enable+the+strongest+delivery+guarantee+by+default#KIP679:Producerwillenablethestrongestdeliveryguaranteebydefault-Compatibility,Deprecation,andMigrationPlan">KIP-679</a>
	    for details. In 3.0.0 and 3.1.0, a bug prevented this default from being applied,
            which meant that idempotence remained disabled unless the user had explicitly set <code>enable.idempotence</code> to true
            (See <a href="https://issues.apache.org/jira/browse/KAFKA-13598">KAFKA-13598</a> for more details).
            This issue was fixed and the default is properly applied in 3.0.1, 3.1.1, and 3.2.0.</li>
        <li>A notable exception is Connect that by default disables idempotent behavior for all of its
            producers in order to uniformly support using a wide range of Kafka broker versions.
            Users can change this behavior to enable idempotence for some or all producers
            via Connect worker and/or connector configuration. Connect may enable idempotent producers
            by default in a future major release.</li>
        <li>Kafka has replaced log4j with reload4j due to security concerns.
            This only affects modules that specify a logging backend (<code>connect-runtime</code> and <code>kafka-tools</code> are two such examples).
            A number of modules, including <code>kafka-clients</code>, leave it to the application to specify the logging backend.
            More information can be found at <a href="https://reload4j.qos.ch">reload4j</a>.
            Projects that depend on the affected modules from the Kafka project should use
            <a href="https://www.slf4j.org/manual.html#swapping">slf4j-log4j12 version 1.7.35 or above</a> or
            slf4j-reload4j to avoid
            <a href="https://www.slf4j.org/codes.html#no_tlm">possible compatibility issues originating from the logging framework</a>.</li>
        <li>The example connectors, <code>FileStreamSourceConnector</code> and <code>FileStreamSinkConnector</code>, have been
            removed from the default classpath. To use them in Kafka Connect standalone or distributed mode they need to be
            explicitly added, for example <code>CLASSPATH=./libs/connect-file-3.2.0.jar bin/connect-distributed.sh</code>.</li>
    </ul>

<h4><a id="upgrade_3_1_0" href="#upgrade_3_1_0">Upgrading to 3.1.0 from any version 0.8.x through 3.0.x</a></h4>

<p><b>If you are upgrading from a version prior to 2.1.x, please see the note below about the change to the schema used to store consumer offsets.
    Once you have changed the inter.broker.protocol.version to the latest version, it will not be possible to downgrade to a version prior to 2.1.</b></p>

<p><b>For a rolling upgrade:</b></p>

<ol>
    <li>Update server.properties on all brokers and add the following properties. CURRENT_KAFKA_VERSION refers to the version you
        are upgrading from. CURRENT_MESSAGE_FORMAT_VERSION refers to the message format version currently in use. If you have previously
        overridden the message format version, you should keep its current value. Alternatively, if you are upgrading from a version prior
        to 0.11.0.x, then CURRENT_MESSAGE_FORMAT_VERSION should be set to match CURRENT_KAFKA_VERSION.
        <ul>
            <li>inter.broker.protocol.version=CURRENT_KAFKA_VERSION (e.g. <code>3.0</code>, <code>2.8</code>, etc.)</li>
            <li>log.message.format.version=CURRENT_MESSAGE_FORMAT_VERSION  (See <a href="#upgrade_10_performance_impact">potential performance impact
                following the upgrade</a> for the details on what this configuration does.)</li>
        </ul>
        If you are upgrading from version 0.11.0.x or above, and you have not overridden the message format, then you only need to override
        the inter-broker protocol version.
        <ul>
            <li>inter.broker.protocol.version=CURRENT_KAFKA_VERSION (e.g. <code>3.0</code>, <code>2.8</code>, etc.)</li>
        </ul>
    </li>
    <li>Upgrade the brokers one at a time: shut down the broker, update the code, and restart it. Once you have done so, the
        brokers will be running the latest version and you can verify that the cluster's behavior and performance meets expectations.
        It is still possible to downgrade at this point if there are any problems.
    </li>
    <li>Once the cluster's behavior and performance has been verified, bump the protocol version by editing
        <code>inter.broker.protocol.version</code> and setting it to <code>3.1</code>.
    </li>
    <li>Restart the brokers one by one for the new protocol version to take effect. Once the brokers begin using the latest
        protocol version, it will no longer be possible to downgrade the cluster to an older version.
    </li>
    <li>If you have overridden the message format version as instructed above, then you need to do one more rolling restart to
        upgrade it to its latest version. Once all (or most) consumers have been upgraded to 0.11.0 or later,
        change log.message.format.version to 3.1 on each broker and restart them one by one. Note that the older Scala clients,
        which are no longer maintained, do not support the message format introduced in 0.11, so to avoid conversion costs
        (or to take advantage of <a href="#upgrade_11_exactly_once_semantics">exactly once semantics</a>),
        the newer Java clients must be used.
    </li>
</ol>

<h5><a id="upgrade_311_notable" href="#upgrade_311_notable">Notable changes in 3.1.1</a></h5>
<ul>
    <li>Idempotence for the producer is enabled by default if no conflicting configurations are set. When producing to brokers older than 2.8.0,
        the <code>IDEMPOTENT_WRITE</code> permission is required. Check the compatibility
        section of <a href="https://cwiki.apache.org/confluence/display/KAFKA/KIP-679%3A+Producer+will+enable+the+strongest+delivery+guarantee+by+default#KIP679:Producerwillenablethestrongestdeliveryguaranteebydefault-Compatibility,Deprecation,andMigrationPlan">KIP-679</a>
        for details. A bug prevented the producer idempotence default from being applied which meant that it remained disabled unless the user had
        explicitly set <code>enable.idempotence</code> to true. See <a href="https://issues.apache.org/jira/browse/KAFKA-13598">KAFKA-13598</a> for
        more details. This issue was fixed and the default is properly applied.</li>
    <li>A notable exception is Connect that by default disables idempotent behavior for all of its
        producers in order to uniformly support using a wide range of Kafka broker versions.
        Users can change this behavior to enable idempotence for some or all producers
        via Connect worker and/or connector configuration. Connect may enable idempotent producers
        by default in a future major release.</li>
    <li>Kafka has replaced log4j with reload4j due to security concerns.
        This only affects modules that specify a logging backend (<code>connect-runtime</code> and <code>kafka-tools</code> are two such examples).
        A number of modules, including <code>kafka-clients</code>, leave it to the application to specify the logging backend.
        More information can be found at <a href="https://reload4j.qos.ch">reload4j</a>.
        Projects that depend on the affected modules from the Kafka project should use
        <a href="https://www.slf4j.org/manual.html#swapping">slf4j-log4j12 version 1.7.35 or above</a> or
        slf4j-reload4j to avoid
        <a href="https://www.slf4j.org/codes.html#no_tlm">possible compatibility issues originating from the logging framework</a>.</li>
</ul>

<h5><a id="upgrade_310_notable" href="#upgrade_310_notable">Notable changes in 3.1.0</a></h5>
<ul>
    <li>Apache Kafka supports Java 17.</li>
    <li>The following metrics have been deprecated: <code>bufferpool-wait-time-total</code>, <code>io-waittime-total</code>,
        and <code>iotime-total</code>. Please use <code>bufferpool-wait-time-ns-total</code>, <code>io-wait-time-ns-total</code>,
        and <code>io-time-ns-total</code> instead. See <a href="https://cwiki.apache.org/confluence/display/KAFKA/KIP-773%3A+Differentiate+consistently+metric+latency+measured+in+millis+and+nanos">KIP-773</a>
        for more details.</li>
    <li>IBP 3.1 introduces topic IDs to FetchRequest as a part of
        <a href="https://cwiki.apache.org/confluence/display/KAFKA/KIP-516%3A+Topic+Identifiers">KIP-516</a>.</li>
</ul>

<h4><a id="upgrade_3_0_1" href="#upgrade_3_0_1">Upgrading to 3.0.1 from any version 0.8.x through 2.8.x</a></h4>

<p><b>If you are upgrading from a version prior to 2.1.x, please see the note below about the change to the schema used to store consumer offsets.
    Once you have changed the inter.broker.protocol.version to the latest version, it will not be possible to downgrade to a version prior to 2.1.</b></p>

<p><b>For a rolling upgrade:</b></p>

<ol>
    <li>Update server.properties on all brokers and add the following properties. CURRENT_KAFKA_VERSION refers to the version you
        are upgrading from. CURRENT_MESSAGE_FORMAT_VERSION refers to the message format version currently in use. If you have previously
        overridden the message format version, you should keep its current value. Alternatively, if you are upgrading from a version prior
        to 0.11.0.x, then CURRENT_MESSAGE_FORMAT_VERSION should be set to match CURRENT_KAFKA_VERSION.
        <ul>
            <li>inter.broker.protocol.version=CURRENT_KAFKA_VERSION (e.g. <code>2.8</code>, <code>2.7</code>, etc.)</li>
            <li>log.message.format.version=CURRENT_MESSAGE_FORMAT_VERSION  (See <a href="#upgrade_10_performance_impact">potential performance impact
                following the upgrade</a> for the details on what this configuration does.)</li>
        </ul>
        If you are upgrading from version 0.11.0.x or above, and you have not overridden the message format, then you only need to override
        the inter-broker protocol version.
        <ul>
            <li>inter.broker.protocol.version=CURRENT_KAFKA_VERSION (e.g. <code>2.8</code>, <code>2.7</code>, etc.)</li>
        </ul>
    </li>
    <li>Upgrade the brokers one at a time: shut down the broker, update the code, and restart it. Once you have done so, the
        brokers will be running the latest version and you can verify that the cluster's behavior and performance meets expectations.
        It is still possible to downgrade at this point if there are any problems.
    </li>
    <li>Once the cluster's behavior and performance has been verified, bump the protocol version by editing
        <code>inter.broker.protocol.version</code> and setting it to <code>3.0</code>.
    </li>
    <li>Restart the brokers one by one for the new protocol version to take effect. Once the brokers begin using the latest
        protocol version, it will no longer be possible to downgrade the cluster to an older version.
    </li>
    <li>If you have overridden the message format version as instructed above, then you need to do one more rolling restart to
        upgrade it to its latest version. Once all (or most) consumers have been upgraded to 0.11.0 or later,
        change log.message.format.version to 3.0 on each broker and restart them one by one. Note that the older Scala clients,
        which are no longer maintained, do not support the message format introduced in 0.11, so to avoid conversion costs
        (or to take advantage of <a href="#upgrade_11_exactly_once_semantics">exactly once semantics</a>),
        the newer Java clients must be used.
    </li>
</ol>

<h5><a id="upgrade_301_notable" href="#upgrade_301_notable">Notable changes in 3.0.1</a></h5>
<ul>

    <li>Idempotence for the producer is enabled by default if no conflicting configurations are set. When producing to brokers older than 2.8.0,
        the <code>IDEMPOTENT_WRITE</code> permission is required. Check the compatibility
        section of <a href="https://cwiki.apache.org/confluence/display/KAFKA/KIP-679%3A+Producer+will+enable+the+strongest+delivery+guarantee+by+default#KIP679:Producerwillenablethestrongestdeliveryguaranteebydefault-Compatibility,Deprecation,andMigrationPlan">KIP-679</a>
        for details. A bug prevented the producer idempotence default from being applied which meant that it remained disabled unless the user had
        explicitly set <code>enable.idempotence</code> to true. See <a href="https://issues.apache.org/jira/browse/KAFKA-13598">KAFKA-13598</a> for
        more details. This issue was fixed and the default is properly applied.</li>
</ul>

<h5><a id="upgrade_300_notable" href="#upgrade_300_notable">Notable changes in 3.0.0</a></h5>
<ul>
    <li>The producer has stronger delivery guarantees by default: <code>idempotence</code> is enabled and <code>acks</code> is set to <code>all</code> instead of <code>1</code>.
        See <a href="https://cwiki.apache.org/confluence/display/KAFKA/KIP-679%3A+Producer+will+enable+the+strongest+delivery+guarantee+by+default">KIP-679</a> for details.
        In 3.0.0 and 3.1.0, a bug prevented the idempotence default from being applied which meant that it remained disabled unless the user had explicitly set
        <code>enable.idempotence</code> to true. Note that the bug did not affect the <code>acks=all</code> change. See <a href="https://issues.apache.org/jira/browse/KAFKA-13598">KAFKA-13598</a> for more details.
        This issue was fixed and the default is properly applied in 3.0.1, 3.1.1, and 3.2.0.</li>
    <li>Java 8 and Scala 2.12 support have been deprecated since Apache Kafka 3.0 and will be removed in Apache Kafka 4.0.
        See <a href="https://cwiki.apache.org/confluence/pages/viewpage.action?pageId=181308223">KIP-750</a>
        and <a href="https://cwiki.apache.org/confluence/pages/viewpage.action?pageId=181308218">KIP-751</a> for more details.</li>
    <li>ZooKeeper has been upgraded to version 3.6.3.</li>
    <li>A preview of KRaft mode is available, though upgrading to it from the 2.8 Early Access release is not possible. See
        the <a href="#kraft">KRaft section</a> for details.</li>
    <li>The release tarball no longer includes test, sources, javadoc and test sources jars. These are still published to the Maven Central repository. </li>
    <li>A number of implementation dependency jars are <a href="https://github.com/apache/kafka/pull/10203">now available in the runtime classpath
        instead of compile and runtime classpaths</a>. Compilation errors after the upgrade can be fixed by adding the missing dependency jar(s) explicitly
        or updating the application not to use internal classes.</li>
    <li>The default value for the consumer configuration <code>session.timeout.ms</code> was increased from 10s to 45s. See
        <a href="https://cwiki.apache.org/confluence/display/KAFKA/KIP-735%3A+Increase+default+consumer+session+timeout">KIP-735</a> for more details.</li>
    <li>The broker configuration <code>log.message.format.version</code> and topic configuration <code>message.format.version</code> have been deprecated.
        The value of both configurations is always assumed to be <code>3.0</code> if <code>inter.broker.protocol.version</code> is <code>3.0</code> or higher.
        If <code>log.message.format.version</code> or <code>message.format.version</code> are set, we recommend clearing them at the same time as the
        <code>inter.broker.protocol.version</code> upgrade to 3.0. This will avoid potential compatibility issues if the <code>inter.broker.protocol.version</code>
        is downgraded. See <a href="https://cwiki.apache.org/confluence/display/KAFKA/KIP-724%3A+Drop+support+for+message+formats+v0+and+v1">KIP-724</a> for more details.</li>
    <li>The Streams API removed all deprecated APIs that were deprecated in version 2.5.0 or earlier.
        For a complete list of removed APIs compare the detailed Kafka Streams upgrade notes.</li>
    <li>Kafka Streams no longer has a compile time dependency on "connect:json" module (<a href="https://issues.apache.org/jira/browse/KAFKA-5146">KAFKA-5146</a>).
        Projects that were relying on this transitive dependency will have to explicitly declare it.</li>
    <li>Custom principal builder implementations specified through <code>principal.builder.class</code> must now implement the 
        <code>KafkaPrincipalSerde</code> interface to allow for forwarding between brokers. See <a href="https://cwiki.apache.org/confluence/display/KAFKA/KIP-590%3A+Redirect+Zookeeper+Mutation+Protocols+to+The+Controller">KIP-590</a> for more details about the usage of KafkaPrincipalSerde.</li>
    <li>A number of deprecated classes, methods and tools have been removed from the <code>clients</code>, <code>connect</code>, <code>core</code> and <code>tools</code> modules:</li>
    <ul>
        <li>The Scala <code>Authorizer</code>, <code>SimpleAclAuthorizer</code> and related classes have been removed. Please use the Java <code>Authorizer</code>
            and <code>AclAuthorizer</code> instead.</li>
        <li>The <code>Metric#value()</code> method was removed (<a href="https://issues.apache.org/jira/browse/KAFKA-12573">KAFKA-12573</a>).</li>
        <li>The <code>Sum</code> and <code>Total</code> classes were removed (<a href="https://issues.apache.org/jira/browse/KAFKA-12584">KAFKA-12584</a>).
            Please use <code>WindowedSum</code> and <code>CumulativeSum</code> instead.</li>
        <li>The <code>Count</code> and <code>SampledTotal</code> classes were removed. Please use <code>WindowedCount</code> and <code>WindowedSum</code>
            respectively instead.</li>
        <li>The <code>PrincipalBuilder</code>, <code>DefaultPrincipalBuilder</code> and <code>ResourceFilter</code> classes were removed.
        <li>Various constants and constructors were removed from <code>SslConfigs</code>, <code>SaslConfigs</code>, <code>AclBinding</code> and
            <code>AclBindingFilter</code>.</li>
        <li>The <code>Admin.electedPreferredLeaders()</code> methods were removed. Please use <code>Admin.electLeaders</code> instead.</li>
        <li>The <code>kafka-preferred-replica-election</code> command line tool was removed. Please use <code>kafka-leader-election</code> instead.</li>
        <li>The <code>--zookeeper</code> option was removed from the <code>kafka-topics</code> and <code>kafka-reassign-partitions</code> command line tools.
            Please use <code>--bootstrap-server</code> instead.</li>
        <li>In the <code>kafka-configs</code> command line tool, the <code>--zookeeper</code> option is only supported for updating <a href="#security_sasl_scram_credentials">SCRAM Credentials configuration</a>
            and <a href="#dynamicbrokerconfigs">describing/updating dynamic broker configs when brokers are not running</a>. Please use <code>--bootstrap-server</code>
            for other configuration operations.</li>
        <li>The <code>ConfigEntry</code> constructor was removed (<a href="https://issues.apache.org/jira/browse/KAFKA-12577">KAFKA-12577</a>).
            Please use the remaining public constructor instead.</li>
        <li>The config value <code>default</code> for the client config <code>client.dns.lookup</code> has been removed. In the unlikely
            event that you set this config explicitly, we recommend leaving the config unset (<code>use_all_dns_ips</code> is used by default).</li>
        <li>The <code>ExtendedDeserializer</code> and <code>ExtendedSerializer</code> classes have been removed. Please use <code>Deserializer</code>
            and <code>Serializer</code> instead.</li>
        <li>The <code>close(long, TimeUnit)</code> method was removed from the producer, consumer and admin client. Please use
            <code>close(Duration)</code>.</li>
        <li>The <code>ConsumerConfig.addDeserializerToConfig</code> and <code>ProducerConfig.addSerializerToConfig</code> methods
            were removed. These methods were not intended to be public API and there is no replacement.</li>
        <li>The <code>NoOffsetForPartitionException.partition()</code> method was removed. Please use <code>partitions()</code>
            instead.</li>
        <li>The default <code>partition.assignment.strategy</code> is changed to "[RangeAssignor, CooperativeStickyAssignor]",
            which will use the RangeAssignor by default, but allows upgrading to the CooperativeStickyAssignor with just a single rolling bounce that removes the RangeAssignor from the list.
            Please check the client upgrade path guide <a href="https://cwiki.apache.org/confluence/display/KAFKA/KIP-429:+Kafka+Consumer+Incremental+Rebalance+Protocol#KIP429:KafkaConsumerIncrementalRebalanceProtocol-Consumer">here</a> for more detail.</li>
        <li>The Scala <code>kafka.common.MessageFormatter</code> was removed. Please use the Java <code>org.apache.kafka.common.MessageFormatter</code>.</li>
        <li>The <code>MessageFormatter.init(Properties)</code> method was removed. Please use <code>configure(Map)</code> instead.</li>
        <li>The <code>checksum()</code> method has been removed from <code>ConsumerRecord</code> and <code>RecordMetadata</code>. The message
            format v2, which has been the default since 0.11, moved the checksum from the record to the record batch. As such, these methods
            don't make sense and no replacements exist.</li>
        <li>The <code>ChecksumMessageFormatter</code> class was removed. It is not part of the public API, but it may have been used
            with <code>kafka-console-consumer.sh</code>. It reported the checksum of each record, which has not been supported
            since message format v2.</li>
        <li>The <code>org.apache.kafka.clients.consumer.internals.PartitionAssignor</code> class has been removed. Please use
            <code>org.apache.kafka.clients.consumer.ConsumerPartitionAssignor</code> instead.</li>
        <li>The <code>quota.producer.default</code> and <code>quota.consumer.default</code> configurations were removed (<a href="https://issues.apache.org/jira/browse/KAFKA-12591">KAFKA-12591</a>).
            Dynamic quota defaults must be used instead.</li>
        <li>The <code>port</code> and <code>host.name</code> configurations were removed. Please use <code>listeners</code> instead.</li>
        <li>The <code>advertised.port</code> and <code>advertised.host.name</code> configurations were removed. Please use <code>advertised.listeners</code> instead.</li>
        <li>The deprecated worker configurations <code>rest.host.name</code> and <code>rest.port</code> were removed (<a href="https://issues.apache.org/jira/browse/KAFKA-12482">KAFKA-12482</a>) from the Kafka Connect worker configuration.
            Please use <code>listeners</code> instead.</li>
    </ul>
    <li> The <code>Producer#sendOffsetsToTransaction(Map offsets, String consumerGroupId)</code> method has been deprecated. Please use
        <code>Producer#sendOffsetsToTransaction(Map offsets, ConsumerGroupMetadata metadata)</code> instead, where the <code>ConsumerGroupMetadata</code>
        can be retrieved via <code>KafkaConsumer#groupMetadata()</code> for stronger semantics. Note that the full set of consumer group metadata is only
        understood by brokers or version 2.5 or higher, so you must upgrade your kafka cluster to get the stronger semantics. Otherwise, you can just pass
        in <code>new ConsumerGroupMetadata(consumerGroupId)</code> to work with older brokers. See <a href="https://cwiki.apache.org/confluence/x/zJONCg">KIP-732</a> for more details.
    </li>
    <li>
        The Connect <code>internal.key.converter</code> and <code>internal.value.converter</code> properties have been completely <a href="https://cwiki.apache.org/confluence/x/2YDOCg">removed</a>.
        The use of these Connect worker properties has been deprecated since version 2.0.0. 
        Workers are now hardcoded to use the JSON converter with <code>schemas.enable</code> set to <code>false</code>. If your cluster has been using
        a different internal key or value converter, you can follow the migration steps outlined in <a href="https://cwiki.apache.org/confluence/x/2YDOCg">KIP-738</a>
        to safely upgrade your Connect cluster to 3.0.
    </li>
    <li> The Connect-based MirrorMaker (MM2) includes changes to support <code>IdentityReplicationPolicy</code>, enabling replication without renaming topics.
        The existing <code>DefaultReplicationPolicy</code> is still used by default, but identity replication can be enabled via the
        <code>replication.policy</code> configuration property. This is especially useful for users migrating from the older MirrorMaker (MM1), or for
        use-cases with simple one-way replication topologies where topic renaming is undesirable. Note that <code>IdentityReplicationPolicy</code>, unlike
        <code>DefaultReplicationPolicy</code>, cannot prevent replication cycles based on topic names, so take care to avoid cycles when constructing your
        replication topology.
    </li>
    <li> The original MirrorMaker (MM1) and related classes have been deprecated. Please use the Connect-based
        MirrorMaker (MM2), as described in the
        <a href="/{{version}}/documentation/#georeplication">Geo-Replication section</a>.
    </li>
</ul>

<h4><a id="upgrade_2_8_1" href="#upgrade_2_8_1">Upgrading to 2.8.1 from any version 0.8.x through 2.7.x</a></h4>

<p><b>If you are upgrading from a version prior to 2.1.x, please see the note below about the change to the schema used to store consumer offsets.
    Once you have changed the inter.broker.protocol.version to the latest version, it will not be possible to downgrade to a version prior to 2.1.</b></p>

<p><b>For a rolling upgrade:</b></p>

<ol>
    <li> Update server.properties on all brokers and add the following properties. CURRENT_KAFKA_VERSION refers to the version you
        are upgrading from. CURRENT_MESSAGE_FORMAT_VERSION refers to the message format version currently in use. If you have previously
        overridden the message format version, you should keep its current value. Alternatively, if you are upgrading from a version prior
        to 0.11.0.x, then CURRENT_MESSAGE_FORMAT_VERSION should be set to match CURRENT_KAFKA_VERSION.
        <ul>
            <li>inter.broker.protocol.version=CURRENT_KAFKA_VERSION (e.g. <code>2.7</code>, <code>2.6</code>, etc.)</li>
            <li>log.message.format.version=CURRENT_MESSAGE_FORMAT_VERSION  (See <a href="#upgrade_10_performance_impact">potential performance impact
                following the upgrade</a> for the details on what this configuration does.)</li>
        </ul>
        If you are upgrading from version 0.11.0.x or above, and you have not overridden the message format, then you only need to override
        the inter-broker protocol version.
        <ul>
            <li>inter.broker.protocol.version=CURRENT_KAFKA_VERSION (e.g. <code>2.7</code>, <code>2.6</code>, etc.)</li>
        </ul>
    </li>
    <li> Upgrade the brokers one at a time: shut down the broker, update the code, and restart it. Once you have done so, the
        brokers will be running the latest version and you can verify that the cluster's behavior and performance meets expectations.
        It is still possible to downgrade at this point if there are any problems.
    </li>
    <li> Once the cluster's behavior and performance has been verified, bump the protocol version by editing
        <code>inter.broker.protocol.version</code> and setting it to <code>2.8</code>.
    </li>
    <li> Restart the brokers one by one for the new protocol version to take effect. Once the brokers begin using the latest
        protocol version, it will no longer be possible to downgrade the cluster to an older version.
    </li>
    <li> If you have overridden the message format version as instructed above, then you need to do one more rolling restart to
        upgrade it to its latest version. Once all (or most) consumers have been upgraded to 0.11.0 or later,
        change log.message.format.version to 2.8 on each broker and restart them one by one. Note that the older Scala clients,
        which are no longer maintained, do not support the message format introduced in 0.11, so to avoid conversion costs
        (or to take advantage of <a href="#upgrade_11_exactly_once_semantics">exactly once semantics</a>),
        the newer Java clients must be used.
    </li>
</ol>

<h5><a id="upgrade_280_notable" href="#upgrade_280_notable">Notable changes in 2.8.0</a></h5>
<ul>
    <li>
        The 2.8.0 release added a new method to the Authorizer Interface introduced in
            <a href="https://cwiki.apache.org/confluence/display/KAFKA/KIP-679%3A+Producer+will+enable+the+strongest+delivery+guarantee+by+default">KIP-679</a>.
        The motivation is to unblock our future plan to enable the strongest message delivery guarantee by default.
        Custom authorizer should consider providing a more efficient implementation that supports audit logging and any custom configs or access rules.
    </li>
    <li>
        IBP 2.8 introduces topic IDs to topics as a part of
        <a href="https://cwiki.apache.org/confluence/display/KAFKA/KIP-516%3A+Topic+Identifiers">KIP-516</a>.
        When using ZooKeeper, this information is stored in the TopicZNode. If the cluster is downgraded to a previous IBP or version,
        future topics will not get topic IDs and it is not guaranteed that topics will retain their topic IDs in ZooKeeper.
        This means that upon upgrading again, some topics or all topics will be assigned new IDs.
    </li>
    <li>Kafka Streams introduce a type-safe <code>split()</code> operator as a substitution for deprecated <code>KStream#branch()</code> method
        (cf. <a href="https://cwiki.apache.org/confluence/display/KAFKA/KIP-418%3A+A+method-chaining+way+to+branch+KStream">KIP-418</a>).
    </li>
</ul>

<h4><a id="upgrade_2_7_0" href="#upgrade_2_7_0">Upgrading to 2.7.0 from any version 0.8.x through 2.6.x</a></h4>

<p><b>If you are upgrading from a version prior to 2.1.x, please see the note below about the change to the schema used to store consumer offsets.
    Once you have changed the inter.broker.protocol.version to the latest version, it will not be possible to downgrade to a version prior to 2.1.</b></p>

<p><b>For a rolling upgrade:</b></p>

<ol>
    <li> Update server.properties on all brokers and add the following properties. CURRENT_KAFKA_VERSION refers to the version you
        are upgrading from. CURRENT_MESSAGE_FORMAT_VERSION refers to the message format version currently in use. If you have previously
        overridden the message format version, you should keep its current value. Alternatively, if you are upgrading from a version prior
        to 0.11.0.x, then CURRENT_MESSAGE_FORMAT_VERSION should be set to match CURRENT_KAFKA_VERSION.
        <ul>
            <li>inter.broker.protocol.version=CURRENT_KAFKA_VERSION (e.g. <code>2.6</code>, <code>2.5</code>, etc.)</li>
            <li>log.message.format.version=CURRENT_MESSAGE_FORMAT_VERSION  (See <a href="#upgrade_10_performance_impact">potential performance impact
                following the upgrade</a> for the details on what this configuration does.)</li>
        </ul>
        If you are upgrading from version 0.11.0.x or above, and you have not overridden the message format, then you only need to override
        the inter-broker protocol version.
        <ul>
            <li>inter.broker.protocol.version=CURRENT_KAFKA_VERSION (e.g. <code>2.6</code>, <code>2.5</code>, etc.)</li>
        </ul>
    </li>
    <li> Upgrade the brokers one at a time: shut down the broker, update the code, and restart it. Once you have done so, the
        brokers will be running the latest version and you can verify that the cluster's behavior and performance meets expectations.
        It is still possible to downgrade at this point if there are any problems.
    </li>
    <li> Once the cluster's behavior and performance has been verified, bump the protocol version by editing
        <code>inter.broker.protocol.version</code> and setting it to <code>2.7</code>.
    </li>
    <li> Restart the brokers one by one for the new protocol version to take effect. Once the brokers begin using the latest
        protocol version, it will no longer be possible to downgrade the cluster to an older version.
    </li>
    <li> If you have overridden the message format version as instructed above, then you need to do one more rolling restart to
        upgrade it to its latest version. Once all (or most) consumers have been upgraded to 0.11.0 or later,
        change log.message.format.version to 2.7 on each broker and restart them one by one. Note that the older Scala clients,
        which are no longer maintained, do not support the message format introduced in 0.11, so to avoid conversion costs
        (or to take advantage of <a href="#upgrade_11_exactly_once_semantics">exactly once semantics</a>),
        the newer Java clients must be used.
    </li>
</ol>

<h5><a id="upgrade_270_notable" href="#upgrade_270_notable">Notable changes in 2.7.0</a></h5>
<ul>
    <li>
        The 2.7.0 release includes the core Raft implementation specified in
        <a href="https://cwiki.apache.org/confluence/display/KAFKA/KIP-595%3A+A+Raft+Protocol+for+the+Metadata+Quorum">KIP-595</a>.
        There is a separate "raft" module containing most of the logic. Until integration with the
        controller is complete, there is a standalone server that users can use for testing the
        performance of the Raft implementation.  See the README.md in the raft module for details
    </li>
    <li>
        KIP-651 <a href="https://cwiki.apache.org/confluence/display/KAFKA/KIP-651+-+Support+PEM+format+for+SSL+certificates+and+private+key">adds support</a>
        for using PEM files for key and trust stores.
    </li>
    <li>
        KIP-612 <a href="https://cwiki.apache.org/confluence/display/KAFKA/KIP-612%3A+Ability+to+Limit+Connection+Creation+Rate+on+Brokers">adds support</a>
        for enforcing broker-wide and per-listener connection create rates.  The 2.7.0 release contains
        the first part of KIP-612 with dynamic configuration coming in the 2.8.0 release.
    </li>
    <li>
        The ability to throttle topic and partition creations or
        topics deletions to prevent a cluster from being harmed via
        <a href="https://cwiki.apache.org/confluence/display/KAFKA/KIP-599%3A+Throttle+Create+Topic%2C+Create+Partition+and+Delete+Topic+Operations">KIP-599</a>
    </li>
    <li>
        When new features become available in Kafka there are two main issues:
        <ol>
            <li>How do Kafka clients become aware of broker capabilities?</li>
            <li>How does the broker decide which features to enable?</li>
        </ol>
        <a href="https://cwiki.apache.org/confluence/display/KAFKA/KIP-584%3A+Versioning+scheme+for+features">KIP-584</a>
        provides a flexible and operationally easy solution for client discovery, feature gating and rolling upgrades using a single restart.
    </li>
    <li>
        The ability to print record offsets and headers with the <code>ConsoleConsumer</code> is now possible
        via <a href="https://cwiki.apache.org/confluence/display/KAFKA/KIP-431%3A+Support+of+printing+additional+ConsumerRecord+fields+in+DefaultMessageFormatter">KIP-431</a>
    </li>
    <li>
      The addition of <a href="https://cwiki.apache.org/confluence/display/KAFKA/KIP-554%3A+Add+Broker-side+SCRAM+Config+API">KIP-554</a>
        continues progress towards the goal of Zookeeper removal from Kafka. The addition of KIP-554
        means you don't have to connect directly to ZooKeeper anymore for managing SCRAM credentials.
    </li>
    <li>Altering non-reconfigurable configs of existent listeners causes <code>InvalidRequestException</code>.
        By contrast, the previous (unintended) behavior would have caused the updated configuration to be persisted,
        but it wouldn't
        take effect until the broker was restarted. See <a href="https://github.com/apache/kafka/pull/9284">KAFKA-10479</a> for more discussion.
        See <code>DynamicBrokerConfig.DynamicSecurityConfigs</code> and <code>SocketServer.ListenerReconfigurableConfigs</code>
        for the supported reconfigurable configs of existent listeners.
    </li>

    <li>
        Kafka Streams adds support for
        <a href="https://cwiki.apache.org/confluence/display/KAFKA/KIP-450%3A+Sliding+Window+Aggregations+in+the+DSL">Sliding Windows Aggregations</a>
        in the KStreams DSL.
    </li>
    <li>
        Reverse iteration over state stores enabling more efficient most recent update searches with
        <a href="https://cwiki.apache.org/confluence/display/KAFKA/KIP-617%3A+Allow+Kafka+Streams+State+Stores+to+be+iterated+backwards">KIP-617</a>
    </li>
    <li>
        End-to-End latency metrics in Kafka Steams see
        <a href="https://cwiki.apache.org/confluence/display/KAFKA/KIP-613%3A+Add+end-to-end+latency+metrics+to+Streams">KIP-613</a>
        for more details
    </li>
    <li>
        Kafka Streams added metrics reporting default RocksDB properties with
        <a href="https://cwiki.apache.org/confluence/display/KAFKA/KIP-607%3A+Add+Metrics+to+Kafka+Streams+to+Report+Properties+of+RocksDB">KIP-607</a>
    </li>
    <li>
        Better Scala implicit Serdes support from
        <a href="https://cwiki.apache.org/confluence/display/KAFKA/KIP-616%3A+Rename+implicit+Serdes+instances+in+kafka-streams-scala">KIP-616</a>
    </li>
</ul>
<h4><a id="upgrade_2_6_0" href="#upgrade_2_6_0">Upgrading to 2.6.0 from any version 0.8.x through 2.5.x</a></h4>

<p><b>If you are upgrading from a version prior to 2.1.x, please see the note below about the change to the schema used to store consumer offsets.
    Once you have changed the inter.broker.protocol.version to the latest version, it will not be possible to downgrade to a version prior to 2.1.</b></p>

<p><b>For a rolling upgrade:</b></p>

<ol>
    <li> Update server.properties on all brokers and add the following properties. CURRENT_KAFKA_VERSION refers to the version you
        are upgrading from. CURRENT_MESSAGE_FORMAT_VERSION refers to the message format version currently in use. If you have previously
        overridden the message format version, you should keep its current value. Alternatively, if you are upgrading from a version prior
        to 0.11.0.x, then CURRENT_MESSAGE_FORMAT_VERSION should be set to match CURRENT_KAFKA_VERSION.
        <ul>
            <li>inter.broker.protocol.version=CURRENT_KAFKA_VERSION (e.g. <code>2.5</code>, <code>2.4</code>, etc.)</li>
            <li>log.message.format.version=CURRENT_MESSAGE_FORMAT_VERSION  (See <a href="#upgrade_10_performance_impact">potential performance impact
                following the upgrade</a> for the details on what this configuration does.)</li>
        </ul>
        If you are upgrading from version 0.11.0.x or above, and you have not overridden the message format, then you only need to override
        the inter-broker protocol version.
        <ul>
            <li>inter.broker.protocol.version=CURRENT_KAFKA_VERSION (e.g. <code>2.5</code>, <code>2.4</code>, etc.)</li>
        </ul>
    </li>
    <li> Upgrade the brokers one at a time: shut down the broker, update the code, and restart it. Once you have done so, the
        brokers will be running the latest version and you can verify that the cluster's behavior and performance meets expectations.
        It is still possible to downgrade at this point if there are any problems.
    </li>
    <li> Once the cluster's behavior and performance has been verified, bump the protocol version by editing
        <code>inter.broker.protocol.version</code> and setting it to <code>2.6</code>.
    </li>
    <li> Restart the brokers one by one for the new protocol version to take effect. Once the brokers begin using the latest
        protocol version, it will no longer be possible to downgrade the cluster to an older version.
    </li>
    <li> If you have overridden the message format version as instructed above, then you need to do one more rolling restart to
        upgrade it to its latest version. Once all (or most) consumers have been upgraded to 0.11.0 or later,
        change log.message.format.version to 2.6 on each broker and restart them one by one. Note that the older Scala clients,
        which are no longer maintained, do not support the message format introduced in 0.11, so to avoid conversion costs
        (or to take advantage of <a href="#upgrade_11_exactly_once_semantics">exactly once semantics</a>),
        the newer Java clients must be used.
    </li>
</ol>

<h5 class="anchor-heading"><a id="upgrade_260_notable" class="anchor-link"></a><a href="#upgrade_260_notable">Notable changes in 2.6.0</a></h5>
<ul>
    <li>Kafka Streams adds a new processing mode (requires broker 2.5 or newer) that improves application
        scalability using exactly-once guarantees
        (cf. <a href="https://cwiki.apache.org/confluence/display/KAFKA/KIP-447%3A+Producer+scalability+for+exactly+once+semantics">KIP-447</a>)
    </li>
    <li>TLSv1.3 has been enabled by default for Java 11 or newer. The client and server will negotiate TLSv1.3 if
        both support it and fallback to TLSv1.2 otherwise. See
        <a href="https://cwiki.apache.org/confluence/display/KAFKA/KIP-573%3A+Enable+TLSv1.3+by+default">KIP-573</a> for more details.
    </li>
    <li>The default value for the <code>client.dns.lookup</code> configuration has been changed from <code>default</code>
        to <code>use_all_dns_ips</code>. If a hostname resolves to multiple IP addresses, clients and brokers will now
        attempt to connect to each IP in sequence until the connection is successfully established. See
        <a href="https://cwiki.apache.org/confluence/display/KAFKA/KIP-602%3A+Change+default+value+for+client.dns.lookup">KIP-602</a>
        for more details.
    </li>
    <li><code>NotLeaderForPartitionException</code> has been deprecated and replaced with <code>NotLeaderOrFollowerException</code>.
        Fetch requests and other requests intended only for the leader or follower return NOT_LEADER_OR_FOLLOWER(6) instead of REPLICA_NOT_AVAILABLE(9)
        if the broker is not a replica, ensuring that this transient error during reassignments is handled by all clients as a retriable exception.
    </li>
</ul>

<h4><a id="upgrade_2_5_0" href="#upgrade_2_5_0">Upgrading to 2.5.0 from any version 0.8.x through 2.4.x</a></h4>

<p><b>If you are upgrading from a version prior to 2.1.x, please see the note below about the change to the schema used to store consumer offsets.
    Once you have changed the inter.broker.protocol.version to the latest version, it will not be possible to downgrade to a version prior to 2.1.</b></p>

<p><b>For a rolling upgrade:</b></p>

<ol>
    <li> Update server.properties on all brokers and add the following properties. CURRENT_KAFKA_VERSION refers to the version you
        are upgrading from. CURRENT_MESSAGE_FORMAT_VERSION refers to the message format version currently in use. If you have previously
        overridden the message format version, you should keep its current value. Alternatively, if you are upgrading from a version prior
        to 0.11.0.x, then CURRENT_MESSAGE_FORMAT_VERSION should be set to match CURRENT_KAFKA_VERSION.
        <ul>
            <li>inter.broker.protocol.version=CURRENT_KAFKA_VERSION (e.g. <code>2.4</code>, <code>2.3</code>, etc.)</li>
            <li>log.message.format.version=CURRENT_MESSAGE_FORMAT_VERSION  (See <a href="#upgrade_10_performance_impact">potential performance impact
                following the upgrade</a> for the details on what this configuration does.)</li>
        </ul>
        If you are upgrading from version 0.11.0.x or above, and you have not overridden the message format, then you only need to override
        the inter-broker protocol version.
        <ul>
            <li>inter.broker.protocol.version=CURRENT_KAFKA_VERSION (e.g. <code>2.4</code>, <code>2.3</code>, etc.)</li>
        </ul>
    </li>
    <li> Upgrade the brokers one at a time: shut down the broker, update the code, and restart it. Once you have done so, the
        brokers will be running the latest version and you can verify that the cluster's behavior and performance meets expectations.
        It is still possible to downgrade at this point if there are any problems.
    </li>
    <li> Once the cluster's behavior and performance has been verified, bump the protocol version by editing
        <code>inter.broker.protocol.version</code> and setting it to <code>2.5</code>.
    </li>
    <li> Restart the brokers one by one for the new protocol version to take effect. Once the brokers begin using the latest
        protocol version, it will no longer be possible to downgrade the cluster to an older version.
    </li>
    <li> If you have overridden the message format version as instructed above, then you need to do one more rolling restart to
        upgrade it to its latest version. Once all (or most) consumers have been upgraded to 0.11.0 or later,
        change log.message.format.version to 2.5 on each broker and restart them one by one. Note that the older Scala clients,
        which are no longer maintained, do not support the message format introduced in 0.11, so to avoid conversion costs
        (or to take advantage of <a href="#upgrade_11_exactly_once_semantics">exactly once semantics</a>),
        the newer Java clients must be used.
    </li>

    <li>There are several notable changes to the reassignment tool <code>kafka-reassign-partitions.sh</code>
        following the completion of
        <a href="https://cwiki.apache.org/confluence/display/KAFKA/KIP-455%3A+Create+an+Administrative+API+for+Replica+Reassignment">KIP-455</a>.
        This tool now requires the <code>--additional</code> flag to be provided when changing the throttle of an
        active reassignment. Reassignment cancellation is now possible using the
        <code>--cancel</code> command. Finally, reassignment with <code>--zookeeper</code>
        has been deprecated in favor of <code>--bootstrap-server</code>. See the KIP for more detail.
    </li>
</ol>

<h5 class="anchor-heading"><a id="upgrade_250_notable" class="anchor-link"></a><a href="#upgrade_250_notable">Notable changes in 2.5.0</a></h5>
<ul>
    <li>When <code>RebalanceProtocol#COOPERATIVE</code> is used, <code>Consumer#poll</code> can still return data
        while it is in the middle of a rebalance for those partitions still owned by the consumer; in addition
        <code>Consumer#commitSync</code> now may throw a non-fatal <code>RebalanceInProgressException</code> to notify
        users of such an event, in order to distinguish from the fatal <code>CommitFailedException</code> and allow
        users to complete the ongoing rebalance and then reattempt committing offsets for those still-owned partitions.</li>
    <li>For improved resiliency in typical network environments, the default value of
        <code>zookeeper.session.timeout.ms</code> has been increased from 6s to 18s and
        <code>replica.lag.time.max.ms</code> from 10s to 30s.</li>
    <li>New DSL operator <code>cogroup()</code> has been added for aggregating multiple streams together at once.</li>
    <li>Added a new <code>KStream.toTable()</code> API to translate an input event stream into a KTable.</li>
    <li>Added a new Serde type <code>Void</code> to represent null keys or null values from input topic.</li>
    <li>Deprecated <code>UsePreviousTimeOnInvalidTimestamp</code> and replaced it with <code>UsePartitionTimeOnInvalidTimeStamp</code>.</li>
    <li>Improved exactly-once semantics by adding a pending offset fencing mechanism and stronger transactional commit
        consistency check, which greatly simplifies the implementation of a scalable exactly-once application.
        We also added a new exactly-once semantics code example under
        <a href="https://github.com/apache/kafka/tree/2.5/examples">examples</a> folder. Check out
        <a href="https://cwiki.apache.org/confluence/display/KAFKA/KIP-447%3A+Producer+scalability+for+exactly+once+semantics">KIP-447</a>
        for the full details.</li>
    <li>Added a new public api <code>KafkaStreams.queryMetadataForKey(String, K, Serializer) to get detailed information on the key being queried.
        It provides information about the partition number where the key resides in addition to hosts containing the active and standby partitions for the key.</code></li>
    <li>Provided support to query stale stores (for high availability) and the stores belonging to a specific partition by deprecating <code>KafkaStreams.store(String, QueryableStoreType)</code> and replacing it with <code>KafkaStreams.store(StoreQueryParameters)</code>.</li>
    <li>Added a new public api to access lag information for stores local to an instance with <code>KafkaStreams.allLocalStorePartitionLags()</code>.</li>
    <li>Scala 2.11 is no longer supported. See
        <a href="https://cwiki.apache.org/confluence/display/KAFKA/KIP-531%3A+Drop+support+for+Scala+2.11+in+Kafka+2.5">KIP-531</a>
        for details.</li>
    <li>All Scala classes from the package <code>kafka.security.auth</code> have been deprecated. See
        <a href="https://cwiki.apache.org/confluence/display/KAFKA/KIP-504+-+Add+new+Java+Authorizer+Interface">KIP-504</a>
        for details of the new Java authorizer API added in 2.4.0.  Note that <code>kafka.security.auth.Authorizer</code>
        and <code>kafka.security.auth.SimpleAclAuthorizer</code> were deprecated in 2.4.0.
    </li>
    <li>TLSv1 and TLSv1.1 have been disabled by default since these have known security vulnerabilities. Only TLSv1.2 is now
        enabled by default. You can continue to use TLSv1 and TLSv1.1 by explicitly enabling these in the configuration options
        <code>ssl.protocol</code> and <code>ssl.enabled.protocols</code>.
    </li>
    <li>ZooKeeper has been upgraded to 3.5.7, and a ZooKeeper upgrade from 3.4.X to 3.5.7 can fail if there are no snapshot files in the 3.4 data directory.
        This usually happens in test upgrades where ZooKeeper 3.5.7 is trying to load an existing 3.4 data dir in which no snapshot file has been created.
        For more details about the issue please refer to <a href="https://issues.apache.org/jira/browse/ZOOKEEPER-3056">ZOOKEEPER-3056</a>.
        A fix is given in <a href="https://issues.apache.org/jira/browse/ZOOKEEPER-3056">ZOOKEEPER-3056</a>, which is to set <code>snapshot.trust.empty=true</code>
        config in <code>zookeeper.properties</code> before the upgrade.
    </li>
    <li>ZooKeeper version 3.5.7 supports TLS-encrypted connectivity to ZooKeeper both with or without client certificates,
        and additional Kafka configurations are available to take advantage of this.
        See <a href="https://cwiki.apache.org/confluence/display/KAFKA/KIP-515%3A+Enable+ZK+client+to+use+the+new+TLS+supported+authentication">KIP-515</a> for details.
    </li>
</ul>

<h4><a id="upgrade_2_4_0" href="#upgrade_2_4_0">Upgrading from 0.8.x, 0.9.x, 0.10.0.x, 0.10.1.x, 0.10.2.x, 0.11.0.x, 1.0.x, 1.1.x, 2.0.x or 2.1.x or 2.2.x or 2.3.x to 2.4.0</a></h4>

<p><b>If you are upgrading from a version prior to 2.1.x, please see the note below about the change to the schema used to store consumer offsets.
    Once you have changed the inter.broker.protocol.version to the latest version, it will not be possible to downgrade to a version prior to 2.1.</b></p>

<p><b>For a rolling upgrade:</b></p>

<ol>
    <li> Update server.properties on all brokers and add the following properties. CURRENT_KAFKA_VERSION refers to the version you
        are upgrading from. CURRENT_MESSAGE_FORMAT_VERSION refers to the message format version currently in use. If you have previously
        overridden the message format version, you should keep its current value. Alternatively, if you are upgrading from a version prior
        to 0.11.0.x, then CURRENT_MESSAGE_FORMAT_VERSION should be set to match CURRENT_KAFKA_VERSION.
        <ul>
            <li>inter.broker.protocol.version=CURRENT_KAFKA_VERSION (e.g. 0.10.0, 0.11.0, 1.0, 2.0, 2.2).</li>
            <li>log.message.format.version=CURRENT_MESSAGE_FORMAT_VERSION  (See <a href="#upgrade_10_performance_impact">potential performance impact
                following the upgrade</a> for the details on what this configuration does.)</li>
        </ul>
        If you are upgrading from version 0.11.0.x or above, and you have not overridden the message format, then you only need to override
        the inter-broker protocol version.
        <ul>
            <li>inter.broker.protocol.version=CURRENT_KAFKA_VERSION (0.11.0, 1.0, 1.1, 2.0, 2.1, 2.2, 2.3).</li>
        </ul>
    </li>
    <li> Upgrade the brokers one at a time: shut down the broker, update the code, and restart it. Once you have done so, the
        brokers will be running the latest version and you can verify that the cluster's behavior and performance meets expectations.
        It is still possible to downgrade at this point if there are any problems.
    </li>
    <li> Once the cluster's behavior and performance has been verified, bump the protocol version by editing
        <code>inter.broker.protocol.version</code> and setting it to 2.4.
    </li>
    <li> Restart the brokers one by one for the new protocol version to take effect. Once the brokers begin using the latest
        protocol version, it will no longer be possible to downgrade the cluster to an older version.
    </li>
    <li> If you have overridden the message format version as instructed above, then you need to do one more rolling restart to
        upgrade it to its latest version. Once all (or most) consumers have been upgraded to 0.11.0 or later,
        change log.message.format.version to 2.4 on each broker and restart them one by one. Note that the older Scala clients,
        which are no longer maintained, do not support the message format introduced in 0.11, so to avoid conversion costs
        (or to take advantage of <a href="#upgrade_11_exactly_once_semantics">exactly once semantics</a>),
        the newer Java clients must be used.
    </li>
</ol>

<p><b>Additional Upgrade Notes:</b></p>

<ol>
    <li>ZooKeeper has been upgraded to 3.5.6. ZooKeeper upgrade from 3.4.X to 3.5.6 can fail if there are no snapshot files in 3.4 data directory.
        This usually happens in test upgrades where ZooKeeper 3.5.6 is trying to load an existing 3.4 data dir in which no snapshot file has been created.
        For more details about the issue please refer to <a href="https://issues.apache.org/jira/browse/ZOOKEEPER-3056">ZOOKEEPER-3056</a>.
        A fix is given in <a href="https://issues.apache.org/jira/browse/ZOOKEEPER-3056">ZOOKEEPER-3056</a>, which is to set <code>snapshot.trust.empty=true</code>
        config in <code>zookeeper.properties</code> before the upgrade. But we have observed data loss in standalone cluster upgrades when using
        <code>snapshot.trust.empty=true</code> config. For more details about the issue please refer to <a href="https://issues.apache.org/jira/browse/ZOOKEEPER-3644">ZOOKEEPER-3644</a>.
        So we recommend the safe workaround of copying empty <a href="https://issues.apache.org/jira/secure/attachment/12928686/snapshot.0">snapshot</a> file to the 3.4 data directory,
        if there are no snapshot files in 3.4 data directory. For more details about the workaround please refer to <a href="https://cwiki.apache.org/confluence/display/ZOOKEEPER/Upgrade+FAQ">ZooKeeper Upgrade FAQ</a>.
    </li>
    <li>
        An embedded Jetty based <a href="https://zookeeper.apache.org/doc/r3.5.6/zookeeperAdmin.html#sc_adminserver">AdminServer</a> added in ZooKeeper 3.5.
        AdminServer is enabled by default in ZooKeeper and is started on port 8080.
        AdminServer is disabled by default in the ZooKeeper config (<code>zookeeper.properties</code>) provided by the Apache Kafka distribution.
        Make sure to update your local <code>zookeeper.properties</code> file with <code>admin.enableServer=false</code> if you wish to disable the AdminServer.
        Please refer <a href="https://zookeeper.apache.org/doc/r3.5.6/zookeeperAdmin.html#sc_adminserver">AdminServer config</a> to configure the AdminServer.
    </li>
</ol>

<h5><a id="upgrade_240_notable" href="#upgrade_240_notable">Notable changes in 2.4.0</a></h5>
<ul>
    <li>A new Admin API has been added for partition reassignments. Due to changing the way Kafka propagates reassignment information,
        it is possible to lose reassignment state in failure edge cases while upgrading to the new version. It is not recommended to start reassignments while upgrading.</li>
    <li>ZooKeeper has been upgraded from 3.4.14 to 3.5.6. TLS and dynamic reconfiguration are supported by the new version.</li>
    <li>The <code>bin/kafka-preferred-replica-election.sh</code> command line tool has been deprecated. It has been replaced by <code>bin/kafka-leader-election.sh</code>.</li>
    <li>The methods <code>electPreferredLeaders</code> in the Java <code>AdminClient</code> class have been deprecated in favor of the methods <code>electLeaders</code>.</li>
    <li>Scala code leveraging the <code>NewTopic(String, int, short)</code> constructor with literal values will need to explicitly call <code>toShort</code> on the second literal.</li>
    <li>The argument in the constructor <code>GroupAuthorizationException(String)</code> is now used to specify an exception message.
        Previously it referred to the group that failed authorization. This was done for consistency with other exception types and to
        avoid potential misuse. The constructor <code>TopicAuthorizationException(String)</code> which was previously used for a single
        unauthorized topic was changed similarly.
    </li>
    <li>The internal <code>PartitionAssignor</code> interface has been deprecated and replaced with a new <code>ConsumerPartitionAssignor</code> in the public API. Some
        methods/signatures are slightly different between the two interfaces. Users implementing a custom PartitionAssignor should migrate to the new interface as soon as possible.
    </li>
    <li>The <code>DefaultPartitioner</code> now uses a sticky partitioning strategy. This means that records for specific topic with null keys and no assigned partition 
        will be sent to the same partition until the batch is ready to be sent. When a new batch is created, a new partition is chosen. This decreases latency to produce, but
        it may result in uneven distribution of records across partitions in edge cases. Generally users will not be impacted, but this difference may be noticeable in tests and
        other situations producing records for a very short amount of time.
    </li>
    <li>The blocking <code>KafkaConsumer#committed</code> methods have been extended to allow a list of partitions as input parameters rather than a single partition.
        It enables fewer request/response iterations between clients and brokers fetching for the committed offsets for the consumer group.
        The old overloaded functions are deprecated and we would recommend users to make their code changes to leverage the new methods (details
        can be found in <a href="https://cwiki.apache.org/confluence/display/KAFKA/KIP-520%3A+Add+overloaded+Consumer%23committed+for+batching+partitions">KIP-520</a>).
    </li>
    <li>We've introduced a new <code>INVALID_RECORD</code> error in the produce response to distinguish from the <code>CORRUPT_MESSAGE</code> error.
        To be more concrete, previously when a batch of records was sent as part of a single request to the broker and one or more of the records failed
        the validation due to various causes (mismatch magic bytes, crc checksum errors, null key for log compacted topics, etc), the whole batch would be rejected
        with the same and misleading <code>CORRUPT_MESSAGE</code>, and the caller of the producer client would see the corresponding exception from either
        the future object of <code>RecordMetadata</code> returned from the <code>send</code> call as well as in the <code>Callback#onCompletion(RecordMetadata metadata, Exception exception)</code>
        Now with the new error code and improved error messages of the exception, producer callers would be better informed about the root cause why their sent records were failed.
    </li>
    <li>We are introducing incremental cooperative rebalancing to the clients' group protocol, which allows consumers to keep all of their assigned partitions during a rebalance
        and at the end revoke only those which must be migrated to another consumer for overall cluster balance. The <code>ConsumerCoordinator</code> will choose the latest <code>RebalanceProtocol</code>
        that is commonly supported by all of the consumer's supported assignors. You can use the new built-in <code>CooperativeStickyAssignor</code> or plug in your own custom cooperative assignor. To do
        so you must implement the <code>ConsumerPartitionAssignor</code> interface and include <code>RebalanceProtocol.COOPERATIVE</code> in the list returned by <code>ConsumerPartitionAssignor#supportedProtocols</code>.
        Your custom assignor can then leverage the <code>ownedPartitions</code> field in each consumer's <code>Subscription</code> to give partitions back to their previous owners whenever possible. Note that when
        a partition is to be reassigned to another consumer, it <em>must</em> be removed from the new assignment until it has been revoked from its original owner. Any consumer that has to revoke a partition will trigger
        a followup rebalance to allow the revoked partition to safely be assigned to its new owner. See the
        <a href="https://kafka.apache.org/24/javadoc/index.html?org/apache/kafka/clients/consumer/ConsumerPartitionAssignor.RebalanceProtocol.html">ConsumerPartitionAssignor RebalanceProtocol javadocs</a> for more information.
        <br>
        To upgrade from the old (eager) protocol, which always revokes all partitions before rebalancing, to cooperative rebalancing, you must follow a specific upgrade path to get all clients on the same <code>ConsumerPartitionAssignor</code>
        that supports the cooperative protocol. This can be done with two rolling bounces, using the <code>CooperativeStickyAssignor</code> for the example: during the first one, add "cooperative-sticky" to the list of supported assignors
        for each member (without removing the previous assignor -- note that if previously using the default, you must include that explicitly as well). You then bounce and/or upgrade it.
        Once the entire group is on 2.4+ and all members have the "cooperative-sticky" among their supported assignors, remove the other assignor(s) and perform a second rolling bounce so that by the end all members support only the
        cooperative protocol. For further details on the cooperative rebalancing protocol and upgrade path, see <a href="https://cwiki.apache.org/confluence/x/vAclBg">KIP-429</a>.
    </li>
    <li>There are some behavioral changes to the <code>ConsumerRebalanceListener</code>, as well as a new API. Exceptions thrown during any of the listener's three callbacks will no longer be swallowed, and will instead be re-thrown
        all the way up to the <code>Consumer.poll()</code> call. The <code>onPartitionsLost</code> method has been added to allow users to react to abnormal circumstances where a consumer may have lost ownership of its partitions
        (such as a missed rebalance) and cannot commit offsets. By default, this will simply call the existing <code>onPartitionsRevoked</code> API to align with previous behavior. Note however that <code>onPartitionsLost</code> will not
        be called when the set of lost partitions is empty. This means that no callback will be invoked at the beginning of the first rebalance of a new consumer joining the group.
        <br>
        The semantics of the <code>ConsumerRebalanceListener's</code> callbacks are further changed when following the cooperative rebalancing protocol described above. In addition to <code>onPartitionsLost</code>, <code>onPartitionsRevoked</code>
        will also never be called when the set of revoked partitions is empty. The callback will generally be invoked only at the end of a rebalance, and only on the set of partitions that are being moved to another consumer. The
        <code>onPartitionsAssigned</code> callback will however always be called, even with an empty set of partitions, as a way to notify users of a rebalance event (this is true for both cooperative and eager). For details on
        the new callback semantics, see the <a href="https://kafka.apache.org/24/javadoc/index.html?org/apache/kafka/clients/consumer/ConsumerRebalanceListener.html">ConsumerRebalanceListener javadocs</a>.
    </li>
    <li>The Scala trait <code>kafka.security.auth.Authorizer</code> has been deprecated and replaced with a new Java API
        <code>org.apache.kafka.server.authorizer.Authorizer</code>. The authorizer implementation class
        <code>kafka.security.auth.SimpleAclAuthorizer</code> has also been deprecated and replaced with a new
        implementation <code>kafka.security.authorizer.AclAuthorizer</code>. <code>AclAuthorizer</code> uses features
        supported by the new API to improve authorization logging and is compatible with <code>SimpleAclAuthorizer</code>.
        For more details, see <a href="https://cwiki.apache.org/confluence/display/KAFKA/KIP-504+-+Add+new+Java+Authorizer+Interface">KIP-504</a>.
    </li>
</ul>

<h4><a id="upgrade_2_3_0" href="#upgrade_2_3_0">Upgrading from 0.8.x, 0.9.x, 0.10.0.x, 0.10.1.x, 0.10.2.x, 0.11.0.x, 1.0.x, 1.1.x, 2.0.x or 2.1.x or 2.2.x to 2.3.0</a></h4>

<p><b>If you are upgrading from a version prior to 2.1.x, please see the note below about the change to the schema used to store consumer offsets.
    Once you have changed the inter.broker.protocol.version to the latest version, it will not be possible to downgrade to a version prior to 2.1.</b></p>

<p><b>For a rolling upgrade:</b></p>

<ol>
    <li> Update server.properties on all brokers and add the following properties. CURRENT_KAFKA_VERSION refers to the version you
        are upgrading from. CURRENT_MESSAGE_FORMAT_VERSION refers to the message format version currently in use. If you have previously
        overridden the message format version, you should keep its current value. Alternatively, if you are upgrading from a version prior
        to 0.11.0.x, then CURRENT_MESSAGE_FORMAT_VERSION should be set to match CURRENT_KAFKA_VERSION.
        <ul>
            <li>inter.broker.protocol.version=CURRENT_KAFKA_VERSION (e.g. 0.8.2, 0.9.0, 0.10.0, 0.10.1, 0.10.2, 0.11.0, 1.0, 1.1).</li>
            <li>log.message.format.version=CURRENT_MESSAGE_FORMAT_VERSION  (See <a href="#upgrade_10_performance_impact">potential performance impact
                following the upgrade</a> for the details on what this configuration does.)</li>
        </ul>
        If you are upgrading from 0.11.0.x, 1.0.x, 1.1.x, 2.0.x, or 2.1.x, and you have not overridden the message format, then you only need to override
        the inter-broker protocol version.
        <ul>
            <li>inter.broker.protocol.version=CURRENT_KAFKA_VERSION (0.11.0, 1.0, 1.1, 2.0, 2.1, 2.2).</li>
        </ul>
    </li>
    <li> Upgrade the brokers one at a time: shut down the broker, update the code, and restart it. Once you have done so, the
        brokers will be running the latest version and you can verify that the cluster's behavior and performance meets expectations.
        It is still possible to downgrade at this point if there are any problems.
    </li>
    <li> Once the cluster's behavior and performance has been verified, bump the protocol version by editing
        <code>inter.broker.protocol.version</code> and setting it to 2.3.
    </li>
    <li> Restart the brokers one by one for the new protocol version to take effect. Once the brokers begin using the latest
        protocol version, it will no longer be possible to downgrade the cluster to an older version.
    </li>
    <li> If you have overridden the message format version as instructed above, then you need to do one more rolling restart to
        upgrade it to its latest version. Once all (or most) consumers have been upgraded to 0.11.0 or later,
        change log.message.format.version to 2.3 on each broker and restart them one by one. Note that the older Scala clients,
        which are no longer maintained, do not support the message format introduced in 0.11, so to avoid conversion costs
        (or to take advantage of <a href="#upgrade_11_exactly_once_semantics">exactly once semantics</a>),
        the newer Java clients must be used.
    </li>
</ol>

<h5><a id="upgrade_230_notable" href="#upgrade_230_notable">Notable changes in 2.3.0</a></h5>
<ul>
    <li> We are introducing a new rebalancing protocol for Kafka Connect based on
        <a href="https://cwiki.apache.org/confluence/display/KAFKA/KIP-415%3A+Incremental+Cooperative+Rebalancing+in+Kafka+Connect">incremental cooperative rebalancing</a>.
        The new protocol does not require stopping all the tasks during a rebalancing phase between Connect workers. Instead, only the tasks that need to be exchanged
        between workers are stopped and they are started in a follow up rebalance. The new Connect protocol is enabled by default beginning with 2.3.0.
        For more details on how it works and how to enable the old behavior of eager rebalancing, checkout
        <a href="/{{version}}/documentation/#connect_administration">incremental cooperative rebalancing design</a>.
    </li>
    <li> We are introducing static membership towards consumer user. This feature reduces unnecessary rebalances during normal application upgrades or rolling bounces.
        For more details on how to use it, checkout <a href="/{{version}}/documentation/#static_membership">static membership design</a>.
    </li>
    <li> Kafka Streams DSL switches its used store types. While this change is mainly transparent to users, there are some corner cases that may require code changes.
        See the <a href="/{{version}}/documentation/streams/upgrade-guide#streams_api_changes_230">Kafka Streams upgrade section</a> for more details.
    </li>
    <li>Kafka Streams 2.3.0 requires 0.11 message format or higher and does not work with older message format.</li>
</ul>

<h4><a id="upgrade_2_2_0" href="#upgrade_2_2_0">Upgrading from 0.8.x, 0.9.x, 0.10.0.x, 0.10.1.x, 0.10.2.x, 0.11.0.x, 1.0.x, 1.1.x, 2.0.x or 2.1.x to 2.2.0</a></h4>

<p><b>If you are upgrading from a version prior to 2.1.x, please see the note below about the change to the schema used to store consumer offsets.
    Once you have changed the inter.broker.protocol.version to the latest version, it will not be possible to downgrade to a version prior to 2.1.</b></p>

<p><b>For a rolling upgrade:</b></p>

<ol>
    <li> Update server.properties on all brokers and add the following properties. CURRENT_KAFKA_VERSION refers to the version you
        are upgrading from. CURRENT_MESSAGE_FORMAT_VERSION refers to the message format version currently in use. If you have previously
        overridden the message format version, you should keep its current value. Alternatively, if you are upgrading from a version prior
        to 0.11.0.x, then CURRENT_MESSAGE_FORMAT_VERSION should be set to match CURRENT_KAFKA_VERSION.
        <ul>
            <li>inter.broker.protocol.version=CURRENT_KAFKA_VERSION (e.g. 0.8.2, 0.9.0, 0.10.0, 0.10.1, 0.10.2, 0.11.0, 1.0, 1.1).</li>
            <li>log.message.format.version=CURRENT_MESSAGE_FORMAT_VERSION  (See <a href="#upgrade_10_performance_impact">potential performance impact
                following the upgrade</a> for the details on what this configuration does.)</li>
        </ul>
        If you are upgrading from 0.11.0.x, 1.0.x, 1.1.x, or 2.0.x and you have not overridden the message format, then you only need to override
        the inter-broker protocol version.
        <ul>
            <li>inter.broker.protocol.version=CURRENT_KAFKA_VERSION (0.11.0, 1.0, 1.1, 2.0).</li>
        </ul>
    </li>
    <li> Upgrade the brokers one at a time: shut down the broker, update the code, and restart it. Once you have done so, the
        brokers will be running the latest version and you can verify that the cluster's behavior and performance meets expectations.
        It is still possible to downgrade at this point if there are any problems.
    </li>
    <li> Once the cluster's behavior and performance has been verified, bump the protocol version by editing
        <code>inter.broker.protocol.version</code> and setting it to 2.2.
    </li>
    <li> Restart the brokers one by one for the new protocol version to take effect. Once the brokers begin using the latest
        protocol version, it will no longer be possible to downgrade the cluster to an older version.
    </li>
    <li> If you have overridden the message format version as instructed above, then you need to do one more rolling restart to
        upgrade it to its latest version. Once all (or most) consumers have been upgraded to 0.11.0 or later,
        change log.message.format.version to 2.2 on each broker and restart them one by one. Note that the older Scala clients,
        which are no longer maintained, do not support the message format introduced in 0.11, so to avoid conversion costs
        (or to take advantage of <a href="#upgrade_11_exactly_once_semantics">exactly once semantics</a>),
        the newer Java clients must be used.
    </li>
</ol>

<h5><a id="upgrade_221_notable" href="#upgrade_221_notable">Notable changes in 2.2.1</a></h5>
<ul>
    <li>Kafka Streams 2.2.1 requires 0.11 message format or higher and does not work with older message format.</li>
</ul>

<h5><a id="upgrade_220_notable" href="#upgrade_220_notable">Notable changes in 2.2.0</a></h5>
<ul>
    <li>The default consumer group id has been changed from the empty string (<code>""</code>) to <code>null</code>. Consumers who use the new default group id will not be able to subscribe to topics,
        and fetch or commit offsets. The empty string as consumer group id is deprecated but will be supported until a future major release. Old clients that rely on the empty string group id will now
        have to explicitly provide it as part of their consumer config. For more information see
        <a href="https://cwiki.apache.org/confluence/display/KAFKA/KIP-289%3A+Improve+the+default+group+id+behavior+in+KafkaConsumer">KIP-289</a>.</li>
    <li>The <code>bin/kafka-topics.sh</code> command line tool is now able to connect directly to brokers with <code>--bootstrap-server</code> instead of zookeeper. The old <code>--zookeeper</code>
        option is still available for now. Please read <a href="https://cwiki.apache.org/confluence/display/KAFKA/KIP-377%3A+TopicCommand+to+use+AdminClient">KIP-377</a> for more information.</li>
    <li>Kafka Streams depends on a newer version of RocksDBs that requires MacOS 10.13 or higher.</li>
</ul>

<h4><a id="upgrade_2_1_0" href="#upgrade_2_1_0">Upgrading from 0.8.x, 0.9.x, 0.10.0.x, 0.10.1.x, 0.10.2.x, 0.11.0.x, 1.0.x, 1.1.x, or 2.0.0 to 2.1.0</a></h4>

<p><b>Note that 2.1.x contains a change to the internal schema used to store consumer offsets. Once the upgrade is
  complete, it will not be possible to downgrade to previous versions. See the rolling upgrade notes below for more detail.</b></p>

<p><b>For a rolling upgrade:</b></p>

<ol>
    <li> Update server.properties on all brokers and add the following properties. CURRENT_KAFKA_VERSION refers to the version you
        are upgrading from. CURRENT_MESSAGE_FORMAT_VERSION refers to the message format version currently in use. If you have previously
        overridden the message format version, you should keep its current value. Alternatively, if you are upgrading from a version prior
        to 0.11.0.x, then CURRENT_MESSAGE_FORMAT_VERSION should be set to match CURRENT_KAFKA_VERSION.
        <ul>
            <li>inter.broker.protocol.version=CURRENT_KAFKA_VERSION (e.g. 0.8.2, 0.9.0, 0.10.0, 0.10.1, 0.10.2, 0.11.0, 1.0, 1.1).</li>
            <li>log.message.format.version=CURRENT_MESSAGE_FORMAT_VERSION  (See <a href="#upgrade_10_performance_impact">potential performance impact
                following the upgrade</a> for the details on what this configuration does.)</li>
        </ul>
        If you are upgrading from 0.11.0.x, 1.0.x, 1.1.x, or 2.0.x and you have not overridden the message format, then you only need to override
        the inter-broker protocol version.
        <ul>
            <li>inter.broker.protocol.version=CURRENT_KAFKA_VERSION (0.11.0, 1.0, 1.1, 2.0).</li>
        </ul>
    </li>
    <li> Upgrade the brokers one at a time: shut down the broker, update the code, and restart it. Once you have done so, the
        brokers will be running the latest version and you can verify that the cluster's behavior and performance meets expectations.
        It is still possible to downgrade at this point if there are any problems. 
    </li>
    <li> Once the cluster's behavior and performance has been verified, bump the protocol version by editing
        <code>inter.broker.protocol.version</code> and setting it to 2.1.
    </li>
    <li> Restart the brokers one by one for the new protocol version to take effect. Once the brokers begin using the latest
        protocol version, it will no longer be possible to downgrade the cluster to an older version.
    </li>
    <li> If you have overridden the message format version as instructed above, then you need to do one more rolling restart to
        upgrade it to its latest version. Once all (or most) consumers have been upgraded to 0.11.0 or later,
        change log.message.format.version to 2.1 on each broker and restart them one by one. Note that the older Scala clients,
        which are no longer maintained, do not support the message format introduced in 0.11, so to avoid conversion costs 
        (or to take advantage of <a href="#upgrade_11_exactly_once_semantics">exactly once semantics</a>),
        the newer Java clients must be used.
    </li>
</ol>

<p><b>Additional Upgrade Notes:</b></p>

<ol>
    <li>Offset expiration semantics has slightly changed in this version. According to the new semantics, offsets of partitions in a group will
        not be removed while the group is subscribed to the corresponding topic and is still active (has active consumers). If group becomes
        empty all its offsets will be removed after default offset retention period (or the one set by broker) has passed (unless the group becomes
        active again). Offsets associated with standalone (simple) consumers, that do not use Kafka group management, will be removed after default
        offset retention period (or the one set by broker) has passed since their last commit.</li>
    <li>The default for console consumer's <code>enable.auto.commit</code> property when no <code>group.id</code> is provided is now set to <code>false</code>.
        This is to avoid polluting the consumer coordinator cache as the auto-generated group is not likely to be used by other consumers.</li>
    <li>The default value for the producer's <code>retries</code> config was changed to <code>Integer.MAX_VALUE</code>, as we introduced <code>delivery.timeout.ms</code>
        in <a href="https://cwiki.apache.org/confluence/display/KAFKA/KIP-91+Provide+Intuitive+User+Timeouts+in+The+Producer">KIP-91</a>,
        which sets an upper bound on the total time between sending a record and receiving acknowledgement from the broker. By default,
        the delivery timeout is set to 2 minutes.</li>
    <li>By default, MirrorMaker now overrides <code>delivery.timeout.ms</code> to <code>Integer.MAX_VALUE</code> when
        configuring the producer. If you have overridden the value of <code>retries</code> in order to fail faster,
        you will instead need to override <code>delivery.timeout.ms</code>.</li>
    <li>The <code>ListGroup</code> API now expects, as a recommended alternative, <code>Describe Group</code> access to the groups a user should be able to list.
        Even though the old <code>Describe Cluster</code> access is still supported for backward compatibility, using it for this API is not advised.</li>
    <li><a href="https://cwiki.apache.org/confluence/pages/viewpage.action?pageId=87298242">KIP-336</a> deprecates the ExtendedSerializer and ExtendedDeserializer interfaces and
        propagates the usage of Serializer and Deserializer. ExtendedSerializer and ExtendedDeserializer were introduced with
        <a href="https://cwiki.apache.org/confluence/display/KAFKA/KIP-82+-+Add+Record+Headers">KIP-82</a> to provide record headers for serializers and deserializers
        in a Java 7 compatible fashion. Now we consolidated these interfaces as Java 7 support has been dropped since.</li>
</ol>

<h5><a id="upgrade_210_notable" href="#upgrade_210_notable">Notable changes in 2.1.0</a></h5>
<ul>
    <li>Jetty has been upgraded to 9.4.12, which excludes TLS_RSA_* ciphers by default because they do not support forward
        secrecy, see https://github.com/eclipse/jetty.project/issues/2807 for more information.</li>
    <li>Unclean leader election is automatically enabled by the controller when <code>unclean.leader.election.enable</code> config is dynamically updated by using per-topic config override.</li>
    <li>The <code>AdminClient</code> has added a method <code>AdminClient#metrics()</code>. Now any application using the <code>AdminClient</code> can gain more information
        and insight by viewing the metrics captured from the <code>AdminClient</code>. For more information
        see <a href="https://cwiki.apache.org/confluence/display/KAFKA/KIP-324%3A+Add+method+to+get+metrics%28%29+in+AdminClient">KIP-324</a>
    </li>
    <li>Kafka now supports Zstandard compression from <a href="https://cwiki.apache.org/confluence/display/KAFKA/KIP-110%3A+Add+Codec+for+ZStandard+Compression">KIP-110</a>.
        You must upgrade the broker as well as clients to make use of it. Consumers prior to 2.1.0 will not be able to read from topics which use
        Zstandard compression, so you should not enable it for a topic until all downstream consumers are upgraded. See the KIP for more detail.
    </li>
</ul>

<h4><a id="upgrade_2_0_0" href="#upgrade_2_0_0">Upgrading from 0.8.x, 0.9.x, 0.10.0.x, 0.10.1.x, 0.10.2.x, 0.11.0.x, 1.0.x, or 1.1.x to 2.0.0</a></h4>
<p>Kafka 2.0.0 introduces wire protocol changes. By following the recommended rolling upgrade plan below,
    you guarantee no downtime during the upgrade. However, please review the <a href="#upgrade_200_notable">notable changes in 2.0.0</a> before upgrading.
</p>

<p><b>For a rolling upgrade:</b></p>

<ol>
    <li> Update server.properties on all brokers and add the following properties. CURRENT_KAFKA_VERSION refers to the version you
        are upgrading from. CURRENT_MESSAGE_FORMAT_VERSION refers to the message format version currently in use. If you have previously
        overridden the message format version, you should keep its current value. Alternatively, if you are upgrading from a version prior
        to 0.11.0.x, then CURRENT_MESSAGE_FORMAT_VERSION should be set to match CURRENT_KAFKA_VERSION.
        <ul>
            <li>inter.broker.protocol.version=CURRENT_KAFKA_VERSION (e.g. 0.8.2, 0.9.0, 0.10.0, 0.10.1, 0.10.2, 0.11.0, 1.0, 1.1).</li>
            <li>log.message.format.version=CURRENT_MESSAGE_FORMAT_VERSION  (See <a href="#upgrade_10_performance_impact">potential performance impact
                following the upgrade</a> for the details on what this configuration does.)</li>
        </ul>
        If you are upgrading from 0.11.0.x, 1.0.x, or 1.1.x and you have not overridden the message format, then you only need to override
        the inter-broker protocol format.
        <ul>
            <li>inter.broker.protocol.version=CURRENT_KAFKA_VERSION (0.11.0, 1.0, 1.1).</li>
        </ul>
    </li>
    <li> Upgrade the brokers one at a time: shut down the broker, update the code, and restart it. </li>
    <li> Once the entire cluster is upgraded, bump the protocol version by editing <code>inter.broker.protocol.version</code> and setting it to 2.0.
    <li> Restart the brokers one by one for the new protocol version to take effect.</li>
    <li> If you have overridden the message format version as instructed above, then you need to do one more rolling restart to
        upgrade it to its latest version. Once all (or most) consumers have been upgraded to 0.11.0 or later,
        change log.message.format.version to 2.0 on each broker and restart them one by one. Note that the older Scala consumer
        does not support the new message format introduced in 0.11, so to avoid the performance cost of down-conversion (or to
        take advantage of <a href="#upgrade_11_exactly_once_semantics">exactly once semantics</a>), the newer Java consumer must be used.</li>
</ol>

<p><b>Additional Upgrade Notes:</b></p>

<ol>
    <li>If you are willing to accept downtime, you can simply take all the brokers down, update the code and start them back up. They will start
        with the new protocol by default.</li>
    <li>Bumping the protocol version and restarting can be done any time after the brokers are upgraded. It does not have to be immediately after.
        Similarly for the message format version.</li>
    <li>If you are using Java8 method references in your Kafka Streams code you might need to update your code to resolve method ambiguities.
        Hot-swapping the jar-file only might not work.</li>
    <li>ACLs should not be added to prefixed resources,
        (added in <a href="https://cwiki.apache.org/confluence/display/KAFKA/KIP-290%3A+Support+for+Prefixed+ACLs">KIP-290</a>),
        until all brokers in the cluster have been updated.
        <p><b>NOTE:</b> any prefixed ACLs added to a cluster, even after the cluster is fully upgraded, will be ignored should the cluster be downgraded again.
    </li>
</ol>

<h5><a id="upgrade_200_notable" href="#upgrade_200_notable">Notable changes in 2.0.0</a></h5>
<ul>
    <li><a href="https://cwiki.apache.org/confluence/x/oYtjB">KIP-186</a> increases the default offset retention time from 1 day to 7 days. This makes it less likely to "lose" offsets in an application that commits infrequently. It also increases the active set of offsets and therefore can increase memory usage on the broker. Note that the console consumer currently enables offset commit by default and can be the source of a large number of offsets which this change will now preserve for 7 days instead of 1. You can preserve the existing behavior by setting the broker config <code>offsets.retention.minutes</code> to 1440.</li>
    <li>Support for Java 7 has been dropped, Java 8 is now the minimum version required.</li>
    <li> The default value for <code>ssl.endpoint.identification.algorithm</code> was changed to <code>https</code>, which performs hostname verification (man-in-the-middle attacks are possible otherwise). Set <code>ssl.endpoint.identification.algorithm</code> to an empty string to restore the previous behaviour. </li>
    <li><a href="https://issues.apache.org/jira/browse/KAFKA-5674">KAFKA-5674</a> extends the lower interval of <code>max.connections.per.ip</code> minimum to zero and therefore allows IP-based filtering of inbound connections.</li>
    <li><a href="https://cwiki.apache.org/confluence/display/KAFKA/KIP-272%3A+Add+API+version+tag+to+broker%27s+RequestsPerSec+metric">KIP-272</a>
        added API version tag to the metric <code>kafka.network:type=RequestMetrics,name=RequestsPerSec,request={Produce|FetchConsumer|FetchFollower|...}</code>.
        This metric now becomes <code>kafka.network:type=RequestMetrics,name=RequestsPerSec,request={Produce|FetchConsumer|FetchFollower|...},version={0|1|2|3|...}</code>. This will impact
        JMX monitoring tools that do not automatically aggregate. To get the total count for a specific request type, the tool needs to be
        updated to aggregate across different versions.
    </li>
    <li><a href="https://cwiki.apache.org/confluence/x/uaBzB">KIP-225</a> changed the metric "records.lag" to use tags for topic and partition. The original version with the name format "{topic}-{partition}.records-lag" has been removed.</li>
    <li>The Scala consumers, which have been deprecated since 0.11.0.0, have been removed. The Java consumer has been the recommended option
        since 0.10.0.0. Note that the Scala consumers in 1.1.0 (and older) will continue to work even if the brokers are upgraded to 2.0.0.</li>
    <li>The Scala producers, which have been deprecated since 0.10.0.0, have been removed. The Java producer has been the recommended option
        since 0.9.0.0. Note that the behaviour of the default partitioner in the Java producer differs from the default partitioner
        in the Scala producers. Users migrating should consider configuring a custom partitioner that retains the previous behaviour.
        Note that the Scala producers in 1.1.0 (and older) will continue to work even if the brokers are upgraded to 2.0.0.</li>
    <li>MirrorMaker and ConsoleConsumer no longer support the Scala consumer, they always use the Java consumer.</li>
    <li>The ConsoleProducer no longer supports the Scala producer, it always uses the Java producer.</li>
    <li>A number of deprecated tools that rely on the Scala clients have been removed: ReplayLogProducer, SimpleConsumerPerformance, SimpleConsumerShell, ExportZkOffsets, ImportZkOffsets, UpdateOffsetsInZK, VerifyConsumerRebalance.</li>
    <li>The deprecated kafka.tools.ProducerPerformance has been removed, please use org.apache.kafka.tools.ProducerPerformance.</li>
    <li>New Kafka Streams configuration parameter <code>upgrade.from</code> added that allows rolling bounce upgrade from older version. </li>
    <li><a href="https://cwiki.apache.org/confluence/x/DVyHB">KIP-284</a> changed the retention time for Kafka Streams repartition topics by setting its default value to <code>Long.MAX_VALUE</code>.</li>
    <li>Updated <code>ProcessorStateManager</code> APIs in Kafka Streams for registering state stores to the processor topology. For more details please read the Streams <a href="/{{version}}/documentation/streams/upgrade-guide#streams_api_changes_200">Upgrade Guide</a>.</li>
    <li>
        In earlier releases, Connect's worker configuration required the <code>internal.key.converter</code> and <code>internal.value.converter</code> properties.
        In 2.0, these are <a href="https://cwiki.apache.org/confluence/x/AZQ7B">no longer required</a> and default to the JSON converter.
        You may safely remove these properties from your Connect standalone and distributed worker configurations:<br />
        <code>internal.key.converter=org.apache.kafka.connect.json.JsonConverter</code>
        <code>internal.key.converter.schemas.enable=false</code>
        <code>internal.value.converter=org.apache.kafka.connect.json.JsonConverter</code>
        <code>internal.value.converter.schemas.enable=false</code>
    </li>
    <li><a href="https://cwiki.apache.org/confluence/x/5kiHB">KIP-266</a> adds a new consumer configuration <code>default.api.timeout.ms</code>
        to specify the default timeout to use for <code>KafkaConsumer</code> APIs that could block. The KIP also adds overloads for such blocking
        APIs to support specifying a specific timeout to use for each of them instead of using the default timeout set by <code>default.api.timeout.ms</code>.
        In particular, a new <code>poll(Duration)</code> API has been added which does not block for dynamic partition assignment.
        The old <code>poll(long)</code> API has been deprecated and will be removed in a future version. Overloads have also been added
        for other <code>KafkaConsumer</code> methods like <code>partitionsFor</code>, <code>listTopics</code>, <code>offsetsForTimes</code>,
        <code>beginningOffsets</code>, <code>endOffsets</code> and <code>close</code> that take in a <code>Duration</code>.</li>
    <li>Also as part of KIP-266, the default value of <code>request.timeout.ms</code> has been changed to 30 seconds.
        The previous value was a little higher than 5 minutes to account for maximum time that a rebalance would take.
        Now we treat the JoinGroup request in the rebalance as a special case and use a value derived from
        <code>max.poll.interval.ms</code> for the request timeout. All other request types use the timeout defined
        by <code>request.timeout.ms</code></li>
    <li>The internal method <code>kafka.admin.AdminClient.deleteRecordsBefore</code> has been removed. Users are encouraged to migrate to <code>org.apache.kafka.clients.admin.AdminClient.deleteRecords</code>.</li>
    <li>The AclCommand tool <code>--producer</code> convenience option uses the <a href="https://cwiki.apache.org/confluence/display/KAFKA/KIP-277+-+Fine+Grained+ACL+for+CreateTopics+API">KIP-277</a> finer grained ACL on the given topic. </li>
    <li><a href="https://cwiki.apache.org/confluence/display/KAFKA/KIP-176%3A+Remove+deprecated+new-consumer+option+for+tools">KIP-176</a> removes
        the <code>--new-consumer</code> option for all consumer based tools. This option is redundant since the new consumer is automatically
        used if --bootstrap-server is defined.
    </li>
    <li><a href="https://cwiki.apache.org/confluence/display/KAFKA/KIP-290%3A+Support+for+Prefixed+ACLs">KIP-290</a> adds the ability
        to define ACLs on prefixed resources, e.g. any topic starting with 'foo'.</li>
    <li><a href="https://cwiki.apache.org/confluence/display/KAFKA/KIP-283%3A+Efficient+Memory+Usage+for+Down-Conversion">KIP-283</a> improves message down-conversion
        handling on Kafka broker, which has typically been a memory-intensive operation. The KIP adds a mechanism by which the operation becomes less memory intensive
        by down-converting chunks of partition data at a time which helps put an upper bound on memory consumption. With this improvement, there is a change in
        <code>FetchResponse</code> protocol behavior where the broker could send an oversized message batch towards the end of the response with an invalid offset.
        Such oversized messages must be ignored by consumer clients, as is done by <code>KafkaConsumer</code>.
    <p>KIP-283 also adds new topic and broker configurations <code>message.downconversion.enable</code> and <code>log.message.downconversion.enable</code> respectively
       to control whether down-conversion is enabled. When disabled, broker does not perform any down-conversion and instead sends an <code>UNSUPPORTED_VERSION</code>
       error to the client.</p></li>
    <li>Dynamic broker configuration options can be stored in ZooKeeper using kafka-configs.sh before brokers are started.
        This option can be used to avoid storing clear passwords in server.properties as all password configs may be stored encrypted in ZooKeeper.</li>
    <li>ZooKeeper hosts are now re-resolved if connection attempt fails. But if your ZooKeeper host names resolve
    to multiple addresses and some of them are not reachable, then you may need to increase the connection timeout
    <code>zookeeper.connection.timeout.ms</code>.</li>
</ul>

<h5><a id="upgrade_200_new_protocols" href="#upgrade_200_new_protocols">New Protocol Versions</a></h5>
<ul>
    <li> <a href="https://cwiki.apache.org/confluence/display/KAFKA/KIP-279%3A+Fix+log+divergence+between+leader+and+follower+after+fast+leader+fail+over">KIP-279</a>: OffsetsForLeaderEpochResponse v1 introduces a partition-level <code>leader_epoch</code> field. </li>
    <li> <a href="https://cwiki.apache.org/confluence/display/KAFKA/KIP-219+-+Improve+quota+communication">KIP-219</a>: Bump up the protocol versions of non-cluster action requests and responses that are throttled on quota violation.</li>
    <li> <a href="https://cwiki.apache.org/confluence/display/KAFKA/KIP-290%3A+Support+for+Prefixed+ACLs">KIP-290</a>: Bump up the protocol versions ACL create, describe and delete requests and responses.</li>
</ul>


<h5><a id="upgrade_200_streams_from_11" href="#upgrade_200_streams_from_11">Upgrading a 1.1 Kafka Streams Application</a></h5>
<ul>
    <li> Upgrading your Streams application from 1.1 to 2.0 does not require a broker upgrade.
         A Kafka Streams 2.0 application can connect to 2.0, 1.1, 1.0, 0.11.0, 0.10.2 and 0.10.1 brokers (it is not possible to connect to 0.10.0 brokers though). </li>
    <li> Note that in 2.0 we have removed the public APIs that are deprecated prior to 1.0; users leveraging on those deprecated APIs need to make code changes accordingly.
         See <a href="/{{version}}/documentation/streams/upgrade-guide#streams_api_changes_200">Streams API changes in 2.0.0</a> for more details. </li>
</ul>

<h4><a id="upgrade_1_1_0" href="#upgrade_1_1_0">Upgrading from 0.8.x, 0.9.x, 0.10.0.x, 0.10.1.x, 0.10.2.x, 0.11.0.x, or 1.0.x to 1.1.x</a></h4>
<p>Kafka 1.1.0 introduces wire protocol changes. By following the recommended rolling upgrade plan below,
    you guarantee no downtime during the upgrade. However, please review the <a href="#upgrade_110_notable">notable changes in 1.1.0</a> before upgrading.
</p>

<p><b>For a rolling upgrade:</b></p>

<ol>
    <li> Update server.properties on all brokers and add the following properties. CURRENT_KAFKA_VERSION refers to the version you
        are upgrading from. CURRENT_MESSAGE_FORMAT_VERSION refers to the message format version currently in use. If you have previously
        overridden the message format version, you should keep its current value. Alternatively, if you are upgrading from a version prior
        to 0.11.0.x, then CURRENT_MESSAGE_FORMAT_VERSION should be set to match CURRENT_KAFKA_VERSION.
        <ul>
            <li>inter.broker.protocol.version=CURRENT_KAFKA_VERSION (e.g. 0.8.2, 0.9.0, 0.10.0, 0.10.1, 0.10.2, 0.11.0, 1.0).</li>
            <li>log.message.format.version=CURRENT_MESSAGE_FORMAT_VERSION  (See <a href="#upgrade_10_performance_impact">potential performance impact
                following the upgrade</a> for the details on what this configuration does.)</li>
        </ul>
        If you are upgrading from 0.11.0.x or 1.0.x and you have not overridden the message format, then you only need to override
        the inter-broker protocol format.
        <ul>
            <li>inter.broker.protocol.version=CURRENT_KAFKA_VERSION (0.11.0 or 1.0).</li>
        </ul>
    </li>
    <li> Upgrade the brokers one at a time: shut down the broker, update the code, and restart it. </li>
    <li> Once the entire cluster is upgraded, bump the protocol version by editing <code>inter.broker.protocol.version</code> and setting it to 1.1.
    <li> Restart the brokers one by one for the new protocol version to take effect. </li>
    <li> If you have overridden the message format version as instructed above, then you need to do one more rolling restart to
        upgrade it to its latest version. Once all (or most) consumers have been upgraded to 0.11.0 or later,
        change log.message.format.version to 1.1 on each broker and restart them one by one. Note that the older Scala consumer
        does not support the new message format introduced in 0.11, so to avoid the performance cost of down-conversion (or to
        take advantage of <a href="#upgrade_11_exactly_once_semantics">exactly once semantics</a>), the newer Java consumer must be used.</li>
</ol>

<p><b>Additional Upgrade Notes:</b></p>

<ol>
    <li>If you are willing to accept downtime, you can simply take all the brokers down, update the code and start them back up. They will start
        with the new protocol by default.</li>
    <li>Bumping the protocol version and restarting can be done any time after the brokers are upgraded. It does not have to be immediately after.
        Similarly for the message format version.</li>
    <li>If you are using Java8 method references in your Kafka Streams code you might need to update your code to resolve method ambiguties.
        Hot-swapping the jar-file only might not work.</li>
</ol>

<h5><a id="upgrade_111_notable" href="#upgrade_111_notable">Notable changes in 1.1.1</a></h5>
<ul>
    <li> New Kafka Streams configuration parameter <code>upgrade.from</code> added that allows rolling bounce upgrade from version 0.10.0.x </li>
    <li> See the <a href="/{{version}}/documentation/streams/upgrade-guide.html"><b>Kafka Streams upgrade guide</b></a> for details about this new config.
</ul>

<h5><a id="upgrade_110_notable" href="#upgrade_110_notable">Notable changes in 1.1.0</a></h5>
<ul>
    <li>The kafka artifact in Maven no longer depends on log4j or slf4j-log4j12. Similarly to the kafka-clients artifact, users
        can now choose the logging back-end by including the appropriate slf4j module (slf4j-log4j12, logback, etc.). The release
        tarball still includes log4j and slf4j-log4j12.</li>
    <li><a href="https://cwiki.apache.org/confluence/x/uaBzB">KIP-225</a> changed the metric "records.lag" to use tags for topic and partition. The original version with the name format "{topic}-{partition}.records-lag" is deprecated and will be removed in 2.0.0.</li>
    <li>Kafka Streams is more robust against broker communication errors. Instead of stopping the Kafka Streams client with a fatal exception,
	Kafka Streams tries to self-heal and reconnect to the cluster. Using the new <code>AdminClient</code> you have better control of how often
	Kafka Streams retries and can <a href="/{{version}}/documentation/streams/developer-guide/config-streams">configure</a>
	fine-grained timeouts (instead of hard coded retries as in older version).</li>
    <li>Kafka Streams rebalance time was reduced further making Kafka Streams more responsive.</li>
    <li>Kafka Connect now supports message headers in both sink and source connectors, and to manipulate them via simple message transforms. Connectors must be changed to explicitly use them. A new <code>HeaderConverter</code> is introduced to control how headers are (de)serialized, and the new "SimpleHeaderConverter" is used by default to use string representations of values.</li>
    <li>kafka.tools.DumpLogSegments now automatically sets deep-iteration option if print-data-log is enabled
        explicitly or implicitly due to any of the other options like decoder.</li>
</ul>

<h5><a id="upgrade_110_new_protocols" href="#upgrade_110_new_protocols">New Protocol Versions</a></h5>
<ul>
    <li> <a href="https://cwiki.apache.org/confluence/display/KAFKA/KIP-226+-+Dynamic+Broker+Configuration">KIP-226</a> introduced DescribeConfigs Request/Response v1.</li>
    <li> <a href="https://cwiki.apache.org/confluence/display/KAFKA/KIP-227%3A+Introduce+Incremental+FetchRequests+to+Increase+Partition+Scalability">KIP-227</a> introduced Fetch Request/Response v7.</li>
</ul>

<h5><a id="upgrade_110_streams_from_10" href="#upgrade_110_streams_from_10">Upgrading a 1.0 Kafka Streams Application</a></h5>
<ul>
    <li> Upgrading your Streams application from 1.0 to 1.1 does not require a broker upgrade.
        A Kafka Streams 1.1 application can connect to 1.0, 0.11.0, 0.10.2 and 0.10.1 brokers (it is not possible to connect to 0.10.0 brokers though). </li>
    <li> See <a href="/{{version}}/documentation/streams/upgrade-guide#streams_api_changes_110">Streams API changes in 1.1.0</a> for more details. </li>
</ul>

<h4><a id="upgrade_1_0_0" href="#upgrade_1_0_0">Upgrading from 0.8.x, 0.9.x, 0.10.0.x, 0.10.1.x, 0.10.2.x or 0.11.0.x to 1.0.0</a></h4>
<p>Kafka 1.0.0 introduces wire protocol changes. By following the recommended rolling upgrade plan below,
    you guarantee no downtime during the upgrade. However, please review the <a href="#upgrade_100_notable">notable changes in 1.0.0</a> before upgrading.
</p>

<p><b>For a rolling upgrade:</b></p>

<ol>
    <li> Update server.properties on all brokers and add the following properties. CURRENT_KAFKA_VERSION refers to the version you
        are upgrading from. CURRENT_MESSAGE_FORMAT_VERSION refers to the message format version currently in use. If you have previously
        overridden the message format version, you should keep its current value. Alternatively, if you are upgrading from a version prior
        to 0.11.0.x, then CURRENT_MESSAGE_FORMAT_VERSION should be set to match CURRENT_KAFKA_VERSION.
        <ul>
            <li>inter.broker.protocol.version=CURRENT_KAFKA_VERSION (e.g. 0.8.2, 0.9.0, 0.10.0, 0.10.1, 0.10.2, 0.11.0).</li>
            <li>log.message.format.version=CURRENT_MESSAGE_FORMAT_VERSION  (See <a href="#upgrade_10_performance_impact">potential performance impact
		following the upgrade</a> for the details on what this configuration does.)</li>
        </ul>
	If you are upgrading from 0.11.0.x and you have not overridden the message format, you must set
	both the message format version and the inter-broker protocol version to 0.11.0.
        <ul>
            <li>inter.broker.protocol.version=0.11.0</li>
            <li>log.message.format.version=0.11.0</li>
        </ul>
    </li>
    <li> Upgrade the brokers one at a time: shut down the broker, update the code, and restart it. </li>
    <li> Once the entire cluster is upgraded, bump the protocol version by editing <code>inter.broker.protocol.version</code> and setting it to 1.0.
    <li> Restart the brokers one by one for the new protocol version to take effect. </li>
    <li> If you have overridden the message format version as instructed above, then you need to do one more rolling restart to
        upgrade it to its latest version. Once all (or most) consumers have been upgraded to 0.11.0 or later,
        change log.message.format.version to 1.0 on each broker and restart them one by one. If you are upgrading from
        0.11.0 and log.message.format.version is set to 0.11.0, you can update the config and skip the rolling restart.
        Note that the older Scala consumer does not support the new message format introduced in 0.11, so to avoid the
        performance cost of down-conversion (or to take advantage of <a href="#upgrade_11_exactly_once_semantics">exactly once semantics</a>),
        the newer Java consumer must be used.</li>
</ol>

<p><b>Additional Upgrade Notes:</b></p>

<ol>
    <li>If you are willing to accept downtime, you can simply take all the brokers down, update the code and start them back up. They will start
        with the new protocol by default.</li>
    <li>Bumping the protocol version and restarting can be done any time after the brokers are upgraded. It does not have to be immediately after.
        Similarly for the message format version.</li>
</ol>

<h5><a id="upgrade_102_notable" href="#upgrade_102_notable">Notable changes in 1.0.2</a></h5>
<ul>
    <li> New Kafka Streams configuration parameter <code>upgrade.from</code> added that allows rolling bounce upgrade from version 0.10.0.x </li>
    <li> See the <a href="/{{version}}/documentation/streams/upgrade-guide.html"><b>Kafka Streams upgrade guide</b></a> for details about this new config.
</ul>

<h5><a id="upgrade_101_notable" href="#upgrade_101_notable">Notable changes in 1.0.1</a></h5>
<ul>
    <li>Restored binary compatibility of AdminClient's Options classes (e.g. CreateTopicsOptions, DeleteTopicsOptions, etc.) with
        0.11.0.x. Binary (but not source) compatibility had been broken inadvertently in 1.0.0.</li>
</ul>

<h5><a id="upgrade_100_notable" href="#upgrade_100_notable">Notable changes in 1.0.0</a></h5>
<ul>
    <li>Topic deletion is now enabled by default, since the functionality is now stable. Users who wish to
        to retain the previous behavior should set the broker config <code>delete.topic.enable</code> to <code>false</code>. Keep in mind that topic deletion removes data and the operation is not reversible (i.e. there is no "undelete" operation)</li>
    <li>For topics that support timestamp search if no offset can be found for a partition, that partition is now included in the search result with a null offset value. Previously, the partition was not included in the map.
        This change was made to make the search behavior consistent with the case of topics not supporting timestamp search.
    <li>If the <code>inter.broker.protocol.version</code> is 1.0 or later, a broker will now stay online to serve replicas
        on live log directories even if there are offline log directories. A log directory may become offline due to IOException
        caused by hardware failure. Users need to monitor the per-broker metric <code>offlineLogDirectoryCount</code> to check
        whether there is offline log directory. </li>
    <li>Added KafkaStorageException which is a retriable exception. KafkaStorageException will be converted to NotLeaderForPartitionException in the response
        if the version of the client's FetchRequest or ProducerRequest does not support KafkaStorageException. </li>
    <li>-XX:+DisableExplicitGC was replaced by -XX:+ExplicitGCInvokesConcurrent in the default JVM settings. This helps
        avoid out of memory exceptions during allocation of native memory by direct buffers in some cases.</li>
    <li>The overridden <code>handleError</code> method implementations have been removed from the following deprecated classes in
        the <code>kafka.api</code> package: <code>FetchRequest</code>, <code>GroupCoordinatorRequest</code>, <code>OffsetCommitRequest</code>,
        <code>OffsetFetchRequest</code>, <code>OffsetRequest</code>, <code>ProducerRequest</code>, and <code>TopicMetadataRequest</code>.
        This was only intended for use on the broker, but it is no longer in use and the implementations have not been maintained.
        A stub implementation has been retained for binary compatibility.</li>
    <li>The Java clients and tools now accept any string as a client-id.</li>
    <li>The deprecated tool <code>kafka-consumer-offset-checker.sh</code> has been removed. Use <code>kafka-consumer-groups.sh</code> to get consumer group details.</li>
    <li>SimpleAclAuthorizer now logs access denials to the authorizer log by default.</li>
    <li>Authentication failures are now reported to clients as one of the subclasses of <code>AuthenticationException</code>.
        No retries will be performed if a client connection fails authentication.</li>
    <li>Custom <code>SaslServer</code> implementations may throw <code>SaslAuthenticationException</code> to provide an error
        message to return to clients indicating the reason for authentication failure. Implementors should take care not to include
        any security-critical information in the exception message that should not be leaked to unauthenticated clients.</li>
    <li>The <code>app-info</code> mbean registered with JMX to provide version and commit id will be deprecated and replaced with
        metrics providing these attributes.</li>
    <li>Kafka metrics may now contain non-numeric values. <code>org.apache.kafka.common.Metric#value()</code> has been deprecated and
        will return <code>0.0</code> in such cases to minimise the probability of breaking users who read the value of every client
        metric (via a <code>MetricsReporter</code> implementation or by calling the <code>metrics()</code> method).
        <code>org.apache.kafka.common.Metric#metricValue()</code> can be used to retrieve numeric and non-numeric metric values.</li>
    <li>Every Kafka rate metric now has a corresponding cumulative count metric with the suffix <code>-total</code>
        to simplify downstream processing. For example, <code>records-consumed-rate</code> has a corresponding
        metric named <code>records-consumed-total</code>.</li>
    <li>Mx4j will only be enabled if the system property <code>kafka_mx4jenable</code> is set to <code>true</code>. Due to a logic
        inversion bug, it was previously enabled by default and disabled if <code>kafka_mx4jenable</code> was set to <code>true</code>.</li>
    <li>The package <code>org.apache.kafka.common.security.auth</code> in the clients jar has been made public and added to the javadocs.
        Internal classes which had previously been located in this package have been moved elsewhere.</li>
    <li>When using an Authorizer and a user doesn't have required permissions on a topic, the broker
        will return TOPIC_AUTHORIZATION_FAILED errors to requests irrespective of topic existence on broker.
        If the user have required permissions and the topic doesn't exists, then the UNKNOWN_TOPIC_OR_PARTITION
        error code will be returned. </li>
    <li>config/consumer.properties file updated to use new consumer config properties.</li>
</ul>

<h5><a id="upgrade_100_new_protocols" href="#upgrade_100_new_protocols">New Protocol Versions</a></h5>
<ul>
    <li> <a href="https://cwiki.apache.org/confluence/display/KAFKA/KIP-112%3A+Handle+disk+failure+for+JBOD">KIP-112</a>: LeaderAndIsrRequest v1 introduces a partition-level <code>is_new</code> field. </li>
    <li> <a href="https://cwiki.apache.org/confluence/display/KAFKA/KIP-112%3A+Handle+disk+failure+for+JBOD">KIP-112</a>: UpdateMetadataRequest v4 introduces a partition-level <code>offline_replicas</code> field. </li>
    <li> <a href="https://cwiki.apache.org/confluence/display/KAFKA/KIP-112%3A+Handle+disk+failure+for+JBOD">KIP-112</a>: MetadataResponse v5 introduces a partition-level <code>offline_replicas</code> field. </li>
    <li> <a href="https://cwiki.apache.org/confluence/display/KAFKA/KIP-112%3A+Handle+disk+failure+for+JBOD">KIP-112</a>: ProduceResponse v4 introduces error code for KafkaStorageException. </li>
    <li> <a href="https://cwiki.apache.org/confluence/display/KAFKA/KIP-112%3A+Handle+disk+failure+for+JBOD">KIP-112</a>: FetchResponse v6 introduces error code for KafkaStorageException. </li>
    <li> <a href="https://cwiki.apache.org/confluence/display/KAFKA/KIP-152+-+Improve+diagnostics+for+SASL+authentication+failures">KIP-152</a>:
         SaslAuthenticate request has been added to enable reporting of authentication failures. This request will
         be used if the SaslHandshake request version is greater than 0. </li>
</ul>

<h5><a id="upgrade_100_streams_from_0110" href="#upgrade_100_streams_from_0110">Upgrading a 0.11.0 Kafka Streams Application</a></h5>
<ul>
    <li> Upgrading your Streams application from 0.11.0 to 1.0 does not require a broker upgrade.
         A Kafka Streams 1.0 application can connect to 0.11.0, 0.10.2 and 0.10.1 brokers (it is not possible to connect to 0.10.0 brokers though).
         However, Kafka Streams 1.0 requires 0.10 message format or newer and does not work with older message formats. </li>
    <li> If you are monitoring on streams metrics, you will need make some changes to the metrics names in your reporting and monitoring code, because the metrics sensor hierarchy was changed. </li>
    <li> There are a few public APIs including <code>ProcessorContext#schedule()</code>, <code>Processor#punctuate()</code> and <code>KStreamBuilder</code>, <code>TopologyBuilder</code> are being deprecated by new APIs.
         We recommend making corresponding code changes, which should be very minor since the new APIs look quite similar, when you upgrade.
    <li> See <a href="/{{version}}/documentation/streams/upgrade-guide#streams_api_changes_100">Streams API changes in 1.0.0</a> for more details. </li>
</ul>

<h5><a id="upgrade_100_streams_from_0102" href="#upgrade_100_streams_from_0102">Upgrading a 0.10.2 Kafka Streams Application</a></h5>
<ul>
    <li> Upgrading your Streams application from 0.10.2 to 1.0 does not require a broker upgrade.
         A Kafka Streams 1.0 application can connect to 1.0, 0.11.0, 0.10.2 and 0.10.1 brokers (it is not possible to connect to 0.10.0 brokers though). </li>
    <li> If you are monitoring on streams metrics, you will need make some changes to the metrics names in your reporting and monitoring code, because the metrics sensor hierarchy was changed. </li>
    <li> There are a few public APIs including <code>ProcessorContext#schedule()</code>, <code>Processor#punctuate()</code> and <code>KStreamBuilder</code>, <code>TopologyBuilder</code> are being deprecated by new APIs.
         We recommend making corresponding code changes, which should be very minor since the new APIs look quite similar, when you upgrade.
    <li> If you specify customized <code>key.serde</code>, <code>value.serde</code> and <code>timestamp.extractor</code> in configs, it is recommended to use their replaced configure parameter as these configs are deprecated. </li>
    <li> See <a href="/{{version}}/documentation/streams/upgrade-guide#streams_api_changes_0110">Streams API changes in 0.11.0</a> for more details. </li>
</ul>

<h5><a id="upgrade_100_streams_from_0101" href="#upgrade_1100_streams_from_0101">Upgrading a 0.10.1 Kafka Streams Application</a></h5>
<ul>
    <li> Upgrading your Streams application from 0.10.1 to 1.0 does not require a broker upgrade.
         A Kafka Streams 1.0 application can connect to 1.0, 0.11.0, 0.10.2 and 0.10.1 brokers (it is not possible to connect to 0.10.0 brokers though). </li>
    <li> You need to recompile your code. Just swapping the Kafka Streams library jar file will not work and will break your application. </li>
    <li> If you are monitoring on streams metrics, you will need make some changes to the metrics names in your reporting and monitoring code, because the metrics sensor hierarchy was changed. </li>
    <li> There are a few public APIs including <code>ProcessorContext#schedule()</code>, <code>Processor#punctuate()</code> and <code>KStreamBuilder</code>, <code>TopologyBuilder</code> are being deprecated by new APIs.
         We recommend making corresponding code changes, which should be very minor since the new APIs look quite similar, when you upgrade.
    <li> If you specify customized <code>key.serde</code>, <code>value.serde</code> and <code>timestamp.extractor</code> in configs, it is recommended to use their replaced configure parameter as these configs are deprecated. </li>
    <li> If you use a custom (i.e., user implemented) timestamp extractor, you will need to update this code, because the <code>TimestampExtractor</code> interface was changed. </li>
    <li> If you register custom metrics, you will need to update this code, because the <code>StreamsMetric</code> interface was changed. </li>
    <li> See <a href="/{{version}}/documentation/streams/upgrade-guide#streams_api_changes_100">Streams API changes in 1.0.0</a>,
         <a href="/{{version}}/documentation/streams/upgrade-guide#streams_api_changes_0110">Streams API changes in 0.11.0</a> and
         <a href="/{{version}}/documentation/streams/upgrade-guide#streams_api_changes_0102">Streams API changes in 0.10.2</a> for more details. </li>
</ul>

<h5><a id="upgrade_100_streams_from_0100" href="#upgrade_100_streams_from_0100">Upgrading a 0.10.0 Kafka Streams Application</a></h5>
<ul>
    <li> Upgrading your Streams application from 0.10.0 to 1.0 does require a <a href="#upgrade_10_1">broker upgrade</a> because a Kafka Streams 1.0 application can only connect to 0.1, 0.11.0, 0.10.2, or 0.10.1 brokers. </li>
    <li> There are couple of API changes, that are not backward compatible (cf. <a href="/{{version}}/documentation/streams/upgrade-guide#streams_api_changes_100">Streams API changes in 1.0.0</a>,
         <a href="/{{version}}/documentation/streams#streams_api_changes_0110">Streams API changes in 0.11.0</a>,
         <a href="/{{version}}/documentation/streams#streams_api_changes_0102">Streams API changes in 0.10.2</a>, and
         <a href="/{{version}}/documentation/streams#streams_api_changes_0101">Streams API changes in 0.10.1</a> for more details).
         Thus, you need to update and recompile your code. Just swapping the Kafka Streams library jar file will not work and will break your application. </li>
    <li> Upgrading from 0.10.0.x to 1.0.2 requires two rolling bounces with config <code>upgrade.from="0.10.0"</code> set for first upgrade phase
        (cf. <a href="https://cwiki.apache.org/confluence/display/KAFKA/KIP-268%3A+Simplify+Kafka+Streams+Rebalance+Metadata+Upgrade">KIP-268</a>).
        As an alternative, an offline upgrade is also possible.
        <ul>
            <li> prepare your application instances for a rolling bounce and make sure that config <code>upgrade.from</code> is set to <code>"0.10.0"</code> for new version 0.11.0.3 </li>
            <li> bounce each instance of your application once </li>
            <li> prepare your newly deployed 1.0.2 application instances for a second round of rolling bounces; make sure to remove the value for config <code>upgrade.from</code> </li>
            <li> bounce each instance of your application once more to complete the upgrade </li>
        </ul>
    </li>
    <li> Upgrading from 0.10.0.x to 1.0.0 or 1.0.1 requires an offline upgrade (rolling bounce upgrade is not supported)

        <ul>
            <li> stop all old (0.10.0.x) application instances </li>
            <li> update your code and swap old code and jar file with new code and new jar file </li>
            <li> restart all new (1.0.0 or 1.0.1) application instances </li>
        </ul>
    </li>
</ul>

<h4><a id="upgrade_11_0_0" href="#upgrade_11_0_0">Upgrading from 0.8.x, 0.9.x, 0.10.0.x, 0.10.1.x or 0.10.2.x to 0.11.0.0</a></h4>
<p>Kafka 0.11.0.0 introduces a new message format version as well as wire protocol changes. By following the recommended rolling upgrade plan below,
  you guarantee no downtime during the upgrade. However, please review the <a href="#upgrade_1100_notable">notable changes in 0.11.0.0</a> before upgrading.
</p>

<p>Starting with version 0.10.2, Java clients (producer and consumer) have acquired the ability to communicate with older brokers. Version 0.11.0
    clients can talk to version 0.10.0 or newer brokers. However, if your brokers are older than 0.10.0, you must upgrade all the brokers in the
    Kafka cluster before upgrading your clients. Version 0.11.0 brokers support 0.8.x and newer clients.
</p>

<p><b>For a rolling upgrade:</b></p>

<ol>
    <li> Update server.properties on all brokers and add the following properties. CURRENT_KAFKA_VERSION refers to the version you
      are upgrading from. CURRENT_MESSAGE_FORMAT_VERSION refers to the current message format version currently in use. If you have
      not overridden the message format previously, then CURRENT_MESSAGE_FORMAT_VERSION should be set to match CURRENT_KAFKA_VERSION.
        <ul>
            <li>inter.broker.protocol.version=CURRENT_KAFKA_VERSION (e.g. 0.8.2, 0.9.0, 0.10.0, 0.10.1 or 0.10.2).</li>
            <li>log.message.format.version=CURRENT_MESSAGE_FORMAT_VERSION  (See <a href="#upgrade_10_performance_impact">potential performance impact
        following the upgrade</a> for the details on what this configuration does.)</li>
        </ul>
    </li>
    <li> Upgrade the brokers one at a time: shut down the broker, update the code, and restart it. </li>
    <li> Once the entire cluster is upgraded, bump the protocol version by editing <code>inter.broker.protocol.version</code> and setting it to 0.11.0, but
      do not change <code>log.message.format.version</code> yet. </li>
    <li> Restart the brokers one by one for the new protocol version to take effect. </li>
    <li> Once all (or most) consumers have been upgraded to 0.11.0 or later, then change log.message.format.version to 0.11.0 on each
      broker and restart them one by one. Note that the older Scala consumer does not support the new message format, so to avoid
      the performance cost of down-conversion (or to take advantage of <a href="#upgrade_11_exactly_once_semantics">exactly once semantics</a>),
      the new Java consumer must be used.</li>
</ol>

<p><b>Additional Upgrade Notes:</b></p>

<ol>
  <li>If you are willing to accept downtime, you can simply take all the brokers down, update the code and start them back up. They will start
    with the new protocol by default.</li>
  <li>Bumping the protocol version and restarting can be done any time after the brokers are upgraded. It does not have to be immediately after.
    Similarly for the message format version.</li>
  <li>It is also possible to enable the 0.11.0 message format on individual topics using the topic admin tool (<code>bin/kafka-topics.sh</code>)
    prior to updating the global setting <code>log.message.format.version</code>.</li>
  <li>If you are upgrading from a version prior to 0.10.0, it is NOT necessary to first update the message format to 0.10.0
    before you switch to 0.11.0.</li>
</ol>

<h5><a id="upgrade_1100_streams_from_0102" href="#upgrade_1100_streams_from_0102">Upgrading a 0.10.2 Kafka Streams Application</a></h5>
<ul>
    <li> Upgrading your Streams application from 0.10.2 to 0.11.0 does not require a broker upgrade.
         A Kafka Streams 0.11.0 application can connect to 0.11.0, 0.10.2 and 0.10.1 brokers (it is not possible to connect to 0.10.0 brokers though). </li>
    <li> If you specify customized <code>key.serde</code>, <code>value.serde</code> and <code>timestamp.extractor</code> in configs, it is recommended to use their replaced configure parameter as these configs are deprecated. </li>
    <li> See <a href="/{{version}}/documentation/streams/upgrade-guide#streams_api_changes_0110">Streams API changes in 0.11.0</a> for more details. </li>
</ul>

<h5><a id="upgrade_1100_streams_from_0101" href="#upgrade_1100_streams_from_0101">Upgrading a 0.10.1 Kafka Streams Application</a></h5>
<ul>
    <li> Upgrading your Streams application from 0.10.1 to 0.11.0 does not require a broker upgrade.
         A Kafka Streams 0.11.0 application can connect to 0.11.0, 0.10.2 and 0.10.1 brokers (it is not possible to connect to 0.10.0 brokers though). </li>
    <li> You need to recompile your code. Just swapping the Kafka Streams library jar file will not work and will break your application. </li>
    <li> If you specify customized <code>key.serde</code>, <code>value.serde</code> and <code>timestamp.extractor</code> in configs, it is recommended to use their replaced configure parameter as these configs are deprecated. </li>
    <li> If you use a custom (i.e., user implemented) timestamp extractor, you will need to update this code, because the <code>TimestampExtractor</code> interface was changed. </li>
    <li> If you register custom metrics, you will need to update this code, because the <code>StreamsMetric</code> interface was changed. </li>
    <li> See <a href="/{{version}}/documentation/streams/upgrade-guide#streams_api_changes_0110">Streams API changes in 0.11.0</a> and
         <a href="/{{version}}/documentation/streams/upgrade-guide#streams_api_changes_0102">Streams API changes in 0.10.2</a> for more details. </li>
</ul>

<h5><a id="upgrade_1100_streams_from_0100" href="#upgrade_1100_streams_from_0100">Upgrading a 0.10.0 Kafka Streams Application</a></h5>
<ul>
    <li> Upgrading your Streams application from 0.10.0 to 0.11.0 does require a <a href="#upgrade_10_1">broker upgrade</a> because a Kafka Streams 0.11.0 application can only connect to 0.11.0, 0.10.2, or 0.10.1 brokers. </li>
    <li> There are couple of API changes, that are not backward compatible (cf. <a href="/{{version}}/documentation/streams#streams_api_changes_0110">Streams API changes in 0.11.0</a>,
         <a href="/{{version}}/documentation/streams#streams_api_changes_0102">Streams API changes in 0.10.2</a>, and
         <a href="/{{version}}/documentation/streams#streams_api_changes_0101">Streams API changes in 0.10.1</a> for more details).
         Thus, you need to update and recompile your code. Just swapping the Kafka Streams library jar file will not work and will break your application. </li>
    <li> Upgrading from 0.10.0.x to 0.11.0.3 requires two rolling bounces with config <code>upgrade.from="0.10.0"</code> set for first upgrade phase
        (cf. <a href="https://cwiki.apache.org/confluence/display/KAFKA/KIP-268%3A+Simplify+Kafka+Streams+Rebalance+Metadata+Upgrade">KIP-268</a>).
        As an alternative, an offline upgrade is also possible.
        <ul>
            <li> prepare your application instances for a rolling bounce and make sure that config <code>upgrade.from</code> is set to <code>"0.10.0"</code> for new version 0.11.0.3 </li>
            <li> bounce each instance of your application once </li>
            <li> prepare your newly deployed 0.11.0.3 application instances for a second round of rolling bounces; make sure to remove the value for config <code>upgrade.from</code> </li>
            <li> bounce each instance of your application once more to complete the upgrade </li>
        </ul>
    </li>
    <li> Upgrading from 0.10.0.x to 0.11.0.0, 0.11.0.1, or 0.11.0.2 requires an offline upgrade (rolling bounce upgrade is not supported)
        <ul>
            <li> stop all old (0.10.0.x) application instances </li>
            <li> update your code and swap old code and jar file with new code and new jar file </li>
            <li> restart all new (0.11.0.0 , 0.11.0.1, or 0.11.0.2) application instances </li>
        </ul>
    </li>
</ul>

<h5><a id="upgrade_1103_notable" href="#upgrade_1103_notable">Notable changes in 0.11.0.3</a></h5>
<ul>
<li> New Kafka Streams configuration parameter <code>upgrade.from</code> added that allows rolling bounce upgrade from version 0.10.0.x </li>
<li> See the <a href="/{{version}}/documentation/streams/upgrade-guide.html"><b>Kafka Streams upgrade guide</b></a> for details about this new config.
</ul>

<h5><a id="upgrade_1100_notable" href="#upgrade_1100_notable">Notable changes in 0.11.0.0</a></h5>
<ul>
    <li>Unclean leader election is now disabled by default. The new default favors durability over availability. Users who wish to
        to retain the previous behavior should set the broker config <code>unclean.leader.election.enable</code> to <code>true</code>.</li>
    <li>Producer configs <code>block.on.buffer.full</code>, <code>metadata.fetch.timeout.ms</code> and <code>timeout.ms</code> have been
        removed. They were initially deprecated in Kafka 0.9.0.0.</li>
    <li>The <code>offsets.topic.replication.factor</code> broker config is now enforced upon auto topic creation. Internal
        auto topic creation will fail with a GROUP_COORDINATOR_NOT_AVAILABLE error until the cluster size meets this
        replication factor requirement.</li>
    <li> When compressing data with snappy, the producer and broker will use the compression scheme's default block size (2 x 32 KB)
         instead of 1 KB in order to improve the compression ratio. There have been reports of data compressed with the smaller
         block size being 50% larger than when compressed with the larger block size. For the snappy case, a producer with 5000
         partitions will require an additional 315 MB of JVM heap.</li>
    <li> Similarly, when compressing data with gzip, the producer and broker will use 8 KB instead of 1 KB as the buffer size. The default
         for gzip is excessively low (512 bytes). </li>
    <li>The broker configuration <code>max.message.bytes</code> now applies to the total size of a batch of messages.
        Previously the setting applied to batches of compressed messages, or to non-compressed messages individually.
        A message batch may consist of only a single message, so in most cases, the limitation on the size of
        individual messages is only reduced by the overhead of the batch format. However, there are some subtle implications
        for message format conversion (see <a href="#upgrade_11_message_format">below</a> for more detail). Note also
        that while previously the broker would ensure that at least one message is returned in each fetch request (regardless of the
        total and partition-level fetch sizes), the same behavior now applies to one message batch.</li>
    <li>GC log rotation is enabled by default, see KAFKA-3754 for details.</li>
    <li>Deprecated constructors of RecordMetadata, MetricName and Cluster classes have been removed.</li>
    <li>Added user headers support through a new Headers interface providing user headers read and write access.</li>
    <li>ProducerRecord and ConsumerRecord expose the new Headers API via <code>Headers headers()</code> method call.</li>
    <li>ExtendedSerializer and ExtendedDeserializer interfaces are introduced to support serialization and deserialization for headers. Headers will be ignored if the configured serializer and deserializer are not the above classes.</li>
    <li>A new config, <code>group.initial.rebalance.delay.ms</code>, was introduced.
        This config specifies the time, in milliseconds, that the <code>GroupCoordinator</code> will delay the initial consumer rebalance.
        The rebalance will be further delayed by the value of <code>group.initial.rebalance.delay.ms</code> as new members join the group, up to a maximum of <code>max.poll.interval.ms</code>.
        The default value for this is 3 seconds.
        During development and testing it might be desirable to set this to 0 in order to not delay test execution time.
    </li>
    <li><code>org.apache.kafka.common.Cluster#partitionsForTopic</code>, <code>partitionsForNode</code> and <code>availablePartitionsForTopic</code> methods
        will return an empty list instead of <code>null</code> (which is considered a bad practice) in case the metadata for the required topic does not exist.
    </li>
    <li>Streams API configuration parameters <code>timestamp.extractor</code>, <code>key.serde</code>, and <code>value.serde</code> were deprecated and
        replaced by <code>default.timestamp.extractor</code>, <code>default.key.serde</code>, and <code>default.value.serde</code>, respectively.
    </li>
    <li>For offset commit failures in the Java consumer's <code>commitAsync</code> APIs, we no longer expose the underlying
        cause when instances of <code>RetriableCommitFailedException</code> are passed to the commit callback. See
        <a href="https://issues.apache.org/jira/browse/KAFKA-5052">KAFKA-5052</a>  for more detail.
    </li>
</ul>

<h5><a id="upgrade_1100_new_protocols" href="#upgrade_1100_new_protocols">New Protocol Versions</a></h5>
<ul>
    <li> <a href="https://cwiki.apache.org/confluence/display/KAFKA/KIP-107%3A+Add+purgeDataBefore()+API+in+AdminClient">KIP-107</a>: FetchRequest v5 introduces a partition-level <code>log_start_offset</code> field. </li>
    <li> <a href="https://cwiki.apache.org/confluence/display/KAFKA/KIP-107%3A+Add+purgeDataBefore()+API+in+AdminClient">KIP-107</a>: FetchResponse v5 introduces a partition-level <code>log_start_offset</code> field. </li>
    <li> <a href="https://cwiki.apache.org/confluence/display/KAFKA/KIP-82+-+Add+Record+Headers">KIP-82</a>: ProduceRequest v3 introduces an array of <code>header</code> in the message protocol, containing <code>key</code> field and <code>value</code> field.</li>
    <li> <a href="https://cwiki.apache.org/confluence/display/KAFKA/KIP-82+-+Add+Record+Headers">KIP-82</a>: FetchResponse v5 introduces an array of <code>header</code> in the message protocol, containing <code>key</code> field and <code>value</code> field.</li>
</ul>

<h5><a id="upgrade_11_exactly_once_semantics" href="#upgrade_11_exactly_once_semantics">Notes on Exactly Once Semantics</a></h5>
<p>Kafka 0.11.0 includes support for idempotent and transactional capabilities in the producer. Idempotent delivery
  ensures that messages are delivered exactly once to a particular topic partition during the lifetime of a single producer.
  Transactional delivery allows producers to send data to multiple partitions such that either all messages are successfully
  delivered, or none of them are. Together, these capabilities enable "exactly once semantics" in Kafka. More details on these
  features are available in the user guide, but below we add a few specific notes on enabling them in an upgraded cluster.
  Note that enabling EoS is not required and there is no impact on the broker's behavior if unused.</p>

<ol>
  <li>Only the new Java producer and consumer support exactly once semantics.</li>
  <li>These features depend crucially on the <a href="#upgrade_11_message_format">0.11.0 message format</a>. Attempting to use them
    on an older format will result in unsupported version errors.</li>
  <li>Transaction state is stored in a new internal topic <code>__transaction_state</code>. This topic is not created until the
    the first attempt to use a transactional request API. Similar to the consumer offsets topic, there are several settings
    to control the topic's configuration. For example, <code>transaction.state.log.min.isr</code> controls the minimum ISR for
    this topic. See the configuration section in the user guide for a full list of options.</li>
  <li>For secure clusters, the transactional APIs require new ACLs which can be turned on with the <code>bin/kafka-acls.sh</code>.
    tool.</li>
  <li>EoS in Kafka introduces new request APIs and modifies several existing ones. See
    <a href="https://cwiki.apache.org/confluence/display/KAFKA/KIP-98+-+Exactly+Once+Delivery+and+Transactional+Messaging#KIP-98-ExactlyOnceDeliveryandTransactionalMessaging-RPCProtocolSummary">KIP-98</a>
    for the full details</li>
</ol>

<h5><a id="upgrade_11_message_format" href="#upgrade_11_message_format">Notes on the new message format in 0.11.0</a></h5>
<p>The 0.11.0 message format includes several major enhancements in order to support better delivery semantics for the producer
  (see <a href="https://cwiki.apache.org/confluence/display/KAFKA/KIP-98+-+Exactly+Once+Delivery+and+Transactional+Messaging">KIP-98</a>)
  and improved replication fault tolerance
  (see <a href="https://cwiki.apache.org/confluence/display/KAFKA/KIP-101+-+Alter+Replication+Protocol+to+use+Leader+Epoch+rather+than+High+Watermark+for+Truncation">KIP-101</a>).
  Although the new format contains more information to make these improvements possible, we have made the batch format much
  more efficient. As long as the number of messages per batch is more than 2, you can expect lower overall overhead. For smaller
  batches, however, there may be a small performance impact. See <a href="bit.ly/kafka-eos-perf">here</a> for the results of our
  initial performance analysis of the new message format. You can also find more detail on the message format in the
  <a href="https://cwiki.apache.org/confluence/display/KAFKA/KIP-98+-+Exactly+Once+Delivery+and+Transactional+Messaging#KIP-98-ExactlyOnceDeliveryandTransactionalMessaging-MessageFormat">KIP-98</a> proposal.
</p>
<p>One of the notable differences in the new message format is that even uncompressed messages are stored together as a single batch.
  This has a few implications for the broker configuration <code>max.message.bytes</code>, which limits the size of a single batch. First,
  if an older client produces messages to a topic partition using the old format, and the messages are individually smaller than
  <code>max.message.bytes</code>, the broker may still reject them after they are merged into a single batch during the up-conversion process.
  Generally this can happen when the aggregate size of the individual messages is larger than <code>max.message.bytes</code>. There is a similar
  effect for older consumers reading messages down-converted from the new format: if the fetch size is not set at least as large as
  <code>max.message.bytes</code>, the consumer may not be able to make progress even if the individual uncompressed messages are smaller
  than the configured fetch size. This behavior does not impact the Java client for 0.10.1.0 and later since it uses an updated fetch protocol
  which ensures that at least one message can be returned even if it exceeds the fetch size. To get around these problems, you should ensure
  1) that the producer's batch size is not set larger than <code>max.message.bytes</code>, and 2) that the consumer's fetch size is set at
  least as large as <code>max.message.bytes</code>.
</p>
<p>Most of the discussion on the performance impact of <a href="#upgrade_10_performance_impact">upgrading to the 0.10.0 message format</a>
  remains pertinent to the 0.11.0 upgrade. This mainly affects clusters that are not secured with TLS since "zero-copy" transfer
  is already not possible in that case. In order to avoid the cost of down-conversion, you should ensure that consumer applications
  are upgraded to the latest 0.11.0 client. Significantly, since the old consumer has been deprecated in 0.11.0.0, it does not support
  the new message format. You must upgrade to use the new consumer to use the new message format without the cost of down-conversion.
  Note that 0.11.0 consumers support backwards compatibility with 0.10.0 brokers and upward, so it is possible to upgrade the
  clients first before the brokers.
</p>

<h4><a id="upgrade_10_2_0" href="#upgrade_10_2_0">Upgrading from 0.8.x, 0.9.x, 0.10.0.x or 0.10.1.x to 0.10.2.0</a></h4>
<p>0.10.2.0 has wire protocol changes. By following the recommended rolling upgrade plan below, you guarantee no downtime during the upgrade.
However, please review the <a href="#upgrade_1020_notable">notable changes in 0.10.2.0</a> before upgrading.
</p>

<p>Starting with version 0.10.2, Java clients (producer and consumer) have acquired the ability to communicate with older brokers. Version 0.10.2
clients can talk to version 0.10.0 or newer brokers. However, if your brokers are older than 0.10.0, you must upgrade all the brokers in the
Kafka cluster before upgrading your clients. Version 0.10.2 brokers support 0.8.x and newer clients.
</p>

<p><b>For a rolling upgrade:</b></p>

<ol>
    <li> Update server.properties file on all brokers and add the following properties:
        <ul>
            <li>inter.broker.protocol.version=CURRENT_KAFKA_VERSION (e.g. 0.8.2, 0.9.0, 0.10.0 or 0.10.1).</li>
            <li>log.message.format.version=CURRENT_KAFKA_VERSION  (See <a href="#upgrade_10_performance_impact">potential performance impact following the upgrade</a> for the details on what this configuration does.)
        </ul>
    </li>
    <li> Upgrade the brokers one at a time: shut down the broker, update the code, and restart it. </li>
    <li> Once the entire cluster is upgraded, bump the protocol version by editing inter.broker.protocol.version and setting it to 0.10.2. </li>
    <li> If your previous message format is 0.10.0, change log.message.format.version to 0.10.2 (this is a no-op as the message format is the same for 0.10.0, 0.10.1 and 0.10.2).
        If your previous message format version is lower than 0.10.0, do not change log.message.format.version yet - this parameter should only change once all consumers have been upgraded to 0.10.0.0 or later.</li>
    <li> Restart the brokers one by one for the new protocol version to take effect. </li>
    <li> If log.message.format.version is still lower than 0.10.0 at this point, wait until all consumers have been upgraded to 0.10.0 or later,
        then change log.message.format.version to 0.10.2 on each broker and restart them one by one. </li>
</ol>

<p><b>Note:</b> If you are willing to accept downtime, you can simply take all the brokers down, update the code and start all of them. They will start with the new protocol by default.

<p><b>Note:</b> Bumping the protocol version and restarting can be done any time after the brokers were upgraded. It does not have to be immediately after.

<h5><a id="upgrade_1020_streams_from_0101" href="#upgrade_1020_streams_from_0101">Upgrading a 0.10.1 Kafka Streams Application</a></h5>
<ul>
    <li> Upgrading your Streams application from 0.10.1 to 0.10.2 does not require a broker upgrade.
         A Kafka Streams 0.10.2 application can connect to 0.10.2 and 0.10.1 brokers (it is not possible to connect to 0.10.0 brokers though). </li>
    <li> You need to recompile your code. Just swapping the Kafka Streams library jar file will not work and will break your application. </li>
    <li> If you use a custom (i.e., user implemented) timestamp extractor, you will need to update this code, because the <code>TimestampExtractor</code> interface was changed. </li>
    <li> If you register custom metrics, you will need to update this code, because the <code>StreamsMetric</code> interface was changed. </li>
    <li> See <a href="/{{version}}/documentation/streams/upgrade-guide#streams_api_changes_0102">Streams API changes in 0.10.2</a> for more details. </li>
</ul>

<h5><a id="upgrade_1020_streams_from_0100" href="#upgrade_1020_streams_from_0100">Upgrading a 0.10.0 Kafka Streams Application</a></h5>
<ul>
    <li> Upgrading your Streams application from 0.10.0 to 0.10.2 does require a <a href="#upgrade_10_1">broker upgrade</a> because a Kafka Streams 0.10.2 application can only connect to 0.10.2 or 0.10.1 brokers. </li>
    <li> There are couple of API changes, that are not backward compatible (cf. <a href="/{{version}}/documentation/streams#streams_api_changes_0102">Streams API changes in 0.10.2</a> for more details).
         Thus, you need to update and recompile your code. Just swapping the Kafka Streams library jar file will not work and will break your application. </li>
    <li> Upgrading from 0.10.0.x to 0.10.2.2 requires two rolling bounces with config <code>upgrade.from="0.10.0"</code> set for first upgrade phase
         (cf. <a href="https://cwiki.apache.org/confluence/display/KAFKA/KIP-268%3A+Simplify+Kafka+Streams+Rebalance+Metadata+Upgrade">KIP-268</a>).
         As an alternative, an offline upgrade is also possible.
        <ul>
            <li> prepare your application instances for a rolling bounce and make sure that config <code>upgrade.from</code> is set to <code>"0.10.0"</code> for new version 0.10.2.2 </li>
            <li> bounce each instance of your application once </li>
            <li> prepare your newly deployed 0.10.2.2 application instances for a second round of rolling bounces; make sure to remove the value for config <code>upgrade.from</code> </li>
            <li> bounce each instance of your application once more to complete the upgrade </li>
        </ul>
    </li>
    <li> Upgrading from 0.10.0.x to 0.10.2.0 or 0.10.2.1 requires an offline upgrade (rolling bounce upgrade is not supported)
        <ul>
            <li> stop all old (0.10.0.x) application instances </li>
            <li> update your code and swap old code and jar file with new code and new jar file </li>
            <li> restart all new (0.10.2.0 or 0.10.2.1) application instances </li>
        </ul>
    </li>
</ul>

<h5><a id="upgrade_10202_notable" href="#upgrade_10202_notable">Notable changes in 0.10.2.2</a></h5>
<ul>
<li> New configuration parameter <code>upgrade.from</code> added that allows rolling bounce upgrade from version 0.10.0.x </li>
</ul>

<h5><a id="upgrade_10201_notable" href="#upgrade_10201_notable">Notable changes in 0.10.2.1</a></h5>
<ul>
  <li> The default values for two configurations of the StreamsConfig class were changed to improve the resiliency of Kafka Streams applications. The internal Kafka Streams producer <code>retries</code> default value was changed from 0 to 10. The internal Kafka Streams consumer <code>max.poll.interval.ms</code>  default value was changed from 300000 to <code>Integer.MAX_VALUE</code>.
  </li>
</ul>

<h5><a id="upgrade_1020_notable" href="#upgrade_1020_notable">Notable changes in 0.10.2.0</a></h5>
<ul>
    <li>The Java clients (producer and consumer) have acquired the ability to communicate with older brokers. Version 0.10.2 clients
        can talk to version 0.10.0 or newer brokers. Note that some features are not available or are limited when older brokers
        are used. </li>
    <li>Several methods on the Java consumer may now throw <code>InterruptException</code> if the calling thread is interrupted.
        Please refer to the <code>KafkaConsumer</code> Javadoc for a more in-depth explanation of this change.</li>
    <li>Java consumer now shuts down gracefully. By default, the consumer waits up to 30 seconds to complete pending requests.
        A new close API with timeout has been added to <code>KafkaConsumer</code> to control the maximum wait time.</li>
    <li>Multiple regular expressions separated by commas can be passed to MirrorMaker with the new Java consumer via the --whitelist option. This
        makes the behaviour consistent with MirrorMaker when used the old Scala consumer.</li>
    <li>Upgrading your Streams application from 0.10.1 to 0.10.2 does not require a broker upgrade.
        A Kafka Streams 0.10.2 application can connect to 0.10.2 and 0.10.1 brokers (it is not possible to connect to 0.10.0 brokers though).</li>
    <li>The Zookeeper dependency was removed from the Streams API. The Streams API now uses the Kafka protocol to manage internal topics instead of
        modifying Zookeeper directly. This eliminates the need for privileges to access Zookeeper directly and "StreamsConfig.ZOOKEEPER_CONFIG"
        should not be set in the Streams app any more. If the Kafka cluster is secured, Streams apps must have the required security privileges to create new topics.</li>
    <li>Several new fields including "security.protocol", "connections.max.idle.ms", "retry.backoff.ms", "reconnect.backoff.ms" and "request.timeout.ms" were added to
        StreamsConfig class. User should pay attention to the default values and set these if needed. For more details please refer to <a href="/{{version}}/documentation/#streamsconfigs">3.5 Kafka Streams Configs</a>.</li>
</ul>

<h5><a id="upgrade_1020_new_protocols" href="#upgrade_1020_new_protocols">New Protocol Versions</a></h5>
<ul>
    <li> <a href="https://cwiki.apache.org/confluence/display/KAFKA/KIP-88%3A+OffsetFetch+Protocol+Update">KIP-88</a>: OffsetFetchRequest v2 supports retrieval of offsets for all topics if the <code>topics</code> array is set to <code>null</code>. </li>
    <li> <a href="https://cwiki.apache.org/confluence/display/KAFKA/KIP-88%3A+OffsetFetch+Protocol+Update">KIP-88</a>: OffsetFetchResponse v2 introduces a top-level <code>error_code</code> field. </li>
    <li> <a href="https://cwiki.apache.org/confluence/display/KAFKA/KIP-103%3A+Separation+of+Internal+and+External+traffic">KIP-103</a>: UpdateMetadataRequest v3 introduces a <code>listener_name</code> field to the elements of the <code>end_points</code> array. </li>
    <li> <a href="https://cwiki.apache.org/confluence/display/KAFKA/KIP-108%3A+Create+Topic+Policy">KIP-108</a>: CreateTopicsRequest v1 introduces a <code>validate_only</code> field. </li>
    <li> <a href="https://cwiki.apache.org/confluence/display/KAFKA/KIP-108%3A+Create+Topic+Policy">KIP-108</a>: CreateTopicsResponse v1 introduces an <code>error_message</code> field to the elements of the <code>topic_errors</code> array. </li>
</ul>

<h4><a id="upgrade_10_1" href="#upgrade_10_1">Upgrading from 0.8.x, 0.9.x or 0.10.0.X to 0.10.1.0</a></h4>
0.10.1.0 has wire protocol changes. By following the recommended rolling upgrade plan below, you guarantee no downtime during the upgrade.
However, please notice the <a href="#upgrade_10_1_breaking">Potential breaking changes in 0.10.1.0</a> before upgrade.
<br>
Note: Because new protocols are introduced, it is important to upgrade your Kafka clusters before upgrading your clients (i.e. 0.10.1.x clients
only support 0.10.1.x or later brokers while 0.10.1.x brokers also support older clients).

<p><b>For a rolling upgrade:</b></p>

<ol>
    <li> Update server.properties file on all brokers and add the following properties:
        <ul>
            <li>inter.broker.protocol.version=CURRENT_KAFKA_VERSION (e.g. 0.8.2.0, 0.9.0.0 or 0.10.0.0).</li>
            <li>log.message.format.version=CURRENT_KAFKA_VERSION  (See <a href="#upgrade_10_performance_impact">potential performance impact following the upgrade</a> for the details on what this configuration does.)
        </ul>
    </li>
    <li> Upgrade the brokers one at a time: shut down the broker, update the code, and restart it. </li>
    <li> Once the entire cluster is upgraded, bump the protocol version by editing inter.broker.protocol.version and setting it to 0.10.1.0. </li>
    <li> If your previous message format is 0.10.0, change log.message.format.version to 0.10.1 (this is a no-op as the message format is the same for both 0.10.0 and 0.10.1).
         If your previous message format version is lower than 0.10.0, do not change log.message.format.version yet - this parameter should only change once all consumers have been upgraded to 0.10.0.0 or later.</li>
    <li> Restart the brokers one by one for the new protocol version to take effect. </li>
    <li> If log.message.format.version is still lower than 0.10.0 at this point, wait until all consumers have been upgraded to 0.10.0 or later,
         then change log.message.format.version to 0.10.1 on each broker and restart them one by one. </li>
</ol>

<p><b>Note:</b> If you are willing to accept downtime, you can simply take all the brokers down, update the code and start all of them. They will start with the new protocol by default.

<p><b>Note:</b> Bumping the protocol version and restarting can be done any time after the brokers were upgraded. It does not have to be immediately after.

<h5><a id="upgrade_1012_notable" href="#upgrade_1012_notable">Notable changes in 0.10.1.2</a></h5>
<ul>
    <li> New configuration parameter <code>upgrade.from</code> added that allows rolling bounce upgrade from version 0.10.0.x </li>
</ul>

<h5><a id="upgrade_10_1_breaking" href="#upgrade_10_1_breaking">Potential breaking changes in 0.10.1.0</a></h5>
<ul>
    <li> The log retention time is no longer based on last modified time of the log segments. Instead it will be based on the largest timestamp of the messages in a log segment.</li>
    <li> The log rolling time is no longer depending on log segment create time. Instead it is now based on the timestamp in the messages. More specifically. if the timestamp of the first message in the segment is T, the log will be rolled out when a new message has a timestamp greater than or equal to T + log.roll.ms </li>
    <li> The open file handlers of 0.10.0 will increase by ~33% because of the addition of time index files for each segment.</li>
    <li> The time index and offset index share the same index size configuration. Since each time index entry is 1.5x the size of offset index entry. User may need to increase log.index.size.max.bytes to avoid potential frequent log rolling. </li>
    <li> Due to the increased number of index files, on some brokers with large amount the log segments (e.g. >15K), the log loading process during the broker startup could be longer. Based on our experiment, setting the num.recovery.threads.per.data.dir to one may reduce the log loading time. </li>
</ul>

<h5><a id="upgrade_1010_streams_from_0100" href="#upgrade_1010_streams_from_0100">Upgrading a 0.10.0 Kafka Streams Application</a></h5>
<ul>
    <li> Upgrading your Streams application from 0.10.0 to 0.10.1 does require a <a href="#upgrade_10_1">broker upgrade</a> because a Kafka Streams 0.10.1 application can only connect to 0.10.1 brokers. </li>
    <li> There are couple of API changes, that are not backward compatible (cf. <a href="/{{version}}/documentation/streams/upgrade-guide#streams_api_changes_0101">Streams API changes in 0.10.1</a> for more details).
         Thus, you need to update and recompile your code. Just swapping the Kafka Streams library jar file will not work and will break your application. </li>
    <li> Upgrading from 0.10.0.x to 0.10.1.2 requires two rolling bounces with config <code>upgrade.from="0.10.0"</code> set for first upgrade phase
         (cf. <a href="https://cwiki.apache.org/confluence/display/KAFKA/KIP-268%3A+Simplify+Kafka+Streams+Rebalance+Metadata+Upgrade">KIP-268</a>).
         As an alternative, an offline upgrade is also possible.
        <ul>
            <li> prepare your application instances for a rolling bounce and make sure that config <code>upgrade.from</code> is set to <code>"0.10.0"</code> for new version 0.10.1.2 </li>
            <li> bounce each instance of your application once </li>
            <li> prepare your newly deployed 0.10.1.2 application instances for a second round of rolling bounces; make sure to remove the value for config <code>upgrade.from</code> </li>
            <li> bounce each instance of your application once more to complete the upgrade </li>
        </ul>
    </li>
    <li> Upgrading from 0.10.0.x to 0.10.1.0 or 0.10.1.1 requires an offline upgrade (rolling bounce upgrade is not supported)
    <ul>
        <li> stop all old (0.10.0.x) application instances </li>
        <li> update your code and swap old code and jar file with new code and new jar file </li>
        <li> restart all new (0.10.1.0 or 0.10.1.1) application instances </li>
    </ul>
    </li>
</ul>

<h5><a id="upgrade_1010_notable" href="#upgrade_1010_notable">Notable changes in 0.10.1.0</a></h5>
<ul>
    <li> The new Java consumer is no longer in beta and we recommend it for all new development. The old Scala consumers are still supported, but they will be deprecated in the next release
         and will be removed in a future major release. </li>
    <li> The <code>--new-consumer</code>/<code>--new.consumer</code> switch is no longer required to use tools like MirrorMaker and the Console Consumer with the new consumer; one simply
         needs to pass a Kafka broker to connect to instead of the ZooKeeper ensemble. In addition, usage of the Console Consumer with the old consumer has been deprecated and it will be
         removed in a future major release. </li>
    <li> Kafka clusters can now be uniquely identified by a cluster id. It will be automatically generated when a broker is upgraded to 0.10.1.0. The cluster id is available via the kafka.server:type=KafkaServer,name=ClusterId metric and it is part of the Metadata response. Serializers, client interceptors and metric reporters can receive the cluster id by implementing the ClusterResourceListener interface. </li>
    <li> The BrokerState "RunningAsController" (value 4) has been removed. Due to a bug, a broker would only be in this state briefly before transitioning out of it and hence the impact of the removal should be minimal. The recommended way to detect if a given broker is the controller is via the kafka.controller:type=KafkaController,name=ActiveControllerCount metric. </li>
    <li> The new Java Consumer now allows users to search offsets by timestamp on partitions. </li>
    <li> The new Java Consumer now supports heartbeating from a background thread. There is a new configuration
         <code>max.poll.interval.ms</code> which controls the maximum time between poll invocations before the consumer
         will proactively leave the group (5 minutes by default). The value of the configuration
         <code>request.timeout.ms</code> (default to 30 seconds) must always be smaller than <code>max.poll.interval.ms</code>(default to 5 minutes),
         since that is the maximum time that a JoinGroup request can block on the server while the consumer is rebalance.
         Finally, the default value of <code>session.timeout.ms</code> has been adjusted down to
         10 seconds, and the default value of <code>max.poll.records</code> has been changed to 500.</li>
    <li> When using an Authorizer and a user doesn't have <b>Describe</b> authorization on a topic, the broker will no
         longer return TOPIC_AUTHORIZATION_FAILED errors to requests since this leaks topic names. Instead, the UNKNOWN_TOPIC_OR_PARTITION
         error code will be returned. This may cause unexpected timeouts or delays when using the producer and consumer since
         Kafka clients will typically retry automatically on unknown topic errors. You should consult the client logs if you
         suspect this could be happening.</li>
    <li> Fetch responses have a size limit by default (50 MB for consumers and 10 MB for replication). The existing per partition limits also apply (1 MB for consumers
         and replication). Note that neither of these limits is an absolute maximum as explained in the next point. </li>
    <li> Consumers and replicas can make progress if a message larger than the response/partition size limit is found. More concretely, if the first message in the
         first non-empty partition of the fetch is larger than either or both limits, the message will still be returned. </li>
    <li> Overloaded constructors were added to <code>kafka.api.FetchRequest</code> and <code>kafka.javaapi.FetchRequest</code> to allow the caller to specify the
         order of the partitions (since order is significant in v3). The previously existing constructors were deprecated and the partitions are shuffled before
         the request is sent to avoid starvation issues. </li>
</ul>

<h5><a id="upgrade_1010_new_protocols" href="#upgrade_1010_new_protocols">New Protocol Versions</a></h5>
<ul>
    <li> ListOffsetRequest v1 supports accurate offset search based on timestamps. </li>
    <li> MetadataResponse v2 introduces a new field: "cluster_id". </li>
    <li> FetchRequest v3 supports limiting the response size (in addition to the existing per partition limit), it returns messages
         bigger than the limits if required to make progress and the order of partitions in the request is now significant. </li>
    <li> JoinGroup v1 introduces a new field: "rebalance_timeout". </li>
</ul>

<h4><a id="upgrade_10" href="#upgrade_10">Upgrading from 0.8.x or 0.9.x to 0.10.0.0</a></h4>
<p>
0.10.0.0 has <a href="#upgrade_10_breaking">potential breaking changes</a> (please review before upgrading) and possible <a href="#upgrade_10_performance_impact">  performance impact following the upgrade</a>. By following the recommended rolling upgrade plan below, you guarantee no downtime and no performance impact during and following the upgrade.
<br>
Note: Because new protocols are introduced, it is important to upgrade your Kafka clusters before upgrading your clients.
</p>
<p>
<b>Notes to clients with version 0.9.0.0: </b>Due to a bug introduced in 0.9.0.0,
clients that depend on ZooKeeper (old Scala high-level Consumer and MirrorMaker if used with the old consumer) will not
work with 0.10.0.x brokers. Therefore, 0.9.0.0 clients should be upgraded to 0.9.0.1 <b>before</b> brokers are upgraded to
0.10.0.x. This step is not necessary for 0.8.X or 0.9.0.1 clients.
</p>

<p><b>For a rolling upgrade:</b></p>

<ol>
    <li> Update server.properties file on all brokers and add the following properties:
         <ul>
         <li>inter.broker.protocol.version=CURRENT_KAFKA_VERSION (e.g. 0.8.2 or 0.9.0.0).</li>
         <li>log.message.format.version=CURRENT_KAFKA_VERSION  (See <a href="#upgrade_10_performance_impact">potential performance impact following the upgrade</a> for the details on what this configuration does.)
         </ul>
    </li>
    <li> Upgrade the brokers. This can be done a broker at a time by simply bringing it down, updating the code, and restarting it. </li>
    <li> Once the entire cluster is upgraded, bump the protocol version by editing inter.broker.protocol.version and setting it to 0.10.0.0. NOTE: You shouldn't touch log.message.format.version yet - this parameter should only change once all consumers have been upgraded to 0.10.0.0 </li>
    <li> Restart the brokers one by one for the new protocol version to take effect. </li>
    <li> Once all consumers have been upgraded to 0.10.0, change log.message.format.version to 0.10.0 on each broker and restart them one by one.
    </li>
</ol>

<p><b>Note:</b> If you are willing to accept downtime, you can simply take all the brokers down, update the code and start all of them. They will start with the new protocol by default.

<p><b>Note:</b> Bumping the protocol version and restarting can be done any time after the brokers were upgraded. It does not have to be immediately after.

<h5><a id="upgrade_10_performance_impact" href="#upgrade_10_performance_impact">Potential performance impact following upgrade to 0.10.0.0</a></h5>
<p>
    The message format in 0.10.0 includes a new timestamp field and uses relative offsets for compressed messages.
    The on disk message format can be configured through log.message.format.version in the server.properties file.
    The default on-disk message format is 0.10.0. If a consumer client is on a version before 0.10.0.0, it only understands
    message formats before 0.10.0. In this case, the broker is able to convert messages from the 0.10.0 format to an earlier format
    before sending the response to the consumer on an older version. However, the broker can't use zero-copy transfer in this case.

    Reports from the Kafka community on the performance impact have shown CPU utilization going from 20% before to 100% after an upgrade, which forced an immediate upgrade of all clients to bring performance back to normal.

    To avoid such message conversion before consumers are upgraded to 0.10.0.0, one can set log.message.format.version to 0.8.2 or 0.9.0 when upgrading the broker to 0.10.0.0. This way, the broker can still use zero-copy transfer to send the data to the old consumers. Once consumers are upgraded, one can change the message format to 0.10.0 on the broker and enjoy the new message format that includes new timestamp and improved compression.

    The conversion is supported to ensure compatibility and can be useful to support a few apps that have not updated to newer clients yet, but is impractical to support all consumer traffic on even an overprovisioned cluster. Therefore, it is critical to avoid the message conversion as much as possible when brokers have been upgraded but the majority of clients have not.
</p>
<p>
    For clients that are upgraded to 0.10.0.0, there is no performance impact.
</p>
<p>
    <b>Note:</b> By setting the message format version, one certifies that all existing messages are on or below that
    message format version. Otherwise consumers before 0.10.0.0 might break. In particular, after the message format
    is set to 0.10.0, one should not change it back to an earlier format as it may break consumers on versions before 0.10.0.0.
</p>
<p>
    <b>Note:</b> Due to the additional timestamp introduced in each message, producers sending small messages may see a
    message throughput degradation because of the increased overhead.
    Likewise, replication now transmits an additional 8 bytes per message.
    If you're running close to the network capacity of your cluster, it's possible that you'll overwhelm the network cards
    and see failures and performance issues due to the overload.
</p>
    <b>Note:</b> If you have enabled compression on producers, you may notice reduced producer throughput and/or
    lower compression rate on the broker in some cases. When receiving compressed messages, 0.10.0
    brokers avoid recompressing the messages, which in general reduces the latency and improves the throughput. In
    certain cases, however, this may reduce the batching size on the producer, which could lead to worse throughput. If this
    happens, users can tune linger.ms and batch.size of the producer for better throughput. In addition, the producer buffer
    used for compressing messages with snappy is smaller than the one used by the broker, which may have a negative
    impact on the compression ratio for the messages on disk. We intend to make this configurable in a future Kafka
    release.
<p>

</p>

<h5><a id="upgrade_10_breaking" href="#upgrade_10_breaking">Potential breaking changes in 0.10.0.0</a></h5>
<ul>
    <li> Starting from Kafka 0.10.0.0, the message format version in Kafka is represented as the Kafka version. For example, message format 0.9.0 refers to the highest message version supported by Kafka 0.9.0. </li>
    <li> Message format 0.10.0 has been introduced and it is used by default. It includes a timestamp field in the messages and relative offsets are used for compressed messages. </li>
    <li> ProduceRequest/Response v2 has been introduced and it is used by default to support message format 0.10.0 </li>
    <li> FetchRequest/Response v2 has been introduced and it is used by default to support message format 0.10.0 </li>
    <li> MessageFormatter interface was changed from <code>def writeTo(key: Array[Byte], value: Array[Byte], output: PrintStream)</code> to
        <code>def writeTo(consumerRecord: ConsumerRecord[Array[Byte], Array[Byte]], output: PrintStream)</code> </li>
    <li> MessageReader interface was changed from <code>def readMessage(): KeyedMessage[Array[Byte], Array[Byte]]</code> to
        <code>def readMessage(): ProducerRecord[Array[Byte], Array[Byte]]</code> </li>
    <li> MessageFormatter's package was changed from <code>kafka.tools</code> to <code>kafka.common</code> </li>
    <li> MessageReader's package was changed from <code>kafka.tools</code> to <code>kafka.common</code> </li>
    <li> MirrorMakerMessageHandler no longer exposes the <code>handle(record: MessageAndMetadata[Array[Byte], Array[Byte]])</code> method as it was never called. </li>
    <li> The 0.7 KafkaMigrationTool is no longer packaged with Kafka. If you need to migrate from 0.7 to 0.10.0, please migrate to 0.8 first and then follow the documented upgrade process to upgrade from 0.8 to 0.10.0. </li>
    <li> The new consumer has standardized its APIs to accept <code>java.util.Collection</code> as the sequence type for method parameters. Existing code may have to be updated to work with the 0.10.0 client library. </li>
    <li> LZ4-compressed message handling was changed to use an interoperable framing specification (LZ4f v1.5.1).
         To maintain compatibility with old clients, this change only applies to Message format 0.10.0 and later.
         Clients that Produce/Fetch LZ4-compressed messages using v0/v1 (Message format 0.9.0) should continue
         to use the 0.9.0 framing implementation. Clients that use Produce/Fetch protocols v2 or later
         should use interoperable LZ4f framing. A list of interoperable LZ4 libraries is available at <a href="https://www.lz4.org/">https://www.lz4.org/</a>
</ul>

<h5><a id="upgrade_10_notable" href="#upgrade_10_notable">Notable changes in 0.10.0.0</a></h5>

<ul>
    <li> Starting from Kafka 0.10.0.0, a new client library named <b>Kafka Streams</b> is available for stream processing on data stored in Kafka topics. This new client library only works with 0.10.x and upward versioned brokers due to message format changes mentioned above. For more information please read <a href="/{{version}}/documentation/streams">Streams documentation</a>.</li>
    <li> The default value of the configuration parameter <code>receive.buffer.bytes</code> is now 64K for the new consumer.</li>
    <li> The new consumer now exposes the configuration parameter <code>exclude.internal.topics</code> to restrict internal topics (such as the consumer offsets topic) from accidentally being included in regular expression subscriptions. By default, it is enabled.</li>
    <li> The old Scala producer has been deprecated. Users should migrate their code to the Java producer included in the kafka-clients JAR as soon as possible. </li>
    <li> The new consumer API has been marked stable. </li>
</ul>

<h4><a id="upgrade_9" href="#upgrade_9">Upgrading from 0.8.0, 0.8.1.X, or 0.8.2.X to 0.9.0.0</a></h4>

0.9.0.0 has <a href="#upgrade_9_breaking">potential breaking changes</a> (please review before upgrading) and an inter-broker protocol change from previous versions. This means that upgraded brokers and clients may not be compatible with older versions. It is important that you upgrade your Kafka cluster before upgrading your clients. If you are using MirrorMaker downstream clusters should be upgraded first as well.

<p><b>For a rolling upgrade:</b></p>

<ol>
	<li> Update server.properties file on all brokers and add the following property: inter.broker.protocol.version=0.8.2.X </li>
	<li> Upgrade the brokers. This can be done a broker at a time by simply bringing it down, updating the code, and restarting it. </li>
	<li> Once the entire cluster is upgraded, bump the protocol version by editing inter.broker.protocol.version and setting it to 0.9.0.0.</li>
	<li> Restart the brokers one by one for the new protocol version to take effect </li>
</ol>

<p><b>Note:</b> If you are willing to accept downtime, you can simply take all the brokers down, update the code and start all of them. They will start with the new protocol by default.

<p><b>Note:</b> Bumping the protocol version and restarting can be done any time after the brokers were upgraded. It does not have to be immediately after.

<h5><a id="upgrade_9_breaking" href="#upgrade_9_breaking">Potential breaking changes in 0.9.0.0</a></h5>

<ul>
    <li> Java 1.6 is no longer supported. </li>
    <li> Scala 2.9 is no longer supported. </li>
    <li> Broker IDs above 1000 are now reserved by default to automatically assigned broker IDs. If your cluster has existing broker IDs above that threshold make sure to increase the reserved.broker.max.id broker configuration property accordingly. </li>
    <li> Configuration parameter replica.lag.max.messages was removed. Partition leaders will no longer consider the number of lagging messages when deciding which replicas are in sync. </li>
    <li> Configuration parameter replica.lag.time.max.ms now refers not just to the time passed since last fetch request from replica, but also to time since the replica last caught up. Replicas that are still fetching messages from leaders but did not catch up to the latest messages in replica.lag.time.max.ms will be considered out of sync. </li>
    <li> Compacted topics no longer accept messages without key and an exception is thrown by the producer if this is attempted. In 0.8.x, a message without key would cause the log compaction thread to subsequently complain and quit (and stop compacting all compacted topics). </li>
    <li> MirrorMaker no longer supports multiple target clusters. As a result it will only accept a single --consumer.config parameter. To mirror multiple source clusters, you will need at least one MirrorMaker instance per source cluster, each with its own consumer configuration. </li>
    <li> Tools packaged under <em>org.apache.kafka.clients.tools.*</em> have been moved to <em>org.apache.kafka.tools.*</em>. All included scripts will still function as usual, only custom code directly importing these classes will be affected. </li>
    <li> The default Kafka JVM performance options (KAFKA_JVM_PERFORMANCE_OPTS) have been changed in kafka-run-class.sh. </li>
    <li> The kafka-topics.sh script (kafka.admin.TopicCommand) now exits with non-zero exit code on failure. </li>
    <li> The kafka-topics.sh script (kafka.admin.TopicCommand) will now print a warning when topic names risk metric collisions due to the use of a '.' or '_' in the topic name, and error in the case of an actual collision. </li>
    <li> The kafka-console-producer.sh script (kafka.tools.ConsoleProducer) will use the Java producer instead of the old Scala producer be default, and users have to specify 'old-producer' to use the old producer. </li>
    <li> By default, all command line tools will print all logging messages to stderr instead of stdout. </li>
</ul>

<h5><a id="upgrade_901_notable" href="#upgrade_901_notable">Notable changes in 0.9.0.1</a></h5>

<ul>
    <li> The new broker id generation feature can be disabled by setting broker.id.generation.enable to false. </li>
    <li> Configuration parameter log.cleaner.enable is now true by default. This means topics with a cleanup.policy=compact will now be compacted by default, and 128 MB of heap will be allocated to the cleaner process via log.cleaner.dedupe.buffer.size. You may want to review log.cleaner.dedupe.buffer.size and the other log.cleaner configuration values based on your usage of compacted topics. </li>
    <li> Default value of configuration parameter fetch.min.bytes for the new consumer is now 1 by default. </li>
</ul>

<h5>Deprecations in 0.9.0.0</h5>

<ul>
    <li> Altering topic configuration from the kafka-topics.sh script (kafka.admin.TopicCommand) has been deprecated. Going forward, please use the kafka-configs.sh script (kafka.admin.ConfigCommand) for this functionality. </li>
    <li> The kafka-consumer-offset-checker.sh (kafka.tools.ConsumerOffsetChecker) has been deprecated. Going forward, please use kafka-consumer-groups.sh (kafka.admin.ConsumerGroupCommand) for this functionality. </li>
    <li> The kafka.tools.ProducerPerformance class has been deprecated. Going forward, please use org.apache.kafka.tools.ProducerPerformance for this functionality (kafka-producer-perf-test.sh will also be changed to use the new class). </li>
    <li> The producer config block.on.buffer.full has been deprecated and will be removed in future release. Currently its default value has been changed to false. The KafkaProducer will no longer throw BufferExhaustedException but instead will use max.block.ms value to block, after which it will throw a TimeoutException. If block.on.buffer.full property is set to true explicitly, it will set the max.block.ms to Long.MAX_VALUE and metadata.fetch.timeout.ms will not be honoured</li>
</ul>

<h4><a id="upgrade_82" href="#upgrade_82">Upgrading from 0.8.1 to 0.8.2</a></h4>

0.8.2 is fully compatible with 0.8.1. The upgrade can be done one broker at a time by simply bringing it down, updating the code, and restarting it.

<h4><a id="upgrade_81" href="#upgrade_81">Upgrading from 0.8.0 to 0.8.1</a></h4>

0.8.1 is fully compatible with 0.8. The upgrade can be done one broker at a time by simply bringing it down, updating the code, and restarting it.

<h4><a id="upgrade_7" href="#upgrade_7">Upgrading from 0.7</a></h4>

Release 0.7 is incompatible with newer releases. Major changes were made to the API, ZooKeeper data structures, and protocol, and configuration in order to add replication (Which was missing in 0.7). The upgrade from 0.7 to later versions requires a <a href="https://cwiki.apache.org/confluence/display/KAFKA/Migrating+from+0.7+to+0.8">special tool</a> for migration. This migration can be done without downtime.

</script>

<div class="p-upgrade"></div><|MERGE_RESOLUTION|>--- conflicted
+++ resolved
@@ -22,61 +22,14 @@
 <h4><a id="upgrade_4_0_0" href="#upgrade_4_0_0">Upgrading to 4.0.0 from any version 0.8.x through 3.9.x</a></h4>
     <h5><a id="upgrade_400_notable" href="#upgrade_400_notable">Notable changes in 4.0.0</a></h5>
     <ul>
-<<<<<<< HEAD
-        <li>A number of deprecated classes, methods,configurations and tools have been removed from the <code>clients</code>, <code>connect</code>, <code>core</code> and <code>tools</code> modules:</li>
-        <ul>
-            <li>
-                Scala 2.12 support has been removed in Apache Kafka 4.0
-                See <a href="https://cwiki.apache.org/confluence/pages/viewpage.action?pageId=181308218">KIP-751</a> for more details
-            </li>
-            <li> The original MirrorMaker (MM1) and related classes have been removed. Please use the Connect-based
-                MirrorMaker (MM2), as described in the
-                <a href="/{{version}}/documentation/#georeplication">Geo-Replication section</a>.
-            </li>
-            <li>
-                The <code>kafka.common.MessageReader</code> class has been removed. Please use the
-                <a href="/{{version}}/javadoc/org/apache/kafka/tools/api/RecordReader.html"><code>org.apache.kafka.tools.api.RecordReader</code></a>
-                interface to build custom readers for the <code>kafka-console-producer</code> tool.
-            </li>
-            <li> Remove <code>use.incremental.alter.configs</code>. The modified behavior is identical to the previous <code>required</code> configuration,
-                therefore users should ensure that target broker is at least 2.3.0
-            </li>
-            <li> Remove <code>delegation.token.master.key</code>. please use <code>delegation.token.secret.key</code> instead of it.
-            </li>
-            <li>
-                The <code>kafka.tools.DefaultMessageFormatter</code> class has been removed. Please use the <code>org.apache.kafka.tools.consumer.DefaultMessageFormatter</code> class instead.
-            </li>
-            <li>
-                The <code>kafka.tools.LoggingMessageFormatter</code> class has been removed. Please use the <code>org.apache.kafka.tools.consumer.LoggingMessageFormatter</code> class instead.
-            </li>
-            <li>
-                The <code>kafka.tools.NoOpMessageFormatter</code> class has been removed. Please use the <code>org.apache.kafka.tools.consumer.NoOpMessageFormatter</code> class instead.
-            </li>
-            <li>
-                The <code>--whitelist</code> option was removed from the <code>kafka-console-consumer</code> command line tool.
-                Please use <code>--include</code> instead.
-            </li>
-            <li>
-                The <code>--whitelist</code> and <code>--blacklist</code> options were removed from the <code>org.apache.kafka.connect.transforms.ReplaceField</code>.
-                Please use <code>--include</code> and <code>--exclude</code> instead.
-            </li>
-            <li>
-                The <code>--delete-config</code> option in the <code>kafka-topics</code> command line tool has been deprecated.
-            </li>
-            <li>
-                The <code>metrics.jmx.blacklist</code> was removed from the <code>org.apache.kafka.common.metrics.JmxReporter</code>
-                Please use <code>metrics.jmx.exclude</code> instead.
-            </li>
-            <li>
-                The <code>metrics.jmx.whitelist</code> was removed from the <code>org.apache.kafka.common.metrics.JmxReporter</code>
-                Please use <code>metrics.jmx.include</code> instead.
-            </li>
-        </ul>
-=======
         <li>A number of deprecated classes, methods, configurations and tools have been removed.
             <ul>
                 <li><b>Common</b>
                     <ul>
+                        <li>
+                            Scala 2.12 support has been removed in Apache Kafka 4.0
+                            See <a href="https://cwiki.apache.org/confluence/pages/viewpage.action?pageId=181308218">KIP-751</a> for more details
+                        </li>
                         <li>The <code>metrics.jmx.blacklist</code> and <code>metrics.jmx.whitelist</code> configurations were removed from the <code>org.apache.kafka.common.metrics.JmxReporter</code>
                             Please use <code>metrics.jmx.exclude</code> and <code>metrics.jmx.include</code> respectively instead.
                         </li>
@@ -134,7 +87,6 @@
                 </li>
             </ul>
         </li>
->>>>>>> 49d7ea6c
     </ul>
 
 <h4><a id="upgrade_3_9_0" href="#upgrade_3_9_0">Upgrading to 3.9.0 from any version 0.8.x through 3.8.x</a></h4>
