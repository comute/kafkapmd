<!--
 Licensed to the Apache Software Foundation (ASF) under one or more
 contributor license agreements.  See the NOTICE file distributed with
 this work for additional information regarding copyright ownership.
 The ASF licenses this file to You under the Apache License, Version 2.0
 (the "License"); you may not use this file except in compliance with
 the License.  You may obtain a copy of the License at

    http://www.apache.org/licenses/LICENSE-2.0

 Unless required by applicable law or agreed to in writing, software
 distributed under the License is distributed on an "AS IS" BASIS,
 WITHOUT WARRANTIES OR CONDITIONS OF ANY KIND, either express or implied.
 See the License for the specific language governing permissions and
 limitations under the License.
-->

<script><!--#include virtual="js/templateData.js" --></script>

<script id="upgrade-template" type="text/x-handlebars-template">

<h4><a id="upgrade_3_6_0" href="#upgrade_3_6_0">Upgrading to 3.6.0 from any version 0.8.x through 3.5.x</a></h4>

    <h5><a id="upgrade_360_notable" href="#upgrade_360_notable">Notable changes in 3.6.0</a></h5>
    <ul>
        <li>Apache Kafka now supports having both an IPv4 and an IPv6 listener on the same port. This change only applies to
            non advertised listeners (advertised listeners already have this feature)</li>
        <li>The Apache Zookeeper dependency has been upgraded to 3.8.1 due to 3.6 reaching end-of-life. To bring both your
            Kafka and Zookeeper clusters to the latest versions:
            <ul>
                <li><b>>=2.4</b> Kafka clusters can be updated directly.
                    Zookeeper clusters which are running binaries bundled with Kafka versions 2.4 or above can be updated directly.</li>
                <li><b><2.4</b> Kafka clusters first need to be updated to a version greater than 2.4 and smaller than 3.6.
                Zookeeper clusters which are running binaries bundled with Kafka versions below 2.4 need to be updated to any
                binaries bundled with Kafka versions greater than 2.4 and smaller than 3.6. You can then follow the first bullet-point.</li>
            </ul>
            For more detailed information please refer to the Compatibility, Deprecation, and Migration Plan section in
            <a href="https://cwiki.apache.org/confluence/display/KAFKA/KIP-902%3A+Upgrade+Zookeeper+to+3.8.1">KIP-902</a>.
        </li>
<<<<<<< HEAD
        <li>The configuration <code>log.message.timestamp.difference.max.ms</code> is deprecated.
            Two new configurations, <code>log.message.timestamp.before.max.ms</code> and <code>log.message.timestamp.after.max.ms</code>, have been added.
            For more detailed information, please refer to <a href="https://cwiki.apache.org/confluence/display/KAFKA/KIP-937%3A+Improve+Message+Timestamp+Validation">KIP-937</a>.
=======
        <li>
            Kafka Streams has introduced a new task assignor, <code>RackAwareTaskAssignor</code>, for computing task assignments which can minimize
            cross rack traffic under certain conditions. It works with existing <code>StickyTaskAssignor</code> and <code>HighAvailabilityTaskAssignor</code>.
            See <a href="https://cwiki.apache.org/confluence/display/KAFKA/KIP-925%3A+Rack+aware+task+assignment+in+Kafka+Streams">KIP-925</a>
            and <a href="/{{version}}/documentation/streams/developer-guide/config-streams.html#rack-aware-assignment-strategy"><b>Kafka Streams Developer Guide</b></a> for more details.
>>>>>>> 43751d8d
        </li>
    </ul>

<h4><a id="upgrade_3_5_0" href="#upgrade_3_5_0">Upgrading to 3.5.0 from any version 0.8.x through 3.4.x</a></h4>

    <h5><a id="upgrade_350_notable" href="#upgrade_350_notable">Notable changes in 3.5.0</a></h5>
    <ul>
        <li>Kafka Streams has introduced a new state store type, versioned key-value stores,
            for storing multiple record versions per key, thereby enabling timestamped retrieval
            operations to return the latest record (per key) as of a specified timestamp.
            See <a href="https://cwiki.apache.org/confluence/display/KAFKA/KIP-889%3A+Versioned+State+Stores">KIP-889</a>
            and <a href="https://cwiki.apache.org/confluence/display/KAFKA/KIP-914%3A+DSL+Processor+Semantics+for+Versioned+Stores">KIP-914</a>
            for more details.
            If the new store typed is used in the DSL, improved processing semantics are applied as described in 
            <a href="https://cwiki.apache.org/confluence/display/KAFKA/KIP-914%3A+DSL+Processor+Semantics+for+Versioned+Stores">KIP-914</a>.
        </li>
        <li>KTable aggregation semantics got further improved via 
            <a href="https://cwiki.apache.org/confluence/display/KAFKA/KIP-904%3A+Kafka+Streams+-+Guarantee+subtractor+is+called+before+adder+if+key+has+not+changed">KIP-904</a>,
	    now avoiding spurious intermediate results.
        </li>
        <li>Kafka Streams' <code>ProductionExceptionHandler</code> is improved via 
            <a href="https://cwiki.apache.org/confluence/display/KAFKA/KIP-399%3A+Extend+ProductionExceptionHandler+to+cover+serialization+exceptions">KIP-399</a>,
            now also covering serialization errors.
        </li>
        <li>MirrorMaker now uses incrementalAlterConfigs API by default to synchronize topic configurations instead of the deprecated alterConfigs API.
            A new settings called <code>use.incremental.alter.configs</code> is introduced to allow users to control which API to use.
            This new setting is marked deprecated and will be removed in the next major release when incrementalAlterConfigs API is always used.
            See <a href="https://cwiki.apache.org/confluence/display/KAFKA/KIP-894%3A+Use+incrementalAlterConfigs+API+for+syncing+topic+configurations">KIP-894</a> for more details.
        </li>
        <li>The JmxTool, EndToEndLatency, StreamsResetter, ConsumerPerformance and ClusterTool have been migrated to the tools module.
            The 'kafka.tools' package is deprecated and will change to 'org.apache.kafka.tools' in the next major release.
            See <a href="https://issues.apache.org/jira/browse/KAFKA-14525">KAFKA-14525</a> for more details.
        </li>
    </ul>

    <h5><a id="upgrade_350_zk" href="#upgrade_350_zk">Upgrading ZooKeeper-based clusters</a></h5>
    <p><b>If you are upgrading from a version prior to 2.1.x, please see the note in step 5 below about the change to the schema used to store consumer offsets.
        Once you have changed the inter.broker.protocol.version to the latest version, it will not be possible to downgrade to a version prior to 2.1.</b></p>

    <p><b>For a rolling upgrade:</b></p>

    <ol>
        <li>Update server.properties on all brokers and add the following properties. CURRENT_KAFKA_VERSION refers to the version you
            are upgrading from. CURRENT_MESSAGE_FORMAT_VERSION refers to the message format version currently in use. If you have previously
            overridden the message format version, you should keep its current value. Alternatively, if you are upgrading from a version prior
            to 0.11.0.x, then CURRENT_MESSAGE_FORMAT_VERSION should be set to match CURRENT_KAFKA_VERSION.
            <ul>
                <li>inter.broker.protocol.version=CURRENT_KAFKA_VERSION (e.g. <code>3.4</code>, <code>3.3</code>, etc.)</li>
                <li>log.message.format.version=CURRENT_MESSAGE_FORMAT_VERSION  (See <a href="#upgrade_10_performance_impact">potential performance impact
                    following the upgrade</a> for the details on what this configuration does.)</li>
            </ul>
            If you are upgrading from version 0.11.0.x or above, and you have not overridden the message format, then you only need to override
            the inter-broker protocol version.
            <ul>
                <li>inter.broker.protocol.version=CURRENT_KAFKA_VERSION (e.g. <code>3.4</code>, <code>3.3</code>, etc.)</li>
            </ul>
        </li>
        <li>Upgrade the brokers one at a time: shut down the broker, update the code, and restart it. Once you have done so, the
            brokers will be running the latest version and you can verify that the cluster's behavior and performance meets expectations.
            It is still possible to downgrade at this point if there are any problems.
        </li>
        <li>Once the cluster's behavior and performance has been verified, bump the protocol version by editing
            <code>inter.broker.protocol.version</code> and setting it to <code>3.5</code>.
        </li>
        <li>Restart the brokers one by one for the new protocol version to take effect. Once the brokers begin using the latest
            protocol version, it will no longer be possible to downgrade the cluster to an older version.
        </li>
        <li>If you have overridden the message format version as instructed above, then you need to do one more rolling restart to
            upgrade it to its latest version. Once all (or most) consumers have been upgraded to 0.11.0 or later,
            change log.message.format.version to 3.5 on each broker and restart them one by one. Note that the older Scala clients,
            which are no longer maintained, do not support the message format introduced in 0.11, so to avoid conversion costs
            (or to take advantage of <a href="#upgrade_11_exactly_once_semantics">exactly once semantics</a>),
            the newer Java clients must be used.
        </li>
    </ol>

    <h5><a id="upgrade_350_kraft" href="#upgrade_350_kraft">Upgrading KRaft-based clusters</a></h5>
    <p><b>If you are upgrading from a version prior to 3.3.0, please see the note in step 3 below. Once you have changed the metadata.version to the latest version, it will not be possible to downgrade to a version prior to 3.3-IV0.</b></p>

    <p><b>For a rolling upgrade:</b></p>

    <ol>
        <li>Upgrade the brokers one at a time: shut down the broker, update the code, and restart it. Once you have done so, the
            brokers will be running the latest version and you can verify that the cluster's behavior and performance meets expectations.
        </li>
        <li>Once the cluster's behavior and performance has been verified, bump the metadata.version by running
            <code>
                ./bin/kafka-features.sh upgrade --metadata 3.5
            </code>
        </li>
        <li>Note that the cluster metadata version cannot be downgraded to a pre-production 3.0.x, 3.1.x, or 3.2.x version once it has been upgraded.
            However, it is possible to downgrade to production versions such as 3.3-IV0, 3.3-IV1, etc.</li>
    </ol>

<h4><a id="upgrade_3_4_0" href="#upgrade_3_4_0">Upgrading to 3.4.0 from any version 0.8.x through 3.3.x</a></h4>

    <p><b>If you are upgrading from a version prior to 2.1.x, please see the note below about the change to the schema used to store consumer offsets.
        Once you have changed the inter.broker.protocol.version to the latest version, it will not be possible to downgrade to a version prior to 2.1.</b></p>

    <p><b>For a rolling upgrade:</b></p>

    <ol>
        <li>Update server.properties on all brokers and add the following properties. CURRENT_KAFKA_VERSION refers to the version you
            are upgrading from. CURRENT_MESSAGE_FORMAT_VERSION refers to the message format version currently in use. If you have previously
            overridden the message format version, you should keep its current value. Alternatively, if you are upgrading from a version prior
            to 0.11.0.x, then CURRENT_MESSAGE_FORMAT_VERSION should be set to match CURRENT_KAFKA_VERSION.
            <ul>
                <li>inter.broker.protocol.version=CURRENT_KAFKA_VERSION (e.g. <code>3.3</code>, <code>3.2</code>, etc.)</li>
                <li>log.message.format.version=CURRENT_MESSAGE_FORMAT_VERSION  (See <a href="#upgrade_10_performance_impact">potential performance impact
                    following the upgrade</a> for the details on what this configuration does.)</li>
            </ul>
            If you are upgrading from version 0.11.0.x or above, and you have not overridden the message format, then you only need to override
            the inter-broker protocol version.
            <ul>
                <li>inter.broker.protocol.version=CURRENT_KAFKA_VERSION (e.g. <code>3.3</code>, <code>3.2</code>, etc.)</li>
            </ul>
        </li>
        <li>Upgrade the brokers one at a time: shut down the broker, update the code, and restart it. Once you have done so, the
            brokers will be running the latest version and you can verify that the cluster's behavior and performance meets expectations.
            It is still possible to downgrade at this point if there are any problems.
        </li>
        <li>Once the cluster's behavior and performance has been verified, bump the protocol version by editing
            <code>inter.broker.protocol.version</code> and setting it to <code>3.4</code>.
        </li>
        <li>Restart the brokers one by one for the new protocol version to take effect. Once the brokers begin using the latest
            protocol version, it will no longer be possible to downgrade the cluster to an older version.
        </li>
        <li>If you have overridden the message format version as instructed above, then you need to do one more rolling restart to
            upgrade it to its latest version. Once all (or most) consumers have been upgraded to 0.11.0 or later,
            change log.message.format.version to 3.4 on each broker and restart them one by one. Note that the older Scala clients,
            which are no longer maintained, do not support the message format introduced in 0.11, so to avoid conversion costs
            (or to take advantage of <a href="#upgrade_11_exactly_once_semantics">exactly once semantics</a>),
            the newer Java clients must be used.
        </li>
    </ol>

<h4><a id="upgrade_kraft_3_4_0" href="#upgrade_kraft_3_4_0">Upgrading a KRaft-based cluster to 3.4.0 from any version 3.0.x through 3.3.x</a></h4>

    <p><b>If you are upgrading from a version prior to 3.3.0, please see the note below. Once you have changed the metadata.version to the latest version, it will not be possible to downgrade to a version prior to 3.3-IV0.</b></p>

    <p><b>For a rolling upgrade:</b></p>

    <ol>
        <li>Upgrade the brokers one at a time: shut down the broker, update the code, and restart it. Once you have done so, the
            brokers will be running the latest version and you can verify that the cluster's behavior and performance meets expectations.
        </li>
        <li>Once the cluster's behavior and performance has been verified, bump the metadata.version by running
            <code>
                ./bin/kafka-features.sh upgrade --metadata 3.4
            </code>
        </li>
        <li>Note that the cluster metadata version cannot be downgraded to a pre-production 3.0.x, 3.1.x, or 3.2.x version once it has been upgraded.
            However, it is possible to downgrade to production versions such as 3.3-IV0, 3.3-IV1, etc.</li>
    </ol>

<h5><a id="upgrade_340_notable" href="#upgrade_340_notable">Notable changes in 3.4.0</a></h5>
<ul>
    <li>Since Apache Kafka 3.4.0, we have added a system property ("org.apache.kafka.disallowed.login.modules") to disable the problematic
        login modules usage in SASL JAAS configuration. Also by default "com.sun.security.auth.module.JndiLoginModule" is disabled from Apache Kafka 3.4.0.
    </li>
</ul>

<h4><a id="upgrade_3_3_1" href="#upgrade_3_3_1">Upgrading to 3.3.1 from any version 0.8.x through 3.2.x</a></h4>

<p><b>If you are upgrading from a version prior to 2.1.x, please see the note below about the change to the schema used to store consumer offsets.
    Once you have changed the inter.broker.protocol.version to the latest version, it will not be possible to downgrade to a version prior to 2.1.</b></p>

<p><b>For a rolling upgrade:</b></p>

<ol>
    <li>Update server.properties on all brokers and add the following properties. CURRENT_KAFKA_VERSION refers to the version you
        are upgrading from. CURRENT_MESSAGE_FORMAT_VERSION refers to the message format version currently in use. If you have previously
        overridden the message format version, you should keep its current value. Alternatively, if you are upgrading from a version prior
        to 0.11.0.x, then CURRENT_MESSAGE_FORMAT_VERSION should be set to match CURRENT_KAFKA_VERSION.
        <ul>
            <li>inter.broker.protocol.version=CURRENT_KAFKA_VERSION (e.g. <code>3.2</code>, <code>3.1</code>, etc.)</li>
            <li>log.message.format.version=CURRENT_MESSAGE_FORMAT_VERSION  (See <a href="#upgrade_10_performance_impact">potential performance impact
                following the upgrade</a> for the details on what this configuration does.)</li>
        </ul>
        If you are upgrading from version 0.11.0.x or above, and you have not overridden the message format, then you only need to override
        the inter-broker protocol version.
        <ul>
            <li>inter.broker.protocol.version=CURRENT_KAFKA_VERSION (e.g. <code>3.2</code>, <code>3.1</code>, etc.)</li>
        </ul>
    </li>
    <li>Upgrade the brokers one at a time: shut down the broker, update the code, and restart it. Once you have done so, the
        brokers will be running the latest version and you can verify that the cluster's behavior and performance meets expectations.
        It is still possible to downgrade at this point if there are any problems.
    </li>
    <li>Once the cluster's behavior and performance has been verified, bump the protocol version by editing
        <code>inter.broker.protocol.version</code> and setting it to <code>3.3</code>.
    </li>
    <li>Restart the brokers one by one for the new protocol version to take effect. Once the brokers begin using the latest
        protocol version, it will no longer be possible to downgrade the cluster to an older version.
    </li>
    <li>If you have overridden the message format version as instructed above, then you need to do one more rolling restart to
        upgrade it to its latest version. Once all (or most) consumers have been upgraded to 0.11.0 or later,
        change log.message.format.version to 3.3 on each broker and restart them one by one. Note that the older Scala clients,
        which are no longer maintained, do not support the message format introduced in 0.11, so to avoid conversion costs
        (or to take advantage of <a href="#upgrade_11_exactly_once_semantics">exactly once semantics</a>),
        the newer Java clients must be used.
    </li>
</ol>

<h4><a id="upgrade_kraft_3_3_1" href="#upgrade_kraft_3_3_1">Upgrading a KRaft-based cluster to 3.3.1 from any version 3.0.x through 3.2.x</a></h4>

<p><b>If you are upgrading from a version prior to 3.3.1, please see the note below. Once you have changed the metadata.version to the latest version, it will not be possible to downgrade to a version prior to 3.3-IV0.</b></p>

<p><b>For a rolling upgrade:</b></p>

<ol>
    <li>Upgrade the brokers one at a time: shut down the broker, update the code, and restart it. Once you have done so, the
        brokers will be running the latest version and you can verify that the cluster's behavior and performance meets expectations.
    </li>
    <li>Once the cluster's behavior and performance has been verified, bump the metadata.version by running
        <code>
        ./bin/kafka-features.sh upgrade --metadata 3.3
        </code>
    </li>
    <li>Note that the cluster metadata version cannot be downgraded to a pre-production 3.0.x, 3.1.x, or 3.2.x version once it has been upgraded. However, it is possible to downgrade to production versions such as 3.3-IV0, 3.3-IV1, etc.</li>
</ol>

<h5><a id="upgrade_331_notable" href="#upgrade_331_notable">Notable changes in 3.3.1</a></h5>
    <ul>
        <li>KRaft mode is production ready for new clusters. See <a href="https://cwiki.apache.org/confluence/display/KAFKA/KIP-833%3A+Mark+KRaft+as+Production+Ready">KIP-833</a>
	    for more details (including limitations).
	</li>
        <li>The partitioner used by default for records with no keys has been improved to avoid pathological behavior when one or more brokers are slow.
            The new logic may affect the batching behavior, which can be tuned using the <code>batch.size</code> and/or <code>linger.ms</code> configuration settings.
            The previous behavior can be restored by setting <code>partitioner.class=org.apache.kafka.clients.producer.internals.DefaultPartitioner</code>.
            See <a href="https://cwiki.apache.org/confluence/display/KAFKA/KIP-794%3A+Strictly+Uniform+Sticky+Partitioner">KIP-794</a> for more details.
        </li>
        <li>There is now a slightly different upgrade process for KRaft clusters than for ZK-based clusters, as described above.</li>
        <li>Introduced a new API <code>addMetricIfAbsent</code> to <code>Metrics</code> which would create a new Metric if not existing or return the same metric
            if already registered. Note that this behaviour is different from <code>addMetric</code> API which throws an <code>IllegalArgumentException</code> when
            trying to create an already existing metric. (See <a href="https://cwiki.apache.org/confluence/display/KAFKA/KIP-843%3A+Adding+addMetricIfAbsent+method+to+Metrics">KIP-843</a>
            for more details).
        </li>
    </ul>

<h4><a id="upgrade_3_2_0" href="#upgrade_3_2_0">Upgrading to 3.2.0 from any version 0.8.x through 3.1.x</a></h4>

<p><b>If you are upgrading from a version prior to 2.1.x, please see the note below about the change to the schema used to store consumer offsets.
    Once you have changed the inter.broker.protocol.version to the latest version, it will not be possible to downgrade to a version prior to 2.1.</b></p>

<p><b>For a rolling upgrade:</b></p>

<ol>
    <li>Update server.properties on all brokers and add the following properties. CURRENT_KAFKA_VERSION refers to the version you
        are upgrading from. CURRENT_MESSAGE_FORMAT_VERSION refers to the message format version currently in use. If you have previously
        overridden the message format version, you should keep its current value. Alternatively, if you are upgrading from a version prior
        to 0.11.0.x, then CURRENT_MESSAGE_FORMAT_VERSION should be set to match CURRENT_KAFKA_VERSION.
        <ul>
            <li>inter.broker.protocol.version=CURRENT_KAFKA_VERSION (e.g. <code>3.1</code>, <code>3.0</code>, etc.)</li>
            <li>log.message.format.version=CURRENT_MESSAGE_FORMAT_VERSION  (See <a href="#upgrade_10_performance_impact">potential performance impact
                following the upgrade</a> for the details on what this configuration does.)</li>
        </ul>
        If you are upgrading from version 0.11.0.x or above, and you have not overridden the message format, then you only need to override
        the inter-broker protocol version.
        <ul>
            <li>inter.broker.protocol.version=CURRENT_KAFKA_VERSION (e.g. <code>3.1</code>, <code>3.0</code>, etc.)</li>
        </ul>
    </li>
    <li>Upgrade the brokers one at a time: shut down the broker, update the code, and restart it. Once you have done so, the
        brokers will be running the latest version and you can verify that the cluster's behavior and performance meets expectations.
        It is still possible to downgrade at this point if there are any problems.
    </li>
    <li>Once the cluster's behavior and performance has been verified, bump the protocol version by editing
        <code>inter.broker.protocol.version</code> and setting it to <code>3.2</code>.
    </li>
    <li>Restart the brokers one by one for the new protocol version to take effect. Once the brokers begin using the latest
        protocol version, it will no longer be possible to downgrade the cluster to an older version.
    </li>
    <li>If you have overridden the message format version as instructed above, then you need to do one more rolling restart to
        upgrade it to its latest version. Once all (or most) consumers have been upgraded to 0.11.0 or later,
        change log.message.format.version to 3.2 on each broker and restart them one by one. Note that the older Scala clients,
        which are no longer maintained, do not support the message format introduced in 0.11, so to avoid conversion costs
        (or to take advantage of <a href="#upgrade_11_exactly_once_semantics">exactly once semantics</a>),
        the newer Java clients must be used.
    </li>
</ol>

<h5><a id="upgrade_320_notable" href="#upgrade_320_notable">Notable changes in 3.2.0</a></h5>
    <ul>
        <li>Idempotence for the producer is enabled by default if no conflicting configurations are set. When producing to brokers older than 2.8.0,
            the <code>IDEMPOTENT_WRITE</code> permission is required. Check the compatibility
	    section of <a href="https://cwiki.apache.org/confluence/display/KAFKA/KIP-679%3A+Producer+will+enable+the+strongest+delivery+guarantee+by+default#KIP679:Producerwillenablethestrongestdeliveryguaranteebydefault-Compatibility,Deprecation,andMigrationPlan">KIP-679</a>
	    for details. In 3.0.0 and 3.1.0, a bug prevented this default from being applied,
            which meant that idempotence remained disabled unless the user had explicitly set <code>enable.idempotence</code> to true
            (See <a href="https://issues.apache.org/jira/browse/KAFKA-13598">KAFKA-13598</a> for more details).
            This issue was fixed and the default is properly applied in 3.0.1, 3.1.1, and 3.2.0.</li>
        <li>A notable exception is Connect that by default disables idempotent behavior for all of its
            producers in order to uniformly support using a wide range of Kafka broker versions.
            Users can change this behavior to enable idempotence for some or all producers
            via Connect worker and/or connector configuration. Connect may enable idempotent producers
            by default in a future major release.</li>
        <li>Kafka has replaced log4j with reload4j due to security concerns.
            This only affects modules that specify a logging backend (<code>connect-runtime</code> and <code>kafka-tools</code> are two such examples).
            A number of modules, including <code>kafka-clients</code>, leave it to the application to specify the logging backend.
            More information can be found at <a href="https://reload4j.qos.ch">reload4j</a>.
            Projects that depend on the affected modules from the Kafka project should use
            <a href="https://www.slf4j.org/manual.html#swapping">slf4j-log4j12 version 1.7.35 or above</a> or
            slf4j-reload4j to avoid
            <a href="https://www.slf4j.org/codes.html#no_tlm">possible compatibility issues originating from the logging framework</a>.</li>
        <li>The example connectors, <code>FileStreamSourceConnector</code> and <code>FileStreamSinkConnector</code>, have been
            removed from the default classpath. To use them in Kafka Connect standalone or distributed mode they need to be
            explicitly added, for example <code>CLASSPATH=./lib/connect-file-3.2.0.jar ./bin/connect-distributed.sh</code>.</li>
    </ul>

<h4><a id="upgrade_3_1_0" href="#upgrade_3_1_0">Upgrading to 3.1.0 from any version 0.8.x through 3.0.x</a></h4>

<p><b>If you are upgrading from a version prior to 2.1.x, please see the note below about the change to the schema used to store consumer offsets.
    Once you have changed the inter.broker.protocol.version to the latest version, it will not be possible to downgrade to a version prior to 2.1.</b></p>

<p><b>For a rolling upgrade:</b></p>

<ol>
    <li>Update server.properties on all brokers and add the following properties. CURRENT_KAFKA_VERSION refers to the version you
        are upgrading from. CURRENT_MESSAGE_FORMAT_VERSION refers to the message format version currently in use. If you have previously
        overridden the message format version, you should keep its current value. Alternatively, if you are upgrading from a version prior
        to 0.11.0.x, then CURRENT_MESSAGE_FORMAT_VERSION should be set to match CURRENT_KAFKA_VERSION.
        <ul>
            <li>inter.broker.protocol.version=CURRENT_KAFKA_VERSION (e.g. <code>3.0</code>, <code>2.8</code>, etc.)</li>
            <li>log.message.format.version=CURRENT_MESSAGE_FORMAT_VERSION  (See <a href="#upgrade_10_performance_impact">potential performance impact
                following the upgrade</a> for the details on what this configuration does.)</li>
        </ul>
        If you are upgrading from version 0.11.0.x or above, and you have not overridden the message format, then you only need to override
        the inter-broker protocol version.
        <ul>
            <li>inter.broker.protocol.version=CURRENT_KAFKA_VERSION (e.g. <code>3.0</code>, <code>2.8</code>, etc.)</li>
        </ul>
    </li>
    <li>Upgrade the brokers one at a time: shut down the broker, update the code, and restart it. Once you have done so, the
        brokers will be running the latest version and you can verify that the cluster's behavior and performance meets expectations.
        It is still possible to downgrade at this point if there are any problems.
    </li>
    <li>Once the cluster's behavior and performance has been verified, bump the protocol version by editing
        <code>inter.broker.protocol.version</code> and setting it to <code>3.1</code>.
    </li>
    <li>Restart the brokers one by one for the new protocol version to take effect. Once the brokers begin using the latest
        protocol version, it will no longer be possible to downgrade the cluster to an older version.
    </li>
    <li>If you have overridden the message format version as instructed above, then you need to do one more rolling restart to
        upgrade it to its latest version. Once all (or most) consumers have been upgraded to 0.11.0 or later,
        change log.message.format.version to 3.1 on each broker and restart them one by one. Note that the older Scala clients,
        which are no longer maintained, do not support the message format introduced in 0.11, so to avoid conversion costs
        (or to take advantage of <a href="#upgrade_11_exactly_once_semantics">exactly once semantics</a>),
        the newer Java clients must be used.
    </li>
</ol>

<h5><a id="upgrade_311_notable" href="#upgrade_311_notable">Notable changes in 3.1.1</a></h5>
<ul>
    <li>Idempotence for the producer is enabled by default if no conflicting configurations are set. When producing to brokers older than 2.8.0,
        the <code>IDEMPOTENT_WRITE</code> permission is required. Check the compatibility
        section of <a href="https://cwiki.apache.org/confluence/display/KAFKA/KIP-679%3A+Producer+will+enable+the+strongest+delivery+guarantee+by+default#KIP679:Producerwillenablethestrongestdeliveryguaranteebydefault-Compatibility,Deprecation,andMigrationPlan">KIP-679</a>
        for details. A bug prevented the producer idempotence default from being applied which meant that it remained disabled unless the user had
        explicitly set <code>enable.idempotence</code> to true. See <a href="https://issues.apache.org/jira/browse/KAFKA-13598">KAFKA-13598</a> for
        more details. This issue was fixed and the default is properly applied.</li>
    <li>A notable exception is Connect that by default disables idempotent behavior for all of its
        producers in order to uniformly support using a wide range of Kafka broker versions.
        Users can change this behavior to enable idempotence for some or all producers
        via Connect worker and/or connector configuration. Connect may enable idempotent producers
        by default in a future major release.</li>
    <li>Kafka has replaced log4j with reload4j due to security concerns.
        This only affects modules that specify a logging backend (<code>connect-runtime</code> and <code>kafka-tools</code> are two such examples).
        A number of modules, including <code>kafka-clients</code>, leave it to the application to specify the logging backend.
        More information can be found at <a href="https://reload4j.qos.ch">reload4j</a>.
        Projects that depend on the affected modules from the Kafka project should use
        <a href="https://www.slf4j.org/manual.html#swapping">slf4j-log4j12 version 1.7.35 or above</a> or
        slf4j-reload4j to avoid
        <a href="https://www.slf4j.org/codes.html#no_tlm">possible compatibility issues originating from the logging framework</a>.</li>
</ul>

<h5><a id="upgrade_310_notable" href="#upgrade_310_notable">Notable changes in 3.1.0</a></h5>
<ul>
    <li>Apache Kafka supports Java 17.</li>
    <li>The following metrics have been deprecated: <code>bufferpool-wait-time-total</code>, <code>io-waittime-total</code>,
        and <code>iotime-total</code>. Please use <code>bufferpool-wait-time-ns-total</code>, <code>io-wait-time-ns-total</code>,
        and <code>io-time-ns-total</code> instead. See <a href="https://cwiki.apache.org/confluence/display/KAFKA/KIP-773%3A+Differentiate+consistently+metric+latency+measured+in+millis+and+nanos">KIP-773</a>
        for more details.</li>
    <li>IBP 3.1 introduces topic IDs to FetchRequest as a part of
        <a href="https://cwiki.apache.org/confluence/display/KAFKA/KIP-516%3A+Topic+Identifiers">KIP-516</a>.</li>
</ul>

<h4><a id="upgrade_3_0_1" href="#upgrade_3_0_1">Upgrading to 3.0.1 from any version 0.8.x through 2.8.x</a></h4>

<p><b>If you are upgrading from a version prior to 2.1.x, please see the note below about the change to the schema used to store consumer offsets.
    Once you have changed the inter.broker.protocol.version to the latest version, it will not be possible to downgrade to a version prior to 2.1.</b></p>

<p><b>For a rolling upgrade:</b></p>

<ol>
    <li>Update server.properties on all brokers and add the following properties. CURRENT_KAFKA_VERSION refers to the version you
        are upgrading from. CURRENT_MESSAGE_FORMAT_VERSION refers to the message format version currently in use. If you have previously
        overridden the message format version, you should keep its current value. Alternatively, if you are upgrading from a version prior
        to 0.11.0.x, then CURRENT_MESSAGE_FORMAT_VERSION should be set to match CURRENT_KAFKA_VERSION.
        <ul>
            <li>inter.broker.protocol.version=CURRENT_KAFKA_VERSION (e.g. <code>2.8</code>, <code>2.7</code>, etc.)</li>
            <li>log.message.format.version=CURRENT_MESSAGE_FORMAT_VERSION  (See <a href="#upgrade_10_performance_impact">potential performance impact
                following the upgrade</a> for the details on what this configuration does.)</li>
        </ul>
        If you are upgrading from version 0.11.0.x or above, and you have not overridden the message format, then you only need to override
        the inter-broker protocol version.
        <ul>
            <li>inter.broker.protocol.version=CURRENT_KAFKA_VERSION (e.g. <code>2.8</code>, <code>2.7</code>, etc.)</li>
        </ul>
    </li>
    <li>Upgrade the brokers one at a time: shut down the broker, update the code, and restart it. Once you have done so, the
        brokers will be running the latest version and you can verify that the cluster's behavior and performance meets expectations.
        It is still possible to downgrade at this point if there are any problems.
    </li>
    <li>Once the cluster's behavior and performance has been verified, bump the protocol version by editing
        <code>inter.broker.protocol.version</code> and setting it to <code>3.0</code>.
    </li>
    <li>Restart the brokers one by one for the new protocol version to take effect. Once the brokers begin using the latest
        protocol version, it will no longer be possible to downgrade the cluster to an older version.
    </li>
    <li>If you have overridden the message format version as instructed above, then you need to do one more rolling restart to
        upgrade it to its latest version. Once all (or most) consumers have been upgraded to 0.11.0 or later,
        change log.message.format.version to 3.0 on each broker and restart them one by one. Note that the older Scala clients,
        which are no longer maintained, do not support the message format introduced in 0.11, so to avoid conversion costs
        (or to take advantage of <a href="#upgrade_11_exactly_once_semantics">exactly once semantics</a>),
        the newer Java clients must be used.
    </li>
</ol>

<h5><a id="upgrade_301_notable" href="#upgrade_301_notable">Notable changes in 3.0.1</a></h5>
<ul>

    <li>Idempotence for the producer is enabled by default if no conflicting configurations are set. When producing to brokers older than 2.8.0,
        the <code>IDEMPOTENT_WRITE</code> permission is required. Check the compatibility
        section of <a href="https://cwiki.apache.org/confluence/display/KAFKA/KIP-679%3A+Producer+will+enable+the+strongest+delivery+guarantee+by+default#KIP679:Producerwillenablethestrongestdeliveryguaranteebydefault-Compatibility,Deprecation,andMigrationPlan">KIP-679</a>
        for details. A bug prevented the producer idempotence default from being applied which meant that it remained disabled unless the user had
        explicitly set <code>enable.idempotence</code> to true. See <a href="https://issues.apache.org/jira/browse/KAFKA-13598">KAFKA-13598</a> for
        more details. This issue was fixed and the default is properly applied.</li>
</ul>

<h5><a id="upgrade_300_notable" href="#upgrade_300_notable">Notable changes in 3.0.0</a></h5>
<ul>
    <li>The producer has stronger delivery guarantees by default: <code>idempotence</code> is enabled and <code>acks</code> is set to <code>all</code> instead of <code>1</code>.
        See <a href="https://cwiki.apache.org/confluence/display/KAFKA/KIP-679%3A+Producer+will+enable+the+strongest+delivery+guarantee+by+default">KIP-679</a> for details.
        In 3.0.0 and 3.1.0, a bug prevented the idempotence default from being applied which meant that it remained disabled unless the user had explicitly set
        <code>enable.idempotence</code> to true. Note that the bug did not affect the <code>acks=all</code> change. See <a href="https://issues.apache.org/jira/browse/KAFKA-13598">KAFKA-13598</a> for more details.
        This issue was fixed and the default is properly applied in 3.0.1, 3.1.1, and 3.2.0.</li>
    <li>Java 8 and Scala 2.12 support have been deprecated since Apache Kafka 3.0 and will be removed in Apache Kafka 4.0.
        See <a href="https://cwiki.apache.org/confluence/pages/viewpage.action?pageId=181308223">KIP-750</a>
        and <a href="https://cwiki.apache.org/confluence/pages/viewpage.action?pageId=181308218">KIP-751</a> for more details.</li>
    <li>ZooKeeper has been upgraded to version 3.6.3.</li>
    <li>A preview of KRaft mode is available, though upgrading to it from the 2.8 Early Access release is not possible. See
        the <a href="#kraft">KRaft section</a> for details.</li>
    <li>The release tarball no longer includes test, sources, javadoc and test sources jars. These are still published to the Maven Central repository. </li>
    <li>A number of implementation dependency jars are <a href="https://github.com/apache/kafka/pull/10203">now available in the runtime classpath
        instead of compile and runtime classpaths</a>. Compilation errors after the upgrade can be fixed by adding the missing dependency jar(s) explicitly
        or updating the application not to use internal classes.</li>
    <li>The default value for the consumer configuration <code>session.timeout.ms</code> was increased from 10s to 45s. See
        <a href="https://cwiki.apache.org/confluence/display/KAFKA/KIP-735%3A+Increase+default+consumer+session+timeout">KIP-735</a> for more details.</li>
    <li>The broker configuration <code>log.message.format.version</code> and topic configuration <code>message.format.version</code> have been deprecated.
        The value of both configurations is always assumed to be <code>3.0</code> if <code>inter.broker.protocol.version</code> is <code>3.0</code> or higher.
        If <code>log.message.format.version</code> or <code>message.format.version</code> are set, we recommend clearing them at the same time as the
        <code>inter.broker.protocol.version</code> upgrade to 3.0. This will avoid potential compatibility issues if the <code>inter.broker.protocol.version</code>
        is downgraded. See <a href="https://cwiki.apache.org/confluence/display/KAFKA/KIP-724%3A+Drop+support+for+message+formats+v0+and+v1">KIP-724</a> for more details.</li>
    <li>The Streams API removed all deprecated APIs that were deprecated in version 2.5.0 or earlier.
        For a complete list of removed APIs compare the detailed Kafka Streams upgrade notes.</li>
    <li>Kafka Streams no longer has a compile time dependency on "connect:json" module (<a href="https://issues.apache.org/jira/browse/KAFKA-5146">KAFKA-5146</a>).
        Projects that were relying on this transitive dependency will have to explicitly declare it.</li>
    <li>Custom principal builder implementations specified through <code>principal.builder.class</code> must now implement the 
        <code>KafkaPrincipalSerde</code> interface to allow for forwarding between brokers. See <a href="https://cwiki.apache.org/confluence/display/KAFKA/KIP-590%3A+Redirect+Zookeeper+Mutation+Protocols+to+The+Controller">KIP-590</a> for more details about the usage of KafkaPrincipalSerde.</li>
    <li>A number of deprecated classes, methods and tools have been removed from the <code>clients</code>, <code>connect</code>, <code>core</code> and <code>tools</code> modules:</li>
    <ul>
        <li>The Scala <code>Authorizer</code>, <code>SimpleAclAuthorizer</code> and related classes have been removed. Please use the Java <code>Authorizer</code>
            and <code>AclAuthorizer</code> instead.</li>
        <li>The <code>Metric#value()</code> method was removed (<a href="https://issues.apache.org/jira/browse/KAFKA-12573">KAFKA-12573</a>).</li>
        <li>The <code>Sum</code> and <code>Total</code> classes were removed (<a href="https://issues.apache.org/jira/browse/KAFKA-12584">KAFKA-12584</a>).
            Please use <code>WindowedSum</code> and <code>CumulativeSum</code> instead.</li>
        <li>The <code>Count</code> and <code>SampledTotal</code> classes were removed. Please use <code>WindowedCount</code> and <code>WindowedSum</code>
            respectively instead.</li>
        <li>The <code>PrincipalBuilder</code>, <code>DefaultPrincipalBuilder</code> and <code>ResourceFilter</code> classes were removed.
        <li>Various constants and constructors were removed from <code>SslConfigs</code>, <code>SaslConfigs</code>, <code>AclBinding</code> and
            <code>AclBindingFilter</code>.</li>
        <li>The <code>Admin.electedPreferredLeaders()</code> methods were removed. Please use <code>Admin.electLeaders</code> instead.</li>
        <li>The <code>kafka-preferred-replica-election</code> command line tool was removed. Please use <code>kafka-leader-election</code> instead.</li>
        <li>The <code>--zookeeper</code> option was removed from the <code>kafka-topics</code> and <code>kafka-reassign-partitions</code> command line tools.
            Please use <code>--bootstrap-server</code> instead.</li>
        <li>In the <code>kafka-configs</code> command line tool, the <code>--zookeeper</code> option is only supported for updating <a href="#security_sasl_scram_credentials">SCRAM Credentials configuration</a>
            and <a href="#dynamicbrokerconfigs">describing/updating dynamic broker configs when brokers are not running</a>. Please use <code>--bootstrap-server</code>
            for other configuration operations.</li>
        <li>The <code>ConfigEntry</code> constructor was removed (<a href="https://issues.apache.org/jira/browse/KAFKA-12577">KAFKA-12577</a>).
            Please use the remaining public constructor instead.</li>
        <li>The config value <code>default</code> for the client config <code>client.dns.lookup</code> has been removed. In the unlikely
            event that you set this config explicitly, we recommend leaving the config unset (<code>use_all_dns_ips</code> is used by default).</li>
        <li>The <code>ExtendedDeserializer</code> and <code>ExtendedSerializer</code> classes have been removed. Please use <code>Deserializer</code>
            and <code>Serializer</code> instead.</li>
        <li>The <code>close(long, TimeUnit)</code> method was removed from the producer, consumer and admin client. Please use
            <code>close(Duration)</code>.</li>
        <li>The <code>ConsumerConfig.addDeserializerToConfig</code> and <code>ProducerConfig.addSerializerToConfig</code> methods
            were removed. These methods were not intended to be public API and there is no replacement.</li>
        <li>The <code>NoOffsetForPartitionException.partition()</code> method was removed. Please use <code>partitions()</code>
            instead.</li>
        <li>The default <code>partition.assignment.strategy</code> is changed to "[RangeAssignor, CooperativeStickyAssignor]",
            which will use the RangeAssignor by default, but allows upgrading to the CooperativeStickyAssignor with just a single rolling bounce that removes the RangeAssignor from the list.
            Please check the client upgrade path guide <a href="https://cwiki.apache.org/confluence/display/KAFKA/KIP-429:+Kafka+Consumer+Incremental+Rebalance+Protocol#KIP429:KafkaConsumerIncrementalRebalanceProtocol-Consumer">here</a> for more detail.</li>
        <li>The Scala <code>kafka.common.MessageFormatter</code> was removed. Please use the Java <code>org.apache.kafka.common.MessageFormatter</code>.</li>
        <li>The <code>MessageFormatter.init(Properties)</code> method was removed. Please use <code>configure(Map)</code> instead.</li>
        <li>The <code>checksum()</code> method has been removed from <code>ConsumerRecord</code> and <code>RecordMetadata</code>. The message
            format v2, which has been the default since 0.11, moved the checksum from the record to the record batch. As such, these methods
            don't make sense and no replacements exist.</li>
        <li>The <code>ChecksumMessageFormatter</code> class was removed. It is not part of the public API, but it may have been used
            with <code>kafka-console-consumer.sh</code>. It reported the checksum of each record, which has not been supported
            since message format v2.</li>
        <li>The <code>org.apache.kafka.clients.consumer.internals.PartitionAssignor</code> class has been removed. Please use
            <code>org.apache.kafka.clients.consumer.ConsumerPartitionAssignor</code> instead.</li>
        <li>The <code>quota.producer.default</code> and <code>quota.consumer.default</code> configurations were removed (<a href="https://issues.apache.org/jira/browse/KAFKA-12591">KAFKA-12591</a>).
            Dynamic quota defaults must be used instead.</li>
        <li>The <code>port</code> and <code>host.name</code> configurations were removed. Please use <code>listeners</code> instead.</li>
        <li>The <code>advertised.port</code> and <code>advertised.host.name</code> configurations were removed. Please use <code>advertised.listeners</code> instead.</li>
        <li>The deprecated worker configurations <code>rest.host.name</code> and <code>rest.port</code> were removed (<a href="https://issues.apache.org/jira/browse/KAFKA-12482">KAFKA-12482</a>) from the Kafka Connect worker configuration.
            Please use <code>listeners</code> instead.</li>
    </ul>
    <li> The <code>Producer#sendOffsetsToTransaction(Map offsets, String consumerGroupId)</code> method has been deprecated. Please use
        <code>Producer#sendOffsetsToTransaction(Map offsets, ConsumerGroupMetadata metadata)</code> instead, where the <code>ConsumerGroupMetadata</code>
        can be retrieved via <code>KafkaConsumer#groupMetadata()</code> for stronger semantics. Note that the full set of consumer group metadata is only
        understood by brokers or version 2.5 or higher, so you must upgrade your kafka cluster to get the stronger semantics. Otherwise, you can just pass
        in <code>new ConsumerGroupMetadata(consumerGroupId)</code> to work with older brokers. See <a href="https://cwiki.apache.org/confluence/x/zJONCg">KIP-732</a> for more details.
    </li>
    <li>
        The Connect <code>internal.key.converter</code> and <code>internal.value.converter</code> properties have been completely <a href="https://cwiki.apache.org/confluence/x/2YDOCg">removed</a>.
        The use of these Connect worker properties has been deprecated since version 2.0.0. 
        Workers are now hardcoded to use the JSON converter with <code>schemas.enable</code> set to <code>false</code>. If your cluster has been using
        a different internal key or value converter, you can follow the migration steps outlined in <a href="https://cwiki.apache.org/confluence/x/2YDOCg">KIP-738</a>
        to safely upgrade your Connect cluster to 3.0.
    </li>
    <li> The Connect-based MirrorMaker (MM2) includes changes to support <code>IdentityReplicationPolicy</code>, enabling replication without renaming topics.
        The existing <code>DefaultReplicationPolicy</code> is still used by default, but identity replication can be enabled via the
        <code>replication.policy</code> configuration property. This is especially useful for users migrating from the older MirrorMaker (MM1), or for
        use-cases with simple one-way replication topologies where topic renaming is undesirable. Note that <code>IdentityReplicationPolicy</code>, unlike
        <code>DefaultReplicationPolicy</code>, cannot prevent replication cycles based on topic names, so take care to avoid cycles when constructing your
        replication topology.
    </li>
    <li> The original MirrorMaker (MM1) and related classes have been deprecated. Please use the Connect-based
        MirrorMaker (MM2), as described in the
        <a href="/{{version}}/documentation/#georeplication">Geo-Replication section</a>.
    </li>
</ul>

<h4><a id="upgrade_2_8_1" href="#upgrade_2_8_1">Upgrading to 2.8.1 from any version 0.8.x through 2.7.x</a></h4>

<p><b>If you are upgrading from a version prior to 2.1.x, please see the note below about the change to the schema used to store consumer offsets.
    Once you have changed the inter.broker.protocol.version to the latest version, it will not be possible to downgrade to a version prior to 2.1.</b></p>

<p><b>For a rolling upgrade:</b></p>

<ol>
    <li> Update server.properties on all brokers and add the following properties. CURRENT_KAFKA_VERSION refers to the version you
        are upgrading from. CURRENT_MESSAGE_FORMAT_VERSION refers to the message format version currently in use. If you have previously
        overridden the message format version, you should keep its current value. Alternatively, if you are upgrading from a version prior
        to 0.11.0.x, then CURRENT_MESSAGE_FORMAT_VERSION should be set to match CURRENT_KAFKA_VERSION.
        <ul>
            <li>inter.broker.protocol.version=CURRENT_KAFKA_VERSION (e.g. <code>2.7</code>, <code>2.6</code>, etc.)</li>
            <li>log.message.format.version=CURRENT_MESSAGE_FORMAT_VERSION  (See <a href="#upgrade_10_performance_impact">potential performance impact
                following the upgrade</a> for the details on what this configuration does.)</li>
        </ul>
        If you are upgrading from version 0.11.0.x or above, and you have not overridden the message format, then you only need to override
        the inter-broker protocol version.
        <ul>
            <li>inter.broker.protocol.version=CURRENT_KAFKA_VERSION (e.g. <code>2.7</code>, <code>2.6</code>, etc.)</li>
        </ul>
    </li>
    <li> Upgrade the brokers one at a time: shut down the broker, update the code, and restart it. Once you have done so, the
        brokers will be running the latest version and you can verify that the cluster's behavior and performance meets expectations.
        It is still possible to downgrade at this point if there are any problems.
    </li>
    <li> Once the cluster's behavior and performance has been verified, bump the protocol version by editing
        <code>inter.broker.protocol.version</code> and setting it to <code>2.8</code>.
    </li>
    <li> Restart the brokers one by one for the new protocol version to take effect. Once the brokers begin using the latest
        protocol version, it will no longer be possible to downgrade the cluster to an older version.
    </li>
    <li> If you have overridden the message format version as instructed above, then you need to do one more rolling restart to
        upgrade it to its latest version. Once all (or most) consumers have been upgraded to 0.11.0 or later,
        change log.message.format.version to 2.8 on each broker and restart them one by one. Note that the older Scala clients,
        which are no longer maintained, do not support the message format introduced in 0.11, so to avoid conversion costs
        (or to take advantage of <a href="#upgrade_11_exactly_once_semantics">exactly once semantics</a>),
        the newer Java clients must be used.
    </li>
</ol>

<h5><a id="upgrade_280_notable" href="#upgrade_280_notable">Notable changes in 2.8.0</a></h5>
<ul>
    <li>
        The 2.8.0 release added a new method to the Authorizer Interface introduced in
            <a href="https://cwiki.apache.org/confluence/display/KAFKA/KIP-679%3A+Producer+will+enable+the+strongest+delivery+guarantee+by+default">KIP-679</a>.
        The motivation is to unblock our future plan to enable the strongest message delivery guarantee by default.
        Custom authorizer should consider providing a more efficient implementation that supports audit logging and any custom configs or access rules.
    </li>
    <li>
        IBP 2.8 introduces topic IDs to topics as a part of
        <a href="https://cwiki.apache.org/confluence/display/KAFKA/KIP-516%3A+Topic+Identifiers">KIP-516</a>.
        When using ZooKeeper, this information is stored in the TopicZNode. If the cluster is downgraded to a previous IBP or version,
        future topics will not get topic IDs and it is not guaranteed that topics will retain their topic IDs in ZooKeeper.
        This means that upon upgrading again, some topics or all topics will be assigned new IDs.
    </li>
    <li>Kafka Streams introduce a type-safe <code>split()</code> operator as a substitution for deprecated <code>KStream#branch()</code> method
        (cf. <a href="https://cwiki.apache.org/confluence/display/KAFKA/KIP-418%3A+A+method-chaining+way+to+branch+KStream">KIP-418</a>).
    </li>
</ul>

<h4><a id="upgrade_2_7_0" href="#upgrade_2_7_0">Upgrading to 2.7.0 from any version 0.8.x through 2.6.x</a></h4>

<p><b>If you are upgrading from a version prior to 2.1.x, please see the note below about the change to the schema used to store consumer offsets.
    Once you have changed the inter.broker.protocol.version to the latest version, it will not be possible to downgrade to a version prior to 2.1.</b></p>

<p><b>For a rolling upgrade:</b></p>

<ol>
    <li> Update server.properties on all brokers and add the following properties. CURRENT_KAFKA_VERSION refers to the version you
        are upgrading from. CURRENT_MESSAGE_FORMAT_VERSION refers to the message format version currently in use. If you have previously
        overridden the message format version, you should keep its current value. Alternatively, if you are upgrading from a version prior
        to 0.11.0.x, then CURRENT_MESSAGE_FORMAT_VERSION should be set to match CURRENT_KAFKA_VERSION.
        <ul>
            <li>inter.broker.protocol.version=CURRENT_KAFKA_VERSION (e.g. <code>2.6</code>, <code>2.5</code>, etc.)</li>
            <li>log.message.format.version=CURRENT_MESSAGE_FORMAT_VERSION  (See <a href="#upgrade_10_performance_impact">potential performance impact
                following the upgrade</a> for the details on what this configuration does.)</li>
        </ul>
        If you are upgrading from version 0.11.0.x or above, and you have not overridden the message format, then you only need to override
        the inter-broker protocol version.
        <ul>
            <li>inter.broker.protocol.version=CURRENT_KAFKA_VERSION (e.g. <code>2.6</code>, <code>2.5</code>, etc.)</li>
        </ul>
    </li>
    <li> Upgrade the brokers one at a time: shut down the broker, update the code, and restart it. Once you have done so, the
        brokers will be running the latest version and you can verify that the cluster's behavior and performance meets expectations.
        It is still possible to downgrade at this point if there are any problems.
    </li>
    <li> Once the cluster's behavior and performance has been verified, bump the protocol version by editing
        <code>inter.broker.protocol.version</code> and setting it to <code>2.7</code>.
    </li>
    <li> Restart the brokers one by one for the new protocol version to take effect. Once the brokers begin using the latest
        protocol version, it will no longer be possible to downgrade the cluster to an older version.
    </li>
    <li> If you have overridden the message format version as instructed above, then you need to do one more rolling restart to
        upgrade it to its latest version. Once all (or most) consumers have been upgraded to 0.11.0 or later,
        change log.message.format.version to 2.7 on each broker and restart them one by one. Note that the older Scala clients,
        which are no longer maintained, do not support the message format introduced in 0.11, so to avoid conversion costs
        (or to take advantage of <a href="#upgrade_11_exactly_once_semantics">exactly once semantics</a>),
        the newer Java clients must be used.
    </li>
</ol>

<h5><a id="upgrade_270_notable" href="#upgrade_270_notable">Notable changes in 2.7.0</a></h5>
<ul>
    <li>
        The 2.7.0 release includes the core Raft implementation specified in
        <a href="https://cwiki.apache.org/confluence/display/KAFKA/KIP-595%3A+A+Raft+Protocol+for+the+Metadata+Quorum">KIP-595</a>.
        There is a separate "raft" module containing most of the logic. Until integration with the
        controller is complete, there is a standalone server that users can use for testing the
        performance of the Raft implementation.  See the README.md in the raft module for details
    </li>
    <li>
        KIP-651 <a href="https://cwiki.apache.org/confluence/display/KAFKA/KIP-651+-+Support+PEM+format+for+SSL+certificates+and+private+key">adds support</a>
        for using PEM files for key and trust stores.
    </li>
    <li>
        KIP-612 <a href="https://cwiki.apache.org/confluence/display/KAFKA/KIP-612%3A+Ability+to+Limit+Connection+Creation+Rate+on+Brokers">adds support</a>
        for enforcing broker-wide and per-listener connection create rates.  The 2.7.0 release contains
        the first part of KIP-612 with dynamic configuration coming in the 2.8.0 release.
    </li>
    <li>
        The ability to throttle topic and partition creations or
        topics deletions to prevent a cluster from being harmed via
        <a href="https://cwiki.apache.org/confluence/display/KAFKA/KIP-599%3A+Throttle+Create+Topic%2C+Create+Partition+and+Delete+Topic+Operations">KIP-599</a>
    </li>
    <li>
        When new features become available in Kafka there are two main issues:
        <ol>
            <li>How do Kafka clients become aware of broker capabilities?</li>
            <li>How does the broker decide which features to enable?</li>
        </ol>
        <a href="https://cwiki.apache.org/confluence/display/KAFKA/KIP-584%3A+Versioning+scheme+for+features">KIP-584</a>
        provides a flexible and operationally easy solution for client discovery, feature gating and rolling upgrades using a single restart.
    </li>
    <li>
        The ability to print record offsets and headers with the <code>ConsoleConsumer</code> is now possible
        via <a href="https://cwiki.apache.org/confluence/display/KAFKA/KIP-431%3A+Support+of+printing+additional+ConsumerRecord+fields+in+DefaultMessageFormatter">KIP-431</a>
    </li>
    <li>
      The addition of <a href="https://cwiki.apache.org/confluence/display/KAFKA/KIP-554%3A+Add+Broker-side+SCRAM+Config+API">KIP-554</a>
        continues progress towards the goal of Zookeeper removal from Kafka. The addition of KIP-554
        means you don't have to connect directly to ZooKeeper anymore for managing SCRAM credentials.
    </li>
    <li>Altering non-reconfigurable configs of existent listeners causes <code>InvalidRequestException</code>.
        By contrast, the previous (unintended) behavior would have caused the updated configuration to be persisted,
        but it wouldn't
        take effect until the broker was restarted. See <a href="https://github.com/apache/kafka/pull/9284">KAFKA-10479</a> for more discussion.
        See <code>DynamicBrokerConfig.DynamicSecurityConfigs</code> and <code>SocketServer.ListenerReconfigurableConfigs</code>
        for the supported reconfigurable configs of existent listeners.
    </li>

    <li>
        Kafka Streams adds support for
        <a href="https://cwiki.apache.org/confluence/display/KAFKA/KIP-450%3A+Sliding+Window+Aggregations+in+the+DSL">Sliding Windows Aggregations</a>
        in the KStreams DSL.
    </li>
    <li>
        Reverse iteration over state stores enabling more efficient most recent update searches with
        <a href="https://cwiki.apache.org/confluence/display/KAFKA/KIP-617%3A+Allow+Kafka+Streams+State+Stores+to+be+iterated+backwards">KIP-617</a>
    </li>
    <li>
        End-to-End latency metrics in Kafka Steams see
        <a href="https://cwiki.apache.org/confluence/display/KAFKA/KIP-613%3A+Add+end-to-end+latency+metrics+to+Streams">KIP-613</a>
        for more details
    </li>
    <li>
        Kafka Streams added metrics reporting default RocksDB properties with
        <a href="https://cwiki.apache.org/confluence/display/KAFKA/KIP-607%3A+Add+Metrics+to+Kafka+Streams+to+Report+Properties+of+RocksDB">KIP-607</a>
    </li>
    <li>
        Better Scala implicit Serdes support from
        <a href="https://cwiki.apache.org/confluence/display/KAFKA/KIP-616%3A+Rename+implicit+Serdes+instances+in+kafka-streams-scala">KIP-616</a>
    </li>
</ul>
<h4><a id="upgrade_2_6_0" href="#upgrade_2_6_0">Upgrading to 2.6.0 from any version 0.8.x through 2.5.x</a></h4>

<p><b>If you are upgrading from a version prior to 2.1.x, please see the note below about the change to the schema used to store consumer offsets.
    Once you have changed the inter.broker.protocol.version to the latest version, it will not be possible to downgrade to a version prior to 2.1.</b></p>

<p><b>For a rolling upgrade:</b></p>

<ol>
    <li> Update server.properties on all brokers and add the following properties. CURRENT_KAFKA_VERSION refers to the version you
        are upgrading from. CURRENT_MESSAGE_FORMAT_VERSION refers to the message format version currently in use. If you have previously
        overridden the message format version, you should keep its current value. Alternatively, if you are upgrading from a version prior
        to 0.11.0.x, then CURRENT_MESSAGE_FORMAT_VERSION should be set to match CURRENT_KAFKA_VERSION.
        <ul>
            <li>inter.broker.protocol.version=CURRENT_KAFKA_VERSION (e.g. <code>2.5</code>, <code>2.4</code>, etc.)</li>
            <li>log.message.format.version=CURRENT_MESSAGE_FORMAT_VERSION  (See <a href="#upgrade_10_performance_impact">potential performance impact
                following the upgrade</a> for the details on what this configuration does.)</li>
        </ul>
        If you are upgrading from version 0.11.0.x or above, and you have not overridden the message format, then you only need to override
        the inter-broker protocol version.
        <ul>
            <li>inter.broker.protocol.version=CURRENT_KAFKA_VERSION (e.g. <code>2.5</code>, <code>2.4</code>, etc.)</li>
        </ul>
    </li>
    <li> Upgrade the brokers one at a time: shut down the broker, update the code, and restart it. Once you have done so, the
        brokers will be running the latest version and you can verify that the cluster's behavior and performance meets expectations.
        It is still possible to downgrade at this point if there are any problems.
    </li>
    <li> Once the cluster's behavior and performance has been verified, bump the protocol version by editing
        <code>inter.broker.protocol.version</code> and setting it to <code>2.6</code>.
    </li>
    <li> Restart the brokers one by one for the new protocol version to take effect. Once the brokers begin using the latest
        protocol version, it will no longer be possible to downgrade the cluster to an older version.
    </li>
    <li> If you have overridden the message format version as instructed above, then you need to do one more rolling restart to
        upgrade it to its latest version. Once all (or most) consumers have been upgraded to 0.11.0 or later,
        change log.message.format.version to 2.6 on each broker and restart them one by one. Note that the older Scala clients,
        which are no longer maintained, do not support the message format introduced in 0.11, so to avoid conversion costs
        (or to take advantage of <a href="#upgrade_11_exactly_once_semantics">exactly once semantics</a>),
        the newer Java clients must be used.
    </li>
</ol>

<h5 class="anchor-heading"><a id="upgrade_260_notable" class="anchor-link"></a><a href="#upgrade_260_notable">Notable changes in 2.6.0</a></h5>
<ul>
    <li>Kafka Streams adds a new processing mode (requires broker 2.5 or newer) that improves application
        scalability using exactly-once guarantees
        (cf. <a href="https://cwiki.apache.org/confluence/display/KAFKA/KIP-447%3A+Producer+scalability+for+exactly+once+semantics">KIP-447</a>)
    </li>
    <li>TLSv1.3 has been enabled by default for Java 11 or newer. The client and server will negotiate TLSv1.3 if
        both support it and fallback to TLSv1.2 otherwise. See
        <a href="https://cwiki.apache.org/confluence/display/KAFKA/KIP-573%3A+Enable+TLSv1.3+by+default">KIP-573</a> for more details.
    </li>
    <li>The default value for the <code>client.dns.lookup</code> configuration has been changed from <code>default</code>
        to <code>use_all_dns_ips</code>. If a hostname resolves to multiple IP addresses, clients and brokers will now
        attempt to connect to each IP in sequence until the connection is successfully established. See
        <a href="https://cwiki.apache.org/confluence/display/KAFKA/KIP-602%3A+Change+default+value+for+client.dns.lookup">KIP-602</a>
        for more details.
    </li>
    <li><code>NotLeaderForPartitionException</code> has been deprecated and replaced with <code>NotLeaderOrFollowerException</code>.
        Fetch requests and other requests intended only for the leader or follower return NOT_LEADER_OR_FOLLOWER(6) instead of REPLICA_NOT_AVAILABLE(9)
        if the broker is not a replica, ensuring that this transient error during reassignments is handled by all clients as a retriable exception.
    </li>
</ul>

<h4><a id="upgrade_2_5_0" href="#upgrade_2_5_0">Upgrading to 2.5.0 from any version 0.8.x through 2.4.x</a></h4>

<p><b>If you are upgrading from a version prior to 2.1.x, please see the note below about the change to the schema used to store consumer offsets.
    Once you have changed the inter.broker.protocol.version to the latest version, it will not be possible to downgrade to a version prior to 2.1.</b></p>

<p><b>For a rolling upgrade:</b></p>

<ol>
    <li> Update server.properties on all brokers and add the following properties. CURRENT_KAFKA_VERSION refers to the version you
        are upgrading from. CURRENT_MESSAGE_FORMAT_VERSION refers to the message format version currently in use. If you have previously
        overridden the message format version, you should keep its current value. Alternatively, if you are upgrading from a version prior
        to 0.11.0.x, then CURRENT_MESSAGE_FORMAT_VERSION should be set to match CURRENT_KAFKA_VERSION.
        <ul>
            <li>inter.broker.protocol.version=CURRENT_KAFKA_VERSION (e.g. <code>2.4</code>, <code>2.3</code>, etc.)</li>
            <li>log.message.format.version=CURRENT_MESSAGE_FORMAT_VERSION  (See <a href="#upgrade_10_performance_impact">potential performance impact
                following the upgrade</a> for the details on what this configuration does.)</li>
        </ul>
        If you are upgrading from version 0.11.0.x or above, and you have not overridden the message format, then you only need to override
        the inter-broker protocol version.
        <ul>
            <li>inter.broker.protocol.version=CURRENT_KAFKA_VERSION (e.g. <code>2.4</code>, <code>2.3</code>, etc.)</li>
        </ul>
    </li>
    <li> Upgrade the brokers one at a time: shut down the broker, update the code, and restart it. Once you have done so, the
        brokers will be running the latest version and you can verify that the cluster's behavior and performance meets expectations.
        It is still possible to downgrade at this point if there are any problems.
    </li>
    <li> Once the cluster's behavior and performance has been verified, bump the protocol version by editing
        <code>inter.broker.protocol.version</code> and setting it to <code>2.5</code>.
    </li>
    <li> Restart the brokers one by one for the new protocol version to take effect. Once the brokers begin using the latest
        protocol version, it will no longer be possible to downgrade the cluster to an older version.
    </li>
    <li> If you have overridden the message format version as instructed above, then you need to do one more rolling restart to
        upgrade it to its latest version. Once all (or most) consumers have been upgraded to 0.11.0 or later,
        change log.message.format.version to 2.5 on each broker and restart them one by one. Note that the older Scala clients,
        which are no longer maintained, do not support the message format introduced in 0.11, so to avoid conversion costs
        (or to take advantage of <a href="#upgrade_11_exactly_once_semantics">exactly once semantics</a>),
        the newer Java clients must be used.
    </li>

    <li>There are several notable changes to the reassignment tool <code>kafka-reassign-partitions.sh</code>
        following the completion of
        <a href="https://cwiki.apache.org/confluence/display/KAFKA/KIP-455%3A+Create+an+Administrative+API+for+Replica+Reassignment">KIP-455</a>.
        This tool now requires the <code>--additional</code> flag to be provided when changing the throttle of an
        active reassignment. Reassignment cancellation is now possible using the
        <code>--cancel</code> command. Finally, reassignment with <code>--zookeeper</code>
        has been deprecated in favor of <code>--bootstrap-server</code>. See the KIP for more detail.
    </li>
</ol>

<h5 class="anchor-heading"><a id="upgrade_250_notable" class="anchor-link"></a><a href="#upgrade_250_notable">Notable changes in 2.5.0</a></h5>
<ul>
    <li>When <code>RebalanceProtocol#COOPERATIVE</code> is used, <code>Consumer#poll</code> can still return data
        while it is in the middle of a rebalance for those partitions still owned by the consumer; in addition
        <code>Consumer#commitSync</code> now may throw a non-fatal <code>RebalanceInProgressException</code> to notify
        users of such an event, in order to distinguish from the fatal <code>CommitFailedException</code> and allow
        users to complete the ongoing rebalance and then reattempt committing offsets for those still-owned partitions.</li>
    <li>For improved resiliency in typical network environments, the default value of
        <code>zookeeper.session.timeout.ms</code> has been increased from 6s to 18s and
        <code>replica.lag.time.max.ms</code> from 10s to 30s.</li>
    <li>New DSL operator <code>cogroup()</code> has been added for aggregating multiple streams together at once.</li>
    <li>Added a new <code>KStream.toTable()</code> API to translate an input event stream into a KTable.</li>
    <li>Added a new Serde type <code>Void</code> to represent null keys or null values from input topic.</li>
    <li>Deprecated <code>UsePreviousTimeOnInvalidTimestamp</code> and replaced it with <code>UsePartitionTimeOnInvalidTimeStamp</code>.</li>
    <li>Improved exactly-once semantics by adding a pending offset fencing mechanism and stronger transactional commit
        consistency check, which greatly simplifies the implementation of a scalable exactly-once application.
        We also added a new exactly-once semantics code example under
        <a href="https://github.com/apache/kafka/tree/2.5/examples">examples</a> folder. Check out
        <a href="https://cwiki.apache.org/confluence/display/KAFKA/KIP-447%3A+Producer+scalability+for+exactly+once+semantics">KIP-447</a>
        for the full details.</li>
    <li>Added a new public api <code>KafkaStreams.queryMetadataForKey(String, K, Serializer) to get detailed information on the key being queried.
        It provides information about the partition number where the key resides in addition to hosts containing the active and standby partitions for the key.</code></li>
    <li>Provided support to query stale stores (for high availability) and the stores belonging to a specific partition by deprecating <code>KafkaStreams.store(String, QueryableStoreType)</code> and replacing it with <code>KafkaStreams.store(StoreQueryParameters)</code>.</li>
    <li>Added a new public api to access lag information for stores local to an instance with <code>KafkaStreams.allLocalStorePartitionLags()</code>.</li>
    <li>Scala 2.11 is no longer supported. See
        <a href="https://cwiki.apache.org/confluence/display/KAFKA/KIP-531%3A+Drop+support+for+Scala+2.11+in+Kafka+2.5">KIP-531</a>
        for details.</li>
    <li>All Scala classes from the package <code>kafka.security.auth</code> have been deprecated. See
        <a href="https://cwiki.apache.org/confluence/display/KAFKA/KIP-504+-+Add+new+Java+Authorizer+Interface">KIP-504</a>
        for details of the new Java authorizer API added in 2.4.0.  Note that <code>kafka.security.auth.Authorizer</code>
        and <code>kafka.security.auth.SimpleAclAuthorizer</code> were deprecated in 2.4.0.
    </li>
    <li>TLSv1 and TLSv1.1 have been disabled by default since these have known security vulnerabilities. Only TLSv1.2 is now
        enabled by default. You can continue to use TLSv1 and TLSv1.1 by explicitly enabling these in the configuration options
        <code>ssl.protocol</code> and <code>ssl.enabled.protocols</code>.
    </li>
    <li>ZooKeeper has been upgraded to 3.5.7, and a ZooKeeper upgrade from 3.4.X to 3.5.7 can fail if there are no snapshot files in the 3.4 data directory.
        This usually happens in test upgrades where ZooKeeper 3.5.7 is trying to load an existing 3.4 data dir in which no snapshot file has been created.
        For more details about the issue please refer to <a href="https://issues.apache.org/jira/browse/ZOOKEEPER-3056">ZOOKEEPER-3056</a>.
        A fix is given in <a href="https://issues.apache.org/jira/browse/ZOOKEEPER-3056">ZOOKEEPER-3056</a>, which is to set <code>snapshot.trust.empty=true</code>
        config in <code>zookeeper.properties</code> before the upgrade.
    </li>
    <li>ZooKeeper version 3.5.7 supports TLS-encrypted connectivity to ZooKeeper both with or without client certificates,
        and additional Kafka configurations are available to take advantage of this.
        See <a href="https://cwiki.apache.org/confluence/display/KAFKA/KIP-515%3A+Enable+ZK+client+to+use+the+new+TLS+supported+authentication">KIP-515</a> for details.
    </li>
</ul>

<h4><a id="upgrade_2_4_0" href="#upgrade_2_4_0">Upgrading from 0.8.x, 0.9.x, 0.10.0.x, 0.10.1.x, 0.10.2.x, 0.11.0.x, 1.0.x, 1.1.x, 2.0.x or 2.1.x or 2.2.x or 2.3.x to 2.4.0</a></h4>

<p><b>If you are upgrading from a version prior to 2.1.x, please see the note below about the change to the schema used to store consumer offsets.
    Once you have changed the inter.broker.protocol.version to the latest version, it will not be possible to downgrade to a version prior to 2.1.</b></p>

<p><b>For a rolling upgrade:</b></p>

<ol>
    <li> Update server.properties on all brokers and add the following properties. CURRENT_KAFKA_VERSION refers to the version you
        are upgrading from. CURRENT_MESSAGE_FORMAT_VERSION refers to the message format version currently in use. If you have previously
        overridden the message format version, you should keep its current value. Alternatively, if you are upgrading from a version prior
        to 0.11.0.x, then CURRENT_MESSAGE_FORMAT_VERSION should be set to match CURRENT_KAFKA_VERSION.
        <ul>
            <li>inter.broker.protocol.version=CURRENT_KAFKA_VERSION (e.g. 0.10.0, 0.11.0, 1.0, 2.0, 2.2).</li>
            <li>log.message.format.version=CURRENT_MESSAGE_FORMAT_VERSION  (See <a href="#upgrade_10_performance_impact">potential performance impact
                following the upgrade</a> for the details on what this configuration does.)</li>
        </ul>
        If you are upgrading from version 0.11.0.x or above, and you have not overridden the message format, then you only need to override
        the inter-broker protocol version.
        <ul>
            <li>inter.broker.protocol.version=CURRENT_KAFKA_VERSION (0.11.0, 1.0, 1.1, 2.0, 2.1, 2.2, 2.3).</li>
        </ul>
    </li>
    <li> Upgrade the brokers one at a time: shut down the broker, update the code, and restart it. Once you have done so, the
        brokers will be running the latest version and you can verify that the cluster's behavior and performance meets expectations.
        It is still possible to downgrade at this point if there are any problems.
    </li>
    <li> Once the cluster's behavior and performance has been verified, bump the protocol version by editing
        <code>inter.broker.protocol.version</code> and setting it to 2.4.
    </li>
    <li> Restart the brokers one by one for the new protocol version to take effect. Once the brokers begin using the latest
        protocol version, it will no longer be possible to downgrade the cluster to an older version.
    </li>
    <li> If you have overridden the message format version as instructed above, then you need to do one more rolling restart to
        upgrade it to its latest version. Once all (or most) consumers have been upgraded to 0.11.0 or later,
        change log.message.format.version to 2.4 on each broker and restart them one by one. Note that the older Scala clients,
        which are no longer maintained, do not support the message format introduced in 0.11, so to avoid conversion costs
        (or to take advantage of <a href="#upgrade_11_exactly_once_semantics">exactly once semantics</a>),
        the newer Java clients must be used.
    </li>
</ol>

<p><b>Additional Upgrade Notes:</b></p>

<ol>
    <li>ZooKeeper has been upgraded to 3.5.6. ZooKeeper upgrade from 3.4.X to 3.5.6 can fail if there are no snapshot files in 3.4 data directory.
        This usually happens in test upgrades where ZooKeeper 3.5.6 is trying to load an existing 3.4 data dir in which no snapshot file has been created.
        For more details about the issue please refer to <a href="https://issues.apache.org/jira/browse/ZOOKEEPER-3056">ZOOKEEPER-3056</a>.
        A fix is given in <a href="https://issues.apache.org/jira/browse/ZOOKEEPER-3056">ZOOKEEPER-3056</a>, which is to set <code>snapshot.trust.empty=true</code>
        config in <code>zookeeper.properties</code> before the upgrade. But we have observed data loss in standalone cluster upgrades when using
        <code>snapshot.trust.empty=true</code> config. For more details about the issue please refer to <a href="https://issues.apache.org/jira/browse/ZOOKEEPER-3644">ZOOKEEPER-3644</a>.
        So we recommend the safe workaround of copying empty <a href="https://issues.apache.org/jira/secure/attachment/12928686/snapshot.0">snapshot</a> file to the 3.4 data directory,
        if there are no snapshot files in 3.4 data directory. For more details about the workaround please refer to <a href="https://cwiki.apache.org/confluence/display/ZOOKEEPER/Upgrade+FAQ">ZooKeeper Upgrade FAQ</a>.
    </li>
    <li>
        An embedded Jetty based <a href="http://zookeeper.apache.org/doc/r3.5.6/zookeeperAdmin.html#sc_adminserver">AdminServer</a> added in ZooKeeper 3.5.
        AdminServer is enabled by default in ZooKeeper and is started on port 8080.
        AdminServer is disabled by default in the ZooKeeper config (<code>zookeeper.properties</code>) provided by the Apache Kafka distribution.
        Make sure to update your local <code>zookeeper.properties</code> file with <code>admin.enableServer=false</code> if you wish to disable the AdminServer.
        Please refer <a href="http://zookeeper.apache.org/doc/r3.5.6/zookeeperAdmin.html#sc_adminserver">AdminServer config</a> to configure the AdminServer.
    </li>
</ol>

<h5><a id="upgrade_240_notable" href="#upgrade_240_notable">Notable changes in 2.4.0</a></h5>
<ul>
    <li>A new Admin API has been added for partition reassignments. Due to changing the way Kafka propagates reassignment information,
        it is possible to lose reassignment state in failure edge cases while upgrading to the new version. It is not recommended to start reassignments while upgrading.</li>
    <li>ZooKeeper has been upgraded from 3.4.14 to 3.5.6. TLS and dynamic reconfiguration are supported by the new version.</li>
    <li>The <code>bin/kafka-preferred-replica-election.sh</code> command line tool has been deprecated. It has been replaced by <code>bin/kafka-leader-election.sh</code>.</li>
    <li>The methods <code>electPreferredLeaders</code> in the Java <code>AdminClient</code> class have been deprecated in favor of the methods <code>electLeaders</code>.</li>
    <li>Scala code leveraging the <code>NewTopic(String, int, short)</code> constructor with literal values will need to explicitly call <code>toShort</code> on the second literal.</li>
    <li>The argument in the constructor <code>GroupAuthorizationException(String)</code> is now used to specify an exception message.
        Previously it referred to the group that failed authorization. This was done for consistency with other exception types and to
        avoid potential misuse. The constructor <code>TopicAuthorizationException(String)</code> which was previously used for a single
        unauthorized topic was changed similarly.
    </li>
    <li>The internal <code>PartitionAssignor</code> interface has been deprecated and replaced with a new <code>ConsumerPartitionAssignor</code> in the public API. Some
        methods/signatures are slightly different between the two interfaces. Users implementing a custom PartitionAssignor should migrate to the new interface as soon as possible.
    </li>
    <li>The <code>DefaultPartitioner</code> now uses a sticky partitioning strategy. This means that records for specific topic with null keys and no assigned partition 
        will be sent to the same partition until the batch is ready to be sent. When a new batch is created, a new partition is chosen. This decreases latency to produce, but
        it may result in uneven distribution of records across partitions in edge cases. Generally users will not be impacted, but this difference may be noticeable in tests and
        other situations producing records for a very short amount of time.
    </li>
    <li>The blocking <code>KafkaConsumer#committed</code> methods have been extended to allow a list of partitions as input parameters rather than a single partition.
        It enables fewer request/response iterations between clients and brokers fetching for the committed offsets for the consumer group.
        The old overloaded functions are deprecated and we would recommend users to make their code changes to leverage the new methods (details
        can be found in <a href="https://cwiki.apache.org/confluence/display/KAFKA/KIP-520%3A+Add+overloaded+Consumer%23committed+for+batching+partitions">KIP-520</a>).
    </li>
    <li>We've introduced a new <code>INVALID_RECORD</code> error in the produce response to distinguish from the <code>CORRUPT_MESSAGE</code> error.
        To be more concrete, previously when a batch of records was sent as part of a single request to the broker and one or more of the records failed
        the validation due to various causes (mismatch magic bytes, crc checksum errors, null key for log compacted topics, etc), the whole batch would be rejected
        with the same and misleading <code>CORRUPT_MESSAGE</code>, and the caller of the producer client would see the corresponding exception from either
        the future object of <code>RecordMetadata</code> returned from the <code>send</code> call as well as in the <code>Callback#onCompletion(RecordMetadata metadata, Exception exception)</code>
        Now with the new error code and improved error messages of the exception, producer callers would be better informed about the root cause why their sent records were failed.
    </li>
    <li>We are introducing incremental cooperative rebalancing to the clients' group protocol, which allows consumers to keep all of their assigned partitions during a rebalance
        and at the end revoke only those which must be migrated to another consumer for overall cluster balance. The <code>ConsumerCoordinator</code> will choose the latest <code>RebalanceProtocol</code>
        that is commonly supported by all of the consumer's supported assignors. You can use the new built-in <code>CooperativeStickyAssignor</code> or plug in your own custom cooperative assignor. To do
        so you must implement the <code>ConsumerPartitionAssignor</code> interface and include <code>RebalanceProtocol.COOPERATIVE</code> in the list returned by <code>ConsumerPartitionAssignor#supportedProtocols</code>.
        Your custom assignor can then leverage the <code>ownedPartitions</code> field in each consumer's <code>Subscription</code> to give partitions back to their previous owners whenever possible. Note that when
        a partition is to be reassigned to another consumer, it <em>must</em> be removed from the new assignment until it has been revoked from its original owner. Any consumer that has to revoke a partition will trigger
        a followup rebalance to allow the revoked partition to safely be assigned to its new owner. See the
        <a href="https://kafka.apache.org/24/javadoc/index.html?org/apache/kafka/clients/consumer/ConsumerPartitionAssignor.RebalanceProtocol.html">ConsumerPartitionAssignor RebalanceProtocol javadocs</a> for more information.
        <br>
        To upgrade from the old (eager) protocol, which always revokes all partitions before rebalancing, to cooperative rebalancing, you must follow a specific upgrade path to get all clients on the same <code>ConsumerPartitionAssignor</code>
        that supports the cooperative protocol. This can be done with two rolling bounces, using the <code>CooperativeStickyAssignor</code> for the example: during the first one, add "cooperative-sticky" to the list of supported assignors
        for each member (without removing the previous assignor -- note that if previously using the default, you must include that explicitly as well). You then bounce and/or upgrade it.
        Once the entire group is on 2.4+ and all members have the "cooperative-sticky" among their supported assignors, remove the other assignor(s) and perform a second rolling bounce so that by the end all members support only the
        cooperative protocol. For further details on the cooperative rebalancing protocol and upgrade path, see <a href="https://cwiki.apache.org/confluence/x/vAclBg">KIP-429</a>.
    </li>
    <li>There are some behavioral changes to the <code>ConsumerRebalanceListener</code>, as well as a new API. Exceptions thrown during any of the listener's three callbacks will no longer be swallowed, and will instead be re-thrown
        all the way up to the <code>Consumer.poll()</code> call. The <code>onPartitionsLost</code> method has been added to allow users to react to abnormal circumstances where a consumer may have lost ownership of its partitions
        (such as a missed rebalance) and cannot commit offsets. By default, this will simply call the existing <code>onPartitionsRevoked</code> API to align with previous behavior. Note however that <code>onPartitionsLost</code> will not
        be called when the set of lost partitions is empty. This means that no callback will be invoked at the beginning of the first rebalance of a new consumer joining the group.
        <br>
        The semantics of the <code>ConsumerRebalanceListener's</code> callbacks are further changed when following the cooperative rebalancing protocol described above. In addition to <code>onPartitionsLost</code>, <code>onPartitionsRevoked</code>
        will also never be called when the set of revoked partitions is empty. The callback will generally be invoked only at the end of a rebalance, and only on the set of partitions that are being moved to another consumer. The
        <code>onPartitionsAssigned</code> callback will however always be called, even with an empty set of partitions, as a way to notify users of a rebalance event (this is true for both cooperative and eager). For details on
        the new callback semantics, see the <a href="https://kafka.apache.org/24/javadoc/index.html?org/apache/kafka/clients/consumer/ConsumerRebalanceListener.html">ConsumerRebalanceListener javadocs</a>.
    </li>
    <li>The Scala trait <code>kafka.security.auth.Authorizer</code> has been deprecated and replaced with a new Java API
        <code>org.apache.kafka.server.authorizer.Authorizer</code>. The authorizer implementation class
        <code>kafka.security.auth.SimpleAclAuthorizer</code> has also been deprecated and replaced with a new
        implementation <code>kafka.security.authorizer.AclAuthorizer</code>. <code>AclAuthorizer</code> uses features
        supported by the new API to improve authorization logging and is compatible with <code>SimpleAclAuthorizer</code>.
        For more details, see <a href="https://cwiki.apache.org/confluence/display/KAFKA/KIP-504+-+Add+new+Java+Authorizer+Interface">KIP-504</a>.
    </li>
</ul>

<h4><a id="upgrade_2_3_0" href="#upgrade_2_3_0">Upgrading from 0.8.x, 0.9.x, 0.10.0.x, 0.10.1.x, 0.10.2.x, 0.11.0.x, 1.0.x, 1.1.x, 2.0.x or 2.1.x or 2.2.x to 2.3.0</a></h4>

<p><b>If you are upgrading from a version prior to 2.1.x, please see the note below about the change to the schema used to store consumer offsets.
    Once you have changed the inter.broker.protocol.version to the latest version, it will not be possible to downgrade to a version prior to 2.1.</b></p>

<p><b>For a rolling upgrade:</b></p>

<ol>
    <li> Update server.properties on all brokers and add the following properties. CURRENT_KAFKA_VERSION refers to the version you
        are upgrading from. CURRENT_MESSAGE_FORMAT_VERSION refers to the message format version currently in use. If you have previously
        overridden the message format version, you should keep its current value. Alternatively, if you are upgrading from a version prior
        to 0.11.0.x, then CURRENT_MESSAGE_FORMAT_VERSION should be set to match CURRENT_KAFKA_VERSION.
        <ul>
            <li>inter.broker.protocol.version=CURRENT_KAFKA_VERSION (e.g. 0.8.2, 0.9.0, 0.10.0, 0.10.1, 0.10.2, 0.11.0, 1.0, 1.1).</li>
            <li>log.message.format.version=CURRENT_MESSAGE_FORMAT_VERSION  (See <a href="#upgrade_10_performance_impact">potential performance impact
                following the upgrade</a> for the details on what this configuration does.)</li>
        </ul>
        If you are upgrading from 0.11.0.x, 1.0.x, 1.1.x, 2.0.x, or 2.1.x, and you have not overridden the message format, then you only need to override
        the inter-broker protocol version.
        <ul>
            <li>inter.broker.protocol.version=CURRENT_KAFKA_VERSION (0.11.0, 1.0, 1.1, 2.0, 2.1, 2.2).</li>
        </ul>
    </li>
    <li> Upgrade the brokers one at a time: shut down the broker, update the code, and restart it. Once you have done so, the
        brokers will be running the latest version and you can verify that the cluster's behavior and performance meets expectations.
        It is still possible to downgrade at this point if there are any problems.
    </li>
    <li> Once the cluster's behavior and performance has been verified, bump the protocol version by editing
        <code>inter.broker.protocol.version</code> and setting it to 2.3.
    </li>
    <li> Restart the brokers one by one for the new protocol version to take effect. Once the brokers begin using the latest
        protocol version, it will no longer be possible to downgrade the cluster to an older version.
    </li>
    <li> If you have overridden the message format version as instructed above, then you need to do one more rolling restart to
        upgrade it to its latest version. Once all (or most) consumers have been upgraded to 0.11.0 or later,
        change log.message.format.version to 2.3 on each broker and restart them one by one. Note that the older Scala clients,
        which are no longer maintained, do not support the message format introduced in 0.11, so to avoid conversion costs
        (or to take advantage of <a href="#upgrade_11_exactly_once_semantics">exactly once semantics</a>),
        the newer Java clients must be used.
    </li>
</ol>

<h5><a id="upgrade_230_notable" href="#upgrade_230_notable">Notable changes in 2.3.0</a></h5>
<ul>
    <li> We are introducing a new rebalancing protocol for Kafka Connect based on
        <a href="https://cwiki.apache.org/confluence/display/KAFKA/KIP-415%3A+Incremental+Cooperative+Rebalancing+in+Kafka+Connect">incremental cooperative rebalancing</a>.
        The new protocol does not require stopping all the tasks during a rebalancing phase between Connect workers. Instead, only the tasks that need to be exchanged
        between workers are stopped and they are started in a follow up rebalance. The new Connect protocol is enabled by default beginning with 2.3.0.
        For more details on how it works and how to enable the old behavior of eager rebalancing, checkout
        <a href="/{{version}}/documentation/#connect_administration">incremental cooperative rebalancing design</a>.
    </li>
    <li> We are introducing static membership towards consumer user. This feature reduces unnecessary rebalances during normal application upgrades or rolling bounces.
        For more details on how to use it, checkout <a href="/{{version}}/documentation/#static_membership">static membership design</a>.
    </li>
    <li> Kafka Streams DSL switches its used store types. While this change is mainly transparent to users, there are some corner cases that may require code changes.
        See the <a href="/{{version}}/documentation/streams/upgrade-guide#streams_api_changes_230">Kafka Streams upgrade section</a> for more details.
    </li>
    <li>Kafka Streams 2.3.0 requires 0.11 message format or higher and does not work with older message format.</li>
</ul>

<h4><a id="upgrade_2_2_0" href="#upgrade_2_2_0">Upgrading from 0.8.x, 0.9.x, 0.10.0.x, 0.10.1.x, 0.10.2.x, 0.11.0.x, 1.0.x, 1.1.x, 2.0.x or 2.1.x to 2.2.0</a></h4>

<p><b>If you are upgrading from a version prior to 2.1.x, please see the note below about the change to the schema used to store consumer offsets.
    Once you have changed the inter.broker.protocol.version to the latest version, it will not be possible to downgrade to a version prior to 2.1.</b></p>

<p><b>For a rolling upgrade:</b></p>

<ol>
    <li> Update server.properties on all brokers and add the following properties. CURRENT_KAFKA_VERSION refers to the version you
        are upgrading from. CURRENT_MESSAGE_FORMAT_VERSION refers to the message format version currently in use. If you have previously
        overridden the message format version, you should keep its current value. Alternatively, if you are upgrading from a version prior
        to 0.11.0.x, then CURRENT_MESSAGE_FORMAT_VERSION should be set to match CURRENT_KAFKA_VERSION.
        <ul>
            <li>inter.broker.protocol.version=CURRENT_KAFKA_VERSION (e.g. 0.8.2, 0.9.0, 0.10.0, 0.10.1, 0.10.2, 0.11.0, 1.0, 1.1).</li>
            <li>log.message.format.version=CURRENT_MESSAGE_FORMAT_VERSION  (See <a href="#upgrade_10_performance_impact">potential performance impact
                following the upgrade</a> for the details on what this configuration does.)</li>
        </ul>
        If you are upgrading from 0.11.0.x, 1.0.x, 1.1.x, or 2.0.x and you have not overridden the message format, then you only need to override
        the inter-broker protocol version.
        <ul>
            <li>inter.broker.protocol.version=CURRENT_KAFKA_VERSION (0.11.0, 1.0, 1.1, 2.0).</li>
        </ul>
    </li>
    <li> Upgrade the brokers one at a time: shut down the broker, update the code, and restart it. Once you have done so, the
        brokers will be running the latest version and you can verify that the cluster's behavior and performance meets expectations.
        It is still possible to downgrade at this point if there are any problems.
    </li>
    <li> Once the cluster's behavior and performance has been verified, bump the protocol version by editing
        <code>inter.broker.protocol.version</code> and setting it to 2.2.
    </li>
    <li> Restart the brokers one by one for the new protocol version to take effect. Once the brokers begin using the latest
        protocol version, it will no longer be possible to downgrade the cluster to an older version.
    </li>
    <li> If you have overridden the message format version as instructed above, then you need to do one more rolling restart to
        upgrade it to its latest version. Once all (or most) consumers have been upgraded to 0.11.0 or later,
        change log.message.format.version to 2.2 on each broker and restart them one by one. Note that the older Scala clients,
        which are no longer maintained, do not support the message format introduced in 0.11, so to avoid conversion costs
        (or to take advantage of <a href="#upgrade_11_exactly_once_semantics">exactly once semantics</a>),
        the newer Java clients must be used.
    </li>
</ol>

<h5><a id="upgrade_221_notable" href="#upgrade_221_notable">Notable changes in 2.2.1</a></h5>
<ul>
    <li>Kafka Streams 2.2.1 requires 0.11 message format or higher and does not work with older message format.</li>
</ul>

<h5><a id="upgrade_220_notable" href="#upgrade_220_notable">Notable changes in 2.2.0</a></h5>
<ul>
    <li>The default consumer group id has been changed from the empty string (<code>""</code>) to <code>null</code>. Consumers who use the new default group id will not be able to subscribe to topics,
        and fetch or commit offsets. The empty string as consumer group id is deprecated but will be supported until a future major release. Old clients that rely on the empty string group id will now
        have to explicitly provide it as part of their consumer config. For more information see
        <a href="https://cwiki.apache.org/confluence/display/KAFKA/KIP-289%3A+Improve+the+default+group+id+behavior+in+KafkaConsumer">KIP-289</a>.</li>
    <li>The <code>bin/kafka-topics.sh</code> command line tool is now able to connect directly to brokers with <code>--bootstrap-server</code> instead of zookeeper. The old <code>--zookeeper</code>
        option is still available for now. Please read <a href="https://cwiki.apache.org/confluence/display/KAFKA/KIP-377%3A+TopicCommand+to+use+AdminClient">KIP-377</a> for more information.</li>
    <li>Kafka Streams depends on a newer version of RocksDBs that requires MacOS 10.13 or higher.</li>
</ul>

<h4><a id="upgrade_2_1_0" href="#upgrade_2_1_0">Upgrading from 0.8.x, 0.9.x, 0.10.0.x, 0.10.1.x, 0.10.2.x, 0.11.0.x, 1.0.x, 1.1.x, or 2.0.0 to 2.1.0</a></h4>

<p><b>Note that 2.1.x contains a change to the internal schema used to store consumer offsets. Once the upgrade is
  complete, it will not be possible to downgrade to previous versions. See the rolling upgrade notes below for more detail.</b></p>

<p><b>For a rolling upgrade:</b></p>

<ol>
    <li> Update server.properties on all brokers and add the following properties. CURRENT_KAFKA_VERSION refers to the version you
        are upgrading from. CURRENT_MESSAGE_FORMAT_VERSION refers to the message format version currently in use. If you have previously
        overridden the message format version, you should keep its current value. Alternatively, if you are upgrading from a version prior
        to 0.11.0.x, then CURRENT_MESSAGE_FORMAT_VERSION should be set to match CURRENT_KAFKA_VERSION.
        <ul>
            <li>inter.broker.protocol.version=CURRENT_KAFKA_VERSION (e.g. 0.8.2, 0.9.0, 0.10.0, 0.10.1, 0.10.2, 0.11.0, 1.0, 1.1).</li>
            <li>log.message.format.version=CURRENT_MESSAGE_FORMAT_VERSION  (See <a href="#upgrade_10_performance_impact">potential performance impact
                following the upgrade</a> for the details on what this configuration does.)</li>
        </ul>
        If you are upgrading from 0.11.0.x, 1.0.x, 1.1.x, or 2.0.x and you have not overridden the message format, then you only need to override
        the inter-broker protocol version.
        <ul>
            <li>inter.broker.protocol.version=CURRENT_KAFKA_VERSION (0.11.0, 1.0, 1.1, 2.0).</li>
        </ul>
    </li>
    <li> Upgrade the brokers one at a time: shut down the broker, update the code, and restart it. Once you have done so, the
        brokers will be running the latest version and you can verify that the cluster's behavior and performance meets expectations.
        It is still possible to downgrade at this point if there are any problems. 
    </li>
    <li> Once the cluster's behavior and performance has been verified, bump the protocol version by editing
        <code>inter.broker.protocol.version</code> and setting it to 2.1.
    </li>
    <li> Restart the brokers one by one for the new protocol version to take effect. Once the brokers begin using the latest
        protocol version, it will no longer be possible to downgrade the cluster to an older version.
    </li>
    <li> If you have overridden the message format version as instructed above, then you need to do one more rolling restart to
        upgrade it to its latest version. Once all (or most) consumers have been upgraded to 0.11.0 or later,
        change log.message.format.version to 2.1 on each broker and restart them one by one. Note that the older Scala clients,
        which are no longer maintained, do not support the message format introduced in 0.11, so to avoid conversion costs 
        (or to take advantage of <a href="#upgrade_11_exactly_once_semantics">exactly once semantics</a>),
        the newer Java clients must be used.
    </li>
</ol>

<p><b>Additional Upgrade Notes:</b></p>

<ol>
    <li>Offset expiration semantics has slightly changed in this version. According to the new semantics, offsets of partitions in a group will
        not be removed while the group is subscribed to the corresponding topic and is still active (has active consumers). If group becomes
        empty all its offsets will be removed after default offset retention period (or the one set by broker) has passed (unless the group becomes
        active again). Offsets associated with standalone (simple) consumers, that do not use Kafka group management, will be removed after default
        offset retention period (or the one set by broker) has passed since their last commit.</li>
    <li>The default for console consumer's <code>enable.auto.commit</code> property when no <code>group.id</code> is provided is now set to <code>false</code>.
        This is to avoid polluting the consumer coordinator cache as the auto-generated group is not likely to be used by other consumers.</li>
    <li>The default value for the producer's <code>retries</code> config was changed to <code>Integer.MAX_VALUE</code>, as we introduced <code>delivery.timeout.ms</code>
        in <a href="https://cwiki.apache.org/confluence/display/KAFKA/KIP-91+Provide+Intuitive+User+Timeouts+in+The+Producer">KIP-91</a>,
        which sets an upper bound on the total time between sending a record and receiving acknowledgement from the broker. By default,
        the delivery timeout is set to 2 minutes.</li>
    <li>By default, MirrorMaker now overrides <code>delivery.timeout.ms</code> to <code>Integer.MAX_VALUE</code> when
        configuring the producer. If you have overridden the value of <code>retries</code> in order to fail faster,
        you will instead need to override <code>delivery.timeout.ms</code>.</li>
    <li>The <code>ListGroup</code> API now expects, as a recommended alternative, <code>Describe Group</code> access to the groups a user should be able to list.
        Even though the old <code>Describe Cluster</code> access is still supported for backward compatibility, using it for this API is not advised.</li>
    <li><a href="https://cwiki.apache.org/confluence/pages/viewpage.action?pageId=87298242">KIP-336</a> deprecates the ExtendedSerializer and ExtendedDeserializer interfaces and
        propagates the usage of Serializer and Deserializer. ExtendedSerializer and ExtendedDeserializer were introduced with
        <a href="https://cwiki.apache.org/confluence/display/KAFKA/KIP-82+-+Add+Record+Headers">KIP-82</a> to provide record headers for serializers and deserializers
        in a Java 7 compatible fashion. Now we consolidated these interfaces as Java 7 support has been dropped since.</li>
</ol>

<h5><a id="upgrade_210_notable" href="#upgrade_210_notable">Notable changes in 2.1.0</a></h5>
<ul>
    <li>Jetty has been upgraded to 9.4.12, which excludes TLS_RSA_* ciphers by default because they do not support forward
        secrecy, see https://github.com/eclipse/jetty.project/issues/2807 for more information.</li>
    <li>Unclean leader election is automatically enabled by the controller when <code>unclean.leader.election.enable</code> config is dynamically updated by using per-topic config override.</li>
    <li>The <code>AdminClient</code> has added a method <code>AdminClient#metrics()</code>. Now any application using the <code>AdminClient</code> can gain more information
        and insight by viewing the metrics captured from the <code>AdminClient</code>. For more information
        see <a href="https://cwiki.apache.org/confluence/display/KAFKA/KIP-324%3A+Add+method+to+get+metrics%28%29+in+AdminClient">KIP-324</a>
    </li>
    <li>Kafka now supports Zstandard compression from <a href="https://cwiki.apache.org/confluence/display/KAFKA/KIP-110%3A+Add+Codec+for+ZStandard+Compression">KIP-110</a>.
        You must upgrade the broker as well as clients to make use of it. Consumers prior to 2.1.0 will not be able to read from topics which use
        Zstandard compression, so you should not enable it for a topic until all downstream consumers are upgraded. See the KIP for more detail.
    </li>
</ul>

<h4><a id="upgrade_2_0_0" href="#upgrade_2_0_0">Upgrading from 0.8.x, 0.9.x, 0.10.0.x, 0.10.1.x, 0.10.2.x, 0.11.0.x, 1.0.x, or 1.1.x to 2.0.0</a></h4>
<p>Kafka 2.0.0 introduces wire protocol changes. By following the recommended rolling upgrade plan below,
    you guarantee no downtime during the upgrade. However, please review the <a href="#upgrade_200_notable">notable changes in 2.0.0</a> before upgrading.
</p>

<p><b>For a rolling upgrade:</b></p>

<ol>
    <li> Update server.properties on all brokers and add the following properties. CURRENT_KAFKA_VERSION refers to the version you
        are upgrading from. CURRENT_MESSAGE_FORMAT_VERSION refers to the message format version currently in use. If you have previously
        overridden the message format version, you should keep its current value. Alternatively, if you are upgrading from a version prior
        to 0.11.0.x, then CURRENT_MESSAGE_FORMAT_VERSION should be set to match CURRENT_KAFKA_VERSION.
        <ul>
            <li>inter.broker.protocol.version=CURRENT_KAFKA_VERSION (e.g. 0.8.2, 0.9.0, 0.10.0, 0.10.1, 0.10.2, 0.11.0, 1.0, 1.1).</li>
            <li>log.message.format.version=CURRENT_MESSAGE_FORMAT_VERSION  (See <a href="#upgrade_10_performance_impact">potential performance impact
                following the upgrade</a> for the details on what this configuration does.)</li>
        </ul>
        If you are upgrading from 0.11.0.x, 1.0.x, or 1.1.x and you have not overridden the message format, then you only need to override
        the inter-broker protocol format.
        <ul>
            <li>inter.broker.protocol.version=CURRENT_KAFKA_VERSION (0.11.0, 1.0, 1.1).</li>
        </ul>
    </li>
    <li> Upgrade the brokers one at a time: shut down the broker, update the code, and restart it. </li>
    <li> Once the entire cluster is upgraded, bump the protocol version by editing <code>inter.broker.protocol.version</code> and setting it to 2.0.
    <li> Restart the brokers one by one for the new protocol version to take effect.</li>
    <li> If you have overridden the message format version as instructed above, then you need to do one more rolling restart to
        upgrade it to its latest version. Once all (or most) consumers have been upgraded to 0.11.0 or later,
        change log.message.format.version to 2.0 on each broker and restart them one by one. Note that the older Scala consumer
        does not support the new message format introduced in 0.11, so to avoid the performance cost of down-conversion (or to
        take advantage of <a href="#upgrade_11_exactly_once_semantics">exactly once semantics</a>), the newer Java consumer must be used.</li>
</ol>

<p><b>Additional Upgrade Notes:</b></p>

<ol>
    <li>If you are willing to accept downtime, you can simply take all the brokers down, update the code and start them back up. They will start
        with the new protocol by default.</li>
    <li>Bumping the protocol version and restarting can be done any time after the brokers are upgraded. It does not have to be immediately after.
        Similarly for the message format version.</li>
    <li>If you are using Java8 method references in your Kafka Streams code you might need to update your code to resolve method ambiguities.
        Hot-swapping the jar-file only might not work.</li>
    <li>ACLs should not be added to prefixed resources,
        (added in <a href="https://cwiki.apache.org/confluence/display/KAFKA/KIP-290%3A+Support+for+Prefixed+ACLs">KIP-290</a>),
        until all brokers in the cluster have been updated.
        <p><b>NOTE:</b> any prefixed ACLs added to a cluster, even after the cluster is fully upgraded, will be ignored should the cluster be downgraded again.
    </li>
</ol>

<h5><a id="upgrade_200_notable" href="#upgrade_200_notable">Notable changes in 2.0.0</a></h5>
<ul>
    <li><a href="https://cwiki.apache.org/confluence/x/oYtjB">KIP-186</a> increases the default offset retention time from 1 day to 7 days. This makes it less likely to "lose" offsets in an application that commits infrequently. It also increases the active set of offsets and therefore can increase memory usage on the broker. Note that the console consumer currently enables offset commit by default and can be the source of a large number of offsets which this change will now preserve for 7 days instead of 1. You can preserve the existing behavior by setting the broker config <code>offsets.retention.minutes</code> to 1440.</li>
    <li>Support for Java 7 has been dropped, Java 8 is now the minimum version required.</li>
    <li> The default value for <code>ssl.endpoint.identification.algorithm</code> was changed to <code>https</code>, which performs hostname verification (man-in-the-middle attacks are possible otherwise). Set <code>ssl.endpoint.identification.algorithm</code> to an empty string to restore the previous behaviour. </li>
    <li><a href="https://issues.apache.org/jira/browse/KAFKA-5674">KAFKA-5674</a> extends the lower interval of <code>max.connections.per.ip</code> minimum to zero and therefore allows IP-based filtering of inbound connections.</li>
    <li><a href="https://cwiki.apache.org/confluence/display/KAFKA/KIP-272%3A+Add+API+version+tag+to+broker%27s+RequestsPerSec+metric">KIP-272</a>
        added API version tag to the metric <code>kafka.network:type=RequestMetrics,name=RequestsPerSec,request={Produce|FetchConsumer|FetchFollower|...}</code>.
        This metric now becomes <code>kafka.network:type=RequestMetrics,name=RequestsPerSec,request={Produce|FetchConsumer|FetchFollower|...},version={0|1|2|3|...}</code>. This will impact
        JMX monitoring tools that do not automatically aggregate. To get the total count for a specific request type, the tool needs to be
        updated to aggregate across different versions.
    </li>
    <li><a href="https://cwiki.apache.org/confluence/x/uaBzB">KIP-225</a> changed the metric "records.lag" to use tags for topic and partition. The original version with the name format "{topic}-{partition}.records-lag" has been removed.</li>
    <li>The Scala consumers, which have been deprecated since 0.11.0.0, have been removed. The Java consumer has been the recommended option
        since 0.10.0.0. Note that the Scala consumers in 1.1.0 (and older) will continue to work even if the brokers are upgraded to 2.0.0.</li>
    <li>The Scala producers, which have been deprecated since 0.10.0.0, have been removed. The Java producer has been the recommended option
        since 0.9.0.0. Note that the behaviour of the default partitioner in the Java producer differs from the default partitioner
        in the Scala producers. Users migrating should consider configuring a custom partitioner that retains the previous behaviour.
        Note that the Scala producers in 1.1.0 (and older) will continue to work even if the brokers are upgraded to 2.0.0.</li>
    <li>MirrorMaker and ConsoleConsumer no longer support the Scala consumer, they always use the Java consumer.</li>
    <li>The ConsoleProducer no longer supports the Scala producer, it always uses the Java producer.</li>
    <li>A number of deprecated tools that rely on the Scala clients have been removed: ReplayLogProducer, SimpleConsumerPerformance, SimpleConsumerShell, ExportZkOffsets, ImportZkOffsets, UpdateOffsetsInZK, VerifyConsumerRebalance.</li>
    <li>The deprecated kafka.tools.ProducerPerformance has been removed, please use org.apache.kafka.tools.ProducerPerformance.</li>
    <li>New Kafka Streams configuration parameter <code>upgrade.from</code> added that allows rolling bounce upgrade from older version. </li>
    <li><a href="https://cwiki.apache.org/confluence/x/DVyHB">KIP-284</a> changed the retention time for Kafka Streams repartition topics by setting its default value to <code>Long.MAX_VALUE</code>.</li>
    <li>Updated <code>ProcessorStateManager</code> APIs in Kafka Streams for registering state stores to the processor topology. For more details please read the Streams <a href="/{{version}}/documentation/streams/upgrade-guide#streams_api_changes_200">Upgrade Guide</a>.</li>
    <li>
        In earlier releases, Connect's worker configuration required the <code>internal.key.converter</code> and <code>internal.value.converter</code> properties.
        In 2.0, these are <a href="https://cwiki.apache.org/confluence/x/AZQ7B">no longer required</a> and default to the JSON converter.
        You may safely remove these properties from your Connect standalone and distributed worker configurations:<br />
        <code>internal.key.converter=org.apache.kafka.connect.json.JsonConverter</code>
        <code>internal.key.converter.schemas.enable=false</code>
        <code>internal.value.converter=org.apache.kafka.connect.json.JsonConverter</code>
        <code>internal.value.converter.schemas.enable=false</code>
    </li>
    <li><a href="https://cwiki.apache.org/confluence/x/5kiHB">KIP-266</a> adds a new consumer configuration <code>default.api.timeout.ms</code>
        to specify the default timeout to use for <code>KafkaConsumer</code> APIs that could block. The KIP also adds overloads for such blocking
        APIs to support specifying a specific timeout to use for each of them instead of using the default timeout set by <code>default.api.timeout.ms</code>.
        In particular, a new <code>poll(Duration)</code> API has been added which does not block for dynamic partition assignment.
        The old <code>poll(long)</code> API has been deprecated and will be removed in a future version. Overloads have also been added
        for other <code>KafkaConsumer</code> methods like <code>partitionsFor</code>, <code>listTopics</code>, <code>offsetsForTimes</code>,
        <code>beginningOffsets</code>, <code>endOffsets</code> and <code>close</code> that take in a <code>Duration</code>.</li>
    <li>Also as part of KIP-266, the default value of <code>request.timeout.ms</code> has been changed to 30 seconds.
        The previous value was a little higher than 5 minutes to account for maximum time that a rebalance would take.
        Now we treat the JoinGroup request in the rebalance as a special case and use a value derived from
        <code>max.poll.interval.ms</code> for the request timeout. All other request types use the timeout defined
        by <code>request.timeout.ms</code></li>
    <li>The internal method <code>kafka.admin.AdminClient.deleteRecordsBefore</code> has been removed. Users are encouraged to migrate to <code>org.apache.kafka.clients.admin.AdminClient.deleteRecords</code>.</li>
    <li>The AclCommand tool <code>--producer</code> convenience option uses the <a href="https://cwiki.apache.org/confluence/display/KAFKA/KIP-277+-+Fine+Grained+ACL+for+CreateTopics+API">KIP-277</a> finer grained ACL on the given topic. </li>
    <li><a href="https://cwiki.apache.org/confluence/display/KAFKA/KIP-176%3A+Remove+deprecated+new-consumer+option+for+tools">KIP-176</a> removes
        the <code>--new-consumer</code> option for all consumer based tools. This option is redundant since the new consumer is automatically
        used if --bootstrap-server is defined.
    </li>
    <li><a href="https://cwiki.apache.org/confluence/display/KAFKA/KIP-290%3A+Support+for+Prefixed+ACLs">KIP-290</a> adds the ability
        to define ACLs on prefixed resources, e.g. any topic starting with 'foo'.</li>
    <li><a href="https://cwiki.apache.org/confluence/display/KAFKA/KIP-283%3A+Efficient+Memory+Usage+for+Down-Conversion">KIP-283</a> improves message down-conversion
        handling on Kafka broker, which has typically been a memory-intensive operation. The KIP adds a mechanism by which the operation becomes less memory intensive
        by down-converting chunks of partition data at a time which helps put an upper bound on memory consumption. With this improvement, there is a change in
        <code>FetchResponse</code> protocol behavior where the broker could send an oversized message batch towards the end of the response with an invalid offset.
        Such oversized messages must be ignored by consumer clients, as is done by <code>KafkaConsumer</code>.
    <p>KIP-283 also adds new topic and broker configurations <code>message.downconversion.enable</code> and <code>log.message.downconversion.enable</code> respectively
       to control whether down-conversion is enabled. When disabled, broker does not perform any down-conversion and instead sends an <code>UNSUPPORTED_VERSION</code>
       error to the client.</p></li>
    <li>Dynamic broker configuration options can be stored in ZooKeeper using kafka-configs.sh before brokers are started.
        This option can be used to avoid storing clear passwords in server.properties as all password configs may be stored encrypted in ZooKeeper.</li>
    <li>ZooKeeper hosts are now re-resolved if connection attempt fails. But if your ZooKeeper host names resolve
    to multiple addresses and some of them are not reachable, then you may need to increase the connection timeout
    <code>zookeeper.connection.timeout.ms</code>.</li>
</ul>

<h5><a id="upgrade_200_new_protocols" href="#upgrade_200_new_protocols">New Protocol Versions</a></h5>
<ul>
    <li> <a href="https://cwiki.apache.org/confluence/display/KAFKA/KIP-279%3A+Fix+log+divergence+between+leader+and+follower+after+fast+leader+fail+over">KIP-279</a>: OffsetsForLeaderEpochResponse v1 introduces a partition-level <code>leader_epoch</code> field. </li>
    <li> <a href="https://cwiki.apache.org/confluence/display/KAFKA/KIP-219+-+Improve+quota+communication">KIP-219</a>: Bump up the protocol versions of non-cluster action requests and responses that are throttled on quota violation.</li>
    <li> <a href="https://cwiki.apache.org/confluence/display/KAFKA/KIP-290%3A+Support+for+Prefixed+ACLs">KIP-290</a>: Bump up the protocol versions ACL create, describe and delete requests and responses.</li>
</ul>


<h5><a id="upgrade_200_streams_from_11" href="#upgrade_200_streams_from_11">Upgrading a 1.1 Kafka Streams Application</a></h5>
<ul>
    <li> Upgrading your Streams application from 1.1 to 2.0 does not require a broker upgrade.
         A Kafka Streams 2.0 application can connect to 2.0, 1.1, 1.0, 0.11.0, 0.10.2 and 0.10.1 brokers (it is not possible to connect to 0.10.0 brokers though). </li>
    <li> Note that in 2.0 we have removed the public APIs that are deprecated prior to 1.0; users leveraging on those deprecated APIs need to make code changes accordingly.
         See <a href="/{{version}}/documentation/streams/upgrade-guide#streams_api_changes_200">Streams API changes in 2.0.0</a> for more details. </li>
</ul>

<h4><a id="upgrade_1_1_0" href="#upgrade_1_1_0">Upgrading from 0.8.x, 0.9.x, 0.10.0.x, 0.10.1.x, 0.10.2.x, 0.11.0.x, or 1.0.x to 1.1.x</a></h4>
<p>Kafka 1.1.0 introduces wire protocol changes. By following the recommended rolling upgrade plan below,
    you guarantee no downtime during the upgrade. However, please review the <a href="#upgrade_110_notable">notable changes in 1.1.0</a> before upgrading.
</p>

<p><b>For a rolling upgrade:</b></p>

<ol>
    <li> Update server.properties on all brokers and add the following properties. CURRENT_KAFKA_VERSION refers to the version you
        are upgrading from. CURRENT_MESSAGE_FORMAT_VERSION refers to the message format version currently in use. If you have previously
        overridden the message format version, you should keep its current value. Alternatively, if you are upgrading from a version prior
        to 0.11.0.x, then CURRENT_MESSAGE_FORMAT_VERSION should be set to match CURRENT_KAFKA_VERSION.
        <ul>
            <li>inter.broker.protocol.version=CURRENT_KAFKA_VERSION (e.g. 0.8.2, 0.9.0, 0.10.0, 0.10.1, 0.10.2, 0.11.0, 1.0).</li>
            <li>log.message.format.version=CURRENT_MESSAGE_FORMAT_VERSION  (See <a href="#upgrade_10_performance_impact">potential performance impact
                following the upgrade</a> for the details on what this configuration does.)</li>
        </ul>
        If you are upgrading from 0.11.0.x or 1.0.x and you have not overridden the message format, then you only need to override
        the inter-broker protocol format.
        <ul>
            <li>inter.broker.protocol.version=CURRENT_KAFKA_VERSION (0.11.0 or 1.0).</li>
        </ul>
    </li>
    <li> Upgrade the brokers one at a time: shut down the broker, update the code, and restart it. </li>
    <li> Once the entire cluster is upgraded, bump the protocol version by editing <code>inter.broker.protocol.version</code> and setting it to 1.1.
    <li> Restart the brokers one by one for the new protocol version to take effect. </li>
    <li> If you have overridden the message format version as instructed above, then you need to do one more rolling restart to
        upgrade it to its latest version. Once all (or most) consumers have been upgraded to 0.11.0 or later,
        change log.message.format.version to 1.1 on each broker and restart them one by one. Note that the older Scala consumer
        does not support the new message format introduced in 0.11, so to avoid the performance cost of down-conversion (or to
        take advantage of <a href="#upgrade_11_exactly_once_semantics">exactly once semantics</a>), the newer Java consumer must be used.</li>
</ol>

<p><b>Additional Upgrade Notes:</b></p>

<ol>
    <li>If you are willing to accept downtime, you can simply take all the brokers down, update the code and start them back up. They will start
        with the new protocol by default.</li>
    <li>Bumping the protocol version and restarting can be done any time after the brokers are upgraded. It does not have to be immediately after.
        Similarly for the message format version.</li>
    <li>If you are using Java8 method references in your Kafka Streams code you might need to update your code to resolve method ambiguties.
        Hot-swapping the jar-file only might not work.</li>
</ol>

<h5><a id="upgrade_111_notable" href="#upgrade_111_notable">Notable changes in 1.1.1</a></h5>
<ul>
    <li> New Kafka Streams configuration parameter <code>upgrade.from</code> added that allows rolling bounce upgrade from version 0.10.0.x </li>
    <li> See the <a href="/{{version}}/documentation/streams/upgrade-guide.html"><b>Kafka Streams upgrade guide</b></a> for details about this new config.
</ul>

<h5><a id="upgrade_110_notable" href="#upgrade_110_notable">Notable changes in 1.1.0</a></h5>
<ul>
    <li>The kafka artifact in Maven no longer depends on log4j or slf4j-log4j12. Similarly to the kafka-clients artifact, users
        can now choose the logging back-end by including the appropriate slf4j module (slf4j-log4j12, logback, etc.). The release
        tarball still includes log4j and slf4j-log4j12.</li>
    <li><a href="https://cwiki.apache.org/confluence/x/uaBzB">KIP-225</a> changed the metric "records.lag" to use tags for topic and partition. The original version with the name format "{topic}-{partition}.records-lag" is deprecated and will be removed in 2.0.0.</li>
    <li>Kafka Streams is more robust against broker communication errors. Instead of stopping the Kafka Streams client with a fatal exception,
	Kafka Streams tries to self-heal and reconnect to the cluster. Using the new <code>AdminClient</code> you have better control of how often
	Kafka Streams retries and can <a href="/{{version}}/documentation/streams/developer-guide/config-streams">configure</a>
	fine-grained timeouts (instead of hard coded retries as in older version).</li>
    <li>Kafka Streams rebalance time was reduced further making Kafka Streams more responsive.</li>
    <li>Kafka Connect now supports message headers in both sink and source connectors, and to manipulate them via simple message transforms. Connectors must be changed to explicitly use them. A new <code>HeaderConverter</code> is introduced to control how headers are (de)serialized, and the new "SimpleHeaderConverter" is used by default to use string representations of values.</li>
    <li>kafka.tools.DumpLogSegments now automatically sets deep-iteration option if print-data-log is enabled
        explicitly or implicitly due to any of the other options like decoder.</li>
</ul>

<h5><a id="upgrade_110_new_protocols" href="#upgrade_110_new_protocols">New Protocol Versions</a></h5>
<ul>
    <li> <a href="https://cwiki.apache.org/confluence/display/KAFKA/KIP-226+-+Dynamic+Broker+Configuration">KIP-226</a> introduced DescribeConfigs Request/Response v1.</li>
    <li> <a href="https://cwiki.apache.org/confluence/display/KAFKA/KIP-227%3A+Introduce+Incremental+FetchRequests+to+Increase+Partition+Scalability">KIP-227</a> introduced Fetch Request/Response v7.</li>
</ul>

<h5><a id="upgrade_110_streams_from_10" href="#upgrade_110_streams_from_10">Upgrading a 1.0 Kafka Streams Application</a></h5>
<ul>
    <li> Upgrading your Streams application from 1.0 to 1.1 does not require a broker upgrade.
        A Kafka Streams 1.1 application can connect to 1.0, 0.11.0, 0.10.2 and 0.10.1 brokers (it is not possible to connect to 0.10.0 brokers though). </li>
    <li> See <a href="/{{version}}/documentation/streams/upgrade-guide#streams_api_changes_110">Streams API changes in 1.1.0</a> for more details. </li>
</ul>

<h4><a id="upgrade_1_0_0" href="#upgrade_1_0_0">Upgrading from 0.8.x, 0.9.x, 0.10.0.x, 0.10.1.x, 0.10.2.x or 0.11.0.x to 1.0.0</a></h4>
<p>Kafka 1.0.0 introduces wire protocol changes. By following the recommended rolling upgrade plan below,
    you guarantee no downtime during the upgrade. However, please review the <a href="#upgrade_100_notable">notable changes in 1.0.0</a> before upgrading.
</p>

<p><b>For a rolling upgrade:</b></p>

<ol>
    <li> Update server.properties on all brokers and add the following properties. CURRENT_KAFKA_VERSION refers to the version you
        are upgrading from. CURRENT_MESSAGE_FORMAT_VERSION refers to the message format version currently in use. If you have previously
        overridden the message format version, you should keep its current value. Alternatively, if you are upgrading from a version prior
        to 0.11.0.x, then CURRENT_MESSAGE_FORMAT_VERSION should be set to match CURRENT_KAFKA_VERSION.
        <ul>
            <li>inter.broker.protocol.version=CURRENT_KAFKA_VERSION (e.g. 0.8.2, 0.9.0, 0.10.0, 0.10.1, 0.10.2, 0.11.0).</li>
            <li>log.message.format.version=CURRENT_MESSAGE_FORMAT_VERSION  (See <a href="#upgrade_10_performance_impact">potential performance impact
		following the upgrade</a> for the details on what this configuration does.)</li>
        </ul>
	If you are upgrading from 0.11.0.x and you have not overridden the message format, you must set
	both the message format version and the inter-broker protocol version to 0.11.0.
        <ul>
            <li>inter.broker.protocol.version=0.11.0</li>
            <li>log.message.format.version=0.11.0</li>
        </ul>
    </li>
    <li> Upgrade the brokers one at a time: shut down the broker, update the code, and restart it. </li>
    <li> Once the entire cluster is upgraded, bump the protocol version by editing <code>inter.broker.protocol.version</code> and setting it to 1.0.
    <li> Restart the brokers one by one for the new protocol version to take effect. </li>
    <li> If you have overridden the message format version as instructed above, then you need to do one more rolling restart to
        upgrade it to its latest version. Once all (or most) consumers have been upgraded to 0.11.0 or later,
        change log.message.format.version to 1.0 on each broker and restart them one by one. If you are upgrading from
        0.11.0 and log.message.format.version is set to 0.11.0, you can update the config and skip the rolling restart.
        Note that the older Scala consumer does not support the new message format introduced in 0.11, so to avoid the
        performance cost of down-conversion (or to take advantage of <a href="#upgrade_11_exactly_once_semantics">exactly once semantics</a>),
        the newer Java consumer must be used.</li>
</ol>

<p><b>Additional Upgrade Notes:</b></p>

<ol>
    <li>If you are willing to accept downtime, you can simply take all the brokers down, update the code and start them back up. They will start
        with the new protocol by default.</li>
    <li>Bumping the protocol version and restarting can be done any time after the brokers are upgraded. It does not have to be immediately after.
        Similarly for the message format version.</li>
</ol>

<h5><a id="upgrade_102_notable" href="#upgrade_102_notable">Notable changes in 1.0.2</a></h5>
<ul>
    <li> New Kafka Streams configuration parameter <code>upgrade.from</code> added that allows rolling bounce upgrade from version 0.10.0.x </li>
    <li> See the <a href="/{{version}}/documentation/streams/upgrade-guide.html"><b>Kafka Streams upgrade guide</b></a> for details about this new config.
</ul>

<h5><a id="upgrade_101_notable" href="#upgrade_101_notable">Notable changes in 1.0.1</a></h5>
<ul>
    <li>Restored binary compatibility of AdminClient's Options classes (e.g. CreateTopicsOptions, DeleteTopicsOptions, etc.) with
        0.11.0.x. Binary (but not source) compatibility had been broken inadvertently in 1.0.0.</li>
</ul>

<h5><a id="upgrade_100_notable" href="#upgrade_100_notable">Notable changes in 1.0.0</a></h5>
<ul>
    <li>Topic deletion is now enabled by default, since the functionality is now stable. Users who wish to
        to retain the previous behavior should set the broker config <code>delete.topic.enable</code> to <code>false</code>. Keep in mind that topic deletion removes data and the operation is not reversible (i.e. there is no "undelete" operation)</li>
    <li>For topics that support timestamp search if no offset can be found for a partition, that partition is now included in the search result with a null offset value. Previously, the partition was not included in the map.
        This change was made to make the search behavior consistent with the case of topics not supporting timestamp search.
    <li>If the <code>inter.broker.protocol.version</code> is 1.0 or later, a broker will now stay online to serve replicas
        on live log directories even if there are offline log directories. A log directory may become offline due to IOException
        caused by hardware failure. Users need to monitor the per-broker metric <code>offlineLogDirectoryCount</code> to check
        whether there is offline log directory. </li>
    <li>Added KafkaStorageException which is a retriable exception. KafkaStorageException will be converted to NotLeaderForPartitionException in the response
        if the version of the client's FetchRequest or ProducerRequest does not support KafkaStorageException. </li>
    <li>-XX:+DisableExplicitGC was replaced by -XX:+ExplicitGCInvokesConcurrent in the default JVM settings. This helps
        avoid out of memory exceptions during allocation of native memory by direct buffers in some cases.</li>
    <li>The overridden <code>handleError</code> method implementations have been removed from the following deprecated classes in
        the <code>kafka.api</code> package: <code>FetchRequest</code>, <code>GroupCoordinatorRequest</code>, <code>OffsetCommitRequest</code>,
        <code>OffsetFetchRequest</code>, <code>OffsetRequest</code>, <code>ProducerRequest</code>, and <code>TopicMetadataRequest</code>.
        This was only intended for use on the broker, but it is no longer in use and the implementations have not been maintained.
        A stub implementation has been retained for binary compatibility.</li>
    <li>The Java clients and tools now accept any string as a client-id.</li>
    <li>The deprecated tool <code>kafka-consumer-offset-checker.sh</code> has been removed. Use <code>kafka-consumer-groups.sh</code> to get consumer group details.</li>
    <li>SimpleAclAuthorizer now logs access denials to the authorizer log by default.</li>
    <li>Authentication failures are now reported to clients as one of the subclasses of <code>AuthenticationException</code>.
        No retries will be performed if a client connection fails authentication.</li>
    <li>Custom <code>SaslServer</code> implementations may throw <code>SaslAuthenticationException</code> to provide an error
        message to return to clients indicating the reason for authentication failure. Implementors should take care not to include
        any security-critical information in the exception message that should not be leaked to unauthenticated clients.</li>
    <li>The <code>app-info</code> mbean registered with JMX to provide version and commit id will be deprecated and replaced with
        metrics providing these attributes.</li>
    <li>Kafka metrics may now contain non-numeric values. <code>org.apache.kafka.common.Metric#value()</code> has been deprecated and
        will return <code>0.0</code> in such cases to minimise the probability of breaking users who read the value of every client
        metric (via a <code>MetricsReporter</code> implementation or by calling the <code>metrics()</code> method).
        <code>org.apache.kafka.common.Metric#metricValue()</code> can be used to retrieve numeric and non-numeric metric values.</li>
    <li>Every Kafka rate metric now has a corresponding cumulative count metric with the suffix <code>-total</code>
        to simplify downstream processing. For example, <code>records-consumed-rate</code> has a corresponding
        metric named <code>records-consumed-total</code>.</li>
    <li>Mx4j will only be enabled if the system property <code>kafka_mx4jenable</code> is set to <code>true</code>. Due to a logic
        inversion bug, it was previously enabled by default and disabled if <code>kafka_mx4jenable</code> was set to <code>true</code>.</li>
    <li>The package <code>org.apache.kafka.common.security.auth</code> in the clients jar has been made public and added to the javadocs.
        Internal classes which had previously been located in this package have been moved elsewhere.</li>
    <li>When using an Authorizer and a user doesn't have required permissions on a topic, the broker
        will return TOPIC_AUTHORIZATION_FAILED errors to requests irrespective of topic existence on broker.
        If the user have required permissions and the topic doesn't exists, then the UNKNOWN_TOPIC_OR_PARTITION
        error code will be returned. </li>
    <li>config/consumer.properties file updated to use new consumer config properties.</li>
</ul>

<h5><a id="upgrade_100_new_protocols" href="#upgrade_100_new_protocols">New Protocol Versions</a></h5>
<ul>
    <li> <a href="https://cwiki.apache.org/confluence/display/KAFKA/KIP-112%3A+Handle+disk+failure+for+JBOD">KIP-112</a>: LeaderAndIsrRequest v1 introduces a partition-level <code>is_new</code> field. </li>
    <li> <a href="https://cwiki.apache.org/confluence/display/KAFKA/KIP-112%3A+Handle+disk+failure+for+JBOD">KIP-112</a>: UpdateMetadataRequest v4 introduces a partition-level <code>offline_replicas</code> field. </li>
    <li> <a href="https://cwiki.apache.org/confluence/display/KAFKA/KIP-112%3A+Handle+disk+failure+for+JBOD">KIP-112</a>: MetadataResponse v5 introduces a partition-level <code>offline_replicas</code> field. </li>
    <li> <a href="https://cwiki.apache.org/confluence/display/KAFKA/KIP-112%3A+Handle+disk+failure+for+JBOD">KIP-112</a>: ProduceResponse v4 introduces error code for KafkaStorageException. </li>
    <li> <a href="https://cwiki.apache.org/confluence/display/KAFKA/KIP-112%3A+Handle+disk+failure+for+JBOD">KIP-112</a>: FetchResponse v6 introduces error code for KafkaStorageException. </li>
    <li> <a href="https://cwiki.apache.org/confluence/display/KAFKA/KIP-152+-+Improve+diagnostics+for+SASL+authentication+failures">KIP-152</a>:
         SaslAuthenticate request has been added to enable reporting of authentication failures. This request will
         be used if the SaslHandshake request version is greater than 0. </li>
</ul>

<h5><a id="upgrade_100_streams_from_0110" href="#upgrade_100_streams_from_0110">Upgrading a 0.11.0 Kafka Streams Application</a></h5>
<ul>
    <li> Upgrading your Streams application from 0.11.0 to 1.0 does not require a broker upgrade.
         A Kafka Streams 1.0 application can connect to 0.11.0, 0.10.2 and 0.10.1 brokers (it is not possible to connect to 0.10.0 brokers though).
         However, Kafka Streams 1.0 requires 0.10 message format or newer and does not work with older message formats. </li>
    <li> If you are monitoring on streams metrics, you will need make some changes to the metrics names in your reporting and monitoring code, because the metrics sensor hierarchy was changed. </li>
    <li> There are a few public APIs including <code>ProcessorContext#schedule()</code>, <code>Processor#punctuate()</code> and <code>KStreamBuilder</code>, <code>TopologyBuilder</code> are being deprecated by new APIs.
         We recommend making corresponding code changes, which should be very minor since the new APIs look quite similar, when you upgrade.
    <li> See <a href="/{{version}}/documentation/streams/upgrade-guide#streams_api_changes_100">Streams API changes in 1.0.0</a> for more details. </li>
</ul>

<h5><a id="upgrade_100_streams_from_0102" href="#upgrade_100_streams_from_0102">Upgrading a 0.10.2 Kafka Streams Application</a></h5>
<ul>
    <li> Upgrading your Streams application from 0.10.2 to 1.0 does not require a broker upgrade.
         A Kafka Streams 1.0 application can connect to 1.0, 0.11.0, 0.10.2 and 0.10.1 brokers (it is not possible to connect to 0.10.0 brokers though). </li>
    <li> If you are monitoring on streams metrics, you will need make some changes to the metrics names in your reporting and monitoring code, because the metrics sensor hierarchy was changed. </li>
    <li> There are a few public APIs including <code>ProcessorContext#schedule()</code>, <code>Processor#punctuate()</code> and <code>KStreamBuilder</code>, <code>TopologyBuilder</code> are being deprecated by new APIs.
         We recommend making corresponding code changes, which should be very minor since the new APIs look quite similar, when you upgrade.
    <li> If you specify customized <code>key.serde</code>, <code>value.serde</code> and <code>timestamp.extractor</code> in configs, it is recommended to use their replaced configure parameter as these configs are deprecated. </li>
    <li> See <a href="/{{version}}/documentation/streams/upgrade-guide#streams_api_changes_0110">Streams API changes in 0.11.0</a> for more details. </li>
</ul>

<h5><a id="upgrade_100_streams_from_0101" href="#upgrade_1100_streams_from_0101">Upgrading a 0.10.1 Kafka Streams Application</a></h5>
<ul>
    <li> Upgrading your Streams application from 0.10.1 to 1.0 does not require a broker upgrade.
         A Kafka Streams 1.0 application can connect to 1.0, 0.11.0, 0.10.2 and 0.10.1 brokers (it is not possible to connect to 0.10.0 brokers though). </li>
    <li> You need to recompile your code. Just swapping the Kafka Streams library jar file will not work and will break your application. </li>
    <li> If you are monitoring on streams metrics, you will need make some changes to the metrics names in your reporting and monitoring code, because the metrics sensor hierarchy was changed. </li>
    <li> There are a few public APIs including <code>ProcessorContext#schedule()</code>, <code>Processor#punctuate()</code> and <code>KStreamBuilder</code>, <code>TopologyBuilder</code> are being deprecated by new APIs.
         We recommend making corresponding code changes, which should be very minor since the new APIs look quite similar, when you upgrade.
    <li> If you specify customized <code>key.serde</code>, <code>value.serde</code> and <code>timestamp.extractor</code> in configs, it is recommended to use their replaced configure parameter as these configs are deprecated. </li>
    <li> If you use a custom (i.e., user implemented) timestamp extractor, you will need to update this code, because the <code>TimestampExtractor</code> interface was changed. </li>
    <li> If you register custom metrics, you will need to update this code, because the <code>StreamsMetric</code> interface was changed. </li>
    <li> See <a href="/{{version}}/documentation/streams/upgrade-guide#streams_api_changes_100">Streams API changes in 1.0.0</a>,
         <a href="/{{version}}/documentation/streams/upgrade-guide#streams_api_changes_0110">Streams API changes in 0.11.0</a> and
         <a href="/{{version}}/documentation/streams/upgrade-guide#streams_api_changes_0102">Streams API changes in 0.10.2</a> for more details. </li>
</ul>

<h5><a id="upgrade_100_streams_from_0100" href="#upgrade_100_streams_from_0100">Upgrading a 0.10.0 Kafka Streams Application</a></h5>
<ul>
    <li> Upgrading your Streams application from 0.10.0 to 1.0 does require a <a href="#upgrade_10_1">broker upgrade</a> because a Kafka Streams 1.0 application can only connect to 0.1, 0.11.0, 0.10.2, or 0.10.1 brokers. </li>
    <li> There are couple of API changes, that are not backward compatible (cf. <a href="/{{version}}/documentation/streams/upgrade-guide#streams_api_changes_100">Streams API changes in 1.0.0</a>,
         <a href="/{{version}}/documentation/streams#streams_api_changes_0110">Streams API changes in 0.11.0</a>,
         <a href="/{{version}}/documentation/streams#streams_api_changes_0102">Streams API changes in 0.10.2</a>, and
         <a href="/{{version}}/documentation/streams#streams_api_changes_0101">Streams API changes in 0.10.1</a> for more details).
         Thus, you need to update and recompile your code. Just swapping the Kafka Streams library jar file will not work and will break your application. </li>
    <li> Upgrading from 0.10.0.x to 1.0.2 requires two rolling bounces with config <code>upgrade.from="0.10.0"</code> set for first upgrade phase
        (cf. <a href="https://cwiki.apache.org/confluence/display/KAFKA/KIP-268%3A+Simplify+Kafka+Streams+Rebalance+Metadata+Upgrade">KIP-268</a>).
        As an alternative, an offline upgrade is also possible.
        <ul>
            <li> prepare your application instances for a rolling bounce and make sure that config <code>upgrade.from</code> is set to <code>"0.10.0"</code> for new version 0.11.0.3 </li>
            <li> bounce each instance of your application once </li>
            <li> prepare your newly deployed 1.0.2 application instances for a second round of rolling bounces; make sure to remove the value for config <code>upgrade.from</code> </li>
            <li> bounce each instance of your application once more to complete the upgrade </li>
        </ul>
    </li>
    <li> Upgrading from 0.10.0.x to 1.0.0 or 1.0.1 requires an offline upgrade (rolling bounce upgrade is not supported)

        <ul>
            <li> stop all old (0.10.0.x) application instances </li>
            <li> update your code and swap old code and jar file with new code and new jar file </li>
            <li> restart all new (1.0.0 or 1.0.1) application instances </li>
        </ul>
    </li>
</ul>

<h4><a id="upgrade_11_0_0" href="#upgrade_11_0_0">Upgrading from 0.8.x, 0.9.x, 0.10.0.x, 0.10.1.x or 0.10.2.x to 0.11.0.0</a></h4>
<p>Kafka 0.11.0.0 introduces a new message format version as well as wire protocol changes. By following the recommended rolling upgrade plan below,
  you guarantee no downtime during the upgrade. However, please review the <a href="#upgrade_1100_notable">notable changes in 0.11.0.0</a> before upgrading.
</p>

<p>Starting with version 0.10.2, Java clients (producer and consumer) have acquired the ability to communicate with older brokers. Version 0.11.0
    clients can talk to version 0.10.0 or newer brokers. However, if your brokers are older than 0.10.0, you must upgrade all the brokers in the
    Kafka cluster before upgrading your clients. Version 0.11.0 brokers support 0.8.x and newer clients.
</p>

<p><b>For a rolling upgrade:</b></p>

<ol>
    <li> Update server.properties on all brokers and add the following properties. CURRENT_KAFKA_VERSION refers to the version you
      are upgrading from. CURRENT_MESSAGE_FORMAT_VERSION refers to the current message format version currently in use. If you have
      not overridden the message format previously, then CURRENT_MESSAGE_FORMAT_VERSION should be set to match CURRENT_KAFKA_VERSION.
        <ul>
            <li>inter.broker.protocol.version=CURRENT_KAFKA_VERSION (e.g. 0.8.2, 0.9.0, 0.10.0, 0.10.1 or 0.10.2).</li>
            <li>log.message.format.version=CURRENT_MESSAGE_FORMAT_VERSION  (See <a href="#upgrade_10_performance_impact">potential performance impact
        following the upgrade</a> for the details on what this configuration does.)</li>
        </ul>
    </li>
    <li> Upgrade the brokers one at a time: shut down the broker, update the code, and restart it. </li>
    <li> Once the entire cluster is upgraded, bump the protocol version by editing <code>inter.broker.protocol.version</code> and setting it to 0.11.0, but
      do not change <code>log.message.format.version</code> yet. </li>
    <li> Restart the brokers one by one for the new protocol version to take effect. </li>
    <li> Once all (or most) consumers have been upgraded to 0.11.0 or later, then change log.message.format.version to 0.11.0 on each
      broker and restart them one by one. Note that the older Scala consumer does not support the new message format, so to avoid
      the performance cost of down-conversion (or to take advantage of <a href="#upgrade_11_exactly_once_semantics">exactly once semantics</a>),
      the new Java consumer must be used.</li>
</ol>

<p><b>Additional Upgrade Notes:</b></p>

<ol>
  <li>If you are willing to accept downtime, you can simply take all the brokers down, update the code and start them back up. They will start
    with the new protocol by default.</li>
  <li>Bumping the protocol version and restarting can be done any time after the brokers are upgraded. It does not have to be immediately after.
    Similarly for the message format version.</li>
  <li>It is also possible to enable the 0.11.0 message format on individual topics using the topic admin tool (<code>bin/kafka-topics.sh</code>)
    prior to updating the global setting <code>log.message.format.version</code>.</li>
  <li>If you are upgrading from a version prior to 0.10.0, it is NOT necessary to first update the message format to 0.10.0
    before you switch to 0.11.0.</li>
</ol>

<h5><a id="upgrade_1100_streams_from_0102" href="#upgrade_1100_streams_from_0102">Upgrading a 0.10.2 Kafka Streams Application</a></h5>
<ul>
    <li> Upgrading your Streams application from 0.10.2 to 0.11.0 does not require a broker upgrade.
         A Kafka Streams 0.11.0 application can connect to 0.11.0, 0.10.2 and 0.10.1 brokers (it is not possible to connect to 0.10.0 brokers though). </li>
    <li> If you specify customized <code>key.serde</code>, <code>value.serde</code> and <code>timestamp.extractor</code> in configs, it is recommended to use their replaced configure parameter as these configs are deprecated. </li>
    <li> See <a href="/{{version}}/documentation/streams/upgrade-guide#streams_api_changes_0110">Streams API changes in 0.11.0</a> for more details. </li>
</ul>

<h5><a id="upgrade_1100_streams_from_0101" href="#upgrade_1100_streams_from_0101">Upgrading a 0.10.1 Kafka Streams Application</a></h5>
<ul>
    <li> Upgrading your Streams application from 0.10.1 to 0.11.0 does not require a broker upgrade.
         A Kafka Streams 0.11.0 application can connect to 0.11.0, 0.10.2 and 0.10.1 brokers (it is not possible to connect to 0.10.0 brokers though). </li>
    <li> You need to recompile your code. Just swapping the Kafka Streams library jar file will not work and will break your application. </li>
    <li> If you specify customized <code>key.serde</code>, <code>value.serde</code> and <code>timestamp.extractor</code> in configs, it is recommended to use their replaced configure parameter as these configs are deprecated. </li>
    <li> If you use a custom (i.e., user implemented) timestamp extractor, you will need to update this code, because the <code>TimestampExtractor</code> interface was changed. </li>
    <li> If you register custom metrics, you will need to update this code, because the <code>StreamsMetric</code> interface was changed. </li>
    <li> See <a href="/{{version}}/documentation/streams/upgrade-guide#streams_api_changes_0110">Streams API changes in 0.11.0</a> and
         <a href="/{{version}}/documentation/streams/upgrade-guide#streams_api_changes_0102">Streams API changes in 0.10.2</a> for more details. </li>
</ul>

<h5><a id="upgrade_1100_streams_from_0100" href="#upgrade_1100_streams_from_0100">Upgrading a 0.10.0 Kafka Streams Application</a></h5>
<ul>
    <li> Upgrading your Streams application from 0.10.0 to 0.11.0 does require a <a href="#upgrade_10_1">broker upgrade</a> because a Kafka Streams 0.11.0 application can only connect to 0.11.0, 0.10.2, or 0.10.1 brokers. </li>
    <li> There are couple of API changes, that are not backward compatible (cf. <a href="/{{version}}/documentation/streams#streams_api_changes_0110">Streams API changes in 0.11.0</a>,
         <a href="/{{version}}/documentation/streams#streams_api_changes_0102">Streams API changes in 0.10.2</a>, and
         <a href="/{{version}}/documentation/streams#streams_api_changes_0101">Streams API changes in 0.10.1</a> for more details).
         Thus, you need to update and recompile your code. Just swapping the Kafka Streams library jar file will not work and will break your application. </li>
    <li> Upgrading from 0.10.0.x to 0.11.0.3 requires two rolling bounces with config <code>upgrade.from="0.10.0"</code> set for first upgrade phase
        (cf. <a href="https://cwiki.apache.org/confluence/display/KAFKA/KIP-268%3A+Simplify+Kafka+Streams+Rebalance+Metadata+Upgrade">KIP-268</a>).
        As an alternative, an offline upgrade is also possible.
        <ul>
            <li> prepare your application instances for a rolling bounce and make sure that config <code>upgrade.from</code> is set to <code>"0.10.0"</code> for new version 0.11.0.3 </li>
            <li> bounce each instance of your application once </li>
            <li> prepare your newly deployed 0.11.0.3 application instances for a second round of rolling bounces; make sure to remove the value for config <code>upgrade.from</code> </li>
            <li> bounce each instance of your application once more to complete the upgrade </li>
        </ul>
    </li>
    <li> Upgrading from 0.10.0.x to 0.11.0.0, 0.11.0.1, or 0.11.0.2 requires an offline upgrade (rolling bounce upgrade is not supported)
        <ul>
            <li> stop all old (0.10.0.x) application instances </li>
            <li> update your code and swap old code and jar file with new code and new jar file </li>
            <li> restart all new (0.11.0.0 , 0.11.0.1, or 0.11.0.2) application instances </li>
        </ul>
    </li>
</ul>

<h5><a id="upgrade_1103_notable" href="#upgrade_1103_notable">Notable changes in 0.11.0.3</a></h5>
<ul>
<li> New Kafka Streams configuration parameter <code>upgrade.from</code> added that allows rolling bounce upgrade from version 0.10.0.x </li>
<li> See the <a href="/{{version}}/documentation/streams/upgrade-guide.html"><b>Kafka Streams upgrade guide</b></a> for details about this new config.
</ul>

<h5><a id="upgrade_1100_notable" href="#upgrade_1100_notable">Notable changes in 0.11.0.0</a></h5>
<ul>
    <li>Unclean leader election is now disabled by default. The new default favors durability over availability. Users who wish to
        to retain the previous behavior should set the broker config <code>unclean.leader.election.enable</code> to <code>true</code>.</li>
    <li>Producer configs <code>block.on.buffer.full</code>, <code>metadata.fetch.timeout.ms</code> and <code>timeout.ms</code> have been
        removed. They were initially deprecated in Kafka 0.9.0.0.</li>
    <li>The <code>offsets.topic.replication.factor</code> broker config is now enforced upon auto topic creation. Internal
        auto topic creation will fail with a GROUP_COORDINATOR_NOT_AVAILABLE error until the cluster size meets this
        replication factor requirement.</li>
    <li> When compressing data with snappy, the producer and broker will use the compression scheme's default block size (2 x 32 KB)
         instead of 1 KB in order to improve the compression ratio. There have been reports of data compressed with the smaller
         block size being 50% larger than when compressed with the larger block size. For the snappy case, a producer with 5000
         partitions will require an additional 315 MB of JVM heap.</li>
    <li> Similarly, when compressing data with gzip, the producer and broker will use 8 KB instead of 1 KB as the buffer size. The default
         for gzip is excessively low (512 bytes). </li>
    <li>The broker configuration <code>max.message.bytes</code> now applies to the total size of a batch of messages.
        Previously the setting applied to batches of compressed messages, or to non-compressed messages individually.
        A message batch may consist of only a single message, so in most cases, the limitation on the size of
        individual messages is only reduced by the overhead of the batch format. However, there are some subtle implications
        for message format conversion (see <a href="#upgrade_11_message_format">below</a> for more detail). Note also
        that while previously the broker would ensure that at least one message is returned in each fetch request (regardless of the
        total and partition-level fetch sizes), the same behavior now applies to one message batch.</li>
    <li>GC log rotation is enabled by default, see KAFKA-3754 for details.</li>
    <li>Deprecated constructors of RecordMetadata, MetricName and Cluster classes have been removed.</li>
    <li>Added user headers support through a new Headers interface providing user headers read and write access.</li>
    <li>ProducerRecord and ConsumerRecord expose the new Headers API via <code>Headers headers()</code> method call.</li>
    <li>ExtendedSerializer and ExtendedDeserializer interfaces are introduced to support serialization and deserialization for headers. Headers will be ignored if the configured serializer and deserializer are not the above classes.</li>
    <li>A new config, <code>group.initial.rebalance.delay.ms</code>, was introduced.
        This config specifies the time, in milliseconds, that the <code>GroupCoordinator</code> will delay the initial consumer rebalance.
        The rebalance will be further delayed by the value of <code>group.initial.rebalance.delay.ms</code> as new members join the group, up to a maximum of <code>max.poll.interval.ms</code>.
        The default value for this is 3 seconds.
        During development and testing it might be desirable to set this to 0 in order to not delay test execution time.
    </li>
    <li><code>org.apache.kafka.common.Cluster#partitionsForTopic</code>, <code>partitionsForNode</code> and <code>availablePartitionsForTopic</code> methods
        will return an empty list instead of <code>null</code> (which is considered a bad practice) in case the metadata for the required topic does not exist.
    </li>
    <li>Streams API configuration parameters <code>timestamp.extractor</code>, <code>key.serde</code>, and <code>value.serde</code> were deprecated and
        replaced by <code>default.timestamp.extractor</code>, <code>default.key.serde</code>, and <code>default.value.serde</code>, respectively.
    </li>
    <li>For offset commit failures in the Java consumer's <code>commitAsync</code> APIs, we no longer expose the underlying
        cause when instances of <code>RetriableCommitFailedException</code> are passed to the commit callback. See
        <a href="https://issues.apache.org/jira/browse/KAFKA-5052">KAFKA-5052</a>  for more detail.
    </li>
</ul>

<h5><a id="upgrade_1100_new_protocols" href="#upgrade_1100_new_protocols">New Protocol Versions</a></h5>
<ul>
    <li> <a href="https://cwiki.apache.org/confluence/display/KAFKA/KIP-107%3A+Add+purgeDataBefore()+API+in+AdminClient">KIP-107</a>: FetchRequest v5 introduces a partition-level <code>log_start_offset</code> field. </li>
    <li> <a href="https://cwiki.apache.org/confluence/display/KAFKA/KIP-107%3A+Add+purgeDataBefore()+API+in+AdminClient">KIP-107</a>: FetchResponse v5 introduces a partition-level <code>log_start_offset</code> field. </li>
    <li> <a href="https://cwiki.apache.org/confluence/display/KAFKA/KIP-82+-+Add+Record+Headers">KIP-82</a>: ProduceRequest v3 introduces an array of <code>header</code> in the message protocol, containing <code>key</code> field and <code>value</code> field.</li>
    <li> <a href="https://cwiki.apache.org/confluence/display/KAFKA/KIP-82+-+Add+Record+Headers">KIP-82</a>: FetchResponse v5 introduces an array of <code>header</code> in the message protocol, containing <code>key</code> field and <code>value</code> field.</li>
</ul>

<h5><a id="upgrade_11_exactly_once_semantics" href="#upgrade_11_exactly_once_semantics">Notes on Exactly Once Semantics</a></h5>
<p>Kafka 0.11.0 includes support for idempotent and transactional capabilities in the producer. Idempotent delivery
  ensures that messages are delivered exactly once to a particular topic partition during the lifetime of a single producer.
  Transactional delivery allows producers to send data to multiple partitions such that either all messages are successfully
  delivered, or none of them are. Together, these capabilities enable "exactly once semantics" in Kafka. More details on these
  features are available in the user guide, but below we add a few specific notes on enabling them in an upgraded cluster.
  Note that enabling EoS is not required and there is no impact on the broker's behavior if unused.</p>

<ol>
  <li>Only the new Java producer and consumer support exactly once semantics.</li>
  <li>These features depend crucially on the <a href="#upgrade_11_message_format">0.11.0 message format</a>. Attempting to use them
    on an older format will result in unsupported version errors.</li>
  <li>Transaction state is stored in a new internal topic <code>__transaction_state</code>. This topic is not created until the
    the first attempt to use a transactional request API. Similar to the consumer offsets topic, there are several settings
    to control the topic's configuration. For example, <code>transaction.state.log.min.isr</code> controls the minimum ISR for
    this topic. See the configuration section in the user guide for a full list of options.</li>
  <li>For secure clusters, the transactional APIs require new ACLs which can be turned on with the <code>bin/kafka-acls.sh</code>.
    tool.</li>
  <li>EoS in Kafka introduces new request APIs and modifies several existing ones. See
    <a href="https://cwiki.apache.org/confluence/display/KAFKA/KIP-98+-+Exactly+Once+Delivery+and+Transactional+Messaging#KIP-98-ExactlyOnceDeliveryandTransactionalMessaging-RPCProtocolSummary">KIP-98</a>
    for the full details</li>
</ol>

<h5><a id="upgrade_11_message_format" href="#upgrade_11_message_format">Notes on the new message format in 0.11.0</a></h5>
<p>The 0.11.0 message format includes several major enhancements in order to support better delivery semantics for the producer
  (see <a href="https://cwiki.apache.org/confluence/display/KAFKA/KIP-98+-+Exactly+Once+Delivery+and+Transactional+Messaging">KIP-98</a>)
  and improved replication fault tolerance
  (see <a href="https://cwiki.apache.org/confluence/display/KAFKA/KIP-101+-+Alter+Replication+Protocol+to+use+Leader+Epoch+rather+than+High+Watermark+for+Truncation">KIP-101</a>).
  Although the new format contains more information to make these improvements possible, we have made the batch format much
  more efficient. As long as the number of messages per batch is more than 2, you can expect lower overall overhead. For smaller
  batches, however, there may be a small performance impact. See <a href="bit.ly/kafka-eos-perf">here</a> for the results of our
  initial performance analysis of the new message format. You can also find more detail on the message format in the
  <a href="https://cwiki.apache.org/confluence/display/KAFKA/KIP-98+-+Exactly+Once+Delivery+and+Transactional+Messaging#KIP-98-ExactlyOnceDeliveryandTransactionalMessaging-MessageFormat">KIP-98</a> proposal.
</p>
<p>One of the notable differences in the new message format is that even uncompressed messages are stored together as a single batch.
  This has a few implications for the broker configuration <code>max.message.bytes</code>, which limits the size of a single batch. First,
  if an older client produces messages to a topic partition using the old format, and the messages are individually smaller than
  <code>max.message.bytes</code>, the broker may still reject them after they are merged into a single batch during the up-conversion process.
  Generally this can happen when the aggregate size of the individual messages is larger than <code>max.message.bytes</code>. There is a similar
  effect for older consumers reading messages down-converted from the new format: if the fetch size is not set at least as large as
  <code>max.message.bytes</code>, the consumer may not be able to make progress even if the individual uncompressed messages are smaller
  than the configured fetch size. This behavior does not impact the Java client for 0.10.1.0 and later since it uses an updated fetch protocol
  which ensures that at least one message can be returned even if it exceeds the fetch size. To get around these problems, you should ensure
  1) that the producer's batch size is not set larger than <code>max.message.bytes</code>, and 2) that the consumer's fetch size is set at
  least as large as <code>max.message.bytes</code>.
</p>
<p>Most of the discussion on the performance impact of <a href="#upgrade_10_performance_impact">upgrading to the 0.10.0 message format</a>
  remains pertinent to the 0.11.0 upgrade. This mainly affects clusters that are not secured with TLS since "zero-copy" transfer
  is already not possible in that case. In order to avoid the cost of down-conversion, you should ensure that consumer applications
  are upgraded to the latest 0.11.0 client. Significantly, since the old consumer has been deprecated in 0.11.0.0, it does not support
  the new message format. You must upgrade to use the new consumer to use the new message format without the cost of down-conversion.
  Note that 0.11.0 consumers support backwards compatibility with 0.10.0 brokers and upward, so it is possible to upgrade the
  clients first before the brokers.
</p>

<h4><a id="upgrade_10_2_0" href="#upgrade_10_2_0">Upgrading from 0.8.x, 0.9.x, 0.10.0.x or 0.10.1.x to 0.10.2.0</a></h4>
<p>0.10.2.0 has wire protocol changes. By following the recommended rolling upgrade plan below, you guarantee no downtime during the upgrade.
However, please review the <a href="#upgrade_1020_notable">notable changes in 0.10.2.0</a> before upgrading.
</p>

<p>Starting with version 0.10.2, Java clients (producer and consumer) have acquired the ability to communicate with older brokers. Version 0.10.2
clients can talk to version 0.10.0 or newer brokers. However, if your brokers are older than 0.10.0, you must upgrade all the brokers in the
Kafka cluster before upgrading your clients. Version 0.10.2 brokers support 0.8.x and newer clients.
</p>

<p><b>For a rolling upgrade:</b></p>

<ol>
    <li> Update server.properties file on all brokers and add the following properties:
        <ul>
            <li>inter.broker.protocol.version=CURRENT_KAFKA_VERSION (e.g. 0.8.2, 0.9.0, 0.10.0 or 0.10.1).</li>
            <li>log.message.format.version=CURRENT_KAFKA_VERSION  (See <a href="#upgrade_10_performance_impact">potential performance impact following the upgrade</a> for the details on what this configuration does.)
        </ul>
    </li>
    <li> Upgrade the brokers one at a time: shut down the broker, update the code, and restart it. </li>
    <li> Once the entire cluster is upgraded, bump the protocol version by editing inter.broker.protocol.version and setting it to 0.10.2. </li>
    <li> If your previous message format is 0.10.0, change log.message.format.version to 0.10.2 (this is a no-op as the message format is the same for 0.10.0, 0.10.1 and 0.10.2).
        If your previous message format version is lower than 0.10.0, do not change log.message.format.version yet - this parameter should only change once all consumers have been upgraded to 0.10.0.0 or later.</li>
    <li> Restart the brokers one by one for the new protocol version to take effect. </li>
    <li> If log.message.format.version is still lower than 0.10.0 at this point, wait until all consumers have been upgraded to 0.10.0 or later,
        then change log.message.format.version to 0.10.2 on each broker and restart them one by one. </li>
</ol>

<p><b>Note:</b> If you are willing to accept downtime, you can simply take all the brokers down, update the code and start all of them. They will start with the new protocol by default.

<p><b>Note:</b> Bumping the protocol version and restarting can be done any time after the brokers were upgraded. It does not have to be immediately after.

<h5><a id="upgrade_1020_streams_from_0101" href="#upgrade_1020_streams_from_0101">Upgrading a 0.10.1 Kafka Streams Application</a></h5>
<ul>
    <li> Upgrading your Streams application from 0.10.1 to 0.10.2 does not require a broker upgrade.
         A Kafka Streams 0.10.2 application can connect to 0.10.2 and 0.10.1 brokers (it is not possible to connect to 0.10.0 brokers though). </li>
    <li> You need to recompile your code. Just swapping the Kafka Streams library jar file will not work and will break your application. </li>
    <li> If you use a custom (i.e., user implemented) timestamp extractor, you will need to update this code, because the <code>TimestampExtractor</code> interface was changed. </li>
    <li> If you register custom metrics, you will need to update this code, because the <code>StreamsMetric</code> interface was changed. </li>
    <li> See <a href="/{{version}}/documentation/streams/upgrade-guide#streams_api_changes_0102">Streams API changes in 0.10.2</a> for more details. </li>
</ul>

<h5><a id="upgrade_1020_streams_from_0100" href="#upgrade_1020_streams_from_0100">Upgrading a 0.10.0 Kafka Streams Application</a></h5>
<ul>
    <li> Upgrading your Streams application from 0.10.0 to 0.10.2 does require a <a href="#upgrade_10_1">broker upgrade</a> because a Kafka Streams 0.10.2 application can only connect to 0.10.2 or 0.10.1 brokers. </li>
    <li> There are couple of API changes, that are not backward compatible (cf. <a href="/{{version}}/documentation/streams#streams_api_changes_0102">Streams API changes in 0.10.2</a> for more details).
         Thus, you need to update and recompile your code. Just swapping the Kafka Streams library jar file will not work and will break your application. </li>
    <li> Upgrading from 0.10.0.x to 0.10.2.2 requires two rolling bounces with config <code>upgrade.from="0.10.0"</code> set for first upgrade phase
         (cf. <a href="https://cwiki.apache.org/confluence/display/KAFKA/KIP-268%3A+Simplify+Kafka+Streams+Rebalance+Metadata+Upgrade">KIP-268</a>).
         As an alternative, an offline upgrade is also possible.
        <ul>
            <li> prepare your application instances for a rolling bounce and make sure that config <code>upgrade.from</code> is set to <code>"0.10.0"</code> for new version 0.10.2.2 </li>
            <li> bounce each instance of your application once </li>
            <li> prepare your newly deployed 0.10.2.2 application instances for a second round of rolling bounces; make sure to remove the value for config <code>upgrade.from</code> </li>
            <li> bounce each instance of your application once more to complete the upgrade </li>
        </ul>
    </li>
    <li> Upgrading from 0.10.0.x to 0.10.2.0 or 0.10.2.1 requires an offline upgrade (rolling bounce upgrade is not supported)
        <ul>
            <li> stop all old (0.10.0.x) application instances </li>
            <li> update your code and swap old code and jar file with new code and new jar file </li>
            <li> restart all new (0.10.2.0 or 0.10.2.1) application instances </li>
        </ul>
    </li>
</ul>

<h5><a id="upgrade_10202_notable" href="#upgrade_10202_notable">Notable changes in 0.10.2.2</a></h5>
<ul>
<li> New configuration parameter <code>upgrade.from</code> added that allows rolling bounce upgrade from version 0.10.0.x </li>
</ul>

<h5><a id="upgrade_10201_notable" href="#upgrade_10201_notable">Notable changes in 0.10.2.1</a></h5>
<ul>
  <li> The default values for two configurations of the StreamsConfig class were changed to improve the resiliency of Kafka Streams applications. The internal Kafka Streams producer <code>retries</code> default value was changed from 0 to 10. The internal Kafka Streams consumer <code>max.poll.interval.ms</code>  default value was changed from 300000 to <code>Integer.MAX_VALUE</code>.
  </li>
</ul>

<h5><a id="upgrade_1020_notable" href="#upgrade_1020_notable">Notable changes in 0.10.2.0</a></h5>
<ul>
    <li>The Java clients (producer and consumer) have acquired the ability to communicate with older brokers. Version 0.10.2 clients
        can talk to version 0.10.0 or newer brokers. Note that some features are not available or are limited when older brokers
        are used. </li>
    <li>Several methods on the Java consumer may now throw <code>InterruptException</code> if the calling thread is interrupted.
        Please refer to the <code>KafkaConsumer</code> Javadoc for a more in-depth explanation of this change.</li>
    <li>Java consumer now shuts down gracefully. By default, the consumer waits up to 30 seconds to complete pending requests.
        A new close API with timeout has been added to <code>KafkaConsumer</code> to control the maximum wait time.</li>
    <li>Multiple regular expressions separated by commas can be passed to MirrorMaker with the new Java consumer via the --whitelist option. This
        makes the behaviour consistent with MirrorMaker when used the old Scala consumer.</li>
    <li>Upgrading your Streams application from 0.10.1 to 0.10.2 does not require a broker upgrade.
        A Kafka Streams 0.10.2 application can connect to 0.10.2 and 0.10.1 brokers (it is not possible to connect to 0.10.0 brokers though).</li>
    <li>The Zookeeper dependency was removed from the Streams API. The Streams API now uses the Kafka protocol to manage internal topics instead of
        modifying Zookeeper directly. This eliminates the need for privileges to access Zookeeper directly and "StreamsConfig.ZOOKEEPER_CONFIG"
        should not be set in the Streams app any more. If the Kafka cluster is secured, Streams apps must have the required security privileges to create new topics.</li>
    <li>Several new fields including "security.protocol", "connections.max.idle.ms", "retry.backoff.ms", "reconnect.backoff.ms" and "request.timeout.ms" were added to
        StreamsConfig class. User should pay attention to the default values and set these if needed. For more details please refer to <a href="/{{version}}/documentation/#streamsconfigs">3.5 Kafka Streams Configs</a>.</li>
</ul>

<h5><a id="upgrade_1020_new_protocols" href="#upgrade_1020_new_protocols">New Protocol Versions</a></h5>
<ul>
    <li> <a href="https://cwiki.apache.org/confluence/display/KAFKA/KIP-88%3A+OffsetFetch+Protocol+Update">KIP-88</a>: OffsetFetchRequest v2 supports retrieval of offsets for all topics if the <code>topics</code> array is set to <code>null</code>. </li>
    <li> <a href="https://cwiki.apache.org/confluence/display/KAFKA/KIP-88%3A+OffsetFetch+Protocol+Update">KIP-88</a>: OffsetFetchResponse v2 introduces a top-level <code>error_code</code> field. </li>
    <li> <a href="https://cwiki.apache.org/confluence/display/KAFKA/KIP-103%3A+Separation+of+Internal+and+External+traffic">KIP-103</a>: UpdateMetadataRequest v3 introduces a <code>listener_name</code> field to the elements of the <code>end_points</code> array. </li>
    <li> <a href="https://cwiki.apache.org/confluence/display/KAFKA/KIP-108%3A+Create+Topic+Policy">KIP-108</a>: CreateTopicsRequest v1 introduces a <code>validate_only</code> field. </li>
    <li> <a href="https://cwiki.apache.org/confluence/display/KAFKA/KIP-108%3A+Create+Topic+Policy">KIP-108</a>: CreateTopicsResponse v1 introduces an <code>error_message</code> field to the elements of the <code>topic_errors</code> array. </li>
</ul>

<h4><a id="upgrade_10_1" href="#upgrade_10_1">Upgrading from 0.8.x, 0.9.x or 0.10.0.X to 0.10.1.0</a></h4>
0.10.1.0 has wire protocol changes. By following the recommended rolling upgrade plan below, you guarantee no downtime during the upgrade.
However, please notice the <a href="#upgrade_10_1_breaking">Potential breaking changes in 0.10.1.0</a> before upgrade.
<br>
Note: Because new protocols are introduced, it is important to upgrade your Kafka clusters before upgrading your clients (i.e. 0.10.1.x clients
only support 0.10.1.x or later brokers while 0.10.1.x brokers also support older clients).

<p><b>For a rolling upgrade:</b></p>

<ol>
    <li> Update server.properties file on all brokers and add the following properties:
        <ul>
            <li>inter.broker.protocol.version=CURRENT_KAFKA_VERSION (e.g. 0.8.2.0, 0.9.0.0 or 0.10.0.0).</li>
            <li>log.message.format.version=CURRENT_KAFKA_VERSION  (See <a href="#upgrade_10_performance_impact">potential performance impact following the upgrade</a> for the details on what this configuration does.)
        </ul>
    </li>
    <li> Upgrade the brokers one at a time: shut down the broker, update the code, and restart it. </li>
    <li> Once the entire cluster is upgraded, bump the protocol version by editing inter.broker.protocol.version and setting it to 0.10.1.0. </li>
    <li> If your previous message format is 0.10.0, change log.message.format.version to 0.10.1 (this is a no-op as the message format is the same for both 0.10.0 and 0.10.1).
         If your previous message format version is lower than 0.10.0, do not change log.message.format.version yet - this parameter should only change once all consumers have been upgraded to 0.10.0.0 or later.</li>
    <li> Restart the brokers one by one for the new protocol version to take effect. </li>
    <li> If log.message.format.version is still lower than 0.10.0 at this point, wait until all consumers have been upgraded to 0.10.0 or later,
         then change log.message.format.version to 0.10.1 on each broker and restart them one by one. </li>
</ol>

<p><b>Note:</b> If you are willing to accept downtime, you can simply take all the brokers down, update the code and start all of them. They will start with the new protocol by default.

<p><b>Note:</b> Bumping the protocol version and restarting can be done any time after the brokers were upgraded. It does not have to be immediately after.

<h5><a id="upgrade_1012_notable" href="#upgrade_1012_notable">Notable changes in 0.10.1.2</a></h5>
<ul>
    <li> New configuration parameter <code>upgrade.from</code> added that allows rolling bounce upgrade from version 0.10.0.x </li>
</ul>

<h5><a id="upgrade_10_1_breaking" href="#upgrade_10_1_breaking">Potential breaking changes in 0.10.1.0</a></h5>
<ul>
    <li> The log retention time is no longer based on last modified time of the log segments. Instead it will be based on the largest timestamp of the messages in a log segment.</li>
    <li> The log rolling time is no longer depending on log segment create time. Instead it is now based on the timestamp in the messages. More specifically. if the timestamp of the first message in the segment is T, the log will be rolled out when a new message has a timestamp greater than or equal to T + log.roll.ms </li>
    <li> The open file handlers of 0.10.0 will increase by ~33% because of the addition of time index files for each segment.</li>
    <li> The time index and offset index share the same index size configuration. Since each time index entry is 1.5x the size of offset index entry. User may need to increase log.index.size.max.bytes to avoid potential frequent log rolling. </li>
    <li> Due to the increased number of index files, on some brokers with large amount the log segments (e.g. >15K), the log loading process during the broker startup could be longer. Based on our experiment, setting the num.recovery.threads.per.data.dir to one may reduce the log loading time. </li>
</ul>

<h5><a id="upgrade_1010_streams_from_0100" href="#upgrade_1010_streams_from_0100">Upgrading a 0.10.0 Kafka Streams Application</a></h5>
<ul>
    <li> Upgrading your Streams application from 0.10.0 to 0.10.1 does require a <a href="#upgrade_10_1">broker upgrade</a> because a Kafka Streams 0.10.1 application can only connect to 0.10.1 brokers. </li>
    <li> There are couple of API changes, that are not backward compatible (cf. <a href="/{{version}}/documentation/streams/upgrade-guide#streams_api_changes_0101">Streams API changes in 0.10.1</a> for more details).
         Thus, you need to update and recompile your code. Just swapping the Kafka Streams library jar file will not work and will break your application. </li>
    <li> Upgrading from 0.10.0.x to 0.10.1.2 requires two rolling bounces with config <code>upgrade.from="0.10.0"</code> set for first upgrade phase
         (cf. <a href="https://cwiki.apache.org/confluence/display/KAFKA/KIP-268%3A+Simplify+Kafka+Streams+Rebalance+Metadata+Upgrade">KIP-268</a>).
         As an alternative, an offline upgrade is also possible.
        <ul>
            <li> prepare your application instances for a rolling bounce and make sure that config <code>upgrade.from</code> is set to <code>"0.10.0"</code> for new version 0.10.1.2 </li>
            <li> bounce each instance of your application once </li>
            <li> prepare your newly deployed 0.10.1.2 application instances for a second round of rolling bounces; make sure to remove the value for config <code>upgrade.from</code> </li>
            <li> bounce each instance of your application once more to complete the upgrade </li>
        </ul>
    </li>
    <li> Upgrading from 0.10.0.x to 0.10.1.0 or 0.10.1.1 requires an offline upgrade (rolling bounce upgrade is not supported)
    <ul>
        <li> stop all old (0.10.0.x) application instances </li>
        <li> update your code and swap old code and jar file with new code and new jar file </li>
        <li> restart all new (0.10.1.0 or 0.10.1.1) application instances </li>
    </ul>
    </li>
</ul>

<h5><a id="upgrade_1010_notable" href="#upgrade_1010_notable">Notable changes in 0.10.1.0</a></h5>
<ul>
    <li> The new Java consumer is no longer in beta and we recommend it for all new development. The old Scala consumers are still supported, but they will be deprecated in the next release
         and will be removed in a future major release. </li>
    <li> The <code>--new-consumer</code>/<code>--new.consumer</code> switch is no longer required to use tools like MirrorMaker and the Console Consumer with the new consumer; one simply
         needs to pass a Kafka broker to connect to instead of the ZooKeeper ensemble. In addition, usage of the Console Consumer with the old consumer has been deprecated and it will be
         removed in a future major release. </li>
    <li> Kafka clusters can now be uniquely identified by a cluster id. It will be automatically generated when a broker is upgraded to 0.10.1.0. The cluster id is available via the kafka.server:type=KafkaServer,name=ClusterId metric and it is part of the Metadata response. Serializers, client interceptors and metric reporters can receive the cluster id by implementing the ClusterResourceListener interface. </li>
    <li> The BrokerState "RunningAsController" (value 4) has been removed. Due to a bug, a broker would only be in this state briefly before transitioning out of it and hence the impact of the removal should be minimal. The recommended way to detect if a given broker is the controller is via the kafka.controller:type=KafkaController,name=ActiveControllerCount metric. </li>
    <li> The new Java Consumer now allows users to search offsets by timestamp on partitions. </li>
    <li> The new Java Consumer now supports heartbeating from a background thread. There is a new configuration
         <code>max.poll.interval.ms</code> which controls the maximum time between poll invocations before the consumer
         will proactively leave the group (5 minutes by default). The value of the configuration
         <code>request.timeout.ms</code> (default to 30 seconds) must always be smaller than <code>max.poll.interval.ms</code>(default to 5 minutes),
         since that is the maximum time that a JoinGroup request can block on the server while the consumer is rebalance.
         Finally, the default value of <code>session.timeout.ms</code> has been adjusted down to
         10 seconds, and the default value of <code>max.poll.records</code> has been changed to 500.</li>
    <li> When using an Authorizer and a user doesn't have <b>Describe</b> authorization on a topic, the broker will no
         longer return TOPIC_AUTHORIZATION_FAILED errors to requests since this leaks topic names. Instead, the UNKNOWN_TOPIC_OR_PARTITION
         error code will be returned. This may cause unexpected timeouts or delays when using the producer and consumer since
         Kafka clients will typically retry automatically on unknown topic errors. You should consult the client logs if you
         suspect this could be happening.</li>
    <li> Fetch responses have a size limit by default (50 MB for consumers and 10 MB for replication). The existing per partition limits also apply (1 MB for consumers
         and replication). Note that neither of these limits is an absolute maximum as explained in the next point. </li>
    <li> Consumers and replicas can make progress if a message larger than the response/partition size limit is found. More concretely, if the first message in the
         first non-empty partition of the fetch is larger than either or both limits, the message will still be returned. </li>
    <li> Overloaded constructors were added to <code>kafka.api.FetchRequest</code> and <code>kafka.javaapi.FetchRequest</code> to allow the caller to specify the
         order of the partitions (since order is significant in v3). The previously existing constructors were deprecated and the partitions are shuffled before
         the request is sent to avoid starvation issues. </li>
</ul>

<h5><a id="upgrade_1010_new_protocols" href="#upgrade_1010_new_protocols">New Protocol Versions</a></h5>
<ul>
    <li> ListOffsetRequest v1 supports accurate offset search based on timestamps. </li>
    <li> MetadataResponse v2 introduces a new field: "cluster_id". </li>
    <li> FetchRequest v3 supports limiting the response size (in addition to the existing per partition limit), it returns messages
         bigger than the limits if required to make progress and the order of partitions in the request is now significant. </li>
    <li> JoinGroup v1 introduces a new field: "rebalance_timeout". </li>
</ul>

<h4><a id="upgrade_10" href="#upgrade_10">Upgrading from 0.8.x or 0.9.x to 0.10.0.0</a></h4>
<p>
0.10.0.0 has <a href="#upgrade_10_breaking">potential breaking changes</a> (please review before upgrading) and possible <a href="#upgrade_10_performance_impact">  performance impact following the upgrade</a>. By following the recommended rolling upgrade plan below, you guarantee no downtime and no performance impact during and following the upgrade.
<br>
Note: Because new protocols are introduced, it is important to upgrade your Kafka clusters before upgrading your clients.
</p>
<p>
<b>Notes to clients with version 0.9.0.0: </b>Due to a bug introduced in 0.9.0.0,
clients that depend on ZooKeeper (old Scala high-level Consumer and MirrorMaker if used with the old consumer) will not
work with 0.10.0.x brokers. Therefore, 0.9.0.0 clients should be upgraded to 0.9.0.1 <b>before</b> brokers are upgraded to
0.10.0.x. This step is not necessary for 0.8.X or 0.9.0.1 clients.
</p>

<p><b>For a rolling upgrade:</b></p>

<ol>
    <li> Update server.properties file on all brokers and add the following properties:
         <ul>
         <li>inter.broker.protocol.version=CURRENT_KAFKA_VERSION (e.g. 0.8.2 or 0.9.0.0).</li>
         <li>log.message.format.version=CURRENT_KAFKA_VERSION  (See <a href="#upgrade_10_performance_impact">potential performance impact following the upgrade</a> for the details on what this configuration does.)
         </ul>
    </li>
    <li> Upgrade the brokers. This can be done a broker at a time by simply bringing it down, updating the code, and restarting it. </li>
    <li> Once the entire cluster is upgraded, bump the protocol version by editing inter.broker.protocol.version and setting it to 0.10.0.0. NOTE: You shouldn't touch log.message.format.version yet - this parameter should only change once all consumers have been upgraded to 0.10.0.0 </li>
    <li> Restart the brokers one by one for the new protocol version to take effect. </li>
    <li> Once all consumers have been upgraded to 0.10.0, change log.message.format.version to 0.10.0 on each broker and restart them one by one.
    </li>
</ol>

<p><b>Note:</b> If you are willing to accept downtime, you can simply take all the brokers down, update the code and start all of them. They will start with the new protocol by default.

<p><b>Note:</b> Bumping the protocol version and restarting can be done any time after the brokers were upgraded. It does not have to be immediately after.

<h5><a id="upgrade_10_performance_impact" href="#upgrade_10_performance_impact">Potential performance impact following upgrade to 0.10.0.0</a></h5>
<p>
    The message format in 0.10.0 includes a new timestamp field and uses relative offsets for compressed messages.
    The on disk message format can be configured through log.message.format.version in the server.properties file.
    The default on-disk message format is 0.10.0. If a consumer client is on a version before 0.10.0.0, it only understands
    message formats before 0.10.0. In this case, the broker is able to convert messages from the 0.10.0 format to an earlier format
    before sending the response to the consumer on an older version. However, the broker can't use zero-copy transfer in this case.

    Reports from the Kafka community on the performance impact have shown CPU utilization going from 20% before to 100% after an upgrade, which forced an immediate upgrade of all clients to bring performance back to normal.

    To avoid such message conversion before consumers are upgraded to 0.10.0.0, one can set log.message.format.version to 0.8.2 or 0.9.0 when upgrading the broker to 0.10.0.0. This way, the broker can still use zero-copy transfer to send the data to the old consumers. Once consumers are upgraded, one can change the message format to 0.10.0 on the broker and enjoy the new message format that includes new timestamp and improved compression.

    The conversion is supported to ensure compatibility and can be useful to support a few apps that have not updated to newer clients yet, but is impractical to support all consumer traffic on even an overprovisioned cluster. Therefore, it is critical to avoid the message conversion as much as possible when brokers have been upgraded but the majority of clients have not.
</p>
<p>
    For clients that are upgraded to 0.10.0.0, there is no performance impact.
</p>
<p>
    <b>Note:</b> By setting the message format version, one certifies that all existing messages are on or below that
    message format version. Otherwise consumers before 0.10.0.0 might break. In particular, after the message format
    is set to 0.10.0, one should not change it back to an earlier format as it may break consumers on versions before 0.10.0.0.
</p>
<p>
    <b>Note:</b> Due to the additional timestamp introduced in each message, producers sending small messages may see a
    message throughput degradation because of the increased overhead.
    Likewise, replication now transmits an additional 8 bytes per message.
    If you're running close to the network capacity of your cluster, it's possible that you'll overwhelm the network cards
    and see failures and performance issues due to the overload.
</p>
    <b>Note:</b> If you have enabled compression on producers, you may notice reduced producer throughput and/or
    lower compression rate on the broker in some cases. When receiving compressed messages, 0.10.0
    brokers avoid recompressing the messages, which in general reduces the latency and improves the throughput. In
    certain cases, however, this may reduce the batching size on the producer, which could lead to worse throughput. If this
    happens, users can tune linger.ms and batch.size of the producer for better throughput. In addition, the producer buffer
    used for compressing messages with snappy is smaller than the one used by the broker, which may have a negative
    impact on the compression ratio for the messages on disk. We intend to make this configurable in a future Kafka
    release.
<p>

</p>

<h5><a id="upgrade_10_breaking" href="#upgrade_10_breaking">Potential breaking changes in 0.10.0.0</a></h5>
<ul>
    <li> Starting from Kafka 0.10.0.0, the message format version in Kafka is represented as the Kafka version. For example, message format 0.9.0 refers to the highest message version supported by Kafka 0.9.0. </li>
    <li> Message format 0.10.0 has been introduced and it is used by default. It includes a timestamp field in the messages and relative offsets are used for compressed messages. </li>
    <li> ProduceRequest/Response v2 has been introduced and it is used by default to support message format 0.10.0 </li>
    <li> FetchRequest/Response v2 has been introduced and it is used by default to support message format 0.10.0 </li>
    <li> MessageFormatter interface was changed from <code>def writeTo(key: Array[Byte], value: Array[Byte], output: PrintStream)</code> to
        <code>def writeTo(consumerRecord: ConsumerRecord[Array[Byte], Array[Byte]], output: PrintStream)</code> </li>
    <li> MessageReader interface was changed from <code>def readMessage(): KeyedMessage[Array[Byte], Array[Byte]]</code> to
        <code>def readMessage(): ProducerRecord[Array[Byte], Array[Byte]]</code> </li>
    <li> MessageFormatter's package was changed from <code>kafka.tools</code> to <code>kafka.common</code> </li>
    <li> MessageReader's package was changed from <code>kafka.tools</code> to <code>kafka.common</code> </li>
    <li> MirrorMakerMessageHandler no longer exposes the <code>handle(record: MessageAndMetadata[Array[Byte], Array[Byte]])</code> method as it was never called. </li>
    <li> The 0.7 KafkaMigrationTool is no longer packaged with Kafka. If you need to migrate from 0.7 to 0.10.0, please migrate to 0.8 first and then follow the documented upgrade process to upgrade from 0.8 to 0.10.0. </li>
    <li> The new consumer has standardized its APIs to accept <code>java.util.Collection</code> as the sequence type for method parameters. Existing code may have to be updated to work with the 0.10.0 client library. </li>
    <li> LZ4-compressed message handling was changed to use an interoperable framing specification (LZ4f v1.5.1).
         To maintain compatibility with old clients, this change only applies to Message format 0.10.0 and later.
         Clients that Produce/Fetch LZ4-compressed messages using v0/v1 (Message format 0.9.0) should continue
         to use the 0.9.0 framing implementation. Clients that use Produce/Fetch protocols v2 or later
         should use interoperable LZ4f framing. A list of interoperable LZ4 libraries is available at <a href="https://www.lz4.org/">https://www.lz4.org/</a>
</ul>

<h5><a id="upgrade_10_notable" href="#upgrade_10_notable">Notable changes in 0.10.0.0</a></h5>

<ul>
    <li> Starting from Kafka 0.10.0.0, a new client library named <b>Kafka Streams</b> is available for stream processing on data stored in Kafka topics. This new client library only works with 0.10.x and upward versioned brokers due to message format changes mentioned above. For more information please read <a href="/{{version}}/documentation/streams">Streams documentation</a>.</li>
    <li> The default value of the configuration parameter <code>receive.buffer.bytes</code> is now 64K for the new consumer.</li>
    <li> The new consumer now exposes the configuration parameter <code>exclude.internal.topics</code> to restrict internal topics (such as the consumer offsets topic) from accidentally being included in regular expression subscriptions. By default, it is enabled.</li>
    <li> The old Scala producer has been deprecated. Users should migrate their code to the Java producer included in the kafka-clients JAR as soon as possible. </li>
    <li> The new consumer API has been marked stable. </li>
</ul>

<h4><a id="upgrade_9" href="#upgrade_9">Upgrading from 0.8.0, 0.8.1.X, or 0.8.2.X to 0.9.0.0</a></h4>

0.9.0.0 has <a href="#upgrade_9_breaking">potential breaking changes</a> (please review before upgrading) and an inter-broker protocol change from previous versions. This means that upgraded brokers and clients may not be compatible with older versions. It is important that you upgrade your Kafka cluster before upgrading your clients. If you are using MirrorMaker downstream clusters should be upgraded first as well.

<p><b>For a rolling upgrade:</b></p>

<ol>
	<li> Update server.properties file on all brokers and add the following property: inter.broker.protocol.version=0.8.2.X </li>
	<li> Upgrade the brokers. This can be done a broker at a time by simply bringing it down, updating the code, and restarting it. </li>
	<li> Once the entire cluster is upgraded, bump the protocol version by editing inter.broker.protocol.version and setting it to 0.9.0.0.</li>
	<li> Restart the brokers one by one for the new protocol version to take effect </li>
</ol>

<p><b>Note:</b> If you are willing to accept downtime, you can simply take all the brokers down, update the code and start all of them. They will start with the new protocol by default.

<p><b>Note:</b> Bumping the protocol version and restarting can be done any time after the brokers were upgraded. It does not have to be immediately after.

<h5><a id="upgrade_9_breaking" href="#upgrade_9_breaking">Potential breaking changes in 0.9.0.0</a></h5>

<ul>
    <li> Java 1.6 is no longer supported. </li>
    <li> Scala 2.9 is no longer supported. </li>
    <li> Broker IDs above 1000 are now reserved by default to automatically assigned broker IDs. If your cluster has existing broker IDs above that threshold make sure to increase the reserved.broker.max.id broker configuration property accordingly. </li>
    <li> Configuration parameter replica.lag.max.messages was removed. Partition leaders will no longer consider the number of lagging messages when deciding which replicas are in sync. </li>
    <li> Configuration parameter replica.lag.time.max.ms now refers not just to the time passed since last fetch request from replica, but also to time since the replica last caught up. Replicas that are still fetching messages from leaders but did not catch up to the latest messages in replica.lag.time.max.ms will be considered out of sync. </li>
    <li> Compacted topics no longer accept messages without key and an exception is thrown by the producer if this is attempted. In 0.8.x, a message without key would cause the log compaction thread to subsequently complain and quit (and stop compacting all compacted topics). </li>
    <li> MirrorMaker no longer supports multiple target clusters. As a result it will only accept a single --consumer.config parameter. To mirror multiple source clusters, you will need at least one MirrorMaker instance per source cluster, each with its own consumer configuration. </li>
    <li> Tools packaged under <em>org.apache.kafka.clients.tools.*</em> have been moved to <em>org.apache.kafka.tools.*</em>. All included scripts will still function as usual, only custom code directly importing these classes will be affected. </li>
    <li> The default Kafka JVM performance options (KAFKA_JVM_PERFORMANCE_OPTS) have been changed in kafka-run-class.sh. </li>
    <li> The kafka-topics.sh script (kafka.admin.TopicCommand) now exits with non-zero exit code on failure. </li>
    <li> The kafka-topics.sh script (kafka.admin.TopicCommand) will now print a warning when topic names risk metric collisions due to the use of a '.' or '_' in the topic name, and error in the case of an actual collision. </li>
    <li> The kafka-console-producer.sh script (kafka.tools.ConsoleProducer) will use the Java producer instead of the old Scala producer be default, and users have to specify 'old-producer' to use the old producer. </li>
    <li> By default, all command line tools will print all logging messages to stderr instead of stdout. </li>
</ul>

<h5><a id="upgrade_901_notable" href="#upgrade_901_notable">Notable changes in 0.9.0.1</a></h5>

<ul>
    <li> The new broker id generation feature can be disabled by setting broker.id.generation.enable to false. </li>
    <li> Configuration parameter log.cleaner.enable is now true by default. This means topics with a cleanup.policy=compact will now be compacted by default, and 128 MB of heap will be allocated to the cleaner process via log.cleaner.dedupe.buffer.size. You may want to review log.cleaner.dedupe.buffer.size and the other log.cleaner configuration values based on your usage of compacted topics. </li>
    <li> Default value of configuration parameter fetch.min.bytes for the new consumer is now 1 by default. </li>
</ul>

<h5>Deprecations in 0.9.0.0</h5>

<ul>
    <li> Altering topic configuration from the kafka-topics.sh script (kafka.admin.TopicCommand) has been deprecated. Going forward, please use the kafka-configs.sh script (kafka.admin.ConfigCommand) for this functionality. </li>
    <li> The kafka-consumer-offset-checker.sh (kafka.tools.ConsumerOffsetChecker) has been deprecated. Going forward, please use kafka-consumer-groups.sh (kafka.admin.ConsumerGroupCommand) for this functionality. </li>
    <li> The kafka.tools.ProducerPerformance class has been deprecated. Going forward, please use org.apache.kafka.tools.ProducerPerformance for this functionality (kafka-producer-perf-test.sh will also be changed to use the new class). </li>
    <li> The producer config block.on.buffer.full has been deprecated and will be removed in future release. Currently its default value has been changed to false. The KafkaProducer will no longer throw BufferExhaustedException but instead will use max.block.ms value to block, after which it will throw a TimeoutException. If block.on.buffer.full property is set to true explicitly, it will set the max.block.ms to Long.MAX_VALUE and metadata.fetch.timeout.ms will not be honoured</li>
</ul>

<h4><a id="upgrade_82" href="#upgrade_82">Upgrading from 0.8.1 to 0.8.2</a></h4>

0.8.2 is fully compatible with 0.8.1. The upgrade can be done one broker at a time by simply bringing it down, updating the code, and restarting it.

<h4><a id="upgrade_81" href="#upgrade_81">Upgrading from 0.8.0 to 0.8.1</a></h4>

0.8.1 is fully compatible with 0.8. The upgrade can be done one broker at a time by simply bringing it down, updating the code, and restarting it.

<h4><a id="upgrade_7" href="#upgrade_7">Upgrading from 0.7</a></h4>

Release 0.7 is incompatible with newer releases. Major changes were made to the API, ZooKeeper data structures, and protocol, and configuration in order to add replication (Which was missing in 0.7). The upgrade from 0.7 to later versions requires a <a href="https://cwiki.apache.org/confluence/display/KAFKA/Migrating+from+0.7+to+0.8">special tool</a> for migration. This migration can be done without downtime.

</script>

<div class="p-upgrade"></div><|MERGE_RESOLUTION|>--- conflicted
+++ resolved
@@ -37,17 +37,14 @@
             For more detailed information please refer to the Compatibility, Deprecation, and Migration Plan section in
             <a href="https://cwiki.apache.org/confluence/display/KAFKA/KIP-902%3A+Upgrade+Zookeeper+to+3.8.1">KIP-902</a>.
         </li>
-<<<<<<< HEAD
         <li>The configuration <code>log.message.timestamp.difference.max.ms</code> is deprecated.
             Two new configurations, <code>log.message.timestamp.before.max.ms</code> and <code>log.message.timestamp.after.max.ms</code>, have been added.
             For more detailed information, please refer to <a href="https://cwiki.apache.org/confluence/display/KAFKA/KIP-937%3A+Improve+Message+Timestamp+Validation">KIP-937</a>.
-=======
         <li>
             Kafka Streams has introduced a new task assignor, <code>RackAwareTaskAssignor</code>, for computing task assignments which can minimize
             cross rack traffic under certain conditions. It works with existing <code>StickyTaskAssignor</code> and <code>HighAvailabilityTaskAssignor</code>.
             See <a href="https://cwiki.apache.org/confluence/display/KAFKA/KIP-925%3A+Rack+aware+task+assignment+in+Kafka+Streams">KIP-925</a>
             and <a href="/{{version}}/documentation/streams/developer-guide/config-streams.html#rack-aware-assignment-strategy"><b>Kafka Streams Developer Guide</b></a> for more details.
->>>>>>> 43751d8d
         </li>
     </ul>
 
