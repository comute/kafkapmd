<!--
 Licensed to the Apache Software Foundation (ASF) under one or more
 contributor license agreements.  See the NOTICE file distributed with
 this work for additional information regarding copyright ownership.
 The ASF licenses this file to You under the Apache License, Version 2.0
 (the "License"); you may not use this file except in compliance with
 the License.  You may obtain a copy of the License at

    http://www.apache.org/licenses/LICENSE-2.0

 Unless required by applicable law or agreed to in writing, software
 distributed under the License is distributed on an "AS IS" BASIS,
 WITHOUT WARRANTIES OR CONDITIONS OF ANY KIND, either express or implied.
 See the License for the specific language governing permissions and
 limitations under the License.
-->

<script><!--#include virtual="js/templateData.js" --></script>

<script id="upgrade-template" type="text/x-handlebars-template">

<h5><a id="upgrade_300_notable" href="#upgrade_300_notable">Notable changes in 3.0.0</a></h5>
<ul>
    <li>The release tarball no longer includes test, sources, javadoc and test sources jars. These are still published to the Maven Central repository. </li>
    <li>A number of implementation dependency jars are <a href="https://github.com/apache/kafka/pull/10203">now available in the runtime classpath
        instead of compile and runtime classpaths</a>. Compilation errors after the upgrade can be fixed by adding the missing dependency jar(s) explicitly
        or updating the application not to use internal classes.</li>
    <li>The Streams API removed all deprecated APIs that were deprecated in version 2.5.0 or earlier.
        For a complete list of removed APIs compare the detailed Kafka Streams upgrade notes.</li>
    <li>Kafka Streams no longer has a compile time dependency on "connect:json" module (<a href="https://issues.apache.org/jira/browse/KAFKA-5146">KAFKA-5146</a>).
        Projects that were relying on this transitive dependency will have to explicitly declare it.</li>
    <li>A number of deprecated classes, methods and tools have been removed from the <code>clients</code>, <code>core</code> and <code>tools</code> modules:</li>
    <ul>
        <li>The Scala <code>Authorizer</code>, <code>SimpleAclAuthorizer</code> and related classes have been removed. Please use the Java <code>Authorizer</code>
            and <code>AclAuthorizer</code> instead.</li>
        <li>The <code>Metric#value()</code> method was removed (<a href="https://issues.apache.org/jira/browse/KAFKA-12573">KAFKA-12573</a>).</li>
        <li>The <code>Sum</code> and <code>Total</code> classes were removed (<a href="https://issues.apache.org/jira/browse/KAFKA-12584">KAFKA-12584</a>).
            Please use <code>WindowedSum</code> and <code>CumulativeSum</code> instead.</li>
        <li>The <code>PrincipalBuilder</code>, <code>DefaultPrincipalBuilder</code> and <code>ResourceFilter</code> classes were removed.
        <li>Various constants and constructors were removed from <code>SslConfigs</code>, <code>SaslConfigs</code>, <code>AclBinding</code> and
            <code>AclBindingFilter</code>.</li>
        <li>The <code>Admin.electedPreferredLeaders()</code> methods were removed. Please use <code>Admin.electLeaders</code> instead.</li>
        <li>The <code>kafka-preferred-replica-election</code> command line tool was removed. Please use <code>kafka-leader-election</code> instead.</li>
        <li>The <code>ConfigEntry</code> constructor was removed (<a href="https://issues.apache.org/jira/browse/KAFKA-12577">KAFKA-12577</a>).
            Please use the remaining public constructor instead.</li>
        <li>The config value <code>default</code> for the client config <code>client.dns.lookup</code> has been removed. In the unlikely
            event that you set this config explicitly, we recommend leaving the config unset (<code>use_all_dns_ips</code> is used by default).</li>
        <li>The <code>ExtendedDeserializer</code> and <code>ExtendedSerializer</code> classes have been removed. Please use <code>Deserializer</code>
            and <code>Serializer</code> instead.</li>
        <li>The <code>close(long, TimeUnit)</code> method was removed from the producer, consumer and admin client. Please use
            <code>close(Duration)</code>.</li>
        <li>The <code>ConsumerConfig.addDeserializerToConfig</code> and <code>ProducerConfig.addSerializerToConfig</code> methods
            were removed. These methods were not intended to be public API and there is no replacement.</li>
        <li>The <code>NoOffsetForPartitionException.partition()</code> method was removed. Please use <code>partitions()</code>
            instead.</li>
        <li>The Scala <code>kafka.common.MessageFormatter</code> was removed. Please use the Java <code>org.apache.kafka.common.MessageFormatter</code>.</li>
        <li>The <code>MessageFormatter.init(Properties)</code> method was removed. Please use <code>configure(Map)</code> instead.</li>
<<<<<<< HEAD
        <li>The <code>checksum()</code> method has been removed from <code>ConsumerRecord</code> and <code>RecordMetadata</code>. The message
            format v2, which has been the default since 0.11, moved the checksum from the record to the record batch. As such, these methods
            don't make sense and no replacements exist.</li>
        <li>The <code>ChecksumMessageFormatter</code> class was removed. It is not part of the public API, but it may have been used
            with <code>kafka-console-consumer.sh</code>. It reported the checksum of each record, which has not been supported
            since message format v2.</li>
=======
        <li>The deprecated <code>org.apache.kafka.clients.consumer.internals.PartitionAssignor</code> class has been removed. Please use
            <code>org.apache.kafka.clients.consumer.ConsumerPartitionAssignor</code> instead.</li>
        <li>Kafka Streams no longer has a compile time dependency on "connect:json" module (<a href="https://issues.apache.org/jira/browse/KAFKA-5146">KAFKA-5146</a>).
            Projects that were relying on this transitive dependency will have to explicitly declare it.</li>
        <li>The deprecated <code>quota.producer.default</code> and <code>quota.consumer.default</code> configurations were removed (<a href="https://issues.apache.org/jira/browse/KAFKA-12591">KAFKA-12591</a>).
            Dynamic quota defaults must be used instead.</li>
>>>>>>> 232ffc35
    </ul>
</ul>

<h5><a id="upgrade_280_notable" href="#upgrade_280_notable">Notable changes in 2.8.0</a></h5>
<ul>
    <li>
        The 2.8.0 release added a new method to the Authorizer Interface introduced in
            <a href="https://cwiki.apache.org/confluence/display/KAFKA/KIP-679%3A+Producer+will+enable+the+strongest+delivery+guarantee+by+default">KIP-679</a>.
        The motivation is to unblock our future plan to enable the strongest message delivery guarantee by default.
        Custom authorizer should consider providing a more efficient implementation that supports audit logging and any custom configs or access rules.
    </li>
    <li>
        IBP 2.8 introduces topic IDs to topics as a part of
        <a href="https://cwiki.apache.org/confluence/display/KAFKA/KIP-516%3A+Topic+Identifiers">KIP-516</a>.
        When using ZooKeeper, this information is stored in the TopicZNode. If the cluster is downgraded to a previous IBP or version,
        future topics will not get topic IDs and it is not guaranteed that topics will retain their topic IDs in ZooKeeper.
        This means that upon upgrading again, some topics or all topics will be assigned new IDs.
    </li>
    <li>Kafka Streams introduce a type-safe <code>split()</code> operator as a substitution for deprecated <code>KStream#branch()</code> method
        (cf. <a href="https://cwiki.apache.org/confluence/display/KAFKA/KIP-418%3A+A+method-chaining+way+to+branch+KStream">KIP-418</a>).
    </li>
</ul>

<h4><a id="upgrade_2_7_0" href="#upgrade_2_7_0">Upgrading to 2.7.0 from any version 0.8.x through 2.6.x</a></h4>

<p><b>If you are upgrading from a version prior to 2.1.x, please see the note below about the change to the schema used to store consumer offsets.
    Once you have changed the inter.broker.protocol.version to the latest version, it will not be possible to downgrade to a version prior to 2.1.</b></p>

<p><b>For a rolling upgrade:</b></p>

<ol>
    <li> Update server.properties on all brokers and add the following properties. CURRENT_KAFKA_VERSION refers to the version you
        are upgrading from. CURRENT_MESSAGE_FORMAT_VERSION refers to the message format version currently in use. If you have previously
        overridden the message format version, you should keep its current value. Alternatively, if you are upgrading from a version prior
        to 0.11.0.x, then CURRENT_MESSAGE_FORMAT_VERSION should be set to match CURRENT_KAFKA_VERSION.
        <ul>
            <li>inter.broker.protocol.version=CURRENT_KAFKA_VERSION (e.g., <code>2.6</code>, <code>2.5</code>, etc.)</li>
            <li>log.message.format.version=CURRENT_MESSAGE_FORMAT_VERSION  (See <a href="#upgrade_10_performance_impact">potential performance impact
                following the upgrade</a> for the details on what this configuration does.)</li>
        </ul>
        If you are upgrading from version 0.11.0.x or above, and you have not overridden the message format, then you only need to override
        the inter-broker protocol version.
        <ul>
            <li>inter.broker.protocol.version=CURRENT_KAFKA_VERSION (e.g., <code>2.6</code>, <code>2.5</code>, etc.)</li>
        </ul>
    </li>
    <li> Upgrade the brokers one at a time: shut down the broker, update the code, and restart it. Once you have done so, the
        brokers will be running the latest version and you can verify that the cluster's behavior and performance meets expectations.
        It is still possible to downgrade at this point if there are any problems.
    </li>
    <li> Once the cluster's behavior and performance has been verified, bump the protocol version by editing
        <code>inter.broker.protocol.version</code> and setting it to <code>2.7</code>.
    </li>
    <li> Restart the brokers one by one for the new protocol version to take effect. Once the brokers begin using the latest
        protocol version, it will no longer be possible to downgrade the cluster to an older version.
    </li>
    <li> If you have overridden the message format version as instructed above, then you need to do one more rolling restart to
        upgrade it to its latest version. Once all (or most) consumers have been upgraded to 0.11.0 or later,
        change log.message.format.version to 2.7 on each broker and restart them one by one. Note that the older Scala clients,
        which are no longer maintained, do not support the message format introduced in 0.11, so to avoid conversion costs
        (or to take advantage of <a href="#upgrade_11_exactly_once_semantics">exactly once semantics</a>),
        the newer Java clients must be used.
    </li>
</ol>

<h5><a id="upgrade_270_notable" href="#upgrade_270_notable">Notable changes in 2.7.0</a></h5>
<ul>
    <li>
        The 2.7.0 release includes the core Raft implementation specified in
        <a href="https://cwiki.apache.org/confluence/display/KAFKA/KIP-595%3A+A+Raft+Protocol+for+the+Metadata+Quorum">KIP-595</a>.
        There is a separate "raft" module containing most of the logic. Until integration with the
        controller is complete, there is a standalone server that users can use for testing the p
        erformance of the Raft implementation.  See the README.md in the raft module for details
    </li>
    <li>
        KIP-651 <a href="https://cwiki.apache.org/confluence/display/KAFKA/KIP-651+-+Support+PEM+format+for+SSL+certificates+and+private+key">adds support</a>
        for using PEM files for key and trust stores.
    </li>
    <li>
        KIP-612 <a href="https://cwiki.apache.org/confluence/display/KAFKA/KIP-612%3A+Ability+to+Limit+Connection+Creation+Rate+on+Brokers">adds support</a>
        for enforcing broker-wide and per-listener connection create rates.  The 2.7.0 release contains
        the first part of KIP-612 with dynamic configuration coming in the 2.8.0 release.
    </li>
    <li>
        The ability to throttle topic and partition creations or
        topics deletions to prevent a cluster from being harmed via
        <a href="https://cwiki.apache.org/confluence/display/KAFKA/KIP-599%3A+Throttle+Create+Topic%2C+Create+Partition+and+Delete+Topic+Operations">KIP-599</a>
    </li>
    <li>
        When new features become available in Kafka there are two main issues:
        <ol>
            <li>How do Kafka clients become aware of broker capabilities?</li>
            <li>How does the broker decide which features to enable?</li>
        </ol>
        <a href="https://cwiki.apache.org/confluence/display/KAFKA/KIP-584%3A+Versioning+scheme+for+features">KIP-584</a>
        provides a flexible and operationally easy solution for client discovery, feature gating and rolling upgrades using a single restart.
    </li>
    <li>
        The ability to print record offsets and headers with the <code>ConsoleConsumer</code> is now possible
        via <a href="https://cwiki.apache.org/confluence/display/KAFKA/KIP-431%3A+Support+of+printing+additional+ConsumerRecord+fields+in+DefaultMessageFormatter">KIP-431</a>
    </li>
    <li>
      The addition of <a href="https://cwiki.apache.org/confluence/display/KAFKA/KIP-554%3A+Add+Broker-side+SCRAM+Config+API">KIP-554</a>
        continues progress towards the goal of Zookeeper removal from Kafka. The addition of KIP-554
        means you don't have to connect directly to ZooKeeper anymore for managing SCRAM credentials.
    </li>
    <li>Altering non-reconfigurable configs of existent listeners causes <code>InvalidRequestException</code>.
        By contrast, the previous (unintended) behavior would have caused the updated configuration to be persisted,
        but it wouldn't
        take effect until the broker was restarted. See <a href="https://github.com/apache/kafka/pull/9284">KAFKA-10479</a> for more discussion.
        See <code>DynamicBrokerConfig.DynamicSecurityConfigs</code> and <code>SocketServer.ListenerReconfigurableConfigs</code>
        for the supported reconfigurable configs of existent listeners.
    </li>

    <li>
        Kafka Streams adds support for
        <a href="https://cwiki.apache.org/confluence/display/KAFKA/KIP-450%3A+Sliding+Window+Aggregations+in+the+DSL">Sliding Windows Aggregations</a>
        in the KStreams DSL.
    </li>
    <li>
        Reverse iteration over state stores enabling more efficient most recent update searches with
        <a href="https://cwiki.apache.org/confluence/display/KAFKA/KIP-617%3A+Allow+Kafka+Streams+State+Stores+to+be+iterated+backwards">KIP-617</a>
    </li>
    <li>
        End-to-End latency metrics in Kafka Steams see
        <a href="https://cwiki.apache.org/confluence/display/KAFKA/KIP-613%3A+Add+end-to-end+latency+metrics+to+Streams">KIP-613</a>
        for more details
    </li>
    <li>
        Kafka Streams added metrics reporting default RocksDB properties with
        <a href="https://cwiki.apache.org/confluence/display/KAFKA/KIP-607%3A+Add+Metrics+to+Kafka+Streams+to+Report+Properties+of+RocksDB">KIP-607</a>
    </li>
    <li>
        Better Scala implicit Serdes support from
        <a href="https://cwiki.apache.org/confluence/display/KAFKA/KIP-616%3A+Rename+implicit+Serdes+instances+in+kafka-streams-scala">KIP-616</a>
    </li>
</ul>
<h4><a id="upgrade_2_6_0" href="#upgrade_2_6_0">Upgrading to 2.6.0 from any version 0.8.x through 2.5.x</a></h4>

<p><b>If you are upgrading from a version prior to 2.1.x, please see the note below about the change to the schema used to store consumer offsets.
    Once you have changed the inter.broker.protocol.version to the latest version, it will not be possible to downgrade to a version prior to 2.1.</b></p>

<p><b>For a rolling upgrade:</b></p>

<ol>
    <li> Update server.properties on all brokers and add the following properties. CURRENT_KAFKA_VERSION refers to the version you
        are upgrading from. CURRENT_MESSAGE_FORMAT_VERSION refers to the message format version currently in use. If you have previously
        overridden the message format version, you should keep its current value. Alternatively, if you are upgrading from a version prior
        to 0.11.0.x, then CURRENT_MESSAGE_FORMAT_VERSION should be set to match CURRENT_KAFKA_VERSION.
        <ul>
            <li>inter.broker.protocol.version=CURRENT_KAFKA_VERSION (e.g., <code>2.5</code>, <code>2.4</code>, etc.)</li>
            <li>log.message.format.version=CURRENT_MESSAGE_FORMAT_VERSION  (See <a href="#upgrade_10_performance_impact">potential performance impact
                following the upgrade</a> for the details on what this configuration does.)</li>
        </ul>
        If you are upgrading from version 0.11.0.x or above, and you have not overridden the message format, then you only need to override
        the inter-broker protocol version.
        <ul>
            <li>inter.broker.protocol.version=CURRENT_KAFKA_VERSION (e.g., <code>2.5</code>, <code>2.4</code>, etc.)</li>
        </ul>
    </li>
    <li> Upgrade the brokers one at a time: shut down the broker, update the code, and restart it. Once you have done so, the
        brokers will be running the latest version and you can verify that the cluster's behavior and performance meets expectations.
        It is still possible to downgrade at this point if there are any problems.
    </li>
    <li> Once the cluster's behavior and performance has been verified, bump the protocol version by editing
        <code>inter.broker.protocol.version</code> and setting it to <code>2.6</code>.
    </li>
    <li> Restart the brokers one by one for the new protocol version to take effect. Once the brokers begin using the latest
        protocol version, it will no longer be possible to downgrade the cluster to an older version.
    </li>
    <li> If you have overridden the message format version as instructed above, then you need to do one more rolling restart to
        upgrade it to its latest version. Once all (or most) consumers have been upgraded to 0.11.0 or later,
        change log.message.format.version to 2.6 on each broker and restart them one by one. Note that the older Scala clients,
        which are no longer maintained, do not support the message format introduced in 0.11, so to avoid conversion costs
        (or to take advantage of <a href="#upgrade_11_exactly_once_semantics">exactly once semantics</a>),
        the newer Java clients must be used.
    </li>
</ol>

<h5 class="anchor-heading"><a id="upgrade_260_notable" class="anchor-link"></a><a href="#upgrade_260_notable">Notable changes in 2.6.0</a></h5>
<ul>
    <li>Kafka Streams adds a new processing mode (requires broker 2.5 or newer) that improves application
        scalability using exactly-once guarantees
        (cf. <a href="https://cwiki.apache.org/confluence/display/KAFKA/KIP-447%3A+Producer+scalability+for+exactly+once+semantics">KIP-447</a>)
    </li>
    <li>TLSv1.3 has been enabled by default for Java 11 or newer. The client and server will negotiate TLSv1.3 if
        both support it and fallback to TLSv1.2 otherwise. See
        <a href="https://cwiki.apache.org/confluence/display/KAFKA/KIP-573%3A+Enable+TLSv1.3+by+default">KIP-573</a> for more details.
    </li>
    <li>The default value for the <code>client.dns.lookup</code> configuration has been changed from <code>default</code>
        to <code>use_all_dns_ips</code>. If a hostname resolves to multiple IP addresses, clients and brokers will now
        attempt to connect to each IP in sequence until the connection is successfully established. See
        <a href="https://cwiki.apache.org/confluence/display/KAFKA/KIP-602%3A+Change+default+value+for+client.dns.lookup">KIP-602</a>
        for more details.
    </li>
    <li><code>NotLeaderForPartitionException</code> has been deprecated and replaced with <code>NotLeaderOrFollowerException</code>.
        Fetch requests and other requests intended only for the leader or follower return NOT_LEADER_OR_FOLLOWER(6) instead of REPLICA_NOT_AVAILABLE(9)
        if the broker is not a replica, ensuring that this transient error during reassignments is handled by all clients as a retriable exception.
    </li>
</ul>

<h4><a id="upgrade_2_5_0" href="#upgrade_2_5_0">Upgrading to 2.5.0 from any version 0.8.x through 2.4.x</a></h4>

<p><b>If you are upgrading from a version prior to 2.1.x, please see the note below about the change to the schema used to store consumer offsets.
    Once you have changed the inter.broker.protocol.version to the latest version, it will not be possible to downgrade to a version prior to 2.1.</b></p>

<p><b>For a rolling upgrade:</b></p>

<ol>
    <li> Update server.properties on all brokers and add the following properties. CURRENT_KAFKA_VERSION refers to the version you
        are upgrading from. CURRENT_MESSAGE_FORMAT_VERSION refers to the message format version currently in use. If you have previously
        overridden the message format version, you should keep its current value. Alternatively, if you are upgrading from a version prior
        to 0.11.0.x, then CURRENT_MESSAGE_FORMAT_VERSION should be set to match CURRENT_KAFKA_VERSION.
        <ul>
            <li>inter.broker.protocol.version=CURRENT_KAFKA_VERSION (e.g., <code>2.4</code>, <code>2.3</code>, etc.)</li>
            <li>log.message.format.version=CURRENT_MESSAGE_FORMAT_VERSION  (See <a href="#upgrade_10_performance_impact">potential performance impact
                following the upgrade</a> for the details on what this configuration does.)</li>
        </ul>
        If you are upgrading from version 0.11.0.x or above, and you have not overridden the message format, then you only need to override
        the inter-broker protocol version.
        <ul>
            <li>inter.broker.protocol.version=CURRENT_KAFKA_VERSION (e.g., <code>2.4</code>, <code>2.3</code>, etc.)</li>
        </ul>
    </li>
    <li> Upgrade the brokers one at a time: shut down the broker, update the code, and restart it. Once you have done so, the
        brokers will be running the latest version and you can verify that the cluster's behavior and performance meets expectations.
        It is still possible to downgrade at this point if there are any problems.
    </li>
    <li> Once the cluster's behavior and performance has been verified, bump the protocol version by editing
        <code>inter.broker.protocol.version</code> and setting it to <code>2.5</code>.
    </li>
    <li> Restart the brokers one by one for the new protocol version to take effect. Once the brokers begin using the latest
        protocol version, it will no longer be possible to downgrade the cluster to an older version.
    </li>
    <li> If you have overridden the message format version as instructed above, then you need to do one more rolling restart to
        upgrade it to its latest version. Once all (or most) consumers have been upgraded to 0.11.0 or later,
        change log.message.format.version to 2.5 on each broker and restart them one by one. Note that the older Scala clients,
        which are no longer maintained, do not support the message format introduced in 0.11, so to avoid conversion costs
        (or to take advantage of <a href="#upgrade_11_exactly_once_semantics">exactly once semantics</a>),
        the newer Java clients must be used.
    </li>

    <li>There are several notable changes to the reassignment tool <code>kafka-reassign-partitions.sh</code>
        following the completion of
        <a href="https://cwiki.apache.org/confluence/display/KAFKA/KIP-455%3A+Create+an+Administrative+API+for+Replica+Reassignment">KIP-455</a>.
        This tool now requires the <code>--additional</code> flag to be provided when changing the throttle of an
        active reassignment. Reassignment cancellation is now possible using the
        <code>--cancel</code> command. Finally, reassignment with <code>--zookeeper</code>
        has been deprecated in favor of <code>--bootstrap-server</code>. See the KIP for more detail.
    </li>
</ol>

<h5 class="anchor-heading"><a id="upgrade_250_notable" class="anchor-link"></a><a href="#upgrade_250_notable">Notable changes in 2.5.0</a></h5>
<ul>
    <li>When <code>RebalanceProtocol#COOPERATIVE</code> is used, <code>Consumer#poll</code> can still return data
        while it is in the middle of a rebalance for those partitions still owned by the consumer; in addition
        <code>Consumer#commitSync</code> now may throw a non-fatal <code>RebalanceInProgressException</code> to notify
        users of such an event, in order to distinguish from the fatal <code>CommitFailedException</code> and allow
        users to complete the ongoing rebalance and then reattempt committing offsets for those still-owned partitions.</li>
    <li>For improved resiliency in typical network environments, the default value of
        <code>zookeeper.session.timeout.ms</code> has been increased from 6s to 18s and
        <code>replica.lag.time.max.ms</code> from 10s to 30s.</li>
    <li>New DSL operator <code>cogroup()</code> has been added for aggregating multiple streams together at once.</li>
    <li>Added a new <code>KStream.toTable()</code> API to translate an input event stream into a KTable.</li>
    <li>Added a new Serde type <code>Void</code> to represent null keys or null values from input topic.</li>
    <li>Deprecated <code>UsePreviousTimeOnInvalidTimestamp</code> and replaced it with <code>UsePartitionTimeOnInvalidTimeStamp</code>.</li>
    <li>Improved exactly-once semantics by adding a pending offset fencing mechanism and stronger transactional commit
        consistency check, which greatly simplifies the implementation of a scalable exactly-once application.
        We also added a new exactly-once semantics code example under
        <a href="https://github.com/apache/kafka/tree/2.5/examples">examples</a> folder. Check out
        <a href="https://cwiki.apache.org/confluence/display/KAFKA/KIP-447%3A+Producer+scalability+for+exactly+once+semantics">KIP-447</a>
        for the full details.</li>
    <li>Added a new public api <code>KafkaStreams.queryMetadataForKey(String, K, Serializer) to get detailed information on the key being queried.
        It provides information about the partition number where the key resides in addition to hosts containing the active and standby partitions for the key.</code></li>
    <li>Provided support to query stale stores (for high availability) and the stores belonging to a specific partition by deprecating <code>KafkaStreams.store(String, QueryableStoreType)</code> and replacing it with <code>KafkaStreams.store(StoreQueryParameters)</code>.</li>
    <li>Added a new public api to access lag information for stores local to an instance with <code>KafkaStreams.allLocalStorePartitionLags()</code>.</li>
    <li>Scala 2.11 is no longer supported. See
        <a href="https://cwiki.apache.org/confluence/display/KAFKA/KIP-531%3A+Drop+support+for+Scala+2.11+in+Kafka+2.5">KIP-531</a>
        for details.</li>
    <li>All Scala classes from the package <code>kafka.security.auth</code> have been deprecated. See
        <a href="https://cwiki.apache.org/confluence/display/KAFKA/KIP-504+-+Add+new+Java+Authorizer+Interface">KIP-504</a>
        for details of the new Java authorizer API added in 2.4.0.  Note that <code>kafka.security.auth.Authorizer</code>
        and <code>kafka.security.auth.SimpleAclAuthorizer</code> were deprecated in 2.4.0.
    </li>
    <li>TLSv1 and TLSv1.1 have been disabled by default since these have known security vulnerabilities. Only TLSv1.2 is now
        enabled by default. You can continue to use TLSv1 and TLSv1.1 by explicitly enabling these in the configuration options
        <code>ssl.protocol</code> and <code>ssl.enabled.protocols</code>.
    </li>
    <li>ZooKeeper has been upgraded to 3.5.7, and a ZooKeeper upgrade from 3.4.X to 3.5.7 can fail if there are no snapshot files in the 3.4 data directory.
        This usually happens in test upgrades where ZooKeeper 3.5.7 is trying to load an existing 3.4 data dir in which no snapshot file has been created.
        For more details about the issue please refer to <a href="https://issues.apache.org/jira/browse/ZOOKEEPER-3056">ZOOKEEPER-3056</a>.
        A fix is given in <a href="https://issues.apache.org/jira/browse/ZOOKEEPER-3056">ZOOKEEPER-3056</a>, which is to set <code>snapshot.trust.empty=true</code>
        config in <code>zookeeper.properties</code> before the upgrade.
    </li>
    <li>ZooKeeper version 3.5.7 supports TLS-encrypted connectivity to ZooKeeper both with or without client certificates,
        and additional Kafka configurations are available to take advantage of this.
        See <a href="https://cwiki.apache.org/confluence/display/KAFKA/KIP-515%3A+Enable+ZK+client+to+use+the+new+TLS+supported+authentication">KIP-515</a> for details.
    </li>
</ul>

<h4><a id="upgrade_2_4_0" href="#upgrade_2_4_0">Upgrading from 0.8.x, 0.9.x, 0.10.0.x, 0.10.1.x, 0.10.2.x, 0.11.0.x, 1.0.x, 1.1.x, 2.0.x or 2.1.x or 2.2.x or 2.3.x to 2.4.0</a></h4>

<p><b>If you are upgrading from a version prior to 2.1.x, please see the note below about the change to the schema used to store consumer offsets.
    Once you have changed the inter.broker.protocol.version to the latest version, it will not be possible to downgrade to a version prior to 2.1.</b></p>

<p><b>For a rolling upgrade:</b></p>

<ol>
    <li> Update server.properties on all brokers and add the following properties. CURRENT_KAFKA_VERSION refers to the version you
        are upgrading from. CURRENT_MESSAGE_FORMAT_VERSION refers to the message format version currently in use. If you have previously
        overridden the message format version, you should keep its current value. Alternatively, if you are upgrading from a version prior
        to 0.11.0.x, then CURRENT_MESSAGE_FORMAT_VERSION should be set to match CURRENT_KAFKA_VERSION.
        <ul>
            <li>inter.broker.protocol.version=CURRENT_KAFKA_VERSION (e.g. 0.10.0, 0.11.0, 1.0, 2.0, 2.2).</li>
            <li>log.message.format.version=CURRENT_MESSAGE_FORMAT_VERSION  (See <a href="#upgrade_10_performance_impact">potential performance impact
                following the upgrade</a> for the details on what this configuration does.)</li>
        </ul>
        If you are upgrading from version 0.11.0.x or above, and you have not overridden the message format, then you only need to override
        the inter-broker protocol version.
        <ul>
            <li>inter.broker.protocol.version=CURRENT_KAFKA_VERSION (0.11.0, 1.0, 1.1, 2.0, 2.1, 2.2, 2.3).</li>
        </ul>
    </li>
    <li> Upgrade the brokers one at a time: shut down the broker, update the code, and restart it. Once you have done so, the
        brokers will be running the latest version and you can verify that the cluster's behavior and performance meets expectations.
        It is still possible to downgrade at this point if there are any problems.
    </li>
    <li> Once the cluster's behavior and performance has been verified, bump the protocol version by editing
        <code>inter.broker.protocol.version</code> and setting it to 2.4.
    </li>
    <li> Restart the brokers one by one for the new protocol version to take effect. Once the brokers begin using the latest
        protocol version, it will no longer be possible to downgrade the cluster to an older version.
    </li>
    <li> If you have overridden the message format version as instructed above, then you need to do one more rolling restart to
        upgrade it to its latest version. Once all (or most) consumers have been upgraded to 0.11.0 or later,
        change log.message.format.version to 2.4 on each broker and restart them one by one. Note that the older Scala clients,
        which are no longer maintained, do not support the message format introduced in 0.11, so to avoid conversion costs
        (or to take advantage of <a href="#upgrade_11_exactly_once_semantics">exactly once semantics</a>),
        the newer Java clients must be used.
    </li>
</ol>

<p><b>Additional Upgrade Notes:</b></p>

<ol>
    <li>ZooKeeper has been upgraded to 3.5.6. ZooKeeper upgrade from 3.4.X to 3.5.6 can fail if there are no snapshot files in 3.4 data directory.
        This usually happens in test upgrades where ZooKeeper 3.5.6 is trying to load an existing 3.4 data dir in which no snapshot file has been created.
        For more details about the issue please refer to <a href="https://issues.apache.org/jira/browse/ZOOKEEPER-3056">ZOOKEEPER-3056</a>.
        A fix is given in <a href="https://issues.apache.org/jira/browse/ZOOKEEPER-3056">ZOOKEEPER-3056</a>, which is to set <code>snapshot.trust.empty=true</code>
        config in <code>zookeeper.properties</code> before the upgrade. But we have observed data loss in standalone cluster upgrades when using
        <code>snapshot.trust.empty=true</code> config. For more details about the issue please refer to <a href="https://issues.apache.org/jira/browse/ZOOKEEPER-3644">ZOOKEEPER-3644</a>.
        So we recommend the safe workaround of copying empty <a href="https://issues.apache.org/jira/secure/attachment/12928686/snapshot.0">snapshot</a> file to the 3.4 data directory,
        if there are no snapshot files in 3.4 data directory. For more details about the workaround please refer to <a href="https://cwiki.apache.org/confluence/display/ZOOKEEPER/Upgrade+FAQ">ZooKeeper Upgrade FAQ</a>.
    </li>
    <li>
        An embedded Jetty based <a href="http://zookeeper.apache.org/doc/r3.5.6/zookeeperAdmin.html#sc_adminserver">AdminServer</a> added in ZooKeeper 3.5.
        AdminServer is enabled by default in ZooKeeper and is started on port 8080.
        AdminServer is disabled by default in the ZooKeeper config (<code>zookeeper.properties</code>) provided by the Apache Kafka distribution.
        Make sure to update your local <code>zookeeper.properties</code> file with <code>admin.enableServer=false</code> if you wish to disable the AdminServer.
        Please refer <a href="http://zookeeper.apache.org/doc/r3.5.6/zookeeperAdmin.html#sc_adminserver">AdminServer config</a> to configure the AdminServer.
    </li>
</ol>

<h5><a id="upgrade_240_notable" href="#upgrade_240_notable">Notable changes in 2.4.0</a></h5>
<ul>
    <li>A new Admin API has been added for partition reassignments. Due to changing the way Kafka propagates reassignment information,
        it is possible to lose reassignment state in failure edge cases while upgrading to the new version. It is not recommended to start reassignments while upgrading.</li>
    <li>ZooKeeper has been upgraded from 3.4.14 to 3.5.6. TLS and dynamic reconfiguration are supported by the new version.</li>
    <li>The <code>bin/kafka-preferred-replica-election.sh</code> command line tool has been deprecated. It has been replaced by <code>bin/kafka-leader-election.sh</code>.</li>
    <li>The methods <code>electPreferredLeaders</code> in the Java <code>AdminClient</code> class have been deprecated in favor of the methods <code>electLeaders</code>.</li>
    <li>Scala code leveraging the <code>NewTopic(String, int, short)</code> constructor with literal values will need to explicitly call <code>toShort</code> on the second literal.</li>
    <li>The argument in the constructor <code>GroupAuthorizationException(String)</code> is now used to specify an exception message.
        Previously it referred to the group that failed authorization. This was done for consistency with other exception types and to
        avoid potential misuse. The constructor <code>TopicAuthorizationException(String)</code> which was previously used for a single
        unauthorized topic was changed similarly.
    </li>
    <li>The internal <code>PartitionAssignor</code> interface has been deprecated and replaced with a new <code>ConsumerPartitionAssignor</code> in the public API. Some
        methods/signatures are slightly different between the two interfaces. Users implementing a custom PartitionAssignor should migrate to the new interface as soon as possible.
    </li>
    <li>The <code>DefaultPartitioner</code> now uses a sticky partitioning strategy. This means that records for specific topic with null keys and no assigned partition 
        will be sent to the same partition until the batch is ready to be sent. When a new batch is created, a new partition is chosen. This decreases latency to produce, but
        it may result in uneven distribution of records across partitions in edge cases. Generally users will not be impacted, but this difference may be noticeable in tests and
        other situations producing records for a very short amount of time.
    </li>
    <li>The blocking <code>KafkaConsumer#committed</code> methods have been extended to allow a list of partitions as input parameters rather than a single partition.
        It enables fewer request/response iterations between clients and brokers fetching for the committed offsets for the consumer group.
        The old overloaded functions are deprecated and we would recommend users to make their code changes to leverage the new methods (details
        can be found in <a href="https://cwiki.apache.org/confluence/display/KAFKA/KIP-520%3A+Add+overloaded+Consumer%23committed+for+batching+partitions">KIP-520</a>).
    </li>
    <li>We've introduced a new <code>INVALID_RECORD</code> error in the produce response to distinguish from the <code>CORRUPT_MESSAGE</code> error.
        To be more concrete, previously when a batch of records were sent as part of a single request to the broker and one or more of the records failed
        the validation due to various causes (mismatch magic bytes, crc checksum errors, null key for log compacted topics, etc), the whole batch would be rejected
        with the same and misleading <code>CORRUPT_MESSAGE</code>, and the caller of the producer client would see the corresponding exception from either
        the future object of <code>RecordMetadata</code> returned from the <code>send</code> call as well as in the <code>Callback#onCompletion(RecordMetadata metadata, Exception exception)</code>
        Now with the new error code and improved error messages of the exception, producer callers would be better informed about the root cause why their sent records were failed.
    </li>
    <li>We are introducing incremental cooperative rebalancing to the clients' group protocol, which allows consumers to keep all of their assigned partitions during a rebalance
        and at the end revoke only those which must be migrated to another consumer for overall cluster balance. The <code>ConsumerCoordinator</code> will choose the latest <code>RebalanceProtocol</code>
        that is commonly supported by all of the consumer's supported assignors. You can use the new built-in <code>CooperativeStickyAssignor</code> or plug in your own custom cooperative assignor. To do
        so you must implement the <code>ConsumerPartitionAssignor</code> interface and include <code>RebalanceProtocol.COOPERATIVE</code> in the list returned by <code>ConsumerPartitionAssignor#supportedProtocols</code>.
        Your custom assignor can then leverage the <code>ownedPartitions</code> field in each consumer's <code>Subscription</code> to give partitions back to their previous owners whenever possible. Note that when
        a partition is to be reassigned to another consumer, it <em>must</em> be removed from the new assignment until it has been revoked from its original owner. Any consumer that has to revoke a partition will trigger
        a followup rebalance to allow the revoked partition to safely be assigned to its new owner. See the
        <a href="https://kafka.apache.org/24/javadoc/index.html?org/apache/kafka/clients/consumer/ConsumerPartitionAssignor.RebalanceProtocol.html">ConsumerPartitionAssignor RebalanceProtocol javadocs</a> for more information.
        <br>
        To upgrade from the old (eager) protocol, which always revokes all partitions before rebalancing, to cooperative rebalancing, you must follow a specific upgrade path to get all clients on the same <code>ConsumerPartitionAssignor</code>
        that supports the cooperative protocol. This can be done with two rolling bounces, using the <code>CooperativeStickyAssignor</code> for the example: during the first one, add "cooperative-sticky" to the list of supported assignors
        for each member (without removing the previous assignor -- note that if previously using the default, you must include that explicitly as well). You then bounce and/or upgrade it.
        Once the entire group is on 2.4+ and all members have the "cooperative-sticky" among their supported assignors, remove the other assignor(s) and perform a second rolling bounce so that by the end all members support only the
        cooperative protocol. For further details on the cooperative rebalancing protocol and upgrade path, see <a href="https://cwiki.apache.org/confluence/x/vAclBg">KIP-429</a>.
    </li>
    <li>There are some behavioral changes to the <code>ConsumerRebalanceListener</code>, as well as a new API. Exceptions thrown during any of the listener's three callbacks will no longer be swallowed, and will instead be re-thrown
        all the way up to the <code>Consumer.poll()</code> call. The <code>onPartitionsLost</code> method has been added to allow users to react to abnormal circumstances where a consumer may have lost ownership of its partitions
        (such as a missed rebalance) and cannot commit offsets. By default, this will simply call the existing <code>onPartitionsRevoked</code> API to align with previous behavior. Note however that <code>onPartitionsLost</code> will not
        be called when the set of lost partitions is empty. This means that no callback will be invoked at the beginning of the first rebalance of a new consumer joining the group.
        <br>
        The semantics of the <code>ConsumerRebalanceListener's</code> callbacks are further changed when following the cooperative rebalancing protocol described above. In addition to <code>onPartitionsLost</code>, <code>onPartitionsRevoked</code>
        will also never be called when the set of revoked partitions is empty. The callback will generally be invoked only at the end of a rebalance, and only on the set of partitions that are being moved to another consumer. The
        <code>onPartitionsAssigned</code> callback will however always be called, even with an empty set of partitions, as a way to notify users of a rebalance event (this is true for both cooperative and eager). For details on
        the new callback semantics, see the <a href="https://kafka.apache.org/24/javadoc/index.html?org/apache/kafka/clients/consumer/ConsumerRebalanceListener.html">ConsumerRebalanceListener javadocs</a>.
    </li>
    <li>The Scala trait <code>kafka.security.auth.Authorizer</code> has been deprecated and replaced with a new Java API
        <code>org.apache.kafka.server.authorizer.Authorizer</code>. The authorizer implementation class
        <code>kafka.security.auth.SimpleAclAuthorizer</code> has also been deprecated and replaced with a new
        implementation <code>kafka.security.authorizer.AclAuthorizer</code>. <code>AclAuthorizer</code> uses features
        supported by the new API to improve authorization logging and is compatible with <code>SimpleAclAuthorizer</code>.
        For more details, see <a href="https://cwiki.apache.org/confluence/display/KAFKA/KIP-504+-+Add+new+Java+Authorizer+Interface">KIP-504</a>.
    </li>
</ul>

<h4><a id="upgrade_2_3_0" href="#upgrade_2_3_0">Upgrading from 0.8.x, 0.9.x, 0.10.0.x, 0.10.1.x, 0.10.2.x, 0.11.0.x, 1.0.x, 1.1.x, 2.0.x or 2.1.x or 2.2.x to 2.3.0</a></h4>

<p><b>If you are upgrading from a version prior to 2.1.x, please see the note below about the change to the schema used to store consumer offsets.
    Once you have changed the inter.broker.protocol.version to the latest version, it will not be possible to downgrade to a version prior to 2.1.</b></p>

<p><b>For a rolling upgrade:</b></p>

<ol>
    <li> Update server.properties on all brokers and add the following properties. CURRENT_KAFKA_VERSION refers to the version you
        are upgrading from. CURRENT_MESSAGE_FORMAT_VERSION refers to the message format version currently in use. If you have previously
        overridden the message format version, you should keep its current value. Alternatively, if you are upgrading from a version prior
        to 0.11.0.x, then CURRENT_MESSAGE_FORMAT_VERSION should be set to match CURRENT_KAFKA_VERSION.
        <ul>
            <li>inter.broker.protocol.version=CURRENT_KAFKA_VERSION (e.g. 0.8.2, 0.9.0, 0.10.0, 0.10.1, 0.10.2, 0.11.0, 1.0, 1.1).</li>
            <li>log.message.format.version=CURRENT_MESSAGE_FORMAT_VERSION  (See <a href="#upgrade_10_performance_impact">potential performance impact
                following the upgrade</a> for the details on what this configuration does.)</li>
        </ul>
        If you are upgrading from 0.11.0.x, 1.0.x, 1.1.x, 2.0.x, or 2.1.x, and you have not overridden the message format, then you only need to override
        the inter-broker protocol version.
        <ul>
            <li>inter.broker.protocol.version=CURRENT_KAFKA_VERSION (0.11.0, 1.0, 1.1, 2.0, 2.1, 2.2).</li>
        </ul>
    </li>
    <li> Upgrade the brokers one at a time: shut down the broker, update the code, and restart it. Once you have done so, the
        brokers will be running the latest version and you can verify that the cluster's behavior and performance meets expectations.
        It is still possible to downgrade at this point if there are any problems.
    </li>
    <li> Once the cluster's behavior and performance has been verified, bump the protocol version by editing
        <code>inter.broker.protocol.version</code> and setting it to 2.3.
    </li>
    <li> Restart the brokers one by one for the new protocol version to take effect. Once the brokers begin using the latest
        protocol version, it will no longer be possible to downgrade the cluster to an older version.
    </li>
    <li> If you have overridden the message format version as instructed above, then you need to do one more rolling restart to
        upgrade it to its latest version. Once all (or most) consumers have been upgraded to 0.11.0 or later,
        change log.message.format.version to 2.3 on each broker and restart them one by one. Note that the older Scala clients,
        which are no longer maintained, do not support the message format introduced in 0.11, so to avoid conversion costs
        (or to take advantage of <a href="#upgrade_11_exactly_once_semantics">exactly once semantics</a>),
        the newer Java clients must be used.
    </li>
</ol>

<h5><a id="upgrade_230_notable" href="#upgrade_230_notable">Notable changes in 2.3.0</a></h5>
<ul>
    <li> We are introducing a new rebalancing protocol for Kafka Connect based on
        <a href="https://cwiki.apache.org/confluence/display/KAFKA/KIP-415%3A+Incremental+Cooperative+Rebalancing+in+Kafka+Connect">incremental cooperative rebalancing</a>.
        The new protocol does not require stopping all the tasks during a rebalancing phase between Connect workers. Instead, only the tasks that need to be exchanged
        between workers are stopped and they are started in a follow up rebalance. The new Connect protocol is enabled by default beginning with 2.3.0.
        For more details on how it works and how to enable the old behavior of eager rebalancing, checkout
        <a href="/{{version}}/documentation/#connect_administration">incremental cooperative rebalancing design</a>.
    </li>
    <li> We are introducing static membership towards consumer user. This feature reduces unnecessary rebalances during normal application upgrades or rolling bounces.
        For more details on how to use it, checkout <a href="/{{version}}/documentation/#static_membership">static membership design</a>.
    </li>
    <li> Kafka Streams DSL switches its used store types. While this change is mainly transparent to users, there are some corner cases that may require code changes.
        See the <a href="/{{version}}/documentation/streams/upgrade-guide#streams_api_changes_230">Kafka Streams upgrade section</a> for more details.
    </li>
    <li>Kafka Streams 2.3.0 requires 0.11 message format or higher and does not work with older message format.</li>
</ul>

<h4><a id="upgrade_2_2_0" href="#upgrade_2_2_0">Upgrading from 0.8.x, 0.9.x, 0.10.0.x, 0.10.1.x, 0.10.2.x, 0.11.0.x, 1.0.x, 1.1.x, 2.0.x or 2.1.x to 2.2.0</a></h4>

<p><b>If you are upgrading from a version prior to 2.1.x, please see the note below about the change to the schema used to store consumer offsets.
    Once you have changed the inter.broker.protocol.version to the latest version, it will not be possible to downgrade to a version prior to 2.1.</b></p>

<p><b>For a rolling upgrade:</b></p>

<ol>
    <li> Update server.properties on all brokers and add the following properties. CURRENT_KAFKA_VERSION refers to the version you
        are upgrading from. CURRENT_MESSAGE_FORMAT_VERSION refers to the message format version currently in use. If you have previously
        overridden the message format version, you should keep its current value. Alternatively, if you are upgrading from a version prior
        to 0.11.0.x, then CURRENT_MESSAGE_FORMAT_VERSION should be set to match CURRENT_KAFKA_VERSION.
        <ul>
            <li>inter.broker.protocol.version=CURRENT_KAFKA_VERSION (e.g. 0.8.2, 0.9.0, 0.10.0, 0.10.1, 0.10.2, 0.11.0, 1.0, 1.1).</li>
            <li>log.message.format.version=CURRENT_MESSAGE_FORMAT_VERSION  (See <a href="#upgrade_10_performance_impact">potential performance impact
                following the upgrade</a> for the details on what this configuration does.)</li>
        </ul>
        If you are upgrading from 0.11.0.x, 1.0.x, 1.1.x, or 2.0.x and you have not overridden the message format, then you only need to override
        the inter-broker protocol version.
        <ul>
            <li>inter.broker.protocol.version=CURRENT_KAFKA_VERSION (0.11.0, 1.0, 1.1, 2.0).</li>
        </ul>
    </li>
    <li> Upgrade the brokers one at a time: shut down the broker, update the code, and restart it. Once you have done so, the
        brokers will be running the latest version and you can verify that the cluster's behavior and performance meets expectations.
        It is still possible to downgrade at this point if there are any problems.
    </li>
    <li> Once the cluster's behavior and performance has been verified, bump the protocol version by editing
        <code>inter.broker.protocol.version</code> and setting it to 2.2.
    </li>
    <li> Restart the brokers one by one for the new protocol version to take effect. Once the brokers begin using the latest
        protocol version, it will no longer be possible to downgrade the cluster to an older version.
    </li>
    <li> If you have overridden the message format version as instructed above, then you need to do one more rolling restart to
        upgrade it to its latest version. Once all (or most) consumers have been upgraded to 0.11.0 or later,
        change log.message.format.version to 2.2 on each broker and restart them one by one. Note that the older Scala clients,
        which are no longer maintained, do not support the message format introduced in 0.11, so to avoid conversion costs
        (or to take advantage of <a href="#upgrade_11_exactly_once_semantics">exactly once semantics</a>),
        the newer Java clients must be used.
    </li>
</ol>

<h5><a id="upgrade_221_notable" href="#upgrade_221_notable">Notable changes in 2.2.1</a></h5>
<ul>
    <li>Kafka Streams 2.2.1 requires 0.11 message format or higher and does not work with older message format.</li>
</ul>

<h5><a id="upgrade_220_notable" href="#upgrade_220_notable">Notable changes in 2.2.0</a></h5>
<ul>
    <li>The default consumer group id has been changed from the empty string (<code>""</code>) to <code>null</code>. Consumers who use the new default group id will not be able to subscribe to topics,
        and fetch or commit offsets. The empty string as consumer group id is deprecated but will be supported until a future major release. Old clients that rely on the empty string group id will now
        have to explicitly provide it as part of their consumer config. For more information see
        <a href="https://cwiki.apache.org/confluence/display/KAFKA/KIP-289%3A+Improve+the+default+group+id+behavior+in+KafkaConsumer">KIP-289</a>.</li>
    <li>The <code>bin/kafka-topics.sh</code> command line tool is now able to connect directly to brokers with <code>--bootstrap-server</code> instead of zookeeper. The old <code>--zookeeper</code>
        option is still available for now. Please read <a href="https://cwiki.apache.org/confluence/display/KAFKA/KIP-377%3A+TopicCommand+to+use+AdminClient">KIP-377</a> for more information.</li>
    <li>Kafka Streams depends on a newer version of RocksDBs that requires MacOS 10.13 or higher.</li>
</ul>

<h4><a id="upgrade_2_1_0" href="#upgrade_2_1_0">Upgrading from 0.8.x, 0.9.x, 0.10.0.x, 0.10.1.x, 0.10.2.x, 0.11.0.x, 1.0.x, 1.1.x, or 2.0.0 to 2.1.0</a></h4>

<p><b>Note that 2.1.x contains a change to the internal schema used to store consumer offsets. Once the upgrade is
  complete, it will not be possible to downgrade to previous versions. See the rolling upgrade notes below for more detail.</b></p>

<p><b>For a rolling upgrade:</b></p>

<ol>
    <li> Update server.properties on all brokers and add the following properties. CURRENT_KAFKA_VERSION refers to the version you
        are upgrading from. CURRENT_MESSAGE_FORMAT_VERSION refers to the message format version currently in use. If you have previously
        overridden the message format version, you should keep its current value. Alternatively, if you are upgrading from a version prior
        to 0.11.0.x, then CURRENT_MESSAGE_FORMAT_VERSION should be set to match CURRENT_KAFKA_VERSION.
        <ul>
            <li>inter.broker.protocol.version=CURRENT_KAFKA_VERSION (e.g. 0.8.2, 0.9.0, 0.10.0, 0.10.1, 0.10.2, 0.11.0, 1.0, 1.1).</li>
            <li>log.message.format.version=CURRENT_MESSAGE_FORMAT_VERSION  (See <a href="#upgrade_10_performance_impact">potential performance impact
                following the upgrade</a> for the details on what this configuration does.)</li>
        </ul>
        If you are upgrading from 0.11.0.x, 1.0.x, 1.1.x, or 2.0.x and you have not overridden the message format, then you only need to override
        the inter-broker protocol version.
        <ul>
            <li>inter.broker.protocol.version=CURRENT_KAFKA_VERSION (0.11.0, 1.0, 1.1, 2.0).</li>
        </ul>
    </li>
    <li> Upgrade the brokers one at a time: shut down the broker, update the code, and restart it. Once you have done so, the
        brokers will be running the latest version and you can verify that the cluster's behavior and performance meets expectations.
        It is still possible to downgrade at this point if there are any problems. 
    </li>
    <li> Once the cluster's behavior and performance has been verified, bump the protocol version by editing
        <code>inter.broker.protocol.version</code> and setting it to 2.1.
    </li>
    <li> Restart the brokers one by one for the new protocol version to take effect. Once the brokers begin using the latest
        protocol version, it will no longer be possible to downgrade the cluster to an older version.
    </li>
    <li> If you have overridden the message format version as instructed above, then you need to do one more rolling restart to
        upgrade it to its latest version. Once all (or most) consumers have been upgraded to 0.11.0 or later,
        change log.message.format.version to 2.1 on each broker and restart them one by one. Note that the older Scala clients,
        which are no longer maintained, do not support the message format introduced in 0.11, so to avoid conversion costs 
        (or to take advantage of <a href="#upgrade_11_exactly_once_semantics">exactly once semantics</a>),
        the newer Java clients must be used.
    </li>
</ol>

<p><b>Additional Upgrade Notes:</b></p>

<ol>
    <li>Offset expiration semantics has slightly changed in this version. According to the new semantics, offsets of partitions in a group will
        not be removed while the group is subscribed to the corresponding topic and is still active (has active consumers). If group becomes
        empty all its offsets will be removed after default offset retention period (or the one set by broker) has passed (unless the group becomes
        active again). Offsets associated with standalone (simple) consumers, that do not use Kafka group management, will be removed after default
        offset retention period (or the one set by broker) has passed since their last commit.</li>
    <li>The default for console consumer's <code>enable.auto.commit</code> property when no <code>group.id</code> is provided is now set to <code>false</code>.
        This is to avoid polluting the consumer coordinator cache as the auto-generated group is not likely to be used by other consumers.</li>
    <li>The default value for the producer's <code>retries</code> config was changed to <code>Integer.MAX_VALUE</code>, as we introduced <code>delivery.timeout.ms</code>
        in <a href="https://cwiki.apache.org/confluence/display/KAFKA/KIP-91+Provide+Intuitive+User+Timeouts+in+The+Producer">KIP-91</a>,
        which sets an upper bound on the total time between sending a record and receiving acknowledgement from the broker. By default,
        the delivery timeout is set to 2 minutes.</li>
    <li>By default, MirrorMaker now overrides <code>delivery.timeout.ms</code> to <code>Integer.MAX_VALUE</code> when
        configuring the producer. If you have overridden the value of <code>retries</code> in order to fail faster,
        you will instead need to override <code>delivery.timeout.ms</code>.</li>
    <li>The <code>ListGroup</code> API now expects, as a recommended alternative, <code>Describe Group</code> access to the groups a user should be able to list.
        Even though the old <code>Describe Cluster</code> access is still supported for backward compatibility, using it for this API is not advised.</li>
    <li><a href="https://cwiki.apache.org/confluence/pages/viewpage.action?pageId=87298242">KIP-336</a> deprecates the ExtendedSerializer and ExtendedDeserializer interfaces and
        propagates the usage of Serializer and Deserializer. ExtendedSerializer and ExtendedDeserializer were introduced with
        <a href="https://cwiki.apache.org/confluence/display/KAFKA/KIP-82+-+Add+Record+Headers">KIP-82</a> to provide record headers for serializers and deserializers
        in a Java 7 compatible fashion. Now we consolidated these interfaces as Java 7 support has been dropped since.</li>
</ol>

<h5><a id="upgrade_210_notable" href="#upgrade_210_notable">Notable changes in 2.1.0</a></h5>
<ul>
    <li>Jetty has been upgraded to 9.4.12, which excludes TLS_RSA_* ciphers by default because they do not support forward
        secrecy, see https://github.com/eclipse/jetty.project/issues/2807 for more information.</li>
    <li>Unclean leader election is automatically enabled by the controller when <code>unclean.leader.election.enable</code> config is dynamically updated by using per-topic config override.</li>
    <li>The <code>AdminClient</code> has added a method <code>AdminClient#metrics()</code>. Now any application using the <code>AdminClient</code> can gain more information
        and insight by viewing the metrics captured from the <code>AdminClient</code>. For more information
        see <a href="https://cwiki.apache.org/confluence/display/KAFKA/KIP-324%3A+Add+method+to+get+metrics%28%29+in+AdminClient">KIP-324</a>
    </li>
    <li>Kafka now supports Zstandard compression from <a href="https://cwiki.apache.org/confluence/display/KAFKA/KIP-110%3A+Add+Codec+for+ZStandard+Compression">KIP-110</a>.
        You must upgrade the broker as well as clients to make use of it. Consumers prior to 2.1.0 will not be able to read from topics which use
        Zstandard compression, so you should not enable it for a topic until all downstream consumers are upgraded. See the KIP for more detail.
    </li>
</ul>

<h4><a id="upgrade_2_0_0" href="#upgrade_2_0_0">Upgrading from 0.8.x, 0.9.x, 0.10.0.x, 0.10.1.x, 0.10.2.x, 0.11.0.x, 1.0.x, or 1.1.x to 2.0.0</a></h4>
<p>Kafka 2.0.0 introduces wire protocol changes. By following the recommended rolling upgrade plan below,
    you guarantee no downtime during the upgrade. However, please review the <a href="#upgrade_200_notable">notable changes in 2.0.0</a> before upgrading.
</p>

<p><b>For a rolling upgrade:</b></p>

<ol>
    <li> Update server.properties on all brokers and add the following properties. CURRENT_KAFKA_VERSION refers to the version you
        are upgrading from. CURRENT_MESSAGE_FORMAT_VERSION refers to the message format version currently in use. If you have previously
        overridden the message format version, you should keep its current value. Alternatively, if you are upgrading from a version prior
        to 0.11.0.x, then CURRENT_MESSAGE_FORMAT_VERSION should be set to match CURRENT_KAFKA_VERSION.
        <ul>
            <li>inter.broker.protocol.version=CURRENT_KAFKA_VERSION (e.g. 0.8.2, 0.9.0, 0.10.0, 0.10.1, 0.10.2, 0.11.0, 1.0, 1.1).</li>
            <li>log.message.format.version=CURRENT_MESSAGE_FORMAT_VERSION  (See <a href="#upgrade_10_performance_impact">potential performance impact
                following the upgrade</a> for the details on what this configuration does.)</li>
        </ul>
        If you are upgrading from 0.11.0.x, 1.0.x, or 1.1.x and you have not overridden the message format, then you only need to override
        the inter-broker protocol format.
        <ul>
            <li>inter.broker.protocol.version=CURRENT_KAFKA_VERSION (0.11.0, 1.0, 1.1).</li>
        </ul>
    </li>
    <li> Upgrade the brokers one at a time: shut down the broker, update the code, and restart it. </li>
    <li> Once the entire cluster is upgraded, bump the protocol version by editing <code>inter.broker.protocol.version</code> and setting it to 2.0.
    <li> Restart the brokers one by one for the new protocol version to take effect.</li>
    <li> If you have overridden the message format version as instructed above, then you need to do one more rolling restart to
        upgrade it to its latest version. Once all (or most) consumers have been upgraded to 0.11.0 or later,
        change log.message.format.version to 2.0 on each broker and restart them one by one. Note that the older Scala consumer
        does not support the new message format introduced in 0.11, so to avoid the performance cost of down-conversion (or to
        take advantage of <a href="#upgrade_11_exactly_once_semantics">exactly once semantics</a>), the newer Java consumer must be used.</li>
</ol>

<p><b>Additional Upgrade Notes:</b></p>

<ol>
    <li>If you are willing to accept downtime, you can simply take all the brokers down, update the code and start them back up. They will start
        with the new protocol by default.</li>
    <li>Bumping the protocol version and restarting can be done any time after the brokers are upgraded. It does not have to be immediately after.
        Similarly for the message format version.</li>
    <li>If you are using Java8 method references in your Kafka Streams code you might need to update your code to resolve method ambiguities.
        Hot-swapping the jar-file only might not work.</li>
    <li>ACLs should not be added to prefixed resources,
        (added in <a href="https://cwiki.apache.org/confluence/display/KAFKA/KIP-290%3A+Support+for+Prefixed+ACLs">KIP-290</a>),
        until all brokers in the cluster have been updated.
        <p><b>NOTE:</b> any prefixed ACLs added to a cluster, even after the cluster is fully upgraded, will be ignored should the cluster be downgraded again.
    </li>
</ol>

<h5><a id="upgrade_200_notable" href="#upgrade_200_notable">Notable changes in 2.0.0</a></h5>
<ul>
    <li><a href="https://cwiki.apache.org/confluence/x/oYtjB">KIP-186</a> increases the default offset retention time from 1 day to 7 days. This makes it less likely to "lose" offsets in an application that commits infrequently. It also increases the active set of offsets and therefore can increase memory usage on the broker. Note that the console consumer currently enables offset commit by default and can be the source of a large number of offsets which this change will now preserve for 7 days instead of 1. You can preserve the existing behavior by setting the broker config <code>offsets.retention.minutes</code> to 1440.</li>
    <li>Support for Java 7 has been dropped, Java 8 is now the minimum version required.</li>
    <li> The default value for <code>ssl.endpoint.identification.algorithm</code> was changed to <code>https</code>, which performs hostname verification (man-in-the-middle attacks are possible otherwise). Set <code>ssl.endpoint.identification.algorithm</code> to an empty string to restore the previous behaviour. </li>
    <li><a href="https://issues.apache.org/jira/browse/KAFKA-5674">KAFKA-5674</a> extends the lower interval of <code>max.connections.per.ip</code> minimum to zero and therefore allows IP-based filtering of inbound connections.</li>
    <li><a href="https://cwiki.apache.org/confluence/display/KAFKA/KIP-272%3A+Add+API+version+tag+to+broker%27s+RequestsPerSec+metric">KIP-272</a>
        added API version tag to the metric <code>kafka.network:type=RequestMetrics,name=RequestsPerSec,request={Produce|FetchConsumer|FetchFollower|...}</code>.
        This metric now becomes <code>kafka.network:type=RequestMetrics,name=RequestsPerSec,request={Produce|FetchConsumer|FetchFollower|...},version={0|1|2|3|...}</code>. This will impact
        JMX monitoring tools that do not automatically aggregate. To get the total count for a specific request type, the tool needs to be
        updated to aggregate across different versions.
    </li>
    <li><a href="https://cwiki.apache.org/confluence/x/uaBzB">KIP-225</a> changed the metric "records.lag" to use tags for topic and partition. The original version with the name format "{topic}-{partition}.records-lag" has been removed.</li>
    <li>The Scala consumers, which have been deprecated since 0.11.0.0, have been removed. The Java consumer has been the recommended option
        since 0.10.0.0. Note that the Scala consumers in 1.1.0 (and older) will continue to work even if the brokers are upgraded to 2.0.0.</li>
    <li>The Scala producers, which have been deprecated since 0.10.0.0, have been removed. The Java producer has been the recommended option
        since 0.9.0.0. Note that the behaviour of the default partitioner in the Java producer differs from the default partitioner
        in the Scala producers. Users migrating should consider configuring a custom partitioner that retains the previous behaviour.
        Note that the Scala producers in 1.1.0 (and older) will continue to work even if the brokers are upgraded to 2.0.0.</li>
    <li>MirrorMaker and ConsoleConsumer no longer support the Scala consumer, they always use the Java consumer.</li>
    <li>The ConsoleProducer no longer supports the Scala producer, it always uses the Java producer.</li>
    <li>A number of deprecated tools that rely on the Scala clients have been removed: ReplayLogProducer, SimpleConsumerPerformance, SimpleConsumerShell, ExportZkOffsets, ImportZkOffsets, UpdateOffsetsInZK, VerifyConsumerRebalance.</li>
    <li>The deprecated kafka.tools.ProducerPerformance has been removed, please use org.apache.kafka.tools.ProducerPerformance.</li>
    <li>New Kafka Streams configuration parameter <code>upgrade.from</code> added that allows rolling bounce upgrade from older version. </li>
    <li><a href="https://cwiki.apache.org/confluence/x/DVyHB">KIP-284</a> changed the retention time for Kafka Streams repartition topics by setting its default value to <code>Long.MAX_VALUE</code>.</li>
    <li>Updated <code>ProcessorStateManager</code> APIs in Kafka Streams for registering state stores to the processor topology. For more details please read the Streams <a href="/{{version}}/documentation/streams/upgrade-guide#streams_api_changes_200">Upgrade Guide</a>.</li>
    <li>
        In earlier releases, Connect's worker configuration required the <code>internal.key.converter</code> and <code>internal.value.converter</code> properties.
        In 2.0, these are <a href="https://cwiki.apache.org/confluence/x/AZQ7B">no longer required</a> and default to the JSON converter.
        You may safely remove these properties from your Connect standalone and distributed worker configurations:<br />
        <code>internal.key.converter=org.apache.kafka.connect.json.JsonConverter</code>
        <code>internal.key.converter.schemas.enable=false</code>
        <code>internal.value.converter=org.apache.kafka.connect.json.JsonConverter</code>
        <code>internal.value.converter.schemas.enable=false</code>
    </li>
    <li><a href="https://cwiki.apache.org/confluence/x/5kiHB">KIP-266</a> adds a new consumer configuration <code>default.api.timeout.ms</code>
        to specify the default timeout to use for <code>KafkaConsumer</code> APIs that could block. The KIP also adds overloads for such blocking
        APIs to support specifying a specific timeout to use for each of them instead of using the default timeout set by <code>default.api.timeout.ms</code>.
        In particular, a new <code>poll(Duration)</code> API has been added which does not block for dynamic partition assignment.
        The old <code>poll(long)</code> API has been deprecated and will be removed in a future version. Overloads have also been added
        for other <code>KafkaConsumer</code> methods like <code>partitionsFor</code>, <code>listTopics</code>, <code>offsetsForTimes</code>,
        <code>beginningOffsets</code>, <code>endOffsets</code> and <code>close</code> that take in a <code>Duration</code>.</li>
    <li>Also as part of KIP-266, the default value of <code>request.timeout.ms</code> has been changed to 30 seconds.
        The previous value was a little higher than 5 minutes to account for maximum time that a rebalance would take.
        Now we treat the JoinGroup request in the rebalance as a special case and use a value derived from
        <code>max.poll.interval.ms</code> for the request timeout. All other request types use the timeout defined
        by <code>request.timeout.ms</code></li>
    <li>The internal method <code>kafka.admin.AdminClient.deleteRecordsBefore</code> has been removed. Users are encouraged to migrate to <code>org.apache.kafka.clients.admin.AdminClient.deleteRecords</code>.</li>
    <li>The AclCommand tool <code>--producer</code> convenience option uses the <a href="https://cwiki.apache.org/confluence/display/KAFKA/KIP-277+-+Fine+Grained+ACL+for+CreateTopics+API">KIP-277</a> finer grained ACL on the given topic. </li>
    <li><a href="https://cwiki.apache.org/confluence/display/KAFKA/KIP-176%3A+Remove+deprecated+new-consumer+option+for+tools">KIP-176</a> removes
        the <code>--new-consumer</code> option for all consumer based tools. This option is redundant since the new consumer is automatically
        used if --bootstrap-server is defined.
    </li>
    <li><a href="https://cwiki.apache.org/confluence/display/KAFKA/KIP-290%3A+Support+for+Prefixed+ACLs">KIP-290</a> adds the ability
        to define ACLs on prefixed resources, e.g. any topic starting with 'foo'.</li>
    <li><a href="https://cwiki.apache.org/confluence/display/KAFKA/KIP-283%3A+Efficient+Memory+Usage+for+Down-Conversion">KIP-283</a> improves message down-conversion
        handling on Kafka broker, which has typically been a memory-intensive operation. The KIP adds a mechanism by which the operation becomes less memory intensive
        by down-converting chunks of partition data at a time which helps put an upper bound on memory consumption. With this improvement, there is a change in
        <code>FetchResponse</code> protocol behavior where the broker could send an oversized message batch towards the end of the response with an invalid offset.
        Such oversized messages must be ignored by consumer clients, as is done by <code>KafkaConsumer</code>.
    <p>KIP-283 also adds new topic and broker configurations <code>message.downconversion.enable</code> and <code>log.message.downconversion.enable</code> respectively
       to control whether down-conversion is enabled. When disabled, broker does not perform any down-conversion and instead sends an <code>UNSUPPORTED_VERSION</code>
       error to the client.</p></li>
    <li>Dynamic broker configuration options can be stored in ZooKeeper using kafka-configs.sh before brokers are started.
        This option can be used to avoid storing clear passwords in server.properties as all password configs may be stored encrypted in ZooKeeper.</li>
    <li>ZooKeeper hosts are now re-resolved if connection attempt fails. But if your ZooKeeper host names resolve
    to multiple addresses and some of them are not reachable, then you may need to increase the connection timeout
    <code>zookeeper.connection.timeout.ms</code>.</li>
</ul>

<h5><a id="upgrade_200_new_protocols" href="#upgrade_200_new_protocols">New Protocol Versions</a></h5>
<ul>
    <li> <a href="https://cwiki.apache.org/confluence/display/KAFKA/KIP-279%3A+Fix+log+divergence+between+leader+and+follower+after+fast+leader+fail+over">KIP-279</a>: OffsetsForLeaderEpochResponse v1 introduces a partition-level <code>leader_epoch</code> field. </li>
    <li> <a href="https://cwiki.apache.org/confluence/display/KAFKA/KIP-219+-+Improve+quota+communication">KIP-219</a>: Bump up the protocol versions of non-cluster action requests and responses that are throttled on quota violation.</li>
    <li> <a href="https://cwiki.apache.org/confluence/display/KAFKA/KIP-290%3A+Support+for+Prefixed+ACLs">KIP-290</a>: Bump up the protocol versions ACL create, describe and delete requests and responses.</li>
</ul>


<h5><a id="upgrade_200_streams_from_11" href="#upgrade_200_streams_from_11">Upgrading a 1.1 Kafka Streams Application</a></h5>
<ul>
    <li> Upgrading your Streams application from 1.1 to 2.0 does not require a broker upgrade.
         A Kafka Streams 2.0 application can connect to 2.0, 1.1, 1.0, 0.11.0, 0.10.2 and 0.10.1 brokers (it is not possible to connect to 0.10.0 brokers though). </li>
    <li> Note that in 2.0 we have removed the public APIs that are deprecated prior to 1.0; users leveraging on those deprecated APIs need to make code changes accordingly.
         See <a href="/{{version}}/documentation/streams/upgrade-guide#streams_api_changes_200">Streams API changes in 2.0.0</a> for more details. </li>
</ul>

<h4><a id="upgrade_1_1_0" href="#upgrade_1_1_0">Upgrading from 0.8.x, 0.9.x, 0.10.0.x, 0.10.1.x, 0.10.2.x, 0.11.0.x, or 1.0.x to 1.1.x</a></h4>
<p>Kafka 1.1.0 introduces wire protocol changes. By following the recommended rolling upgrade plan below,
    you guarantee no downtime during the upgrade. However, please review the <a href="#upgrade_110_notable">notable changes in 1.1.0</a> before upgrading.
</p>

<p><b>For a rolling upgrade:</b></p>

<ol>
    <li> Update server.properties on all brokers and add the following properties. CURRENT_KAFKA_VERSION refers to the version you
        are upgrading from. CURRENT_MESSAGE_FORMAT_VERSION refers to the message format version currently in use. If you have previously
        overridden the message format version, you should keep its current value. Alternatively, if you are upgrading from a version prior
        to 0.11.0.x, then CURRENT_MESSAGE_FORMAT_VERSION should be set to match CURRENT_KAFKA_VERSION.
        <ul>
            <li>inter.broker.protocol.version=CURRENT_KAFKA_VERSION (e.g. 0.8.2, 0.9.0, 0.10.0, 0.10.1, 0.10.2, 0.11.0, 1.0).</li>
            <li>log.message.format.version=CURRENT_MESSAGE_FORMAT_VERSION  (See <a href="#upgrade_10_performance_impact">potential performance impact
                following the upgrade</a> for the details on what this configuration does.)</li>
        </ul>
        If you are upgrading from 0.11.0.x or 1.0.x and you have not overridden the message format, then you only need to override
        the inter-broker protocol format.
        <ul>
            <li>inter.broker.protocol.version=CURRENT_KAFKA_VERSION (0.11.0 or 1.0).</li>
        </ul>
    </li>
    <li> Upgrade the brokers one at a time: shut down the broker, update the code, and restart it. </li>
    <li> Once the entire cluster is upgraded, bump the protocol version by editing <code>inter.broker.protocol.version</code> and setting it to 1.1.
    <li> Restart the brokers one by one for the new protocol version to take effect. </li>
    <li> If you have overridden the message format version as instructed above, then you need to do one more rolling restart to
        upgrade it to its latest version. Once all (or most) consumers have been upgraded to 0.11.0 or later,
        change log.message.format.version to 1.1 on each broker and restart them one by one. Note that the older Scala consumer
        does not support the new message format introduced in 0.11, so to avoid the performance cost of down-conversion (or to
        take advantage of <a href="#upgrade_11_exactly_once_semantics">exactly once semantics</a>), the newer Java consumer must be used.</li>
</ol>

<p><b>Additional Upgrade Notes:</b></p>

<ol>
    <li>If you are willing to accept downtime, you can simply take all the brokers down, update the code and start them back up. They will start
        with the new protocol by default.</li>
    <li>Bumping the protocol version and restarting can be done any time after the brokers are upgraded. It does not have to be immediately after.
        Similarly for the message format version.</li>
    <li>If you are using Java8 method references in your Kafka Streams code you might need to update your code to resolve method ambiguties.
        Hot-swapping the jar-file only might not work.</li>
</ol>

<h5><a id="upgrade_111_notable" href="#upgrade_111_notable">Notable changes in 1.1.1</a></h5>
<ul>
    <li> New Kafka Streams configuration parameter <code>upgrade.from</code> added that allows rolling bounce upgrade from version 0.10.0.x </li>
    <li> See the <a href="/{{version}}/documentation/streams/upgrade-guide.html"><b>Kafka Streams upgrade guide</b></a> for details about this new config.
</ul>

<h5><a id="upgrade_110_notable" href="#upgrade_110_notable">Notable changes in 1.1.0</a></h5>
<ul>
    <li>The kafka artifact in Maven no longer depends on log4j or slf4j-log4j12. Similarly to the kafka-clients artifact, users
        can now choose the logging back-end by including the appropriate slf4j module (slf4j-log4j12, logback, etc.). The release
        tarball still includes log4j and slf4j-log4j12.</li>
    <li><a href="https://cwiki.apache.org/confluence/x/uaBzB">KIP-225</a> changed the metric "records.lag" to use tags for topic and partition. The original version with the name format "{topic}-{partition}.records-lag" is deprecated and will be removed in 2.0.0.</li>
    <li>Kafka Streams is more robust against broker communication errors. Instead of stopping the Kafka Streams client with a fatal exception,
	Kafka Streams tries to self-heal and reconnect to the cluster. Using the new <code>AdminClient</code> you have better control of how often
	Kafka Streams retries and can <a href="/{{version}}/documentation/streams/developer-guide/config-streams">configure</a>
	fine-grained timeouts (instead of hard coded retries as in older version).</li>
    <li>Kafka Streams rebalance time was reduced further making Kafka Streams more responsive.</li>
    <li>Kafka Connect now supports message headers in both sink and source connectors, and to manipulate them via simple message transforms. Connectors must be changed to explicitly use them. A new <code>HeaderConverter</code> is introduced to control how headers are (de)serialized, and the new "SimpleHeaderConverter" is used by default to use string representations of values.</li>
    <li>kafka.tools.DumpLogSegments now automatically sets deep-iteration option if print-data-log is enabled
        explicitly or implicitly due to any of the other options like decoder.</li>
</ul>

<h5><a id="upgrade_110_new_protocols" href="#upgrade_110_new_protocols">New Protocol Versions</a></h5>
<ul>
    <li> <a href="https://cwiki.apache.org/confluence/display/KAFKA/KIP-226+-+Dynamic+Broker+Configuration">KIP-226</a> introduced DescribeConfigs Request/Response v1.</li>
    <li> <a href="https://cwiki.apache.org/confluence/display/KAFKA/KIP-227%3A+Introduce+Incremental+FetchRequests+to+Increase+Partition+Scalability">KIP-227</a> introduced Fetch Request/Response v7.</li>
</ul>

<h5><a id="upgrade_110_streams_from_10" href="#upgrade_110_streams_from_10">Upgrading a 1.0 Kafka Streams Application</a></h5>
<ul>
    <li> Upgrading your Streams application from 1.0 to 1.1 does not require a broker upgrade.
        A Kafka Streams 1.1 application can connect to 1.0, 0.11.0, 0.10.2 and 0.10.1 brokers (it is not possible to connect to 0.10.0 brokers though). </li>
    <li> See <a href="/{{version}}/documentation/streams/upgrade-guide#streams_api_changes_110">Streams API changes in 1.1.0</a> for more details. </li>
</ul>

<h4><a id="upgrade_1_0_0" href="#upgrade_1_0_0">Upgrading from 0.8.x, 0.9.x, 0.10.0.x, 0.10.1.x, 0.10.2.x or 0.11.0.x to 1.0.0</a></h4>
<p>Kafka 1.0.0 introduces wire protocol changes. By following the recommended rolling upgrade plan below,
    you guarantee no downtime during the upgrade. However, please review the <a href="#upgrade_100_notable">notable changes in 1.0.0</a> before upgrading.
</p>

<p><b>For a rolling upgrade:</b></p>

<ol>
    <li> Update server.properties on all brokers and add the following properties. CURRENT_KAFKA_VERSION refers to the version you
        are upgrading from. CURRENT_MESSAGE_FORMAT_VERSION refers to the message format version currently in use. If you have previously
        overridden the message format version, you should keep its current value. Alternatively, if you are upgrading from a version prior
        to 0.11.0.x, then CURRENT_MESSAGE_FORMAT_VERSION should be set to match CURRENT_KAFKA_VERSION.
        <ul>
            <li>inter.broker.protocol.version=CURRENT_KAFKA_VERSION (e.g. 0.8.2, 0.9.0, 0.10.0, 0.10.1, 0.10.2, 0.11.0).</li>
            <li>log.message.format.version=CURRENT_MESSAGE_FORMAT_VERSION  (See <a href="#upgrade_10_performance_impact">potential performance impact
		following the upgrade</a> for the details on what this configuration does.)</li>
        </ul>
	If you are upgrading from 0.11.0.x and you have not overridden the message format, you must set
	both the message format version and the inter-broker protocol version to 0.11.0.
        <ul>
            <li>inter.broker.protocol.version=0.11.0</li>
            <li>log.message.format.version=0.11.0</li>
        </ul>
    </li>
    <li> Upgrade the brokers one at a time: shut down the broker, update the code, and restart it. </li>
    <li> Once the entire cluster is upgraded, bump the protocol version by editing <code>inter.broker.protocol.version</code> and setting it to 1.0.
    <li> Restart the brokers one by one for the new protocol version to take effect. </li>
    <li> If you have overridden the message format version as instructed above, then you need to do one more rolling restart to
        upgrade it to its latest version. Once all (or most) consumers have been upgraded to 0.11.0 or later,
        change log.message.format.version to 1.0 on each broker and restart them one by one. If you are upgrading from
        0.11.0 and log.message.format.version is set to 0.11.0, you can update the config and skip the rolling restart.
        Note that the older Scala consumer does not support the new message format introduced in 0.11, so to avoid the
        performance cost of down-conversion (or to take advantage of <a href="#upgrade_11_exactly_once_semantics">exactly once semantics</a>),
        the newer Java consumer must be used.</li>
</ol>

<p><b>Additional Upgrade Notes:</b></p>

<ol>
    <li>If you are willing to accept downtime, you can simply take all the brokers down, update the code and start them back up. They will start
        with the new protocol by default.</li>
    <li>Bumping the protocol version and restarting can be done any time after the brokers are upgraded. It does not have to be immediately after.
        Similarly for the message format version.</li>
</ol>

<h5><a id="upgrade_102_notable" href="#upgrade_102_notable">Notable changes in 1.0.2</a></h5>
<ul>
    <li> New Kafka Streams configuration parameter <code>upgrade.from</code> added that allows rolling bounce upgrade from version 0.10.0.x </li>
    <li> See the <a href="/{{version}}/documentation/streams/upgrade-guide.html"><b>Kafka Streams upgrade guide</b></a> for details about this new config.
</ul>

<h5><a id="upgrade_101_notable" href="#upgrade_101_notable">Notable changes in 1.0.1</a></h5>
<ul>
    <li>Restored binary compatibility of AdminClient's Options classes (e.g. CreateTopicsOptions, DeleteTopicsOptions, etc.) with
        0.11.0.x. Binary (but not source) compatibility had been broken inadvertently in 1.0.0.</li>
</ul>

<h5><a id="upgrade_100_notable" href="#upgrade_100_notable">Notable changes in 1.0.0</a></h5>
<ul>
    <li>Topic deletion is now enabled by default, since the functionality is now stable. Users who wish to
        to retain the previous behavior should set the broker config <code>delete.topic.enable</code> to <code>false</code>. Keep in mind that topic deletion removes data and the operation is not reversible (i.e. there is no "undelete" operation)</li>
    <li>For topics that support timestamp search if no offset can be found for a partition, that partition is now included in the search result with a null offset value. Previously, the partition was not included in the map.
        This change was made to make the search behavior consistent with the case of topics not supporting timestamp search.
    <li>If the <code>inter.broker.protocol.version</code> is 1.0 or later, a broker will now stay online to serve replicas
        on live log directories even if there are offline log directories. A log directory may become offline due to IOException
        caused by hardware failure. Users need to monitor the per-broker metric <code>offlineLogDirectoryCount</code> to check
        whether there is offline log directory. </li>
    <li>Added KafkaStorageException which is a retriable exception. KafkaStorageException will be converted to NotLeaderForPartitionException in the response
        if the version of client's FetchRequest or ProducerRequest does not support KafkaStorageException. </li>
    <li>-XX:+DisableExplicitGC was replaced by -XX:+ExplicitGCInvokesConcurrent in the default JVM settings. This helps
        avoid out of memory exceptions during allocation of native memory by direct buffers in some cases.</li>
    <li>The overridden <code>handleError</code> method implementations have been removed from the following deprecated classes in
        the <code>kafka.api</code> package: <code>FetchRequest</code>, <code>GroupCoordinatorRequest</code>, <code>OffsetCommitRequest</code>,
        <code>OffsetFetchRequest</code>, <code>OffsetRequest</code>, <code>ProducerRequest</code>, and <code>TopicMetadataRequest</code>.
        This was only intended for use on the broker, but it is no longer in use and the implementations have not been maintained.
        A stub implementation has been retained for binary compatibility.</li>
    <li>The Java clients and tools now accept any string as a client-id.</li>
    <li>The deprecated tool <code>kafka-consumer-offset-checker.sh</code> has been removed. Use <code>kafka-consumer-groups.sh</code> to get consumer group details.</li>
    <li>SimpleAclAuthorizer now logs access denials to the authorizer log by default.</li>
    <li>Authentication failures are now reported to clients as one of the subclasses of <code>AuthenticationException</code>.
        No retries will be performed if a client connection fails authentication.</li>
    <li>Custom <code>SaslServer</code> implementations may throw <code>SaslAuthenticationException</code> to provide an error
        message to return to clients indicating the reason for authentication failure. Implementors should take care not to include
        any security-critical information in the exception message that should not be leaked to unauthenticated clients.</li>
    <li>The <code>app-info</code> mbean registered with JMX to provide version and commit id will be deprecated and replaced with
        metrics providing these attributes.</li>
    <li>Kafka metrics may now contain non-numeric values. <code>org.apache.kafka.common.Metric#value()</code> has been deprecated and
        will return <code>0.0</code> in such cases to minimise the probability of breaking users who read the value of every client
        metric (via a <code>MetricsReporter</code> implementation or by calling the <code>metrics()</code> method).
        <code>org.apache.kafka.common.Metric#metricValue()</code> can be used to retrieve numeric and non-numeric metric values.</li>
    <li>Every Kafka rate metric now has a corresponding cumulative count metric with the suffix <code>-total</code>
        to simplify downstream processing. For example, <code>records-consumed-rate</code> has a corresponding
        metric named <code>records-consumed-total</code>.</li>
    <li>Mx4j will only be enabled if the system property <code>kafka_mx4jenable</code> is set to <code>true</code>. Due to a logic
        inversion bug, it was previously enabled by default and disabled if <code>kafka_mx4jenable</code> was set to <code>true</code>.</li>
    <li>The package <code>org.apache.kafka.common.security.auth</code> in the clients jar has been made public and added to the javadocs.
        Internal classes which had previously been located in this package have been moved elsewhere.</li>
    <li>When using an Authorizer and a user doesn't have required permissions on a topic, the broker
        will return TOPIC_AUTHORIZATION_FAILED errors to requests irrespective of topic existence on broker.
        If the user have required permissions and the topic doesn't exists, then the UNKNOWN_TOPIC_OR_PARTITION
        error code will be returned. </li>
    <li>config/consumer.properties file updated to use new consumer config properties.</li>
</ul>

<h5><a id="upgrade_100_new_protocols" href="#upgrade_100_new_protocols">New Protocol Versions</a></h5>
<ul>
    <li> <a href="https://cwiki.apache.org/confluence/display/KAFKA/KIP-112%3A+Handle+disk+failure+for+JBOD">KIP-112</a>: LeaderAndIsrRequest v1 introduces a partition-level <code>is_new</code> field. </li>
    <li> <a href="https://cwiki.apache.org/confluence/display/KAFKA/KIP-112%3A+Handle+disk+failure+for+JBOD">KIP-112</a>: UpdateMetadataRequest v4 introduces a partition-level <code>offline_replicas</code> field. </li>
    <li> <a href="https://cwiki.apache.org/confluence/display/KAFKA/KIP-112%3A+Handle+disk+failure+for+JBOD">KIP-112</a>: MetadataResponse v5 introduces a partition-level <code>offline_replicas</code> field. </li>
    <li> <a href="https://cwiki.apache.org/confluence/display/KAFKA/KIP-112%3A+Handle+disk+failure+for+JBOD">KIP-112</a>: ProduceResponse v4 introduces error code for KafkaStorageException. </li>
    <li> <a href="https://cwiki.apache.org/confluence/display/KAFKA/KIP-112%3A+Handle+disk+failure+for+JBOD">KIP-112</a>: FetchResponse v6 introduces error code for KafkaStorageException. </li>
    <li> <a href="https://cwiki.apache.org/confluence/display/KAFKA/KIP-152+-+Improve+diagnostics+for+SASL+authentication+failures">KIP-152</a>:
         SaslAuthenticate request has been added to enable reporting of authentication failures. This request will
         be used if the SaslHandshake request version is greater than 0. </li>
</ul>

<h5><a id="upgrade_100_streams_from_0110" href="#upgrade_100_streams_from_0110">Upgrading a 0.11.0 Kafka Streams Application</a></h5>
<ul>
    <li> Upgrading your Streams application from 0.11.0 to 1.0 does not require a broker upgrade.
         A Kafka Streams 1.0 application can connect to 0.11.0, 0.10.2 and 0.10.1 brokers (it is not possible to connect to 0.10.0 brokers though).
         However, Kafka Streams 1.0 requires 0.10 message format or newer and does not work with older message formats. </li>
    <li> If you are monitoring on streams metrics, you will need make some changes to the metrics names in your reporting and monitoring code, because the metrics sensor hierarchy was changed. </li>
    <li> There are a few public APIs including <code>ProcessorContext#schedule()</code>, <code>Processor#punctuate()</code> and <code>KStreamBuilder</code>, <code>TopologyBuilder</code> are being deprecated by new APIs.
         We recommend making corresponding code changes, which should be very minor since the new APIs look quite similar, when you upgrade.
    <li> See <a href="/{{version}}/documentation/streams/upgrade-guide#streams_api_changes_100">Streams API changes in 1.0.0</a> for more details. </li>
</ul>

<h5><a id="upgrade_100_streams_from_0102" href="#upgrade_100_streams_from_0102">Upgrading a 0.10.2 Kafka Streams Application</a></h5>
<ul>
    <li> Upgrading your Streams application from 0.10.2 to 1.0 does not require a broker upgrade.
         A Kafka Streams 1.0 application can connect to 1.0, 0.11.0, 0.10.2 and 0.10.1 brokers (it is not possible to connect to 0.10.0 brokers though). </li>
    <li> If you are monitoring on streams metrics, you will need make some changes to the metrics names in your reporting and monitoring code, because the metrics sensor hierarchy was changed. </li>
    <li> There are a few public APIs including <code>ProcessorContext#schedule()</code>, <code>Processor#punctuate()</code> and <code>KStreamBuilder</code>, <code>TopologyBuilder</code> are being deprecated by new APIs.
         We recommend making corresponding code changes, which should be very minor since the new APIs look quite similar, when you upgrade.
    <li> If you specify customized <code>key.serde</code>, <code>value.serde</code> and <code>timestamp.extractor</code> in configs, it is recommended to use their replaced configure parameter as these configs are deprecated. </li>
    <li> See <a href="/{{version}}/documentation/streams/upgrade-guide#streams_api_changes_0110">Streams API changes in 0.11.0</a> for more details. </li>
</ul>

<h5><a id="upgrade_100_streams_from_0101" href="#upgrade_1100_streams_from_0101">Upgrading a 0.10.1 Kafka Streams Application</a></h5>
<ul>
    <li> Upgrading your Streams application from 0.10.1 to 1.0 does not require a broker upgrade.
         A Kafka Streams 1.0 application can connect to 1.0, 0.11.0, 0.10.2 and 0.10.1 brokers (it is not possible to connect to 0.10.0 brokers though). </li>
    <li> You need to recompile your code. Just swapping the Kafka Streams library jar file will not work and will break your application. </li>
    <li> If you are monitoring on streams metrics, you will need make some changes to the metrics names in your reporting and monitoring code, because the metrics sensor hierarchy was changed. </li>
    <li> There are a few public APIs including <code>ProcessorContext#schedule()</code>, <code>Processor#punctuate()</code> and <code>KStreamBuilder</code>, <code>TopologyBuilder</code> are being deprecated by new APIs.
         We recommend making corresponding code changes, which should be very minor since the new APIs look quite similar, when you upgrade.
    <li> If you specify customized <code>key.serde</code>, <code>value.serde</code> and <code>timestamp.extractor</code> in configs, it is recommended to use their replaced configure parameter as these configs are deprecated. </li>
    <li> If you use a custom (i.e., user implemented) timestamp extractor, you will need to update this code, because the <code>TimestampExtractor</code> interface was changed. </li>
    <li> If you register custom metrics, you will need to update this code, because the <code>StreamsMetric</code> interface was changed. </li>
    <li> See <a href="/{{version}}/documentation/streams/upgrade-guide#streams_api_changes_100">Streams API changes in 1.0.0</a>,
         <a href="/{{version}}/documentation/streams/upgrade-guide#streams_api_changes_0110">Streams API changes in 0.11.0</a> and
         <a href="/{{version}}/documentation/streams/upgrade-guide#streams_api_changes_0102">Streams API changes in 0.10.2</a> for more details. </li>
</ul>

<h5><a id="upgrade_100_streams_from_0100" href="#upgrade_100_streams_from_0100">Upgrading a 0.10.0 Kafka Streams Application</a></h5>
<ul>
    <li> Upgrading your Streams application from 0.10.0 to 1.0 does require a <a href="#upgrade_10_1">broker upgrade</a> because a Kafka Streams 1.0 application can only connect to 0.1, 0.11.0, 0.10.2, or 0.10.1 brokers. </li>
    <li> There are couple of API changes, that are not backward compatible (cf. <a href="/{{version}}/documentation/streams/upgrade-guide#streams_api_changes_100">Streams API changes in 1.0.0</a>,
         <a href="/{{version}}/documentation/streams#streams_api_changes_0110">Streams API changes in 0.11.0</a>,
         <a href="/{{version}}/documentation/streams#streams_api_changes_0102">Streams API changes in 0.10.2</a>, and
         <a href="/{{version}}/documentation/streams#streams_api_changes_0101">Streams API changes in 0.10.1</a> for more details).
         Thus, you need to update and recompile your code. Just swapping the Kafka Streams library jar file will not work and will break your application. </li>
    <li> Upgrading from 0.10.0.x to 1.0.2 requires two rolling bounces with config <code>upgrade.from="0.10.0"</code> set for first upgrade phase
        (cf. <a href="https://cwiki.apache.org/confluence/display/KAFKA/KIP-268%3A+Simplify+Kafka+Streams+Rebalance+Metadata+Upgrade">KIP-268</a>).
        As an alternative, an offline upgrade is also possible.
        <ul>
            <li> prepare your application instances for a rolling bounce and make sure that config <code>upgrade.from</code> is set to <code>"0.10.0"</code> for new version 0.11.0.3 </li>
            <li> bounce each instance of your application once </li>
            <li> prepare your newly deployed 1.0.2 application instances for a second round of rolling bounces; make sure to remove the value for config <code>upgrade.from</code> </li>
            <li> bounce each instance of your application once more to complete the upgrade </li>
        </ul>
    </li>
    <li> Upgrading from 0.10.0.x to 1.0.0 or 1.0.1 requires an offline upgrade (rolling bounce upgrade is not supported)

        <ul>
            <li> stop all old (0.10.0.x) application instances </li>
            <li> update your code and swap old code and jar file with new code and new jar file </li>
            <li> restart all new (1.0.0 or 1.0.1) application instances </li>
        </ul>
    </li>
</ul>

<h4><a id="upgrade_11_0_0" href="#upgrade_11_0_0">Upgrading from 0.8.x, 0.9.x, 0.10.0.x, 0.10.1.x or 0.10.2.x to 0.11.0.0</a></h4>
<p>Kafka 0.11.0.0 introduces a new message format version as well as wire protocol changes. By following the recommended rolling upgrade plan below,
  you guarantee no downtime during the upgrade. However, please review the <a href="#upgrade_1100_notable">notable changes in 0.11.0.0</a> before upgrading.
</p>

<p>Starting with version 0.10.2, Java clients (producer and consumer) have acquired the ability to communicate with older brokers. Version 0.11.0
    clients can talk to version 0.10.0 or newer brokers. However, if your brokers are older than 0.10.0, you must upgrade all the brokers in the
    Kafka cluster before upgrading your clients. Version 0.11.0 brokers support 0.8.x and newer clients.
</p>

<p><b>For a rolling upgrade:</b></p>

<ol>
    <li> Update server.properties on all brokers and add the following properties. CURRENT_KAFKA_VERSION refers to the version you
      are upgrading from. CURRENT_MESSAGE_FORMAT_VERSION refers to the current message format version currently in use. If you have
      not overridden the message format previously, then CURRENT_MESSAGE_FORMAT_VERSION should be set to match CURRENT_KAFKA_VERSION.
        <ul>
            <li>inter.broker.protocol.version=CURRENT_KAFKA_VERSION (e.g. 0.8.2, 0.9.0, 0.10.0, 0.10.1 or 0.10.2).</li>
            <li>log.message.format.version=CURRENT_MESSAGE_FORMAT_VERSION  (See <a href="#upgrade_10_performance_impact">potential performance impact
        following the upgrade</a> for the details on what this configuration does.)</li>
        </ul>
    </li>
    <li> Upgrade the brokers one at a time: shut down the broker, update the code, and restart it. </li>
    <li> Once the entire cluster is upgraded, bump the protocol version by editing <code>inter.broker.protocol.version</code> and setting it to 0.11.0, but
      do not change <code>log.message.format.version</code> yet. </li>
    <li> Restart the brokers one by one for the new protocol version to take effect. </li>
    <li> Once all (or most) consumers have been upgraded to 0.11.0 or later, then change log.message.format.version to 0.11.0 on each
      broker and restart them one by one. Note that the older Scala consumer does not support the new message format, so to avoid
      the performance cost of down-conversion (or to take advantage of <a href="#upgrade_11_exactly_once_semantics">exactly once semantics</a>),
      the new Java consumer must be used.</li>
</ol>

<p><b>Additional Upgrade Notes:</b></p>

<ol>
  <li>If you are willing to accept downtime, you can simply take all the brokers down, update the code and start them back up. They will start
    with the new protocol by default.</li>
  <li>Bumping the protocol version and restarting can be done any time after the brokers are upgraded. It does not have to be immediately after.
    Similarly for the message format version.</li>
  <li>It is also possible to enable the 0.11.0 message format on individual topics using the topic admin tool (<code>bin/kafka-topics.sh</code>)
    prior to updating the global setting <code>log.message.format.version</code>.</li>
  <li>If you are upgrading from a version prior to 0.10.0, it is NOT necessary to first update the message format to 0.10.0
    before you switch to 0.11.0.</li>
</ol>

<h5><a id="upgrade_1100_streams_from_0102" href="#upgrade_1100_streams_from_0102">Upgrading a 0.10.2 Kafka Streams Application</a></h5>
<ul>
    <li> Upgrading your Streams application from 0.10.2 to 0.11.0 does not require a broker upgrade.
         A Kafka Streams 0.11.0 application can connect to 0.11.0, 0.10.2 and 0.10.1 brokers (it is not possible to connect to 0.10.0 brokers though). </li>
    <li> If you specify customized <code>key.serde</code>, <code>value.serde</code> and <code>timestamp.extractor</code> in configs, it is recommended to use their replaced configure parameter as these configs are deprecated. </li>
    <li> See <a href="/{{version}}/documentation/streams/upgrade-guide#streams_api_changes_0110">Streams API changes in 0.11.0</a> for more details. </li>
</ul>

<h5><a id="upgrade_1100_streams_from_0101" href="#upgrade_1100_streams_from_0101">Upgrading a 0.10.1 Kafka Streams Application</a></h5>
<ul>
    <li> Upgrading your Streams application from 0.10.1 to 0.11.0 does not require a broker upgrade.
         A Kafka Streams 0.11.0 application can connect to 0.11.0, 0.10.2 and 0.10.1 brokers (it is not possible to connect to 0.10.0 brokers though). </li>
    <li> You need to recompile your code. Just swapping the Kafka Streams library jar file will not work and will break your application. </li>
    <li> If you specify customized <code>key.serde</code>, <code>value.serde</code> and <code>timestamp.extractor</code> in configs, it is recommended to use their replaced configure parameter as these configs are deprecated. </li>
    <li> If you use a custom (i.e., user implemented) timestamp extractor, you will need to update this code, because the <code>TimestampExtractor</code> interface was changed. </li>
    <li> If you register custom metrics, you will need to update this code, because the <code>StreamsMetric</code> interface was changed. </li>
    <li> See <a href="/{{version}}/documentation/streams/upgrade-guide#streams_api_changes_0110">Streams API changes in 0.11.0</a> and
         <a href="/{{version}}/documentation/streams/upgrade-guide#streams_api_changes_0102">Streams API changes in 0.10.2</a> for more details. </li>
</ul>

<h5><a id="upgrade_1100_streams_from_0100" href="#upgrade_1100_streams_from_0100">Upgrading a 0.10.0 Kafka Streams Application</a></h5>
<ul>
    <li> Upgrading your Streams application from 0.10.0 to 0.11.0 does require a <a href="#upgrade_10_1">broker upgrade</a> because a Kafka Streams 0.11.0 application can only connect to 0.11.0, 0.10.2, or 0.10.1 brokers. </li>
    <li> There are couple of API changes, that are not backward compatible (cf. <a href="/{{version}}/documentation/streams#streams_api_changes_0110">Streams API changes in 0.11.0</a>,
         <a href="/{{version}}/documentation/streams#streams_api_changes_0102">Streams API changes in 0.10.2</a>, and
         <a href="/{{version}}/documentation/streams#streams_api_changes_0101">Streams API changes in 0.10.1</a> for more details).
         Thus, you need to update and recompile your code. Just swapping the Kafka Streams library jar file will not work and will break your application. </li>
    <li> Upgrading from 0.10.0.x to 0.11.0.3 requires two rolling bounces with config <code>upgrade.from="0.10.0"</code> set for first upgrade phase
        (cf. <a href="https://cwiki.apache.org/confluence/display/KAFKA/KIP-268%3A+Simplify+Kafka+Streams+Rebalance+Metadata+Upgrade">KIP-268</a>).
        As an alternative, an offline upgrade is also possible.
        <ul>
            <li> prepare your application instances for a rolling bounce and make sure that config <code>upgrade.from</code> is set to <code>"0.10.0"</code> for new version 0.11.0.3 </li>
            <li> bounce each instance of your application once </li>
            <li> prepare your newly deployed 0.11.0.3 application instances for a second round of rolling bounces; make sure to remove the value for config <code>upgrade.from</code> </li>
            <li> bounce each instance of your application once more to complete the upgrade </li>
        </ul>
    </li>
    <li> Upgrading from 0.10.0.x to 0.11.0.0, 0.11.0.1, or 0.11.0.2 requires an offline upgrade (rolling bounce upgrade is not supported)
        <ul>
            <li> stop all old (0.10.0.x) application instances </li>
            <li> update your code and swap old code and jar file with new code and new jar file </li>
            <li> restart all new (0.11.0.0 , 0.11.0.1, or 0.11.0.2) application instances </li>
        </ul>
    </li>
</ul>

<h5><a id="upgrade_1103_notable" href="#upgrade_1103_notable">Notable changes in 0.11.0.3</a></h5>
<ul>
<li> New Kafka Streams configuration parameter <code>upgrade.from</code> added that allows rolling bounce upgrade from version 0.10.0.x </li>
<li> See the <a href="/{{version}}/documentation/streams/upgrade-guide.html"><b>Kafka Streams upgrade guide</b></a> for details about this new config.
</ul>

<h5><a id="upgrade_1100_notable" href="#upgrade_1100_notable">Notable changes in 0.11.0.0</a></h5>
<ul>
    <li>Unclean leader election is now disabled by default. The new default favors durability over availability. Users who wish to
        to retain the previous behavior should set the broker config <code>unclean.leader.election.enable</code> to <code>true</code>.</li>
    <li>Producer configs <code>block.on.buffer.full</code>, <code>metadata.fetch.timeout.ms</code> and <code>timeout.ms</code> have been
        removed. They were initially deprecated in Kafka 0.9.0.0.</li>
    <li>The <code>offsets.topic.replication.factor</code> broker config is now enforced upon auto topic creation. Internal
        auto topic creation will fail with a GROUP_COORDINATOR_NOT_AVAILABLE error until the cluster size meets this
        replication factor requirement.</li>
    <li> When compressing data with snappy, the producer and broker will use the compression scheme's default block size (2 x 32 KB)
         instead of 1 KB in order to improve the compression ratio. There have been reports of data compressed with the smaller
         block size being 50% larger than when compressed with the larger block size. For the snappy case, a producer with 5000
         partitions will require an additional 315 MB of JVM heap.</li>
    <li> Similarly, when compressing data with gzip, the producer and broker will use 8 KB instead of 1 KB as the buffer size. The default
         for gzip is excessively low (512 bytes). </li>
    <li>The broker configuration <code>max.message.bytes</code> now applies to the total size of a batch of messages.
        Previously the setting applied to batches of compressed messages, or to non-compressed messages individually.
        A message batch may consist of only a single message, so in most cases, the limitation on the size of
        individual messages is only reduced by the overhead of the batch format. However, there are some subtle implications
        for message format conversion (see <a href="#upgrade_11_message_format">below</a> for more detail). Note also
        that while previously the broker would ensure that at least one message is returned in each fetch request (regardless of the
        total and partition-level fetch sizes), the same behavior now applies to one message batch.</li>
    <li>GC log rotation is enabled by default, see KAFKA-3754 for details.</li>
    <li>Deprecated constructors of RecordMetadata, MetricName and Cluster classes have been removed.</li>
    <li>Added user headers support through a new Headers interface providing user headers read and write access.</li>
    <li>ProducerRecord and ConsumerRecord expose the new Headers API via <code>Headers headers()</code> method call.</li>
    <li>ExtendedSerializer and ExtendedDeserializer interfaces are introduced to support serialization and deserialization for headers. Headers will be ignored if the configured serializer and deserializer are not the above classes.</li>
    <li>A new config, <code>group.initial.rebalance.delay.ms</code>, was introduced.
        This config specifies the time, in milliseconds, that the <code>GroupCoordinator</code> will delay the initial consumer rebalance.
        The rebalance will be further delayed by the value of <code>group.initial.rebalance.delay.ms</code> as new members join the group, up to a maximum of <code>max.poll.interval.ms</code>.
        The default value for this is 3 seconds.
        During development and testing it might be desirable to set this to 0 in order to not delay test execution time.
    </li>
    <li><code>org.apache.kafka.common.Cluster#partitionsForTopic</code>, <code>partitionsForNode</code> and <code>availablePartitionsForTopic</code> methods
        will return an empty list instead of <code>null</code> (which is considered a bad practice) in case the metadata for the required topic does not exist.
    </li>
    <li>Streams API configuration parameters <code>timestamp.extractor</code>, <code>key.serde</code>, and <code>value.serde</code> were deprecated and
        replaced by <code>default.timestamp.extractor</code>, <code>default.key.serde</code>, and <code>default.value.serde</code>, respectively.
    </li>
    <li>For offset commit failures in the Java consumer's <code>commitAsync</code> APIs, we no longer expose the underlying
        cause when instances of <code>RetriableCommitFailedException</code> are passed to the commit callback. See
        <a href="https://issues.apache.org/jira/browse/KAFKA-5052">KAFKA-5052</a>  for more detail.
    </li>
</ul>

<h5><a id="upgrade_1100_new_protocols" href="#upgrade_1100_new_protocols">New Protocol Versions</a></h5>
<ul>
    <li> <a href="https://cwiki.apache.org/confluence/display/KAFKA/KIP-107%3A+Add+purgeDataBefore()+API+in+AdminClient">KIP-107</a>: FetchRequest v5 introduces a partition-level <code>log_start_offset</code> field. </li>
    <li> <a href="https://cwiki.apache.org/confluence/display/KAFKA/KIP-107%3A+Add+purgeDataBefore()+API+in+AdminClient">KIP-107</a>: FetchResponse v5 introduces a partition-level <code>log_start_offset</code> field. </li>
    <li> <a href="https://cwiki.apache.org/confluence/display/KAFKA/KIP-82+-+Add+Record+Headers">KIP-82</a>: ProduceRequest v3 introduces an array of <code>header</code> in the message protocol, containing <code>key</code> field and <code>value</code> field.</li>
    <li> <a href="https://cwiki.apache.org/confluence/display/KAFKA/KIP-82+-+Add+Record+Headers">KIP-82</a>: FetchResponse v5 introduces an array of <code>header</code> in the message protocol, containing <code>key</code> field and <code>value</code> field.</li>
</ul>

<h5><a id="upgrade_11_exactly_once_semantics" href="#upgrade_11_exactly_once_semantics">Notes on Exactly Once Semantics</a></h5>
<p>Kafka 0.11.0 includes support for idempotent and transactional capabilities in the producer. Idempotent delivery
  ensures that messages are delivered exactly once to a particular topic partition during the lifetime of a single producer.
  Transactional delivery allows producers to send data to multiple partitions such that either all messages are successfully
  delivered, or none of them are. Together, these capabilities enable "exactly once semantics" in Kafka. More details on these
  features are available in the user guide, but below we add a few specific notes on enabling them in an upgraded cluster.
  Note that enabling EoS is not required and there is no impact on the broker's behavior if unused.</p>

<ol>
  <li>Only the new Java producer and consumer support exactly once semantics.</li>
  <li>These features depend crucially on the <a href="#upgrade_11_message_format">0.11.0 message format</a>. Attempting to use them
    on an older format will result in unsupported version errors.</li>
  <li>Transaction state is stored in a new internal topic <code>__transaction_state</code>. This topic is not created until the
    the first attempt to use a transactional request API. Similar to the consumer offsets topic, there are several settings
    to control the topic's configuration. For example, <code>transaction.state.log.min.isr</code> controls the minimum ISR for
    this topic. See the configuration section in the user guide for a full list of options.</li>
  <li>For secure clusters, the transactional APIs require new ACLs which can be turned on with the <code>bin/kafka-acls.sh</code>.
    tool.</li>
  <li>EoS in Kafka introduces new request APIs and modifies several existing ones. See
    <a href="https://cwiki.apache.org/confluence/display/KAFKA/KIP-98+-+Exactly+Once+Delivery+and+Transactional+Messaging#KIP-98-ExactlyOnceDeliveryandTransactionalMessaging-RPCProtocolSummary">KIP-98</a>
    for the full details</li>
</ol>

<h5><a id="upgrade_11_message_format" href="#upgrade_11_message_format">Notes on the new message format in 0.11.0</a></h5>
<p>The 0.11.0 message format includes several major enhancements in order to support better delivery semantics for the producer
  (see <a href="https://cwiki.apache.org/confluence/display/KAFKA/KIP-98+-+Exactly+Once+Delivery+and+Transactional+Messaging">KIP-98</a>)
  and improved replication fault tolerance
  (see <a href="https://cwiki.apache.org/confluence/display/KAFKA/KIP-101+-+Alter+Replication+Protocol+to+use+Leader+Epoch+rather+than+High+Watermark+for+Truncation">KIP-101</a>).
  Although the new format contains more information to make these improvements possible, we have made the batch format much
  more efficient. As long as the number of messages per batch is more than 2, you can expect lower overall overhead. For smaller
  batches, however, there may be a small performance impact. See <a href="bit.ly/kafka-eos-perf">here</a> for the results of our
  initial performance analysis of the new message format. You can also find more detail on the message format in the
  <a href="https://cwiki.apache.org/confluence/display/KAFKA/KIP-98+-+Exactly+Once+Delivery+and+Transactional+Messaging#KIP-98-ExactlyOnceDeliveryandTransactionalMessaging-MessageFormat">KIP-98</a> proposal.
</p>
<p>One of the notable differences in the new message format is that even uncompressed messages are stored together as a single batch.
  This has a few implications for the broker configuration <code>max.message.bytes</code>, which limits the size of a single batch. First,
  if an older client produces messages to a topic partition using the old format, and the messages are individually smaller than
  <code>max.message.bytes</code>, the broker may still reject them after they are merged into a single batch during the up-conversion process.
  Generally this can happen when the aggregate size of the individual messages is larger than <code>max.message.bytes</code>. There is a similar
  effect for older consumers reading messages down-converted from the new format: if the fetch size is not set at least as large as
  <code>max.message.bytes</code>, the consumer may not be able to make progress even if the individual uncompressed messages are smaller
  than the configured fetch size. This behavior does not impact the Java client for 0.10.1.0 and later since it uses an updated fetch protocol
  which ensures that at least one message can be returned even if it exceeds the fetch size. To get around these problems, you should ensure
  1) that the producer's batch size is not set larger than <code>max.message.bytes</code>, and 2) that the consumer's fetch size is set at
  least as large as <code>max.message.bytes</code>.
</p>
<p>Most of the discussion on the performance impact of <a href="#upgrade_10_performance_impact">upgrading to the 0.10.0 message format</a>
  remains pertinent to the 0.11.0 upgrade. This mainly affects clusters that are not secured with TLS since "zero-copy" transfer
  is already not possible in that case. In order to avoid the cost of down-conversion, you should ensure that consumer applications
  are upgraded to the latest 0.11.0 client. Significantly, since the old consumer has been deprecated in 0.11.0.0, it does not support
  the new message format. You must upgrade to use the new consumer to use the new message format without the cost of down-conversion.
  Note that 0.11.0 consumers support backwards compatibility with 0.10.0 brokers and upward, so it is possible to upgrade the
  clients first before the brokers.
</p>

<h4><a id="upgrade_10_2_0" href="#upgrade_10_2_0">Upgrading from 0.8.x, 0.9.x, 0.10.0.x or 0.10.1.x to 0.10.2.0</a></h4>
<p>0.10.2.0 has wire protocol changes. By following the recommended rolling upgrade plan below, you guarantee no downtime during the upgrade.
However, please review the <a href="#upgrade_1020_notable">notable changes in 0.10.2.0</a> before upgrading.
</p>

<p>Starting with version 0.10.2, Java clients (producer and consumer) have acquired the ability to communicate with older brokers. Version 0.10.2
clients can talk to version 0.10.0 or newer brokers. However, if your brokers are older than 0.10.0, you must upgrade all the brokers in the
Kafka cluster before upgrading your clients. Version 0.10.2 brokers support 0.8.x and newer clients.
</p>

<p><b>For a rolling upgrade:</b></p>

<ol>
    <li> Update server.properties file on all brokers and add the following properties:
        <ul>
            <li>inter.broker.protocol.version=CURRENT_KAFKA_VERSION (e.g. 0.8.2, 0.9.0, 0.10.0 or 0.10.1).</li>
            <li>log.message.format.version=CURRENT_KAFKA_VERSION  (See <a href="#upgrade_10_performance_impact">potential performance impact following the upgrade</a> for the details on what this configuration does.)
        </ul>
    </li>
    <li> Upgrade the brokers one at a time: shut down the broker, update the code, and restart it. </li>
    <li> Once the entire cluster is upgraded, bump the protocol version by editing inter.broker.protocol.version and setting it to 0.10.2. </li>
    <li> If your previous message format is 0.10.0, change log.message.format.version to 0.10.2 (this is a no-op as the message format is the same for 0.10.0, 0.10.1 and 0.10.2).
        If your previous message format version is lower than 0.10.0, do not change log.message.format.version yet - this parameter should only change once all consumers have been upgraded to 0.10.0.0 or later.</li>
    <li> Restart the brokers one by one for the new protocol version to take effect. </li>
    <li> If log.message.format.version is still lower than 0.10.0 at this point, wait until all consumers have been upgraded to 0.10.0 or later,
        then change log.message.format.version to 0.10.2 on each broker and restart them one by one. </li>
</ol>

<p><b>Note:</b> If you are willing to accept downtime, you can simply take all the brokers down, update the code and start all of them. They will start with the new protocol by default.

<p><b>Note:</b> Bumping the protocol version and restarting can be done any time after the brokers were upgraded. It does not have to be immediately after.

<h5><a id="upgrade_1020_streams_from_0101" href="#upgrade_1020_streams_from_0101">Upgrading a 0.10.1 Kafka Streams Application</a></h5>
<ul>
    <li> Upgrading your Streams application from 0.10.1 to 0.10.2 does not require a broker upgrade.
         A Kafka Streams 0.10.2 application can connect to 0.10.2 and 0.10.1 brokers (it is not possible to connect to 0.10.0 brokers though). </li>
    <li> You need to recompile your code. Just swapping the Kafka Streams library jar file will not work and will break your application. </li>
    <li> If you use a custom (i.e., user implemented) timestamp extractor, you will need to update this code, because the <code>TimestampExtractor</code> interface was changed. </li>
    <li> If you register custom metrics, you will need to update this code, because the <code>StreamsMetric</code> interface was changed. </li>
    <li> See <a href="/{{version}}/documentation/streams/upgrade-guide#streams_api_changes_0102">Streams API changes in 0.10.2</a> for more details. </li>
</ul>

<h5><a id="upgrade_1020_streams_from_0100" href="#upgrade_1020_streams_from_0100">Upgrading a 0.10.0 Kafka Streams Application</a></h5>
<ul>
    <li> Upgrading your Streams application from 0.10.0 to 0.10.2 does require a <a href="#upgrade_10_1">broker upgrade</a> because a Kafka Streams 0.10.2 application can only connect to 0.10.2 or 0.10.1 brokers. </li>
    <li> There are couple of API changes, that are not backward compatible (cf. <a href="/{{version}}/documentation/streams#streams_api_changes_0102">Streams API changes in 0.10.2</a> for more details).
         Thus, you need to update and recompile your code. Just swapping the Kafka Streams library jar file will not work and will break your application. </li>
    <li> Upgrading from 0.10.0.x to 0.10.2.2 requires two rolling bounces with config <code>upgrade.from="0.10.0"</code> set for first upgrade phase
         (cf. <a href="https://cwiki.apache.org/confluence/display/KAFKA/KIP-268%3A+Simplify+Kafka+Streams+Rebalance+Metadata+Upgrade">KIP-268</a>).
         As an alternative, an offline upgrade is also possible.
        <ul>
            <li> prepare your application instances for a rolling bounce and make sure that config <code>upgrade.from</code> is set to <code>"0.10.0"</code> for new version 0.10.2.2 </li>
            <li> bounce each instance of your application once </li>
            <li> prepare your newly deployed 0.10.2.2 application instances for a second round of rolling bounces; make sure to remove the value for config <code>upgrade.from</code> </li>
            <li> bounce each instance of your application once more to complete the upgrade </li>
        </ul>
    </li>
    <li> Upgrading from 0.10.0.x to 0.10.2.0 or 0.10.2.1 requires an offline upgrade (rolling bounce upgrade is not supported)
        <ul>
            <li> stop all old (0.10.0.x) application instances </li>
            <li> update your code and swap old code and jar file with new code and new jar file </li>
            <li> restart all new (0.10.2.0 or 0.10.2.1) application instances </li>
        </ul>
    </li>
</ul>

<h5><a id="upgrade_10202_notable" href="#upgrade_10202_notable">Notable changes in 0.10.2.2</a></h5>
<ul>
<li> New configuration parameter <code>upgrade.from</code> added that allows rolling bounce upgrade from version 0.10.0.x </li>
</ul>

<h5><a id="upgrade_10201_notable" href="#upgrade_10201_notable">Notable changes in 0.10.2.1</a></h5>
<ul>
  <li> The default values for two configurations of the StreamsConfig class were changed to improve the resiliency of Kafka Streams applications. The internal Kafka Streams producer <code>retries</code> default value was changed from 0 to 10. The internal Kafka Streams consumer <code>max.poll.interval.ms</code>  default value was changed from 300000 to <code>Integer.MAX_VALUE</code>.
  </li>
</ul>

<h5><a id="upgrade_1020_notable" href="#upgrade_1020_notable">Notable changes in 0.10.2.0</a></h5>
<ul>
    <li>The Java clients (producer and consumer) have acquired the ability to communicate with older brokers. Version 0.10.2 clients
        can talk to version 0.10.0 or newer brokers. Note that some features are not available or are limited when older brokers
        are used. </li>
    <li>Several methods on the Java consumer may now throw <code>InterruptException</code> if the calling thread is interrupted.
        Please refer to the <code>KafkaConsumer</code> Javadoc for a more in-depth explanation of this change.</li>
    <li>Java consumer now shuts down gracefully. By default, the consumer waits up to 30 seconds to complete pending requests.
        A new close API with timeout has been added to <code>KafkaConsumer</code> to control the maximum wait time.</li>
    <li>Multiple regular expressions separated by commas can be passed to MirrorMaker with the new Java consumer via the --whitelist option. This
        makes the behaviour consistent with MirrorMaker when used the old Scala consumer.</li>
    <li>Upgrading your Streams application from 0.10.1 to 0.10.2 does not require a broker upgrade.
        A Kafka Streams 0.10.2 application can connect to 0.10.2 and 0.10.1 brokers (it is not possible to connect to 0.10.0 brokers though).</li>
    <li>The Zookeeper dependency was removed from the Streams API. The Streams API now uses the Kafka protocol to manage internal topics instead of
        modifying Zookeeper directly. This eliminates the need for privileges to access Zookeeper directly and "StreamsConfig.ZOOKEEPER_CONFIG"
        should not be set in the Streams app any more. If the Kafka cluster is secured, Streams apps must have the required security privileges to create new topics.</li>
    <li>Several new fields including "security.protocol", "connections.max.idle.ms", "retry.backoff.ms", "reconnect.backoff.ms" and "request.timeout.ms" were added to
        StreamsConfig class. User should pay attention to the default values and set these if needed. For more details please refer to <a href="/{{version}}/documentation/#streamsconfigs">3.5 Kafka Streams Configs</a>.</li>
</ul>

<h5><a id="upgrade_1020_new_protocols" href="#upgrade_1020_new_protocols">New Protocol Versions</a></h5>
<ul>
    <li> <a href="https://cwiki.apache.org/confluence/display/KAFKA/KIP-88%3A+OffsetFetch+Protocol+Update">KIP-88</a>: OffsetFetchRequest v2 supports retrieval of offsets for all topics if the <code>topics</code> array is set to <code>null</code>. </li>
    <li> <a href="https://cwiki.apache.org/confluence/display/KAFKA/KIP-88%3A+OffsetFetch+Protocol+Update">KIP-88</a>: OffsetFetchResponse v2 introduces a top-level <code>error_code</code> field. </li>
    <li> <a href="https://cwiki.apache.org/confluence/display/KAFKA/KIP-103%3A+Separation+of+Internal+and+External+traffic">KIP-103</a>: UpdateMetadataRequest v3 introduces a <code>listener_name</code> field to the elements of the <code>end_points</code> array. </li>
    <li> <a href="https://cwiki.apache.org/confluence/display/KAFKA/KIP-108%3A+Create+Topic+Policy">KIP-108</a>: CreateTopicsRequest v1 introduces a <code>validate_only</code> field. </li>
    <li> <a href="https://cwiki.apache.org/confluence/display/KAFKA/KIP-108%3A+Create+Topic+Policy">KIP-108</a>: CreateTopicsResponse v1 introduces an <code>error_message</code> field to the elements of the <code>topic_errors</code> array. </li>
</ul>

<h4><a id="upgrade_10_1" href="#upgrade_10_1">Upgrading from 0.8.x, 0.9.x or 0.10.0.X to 0.10.1.0</a></h4>
0.10.1.0 has wire protocol changes. By following the recommended rolling upgrade plan below, you guarantee no downtime during the upgrade.
However, please notice the <a href="#upgrade_10_1_breaking">Potential breaking changes in 0.10.1.0</a> before upgrade.
<br>
Note: Because new protocols are introduced, it is important to upgrade your Kafka clusters before upgrading your clients (i.e. 0.10.1.x clients
only support 0.10.1.x or later brokers while 0.10.1.x brokers also support older clients).

<p><b>For a rolling upgrade:</b></p>

<ol>
    <li> Update server.properties file on all brokers and add the following properties:
        <ul>
            <li>inter.broker.protocol.version=CURRENT_KAFKA_VERSION (e.g. 0.8.2.0, 0.9.0.0 or 0.10.0.0).</li>
            <li>log.message.format.version=CURRENT_KAFKA_VERSION  (See <a href="#upgrade_10_performance_impact">potential performance impact following the upgrade</a> for the details on what this configuration does.)
        </ul>
    </li>
    <li> Upgrade the brokers one at a time: shut down the broker, update the code, and restart it. </li>
    <li> Once the entire cluster is upgraded, bump the protocol version by editing inter.broker.protocol.version and setting it to 0.10.1.0. </li>
    <li> If your previous message format is 0.10.0, change log.message.format.version to 0.10.1 (this is a no-op as the message format is the same for both 0.10.0 and 0.10.1).
         If your previous message format version is lower than 0.10.0, do not change log.message.format.version yet - this parameter should only change once all consumers have been upgraded to 0.10.0.0 or later.</li>
    <li> Restart the brokers one by one for the new protocol version to take effect. </li>
    <li> If log.message.format.version is still lower than 0.10.0 at this point, wait until all consumers have been upgraded to 0.10.0 or later,
         then change log.message.format.version to 0.10.1 on each broker and restart them one by one. </li>
</ol>

<p><b>Note:</b> If you are willing to accept downtime, you can simply take all the brokers down, update the code and start all of them. They will start with the new protocol by default.

<p><b>Note:</b> Bumping the protocol version and restarting can be done any time after the brokers were upgraded. It does not have to be immediately after.

<!-- TODO: add when 0.10.1.2 is released
<h5><a id="upgrade_1012_notable" href="#upgrade_1012_notable">Notable changes in 0.10.1.2</a></h5>
<ul>
    <li> New configuration parameter <code>upgrade.from</code> added that allows rolling bounce upgrade from version 0.10.0.x </li>
</ul>
-->

<h5><a id="upgrade_10_1_breaking" href="#upgrade_10_1_breaking">Potential breaking changes in 0.10.1.0</a></h5>
<ul>
    <li> The log retention time is no longer based on last modified time of the log segments. Instead it will be based on the largest timestamp of the messages in a log segment.</li>
    <li> The log rolling time is no longer depending on log segment create time. Instead it is now based on the timestamp in the messages. More specifically. if the timestamp of the first message in the segment is T, the log will be rolled out when a new message has a timestamp greater than or equal to T + log.roll.ms </li>
    <li> The open file handlers of 0.10.0 will increase by ~33% because of the addition of time index files for each segment.</li>
    <li> The time index and offset index share the same index size configuration. Since each time index entry is 1.5x the size of offset index entry. User may need to increase log.index.size.max.bytes to avoid potential frequent log rolling. </li>
    <li> Due to the increased number of index files, on some brokers with large amount the log segments (e.g. >15K), the log loading process during the broker startup could be longer. Based on our experiment, setting the num.recovery.threads.per.data.dir to one may reduce the log loading time. </li>
</ul>

<h5><a id="upgrade_1010_streams_from_0100" href="#upgrade_1010_streams_from_0100">Upgrading a 0.10.0 Kafka Streams Application</a></h5>
<ul>
    <li> Upgrading your Streams application from 0.10.0 to 0.10.1 does require a <a href="#upgrade_10_1">broker upgrade</a> because a Kafka Streams 0.10.1 application can only connect to 0.10.1 brokers. </li>
    <li> There are couple of API changes, that are not backward compatible (cf. <a href="/{{version}}/documentation/streams/upgrade-guide#streams_api_changes_0101">Streams API changes in 0.10.1</a> for more details).
         Thus, you need to update and recompile your code. Just swapping the Kafka Streams library jar file will not work and will break your application. </li>
    <li> Upgrading from 0.10.0.x to 0.10.1.2 requires two rolling bounces with config <code>upgrade.from="0.10.0"</code> set for first upgrade phase
         (cf. <a href="https://cwiki.apache.org/confluence/display/KAFKA/KIP-268%3A+Simplify+Kafka+Streams+Rebalance+Metadata+Upgrade">KIP-268</a>).
         As an alternative, an offline upgrade is also possible.
        <ul>
            <li> prepare your application instances for a rolling bounce and make sure that config <code>upgrade.from</code> is set to <code>"0.10.0"</code> for new version 0.10.1.2 </li>
            <li> bounce each instance of your application once </li>
            <li> prepare your newly deployed 0.10.1.2 application instances for a second round of rolling bounces; make sure to remove the value for config <code>upgrade.from</code> </li>
            <li> bounce each instance of your application once more to complete the upgrade </li>
        </ul>
    </li>
    <li> Upgrading from 0.10.0.x to 0.10.1.0 or 0.10.1.1 requires an offline upgrade (rolling bounce upgrade is not supported)
    <ul>
        <li> stop all old (0.10.0.x) application instances </li>
        <li> update your code and swap old code and jar file with new code and new jar file </li>
        <li> restart all new (0.10.1.0 or 0.10.1.1) application instances </li>
    </ul>
    </li>
</ul>

<h5><a id="upgrade_1010_notable" href="#upgrade_1010_notable">Notable changes in 0.10.1.0</a></h5>
<ul>
    <li> The new Java consumer is no longer in beta and we recommend it for all new development. The old Scala consumers are still supported, but they will be deprecated in the next release
         and will be removed in a future major release. </li>
    <li> The <code>--new-consumer</code>/<code>--new.consumer</code> switch is no longer required to use tools like MirrorMaker and the Console Consumer with the new consumer; one simply
         needs to pass a Kafka broker to connect to instead of the ZooKeeper ensemble. In addition, usage of the Console Consumer with the old consumer has been deprecated and it will be
         removed in a future major release. </li>
    <li> Kafka clusters can now be uniquely identified by a cluster id. It will be automatically generated when a broker is upgraded to 0.10.1.0. The cluster id is available via the kafka.server:type=KafkaServer,name=ClusterId metric and it is part of the Metadata response. Serializers, client interceptors and metric reporters can receive the cluster id by implementing the ClusterResourceListener interface. </li>
    <li> The BrokerState "RunningAsController" (value 4) has been removed. Due to a bug, a broker would only be in this state briefly before transitioning out of it and hence the impact of the removal should be minimal. The recommended way to detect if a given broker is the controller is via the kafka.controller:type=KafkaController,name=ActiveControllerCount metric. </li>
    <li> The new Java Consumer now allows users to search offsets by timestamp on partitions. </li>
    <li> The new Java Consumer now supports heartbeating from a background thread. There is a new configuration
         <code>max.poll.interval.ms</code> which controls the maximum time between poll invocations before the consumer
         will proactively leave the group (5 minutes by default). The value of the configuration
         <code>request.timeout.ms</code> must always be larger than <code>max.poll.interval.ms</code> because this is the maximum
         time that a JoinGroup request can block on the server while the consumer is rebalancing, so we have changed its default
         value to just above 5 minutes. Finally, the default value of <code>session.timeout.ms</code> has been adjusted down to
         10 seconds, and the default value of <code>max.poll.records</code> has been changed to 500.</li>
    <li> When using an Authorizer and a user doesn't have <b>Describe</b> authorization on a topic, the broker will no
         longer return TOPIC_AUTHORIZATION_FAILED errors to requests since this leaks topic names. Instead, the UNKNOWN_TOPIC_OR_PARTITION
         error code will be returned. This may cause unexpected timeouts or delays when using the producer and consumer since
         Kafka clients will typically retry automatically on unknown topic errors. You should consult the client logs if you
         suspect this could be happening.</li>
    <li> Fetch responses have a size limit by default (50 MB for consumers and 10 MB for replication). The existing per partition limits also apply (1 MB for consumers
         and replication). Note that neither of these limits is an absolute maximum as explained in the next point. </li>
    <li> Consumers and replicas can make progress if a message larger than the response/partition size limit is found. More concretely, if the first message in the
         first non-empty partition of the fetch is larger than either or both limits, the message will still be returned. </li>
    <li> Overloaded constructors were added to <code>kafka.api.FetchRequest</code> and <code>kafka.javaapi.FetchRequest</code> to allow the caller to specify the
         order of the partitions (since order is significant in v3). The previously existing constructors were deprecated and the partitions are shuffled before
         the request is sent to avoid starvation issues. </li>
</ul>

<h5><a id="upgrade_1010_new_protocols" href="#upgrade_1010_new_protocols">New Protocol Versions</a></h5>
<ul>
    <li> ListOffsetRequest v1 supports accurate offset search based on timestamps. </li>
    <li> MetadataResponse v2 introduces a new field: "cluster_id". </li>
    <li> FetchRequest v3 supports limiting the response size (in addition to the existing per partition limit), it returns messages
         bigger than the limits if required to make progress and the order of partitions in the request is now significant. </li>
    <li> JoinGroup v1 introduces a new field: "rebalance_timeout". </li>
</ul>

<h4><a id="upgrade_10" href="#upgrade_10">Upgrading from 0.8.x or 0.9.x to 0.10.0.0</a></h4>
<p>
0.10.0.0 has <a href="#upgrade_10_breaking">potential breaking changes</a> (please review before upgrading) and possible <a href="#upgrade_10_performance_impact">  performance impact following the upgrade</a>. By following the recommended rolling upgrade plan below, you guarantee no downtime and no performance impact during and following the upgrade.
<br>
Note: Because new protocols are introduced, it is important to upgrade your Kafka clusters before upgrading your clients.
</p>
<p>
<b>Notes to clients with version 0.9.0.0: </b>Due to a bug introduced in 0.9.0.0,
clients that depend on ZooKeeper (old Scala high-level Consumer and MirrorMaker if used with the old consumer) will not
work with 0.10.0.x brokers. Therefore, 0.9.0.0 clients should be upgraded to 0.9.0.1 <b>before</b> brokers are upgraded to
0.10.0.x. This step is not necessary for 0.8.X or 0.9.0.1 clients.
</p>

<p><b>For a rolling upgrade:</b></p>

<ol>
    <li> Update server.properties file on all brokers and add the following properties:
         <ul>
         <li>inter.broker.protocol.version=CURRENT_KAFKA_VERSION (e.g. 0.8.2 or 0.9.0.0).</li>
         <li>log.message.format.version=CURRENT_KAFKA_VERSION  (See <a href="#upgrade_10_performance_impact">potential performance impact following the upgrade</a> for the details on what this configuration does.)
         </ul>
    </li>
    <li> Upgrade the brokers. This can be done a broker at a time by simply bringing it down, updating the code, and restarting it. </li>
    <li> Once the entire cluster is upgraded, bump the protocol version by editing inter.broker.protocol.version and setting it to 0.10.0.0. NOTE: You shouldn't touch log.message.format.version yet - this parameter should only change once all consumers have been upgraded to 0.10.0.0 </li>
    <li> Restart the brokers one by one for the new protocol version to take effect. </li>
    <li> Once all consumers have been upgraded to 0.10.0, change log.message.format.version to 0.10.0 on each broker and restart them one by one.
    </li>
</ol>

<p><b>Note:</b> If you are willing to accept downtime, you can simply take all the brokers down, update the code and start all of them. They will start with the new protocol by default.

<p><b>Note:</b> Bumping the protocol version and restarting can be done any time after the brokers were upgraded. It does not have to be immediately after.

<h5><a id="upgrade_10_performance_impact" href="#upgrade_10_performance_impact">Potential performance impact following upgrade to 0.10.0.0</a></h5>
<p>
    The message format in 0.10.0 includes a new timestamp field and uses relative offsets for compressed messages.
    The on disk message format can be configured through log.message.format.version in the server.properties file.
    The default on-disk message format is 0.10.0. If a consumer client is on a version before 0.10.0.0, it only understands
    message formats before 0.10.0. In this case, the broker is able to convert messages from the 0.10.0 format to an earlier format
    before sending the response to the consumer on an older version. However, the broker can't use zero-copy transfer in this case.

    Reports from the Kafka community on the performance impact have shown CPU utilization going from 20% before to 100% after an upgrade, which forced an immediate upgrade of all clients to bring performance back to normal.

    To avoid such message conversion before consumers are upgraded to 0.10.0.0, one can set log.message.format.version to 0.8.2 or 0.9.0 when upgrading the broker to 0.10.0.0. This way, the broker can still use zero-copy transfer to send the data to the old consumers. Once consumers are upgraded, one can change the message format to 0.10.0 on the broker and enjoy the new message format that includes new timestamp and improved compression.

    The conversion is supported to ensure compatibility and can be useful to support a few apps that have not updated to newer clients yet, but is impractical to support all consumer traffic on even an overprovisioned cluster. Therefore, it is critical to avoid the message conversion as much as possible when brokers have been upgraded but the majority of clients have not.
</p>
<p>
    For clients that are upgraded to 0.10.0.0, there is no performance impact.
</p>
<p>
    <b>Note:</b> By setting the message format version, one certifies that all existing messages are on or below that
    message format version. Otherwise consumers before 0.10.0.0 might break. In particular, after the message format
    is set to 0.10.0, one should not change it back to an earlier format as it may break consumers on versions before 0.10.0.0.
</p>
<p>
    <b>Note:</b> Due to the additional timestamp introduced in each message, producers sending small messages may see a
    message throughput degradation because of the increased overhead.
    Likewise, replication now transmits an additional 8 bytes per message.
    If you're running close to the network capacity of your cluster, it's possible that you'll overwhelm the network cards
    and see failures and performance issues due to the overload.
</p>
    <b>Note:</b> If you have enabled compression on producers, you may notice reduced producer throughput and/or
    lower compression rate on the broker in some cases. When receiving compressed messages, 0.10.0
    brokers avoid recompressing the messages, which in general reduces the latency and improves the throughput. In
    certain cases, however, this may reduce the batching size on the producer, which could lead to worse throughput. If this
    happens, users can tune linger.ms and batch.size of the producer for better throughput. In addition, the producer buffer
    used for compressing messages with snappy is smaller than the one used by the broker, which may have a negative
    impact on the compression ratio for the messages on disk. We intend to make this configurable in a future Kafka
    release.
<p>

</p>

<h5><a id="upgrade_10_breaking" href="#upgrade_10_breaking">Potential breaking changes in 0.10.0.0</a></h5>
<ul>
    <li> Starting from Kafka 0.10.0.0, the message format version in Kafka is represented as the Kafka version. For example, message format 0.9.0 refers to the highest message version supported by Kafka 0.9.0. </li>
    <li> Message format 0.10.0 has been introduced and it is used by default. It includes a timestamp field in the messages and relative offsets are used for compressed messages. </li>
    <li> ProduceRequest/Response v2 has been introduced and it is used by default to support message format 0.10.0 </li>
    <li> FetchRequest/Response v2 has been introduced and it is used by default to support message format 0.10.0 </li>
    <li> MessageFormatter interface was changed from <code>def writeTo(key: Array[Byte], value: Array[Byte], output: PrintStream)</code> to
        <code>def writeTo(consumerRecord: ConsumerRecord[Array[Byte], Array[Byte]], output: PrintStream)</code> </li>
    <li> MessageReader interface was changed from <code>def readMessage(): KeyedMessage[Array[Byte], Array[Byte]]</code> to
        <code>def readMessage(): ProducerRecord[Array[Byte], Array[Byte]]</code> </li>
    <li> MessageFormatter's package was changed from <code>kafka.tools</code> to <code>kafka.common</code> </li>
    <li> MessageReader's package was changed from <code>kafka.tools</code> to <code>kafka.common</code> </li>
    <li> MirrorMakerMessageHandler no longer exposes the <code>handle(record: MessageAndMetadata[Array[Byte], Array[Byte]])</code> method as it was never called. </li>
    <li> The 0.7 KafkaMigrationTool is no longer packaged with Kafka. If you need to migrate from 0.7 to 0.10.0, please migrate to 0.8 first and then follow the documented upgrade process to upgrade from 0.8 to 0.10.0. </li>
    <li> The new consumer has standardized its APIs to accept <code>java.util.Collection</code> as the sequence type for method parameters. Existing code may have to be updated to work with the 0.10.0 client library. </li>
    <li> LZ4-compressed message handling was changed to use an interoperable framing specification (LZ4f v1.5.1).
         To maintain compatibility with old clients, this change only applies to Message format 0.10.0 and later.
         Clients that Produce/Fetch LZ4-compressed messages using v0/v1 (Message format 0.9.0) should continue
         to use the 0.9.0 framing implementation. Clients that use Produce/Fetch protocols v2 or later
         should use interoperable LZ4f framing. A list of interoperable LZ4 libraries is available at http://www.lz4.org/
</ul>

<h5><a id="upgrade_10_notable" href="#upgrade_10_notable">Notable changes in 0.10.0.0</a></h5>

<ul>
    <li> Starting from Kafka 0.10.0.0, a new client library named <b>Kafka Streams</b> is available for stream processing on data stored in Kafka topics. This new client library only works with 0.10.x and upward versioned brokers due to message format changes mentioned above. For more information please read <a href="/{{version}}/documentation/streams">Streams documentation</a>.</li>
    <li> The default value of the configuration parameter <code>receive.buffer.bytes</code> is now 64K for the new consumer.</li>
    <li> The new consumer now exposes the configuration parameter <code>exclude.internal.topics</code> to restrict internal topics (such as the consumer offsets topic) from accidentally being included in regular expression subscriptions. By default, it is enabled.</li>
    <li> The old Scala producer has been deprecated. Users should migrate their code to the Java producer included in the kafka-clients JAR as soon as possible. </li>
    <li> The new consumer API has been marked stable. </li>
</ul>

<h4><a id="upgrade_9" href="#upgrade_9">Upgrading from 0.8.0, 0.8.1.X, or 0.8.2.X to 0.9.0.0</a></h4>

0.9.0.0 has <a href="#upgrade_9_breaking">potential breaking changes</a> (please review before upgrading) and an inter-broker protocol change from previous versions. This means that upgraded brokers and clients may not be compatible with older versions. It is important that you upgrade your Kafka cluster before upgrading your clients. If you are using MirrorMaker downstream clusters should be upgraded first as well.

<p><b>For a rolling upgrade:</b></p>

<ol>
	<li> Update server.properties file on all brokers and add the following property: inter.broker.protocol.version=0.8.2.X </li>
	<li> Upgrade the brokers. This can be done a broker at a time by simply bringing it down, updating the code, and restarting it. </li>
	<li> Once the entire cluster is upgraded, bump the protocol version by editing inter.broker.protocol.version and setting it to 0.9.0.0.</li>
	<li> Restart the brokers one by one for the new protocol version to take effect </li>
</ol>

<p><b>Note:</b> If you are willing to accept downtime, you can simply take all the brokers down, update the code and start all of them. They will start with the new protocol by default.

<p><b>Note:</b> Bumping the protocol version and restarting can be done any time after the brokers were upgraded. It does not have to be immediately after.

<h5><a id="upgrade_9_breaking" href="#upgrade_9_breaking">Potential breaking changes in 0.9.0.0</a></h5>

<ul>
    <li> Java 1.6 is no longer supported. </li>
    <li> Scala 2.9 is no longer supported. </li>
    <li> Broker IDs above 1000 are now reserved by default to automatically assigned broker IDs. If your cluster has existing broker IDs above that threshold make sure to increase the reserved.broker.max.id broker configuration property accordingly. </li>
    <li> Configuration parameter replica.lag.max.messages was removed. Partition leaders will no longer consider the number of lagging messages when deciding which replicas are in sync. </li>
    <li> Configuration parameter replica.lag.time.max.ms now refers not just to the time passed since last fetch request from replica, but also to time since the replica last caught up. Replicas that are still fetching messages from leaders but did not catch up to the latest messages in replica.lag.time.max.ms will be considered out of sync. </li>
    <li> Compacted topics no longer accept messages without key and an exception is thrown by the producer if this is attempted. In 0.8.x, a message without key would cause the log compaction thread to subsequently complain and quit (and stop compacting all compacted topics). </li>
    <li> MirrorMaker no longer supports multiple target clusters. As a result it will only accept a single --consumer.config parameter. To mirror multiple source clusters, you will need at least one MirrorMaker instance per source cluster, each with its own consumer configuration. </li>
    <li> Tools packaged under <em>org.apache.kafka.clients.tools.*</em> have been moved to <em>org.apache.kafka.tools.*</em>. All included scripts will still function as usual, only custom code directly importing these classes will be affected. </li>
    <li> The default Kafka JVM performance options (KAFKA_JVM_PERFORMANCE_OPTS) have been changed in kafka-run-class.sh. </li>
    <li> The kafka-topics.sh script (kafka.admin.TopicCommand) now exits with non-zero exit code on failure. </li>
    <li> The kafka-topics.sh script (kafka.admin.TopicCommand) will now print a warning when topic names risk metric collisions due to the use of a '.' or '_' in the topic name, and error in the case of an actual collision. </li>
    <li> The kafka-console-producer.sh script (kafka.tools.ConsoleProducer) will use the Java producer instead of the old Scala producer be default, and users have to specify 'old-producer' to use the old producer. </li>
    <li> By default, all command line tools will print all logging messages to stderr instead of stdout. </li>
</ul>

<h5><a id="upgrade_901_notable" href="#upgrade_901_notable">Notable changes in 0.9.0.1</a></h5>

<ul>
    <li> The new broker id generation feature can be disabled by setting broker.id.generation.enable to false. </li>
    <li> Configuration parameter log.cleaner.enable is now true by default. This means topics with a cleanup.policy=compact will now be compacted by default, and 128 MB of heap will be allocated to the cleaner process via log.cleaner.dedupe.buffer.size. You may want to review log.cleaner.dedupe.buffer.size and the other log.cleaner configuration values based on your usage of compacted topics. </li>
    <li> Default value of configuration parameter fetch.min.bytes for the new consumer is now 1 by default. </li>
</ul>

<h5>Deprecations in 0.9.0.0</h5>

<ul>
    <li> Altering topic configuration from the kafka-topics.sh script (kafka.admin.TopicCommand) has been deprecated. Going forward, please use the kafka-configs.sh script (kafka.admin.ConfigCommand) for this functionality. </li>
    <li> The kafka-consumer-offset-checker.sh (kafka.tools.ConsumerOffsetChecker) has been deprecated. Going forward, please use kafka-consumer-groups.sh (kafka.admin.ConsumerGroupCommand) for this functionality. </li>
    <li> The kafka.tools.ProducerPerformance class has been deprecated. Going forward, please use org.apache.kafka.tools.ProducerPerformance for this functionality (kafka-producer-perf-test.sh will also be changed to use the new class). </li>
    <li> The producer config block.on.buffer.full has been deprecated and will be removed in future release. Currently its default value has been changed to false. The KafkaProducer will no longer throw BufferExhaustedException but instead will use max.block.ms value to block, after which it will throw a TimeoutException. If block.on.buffer.full property is set to true explicitly, it will set the max.block.ms to Long.MAX_VALUE and metadata.fetch.timeout.ms will not be honoured</li>
</ul>

<h4><a id="upgrade_82" href="#upgrade_82">Upgrading from 0.8.1 to 0.8.2</a></h4>

0.8.2 is fully compatible with 0.8.1. The upgrade can be done one broker at a time by simply bringing it down, updating the code, and restarting it.

<h4><a id="upgrade_81" href="#upgrade_81">Upgrading from 0.8.0 to 0.8.1</a></h4>

0.8.1 is fully compatible with 0.8. The upgrade can be done one broker at a time by simply bringing it down, updating the code, and restarting it.

<h4><a id="upgrade_7" href="#upgrade_7">Upgrading from 0.7</a></h4>

Release 0.7 is incompatible with newer releases. Major changes were made to the API, ZooKeeper data structures, and protocol, and configuration in order to add replication (Which was missing in 0.7). The upgrade from 0.7 to later versions requires a <a href="https://cwiki.apache.org/confluence/display/KAFKA/Migrating+from+0.7+to+0.8">special tool</a> for migration. This migration can be done without downtime.

</script>

<div class="p-upgrade"></div><|MERGE_RESOLUTION|>--- conflicted
+++ resolved
@@ -55,21 +55,16 @@
             instead.</li>
         <li>The Scala <code>kafka.common.MessageFormatter</code> was removed. Please use the Java <code>org.apache.kafka.common.MessageFormatter</code>.</li>
         <li>The <code>MessageFormatter.init(Properties)</code> method was removed. Please use <code>configure(Map)</code> instead.</li>
-<<<<<<< HEAD
         <li>The <code>checksum()</code> method has been removed from <code>ConsumerRecord</code> and <code>RecordMetadata</code>. The message
             format v2, which has been the default since 0.11, moved the checksum from the record to the record batch. As such, these methods
             don't make sense and no replacements exist.</li>
         <li>The <code>ChecksumMessageFormatter</code> class was removed. It is not part of the public API, but it may have been used
             with <code>kafka-console-consumer.sh</code>. It reported the checksum of each record, which has not been supported
             since message format v2.</li>
-=======
-        <li>The deprecated <code>org.apache.kafka.clients.consumer.internals.PartitionAssignor</code> class has been removed. Please use
+        <li>The <code>org.apache.kafka.clients.consumer.internals.PartitionAssignor</code> class has been removed. Please use
             <code>org.apache.kafka.clients.consumer.ConsumerPartitionAssignor</code> instead.</li>
-        <li>Kafka Streams no longer has a compile time dependency on "connect:json" module (<a href="https://issues.apache.org/jira/browse/KAFKA-5146">KAFKA-5146</a>).
-            Projects that were relying on this transitive dependency will have to explicitly declare it.</li>
-        <li>The deprecated <code>quota.producer.default</code> and <code>quota.consumer.default</code> configurations were removed (<a href="https://issues.apache.org/jira/browse/KAFKA-12591">KAFKA-12591</a>).
+        <li>The <code>quota.producer.default</code> and <code>quota.consumer.default</code> configurations were removed (<a href="https://issues.apache.org/jira/browse/KAFKA-12591">KAFKA-12591</a>).
             Dynamic quota defaults must be used instead.</li>
->>>>>>> 232ffc35
     </ul>
 </ul>
 
