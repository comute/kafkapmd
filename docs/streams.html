--- conflicted
+++ resolved
@@ -503,7 +503,6 @@
         <h5><a id="streams_kstream_ktable" href="#streams_kstream_ktable">KStream, KTable, and GlobalKTable</a></h5>
         The DSL uses three main abstractions. A <b>KStream</b> is an abstraction of a record stream, where each data record represents a self-contained datum in the unbounded data set.
         A <b>KTable</b> is an abstraction of a changelog stream, where each data record represents an update. More precisely, the value in a data record is considered to be an update of the last value for the same record key,
-<<<<<<< HEAD
         if any (if a corresponding key doesn't exist yet, the update will be considered a create).
         Like a <b>KTable</b>, a <b>GlobalKTable</b> is an abstraction of a changelog stream, where each data record represents an update.
         However, a <b>GlobalKTable</b> is different from a <b>KTable</b> in that it is fully replicated on each KafkaStreams instance.
@@ -511,9 +510,6 @@
         This table-lookup functionality is available through <a href="#streams_dsl_joins">join operations</a>.
 
         To illustrate the difference between KStreams and KTables/GlobalKTables, let’s imagine the following two data records are being sent to the stream:
-=======
-        if any (if a corresponding key doesn't exist yet, the update will be considered a create). To illustrate the difference between KStreams and KTables, let's imagine the following two data records are being sent to the stream:
->>>>>>> 9898d665
 
         <pre>
             ("alice", 1) --> ("alice", 3)
@@ -565,7 +561,7 @@
         <li><b>KStream-to-KTable Joins</b> allow you to perform table lookups against a changelog stream (<code>KTable</code>) upon receiving a new record from another record stream (<code>KStream</code>). An example use case would be to enrich a stream of user activities (<code>KStream</code>) with the latest user profile information (<code>KTable</code>). Only records received from the record stream will trigger the join and produce results via <code>ValueJoiner</code>, not vice versa (i.e., records received from the changelog stream will be used only to update the materialized state store). A new <code>KStream</code> instance representing the result stream of the join is returned from this operator.</li>
         <li><b>KStream-to-GlobalKTable Joins</b> allow you to perform table lookups against a fully replicated changelog stream (<code>GlobalKTable</code>) upon receiving a new record from another record stream (<code>KStream</code>).
             Joins with a <code>GlobalKTable</code> don't require repartitioning of the input <code>KStream</code> as all partitions of the <code>GlobalKTable</code> are available on every KafkaStreams instance.
-            A <code>KeyValueMapper</code> provided with the join operation is used to lookup the value from the <code>GlobalKTable</code> so non-key joins are possible.
+            The <code>KeyValueMapper</code> provided with the join operation is applied to each KStream record to extract the join-key that is used to do the lookup to the GlobalKTable so non-record-key joins are possible.
             An example use case would be to enrich a stream of user activities (<code>KStream</code>) with the latest user profile information (<code>GlobalKTable</code>).
             Only records received from the record stream will trigger the join and produce results via <code>ValueJoiner</code>, not vice versa (i.e., records received from the changelog stream will be used only to update the materialized state store).
             A new <code>KStream</code> instance representing the result stream of the join is returned from this operator.</li>
