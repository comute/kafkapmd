<!--~
  ~ Licensed to the Apache Software Foundation (ASF) under one or more
  ~ contributor license agreements.  See the NOTICE file distributed with
  ~ this work for additional information regarding copyright ownership.
  ~ The ASF licenses this file to You under the Apache License, Version 2.0
  ~ (the "License"); you may not use this file except in compliance with
  ~ the License.  You may obtain a copy of the License at
  ~
  ~    http://www.apache.org/licenses/LICENSE-2.0
  ~
  ~ Unless required by applicable law or agreed to in writing, software
  ~ distributed under the License is distributed on an "AS IS" BASIS,
  ~ WITHOUT WARRANTIES OR CONDITIONS OF ANY KIND, either express or implied.
  ~ See the License for the specific language governing permissions and
  ~ limitations under the License.
  ~-->

<script><!--#include virtual="js/templateData.js" --></script>

<script id="streams-template" type="text/x-handlebars-template">
    <h1>Streams</h1>

        <ol class="toc">
            <li>
                <a href="#streams_overview">Overview</a>
            </li>
            <li>
                <a href="#streams_concepts">Core Concepts</a>
            </li>
            <li>
                <a href="#streams_architecture">Architecture</a>
            </li>
            <li>
                <a href="#streams_developer">Developer Guide</a>
                <ul>
                    <li><a href="#streams_processor">Low-level Processor API</a></li>
                    <li><a href="#streams_dsl">High-level Streams DSL</a></li>
                    <li><a href="#streams_execute">Application Configuration and Execution</a></li>
                </ul>
            </li>
            <li>
                <a href="#streams_upgrade">Upgrade guide and API changes</a>
            </li>
        </ol>

        <h2><a id="streams_overview" href="#streams_overview">Overview</a></h2>

        <p>
        Kafka Streams is a client library for processing and analyzing data stored in Kafka and either write the resulting data back to Kafka or send the final output to an external system. It builds upon important stream processing concepts such as properly distinguishing between event time and processing time, windowing support, and simple yet efficient management of application state.
        </p>
        <p>
        Kafka Streams has a <b>low barrier to entry</b>: You can quickly write and run a small-scale proof-of-concept on a single machine; and you only need to run additional instances of your application on multiple machines to scale up to high-volume production workloads. Kafka Streams transparently handles the load balancing of multiple instances of the same application by leveraging Kafka's parallelism model.
        </p>
        <p>
        Some highlights of Kafka Streams:
        </p>

        <ul>
            <li>Designed as a <b>simple and lightweight client library</b>, which can be easily embedded in any Java application and integrated with any existing packaging, deployment and operational tools that users have for their streaming applications.</li>
            <li>Has <b>no external dependencies on systems other than Apache Kafka itself</b> as the internal messaging layer; notably, it uses Kafka's partitioning model to horizontally scale processing while maintaining strong ordering guarantees.</li>
            <li>Supports <b>fault-tolerant local state</b>, which enables very fast and efficient stateful operations like windowed joins and aggregations.</li>
            <li>Employs <b>one-record-at-a-time processing</b> to achieve millisecond processing latency, and supports <b>event-time based windowing operations</b> with late arrival of records.</li>
            <li>Offers necessary stream processing primitives, along with a <b>high-level Streams DSL</b> and a <b>low-level Processor API</b>.</li>

        </ul>
        <br>

        <h2><a id="streams_concepts" href="#streams_concepts">Core Concepts</a></h2>

        <p>
            We first summarize the key concepts of Kafka Streams.
        </p>

        <h3><a id="streams_topology" href="#streams_topology">Stream Processing Topology</a></h3>

        <ul>
            <li>A <b>stream</b> is the most important abstraction provided by Kafka Streams: it represents an unbounded, continuously updating data set. A stream is an ordered, replayable, and fault-tolerant sequence of immutable data records, where a <b>data record</b> is defined as a key-value pair.</li>
            <li>A <b>stream processing application</b> is any program that makes use of the Kafka Streams library. It defines its computational logic through one or more <b>processor topologies</b>, where a processor topology is a graph of stream processors (nodes) that are connected by streams (edges).</li>
            <li>A <b>stream processor</b> is a node in the processor topology; it represents a processing step to transform data in streams by receiving one input record at a time from its upstream processors in the topology, applying its operation to it, and may subsequently produce one or more output records to its downstream processors. </li>
        </ul>

        There are two special processors in the topology:

        <ul>
            <li><b>Source Processor</b>: A source processor is a special type of stream processor that does not have any upstream processors. It produces an input stream to its topology from one or multiple Kafka topics by consuming records from these topics and forward them to its down-stream processors.</li>
            <li><b>Sink Processor</b>: A sink processor is a special type of stream processor that does not have down-stream processors. It sends any received records from its up-stream processors to a specified Kafka topic.</li>
        </ul>

        <img class="centered" src="/{{version}}/images/streams-architecture-topology.jpg">

        <p>
            Kafka Streams offers two ways to define the stream processing topology: the <a href="#streams_dsl"><b>Kafka Streams DSL</b></a> provides
            the most common data transformation operations such as <code>map</code>, <code>filter</code>, <code>join</code> and <code>aggregations</code> out of the box; the lower-level <a href="#streams_processor"><b>Processor API</b></a> allows
            developers define and connect custom processors as well as to interact with <a href="#streams_state">state stores</a>.
        </p>

        <p>
            A processor topology is merely a logical abstraction for your stream processing code.
            At runtime, the logical topology is instantiated and replicated inside the application for parallel processing (see <a href="#streams_architecture_tasks">Stream Partitions and Tasks</a> for details).
        </p>

        <h3><a id="streams_time" href="#streams_time">Time</a></h3>

        <p>
            A critical aspect in stream processing is the notion of <b>time</b>, and how it is modeled and integrated.
            For example, some operations such as <b>windowing</b> are defined based on time boundaries.
        </p>
        <p>
            Common notions of time in streams are:
        </p>

        <ul>
            <li><b>Event time</b> - The point in time when an event or data record occurred, i.e. was originally created "at the source". <b>Example:</b> If the event is a geo-location change reported by a GPS sensor in a car, then the associated event-time would be the time when the GPS sensor captured the location change.</li>
            <li><b>Processing time</b> - The point in time when the event or data record happens to be processed by the stream processing application, i.e. when the record is being consumed. The processing time may be milliseconds, hours, or days etc. later than the original event time. <b>Example:</b> Imagine an analytics application that reads and processes the geo-location data reported from car sensors to present it to a fleet management dashboard. Here, processing-time in the analytics application might be milliseconds or seconds (e.g. for real-time pipelines based on Apache Kafka and Kafka Streams) or hours (e.g. for batch pipelines based on Apache Hadoop or Apache Spark) after event-time.</li>
            <li><b>Ingestion time</b> - The point in time when an event or data record is stored in a topic partition by a Kafka broker. The difference to event time is that this ingestion timestamp is generated when the record is appended to the target topic by the Kafka broker, not when the record is created "at the source". The difference to processing time is that processing time is when the stream processing application processes the record. <b>For example,</b> if a record is never processed, there is no notion of processing time for it, but it still has an ingestion time.</li>
        </ul>
        <p>
            The choice between event-time and ingestion-time is actually done through the configuration of Kafka (not Kafka Streams): From Kafka 0.10.x onwards, timestamps are automatically embedded into Kafka messages. Depending on Kafka's configuration these timestamps represent event-time or ingestion-time. The respective Kafka configuration setting can be specified on the broker level or per topic. The default timestamp extractor in Kafka Streams will retrieve these embedded timestamps as-is. Hence, the effective time semantics of your application depend on the effective Kafka configuration for these embedded timestamps.
        </p>
        <p>
            Kafka Streams assigns a <b>timestamp</b> to every data record
            via the <code>TimestampExtractor</code> interface.
            Concrete implementations of this interface may retrieve or compute timestamps based on the actual contents of data records such as an embedded timestamp field
            to provide event-time semantics, or use any other approach such as returning the current wall-clock time at the time of processing,
            thereby yielding processing-time semantics to stream processing applications.
            Developers can thus enforce different notions of time depending on their business needs. For example,
            per-record timestamps describe the progress of a stream with regards to time (although records may be out-of-order within the stream) and
            are leveraged by time-dependent operations such as joins.
        </p>

        <p>
            Finally, whenever a Kafka Streams application writes records to Kafka, then it will also assign timestamps to these new records. The way the timestamps are assigned depends on the context:
        </p>

        <ul>
            <li> When new output records are generated via processing some input record, for example, <code>context.forward()</code> triggered in the <code>process()</code> function call, output record timestamps are inherited from input record timestamps directly.</li>
            <li> When new output records are generated via periodic functions such as <code>punctuate()</code>, the output record timestamp is defined as the current internal time (obtained through <code>context.timestamp()</code>) of the stream task.</li>
            <li> For aggregations, the timestamp of a resulting aggregate update record will be that of the latest arrived input record that triggered the update.</li>
        </ul>

        <h3><a id="streams_state" href="#streams_state">States</a></h3>

        <p>
            Some stream processing applications don't require state, which means the processing of a message is independent from
            the processing of all other messages.
            However, being able to maintain state opens up many possibilities for sophisticated stream processing applications: you
            can join input streams, or group and aggregate data records. Many such stateful operators are provided by the <a href="#streams_dsl"><b>Kafka Streams DSL</b></a>.
        </p>
        <p>
            Kafka Streams provides so-called <b>state stores</b>, which can be used by stream processing applications to store and query data.
            This is an important capability when implementing stateful operations.
            Every task in Kafka Streams embeds one or more state stores that can be accessed via APIs to store and query data required for processing.
            These state stores can either be a persistent key-value store, an in-memory hashmap, or another convenient data structure.
            Kafka Streams offers fault-tolerance and automatic recovery for local state stores.
        </p>
        <p>
            Kafka Streams allows direct read-only queries of the state stores by methods, threads, processes or applications external to the stream processing application that created the state stores. This is provided through a feature called <b>Interactive Queries</b>. All stores are named and Interactive Queries exposes only the read operations of the underlying implementation.
        </p>
        <br>

        <h2><a id="streams_architecture" href="#streams_architecture">Architecture</a></h2>

        Kafka Streams simplifies application development by building on the Kafka producer and consumer libraries and leveraging the native capabilities of
        Kafka to offer data parallelism, distributed coordination, fault tolerance, and operational simplicity. In this section, we describe how Kafka Streams works underneath the covers.

        <p>
        The picture below shows the anatomy of an application that uses the Kafka Streams library. Let’s walk through some details.
        </p>
        <img class="centered" src="/{{version}}/images/streams-architecture-overview.jpg">

        <h3><a id="streams_architecture_tasks" href="#streams_architecture_tasks">Stream Partitions and Tasks</a></h3>

        <p>
        The messaging layer of Kafka partitions data for storing and transporting it. Kafka Streams partitions data for processing it.
        In both cases, this partitioning is what enables data locality, elasticity, scalability, high performance, and fault tolerance.
        Kafka Streams uses the concepts of <b>partitions</b> and <b>tasks</b> as logical units of its parallelism model based on Kafka topic partitions.
        There are close links between Kafka Streams and Kafka in the context of parallelism:
        </p>

        <ul>
            <li>Each <b>stream partition</b> is a totally ordered sequence of data records and maps to a Kafka <b>topic partition</b>.</li>
            <li>A <b>data record</b> in the stream maps to a Kafka <b>message</b> from that topic.</li>
            <li>The <b>keys</b> of data records determine the partitioning of data in both Kafka and Kafka Streams, i.e., how data is routed to specific partitions within topics.</li>
        </ul>

        <p>
        An application’s processor topology is scaled by breaking it into multiple tasks.
        More specifically, Kafka Streams creates a fixed number of tasks based on the input stream partitions for the application,
        with each task assigned a list of partitions from the input streams (i.e., Kafka topics). The assignment of partitions to tasks
        never changes so that each task is a fixed unit of parallelism of the application. Tasks can then instantiate their own processor topology
        based on the assigned partitions; they also maintain a buffer for each of its assigned partitions and process messages one-at-a-time from
        these record buffers. As a result stream tasks can be processed independently and in parallel without manual intervention.
        </p>

        <p>
        It is important to understand that Kafka Streams is not a resource manager, but a library that “runs” anywhere its stream processing application runs.
        Multiple instances of the application are executed either on the same machine, or spread across multiple machines and tasks can be distributed automatically
        by the library to those running application instances. The assignment of partitions to tasks never changes; if an application instance fails, all its assigned
        tasks will be automatically restarted on other instances and continue to consume from the same stream partitions.
        </p>

        <p>
        The following diagram shows two tasks each assigned with one partition of the input streams.
        </p>
        <img class="centered" src="/{{version}}/images/streams-architecture-tasks.jpg">
        <br>

        <h3><a id="streams_architecture_threads" href="#streams_architecture_threads">Threading Model</a></h3>

        <p>
        Kafka Streams allows the user to configure the number of <b>threads</b> that the library can use to parallelize processing within an application instance.
        Each thread can execute one or more tasks with their processor topologies independently. For example, The following diagram shows one stream thread running two stream tasks.
        </p>
        <img class="centered" src="/{{version}}/images/streams-architecture-threads.jpg">

        <p>
        Starting more stream threads or more instances of the application merely amounts to replicating the topology and having it process a different subset of Kafka partitions, effectively parallelizing processing.
        It is worth noting that there is no shared state amongst the threads, so no inter-thread coordination is necessary. This makes it very simple to run topologies in parallel across the application instances and threads.
        The assignment of Kafka topic partitions amongst the various stream threads is transparently handled by Kafka Streams leveraging <a href="https://cwiki.apache.org/confluence/display/KAFKA/Kafka+Client-side+Assignment+Proposal">Kafka’s server-side coordination</a> functionality.
        </p>

        <p>
        As we described above, scaling your stream processing application with Kafka Streams is easy: you merely need to start additional instances of your application,
        and Kafka Streams takes care of distributing partitions amongst tasks that run in the application instances. You can start as many threads of the application
        as there are input Kafka topic partitions so that, across all running instances of an application, every thread (or rather, the tasks it runs) has at least one input partition to process.
        </p>
        <br>

        <h3><a id="streams_architecture_state" href="#streams_architecture_state">Local State Stores</a></h3>

        <p>
        Kafka Streams provides so-called <b>state stores</b>, which can be used by stream processing applications to store and query data,
        which is an important capability when implementing stateful operations. The <a href="streams_dsl">Kafka Streams DSL</a>, for example, automatically creates
        and manages such state stores when you are calling stateful operators such as <code>join()</code> or <code>aggregate()</code>, or when you are windowing a stream.
        </p>

        <p>
        Every stream task in a Kafka Streams application may embed one or more local state stores that can be accessed via APIs to store and query data required for processing.
        Kafka Streams offers fault-tolerance and automatic recovery for such local state stores.
        </p>

        <p>
        The following diagram shows wwo stream tasks with their dedicated local state stores.
        </p>
        <img class="centered" src="/{{version}}/images/streams-architecture-states.jpg">
        <br>

        <h3><a id="streams_architecture_recovery" href="#streams_architecture_recovery">Fault Tolerance</a></h3>

        <p>
        Kafka Streams builds on fault-tolerance capabilities integrated natively within Kafka. Kafka partitions are highly available and replicated; so when stream data is persisted to Kafka it is available
        even if the application fails and needs to re-process it. Tasks in Kafka Streams leverage the fault-tolerance capability
        offered by the <a href="https://www.confluent.io/blog/tutorial-getting-started-with-the-new-apache-kafka-0.9-consumer-client/">Kafka consumer client</a> to handle failures.
        If a task runs on a machine that fails, Kafka Streams automatically restarts the task in one of the remaining running instances of the application.
        </p>

        <p>
        In addition, Kafka Streams makes sure that the local state stores are robust to failures, too. For each state store, it maintains a replicated changelog Kafka topic in which it tracks any state updates.
        These changelog topics are partitioned as well so that each local state store instance, and hence the task accessing the store, has its own dedicated changelog topic partition.
        <a href="compaction">Log compaction</a> is enabled on the changelog topics so that old data can be purged safely to prevent the topics from growing indefinitely.
        If tasks run on a machine that fails and are restarted on another machine, Kafka Streams guarantees to restore their associated state stores to the content before the failure by
        replaying the corresponding changelog topics prior to resuming the processing on the newly started tasks. As a result, failure handling is completely transparent to the end user.
        </p>

        <p>
        Note that the cost of task (re)initialization typically depends primarily on the time for restoring the state by replaying the state stores’ associated changelog topics.
        To minimize this restoration time, users can configure their applications to have <b>standby replicas</b> of local states (i.e. fully replicated copies of the state).
        When a task migration happens, Kafka Streams then attempts to assign a task to an application instance where such a standby replica already exists in order to minimize
        the task (re)initialization cost. See <code>num.standby.replicas</code> at the <a href="#streamsconfigs">Kafka Streams Configs</a> Section.
        </p>
        <br>

        <h2><a id="streams_developer" href="#streams_developer">Developer Guide</a></h2>

        <p>
        There is a <a href="#quickstart_kafkastreams">quickstart</a> example that provides how to run a stream processing program coded in the Kafka Streams library.
        This section focuses on how to write, configure, and execute a Kafka Streams application.
        </p>

        <p>
        As we have mentioned above, the computational logic of a Kafka Streams application is defined as a <a href="#streams_topology">processor topology</a>.
        Currently Kafka Streams provides two sets of APIs to define the processor topology, which will be described in the subsequent sections.
        </p>

        <h3><a id="streams_processor" href="#streams_processor">Low-Level Processor API</a></h3>

        <h4><a id="streams_processor_process" href="#streams_processor_process">Processor</a></h4>

        <p>
        As mentioned in the <a href="#streams_concepts">Core Concepts</a> section, a stream processor is a node in the processor topology that represents a single processing step.
        With the <code>Processor</code> API developers can define arbitrary stream processors that processes one received record at a time, and connect these processors with
        their associated state stores to compose the processor topology that represents their customized processing logic .
        </p>

        <p>
        The <code>Processor</code> interface two main API methods:
        <code>process</code> and <code>punctuate</code>. The <code>process</code> method is performed on each
        of the received record; and the <code>punctuate</code> method is performed periodically based on elapsed time.
        In addition, the processor can maintain the current <code>ProcessorContext</code> instance variable initialized in the
        <code>init</code> method, and use the context to schedule the punctuation period (<code>context().schedule</code>), to
        forward the modified / new key-value pair to downstream processors (<code>context().forward</code>), to commit the current
        processing progress (<code>context().commit</code>), etc.
        </p>

        <p>
        The following example <code>Processor</code> implementation defines a simple word-count algorithm:
        </p>

        <pre>
            public class MyProcessor extends Processor&lt;String, String&gt; {
                private ProcessorContext context;
                private KeyValueStore&lt;String, Long&gt; kvStore;

                @Override
                @SuppressWarnings("unchecked")
                public void init(ProcessorContext context) {
                    // keep the processor context locally because we need it in punctuate() and commit()
                    this.context = context;

                    // call this processor's punctuate() method every 1000 milliseconds.
                    this.context.schedule(1000);

                    // retrieve the key-value store named "Counts"
                    this.kvStore = (KeyValueStore&lt;String, Long&gt;) context.getStateStore("Counts");
                }

                @Override
                public void process(String dummy, String line) {
                    String[] words = line.toLowerCase().split(" ");

                    for (String word : words) {
                        Long oldValue = this.kvStore.get(word);

                        if (oldValue == null) {
                            this.kvStore.put(word, 1L);
                        } else {
                            this.kvStore.put(word, oldValue + 1L);
                        }
                    }
                }

                @Override
                public void punctuate(long timestamp) {
                    KeyValueIterator&lt;String, Long&gt; iter = this.kvStore.all();

                    while (iter.hasNext()) {
                        KeyValue&lt;String, Long&gt; entry = iter.next();
                        context.forward(entry.key, entry.value.toString());
                    }

                    iter.close();
                    // commit the current processing progress
                    context.commit();
                }

                @Override
                public void close() {
                    // close the key-value store
                    this.kvStore.close();
                }
            };
        </pre>

        <p>
        In the above implementation, the following actions are performed:
        </p>

        <ul>
            <li>In the <code>init</code> method, schedule the punctuation every 1 second and retrieve the local state store by its name "Counts".</li>
            <li>In the <code>process</code> method, upon each received record, split the value string into words, and update their counts into the state store (we will talk about this feature later in the section).</li>
            <li>In the <code>punctuate</code> method, iterate the local state store and send the aggregated counts to the downstream processor, and commit the current stream state.</li>
        </ul>


        <h4><a id="streams_processor_topology" href="#streams_processor_topology">Processor Topology</a></h4>

        <p>
        With the customized processors defined in the Processor API, developers can use the <code>TopologyBuilder</code> to build a processor topology
        by connecting these processors together:
        </p>

        <pre>
            TopologyBuilder builder = new TopologyBuilder();

            builder.addSource("SOURCE", "src-topic")
                // add "PROCESS1" node which takes the source processor "SOURCE" as its upstream processor
                .addProcessor("PROCESS1", () -> new MyProcessor1(), "SOURCE")

                // add "PROCESS2" node which takes "PROCESS1" as its upstream processor
                .addProcessor("PROCESS2", () -> new MyProcessor2(), "PROCESS1")

                // add "PROCESS3" node which takes "PROCESS1" as its upstream processor
                .addProcessor("PROCESS3", () -> new MyProcessor3(), "PROCESS1")

                // add the sink processor node "SINK1" that takes Kafka topic "sink-topic1"
                // as output and the "PROCESS1" node as its upstream processor
                .addSink("SINK1", "sink-topic1", "PROCESS1")

                // add the sink processor node "SINK2" that takes Kafka topic "sink-topic2"
                // as output and the "PROCESS2" node as its upstream processor
                .addSink("SINK2", "sink-topic2", "PROCESS2")

                // add the sink processor node "SINK3" that takes Kafka topic "sink-topic3"
                // as output and the "PROCESS3" node as its upstream processor
                .addSink("SINK3", "sink-topic3", "PROCESS3");
        </pre>

        There are several steps in the above code to build the topology, and here is a quick walk through:

        <ul>
            <li>First of all a source node named "SOURCE" is added to the topology using the <code>addSource</code> method, with one Kafka topic "src-topic" fed to it.</li>
            <li>Three processor nodes are then added using the <code>addProcessor</code> method; here the first processor is a child of the "SOURCE" node, but is the parent of the other two processors.</li>
            <li>Finally three sink nodes are added to complete the topology using the <code>addSink</code> method, each piping from a different parent processor node and writing to a separate topic.</li>
        </ul>

        <h4><a id="streams_processor_statestore" href="#streams_processor_statestore">State Stores</a></h4>

        <p>
        Note that the <code>Processor</code> API is not limited to only accessing the current records as they arrive in the <code>process()</code> method, but can also maintain processing states
        that keep recently arrived records to use in stateful processing operations such as windowed joins or aggregation.
        To take advantage of these states, users can define a state store by implementing the <code>StateStore</code> interface (the Kafka Streams library also has a few extended interfaces such as <code>KeyValueStore</code>);
        in practice, though, users usually do not need to customize such a state store from scratch but can simply use the <code>Stores</code> factory to define a state store by specifying whether it should be persistent, log-backed, etc.
        In the following example, a persistent key-value store named “Counts” with key type <code>String</code> and value type <code>Long</code> is created.
        </p>

        <pre>
            StateStoreSupplier countStore = Stores.create("Counts")
              .withKeys(Serdes.String())
              .withValues(Serdes.Long())
              .persistent()
              .build();
        </pre>

        To take advantage of these state stores, developers can use the <code>TopologyBuilder.addStateStore</code> method when building the
        processor topology to create the local state and associate it with the processor nodes that needs to access it; or they can connect a created
        state store with the existing processor nodes through <code>TopologyBuilder.connectProcessorAndStateStores</code>.

        <pre>
            TopologyBuilder builder = new TopologyBuilder();

            builder.addSource("SOURCE", "src-topic")

                .addProcessor("PROCESS1", MyProcessor1::new, "SOURCE")
                // add the created state store "COUNTS" associated with processor "PROCESS1"
                .addStateStore(countStore, "PROCESS1")
                .addProcessor("PROCESS2", MyProcessor3::new /* the ProcessorSupplier that can generate MyProcessor3 */, "PROCESS1")
                .addProcessor("PROCESS3", MyProcessor3::new /* the ProcessorSupplier that can generate MyProcessor3 */, "PROCESS1")

                // connect the state store "COUNTS" with processor "PROCESS2"
                .connectProcessorAndStateStores("PROCESS2", "COUNTS");

                .addSink("SINK1", "sink-topic1", "PROCESS1")
                .addSink("SINK2", "sink-topic2", "PROCESS2")
                .addSink("SINK3", "sink-topic3", "PROCESS3");
        </pre>

        In the next section we present another way to build the processor topology: the Kafka Streams DSL.
        <br>

        <h3><a id="streams_dsl" href="#streams_dsl">High-Level Streams DSL</a></h3>

        To build a processor topology using the Streams DSL, developers can apply the <code>KStreamBuilder</code> class, which is extended from the <code>TopologyBuilder</code>.
        A simple example is included with the source code for Kafka in the <code>streams/examples</code> package. The rest of this section will walk
        through some code to demonstrate the key steps in creating a topology using the Streams DSL, but we recommend developers to read the full example source
        codes for details.

        <h4><a id="streams_duality" href="#streams_duality">Duality of Streams and Tables</a></h4>

        <p>
        Before we discuss concepts such as aggregations in Kafka Streams we must first introduce tables, and most importantly the relationship between tables and streams:
        the so-called <a href="https://engineering.linkedin.com/distributed-systems/log-what-every-software-engineer-should-know-about-real-time-datas-unifying">stream-table duality</a>.
        Essentially, this duality means that a stream can be viewed as a table, and vice versa. Kafka’s log compaction feature, for example, exploits this duality.
        </p>

        <p>
        A simple form of a table is a collection of key-value pairs, also called a map or associative array. Such a table may look as follows:
        </p>
        <img class="centered" src="/{{version}}/images/streams-table-duality-01.png">

        The <b>stream-table duality</b> describes the close relationship between streams and tables.
        <ul>
        <li><b>Stream as Table</b>: A stream can be considered a changelog of a table, where each data record in the stream captures a state change of the table. A stream is thus a table in disguise, and it can be easily turned into a “real” table by replaying the changelog from beginning to end to reconstruct the table. Similarly, in a more general analogy, aggregating data records in a stream – such as computing the total number of pageviews by user from a stream of pageview events – will return a table (here with the key and the value being the user and its corresponding pageview count, respectively).</li>
        <li><b>Table as Stream</b>: A table can be considered a snapshot, at a point in time, of the latest value for each key in a stream (a stream’s data records are key-value pairs). A table is thus a stream in disguise, and it can be easily turned into a “real” stream by iterating over each key-value entry in the table.</li>
        </ul>

        <p>
        Let’s illustrate this with an example. Imagine a table that tracks the total number of pageviews by user (first column of diagram below). Over time, whenever a new pageview event is processed, the state of the table is updated accordingly. Here, the state changes between different points in time – and different revisions of the table – can be represented as a changelog stream (second column).
        </p>
        <img class="centered" src="/{{version}}/images/streams-table-duality-02.png">

        <p>
        Interestingly, because of the stream-table duality, the same stream can be used to reconstruct the original table (third column):
        </p>
        <img class="centered" src="/{{version}}/images/streams-table-duality-03.png">

        <p>
        The same mechanism is used, for example, to replicate databases via change data capture (CDC) and, within Kafka Streams, to replicate its so-called state stores across machines for fault-tolerance.
        The stream-table duality is such an important concept that Kafka Streams models it explicitly via the <a href="#streams_kstream_ktable">KStream and KTable</a> interfaces, which we describe in the next sections.
        </p>

        <h5><a id="streams_kstream_ktable" href="#streams_kstream_ktable">KStream and KTable</a></h5>
        The DSL uses two main abstractions. A <b>KStream</b> is an abstraction of a record stream, where each data record represents a self-contained datum in the unbounded data set.
        A <b>KTable</b> is an abstraction of a changelog stream, where each data record represents an update. More precisely, the value in a data record is considered to be an update of the last value for the same record key,
        if any (if a corresponding key doesn't exist yet, the update will be considered a create). To illustrate the difference between KStreams and KTables, let’s imagine the following two data records are being sent to the stream:

        <pre>
            ("alice", 1) --> ("alice", 3)
        </pre>

        If these records a KStream and the stream processing application were to sum the values it would return <code>4</code>. If these records were a KTable, the return would be <code>3</code>, since the last record would be considered as an update.

        <h4><a id="streams_dsl_source" href="#streams_dsl_source">Create Source Streams from Kafka</a></h4>

        <p>
        Either a <b>record stream</b> (defined as <code>KStream</code>) or a <b>changelog stream</b> (defined as <code>KTable</code>)
        can be created as a source stream from one or more Kafka topics (for <code>KTable</code> you can only create the source stream
        from a single topic).
        </p>

        <pre>
            KStreamBuilder builder = new KStreamBuilder();

            KStream&lt;String, GenericRecord&gt; source1 = builder.stream("topic1", "topic2");
            KTable&lt;String, GenericRecord&gt; source2 = builder.table("topic3", "stateStoreName");
        </pre>

        <h4><a id="streams_dsl_windowing" href="#streams_dsl_windowing">Windowing a stream</a></h4>
        A stream processor may need to divide data records into time buckets, i.e. to <b>window</b> the stream by time. This is usually needed for join and aggregation operations, etc. Kafka Streams currently defines the following types of windows:
        <ul>
        <li><b>Hopping time windows</b> are windows based on time intervals. They model fixed-sized, (possibly) overlapping windows. A hopping window is defined by two properties: the window's size and its advance interval (aka "hop"). The advance interval specifies by how much a window moves forward relative to the previous one. For example, you can configure a hopping window with a size 5 minutes and an advance interval of 1 minute. Since hopping windows can overlap a data record may belong to more than one such windows.</li>
        <li><b>Tumbling time windows</b> are a special case of hopping time windows and, like the latter, are windows based on time intervals. They model fixed-size, non-overlapping, gap-less windows. A tumbling window is defined by a single property: the window's size. A tumbling window is a hopping window whose window size is equal to its advance interval. Since tumbling windows never overlap, a data record will belong to one and only one window.</li>
        <li><b>Sliding windows</b> model a fixed-size window that slides continuously over the time axis; here, two data records are said to be included in the same window if the difference of their timestamps is within the window size. Thus, sliding windows are not aligned to the epoch, but on the data record timestamps. In Kafka Streams, sliding windows are used only for join operations, and can be specified through the <code>JoinWindows</code> class.</li>
        </ul>

        <p>
        In the Kafka Streams DSL users can specify a <b>retention period</b> for the window. This allows Kafka Streams to retain old window buckets for a period of time in order to wait for the late arrival of records whose timestamps fall within the window interval.
        If a record arrives after the retention period has passed, the record cannot be processed and is dropped.
        </p>

        <p>
        Late-arriving records are always possible in real-time data streams. However, it depends on the effective <a href="#streams_team">time semantics</a> how late records are handled. Using processing-time, the semantics are “when the data is being processed”,
        which means that the notion of late records is not applicable as, by definition, no record can be late. Hence, late-arriving records only really can be considered as such (i.e. as arriving “late”) for event-time or ingestion-time semantics. In both cases,
        Kafka Streams is able to properly handle late-arriving records.
        </p>

        <h4><a id="streams_dsl_joins" href="#streams_dsl_joins">Join multiple streams</a></h4>
        A <b>join</b> operation merges two streams based on the keys of their data records, and yields a new stream. A join over record streams usually needs to be performed on a windowing basis because otherwise the number of records that must be maintained for performing the join may grow indefinitely. In Kafka Streams, you may perform the following join operations:
        <ul>
        <li><b>KStream-to-KStream Joins</b> are always windowed joins, since otherwise the memory and state required to compute the join would grow infinitely in size. Here, a newly received record from one of the streams is joined with the other stream's records within the specified window interval to produce one result for each matching pair based on user-provided <code>ValueJoiner</code>. A new <code>KStream</code> instance representing the result stream of the join is returned from this operator.</li>
        
        <li><b>KTable-to-KTable Joins</b> are join operations designed to be consistent with the ones in relational databases. Here, both changelog streams are materialized into local state stores first. When a new record is received from one of the streams, it is joined with the other stream's materialized state stores to produce one result for each matching pair based on user-provided ValueJoiner. A new <code>KTable</code> instance representing the result stream of the join, which is also a changelog stream of the represented table, is returned from this operator.</li>
        <li><b>KStream-to-KTable Joins</b> allow you to perform table lookups against a changelog stream (<code>KTable</code>) upon receiving a new record from another record stream (KStream). An example use case would be to enrich a stream of user activities (<code>KStream</code>) with the latest user profile information (<code>KTable</code>). Only records received from the record stream will trigger the join and produce results via <code>ValueJoiner</code>, not vice versa (i.e., records received from the changelog stream will be used only to update the materialized state store). A new <code>KStream</code> instance representing the result stream of the join is returned from this operator.</li>
        </ul>

        Depending on the operands the following join operations are supported: <b>inner joins</b>, <b>outer joins</b> and <b>left joins</b>. Their semantics are similar to the corresponding operators in relational databases.

        <h5><a id="streams_dsl_aggregations" href="#streams_dsl_aggregations">Aggregate a stream</a></h5>
        An <b>aggregation</b> operation takes one input stream, and yields a new stream by combining multiple input records into a single output record. Examples of aggregations are computing counts or sum. An aggregation over record streams usually needs to be performed on a windowing basis because otherwise the number of records that must be maintained for performing the aggregation may grow indefinitely.

        <p>
        In the Kafka Streams DSL, an input stream of an aggregation can be a <code>KStream</code> or a <code>KTable</code>, but the output stream will always be a <code>KTable</code>.
        This allows Kafka Streams to update an aggregate value upon the late arrival of further records after the value was produced and emitted.
        When such late arrival happens, the aggregating <code>KStream</code> or <code>KTable</code> simply emits a new aggregate value. Because the output is a <code>KTable</code>, the new value is considered to overwrite the old value with the same key in subsequent processing steps.
        </p>

        <h4><a id="streams_dsl_transform" href="#streams_dsl_transform">Transform a stream</a></h4>

        <p>
        Besides join and aggregation operations, there is a list of other transformation operations provided for <code>KStream</code> and <code>KTable</code> respectively.
        Each of these operations may generate either one or more <code>KStream</code> and <code>KTable</code> objects and
        can be translated into one or more connected processors into the underlying processor topology.
        All these transformation methods can be chained together to compose a complex processor topology.
        Since <code>KStream</code> and <code>KTable</code> are strongly typed, all these transformation operations are defined as
        generics functions where users could specify the input and output data types.
        </p>

        <p>
        Among these transformations, <code>filter</code>, <code>map</code>, <code>mapValues</code>, etc, are stateless
        transformation operations and can be applied to both <code>KStream</code> and <code>KTable</code>,
        where users can usually pass a customized function to these functions as a parameter, such as <code>Predicate</code> for <code>filter</code>,
        <code>KeyValueMapper</code> for <code>map</code>, etc:

        </p>

        <pre>
            // written in Java 8+, using lambda expressions
            KStream&lt;String, GenericRecord&gt; mapped = source1.mapValue(record -> record.get("category"));
        </pre>

        <p>
        Stateless transformations, by definition, do not depend on any state for processing, and hence implementation-wise
        they do not require a state store associated with the stream processor; Stateful transformations, on the other hand,
        require accessing an associated state for processing and producing outputs.
        For example, in <code>join</code> and <code>aggregate</code> operations, a windowing state is usually used to store all the received records
        within the defined window boundary so far. The operators can then access these accumulated records in the store and compute
        based on them.
        </p>

        <pre>
            // written in Java 8+, using lambda expressions
            KTable&lt;Windowed&lt;String&gt;, Long&gt; counts = source1.groupByKey().aggregate(
                () -> 0L,  // initial value
                (aggKey, value, aggregate) -> aggregate + 1L,   // aggregating value
                TimeWindows.of("counts", 5000L).advanceBy(1000L), // intervals in milliseconds
                Serdes.Long() // serde for aggregated value
            );

            KStream&lt;String, String&gt; joined = source1.leftJoin(source2,
                (record1, record2) -> record1.get("user") + "-" + record2.get("region");
            );
        </pre>

        <h4><a id="streams_dsl_sink" href="#streams_dsl_sink">Write streams back to Kafka</a></h4>

        <p>
        At the end of the processing, users can choose to (continuously) write the final resulted streams back to a Kafka topic through
        <code>KStream.to</code> and <code>KTable.to</code>.
        </p>

        <pre>
            joined.to("topic4");
        </pre>

        If your application needs to continue reading and processing the records after they have been materialized
        to a topic via <code>to</code> above, one option is to construct a new stream that reads from the output topic;
        Kafka Streams provides a convenience method called <code>through</code>:

        <pre>
            // equivalent to
            //
            // joined.to("topic4");
            // materialized = builder.stream("topic4");
            KStream&lt;String, String&gt; materialized = joined.through("topic4");
        </pre>
        <br>

        <h3><a id="streams_execute" href="#streams_execute">Application Configuration and Execution</a></h3>

        <p>
        Besides defining the topology, developers will also need to configure their applications
        in <code>StreamsConfig</code> before running it. A complete list of
        Kafka Streams configs can be found <a href="#streamsconfigs"><b>here</b></a>.
        </p>

<<<<<<< HEAD
        <p>
        Specifying the configuration in Kafka Streams is similar to the Kafka Producer and Consumer clients. Typically, you create a <code>java.util.Properties</code> instance,
        set the necessary parameters, and construct a <code>StreamsConfig</code> instance from the <code>Properties</code> instance.
        </p>

        <pre>
            import java.util.Properties;
            import org.apache.kafka.streams.StreamsConfig;

            Properties settings = new Properties();
            // Set a few key parameters
            settings.put(StreamsConfig.APPLICATION_ID_CONFIG, "my-first-streams-application");
            settings.put(StreamsConfig.BOOTSTRAP_SERVERS_CONFIG, "kafka-broker1:9092");
            settings.put(StreamsConfig.ZOOKEEPER_CONNECT_CONFIG, "zookeeper1:2181");
            // Any further settings
            settings.put(... , ...);

            // Create an instance of StreamsConfig from the Properties instance
            StreamsConfig config = new StreamsConfig(settings);
        </pre>

        <p>
        Apart from Kafka Streams’ own configuration parameters you can also specify parameters for the Kafka consumers and producers that are used internally,
        depending on the needs of your application. Similar to the Streams settings you define any such consumer and/or producer settings via <code>StreamsConfig</code>.
        Note that some consumer and producer configuration parameters do use the same parameter name. For example, <code>send.buffer.bytes</code> or <code>receive.buffer.bytes</code> which
        are used to configure TCP buffers; <code>request.timeout.ms</code> and <code>retry.backoff.ms</code> which control retries for client request (and some more).
        If you want to set different values for consumer and producer for such a parameter, you can prefix the parameter name with <code>consumer.</code> or <code>producer.</code>:
        </p>

        <pre>
            Properties settings = new Properties();
            // Example of a "normal" setting for Kafka Streams
            settings.put(StreamsConfig.BOOTSTRAP_SERVERS_CONFIG, "kafka-broker-01:9092");

            // Customize the Kafka consumer settings
            streamsSettings.put(ConsumerConfig.SESSION_TIMEOUT_MS_CONFIG, 60000);

            // Customize a common client setting for both consumer and producer
            settings.put(CommonClientConfigs.RETRY_BACKOFF_MS_CONFIG, 100L);

            // Customize different values for consumer and producer
            settings.put("consumer." + ConsumerConfig.RECEIVE_BUFFER_CONFIG, 1024 * 1024);
            settings.put("producer." + ProducerConfig.RECEIVE_BUFFER_CONFIG, 64 * 1024);
            // Alternatively, you can use
            settings.put(StreamsConfig.consumerPrefix(ConsumerConfig.RECEIVE_BUFFER_CONFIG), 1024 * 1024);
            settings.put(StremasConfig.producerConfig(ProducerConfig.RECEIVE_BUFFER_CONFIG), 64 * 1024);
        </pre>

        <p>
        You can call Kafka Streams from anywhere in your application code.
        Very commonly though you would do so within the <code>main()</code> method of your application, or some variant thereof.
        </p>

        <p>
        First, you must create an instance of <code>KafkaStreams</code>. The first argument of the <code>KafkaStreams</code> constructor takes a topology
        builder (either <code>KStreamBuilder</code> for the Kafka Streams DSL, or <code>TopologyBuilder</code> for the Processor API)
        that is used to define a topology; The second argument is an instance of <code>StreamsConfig</code> mentioned above.
        </p>

        <pre>
            import org.apache.kafka.streams.KafkaStreams;
            import org.apache.kafka.streams.StreamsConfig;
            import org.apache.kafka.streams.kstream.KStreamBuilder;
            import org.apache.kafka.streams.processor.TopologyBuilder;

            // Use the builders to define the actual processing topology, e.g. to specify
            // from which input topics to read, which stream operations (filter, map, etc.)
            // should be called, and so on.

            KStreamBuilder builder = ...;  // when using the Kafka Streams DSL
            //
            // OR
            //
            TopologyBuilder builder = ...; // when using the Processor API

            // Use the configuration to tell your application where the Kafka cluster is,
            // which serializers/deserializers to use by default, to specify security settings,
            // and so on.
            StreamsConfig config = ...;

            KafkaStreams streams = new KafkaStreams(builder, config);
        </pre>

        <p>
        At this point, internal structures have been initialized, but the processing is not started yet. You have to explicitly start the Kafka Streams thread by calling the <code>start()</code> method:
        </p>

        <pre>
            // Start the Kafka Streams instance
            streams.start();
        </pre>

        <p>
        To catch any unexpected exceptions, you may set an <code>java.lang.Thread.UncaughtExceptionHandler</code> before you start the application. This handler is called whenever a stream thread is terminated by an unexpected exception:
        </p>

        <pre>
            streams.setUncaughtExceptionHandler(new Thread.UncaughtExceptionHandler() {
                public uncaughtException(Thread t, throwable e) {
                    // here you should examine the exception and perform an appropriate action!
                }
            );
        </pre>

        <p>
        To stop the application instance call the <code>close()</code> method:
        </p>

        <pre>
            // Stop the Kafka Streams instance
            streams.close();
        </pre>

        Now it's time to execute your application that uses the Kafka Streams library, which can be run just like any other Java application – there is no special magic or requirement on the side of Kafka Streams.
        For example, you can package your Java application as a fat jar file and then start the application via:

        <pre>
            # Start the application in class `com.example.MyStreamsApp`
            # from the fat jar named `path-to-app-fatjar.jar`.
            $ java -cp path-to-app-fatjar.jar com.example.MyStreamsApp
        </pre>

        <p>
        If there are other instances of this stream processing application running elsewhere (e.g., on another machine),
        </p>

        When the application instance starts running, the defined processor topology will be initialized as one or more stream tasks that can be executed in parallel by the stream threads within the instance.
        If the processor topology defines any state stores, these state stores will also be (re-)constructed, if possible, during the initialization
        period of their associated stream tasks.
        It is important to understand that, when starting your application as described above, you are actually launching what Kafka Streams considers to be one instance of your application.
        More than one instance of your application may be running at a time, and in fact the common scenario is that there are indeed multiple instances of your application running in parallel (e.g., on another JVM or another machine).
        In such cases, Kafka Streams transparently re-assigns tasks from the existing instances to the new instance that you just started.
        See <a href="#streams_architecture_tasks">Stream Partitions and Tasks</a> and <a href="#streams_architecture_threads">Threading Model</a> for details.
=======
        <h2><a id="streams_upgrade" href="#upgrade">Upgrade guide and API changes</a></h2>

        <h3><a id="streams_upgrade_1020" href="#upgrade_1020">Upgrading a Kafka Streams Application</a></h3>

        <h4>Upgrading from 0.10.1.x to 0.10.2.0</h4>
        <p>
        See <a href="../#upgrade_1020_streams">Upgrade Section</a> for details.
        </p>

        <h3><a id="streams_api_changes" href="#api_changes">Streams API changes in 0.10.2.0</a></h3>
        <li> New methods in <code>KafkaStreams</code>:
            <ul>
                <li> set a listener to react on application state change via <code>#setStateListener(StateListener listener)</code> </li>
                <li> retrieve the current application state via <code>#state()</code> </li>
                <li> retrieve the global metrics registry via <code>#metrics()</code> </li>
                <li> apply a timeout when closing an application via <code>#close(long timeout, TimeUnit timeUnit)</code> </li>
                <li> specify a custom indent when retrieving Kafka Streams information via <code>#toString(String indent)</code> </li>
            </ul>
        </li>
        <li> Parameter updates in <code>StreamsConfig</code>:
            <ul>
                <li> parameter <code>zookeeper.connect</code> was deprecated </li>
                <ul>
                    <li> a Kafka Streams application does no longer interact with Zookeeper for topic management but uses the new broker admin protocol
                         (cf. <a href="https://cwiki.apache.org/confluence/display/KAFKA/KIP-4+-+Command+line+and+centralized+administrative+operations#KIP-4-Commandlineandcentralizedadministrativeoperations-TopicAdminSchema.1">KIP-4, Section "Topic Admin Schema"</a>) </li>
                    <li> thus, parameter "zookeeper.connect" is ignored in 0.10.2 and should be removed from <code>StreamsConfig</code> </li>
                </ul>
                <li> added many new parameters for metrics, security, and client configurations </li>
            </ul>
        </li>
        <li> Changes in <code>StreamsMetrics</code> interface:
            <ul>
                <li> removed methods: <code>#addLatencySensor()</code> </li>
                <li> added methods: <code>#addLatencyAndThroughputSensor()</code>, <code>#addThroughputSensor()</code>, <code>#recordThroughput()</code>,
                     <code>#addSensor()</code>, <code>#removeSensor()</code> </li>
            </ul>
        </li>
        <li> New methods in <code>TopologyBuilder</code>:
            <ul>
                <li> added overloads for <code>#addSource()</code> that allow to define a <code>auto.offset.reset</code> policy per source node </li>
                <li> added methods <code>#addGlobalStore()</code> to add global <code>StateStore</code>s </li>
            </ul>
        </li>
        <li> New methods in <code>KStreamBuilder</code>:
            <ul>
                <li> added overloads for <code>#stream()</code> and <code>#table()</code> that allow to define a <code>auto.offset.reset</code> policy per input stream/table </li>
                <li> <code>#table()</code> always requires store name </li>
                <li> added method <code>#globalKTable()</code> to create a <code>GlobalKTable</code> </li>
            </ul>
        </li>
        <li> New joins for <code>KStream</code>:
            <ul>
                <li> added overloads for <code>#join()</code> to join with <code>KTable</code> </li>
                <li> added overloads for <code>#join()</code> and <code>leftJoin()</code> to join with <code>GlobalKTable</code> </li>
            </ul>
        </li>
        <li> Aligned <code>null</code>-key handling for <code>KTable</code> joins:
            <ul>
                <li> like all other KTable operations, <code>KTable-KTable</code> joins do not throw an exception on <code>null</code> key records anymore, but drop those records silently </li>
            </ul>
        </li>
        <li> New window type <em>Session Windows</em>:
            <ul>
                <li> added class <code>SessionWindows</code> to specify session windows </li>
                <li> added overloads for <code>KGroupedStream</code> methods <code>#count()</code>, <code>#reduce()</code>, and <code>#aggregate()</code>
                     to allow session window aggregations </li>
            </ul>
        </li>
        <li> Changes to <code>TimestampExtractor</code>:
            <ul>
                <li> method <code>#extract()</code> has a second parameter now </li>
                <li> new default timestamp extractor class <code>FailOnInvalidTimestamp</code>
                     (it gives the same behavior as old (and removed) default extractor <code>ConsumerRecordTimestampExtractor</code>) </li>
                <li> new alternative timestamp extractor classes <code>LogAndSkipOnInvalidTimestamp</code> and <code>UsePreviousTimeOnInvalidTimestamps</code> </li>
            </ul>
        </li>
        <li> Relaxed type constraints of many DSL interfaces, classes, and methods (cf. <a href="https://cwiki.apache.org/confluence/display/KAFKA/KIP-100+-+Relax+Type+constraints+in+Kafka+Streams+API">KIP-100</a>). </li>
    </ul>
</pre>

>>>>>>> 88809b9b

</script>

<!--#include virtual="../includes/_header.htm" -->
<!--#include virtual="../includes/_top.htm" -->
<div class="content documentation documentation--current">
	<!--#include virtual="../includes/_nav.htm" -->
	<div class="right">
		<!--#include virtual="../includes/_docs_banner.htm" -->
        <ul class="breadcrumbs">
            <li><a href="/documentation">Documentation</a></li>
        </ul>
        <div class="p-streams"></div>
    </div>
</div>
<!--#include virtual="../includes/_footer.htm" -->
<script>
$(function() {
  // Show selected style on nav item
  $('.b-nav__streams').addClass('selected');

  // Display docs subnav items
  $('.b-nav__docs').parent().toggleClass('nav__item__with__subs--expanded');
});
</script><|MERGE_RESOLUTION|>--- conflicted
+++ resolved
@@ -642,7 +642,6 @@
         Kafka Streams configs can be found <a href="#streamsconfigs"><b>here</b></a>.
         </p>
 
-<<<<<<< HEAD
         <p>
         Specifying the configuration in Kafka Streams is similar to the Kafka Producer and Consumer clients. Typically, you create a <code>java.util.Properties</code> instance,
         set the necessary parameters, and construct a <code>StreamsConfig</code> instance from the <code>Properties</code> instance.
@@ -776,7 +775,7 @@
         More than one instance of your application may be running at a time, and in fact the common scenario is that there are indeed multiple instances of your application running in parallel (e.g., on another JVM or another machine).
         In such cases, Kafka Streams transparently re-assigns tasks from the existing instances to the new instance that you just started.
         See <a href="#streams_architecture_tasks">Stream Partitions and Tasks</a> and <a href="#streams_architecture_threads">Threading Model</a> for details.
-=======
+
         <h2><a id="streams_upgrade" href="#upgrade">Upgrade guide and API changes</a></h2>
 
         <h3><a id="streams_upgrade_1020" href="#upgrade_1020">Upgrading a Kafka Streams Application</a></h3>
@@ -798,12 +797,13 @@
         </li>
         <li> Parameter updates in <code>StreamsConfig</code>:
             <ul>
-                <li> parameter <code>zookeeper.connect</code> was deprecated </li>
+                <li> parameter <code>zookeeper.connect</code> was deprecated
                 <ul>
                     <li> a Kafka Streams application does no longer interact with Zookeeper for topic management but uses the new broker admin protocol
                          (cf. <a href="https://cwiki.apache.org/confluence/display/KAFKA/KIP-4+-+Command+line+and+centralized+administrative+operations#KIP-4-Commandlineandcentralizedadministrativeoperations-TopicAdminSchema.1">KIP-4, Section "Topic Admin Schema"</a>) </li>
                     <li> thus, parameter "zookeeper.connect" is ignored in 0.10.2 and should be removed from <code>StreamsConfig</code> </li>
                 </ul>
+                </li>
                 <li> added many new parameters for metrics, security, and client configurations </li>
             </ul>
         </li>
@@ -854,10 +854,6 @@
             </ul>
         </li>
         <li> Relaxed type constraints of many DSL interfaces, classes, and methods (cf. <a href="https://cwiki.apache.org/confluence/display/KAFKA/KIP-100+-+Relax+Type+constraints+in+Kafka+Streams+API">KIP-100</a>). </li>
-    </ul>
-</pre>
-
->>>>>>> 88809b9b
 
 </script>
 
