--- conflicted
+++ resolved
@@ -96,13 +96,8 @@
     </p>
     <p>
         Kafka Streams assigns a <b>timestamp</b> to every data record via the <code>TimestampExtractor</code> interface.
-<<<<<<< HEAD
-        These per-record timestamps describe the progress of a stream with regards to time and are leveraged by	and are leveraged by time-dependent operations such as window operations.
-        As a result, this time will only advance when there is new record arrived at the processor.
-=======
         These per-record timestamps describe the progress of a stream with regards to time and are leveraged by	time-dependent operations such as window operations.
         As a result, this time will only advance when a new record arrives at the processor.
->>>>>>> f5310d64
         We call this data-driven time the <b>stream time</b> of the application to differentiate with the <b>wall-clock time</b> when this application is actually executing.
         Concrete implementations of the <code>TimestampExtractor</code> interface will then provide different semantics to the stream time definition.
         For example retrieving or computing timestamps based on the actual contents of data records such as an embedded timestamp field to provide event time semantics,
