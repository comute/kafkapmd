// Licensed to the Apache Software Foundation (ASF) under one or more
// contributor license agreements.  See the NOTICE file distributed with
// this work for additional information regarding copyright ownership.
// The ASF licenses this file to You under the Apache License, Version 2.0
// (the "License"); you may not use this file except in compliance with
// the License.  You may obtain a copy of the License at
//
//    http://www.apache.org/licenses/LICENSE-2.0
//
// Unless required by applicable law or agreed to in writing, software
// distributed under the License is distributed on an "AS IS" BASIS,
// WITHOUT WARRANTIES OR CONDITIONS OF ANY KIND, either express or implied.
// See the License for the specific language governing permissions and
// limitations under the License.

import org.ajoberstar.grgit.Grgit
import org.gradle.api.JavaVersion

import java.nio.charset.StandardCharsets

buildscript {
  repositories {
    mavenCentral()
  }
  apply from: "$rootDir/gradle/dependencies.gradle"

  dependencies {
    // For Apache Rat plugin to ignore non-Git files
    classpath "org.ajoberstar.grgit:grgit-core:$versions.grgit"
  }
}

plugins {
  id 'com.github.ben-manes.versions' version '0.48.0'
  id 'idea'
  id 'jacoco'
  id 'java-library'
  id 'org.owasp.dependencycheck' version '8.2.1'
  id 'org.nosphere.apache.rat' version "0.8.1"
  id "io.swagger.core.v3.swagger-gradle-plugin" version "${swaggerVersion}"

  // When updating the spotbugs gradle plugin, check if it already
  // includes spotbugs version 4.7.4, in which case CVE-2022-42920 can
  // be dropped from gradle/resources/dependencycheck-suppressions.xml
  id "com.github.spotbugs" version '5.1.3' apply false
  id 'org.gradle.test-retry' version '1.5.2' apply false
  id 'org.scoverage' version '8.0.3' apply false
<<<<<<< HEAD
  // Updating the shadow plugin version to 8.1.4+ is not honouring archiveClassifier
=======
>>>>>>> a33cc3d3
  id 'io.github.goooler.shadow' version '8.1.3' apply false
  //  Spotless 6.13.0 has issue with Java 21 (see https://github.com/diffplug/spotless/pull/1920), and Spotless 6.14.0+ requires JRE 11
  //  We are going to drop JDK8 support. Hence, the spotless is upgrade to newest version and be applied only if the build env is compatible with JDK 11.
  //  spotless 6.15.0+ has issue in runtime with JDK8 even through we define it with `apply:false`. see https://github.com/diffplug/spotless/issues/2156 for more details
  id 'com.diffplug.spotless' version "6.14.0" apply false
}

task copyGitHooks(type: Copy) {
  description 'Copies the git hooks.'
  from("${rootDir}/bin/git-hooks/") {
    include '*'
  }
  into "${rootDir}/.git/hooks"
}

task installGitHooks(type: Exec) {
  description 'Installs the git hooks.'
  group 'git hooks'
  workingDir rootDir
  commandLine 'chmod'
  args '-R', '+x', '.git/hooks/'
  dependsOn copyGitHooks
  doLast {
    logger.info('Git hook installed successfully.')
  }
}

ext {
  gradleVersion = versions.gradle
  minJavaVersion = 8
  buildVersionFileName = "kafka-version.properties"

  defaultMaxHeapSize = "2g"
  defaultJvmArgs = ["-Xss4m", "-XX:+UseParallelGC"]

  // "JEP 403: Strongly Encapsulate JDK Internals" causes some tests to fail when they try
  // to access internals (often via mocking libraries). We use `--add-opens` as a workaround
  // for now and we'll fix it properly (where possible) via KAFKA-13275.
  if (JavaVersion.current().isCompatibleWith(JavaVersion.VERSION_16))
    defaultJvmArgs.addAll(
      "--add-opens=java.base/java.io=ALL-UNNAMED",
      "--add-opens=java.base/java.lang=ALL-UNNAMED",
      "--add-opens=java.base/java.nio=ALL-UNNAMED",
      "--add-opens=java.base/java.nio.file=ALL-UNNAMED",
      "--add-opens=java.base/java.util=ALL-UNNAMED",
      "--add-opens=java.base/java.util.concurrent=ALL-UNNAMED",
      "--add-opens=java.base/java.util.regex=ALL-UNNAMED",
      "--add-opens=java.base/java.util.stream=ALL-UNNAMED",
      "--add-opens=java.base/java.text=ALL-UNNAMED",
      "--add-opens=java.base/java.time=ALL-UNNAMED",
      "--add-opens=java.security.jgss/sun.security.krb5=ALL-UNNAMED"
    )

  maxTestForks = project.hasProperty('maxParallelForks') ? maxParallelForks.toInteger() : Runtime.runtime.availableProcessors()
  maxScalacThreads = project.hasProperty('maxScalacThreads') ? maxScalacThreads.toInteger() :
      Math.min(Runtime.runtime.availableProcessors(), 8)
  userIgnoreFailures = project.hasProperty('ignoreFailures') ? ignoreFailures : false

  userMaxTestRetries = project.hasProperty('maxTestRetries') ? maxTestRetries.toInteger() : 0
  userMaxTestRetryFailures = project.hasProperty('maxTestRetryFailures') ? maxTestRetryFailures.toInteger() : 0

  skipSigning = project.hasProperty('skipSigning') && skipSigning.toBoolean()
  shouldSign = !skipSigning && !version.endsWith("SNAPSHOT") && !version.contains("-alpha") && !version.matches("[0-9]*\\.[0-9]*\\.[0-9]*-[0-9]*-(ccs|ce)")

  mavenUrl = propertyOrElse(project, 'mavenUrl', '')
  mavenUsername = propertyOrElse(project, 'mavenUsername', '')
  mavenPassword = propertyOrElse(project, 'mavenPassword', '')

  userShowStandardStreams = project.hasProperty("showStandardStreams") ? showStandardStreams : null

  userTestLoggingEvents = project.hasProperty("testLoggingEvents") ? Arrays.asList(testLoggingEvents.split(",")) : null

  userEnableTestCoverage = project.hasProperty("enableTestCoverage") ? enableTestCoverage : false

  userKeepAliveModeString = project.hasProperty("keepAliveMode") ? keepAliveMode : "daemon"
  userKeepAliveMode = KeepAliveMode.values().find(m -> m.name().toLowerCase().equals(userKeepAliveModeString))
  if (userKeepAliveMode == null) {
    def keepAliveValues = KeepAliveMode.values().collect(m -> m.name.toLowerCase())
    throw new GradleException("Unexpected value for keepAliveMode property. Expected one of $keepAliveValues, but received: $userKeepAliveModeString")
  }

  // See README.md for details on this option and the reasoning for the default
  userScalaOptimizerMode = project.hasProperty("scalaOptimizerMode") ? scalaOptimizerMode : "inline-kafka"
  def scalaOptimizerValues = ["none", "method", "inline-kafka", "inline-scala"]
  if (!scalaOptimizerValues.contains(userScalaOptimizerMode))
    throw new GradleException("Unexpected value for scalaOptimizerMode property. Expected one of $scalaOptimizerValues, but received: $userScalaOptimizerMode")

  generatedDocsDir = new File("${project.rootDir}/docs/generated")
  repo = file("$rootDir/.git").isDirectory() ? Grgit.open(currentDir: project.getRootDir()) : null

  commitId = determineCommitId()

  addParametersForTests = { name, options ->
    // -parameters generates arguments with parameter names in TestInfo#getDisplayName.
    // ref: https://github.com/junit-team/junit5/blob/4c0dddad1b96d4a20e92a2cd583954643ac56ac0/junit-jupiter-params/src/main/java/org/junit/jupiter/params/ParameterizedTest.java#L161-L164
    if (name == "compileTestJava" || name == "compileTestScala")
      options.compilerArgs << "-parameters"
  }
}

allprojects {

  repositories {
    mavenCentral()
  }

  dependencyUpdates {
    revision="release"
    resolutionStrategy {
      componentSelection { rules ->
        rules.all { ComponentSelection selection ->
          boolean rejected = ['snap', 'alpha', 'beta', 'rc', 'cr', 'm'].any { qualifier ->
            selection.candidate.version ==~ /(?i).*[.-]${qualifier}[.\d-]*/
          }
          if (rejected) {
            selection.reject('Release candidate')
          }
        }
      }
    }
  }

  configurations.all {
    // zinc is the Scala incremental compiler, it has a configuration for its own dependencies
    // that are unrelated to the project dependencies, we should not change them
    if (name != "zinc") {
      resolutionStrategy {
        force(
          // be explicit about the javassist dependency version instead of relying on the transitive version
          libs.javassist,
          // ensure we have a single version in the classpath despite transitive dependencies
          libs.scalaLibrary,
          libs.scalaReflect,
          libs.jacksonAnnotations,
          // be explicit about the Netty dependency version instead of relying on the version set by
          // ZooKeeper (potentially older and containing CVEs)
          libs.nettyHandler,
          libs.nettyTransportNativeEpoll,
	  // be explicit about the reload4j version instead of relying on the transitive versions
	  libs.reload4j
        )
      }
    }
  }
  task printAllDependencies(type: DependencyReportTask) {}

  tasks.withType(Javadoc) {
    options.charSet = 'UTF-8'
    options.docEncoding = 'UTF-8'
    options.encoding = 'UTF-8'
    options.memberLevel = JavadocMemberLevel.PUBLIC  // Document only public members/API
    // Turn off doclint for now, see https://blog.joda.org/2014/02/turning-off-doclint-in-jdk-8-javadoc.html for rationale
    options.addStringOption('Xdoclint:none', '-quiet')
    // Javadoc warnings should fail the build in JDK 15+ https://bugs.openjdk.org/browse/JDK-8200363
    options.addBooleanOption('Werror', JavaVersion.current().isCompatibleWith(JavaVersion.VERSION_15))

    // The URL structure was changed to include the locale after Java 8
    if (JavaVersion.current().isJava11Compatible())
      options.links "https://docs.oracle.com/en/java/javase/${JavaVersion.current().majorVersion}/docs/api/"
    else
      options.links "https://docs.oracle.com/javase/8/docs/api/"
  }
}

def determineCommitId() {
  def takeFromHash = 16
  if (project.hasProperty('commitId')) {
    commitId.take(takeFromHash)
  } else if (repo != null) {
    repo.head().id.take(takeFromHash)
  } else {
    "unknown"
  }
}

def propertyOrElse(project, propertyName, defaultValue) {
  if (project.hasProperty(propertyName))
    project.property(propertyName)
  // Workaround for KC-1802, system properties set by init scripts are not included
  // in project properties since Gradle 7.1. This can be removed once we update the
  // packaging code to set credentials via a gradle.properties file instead.
  else
    System.getProperty("org.gradle.project.$propertyName", defaultValue)
}


apply from: file('wrapper.gradle')

if (repo != null) {
  rat {
    dependsOn subprojects.collect {
      it.tasks.matching {
        it.name == "processMessages" || it.name == "processTestMessages"
      }
    }

    verbose.set(true)
    reportDir.set(project.file('build/rat'))
    stylesheet.set(file('gradle/resources/rat-output-to-html.xsl'))

    // Exclude everything under the directory that git should be ignoring via .gitignore or that isn't checked in. These
    // restrict us only to files that are checked in or are staged.
    excludes = new ArrayList<String>(repo.clean(ignore: false, directories: true, dryRun: true))
    // And some of the files that we have checked in should also be excluded from this check
    excludes.addAll([
        'build.log',
        '**/.git/**',
        '**/build/**',
        'CONTRIBUTING.md',
        'PULL_REQUEST_TEMPLATE.md',
        '.github/**',
        'gradlew',
        'gradlew.bat',
        'gradle/wrapper/gradle-wrapper.properties',
        'TROGDOR.md',
        '**/*README.md',
        '**/id_rsa',
        '**/id_rsa.pub',
        'checkstyle/suppressions.xml',
        'streams/quickstart/java/src/test/resources/projects/basic/goal.txt',
        'streams/streams-scala/logs/*',
        'licenses/*',
        '**/generated/**',
        'clients/src/test/resources/serializedData/*',
        'docker/test/fixtures/secrets/*',
        'docker/examples/fixtures/secrets/*',
        'docker/docker_official_images/.gitkeep'
    ])
  }
} else {
  rat.enabled = false
}
println("Starting build with version $version (commit id ${commitId == null ? "null" : commitId.take(8)}) using Gradle $gradleVersion, Java ${JavaVersion.current()} and Scala ${versions.scala}")
println("Build properties: maxParallelForks=$maxTestForks, maxScalacThreads=$maxScalacThreads, maxTestRetries=$userMaxTestRetries")

subprojects {

  // enable running :dependencies task recursively on all subprojects
  // eg: ./gradlew allDeps
  task allDeps(type: DependencyReportTask) {}
  // enable running :dependencyInsight task recursively on all subprojects
  // eg: ./gradlew allDepInsight --configuration runtime --dependency com.fasterxml.jackson.core:jackson-databind
  task allDepInsight(type: DependencyInsightReportTask) {showingAllVariants = false} doLast {}

  apply plugin: 'java-library'
  apply plugin: 'checkstyle'
  apply plugin: 'org.gradle.test-retry'
  apply plugin: "com.github.spotbugs"

  // We use the shadow plugin for the jmh-benchmarks module and the `-all` jar can get pretty large, so
  // don't publish it
  // We also don't publish artifacts for kafka-streams-upgrade-system-tests since they are not necessary,
  // and were resulting in conflicts due to duplicate artifacts
  def shouldPublish = !project.name.equals('jmh-benchmarks') && !(project.path.startsWith(':streams') && project.name.startsWith("upgrade-system-tests"))
  def shouldPublishWithShadow = (['clients'].contains(project.name))

  if (shouldPublish) {
    apply plugin: 'maven-publish'
    apply plugin: 'signing'

    // Add aliases for the task names used by the maven plugin for backwards compatibility
    // The maven plugin was replaced by the maven-publish plugin in Gradle 7.0
    tasks.register('install').configure { dependsOn(publishToMavenLocal) }
    tasks.register('uploadArchives').configure { dependsOn(publish) }
  }

  // apply the eclipse plugin only to subprojects that hold code. 'connect' is just a folder.
  if (!project.name.equals('connect')) {
    apply plugin: 'eclipse'
    fineTuneEclipseClasspathFile(eclipse, project)
  }

  java {
    consistentResolution {
      // resolve the compileClasspath and then "inject" the result of resolution as strict constraints into the runtimeClasspath
      useCompileClasspathVersions()
    }
  }

  tasks.withType(JavaCompile) {
    options.encoding = 'UTF-8'
    options.compilerArgs << "-Xlint:all"
    // temporary exclusions until all the warnings are fixed
    if (!project.path.startsWith(":connect") && !project.path.startsWith(":storage"))
      options.compilerArgs << "-Xlint:-rawtypes"
    options.compilerArgs << "-Xlint:-serial"
    options.compilerArgs << "-Xlint:-try"
    options.compilerArgs << "-Werror"
    // --release is the recommended way to select the target release, but it's only supported in Java 9 so we also
    // set --source and --target via `sourceCompatibility` and `targetCompatibility` a couple of lines below
    if (JavaVersion.current().isJava9Compatible())
      options.release = minJavaVersion
    // --source/--target 8 is deprecated in Java 20, suppress warning until Java 8 support is dropped in Kafka 4.0
    if (JavaVersion.current().isCompatibleWith(JavaVersion.VERSION_20))
      options.compilerArgs << "-Xlint:-options"
    dependsOn installGitHooks

    addParametersForTests(name, options)
  }

  java {
    // We should only set this if Java version is < 9 (--release is recommended for >= 9), but the Scala plugin for IntelliJ sets
    // `-target` incorrectly if this is unset
    sourceCompatibility = minJavaVersion
    targetCompatibility = minJavaVersion
  }

  if (shouldPublish) {

    publishing {
      repositories {
        // To test locally, invoke gradlew with `-PmavenUrl=file:///some/local/path`
        maven {
          url = mavenUrl
          credentials {
            username = mavenUsername
            password = mavenPassword
          }
        }
      }
      publications {
        mavenJava(MavenPublication) {
          if (!shouldPublishWithShadow) {
            from components.java
          } else {
            apply plugin: 'io.github.goooler.shadow'
            project.shadow.component(mavenJava)

            // Fix for avoiding inclusion of runtime dependencies marked as 'shadow' in MANIFEST Class-Path.
            // https://github.com/johnrengelman/shadow/issues/324
            afterEvaluate {
              pom.withXml { xml ->
                if (xml.asNode().get('dependencies') == null) {
                  xml.asNode().appendNode('dependencies')
                }
                def dependenciesNode = xml.asNode().get('dependencies').get(0)
                project.configurations.shadowed.allDependencies.each {
                  def dependencyNode = dependenciesNode.appendNode('dependency')
                  dependencyNode.appendNode('groupId', it.group)
                  dependencyNode.appendNode('artifactId', it.name)
                  dependencyNode.appendNode('version', it.version)
                  dependencyNode.appendNode('scope', 'runtime')
                }
              }
            }
          }

          afterEvaluate {
            ["srcJar", "javadocJar", "scaladocJar", "testJar", "testSrcJar"].forEach { taskName ->
              def task = tasks.findByName(taskName)
              if (task != null)
                artifact task
            }

            artifactId = base.archivesName.get()
            pom {
              name = 'Apache Kafka'
              url = 'https://kafka.apache.org'
              licenses {
                license {
                  name = 'The Apache License, Version 2.0'
                  url = 'http://www.apache.org/licenses/LICENSE-2.0.txt'
                  distribution = 'repo'
                }
              }
            }
          }
        }
      }
    }

    if (shouldSign) {
      signing {
        sign publishing.publications.mavenJava
      }
    }
  }

  def testLoggingEvents = ["passed", "skipped", "failed"]
  def testShowStandardStreams = false
  def testExceptionFormat = 'full'
  // Gradle built-in logging only supports sending test output to stdout, which generates a lot
  // of noise, especially for passing tests. We really only want output for failed tests. This
  // hooks into the output and logs it (so we don't have to buffer it all in memory) and only
  // saves the output for failing tests. Directory and filenames are such that you can, e.g.,
  // create a Jenkins rule to collect failed test output.
  def logTestStdout = {
    def testId = { TestDescriptor descriptor ->
      "${descriptor.className}.${descriptor.name}".toString()
    }

    def logFiles = new HashMap<String, File>()
    def logStreams = new HashMap<String, FileOutputStream>()
    beforeTest { TestDescriptor td ->
      def tid = testId(td)
      // truncate the file name if it's too long
      def logFile = new File(
              "${projectDir}/build/reports/testOutput/${tid.substring(0, Math.min(tid.size(),240))}.test.stdout"
      )
      logFile.parentFile.mkdirs()
      logFiles.put(tid, logFile)
      logStreams.put(tid, new FileOutputStream(logFile))
    }
    onOutput { TestDescriptor td, TestOutputEvent toe ->
      def tid = testId(td)
      // Some output can happen outside the context of a specific test (e.g. at the class level)
      // and beforeTest/afterTest seems to not be invoked for these cases (and similarly, there's
      // a TestDescriptor hierarchy that includes the thread executing the test, Gradle tasks,
      // etc). We see some of these in practice and it seems like something buggy in the Gradle
      // test runner since we see it *before* any tests and it is frequently not related to any
      // code in the test (best guess is that it is tail output from last test). We won't have
      // an output file for these, so simply ignore them. If they become critical for debugging,
      // they can be seen with showStandardStreams.
      if (td.name == td.className || td.className == null) {
        // silently ignore output unrelated to specific test methods
        return
      } else if (logStreams.get(tid) == null) {
        println "WARNING: unexpectedly got output for a test [${tid}]" +
                " that we didn't previously see in the beforeTest hook." +
                " Message for debugging: [" + toe.message + "]."
        return
      }
      try {
        logStreams.get(tid).write(toe.message.getBytes(StandardCharsets.UTF_8))
      } catch (Exception e) {
        println "ERROR: Failed to write output for test ${tid}"
        e.printStackTrace()
      }
    }
    afterTest { TestDescriptor td, TestResult tr ->
      def tid = testId(td)
      try {
        logStreams.get(tid).close()
        if (tr.resultType != TestResult.ResultType.FAILURE) {
          logFiles.get(tid).delete()
        } else {
          def file = logFiles.get(tid)
          println "${tid} failed, log available in ${file}"
        }
      } catch (Exception e) {
        println "ERROR: Failed to close stdout file for ${tid}"
        e.printStackTrace()
      } finally {
        logFiles.remove(tid)
        logStreams.remove(tid)
      }
    }
  }

  // The suites are for running sets of tests in IDEs.
  // Gradle will run each test class, so we exclude the suites to avoid redundantly running the tests twice.
  def testsToExclude = ['**/*Suite.class']

  test {
    maxParallelForks = maxTestForks
    ignoreFailures = userIgnoreFailures

    maxHeapSize = defaultMaxHeapSize
    jvmArgs = defaultJvmArgs

    testLogging {
      events = userTestLoggingEvents ?: testLoggingEvents
      showStandardStreams = userShowStandardStreams ?: testShowStandardStreams
      exceptionFormat = testExceptionFormat
      displayGranularity = 0
    }
    logTestStdout.rehydrate(delegate, owner, this)()

    exclude testsToExclude

    useJUnitPlatform {
      includeEngines 'junit-jupiter'
    }

    retry {
      maxRetries = userMaxTestRetries
      maxFailures = userMaxTestRetryFailures
    }
  }

  task integrationTest(type: Test, dependsOn: compileJava) {
    maxParallelForks = maxTestForks
    ignoreFailures = userIgnoreFailures

    // Increase heap size for integration tests
    maxHeapSize = "2560m"
    jvmArgs = defaultJvmArgs


    testLogging {
      events = userTestLoggingEvents ?: testLoggingEvents
      showStandardStreams = userShowStandardStreams ?: testShowStandardStreams
      exceptionFormat = testExceptionFormat
      displayGranularity = 0
    }
    logTestStdout.rehydrate(delegate, owner, this)()

    exclude testsToExclude

    useJUnitPlatform {
      includeTags "integration"
      includeEngines 'junit-jupiter'
    }

    retry {
      maxRetries = userMaxTestRetries
      maxFailures = userMaxTestRetryFailures
    }
  }

  task unitTest(type: Test, dependsOn: compileJava) {
    maxParallelForks = maxTestForks
    ignoreFailures = userIgnoreFailures

    maxHeapSize = defaultMaxHeapSize
    jvmArgs = defaultJvmArgs

    testLogging {
      events = userTestLoggingEvents ?: testLoggingEvents
      showStandardStreams = userShowStandardStreams ?: testShowStandardStreams
      exceptionFormat = testExceptionFormat
      displayGranularity = 0
    }
    logTestStdout.rehydrate(delegate, owner, this)()

    exclude testsToExclude

    useJUnitPlatform {
      excludeTags "integration"
      includeEngines 'junit-jupiter'
    }

    retry {
      maxRetries = userMaxTestRetries
      maxFailures = userMaxTestRetryFailures
    }
  }

  // remove test output from all test types
  tasks.withType(Test).all { t ->
    cleanTest {
      delete t.reports.junitXml.outputLocation
      delete t.reports.html.outputLocation
    }
  }

  jar {
    from "$rootDir/LICENSE"
    from "$rootDir/NOTICE"
  }

  task srcJar(type: Jar) {
    archiveClassifier = 'sources'
    from "$rootDir/LICENSE"
    from "$rootDir/NOTICE"
    from sourceSets.main.allSource
  }

  task javadocJar(type: Jar, dependsOn: javadoc) {
    archiveClassifier = 'javadoc'
    from "$rootDir/LICENSE"
    from "$rootDir/NOTICE"
    from javadoc.destinationDir
  }

  task docsJar(dependsOn: javadocJar)

  test.dependsOn('javadoc')

  task systemTestLibs(dependsOn: jar)

  if (!sourceSets.test.allSource.isEmpty()) {
    task testJar(type: Jar) {
      archiveClassifier = 'test'
      from "$rootDir/LICENSE"
      from "$rootDir/NOTICE"
      from sourceSets.test.output
    }

    task testSrcJar(type: Jar, dependsOn: testJar) {
      archiveClassifier = 'test-sources'
      from "$rootDir/LICENSE"
      from "$rootDir/NOTICE"
      from sourceSets.test.allSource
    }

  }

  plugins.withType(ScalaPlugin) {

    scala {
      zincVersion = versions.zinc
    }

    task scaladocJar(type:Jar, dependsOn: scaladoc) {
      archiveClassifier = 'scaladoc'
      from "$rootDir/LICENSE"
      from "$rootDir/NOTICE"
      from scaladoc.destinationDir
    }

    //documentation task should also trigger building scala doc jar
    docsJar.dependsOn scaladocJar

  }

  tasks.withType(ScalaCompile) {

    scalaCompileOptions.keepAliveMode = userKeepAliveMode

    scalaCompileOptions.additionalParameters = [
      "-deprecation:false",
      "-unchecked",
      "-encoding", "utf8",
      "-Xlog-reflective-calls",
      "-feature",
      "-language:postfixOps",
      "-language:implicitConversions",
      "-language:existentials",
      "-Ybackend-parallelism", maxScalacThreads.toString(),
      "-Xlint:constant",
      "-Xlint:delayedinit-select",
      "-Xlint:doc-detached",
      "-Xlint:missing-interpolator",
      "-Xlint:nullary-unit",
      "-Xlint:option-implicit",
      "-Xlint:package-object-classes",
      "-Xlint:poly-implicit-overload",
      "-Xlint:private-shadow",
      "-Xlint:stars-align",
      "-Xlint:type-parameter-shadow",
      "-Xlint:unused"
    ]

    if (versions.baseScala == '2.13')
      scalaCompileOptions.additionalParameters += ["-Wconf:msg=@nowarn annotation does not suppress any warnings:s"] // See https://github.com/scala/scala/pull/9960

    // See README.md for details on this option and the meaning of each value
    if (userScalaOptimizerMode.equals("method"))
      scalaCompileOptions.additionalParameters += ["-opt:l:method"]
    else if (userScalaOptimizerMode.startsWith("inline-")) {
      List<String> inlineFrom = ["-opt-inline-from:org.apache.kafka.**"]
      if (project.name.equals('core'))
        inlineFrom.add("-opt-inline-from:kafka.**")
      if (userScalaOptimizerMode.equals("inline-scala"))
        inlineFrom.add("-opt-inline-from:scala.**")

      scalaCompileOptions.additionalParameters += ["-opt:l:inline"]
      scalaCompileOptions.additionalParameters += inlineFrom
    }

    if (versions.baseScala != '2.12') {
      scalaCompileOptions.additionalParameters += ["-opt-warnings", "-Xlint:strict-unsealed-patmat"]
      // Scala 2.13.2 introduces compiler warnings suppression, which is a pre-requisite for -Xfatal-warnings
      scalaCompileOptions.additionalParameters += ["-Xfatal-warnings"]
    }

    // these options are valid for Scala versions < 2.13 only
    // Scala 2.13 removes them, see https://github.com/scala/scala/pull/6502 and https://github.com/scala/scala/pull/5969
    if (versions.baseScala == '2.12') {
      scalaCompileOptions.additionalParameters += [
        "-Xlint:by-name-right-associative",
        "-Xlint:nullary-override",
        "-Xlint:unsound-match"
      ]
    }

    // Scalac 2.12 `-release` requires Java 9 or higher, but Scala 2.13 doesn't have that restriction
    if (versions.baseScala == "2.13" || JavaVersion.current().isJava9Compatible())
      scalaCompileOptions.additionalParameters += ["-release", String.valueOf(minJavaVersion)]

    addParametersForTests(name, options)

    configure(scalaCompileOptions.forkOptions) {
      memoryMaximumSize = defaultMaxHeapSize
      jvmArgs = defaultJvmArgs
    }
  }

  checkstyle {
    configDirectory = rootProject.layout.projectDirectory.dir("checkstyle")
    configProperties = checkstyleConfigProperties("import-control.xml")
    toolVersion = versions.checkstyle
  }

  configure(checkstyleMain) {
    group = 'Verification'
    description = 'Run checkstyle on all main Java sources'
  }

  configure(checkstyleTest) {
    group = 'Verification'
    description = 'Run checkstyle on all test Java sources'
  }

  test.dependsOn('checkstyleMain', 'checkstyleTest')

  spotbugs {
    toolVersion = versions.spotbugs
    excludeFilter = file("$rootDir/gradle/spotbugs-exclude.xml")
    ignoreFailures = false
  }
  test.dependsOn('spotbugsMain')

  tasks.withType(com.github.spotbugs.snom.SpotBugsTask).configureEach {
    reports.configure {
      // Continue supporting `xmlFindBugsReport` for compatibility
      xml.enabled(project.hasProperty('xmlSpotBugsReport') || project.hasProperty('xmlFindBugsReport'))
      html.enabled(!project.hasProperty('xmlSpotBugsReport') && !project.hasProperty('xmlFindBugsReport'))
    }
    maxHeapSize = defaultMaxHeapSize
    jvmArgs = defaultJvmArgs
  }

  // Ignore core since its a scala project
  if (it.path != ':core') {
    if (userEnableTestCoverage) {
      apply plugin: "jacoco"

      jacoco {
        toolVersion = versions.jacoco
      }
      
      jacocoTestReport {
        dependsOn tasks.test
        sourceSets sourceSets.main
        reports {
          html.required = true
          xml.required = true
          csv.required = false
        }
      }

    }
  }

  if (userEnableTestCoverage) {
    def coverageGen = it.path == ':core' ? 'reportTestScoverage' : 'jacocoTestReport'
    tasks.register('reportCoverage').configure { dependsOn(coverageGen) }
  }

  dependencyCheck {
    suppressionFile = "$rootDir/gradle/resources/dependencycheck-suppressions.xml"
    skipProjects = [ ":jmh-benchmarks", ":trogdor" ]
    skipConfigurations = [ "zinc" ]
  }
  //  the task `removeUnusedImports` is implemented by google-java-format, 
  //  and unfortunately the google-java-format version used by spotless 6.14.0 can't work with JDK 21. 
  //  Hence, we apply spotless tasks only if the env is either JDK11 or JDK17
  if ((JavaVersion.current().isJava11() || (JavaVersion.current() == JavaVersion.VERSION_17))) {
    apply plugin: 'com.diffplug.spotless'
    spotless {
      java {
        targetExclude('src/generated/**/*.java','src/generated-test/**/*.java')
        importOrder('kafka', 'org.apache.kafka', 'com', 'net', 'org', 'java', 'javax', '', '\\#')
        removeUnusedImports()
      }
    }
  }
}

gradle.taskGraph.whenReady { taskGraph ->
  taskGraph.getAllTasks().findAll { it.name.contains('spotbugsScoverage') || it.name.contains('spotbugsTest') }.each { task ->
    task.enabled = false
  }
}

// Skip publish tasks for projects that do not have a separate artifact per scala version when the
// scala version is not the default. This is necessary because some repositories ensure immutability
// of non snapshot artifacts - i.e. they don't allow the same artifact to be published a second time.
def defaultScalaSuffix = "2.13"
gradle.taskGraph.whenReady { taskGraph ->
  def skippedPublish = false
  taskGraph.getAllTasks().each { task ->
    if (task.name.equals("publishMavenJavaPublicationToMavenRepository") &&
        !versions.baseScala.equals(defaultScalaSuffix) &&
        task.project.hasProperty("archivesBaseName") &&
        !task.project.archivesBaseName.endsWith("_${versions.baseScala}")) {
      task.enabled = false
      skippedPublish = true
    }
  }
  if (skippedPublish)
    println("Skipping publish for projects that don't have a separate artifact per Scala version since " +
      "the Scala version (`${versions.baseScala}`) is not the default (`$defaultScalaSuffix`)")
}

def fineTuneEclipseClasspathFile(eclipse, project) {
  eclipse.classpath.file {
    beforeMerged { cp ->
      cp.entries.clear()
      // for the core project add the directories defined under test/scala as separate source directories
      if (project.name.equals('core')) {
        cp.entries.add(new org.gradle.plugins.ide.eclipse.model.SourceFolder("src/test/scala/integration", null))
        cp.entries.add(new org.gradle.plugins.ide.eclipse.model.SourceFolder("src/test/scala/other", null))
        cp.entries.add(new org.gradle.plugins.ide.eclipse.model.SourceFolder("src/test/scala/unit", null))
      }
    }
    whenMerged { cp ->
      // for the core project exclude the separate sub-directories defined under test/scala. These are added as source dirs above
      if (project.name.equals('core')) {
        cp.entries.findAll { it.kind == "src" && it.path.equals("src/test/scala") }*.excludes = ["integration/", "other/", "unit/"]
      }
      /*
       * Set all eclipse build output to go to 'build_eclipse' directory. This is to ensure that gradle and eclipse use different
       * build output directories, and also avoid using the eclipse default of 'bin' which clashes with some of our script directories.
       * https://discuss.gradle.org/t/eclipse-generated-files-should-be-put-in-the-same-place-as-the-gradle-generated-files/6986/2
       */
      cp.entries.findAll { it.kind == "output" }*.path = "build_eclipse"
      /*
       * Some projects have explicitly added test output dependencies. These are required for the gradle build but not required
       * in Eclipse since the dependent projects are added as dependencies. So clean up these from the generated classpath.
       */
      cp.entries.removeAll { it.kind == "lib" && it.path.matches(".*/build/(classes|resources)/test") }
    }
  }
}

def checkstyleConfigProperties(configFileName) {
  [importControlFile: "$configFileName"]
}

if (userEnableTestCoverage) {
  tasks.register('reportCoverage').configure { dependsOn(subprojects.reportCoverage) }
}

def connectPkgs = [
    'connect:api',
    'connect:basic-auth-extension',
    'connect:file',
    'connect:json',
    'connect:runtime',
    'connect:test-plugins',
    'connect:transforms',
    'connect:mirror',
    'connect:mirror-client'
]

tasks.create(name: "jarConnect", dependsOn: connectPkgs.collect { it + ":jar" }) {}

tasks.create(name: "testConnect", dependsOn: connectPkgs.collect { it + ":test" }) {}

project(':server') {
  base {
    archivesName = "kafka-server"
  }

  dependencies {
    implementation project(':clients')
    implementation project(':server-common')
    implementation project(':storage')
    implementation project(':group-coordinator')
    implementation project(':transaction-coordinator')
    implementation project(':raft')
    implementation libs.metrics
    implementation libs.jacksonDatabind

    implementation libs.slf4jApi

    compileOnly libs.reload4j

    testImplementation project(':clients').sourceSets.test.output

    testImplementation libs.mockitoCore
    testImplementation libs.junitJupiter
    testImplementation libs.slf4jReload4j
  }

  task createVersionFile() {
    def receiptFile = file("$buildDir/kafka/$buildVersionFileName")
    inputs.property "commitId", commitId
    inputs.property "version", version
    outputs.file receiptFile

    doLast {
      def data = [
        commitId: commitId,
        version: version,
      ]

      receiptFile.parentFile.mkdirs()
      def content = data.entrySet().collect { "$it.key=$it.value" }.sort().join("\n")
      receiptFile.setText(content, "ISO-8859-1")
    }
  }

  jar {
    dependsOn createVersionFile
    from("$buildDir") {
      include "kafka/$buildVersionFileName"
    }
  }

  clean.doFirst {
    delete "$buildDir/kafka/"
  }

  checkstyle {
    configProperties = checkstyleConfigProperties("import-control-server.xml")
  }

  javadoc {
    enabled = false
  }
}

project(':core') {
  apply plugin: 'scala'

  // scaladoc generation is configured at the sub-module level with an artifacts
  // block (cf. see streams-scala). If scaladoc generation is invoked explicitly
  // for the `core` module, this ensures the generated jar doesn't include scaladoc
  // files since the `core` module doesn't include public APIs.
  scaladoc {
    enabled = false
  }
  if (userEnableTestCoverage)
    apply plugin: "org.scoverage"

  base {
    archivesName = "kafka_${versions.baseScala}"
  }

  configurations {
    generator
  }

  dependencies {
    // `core` is often used in users' tests, define the following dependencies as `api` for backwards compatibility
    // even though the `core` module doesn't expose any public API
    api project(':clients')
    api libs.scalaLibrary

    implementation project(':server-common')
    implementation project(':group-coordinator:group-coordinator-api')
    implementation project(':group-coordinator')
    implementation project(':transaction-coordinator')
    implementation project(':metadata')
    implementation project(':storage:storage-api')
    implementation project(':tools:tools-api')
    implementation project(':raft')
    implementation project(':storage')
    implementation project(':server')

    implementation libs.argparse4j
    implementation libs.commonsValidator
    implementation libs.jacksonDatabind
    implementation libs.jacksonModuleScala
    implementation libs.jacksonDataformatCsv
    implementation libs.jacksonJDK8Datatypes
    implementation libs.joptSimple
    implementation libs.jose4j
    implementation libs.metrics
    implementation libs.scalaCollectionCompat
    implementation libs.scalaJava8Compat
    // only needed transitively, but set it explicitly to ensure it has the same version as scala-library
    implementation libs.scalaReflect
    implementation libs.scalaLogging
    implementation libs.slf4jApi
    implementation(libs.zookeeper) {
      // Dropwizard Metrics are required by ZooKeeper as of v3.6.0,
      // but the library should *not* be used in Kafka code
      implementation libs.dropwizardMetrics
      exclude module: 'slf4j-log4j12'
      exclude module: 'log4j'
      // Both Kafka and Zookeeper use slf4j. ZooKeeper moved from log4j to logback in v3.8.0, but Kafka relies on reload4j.
      // We are removing Zookeeper's dependency on logback so we have a singular logging backend.
      exclude module: 'logback-classic'
      exclude module: 'logback-core'
    }
    // ZooKeeperMain depends on commons-cli but declares the dependency as `provided`
    implementation libs.commonsCli

    compileOnly libs.reload4j

    testImplementation project(':clients').sourceSets.test.output
    testImplementation project(':group-coordinator').sourceSets.test.output
    testImplementation project(':metadata').sourceSets.test.output
    testImplementation project(':raft').sourceSets.test.output
    testImplementation project(':server-common').sourceSets.test.output
    testImplementation project(':storage:storage-api').sourceSets.test.output
    testImplementation project(':server').sourceSets.test.output
    testImplementation libs.bcpkix
    testImplementation libs.mockitoCore
    testImplementation(libs.apacheda) {
      exclude group: 'xml-apis', module: 'xml-apis'
      // `mina-core` is a transitive dependency for `apacheds` and `apacheda`.
      // It is safer to use from `apacheds` since that is the implementation.
      exclude module: 'mina-core'
    }
    testImplementation libs.apachedsCoreApi
    testImplementation (libs.apachedsInterceptorKerberos) {
      exclude module: 'bcprov-jdk15on'
    }
    testImplementation libs.apachedsProtocolShared
    testImplementation libs.apachedsProtocolKerberos
    testImplementation (libs.apachedsProtocolLdap) {
      exclude module: 'bcprov-jdk15on'
    }
    testImplementation libs.apachedsLdifPartition
    testImplementation libs.apachedsMavibotPartition
    testImplementation libs.apachedsJdbmPartition
    testImplementation libs.junitJupiter
    testImplementation libs.slf4jReload4j
    testImplementation libs.caffeine
    
    generator project(':generator')
  }

  if (userEnableTestCoverage) {
    scoverage {
      scoverageVersion = versions.scoverage
      if (versions.baseScala == '2.13') {
        scoverageScalaVersion = '2.13.9' // there's no newer 2.13 artifact, org.scoverage:scalac-scoverage-plugin_2.13.9:2.0.11 is the latest as of now
      }
      reportDir = file("${rootProject.buildDir}/scoverage")
      highlighting = false
      minimumRate = 0.0
    }
  }

  configurations {
    // manually excludes some unnecessary dependencies
    implementation.exclude module: 'javax'
    implementation.exclude module: 'jline'
    implementation.exclude module: 'jms'
    implementation.exclude module: 'jmxri'
    implementation.exclude module: 'jmxtools'
    implementation.exclude module: 'mail'
    // To prevent a UniqueResourceException due the same resource existing in both
    // org.apache.directory.api/api-all and org.apache.directory.api/api-ldap-schema-data
    testImplementation.exclude module: 'api-ldap-schema-data'
  }

  tasks.create(name: "copyDependantLibs", type: Copy) {
    from (configurations.testRuntimeClasspath) {
      include('slf4j-log4j12*')
      include('reload4j*jar')
    }
    from (configurations.runtimeClasspath) {
      exclude('kafka-clients*')
    }
    into "$buildDir/dependant-libs-${versions.scala}"
    duplicatesStrategy 'exclude'
  }

  task processMessages(type:JavaExec) {
    mainClass = "org.apache.kafka.message.MessageGenerator"
    classpath = configurations.generator
    args = [ "-p", "kafka.internals.generated",
             "-o", "src/generated/java/kafka/internals/generated",
             "-i", "src/main/resources/common/message",
             "-m", "MessageDataGenerator"
    ]
    inputs.dir("src/main/resources/common/message")
        .withPropertyName("messages")
        .withPathSensitivity(PathSensitivity.RELATIVE)
    outputs.cacheIf { true }
    outputs.dir("src/generated/java/kafka/internals/generated")
  }

  compileJava.dependsOn 'processMessages'
  srcJar.dependsOn 'processMessages'

  task genProtocolErrorDocs(type: JavaExec) {
    classpath = sourceSets.main.runtimeClasspath
    mainClass = 'org.apache.kafka.common.protocol.Errors'
    if( !generatedDocsDir.exists() ) { generatedDocsDir.mkdirs() }
    standardOutput = new File(generatedDocsDir, "protocol_errors.html").newOutputStream()
  }

  task genProtocolTypesDocs(type: JavaExec) {
    classpath = sourceSets.main.runtimeClasspath
    mainClass = 'org.apache.kafka.common.protocol.types.Type'
    if( !generatedDocsDir.exists() ) { generatedDocsDir.mkdirs() }
    standardOutput = new File(generatedDocsDir, "protocol_types.html").newOutputStream()
  }

  task genProtocolApiKeyDocs(type: JavaExec) {
    classpath = sourceSets.main.runtimeClasspath
    mainClass = 'org.apache.kafka.common.protocol.ApiKeys'
    if( !generatedDocsDir.exists() ) { generatedDocsDir.mkdirs() }
    standardOutput = new File(generatedDocsDir, "protocol_api_keys.html").newOutputStream()
  }

  task genProtocolMessageDocs(type: JavaExec) {
    classpath = sourceSets.main.runtimeClasspath
    mainClass = 'org.apache.kafka.common.protocol.Protocol'
    if( !generatedDocsDir.exists() ) { generatedDocsDir.mkdirs() }
    standardOutput = new File(generatedDocsDir, "protocol_messages.html").newOutputStream()
  }

  task genAdminClientConfigDocs(type: JavaExec) {
    classpath = sourceSets.main.runtimeClasspath
    mainClass = 'org.apache.kafka.clients.admin.AdminClientConfig'
    if( !generatedDocsDir.exists() ) { generatedDocsDir.mkdirs() }
    standardOutput = new File(generatedDocsDir, "admin_client_config.html").newOutputStream()
  }

  task genProducerConfigDocs(type: JavaExec) {
    classpath = sourceSets.main.runtimeClasspath
    mainClass = 'org.apache.kafka.clients.producer.ProducerConfig'
    if( !generatedDocsDir.exists() ) { generatedDocsDir.mkdirs() }
    standardOutput = new File(generatedDocsDir, "producer_config.html").newOutputStream()
  }

  task genConsumerConfigDocs(type: JavaExec) {
    classpath = sourceSets.main.runtimeClasspath
    mainClass = 'org.apache.kafka.clients.consumer.ConsumerConfig'
    if( !generatedDocsDir.exists() ) { generatedDocsDir.mkdirs() }
    standardOutput = new File(generatedDocsDir, "consumer_config.html").newOutputStream()
  }

  task genKafkaConfigDocs(type: JavaExec) {
    classpath = sourceSets.main.runtimeClasspath
    mainClass = 'kafka.server.KafkaConfig'
    if( !generatedDocsDir.exists() ) { generatedDocsDir.mkdirs() }
    standardOutput = new File(generatedDocsDir, "kafka_config.html").newOutputStream()
  }

  task genTopicConfigDocs(type: JavaExec) {
    classpath = sourceSets.main.runtimeClasspath
    mainClass = 'org.apache.kafka.storage.internals.log.LogConfig'
    if( !generatedDocsDir.exists() ) { generatedDocsDir.mkdirs() }
    standardOutput = new File(generatedDocsDir, "topic_config.html").newOutputStream()
  }

  task genConsumerMetricsDocs(type: JavaExec) {
    classpath = sourceSets.test.runtimeClasspath
    mainClass = 'org.apache.kafka.clients.consumer.internals.ConsumerMetrics'
    if( !generatedDocsDir.exists() ) { generatedDocsDir.mkdirs() }
    standardOutput = new File(generatedDocsDir, "consumer_metrics.html").newOutputStream()
  }

  task genProducerMetricsDocs(type: JavaExec) {
    classpath = sourceSets.test.runtimeClasspath
    mainClass = 'org.apache.kafka.clients.producer.internals.ProducerMetrics'
    if( !generatedDocsDir.exists() ) { generatedDocsDir.mkdirs() }
    standardOutput = new File(generatedDocsDir, "producer_metrics.html").newOutputStream()
  }

  task siteDocsTar(dependsOn: ['genProtocolErrorDocs', 'genProtocolTypesDocs', 'genProtocolApiKeyDocs', 'genProtocolMessageDocs',
                               'genAdminClientConfigDocs', 'genProducerConfigDocs', 'genConsumerConfigDocs',
                               'genKafkaConfigDocs', 'genTopicConfigDocs',
                               ':connect:runtime:genConnectConfigDocs', ':connect:runtime:genConnectTransformationDocs',
                               ':connect:runtime:genConnectPredicateDocs',
                               ':connect:runtime:genSinkConnectorConfigDocs', ':connect:runtime:genSourceConnectorConfigDocs',
                               ':streams:genStreamsConfigDocs', 'genConsumerMetricsDocs', 'genProducerMetricsDocs',
                               ':connect:runtime:genConnectMetricsDocs', ':connect:runtime:genConnectOpenAPIDocs',
                               ':connect:mirror:genMirrorSourceConfigDocs', ':connect:mirror:genMirrorCheckpointConfigDocs',
                               ':connect:mirror:genMirrorHeartbeatConfigDocs', ':connect:mirror:genMirrorConnectorConfigDocs',
                               ':storage:genRemoteLogManagerConfigDoc', ':storage:genRemoteLogMetadataManagerConfigDoc'], type: Tar) {
    archiveClassifier = 'site-docs'
    compression = Compression.GZIP
    from project.file("$rootDir/docs")
    into 'site-docs'
    duplicatesStrategy 'exclude'
  }

  tasks.create(name: "releaseTarGz", dependsOn: configurations.archives.artifacts, type: Tar) {
    into "kafka_${versions.baseScala}-${archiveVersion.get()}"
    compression = Compression.GZIP
    from(project.file("$rootDir/bin")) { into "bin/" }
    from(project.file("$rootDir/config")) { into "config/" }
    from(project.file("$rootDir/licenses")) { into "licenses/" }
    from "$rootDir/LICENSE-binary" rename {String filename -> filename.replace("-binary", "")}
    from "$rootDir/NOTICE-binary" rename {String filename -> filename.replace("-binary", "")}
    from(configurations.runtimeClasspath) { into("libs/") }
    from(configurations.archives.artifacts.files) { into("libs/") }
    from(project.siteDocsTar) { into("site-docs/") }
    from(project(':tools').jar) { into("libs/") }
    from(project(':tools').configurations.runtimeClasspath) { into("libs/") }
    from(project(':trogdor').jar) { into("libs/") }
    from(project(':trogdor').configurations.runtimeClasspath) { into("libs/") }
    from(project(':shell').jar) { into("libs/") }
    from(project(':shell').configurations.runtimeClasspath) { into("libs/") }
    from(project(':connect:api').jar) { into("libs/") }
    from(project(':connect:api').configurations.runtimeClasspath) { into("libs/") }
    from(project(':connect:runtime').jar) { into("libs/") }
    from(project(':connect:runtime').configurations.runtimeClasspath) { into("libs/") }
    from(project(':connect:transforms').jar) { into("libs/") }
    from(project(':connect:transforms').configurations.runtimeClasspath) { into("libs/") }
    from(project(':connect:json').jar) { into("libs/") }
    from(project(':connect:json').configurations.runtimeClasspath) { into("libs/") }
    from(project(':connect:file').jar) { into("libs/") }
    from(project(':connect:file').configurations.runtimeClasspath) { into("libs/") }
    from(project(':connect:basic-auth-extension').jar) { into("libs/") }
    from(project(':connect:basic-auth-extension').configurations.runtimeClasspath) { into("libs/") }
    from(project(':connect:mirror').jar) { into("libs/") }
    from(project(':connect:mirror').configurations.runtimeClasspath) { into("libs/") }
    from(project(':connect:mirror-client').jar) { into("libs/") }
    from(project(':connect:mirror-client').configurations.runtimeClasspath) { into("libs/") }
    from(project(':streams').jar) { into("libs/") }
    from(project(':streams').configurations.runtimeClasspath) { into("libs/") }
    from(project(':streams:streams-scala').jar) { into("libs/") }
    from(project(':streams:streams-scala').configurations.runtimeClasspath) { into("libs/") }
    from(project(':streams:test-utils').jar) { into("libs/") }
    from(project(':streams:test-utils').configurations.runtimeClasspath) { into("libs/") }
    from(project(':streams:examples').jar) { into("libs/") }
    from(project(':streams:examples').configurations.runtimeClasspath) { into("libs/") }
    from(project(':tools:tools-api').jar) { into("libs/") }
    from(project(':tools:tools-api').configurations.runtimeClasspath) { into("libs/") }
    duplicatesStrategy 'exclude'
  }

  jar {
    dependsOn('copyDependantLibs')
  }

  jar.manifest {
    attributes(
      'Version': "${version}"
    )
  }

  tasks.create(name: "copyDependantTestLibs", type: Copy) {
    from (configurations.testRuntimeClasspath) {
      include('*.jar')
    }
    into "$buildDir/dependant-testlibs"
    //By default gradle does not handle test dependencies between the sub-projects
    //This line is to include clients project test jar to dependant-testlibs
    from (project(':clients').testJar ) { "$buildDir/dependant-testlibs" }
    duplicatesStrategy 'exclude'
  }

  systemTestLibs.dependsOn('jar', 'testJar', 'copyDependantTestLibs')

  checkstyle {
    configProperties = checkstyleConfigProperties("import-control-core.xml")
  }

  sourceSets {
    // Set java/scala source folders in the `scala` block to enable joint compilation
    main {
      java {
        srcDirs = []
      }
      scala {
        srcDirs = ["src/generated/java", "src/main/java", "src/main/scala"]
      }
    }
    test {
      java {
        srcDirs = []
      }
      scala {
        srcDirs = ["src/test/java", "src/test/scala"]
      }
    }
  }
}

project(':metadata') {
  base {
    archivesName = "kafka-metadata"
  }

  configurations {
    generator
  }

  dependencies {
    implementation project(':server-common')
    implementation project(':clients')
    implementation project(':raft')
    implementation libs.jacksonDatabind
    implementation libs.jacksonJDK8Datatypes
    implementation libs.metrics
    compileOnly libs.reload4j
    testImplementation libs.junitJupiter
    testImplementation libs.jqwik
    testImplementation libs.hamcrest
    testImplementation libs.mockitoCore
    testImplementation libs.slf4jReload4j
    testImplementation project(':clients').sourceSets.test.output
    testImplementation project(':raft').sourceSets.test.output
    testImplementation project(':server-common').sourceSets.test.output
    generator project(':generator')
  }

  task processMessages(type:JavaExec) {
    mainClass = "org.apache.kafka.message.MessageGenerator"
    classpath = configurations.generator
    args = [ "-p", "org.apache.kafka.common.metadata",
             "-o", "src/generated/java/org/apache/kafka/common/metadata",
             "-i", "src/main/resources/common/metadata",
             "-m", "MessageDataGenerator", "JsonConverterGenerator",
             "-t", "MetadataRecordTypeGenerator", "MetadataJsonConvertersGenerator"
           ]
    inputs.dir("src/main/resources/common/metadata")
        .withPropertyName("messages")
        .withPathSensitivity(PathSensitivity.RELATIVE)
    outputs.cacheIf { true }
    outputs.dir("src/generated/java/org/apache/kafka/common/metadata")
  }

  compileJava.dependsOn 'processMessages'
  srcJar.dependsOn 'processMessages'

  sourceSets {
    main {
      java {
        srcDirs = ["src/generated/java", "src/main/java"]
      }
    }
    test {
      java {
        srcDirs = ["src/test/java"]
      }
    }
  }

  javadoc {
    enabled = false
  }

  checkstyle {
    configProperties = checkstyleConfigProperties("import-control-metadata.xml")
  }
}

project(':group-coordinator:group-coordinator-api') {
  base {
    archivesName = "kafka-group-coordinator-api"
  }

  dependencies {
    implementation project(':clients')
  }

  task createVersionFile() {
    def receiptFile = file("$buildDir/kafka/$buildVersionFileName")
    inputs.property "commitId", commitId
    inputs.property "version", version
    outputs.file receiptFile

    doLast {
      def data = [
              commitId: commitId,
              version: version,
      ]

      receiptFile.parentFile.mkdirs()
      def content = data.entrySet().collect { "$it.key=$it.value" }.sort().join("\n")
      receiptFile.setText(content, "ISO-8859-1")
    }
  }

  sourceSets {
    main {
      java {
        srcDirs = ["src/main/java"]
      }
    }
    test {
      java {
        srcDirs = ["src/test/java"]
      }
    }
  }

  jar {
    dependsOn createVersionFile
    from("$buildDir") {
      include "kafka/$buildVersionFileName"
    }
  }

  clean.doFirst {
    delete "$buildDir/kafka/"
  }

  javadoc {
    include "**/org/apache/kafka/coordinator/group/api/**"
  }

  checkstyle {
    configProperties = checkstyleConfigProperties("import-control-group-coordinator.xml")
  }
}

project(':group-coordinator') {
  base {
    archivesName = "kafka-group-coordinator"
  }

  configurations {
    generator
  }

  dependencies {
    implementation project(':server-common')
    implementation project(':clients')
    implementation project(':metadata')
    implementation project(':group-coordinator:group-coordinator-api')
    implementation project(':storage')
    implementation libs.jacksonDatabind
    implementation libs.jacksonJDK8Datatypes
    implementation libs.slf4jApi
    implementation libs.metrics

    testImplementation project(':clients').sourceSets.test.output
    testImplementation project(':server-common').sourceSets.test.output
    testImplementation libs.junitJupiter
    testImplementation libs.mockitoCore

    testRuntimeOnly libs.slf4jReload4j

    generator project(':generator')
  }

  sourceSets {
    main {
      java {
        srcDirs = ["src/generated/java", "src/main/java"]
      }
    }
    test {
      java {
        srcDirs = ["src/generated/java", "src/test/java"]
      }
    }
  }

  javadoc {
    enabled = false
  }

  checkstyle {
    configProperties = checkstyleConfigProperties("import-control-group-coordinator.xml")
  }

  task processMessages(type:JavaExec) {
    mainClass = "org.apache.kafka.message.MessageGenerator"
    classpath = configurations.generator
    args = [ "-p", "org.apache.kafka.coordinator.group.generated",
             "-o", "src/generated/java/org/apache/kafka/coordinator/group/generated",
             "-i", "src/main/resources/common/message",
             "-m", "MessageDataGenerator", "JsonConverterGenerator"
    ]
    inputs.dir("src/main/resources/common/message")
        .withPropertyName("messages")
        .withPathSensitivity(PathSensitivity.RELATIVE)
    outputs.cacheIf { true }
    outputs.dir("src/generated/java/org/apache/kafka/coordinator/group/generated")
  }

  compileJava.dependsOn 'processMessages'
  srcJar.dependsOn 'processMessages'
}

project(':transaction-coordinator') {
  base {
    archivesName = "kafka-transaction-coordinator"
  }

  dependencies {
    implementation project(':clients')

  }
  sourceSets {
    main {
      java {
        srcDirs = ["src/generated/java", "src/main/java"]
      }
    }
    test {
      java {
        srcDirs = ["src/generated/java", "src/test/java"]
      }
    }
  }

  checkstyle {
    configProperties = checkstyleConfigProperties("import-control-transaction-coordinator.xml")
  }

  javadoc {
    enabled = false
  }
}

project(':examples') {
  base {
    archivesName = "kafka-examples"
  }

  dependencies {
    implementation project(':clients')
  }

  javadoc {
    enabled = false
  }

  checkstyle {
    configProperties = checkstyleConfigProperties("import-control-core.xml")
  }
}

project(':generator') {
  dependencies {
    implementation libs.argparse4j
    implementation libs.jacksonDatabind
    implementation libs.jacksonJDK8Datatypes
    implementation libs.jacksonJaxrsJsonProvider
    testImplementation libs.junitJupiter
  }

  javadoc {
    enabled = false
  }
}

project(':clients') {
  base {
    archivesName = "kafka-clients"
  }

  configurations {
    generator
    shadowed
  }

  dependencies {
    implementation libs.zstd
    implementation libs.lz4
    implementation libs.snappy
    implementation libs.slf4jApi
    implementation libs.opentelemetryProto

    // libraries which should be added as runtime dependencies in generated pom.xml should be defined here:
    shadowed libs.zstd
    shadowed libs.lz4
    shadowed libs.snappy
    shadowed libs.slf4jApi

    compileOnly libs.jacksonDatabind // for SASL/OAUTHBEARER bearer token parsing
    compileOnly libs.jacksonJDK8Datatypes
    compileOnly libs.jose4j          // for SASL/OAUTHBEARER JWT validation; only used by broker

    testImplementation libs.bcpkix
    testImplementation libs.jacksonJaxrsJsonProvider
    testImplementation libs.jose4j
    testImplementation libs.junitJupiter
    testImplementation libs.reload4j
    testImplementation libs.mockitoCore
    testImplementation libs.mockitoJunitJupiter // supports MockitoExtension

    testRuntimeOnly libs.slf4jReload4j
    testRuntimeOnly libs.jacksonDatabind
    testRuntimeOnly libs.jacksonJDK8Datatypes

    generator project(':generator')
  }

  task createVersionFile() {
    def receiptFile = file("$buildDir/kafka/$buildVersionFileName")
    inputs.property "commitId", commitId
    inputs.property "version", version
    outputs.file receiptFile

    doLast {
      def data = [
        commitId: commitId,
        version: version,
      ]

      receiptFile.parentFile.mkdirs()
      def content = data.entrySet().collect { "$it.key=$it.value" }.sort().join("\n")
      receiptFile.setText(content, "ISO-8859-1")
    }
  }

  shadowJar {
    dependsOn createVersionFile
    // archiveClassifier defines the classifier for the shadow jar, the default is 'all'.
    // We don't want to use the default classifier because it will cause the shadow jar to
    // overwrite the original jar. We also don't want to use the 'shadow' classifier because
    // it will cause the shadow jar to be named kafka-clients-shadow.jar. We want to use the
    // same name as the original jar, kafka-clients.jar.
    archiveClassifier = null
    // KIP-714: move shaded dependencies to a shaded location
    relocate('io.opentelemetry.proto', 'org.apache.kafka.shaded.io.opentelemetry.proto')
    relocate('com.google.protobuf', 'org.apache.kafka.shaded.com.google.protobuf')

    // dependencies excluded from the final jar, since they are declared as runtime dependencies
    dependencies {
      project.configurations.shadowed.allDependencies.each {
        exclude(dependency(it.group + ':' + it.name))
      }
      // exclude proto files from the jar
      exclude "**/opentelemetry/proto/**/*.proto"
      exclude "**/google/protobuf/*.proto"
    }

    from("$buildDir") {
      include "kafka/$buildVersionFileName"
    }

    from "$rootDir/LICENSE"
    from "$rootDir/NOTICE"
  }

  jar {
    enabled false
    dependsOn 'shadowJar'
  }

  clean.doFirst {
    delete "$buildDir/kafka/"
  }

  task processMessages(type:JavaExec) {
    mainClass = "org.apache.kafka.message.MessageGenerator"
    classpath = configurations.generator
    args = [ "-p", "org.apache.kafka.common.message",
             "-o", "src/generated/java/org/apache/kafka/common/message",
             "-i", "src/main/resources/common/message",
             "-t", "ApiMessageTypeGenerator",
             "-m", "MessageDataGenerator", "JsonConverterGenerator"
           ]
    inputs.dir("src/main/resources/common/message")
        .withPropertyName("messages")
        .withPathSensitivity(PathSensitivity.RELATIVE)
    outputs.cacheIf { true }
    outputs.dir("src/generated/java/org/apache/kafka/common/message")
  }

  task processTestMessages(type:JavaExec) {
    mainClass = "org.apache.kafka.message.MessageGenerator"
    classpath = configurations.generator
    args = [ "-p", "org.apache.kafka.common.message",
             "-o", "src/generated-test/java/org/apache/kafka/common/message",
             "-i", "src/test/resources/common/message",
             "-m", "MessageDataGenerator", "JsonConverterGenerator"
           ]
    inputs.dir("src/test/resources/common/message")
        .withPropertyName("testMessages")
        .withPathSensitivity(PathSensitivity.RELATIVE)
    outputs.cacheIf { true }
    outputs.dir("src/generated-test/java/org/apache/kafka/common/message")
  }

  sourceSets {
    main {
      java {
        srcDirs = ["src/generated/java", "src/main/java"]
      }
    }
    test {
      java {
        srcDirs = ["src/generated-test/java", "src/test/java"]
      }
    }
  }

  compileJava.dependsOn 'processMessages'
  srcJar.dependsOn 'processMessages'

  compileTestJava.dependsOn 'processTestMessages'

  javadoc {
    include "**/org/apache/kafka/clients/admin/*"
    include "**/org/apache/kafka/clients/consumer/*"
    include "**/org/apache/kafka/clients/producer/*"
    include "**/org/apache/kafka/common/*"
    include "**/org/apache/kafka/common/acl/*"
    include "**/org/apache/kafka/common/annotation/*"
    include "**/org/apache/kafka/common/errors/*"
    include "**/org/apache/kafka/common/header/*"
    include "**/org/apache/kafka/common/metrics/*"
    include "**/org/apache/kafka/common/metrics/stats/*"
    include "**/org/apache/kafka/common/quota/*"
    include "**/org/apache/kafka/common/resource/*"
    include "**/org/apache/kafka/common/serialization/*"
    include "**/org/apache/kafka/common/config/*"
    include "**/org/apache/kafka/common/config/provider/*"
    include "**/org/apache/kafka/common/security/auth/*"
    include "**/org/apache/kafka/common/security/plain/*"
    include "**/org/apache/kafka/common/security/scram/*"
    include "**/org/apache/kafka/common/security/token/delegation/*"
    include "**/org/apache/kafka/common/security/oauthbearer/*"
    include "**/org/apache/kafka/common/security/oauthbearer/secured/*"
    include "**/org/apache/kafka/server/authorizer/*"
    include "**/org/apache/kafka/server/policy/*"
    include "**/org/apache/kafka/server/quota/*"
    include "**/org/apache/kafka/server/telemetry/*"
  }
}

project(':raft') {
  base {
    archivesName = "kafka-raft"
  }

  configurations {
    generator
  }

  dependencies {
    implementation project(':server-common')
    implementation project(':clients')
    implementation libs.slf4jApi
    implementation libs.jacksonDatabind

    testImplementation project(':server-common')
    testImplementation project(':server-common').sourceSets.test.output
    testImplementation project(':clients')
    testImplementation project(':clients').sourceSets.test.output
    testImplementation libs.junitJupiter
    testImplementation libs.mockitoCore
    testImplementation libs.jqwik

    testRuntimeOnly libs.slf4jReload4j

    generator project(':generator')
  }

  task createVersionFile() {
    def receiptFile = file("$buildDir/kafka/$buildVersionFileName")
    inputs.property "commitId", commitId
    inputs.property "version", version
    outputs.file receiptFile

    doLast {
      def data = [
        commitId: commitId,
        version: version,
      ]

      receiptFile.parentFile.mkdirs()
      def content = data.entrySet().collect { "$it.key=$it.value" }.sort().join("\n")
      receiptFile.setText(content, "ISO-8859-1")
    }
  }

  task processMessages(type:JavaExec) {
    mainClass = "org.apache.kafka.message.MessageGenerator"
    classpath = configurations.generator
    args = [ "-p", "org.apache.kafka.raft.generated",
             "-o", "src/generated/java/org/apache/kafka/raft/generated",
             "-i", "src/main/resources/common/message",
             "-m", "MessageDataGenerator", "JsonConverterGenerator"]
    inputs.dir("src/main/resources/common/message")
        .withPropertyName("messages")
        .withPathSensitivity(PathSensitivity.RELATIVE)
    outputs.cacheIf { true }
    outputs.dir("src/generated/java/org/apache/kafka/raft/generated")
  }

  sourceSets {
    main {
      java {
        srcDirs = ["src/generated/java", "src/main/java"]
      }
    }
    test {
      java {
        srcDirs = ["src/test/java"]
      }
    }
  }

  compileJava.dependsOn 'processMessages'
  srcJar.dependsOn 'processMessages'

  jar {
    dependsOn createVersionFile
    from("$buildDir") {
        include "kafka/$buildVersionFileName"
    }
  }

  test {
    useJUnitPlatform {
      includeEngines 'jqwik', 'junit-jupiter'
    }
  }

  clean.doFirst {
    delete "$buildDir/kafka/"
  }

  javadoc {
    enabled = false
  }
}

project(':server-common') {
  base {
    archivesName = "kafka-server-common"
  }

  dependencies {
    api project(':clients')
    implementation libs.slf4jApi
    implementation libs.metrics
    implementation libs.joptSimple
    implementation libs.jacksonDatabind
    implementation libs.pcollections

    testImplementation project(':clients')
    testImplementation project(':clients').sourceSets.test.output
    testImplementation libs.junitJupiter
    testImplementation libs.mockitoCore
    testImplementation libs.hamcrest

    testRuntimeOnly libs.slf4jReload4j
  }

  task createVersionFile() {
    def receiptFile = file("$buildDir/kafka/$buildVersionFileName")
    inputs.property "commitId", commitId
    inputs.property "version", version
    outputs.file receiptFile

    doLast {
      def data = [
              commitId: commitId,
              version: version,
      ]

      receiptFile.parentFile.mkdirs()
      def content = data.entrySet().collect { "$it.key=$it.value" }.sort().join("\n")
      receiptFile.setText(content, "ISO-8859-1")
    }
  }

  jar {
    dependsOn createVersionFile
    from("$buildDir") {
      include "kafka/$buildVersionFileName"
    }
  }

  clean.doFirst {
    delete "$buildDir/kafka/"
  }

  checkstyle {
    configProperties = checkstyleConfigProperties("import-control-server-common.xml")
  }

  javadoc {
    enabled = false
  }
}

project(':storage:storage-api') {
  base {
    archivesName = "kafka-storage-api"
  }

  dependencies {
    implementation project(':clients')
    implementation project(':server-common')
    implementation libs.metrics
    implementation libs.slf4jApi

    testImplementation project(':clients')
    testImplementation project(':clients').sourceSets.test.output
    testImplementation libs.junitJupiter
    testImplementation libs.mockitoCore

    testRuntimeOnly libs.slf4jReload4j
  }

  task createVersionFile() {
    def receiptFile = file("$buildDir/kafka/$buildVersionFileName")
    inputs.property "commitId", commitId
    inputs.property "version", version
    outputs.file receiptFile

    doLast {
      def data = [
              commitId: commitId,
              version: version,
      ]

      receiptFile.parentFile.mkdirs()
      def content = data.entrySet().collect { "$it.key=$it.value" }.sort().join("\n")
      receiptFile.setText(content, "ISO-8859-1")
    }
  }

  sourceSets {
    main {
      java {
        srcDirs = ["src/main/java"]
      }
    }
    test {
      java {
        srcDirs = ["src/test/java"]
      }
    }
  }

  jar {
    dependsOn createVersionFile
    from("$buildDir") {
      include "kafka/$buildVersionFileName"
    }
  }

  clean.doFirst {
    delete "$buildDir/kafka/"
  }

  javadoc {
    include "**/org/apache/kafka/server/log/remote/storage/*"
  }

  checkstyle {
    configProperties = checkstyleConfigProperties("import-control-storage.xml")
  }
}

project(':storage') {
  base {
    archivesName = "kafka-storage"
  }

  configurations {
    generator
  }

  dependencies {
    implementation project(':storage:storage-api')
    implementation project(':server-common')
    implementation project(':clients')
    implementation libs.caffeine
    implementation libs.slf4jApi
    implementation libs.jacksonDatabind
    implementation libs.metrics

    testImplementation project(':clients')
    testImplementation project(':clients').sourceSets.test.output
    testImplementation project(':core')
    testImplementation project(':core').sourceSets.test.output
    testImplementation project(':server')
    testImplementation project(':server-common')
    testImplementation project(':server-common').sourceSets.test.output
    testImplementation libs.hamcrest
    testImplementation libs.junitJupiter
    testImplementation libs.mockitoCore
    testImplementation libs.bcpkix

    testRuntimeOnly libs.slf4jReload4j

    generator project(':generator')
  }

  task createVersionFile() {
    def receiptFile = file("$buildDir/kafka/$buildVersionFileName")
    inputs.property "commitId", commitId
    inputs.property "version", version
    outputs.file receiptFile

    doLast {
      def data = [
              commitId: commitId,
              version: version,
      ]

      receiptFile.parentFile.mkdirs()
      def content = data.entrySet().collect { "$it.key=$it.value" }.sort().join("\n")
      receiptFile.setText(content, "ISO-8859-1")
    }
  }

  task processMessages(type:JavaExec) {
    mainClass = "org.apache.kafka.message.MessageGenerator"
    classpath = configurations.generator
    args = [ "-p", "org.apache.kafka.server.log.remote.metadata.storage.generated",
             "-o", "src/generated/java/org/apache/kafka/server/log/remote/metadata/storage/generated",
             "-i", "src/main/resources/message",
             "-m", "MessageDataGenerator", "JsonConverterGenerator",
             "-t", "MetadataRecordTypeGenerator", "MetadataJsonConvertersGenerator" ]
    inputs.dir("src/main/resources/message")
        .withPropertyName("messages")
        .withPathSensitivity(PathSensitivity.RELATIVE)
    outputs.cacheIf { true }
    outputs.dir("src/generated/java/org/apache/kafka/server/log/remote/metadata/storage/generated")
  }

  task genRemoteLogManagerConfigDoc(type: JavaExec) {
    classpath = sourceSets.main.runtimeClasspath
    mainClass = 'org.apache.kafka.server.log.remote.storage.RemoteLogManagerConfig'
    if( !generatedDocsDir.exists() ) { generatedDocsDir.mkdirs() }
    standardOutput = new File(generatedDocsDir, "remote_log_manager_config.html").newOutputStream()
  }

  task genRemoteLogMetadataManagerConfigDoc(type: JavaExec) {
    classpath = sourceSets.main.runtimeClasspath
    mainClass = 'org.apache.kafka.server.log.remote.metadata.storage.TopicBasedRemoteLogMetadataManagerConfig'
    if( !generatedDocsDir.exists() ) { generatedDocsDir.mkdirs() }
    standardOutput = new File(generatedDocsDir, "remote_log_metadata_manager_config.html").newOutputStream()
  }

  sourceSets {
    main {
      java {
        srcDirs = ["src/generated/java", "src/main/java"]
      }
    }
    test {
      java {
        srcDirs = ["src/test/java"]
      }
    }
  }

  compileJava.dependsOn 'processMessages'
  srcJar.dependsOn 'processMessages'

  jar {
    dependsOn createVersionFile
    from("$buildDir") {
      include "kafka/$buildVersionFileName"
    }
  }

  clean.doFirst {
    delete "$buildDir/kafka/"
  }

  javadoc {
    enabled = false
  }

  checkstyle {
    configProperties = checkstyleConfigProperties("import-control-storage.xml")
  }
}

project(':tools:tools-api') {
  base {
    archivesName = "kafka-tools-api"
  }

  dependencies {
    implementation project(':clients')
    testImplementation libs.junitJupiter
  }

  task createVersionFile() {
    def receiptFile = file("$buildDir/kafka/$buildVersionFileName")
    inputs.property "commitId", commitId
    inputs.property "version", version
    outputs.file receiptFile

    doLast {
      def data = [
              commitId: commitId,
              version: version,
      ]

      receiptFile.parentFile.mkdirs()
      def content = data.entrySet().collect { "$it.key=$it.value" }.sort().join("\n")
      receiptFile.setText(content, "ISO-8859-1")
    }
  }

  sourceSets {
    main {
      java {
        srcDirs = ["src/main/java"]
      }
    }
    test {
      java {
        srcDirs = ["src/test/java"]
      }
    }
  }

  jar {
    dependsOn createVersionFile
    from("$buildDir") {
      include "kafka/$buildVersionFileName"
    }
  }

  clean.doFirst {
    delete "$buildDir/kafka/"
  }

  javadoc {
    include "**/org/apache/kafka/tools/api/*"
  }
}

project(':tools') {
  base {
    archivesName = "kafka-tools"
  }

  dependencies {
    implementation project(':clients')
    implementation project(':storage')
    implementation project(':server-common')
    implementation project(':connect:runtime')
    implementation project(':tools:tools-api')
    implementation libs.argparse4j
    implementation libs.jacksonDatabind
    implementation libs.jacksonDataformatCsv
    implementation libs.jacksonJDK8Datatypes
    implementation libs.slf4jApi
    implementation libs.slf4jReload4j
    implementation libs.joptSimple

    implementation libs.jose4j                    // for SASL/OAUTHBEARER JWT validation
    implementation libs.jacksonJaxrsJsonProvider

    testImplementation project(':clients')
    testImplementation project(':clients').sourceSets.test.output
    testImplementation project(':server')
    testImplementation project(':server').sourceSets.test.output
    testImplementation project(':core')
    testImplementation project(':core').sourceSets.test.output
    testImplementation project(':server-common')
    testImplementation project(':server-common').sourceSets.test.output
    testImplementation project(':connect:api')
    testImplementation project(':connect:runtime')
    testImplementation project(':connect:runtime').sourceSets.test.output
    testImplementation project(':storage:storage-api').sourceSets.main.output
    testImplementation project(':group-coordinator')
    testImplementation libs.junitJupiter
    testImplementation libs.mockitoCore
    testImplementation libs.mockitoJunitJupiter // supports MockitoExtension
    testImplementation libs.bcpkix // required by the clients test module, but we have to specify it explicitly as gradle does not include the transitive test dependency automatically
    testImplementation(libs.jfreechart) {
      exclude group: 'junit', module: 'junit'
    }
    testImplementation libs.reload4j
  }

  javadoc {
    enabled = false
  }

  tasks.create(name: "copyDependantLibs", type: Copy) {
    from (configurations.testRuntimeClasspath) {
      include('slf4j-log4j12*')
      include('reload4j*jar')
    }
    from (configurations.runtimeClasspath) {
      exclude('kafka-clients*')
    }
    into "$buildDir/dependant-libs-${versions.scala}"
    duplicatesStrategy 'exclude'
  }

  jar {
    dependsOn 'copyDependantLibs'
  }
}

project(':trogdor') {
  base {
    archivesName = "trogdor"
  }

  dependencies {
    implementation project(':clients')
    implementation libs.argparse4j
    implementation libs.jacksonDatabind
    implementation libs.jacksonJDK8Datatypes
    implementation libs.slf4jApi

    implementation libs.jacksonJaxrsJsonProvider
    implementation libs.jerseyContainerServlet
    implementation libs.jerseyHk2
    implementation libs.jaxbApi // Jersey dependency that was available in the JDK before Java 9
    implementation libs.activation // Jersey dependency that was available in the JDK before Java 9
    implementation libs.jettyServer
    implementation libs.jettyServlet
    implementation libs.jettyServlets

    testImplementation project(':clients')
    testImplementation libs.junitJupiter
    testImplementation project(':clients').sourceSets.test.output
    testImplementation libs.mockitoCore

    testRuntimeOnly libs.slf4jReload4j
  }

  javadoc {
    enabled = false
  }

  tasks.create(name: "copyDependantLibs", type: Copy) {
    from (configurations.testRuntimeClasspath) {
      include('slf4j-log4j12*')
      include('reload4j*jar')
    }
    from (configurations.runtimeClasspath) {
      exclude('kafka-clients*')
    }
    into "$buildDir/dependant-libs-${versions.scala}"
    duplicatesStrategy 'exclude'
  }

  jar {
    dependsOn 'copyDependantLibs'
  }
}

project(':shell') {
  base {
    archivesName = "kafka-shell"
  }

  dependencies {
    implementation libs.argparse4j
    implementation libs.jacksonDatabind
    implementation libs.jacksonJDK8Datatypes
    implementation libs.jline
    implementation libs.slf4jApi
    implementation project(':server-common')
    implementation project(':clients')
    implementation project(':core')
    implementation project(':metadata')
    implementation project(':raft')

    implementation libs.jose4j                    // for SASL/OAUTHBEARER JWT validation
    implementation libs.jacksonJaxrsJsonProvider

    testImplementation project(':clients')
    testImplementation project(':clients').sourceSets.test.output
    testImplementation project(':core')
    testImplementation project(':core').sourceSets.test.output
    testImplementation project(':server-common')
    testImplementation project(':server-common').sourceSets.test.output
    testImplementation libs.junitJupiter

    testRuntimeOnly libs.slf4jReload4j
  }

  javadoc {
    enabled = false
  }

  tasks.create(name: "copyDependantLibs", type: Copy) {
    from (configurations.testRuntimeClasspath) {
      include('jline-*jar')
    }
    from (configurations.runtimeClasspath) {
      include('jline-*jar')
    }
    into "$buildDir/dependant-libs-${versions.scala}"
    duplicatesStrategy 'exclude'
  }

  jar {
    dependsOn 'copyDependantLibs'
  }
}

project(':streams') {
  base {
    archivesName = "kafka-streams"
  }

  ext.buildStreamsVersionFileName = "kafka-streams-version.properties"

  configurations {
    generator
  }

  dependencies {
    api project(':clients')
    // `org.rocksdb.Options` is part of Kafka Streams public api via `RocksDBConfigSetter`
    api libs.rocksDBJni

    implementation libs.slf4jApi
    implementation libs.jacksonAnnotations
    implementation libs.jacksonDatabind

    // testCompileOnly prevents streams from exporting a dependency on test-utils, which would cause a dependency cycle
    testCompileOnly project(':streams:test-utils')

    testImplementation project(':clients').sourceSets.test.output
    testImplementation project(':server')
    testImplementation project(':core')
    testImplementation project(':tools')
    testImplementation project(':core').sourceSets.test.output
    testImplementation project(':storage')
    testImplementation project(':group-coordinator')
    testImplementation project(':transaction-coordinator')
    testImplementation project(':server-common')
    testImplementation project(':server-common').sourceSets.test.output
    testImplementation project(':server')
    testImplementation libs.reload4j
    testImplementation libs.junitJupiter
    testImplementation libs.bcpkix
    testImplementation libs.hamcrest
    testImplementation libs.mockitoCore
    testImplementation libs.mockitoJunitJupiter // supports MockitoExtension
    testImplementation libs.junitPlatformSuiteEngine // supports suite test
    testImplementation project(':group-coordinator')

    testRuntimeOnly project(':streams:test-utils')
    testRuntimeOnly libs.slf4jReload4j

    generator project(':generator')
  }

  task processMessages(type:JavaExec) {
    mainClass = "org.apache.kafka.message.MessageGenerator"
    classpath = configurations.generator
    args = [ "-p", "org.apache.kafka.streams.internals.generated",
             "-o", "src/generated/java/org/apache/kafka/streams/internals/generated",
             "-i", "src/main/resources/common/message",
             "-m", "MessageDataGenerator"
           ]
    inputs.dir("src/main/resources/common/message")
        .withPropertyName("messages")
        .withPathSensitivity(PathSensitivity.RELATIVE)
    outputs.cacheIf { true }
    outputs.dir("src/generated/java/org/apache/kafka/streams/internals/generated")
  }

  sourceSets {
    main {
      java {
        srcDirs = ["src/generated/java", "src/main/java"]
      }
    }
    test {
      java {
        srcDirs = ["src/test/java"]
      }
    }
  }

  compileJava.dependsOn 'processMessages'
  srcJar.dependsOn 'processMessages'

  javadoc {
    include "**/org/apache/kafka/streams/**"
    exclude "**/org/apache/kafka/streams/internals/**", "**/org/apache/kafka/streams/**/internals/**"
  }

  tasks.create(name: "copyDependantLibs", type: Copy) {
    from (configurations.runtimeClasspath) {
      exclude('kafka-clients*')
    }
    into "$buildDir/dependant-libs-${versions.scala}"
    duplicatesStrategy 'exclude'
  }

  task createStreamsVersionFile() {
    def receiptFile = file("$buildDir/kafka/$buildStreamsVersionFileName")
    inputs.property "commitId", commitId
    inputs.property "version", version
    outputs.file receiptFile

    doLast {
      def data = [
              commitId: commitId,
              version: version,
      ]

      receiptFile.parentFile.mkdirs()
      def content = data.entrySet().collect { "$it.key=$it.value" }.sort().join("\n")
      receiptFile.setText(content, "ISO-8859-1")
    }
  }

  jar {
    dependsOn 'createStreamsVersionFile'
    from("$buildDir") {
      include "kafka/$buildStreamsVersionFileName"
    }
    dependsOn 'copyDependantLibs'
  }

  systemTestLibs {
    dependsOn testJar
  }

  task genStreamsConfigDocs(type: JavaExec) {
    classpath = sourceSets.main.runtimeClasspath
    mainClass = 'org.apache.kafka.streams.StreamsConfig'
    if( !generatedDocsDir.exists() ) { generatedDocsDir.mkdirs() }
    standardOutput = new File(generatedDocsDir, "streams_config.html").newOutputStream()
  }

  task testAll(
    dependsOn: [
            ':streams:test',
            ':streams:test-utils:test',
            ':streams:streams-scala:test',
            ':streams:upgrade-system-tests-0100:test',
            ':streams:upgrade-system-tests-0101:test',
            ':streams:upgrade-system-tests-0102:test',
            ':streams:upgrade-system-tests-0110:test',
            ':streams:upgrade-system-tests-10:test',
            ':streams:upgrade-system-tests-11:test',
            ':streams:upgrade-system-tests-20:test',
            ':streams:upgrade-system-tests-21:test',
            ':streams:upgrade-system-tests-22:test',
            ':streams:upgrade-system-tests-23:test',
            ':streams:upgrade-system-tests-24:test',
            ':streams:upgrade-system-tests-25:test',
            ':streams:upgrade-system-tests-26:test',
            ':streams:upgrade-system-tests-27:test',
            ':streams:upgrade-system-tests-28:test',
            ':streams:upgrade-system-tests-30:test',
            ':streams:upgrade-system-tests-31:test',
            ':streams:upgrade-system-tests-32:test',
            ':streams:upgrade-system-tests-33:test',
            ':streams:upgrade-system-tests-34:test',
            ':streams:upgrade-system-tests-35:test',
            ':streams:upgrade-system-tests-36:test',
            ':streams:upgrade-system-tests-37:test',
            ':streams:examples:test'
    ]
  )
}

project(':streams:streams-scala') {
  apply plugin: 'scala'

  base {
    archivesName = "kafka-streams-scala_${versions.baseScala}"
  }

  dependencies {
    api project(':streams')

    api libs.scalaLibrary
    if ( versions.baseScala == '2.12' ) {
      // Scala-Collection-Compat isn't required when compiling with Scala 2.13 or later,
      // and having it in the dependencies could lead to classpath conflicts in Scala 3
      // projects that use kafka-streams-kafka_2.13 (because we don't have a Scala 3 version yet)
      // but also pull in scala-collection-compat_3 via another dependency.
      // So we make sure to not include it in the dependencies.
      api libs.scalaCollectionCompat
    }
    testImplementation project(':group-coordinator')
    testImplementation project(':core')
    testImplementation project(':core').sourceSets.test.output
    testImplementation project(':server-common').sourceSets.test.output
    testImplementation project(':streams').sourceSets.test.output
    testImplementation project(':clients').sourceSets.test.output
    testImplementation project(':streams:test-utils')

    testImplementation libs.junitJupiter
    testImplementation libs.mockitoCore
    testImplementation libs.mockitoJunitJupiter // supports MockitoExtension
    testImplementation libs.hamcrest
    testRuntimeOnly libs.slf4jReload4j
  }

  javadoc {
    include "**/org/apache/kafka/streams/scala/**"
  }

  scaladoc {
    scalaDocOptions.additionalParameters = ["-no-link-warnings"]
  }

  tasks.create(name: "copyDependantLibs", type: Copy) {
    from (configurations.runtimeClasspath) {
      exclude('kafka-streams*')
    }
    into "$buildDir/dependant-libs-${versions.scala}"
    duplicatesStrategy 'exclude'
  }

  jar {
    dependsOn 'copyDependantLibs'
  }

  // spotless 6.14 requires Java 11 at runtime
  if (JavaVersion.current().isJava11Compatible()) {
    apply plugin: 'com.diffplug.spotless'
    spotless {
      scala {
        target '**/*.scala'
        scalafmt("$versions.scalafmt").configFile('../../checkstyle/.scalafmt.conf').scalaMajorVersion(versions.baseScala)
        licenseHeaderFile '../../checkstyle/java.header', 'package'
      }
    }
  }
}

project(':streams:test-utils') {
  base {
    archivesName = "kafka-streams-test-utils"
  }

  dependencies {
    api project(':streams')
    api project(':clients')

    implementation libs.slf4jApi

    testImplementation project(':clients').sourceSets.test.output
    testImplementation libs.junitJupiter
    testImplementation libs.mockitoCore
    testImplementation libs.hamcrest

    testRuntimeOnly libs.slf4jReload4j
  }

  javadoc {
    include "**/org/apache/kafka/streams/test/**"
  }

  tasks.create(name: "copyDependantLibs", type: Copy) {
    from (configurations.runtimeClasspath) {
      exclude('kafka-streams*')
    }
    into "$buildDir/dependant-libs-${versions.scala}"
    duplicatesStrategy 'exclude'
  }

  jar {
    dependsOn 'copyDependantLibs'
  }

}

project(':streams:examples') {
  base {
    archivesName = "kafka-streams-examples"
  }

  dependencies {
    // this dependency should be removed after we unify data API
    implementation(project(':connect:json')) {
      // this transitive dependency is not used in Streams, and it breaks SBT builds
      exclude module: 'javax.ws.rs-api'
    }

    implementation project(':streams')

    implementation libs.slf4jReload4j

    testImplementation project(':streams:test-utils')
    testImplementation project(':clients').sourceSets.test.output // for org.apache.kafka.test.IntegrationTest
    testImplementation libs.junitJupiter
    testImplementation libs.hamcrest
  }

  javadoc {
    enabled = false
  }

  tasks.create(name: "copyDependantLibs", type: Copy) {
    from (configurations.runtimeClasspath) {
      exclude('kafka-streams*')
    }
    into "$buildDir/dependant-libs-${versions.scala}"
    duplicatesStrategy 'exclude'
  }

  jar {
    dependsOn 'copyDependantLibs'
  }
}

project(':streams:upgrade-system-tests-0100') {
  base {
    archivesName = "kafka-streams-upgrade-system-tests-0100"
  }

  dependencies {
    testImplementation(libs.kafkaStreams_0100) {
      exclude group: 'org.slf4j', module: 'slf4j-log4j12'
      exclude group: 'log4j', module: 'log4j'
    }
    testRuntimeOnly libs.junitJupiter
  }

  systemTestLibs {
    dependsOn testJar
  }
}

project(':streams:upgrade-system-tests-0101') {
  base {
    archivesName = "kafka-streams-upgrade-system-tests-0101"
  }

  dependencies {
    testImplementation(libs.kafkaStreams_0101) {
      exclude group: 'org.slf4j', module: 'slf4j-log4j12'
      exclude group: 'log4j', module: 'log4j'
    }
    testRuntimeOnly libs.junitJupiter
  }

  systemTestLibs {
    dependsOn testJar
  }
}

project(':streams:upgrade-system-tests-0102') {
  base {
    archivesName = "kafka-streams-upgrade-system-tests-0102"
  }

  dependencies {
    testImplementation libs.kafkaStreams_0102
    testRuntimeOnly libs.junitJupiter
  }

  systemTestLibs {
    dependsOn testJar
  }
}

project(':streams:upgrade-system-tests-0110') {
  base{
    archivesName = "kafka-streams-upgrade-system-tests-0110"
  }

  dependencies {
    testImplementation libs.kafkaStreams_0110
    testRuntimeOnly libs.junitJupiter
  }

  systemTestLibs {
    dependsOn testJar
  }
}

project(':streams:upgrade-system-tests-10') {
  base {
    archivesName = "kafka-streams-upgrade-system-tests-10"
  }

  dependencies {
    testImplementation libs.kafkaStreams_10
    testRuntimeOnly libs.junitJupiter
  }

  systemTestLibs {
    dependsOn testJar
  }
}

project(':streams:upgrade-system-tests-11') {
  base {
    archivesName = "kafka-streams-upgrade-system-tests-11"
  }

  dependencies {
    testImplementation libs.kafkaStreams_11
    testRuntimeOnly libs.junitJupiter
  }

  systemTestLibs {
    dependsOn testJar
  }
}

project(':streams:upgrade-system-tests-20') {
  base {
    archivesName = "kafka-streams-upgrade-system-tests-20"
  }

  dependencies {
    testImplementation libs.kafkaStreams_20
    testRuntimeOnly libs.junitJupiter
  }

  systemTestLibs {
    dependsOn testJar
  }
}

project(':streams:upgrade-system-tests-21') {
  base {
    archivesName = "kafka-streams-upgrade-system-tests-21"
  }

  dependencies {
    testImplementation libs.kafkaStreams_21
    testRuntimeOnly libs.junitJupiter
  }

  systemTestLibs {
    dependsOn testJar
  }
}

project(':streams:upgrade-system-tests-22') {
  base {
    archivesName = "kafka-streams-upgrade-system-tests-22"
  }

  dependencies {
    testImplementation libs.kafkaStreams_22
    testRuntimeOnly libs.junitJupiter
  }

  systemTestLibs {
    dependsOn testJar
  }
}

project(':streams:upgrade-system-tests-23') {
  base {
    archivesName = "kafka-streams-upgrade-system-tests-23"
  }

  dependencies {
    testImplementation libs.kafkaStreams_23
    testRuntimeOnly libs.junitJupiter
  }

  systemTestLibs {
    dependsOn testJar
  }
}

project(':streams:upgrade-system-tests-24') {
  base {
    archivesName = "kafka-streams-upgrade-system-tests-24"
  }

  dependencies {
    testImplementation libs.kafkaStreams_24
    testRuntimeOnly libs.junitJupiter
  }

  systemTestLibs {
    dependsOn testJar
  }
}

project(':streams:upgrade-system-tests-25') {
  base {
    archivesName = "kafka-streams-upgrade-system-tests-25"
  }

  dependencies {
    testImplementation libs.kafkaStreams_25
    testRuntimeOnly libs.junitJupiter
  }

  systemTestLibs {
    dependsOn testJar
  }
}

project(':streams:upgrade-system-tests-26') {
  base {
    archivesName = "kafka-streams-upgrade-system-tests-26"
  }

  dependencies {
    testImplementation libs.kafkaStreams_26
    testRuntimeOnly libs.junitJupiter
  }

  systemTestLibs {
    dependsOn testJar
  }
}

project(':streams:upgrade-system-tests-27') {
  base {
    archivesName = "kafka-streams-upgrade-system-tests-27"
  }

  dependencies {
    testImplementation libs.kafkaStreams_27
    testRuntimeOnly libs.junitJupiter
  }

  systemTestLibs {
    dependsOn testJar
  }
}

project(':streams:upgrade-system-tests-28') {
  base {
    archivesName = "kafka-streams-upgrade-system-tests-28"
  }

  dependencies {
    testImplementation libs.kafkaStreams_28
    testRuntimeOnly libs.junitJupiter
  }

  systemTestLibs {
    dependsOn testJar
  }
}

project(':streams:upgrade-system-tests-30') {
  base {
    archivesName = "kafka-streams-upgrade-system-tests-30"
  }

  dependencies {
    testImplementation libs.kafkaStreams_30
    testRuntimeOnly libs.junitJupiter
  }

  systemTestLibs {
    dependsOn testJar
  }
}

project(':streams:upgrade-system-tests-31') {
  base {
    archivesName = "kafka-streams-upgrade-system-tests-31"
  }

  dependencies {
    testImplementation libs.kafkaStreams_31
    testRuntimeOnly libs.junitJupiter
  }

  systemTestLibs {
    dependsOn testJar
  }
}

project(':streams:upgrade-system-tests-32') {
  base {
    archivesName = "kafka-streams-upgrade-system-tests-32"
  }

  dependencies {
    testImplementation libs.kafkaStreams_32
    testRuntimeOnly libs.junitJupiter
  }

  systemTestLibs {
    dependsOn testJar
  }
}

project(':streams:upgrade-system-tests-33') {
  base {
    archivesName = "kafka-streams-upgrade-system-tests-33"
  }

  dependencies {
    testImplementation libs.kafkaStreams_33
    testRuntimeOnly libs.junitJupiter
  }

  systemTestLibs {
    dependsOn testJar
  }
}

project(':streams:upgrade-system-tests-34') {
  base {
    archivesName = "kafka-streams-upgrade-system-tests-34"
  }

  dependencies {
    testImplementation libs.kafkaStreams_34
    testRuntimeOnly libs.junitJupiter
  }

  systemTestLibs {
    dependsOn testJar
  }
}

project(':streams:upgrade-system-tests-35') {
  base {
    archivesName = "kafka-streams-upgrade-system-tests-35"
  }

  dependencies {
    testImplementation libs.kafkaStreams_35
    testRuntimeOnly libs.junitJupiter
  }

  systemTestLibs {
    dependsOn testJar
  }
}

project(':streams:upgrade-system-tests-36') {
  base {
    archivesName = "kafka-streams-upgrade-system-tests-36"
  }

  dependencies {
    testImplementation libs.kafkaStreams_36
    testRuntimeOnly libs.junitJupiter
  }

  systemTestLibs {
    dependsOn testJar
  }
}

project(':streams:upgrade-system-tests-37') {
  base {
    archivesName = "kafka-streams-upgrade-system-tests-37"
  }

  dependencies {
    testImplementation libs.kafkaStreams_37
    testRuntimeOnly libs.junitJupiter
  }

  systemTestLibs {
    dependsOn testJar
  }
}

project(':jmh-benchmarks') {

  apply plugin: 'io.github.goooler.shadow'

  shadowJar {
    archiveBaseName = 'kafka-jmh-benchmarks'
  }

  dependencies {
    implementation(project(':core')) {
      // jmh requires jopt 4.x while `core` depends on 5.0, they are not binary compatible
      exclude group: 'net.sf.jopt-simple', module: 'jopt-simple'
    }
    implementation project(':server-common')
    implementation project(':server')
    implementation project(':raft')
    implementation project(':clients')
    implementation project(':group-coordinator')
    implementation project(':group-coordinator:group-coordinator-api')
    implementation project(':metadata')
    implementation project(':storage')
    implementation project(':streams')
    implementation project(':core')
    implementation project(':connect:api')
    implementation project(':connect:transforms')
    implementation project(':connect:json')
    implementation project(':clients').sourceSets.test.output
    implementation project(':core').sourceSets.test.output
    implementation project(':server-common').sourceSets.test.output

    implementation libs.jmhCore
    annotationProcessor libs.jmhGeneratorAnnProcess
    implementation libs.jmhCoreBenchmarks
    implementation libs.jacksonDatabind
    implementation libs.metrics
    implementation libs.mockitoCore
    implementation libs.slf4jReload4j
    implementation libs.scalaLibrary
    implementation libs.scalaJava8Compat
  }

  tasks.withType(JavaCompile) {
    // Suppress warning caused by code generated by jmh: `warning: [cast] redundant cast to long`
    options.compilerArgs << "-Xlint:-cast"
  }

  jar {
    manifest {
      attributes "Main-Class": "org.openjdk.jmh.Main"
    }
  }

  checkstyle {
    configProperties = checkstyleConfigProperties("import-control-jmh-benchmarks.xml")
  }

  task jmh(type: JavaExec, dependsOn: [':jmh-benchmarks:clean', ':jmh-benchmarks:shadowJar']) {

    mainClass = "-jar"

    doFirst {
      if (System.getProperty("jmhArgs")) {
          args System.getProperty("jmhArgs").split(' ')
      }
      args = [shadowJar.archivePath, *args]
    }
  }

  javadoc {
     enabled = false
  }
}

project(':log4j-appender') {
  base {
    archivesName = "kafka-log4j-appender"
  }

  dependencies {
    implementation project(':clients')
    implementation libs.slf4jReload4j

    testImplementation project(':clients').sourceSets.test.output
    testImplementation libs.junitJupiter
    testImplementation libs.hamcrest
    testImplementation libs.mockitoCore
  }

  javadoc {
    enabled = false
  }

}

project(':connect:api') {
  base {
    archivesName = "connect-api"
  }

  dependencies {
    api project(':clients')
    implementation libs.slf4jApi
    implementation libs.jaxrsApi

    testImplementation libs.junitJupiter
    testRuntimeOnly libs.slf4jReload4j
    testImplementation project(':clients').sourceSets.test.output
  }

  javadoc {
    include "**/org/apache/kafka/connect/**" // needed for the `aggregatedJavadoc` task
  }

  tasks.create(name: "copyDependantLibs", type: Copy) {
    from (configurations.testRuntimeClasspath) {
      include('slf4j-log4j12*')
      include('reload4j*jar')
    }
    from (configurations.runtimeClasspath) {
      exclude('kafka-clients*')
      exclude('connect-*')
    }
    into "$buildDir/dependant-libs"
    duplicatesStrategy 'exclude'
  }

  jar {
    dependsOn copyDependantLibs
  }
}

project(':connect:transforms') {
  base {
    archivesName = "connect-transforms"
  }

  dependencies {
    api project(':connect:api')

    implementation libs.slf4jApi

    testImplementation libs.junitJupiter

    testRuntimeOnly libs.slf4jReload4j
    testImplementation project(':clients').sourceSets.test.output
  }

  javadoc {
    enabled = false
  }

  tasks.create(name: "copyDependantLibs", type: Copy) {
    from (configurations.testRuntimeClasspath) {
      include('slf4j-log4j12*')
      include('reload4j*jar')
    }
    from (configurations.runtimeClasspath) {
      exclude('kafka-clients*')
      exclude('connect-*')
    }
    into "$buildDir/dependant-libs"
    duplicatesStrategy 'exclude'
  }

  jar {
    dependsOn copyDependantLibs
  }
}

project(':connect:json') {
  base {
    archivesName = "connect-json"
  }

  dependencies {
    api project(':connect:api')

    api libs.jacksonDatabind
    api libs.jacksonJDK8Datatypes
    api libs.jacksonAfterburner

    implementation libs.slf4jApi

    testImplementation libs.junitJupiter

    testRuntimeOnly libs.slf4jReload4j
    testImplementation project(':clients').sourceSets.test.output
  }

  javadoc {
    enabled = false
  }

  tasks.create(name: "copyDependantLibs", type: Copy) {
    from (configurations.testRuntimeClasspath) {
      include('slf4j-log4j12*')
      include('reload4j*jar')
    }
    from (configurations.runtimeClasspath) {
      exclude('kafka-clients*')
      exclude('connect-*')
    }
    into "$buildDir/dependant-libs"
    duplicatesStrategy 'exclude'
  }

  jar {
    dependsOn copyDependantLibs
  }
}

project(':connect:runtime') {
  configurations {
    swagger
  }

  base {
    archivesName = "connect-runtime"
  }

  dependencies {
    // connect-runtime is used in tests, use `api` for modules below for backwards compatibility even though
    // applications should generally not depend on `connect-runtime`
    api project(':connect:api')
    api project(':clients')
    api project(':connect:json')
    api project(':connect:transforms')

    implementation libs.slf4jApi
    implementation libs.reload4j
    implementation libs.jose4j                    // for SASL/OAUTHBEARER JWT validation
    implementation libs.jacksonAnnotations
    implementation libs.jacksonJaxrsJsonProvider
    implementation libs.jerseyContainerServlet
    implementation libs.jerseyHk2
    implementation libs.jaxbApi // Jersey dependency that was available in the JDK before Java 9
    implementation libs.activation // Jersey dependency that was available in the JDK before Java 9
    implementation libs.jettyServer
    implementation libs.jettyServlet
    implementation libs.jettyServlets
    implementation libs.jettyClient
    implementation libs.reflections
    implementation libs.mavenArtifact
    implementation libs.swaggerAnnotations

    // We use this library to generate OpenAPI docs for the REST API, but we don't want or need it at compile
    // or run time. So, we add it to a separate configuration, which we use later on during docs generation
    swagger libs.swaggerJaxrs2

    testImplementation project(':clients').sourceSets.test.output
    testImplementation project(':core')
    testImplementation project(':server')
    testImplementation project(':metadata')
    testImplementation project(':core').sourceSets.test.output
    testImplementation project(':server-common')
    testImplementation project(':server')
    testImplementation project(':group-coordinator')
    testImplementation project(':storage')
    testImplementation project(':connect:test-plugins')
    testImplementation project(':group-coordinator')

    testImplementation libs.junitJupiter
    testImplementation libs.mockitoCore
    testImplementation libs.hamcrest
    testImplementation libs.mockitoJunitJupiter
    testImplementation libs.httpclient

    testRuntimeOnly libs.slf4jReload4j
    testRuntimeOnly libs.bcpkix
  }

  javadoc {
    enabled = false
  }

  tasks.create(name: "copyDependantLibs", type: Copy) {
    from (configurations.testRuntimeClasspath) {
      // No need to copy log4j since the module has an explicit dependency on that
      include('slf4j-log4j12*')
    }
    from (configurations.runtimeClasspath) {
      exclude('kafka-clients*')
      exclude('connect-*')
    }
    into "$buildDir/dependant-libs"
    duplicatesStrategy 'exclude'
  }

  jar {
    dependsOn copyDependantLibs
  }

  task genConnectConfigDocs(type: JavaExec) {
    classpath = sourceSets.main.runtimeClasspath
    mainClass = 'org.apache.kafka.connect.runtime.distributed.DistributedConfig'
    if( !generatedDocsDir.exists() ) { generatedDocsDir.mkdirs() }
    standardOutput = new File(generatedDocsDir, "connect_config.html").newOutputStream()
  }

  task genSinkConnectorConfigDocs(type: JavaExec) {
    classpath = sourceSets.main.runtimeClasspath
    mainClass = 'org.apache.kafka.connect.runtime.SinkConnectorConfig'
    if( !generatedDocsDir.exists() ) { generatedDocsDir.mkdirs() }
    standardOutput = new File(generatedDocsDir, "sink_connector_config.html").newOutputStream()
  }

  task genSourceConnectorConfigDocs(type: JavaExec) {
    classpath = sourceSets.main.runtimeClasspath
    mainClass = 'org.apache.kafka.connect.runtime.SourceConnectorConfig'
    if( !generatedDocsDir.exists() ) { generatedDocsDir.mkdirs() }
    standardOutput = new File(generatedDocsDir, "source_connector_config.html").newOutputStream()
  }

  task genConnectTransformationDocs(type: JavaExec) {
    classpath = sourceSets.main.runtimeClasspath
    mainClass = 'org.apache.kafka.connect.tools.TransformationDoc'
    if( !generatedDocsDir.exists() ) { generatedDocsDir.mkdirs() }
    standardOutput = new File(generatedDocsDir, "connect_transforms.html").newOutputStream()
  }

  task genConnectPredicateDocs(type: JavaExec) {
    classpath = sourceSets.main.runtimeClasspath
    mainClass = 'org.apache.kafka.connect.tools.PredicateDoc'
    if( !generatedDocsDir.exists() ) { generatedDocsDir.mkdirs() }
    standardOutput = new File(generatedDocsDir, "connect_predicates.html").newOutputStream()
  }

  task genConnectMetricsDocs(type: JavaExec) {
    classpath = sourceSets.main.runtimeClasspath
    mainClass = 'org.apache.kafka.connect.runtime.ConnectMetrics'
    if( !generatedDocsDir.exists() ) { generatedDocsDir.mkdirs() }
    standardOutput = new File(generatedDocsDir, "connect_metrics.html").newOutputStream()
  }

  task setVersionInOpenAPISpec(type: Copy) {
    from "$rootDir/gradle/openapi.template"
    into "$buildDir/resources/docs"
    rename ('openapi.template', 'openapi.yaml')
    expand(kafkaVersion: "$rootProject.version")
  }

  task genConnectOpenAPIDocs(type: io.swagger.v3.plugins.gradle.tasks.ResolveTask, dependsOn: setVersionInOpenAPISpec) {
    classpath = sourceSets.main.runtimeClasspath

    buildClasspath = classpath + configurations.swagger
    outputFileName = 'connect_rest'
    outputFormat = 'YAML'
    prettyPrint = 'TRUE'
    sortOutput = 'TRUE'
    openApiFile = file("$buildDir/resources/docs/openapi.yaml")
    resourcePackages = ['org.apache.kafka.connect.runtime.rest.resources']
    if( !generatedDocsDir.exists() ) { generatedDocsDir.mkdirs() }
    outputDir = file(generatedDocsDir)
  }

}

project(':connect:file') {
  base {
    archivesName = "connect-file"
  }

  dependencies {
    implementation project(':connect:api')
    implementation libs.slf4jApi

    testImplementation libs.junitJupiter
    testImplementation libs.mockitoCore

    testRuntimeOnly libs.slf4jReload4j
    testImplementation project(':clients').sourceSets.test.output
    testImplementation project(':connect:runtime')
    testImplementation project(':connect:runtime').sourceSets.test.output
    testImplementation project(':core')
    testImplementation project(':core').sourceSets.test.output
  }

  javadoc {
    enabled = false
  }

  tasks.create(name: "copyDependantLibs", type: Copy) {
    from (configurations.testRuntimeClasspath) {
      include('slf4j-log4j12*')
      include('reload4j*jar')
    }
    from (configurations.runtimeClasspath) {
      exclude('kafka-clients*')
      exclude('connect-*')
    }
    into "$buildDir/dependant-libs"
    duplicatesStrategy 'exclude'
  }

  jar {
    dependsOn copyDependantLibs
  }
}

project(':connect:basic-auth-extension') {
  base {
    archivesName = "connect-basic-auth-extension"
  }

  dependencies {
    implementation project(':connect:api')
    implementation libs.slf4jApi
    implementation libs.jaxrsApi
    implementation libs.jaxAnnotationApi

    testImplementation libs.bcpkix
    testImplementation libs.mockitoCore
    testImplementation libs.junitJupiter
    testImplementation project(':clients').sourceSets.test.output

    testRuntimeOnly libs.slf4jReload4j
    testRuntimeOnly libs.jerseyContainerServlet
  }

  javadoc {
    enabled = false
  }

  tasks.create(name: "copyDependantLibs", type: Copy) {
    from (configurations.testRuntimeClasspath) {
      include('slf4j-log4j12*')
      include('reload4j*jar')
    }
    from (configurations.runtimeClasspath) {
      exclude('kafka-clients*')
      exclude('connect-*')
    }
    into "$buildDir/dependant-libs"
    duplicatesStrategy 'exclude'
  }

  jar {
    dependsOn copyDependantLibs
  }
}

project(':connect:mirror') {
  base {
    archivesName = "connect-mirror"
  }

  dependencies {
    implementation project(':connect:api')
    implementation project(':connect:runtime')
    implementation project(':connect:mirror-client')
    implementation project(':clients')

    implementation libs.argparse4j
    implementation libs.jacksonAnnotations
    implementation libs.slf4jApi
    implementation libs.jacksonAnnotations
    implementation libs.jacksonJaxrsJsonProvider
    implementation libs.jerseyContainerServlet
    implementation libs.jerseyHk2
    implementation libs.jaxbApi // Jersey dependency that was available in the JDK before Java 9
    implementation libs.activation // Jersey dependency that was available in the JDK before Java 9
    implementation libs.jettyServer
    implementation libs.jettyServlet
    implementation libs.jettyServlets
    implementation libs.jettyClient
    implementation libs.swaggerAnnotations

    testImplementation libs.junitJupiter
    testImplementation libs.reload4j
    testImplementation libs.mockitoCore
    testImplementation project(':clients').sourceSets.test.output
    testImplementation project(':connect:runtime').sourceSets.test.output
    testImplementation project(':core')
    testImplementation project(':core').sourceSets.test.output
    testImplementation project(':server')

    testRuntimeOnly project(':connect:runtime')
    testRuntimeOnly libs.slf4jReload4j
    testRuntimeOnly libs.bcpkix
  }

  javadoc {
    enabled = false
  }

  tasks.create(name: "copyDependantLibs", type: Copy) {
    from (configurations.testRuntimeClasspath) {
      include('slf4j-log4j12*')
      include('reload4j*jar')
    }
    from (configurations.runtimeClasspath) {
      exclude('kafka-clients*')
      exclude('connect-*')
    }
    into "$buildDir/dependant-libs"
    duplicatesStrategy 'exclude'
  }

  task genMirrorConnectorConfigDocs(type: JavaExec) {
    classpath = sourceSets.main.runtimeClasspath
    mainClass = 'org.apache.kafka.connect.mirror.MirrorConnectorConfig'
    if( !generatedDocsDir.exists() ) { generatedDocsDir.mkdirs() }
    standardOutput = new File(generatedDocsDir, "mirror_connector_config.html").newOutputStream()
  }

  task genMirrorSourceConfigDocs(type: JavaExec) {
    classpath = sourceSets.main.runtimeClasspath
    mainClass = 'org.apache.kafka.connect.mirror.MirrorSourceConfig'
    if( !generatedDocsDir.exists() ) { generatedDocsDir.mkdirs() }
    standardOutput = new File(generatedDocsDir, "mirror_source_config.html").newOutputStream()
  }

  task genMirrorCheckpointConfigDocs(type: JavaExec) {
    classpath = sourceSets.main.runtimeClasspath
    mainClass = 'org.apache.kafka.connect.mirror.MirrorCheckpointConfig'
    if( !generatedDocsDir.exists() ) { generatedDocsDir.mkdirs() }
    standardOutput = new File(generatedDocsDir, "mirror_checkpoint_config.html").newOutputStream()
  }

  task genMirrorHeartbeatConfigDocs(type: JavaExec) {
    classpath = sourceSets.main.runtimeClasspath
    mainClass = 'org.apache.kafka.connect.mirror.MirrorHeartbeatConfig'
    if( !generatedDocsDir.exists() ) { generatedDocsDir.mkdirs() }
    standardOutput = new File(generatedDocsDir, "mirror_heartbeat_config.html").newOutputStream()
  }

  jar {
    dependsOn copyDependantLibs
  }
}

project(':connect:mirror-client') {
  base {
    archivesName = "connect-mirror-client"
  }

  dependencies {
    implementation project(':clients')
    implementation libs.slf4jApi

    testImplementation libs.junitJupiter
    testImplementation project(':clients').sourceSets.test.output

    testRuntimeOnly libs.slf4jReload4j
  }

  javadoc {
    enabled = true
  }

  tasks.create(name: "copyDependantLibs", type: Copy) {
    from (configurations.testRuntimeClasspath) {
      include('slf4j-log4j12*')
      include('reload4j*jar')
    }
    from (configurations.runtimeClasspath) {
      exclude('kafka-clients*')
      exclude('connect-*')
    }
    into "$buildDir/dependant-libs"
    duplicatesStrategy 'exclude'
  }

  jar {
    dependsOn copyDependantLibs
  }
}

project(':connect:test-plugins') {
  base {
    archivesName = "connect-test-plugins"
  }

  dependencies {
    api project(':connect:api')

    implementation project(':server-common')
    implementation libs.slf4jApi
    implementation libs.jacksonDatabind
  }
}

task aggregatedJavadoc(type: Javadoc, dependsOn: compileJava) {
  def projectsWithJavadoc = subprojects.findAll { it.javadoc.enabled }
  source = projectsWithJavadoc.collect { it.sourceSets.main.allJava }
  classpath = files(projectsWithJavadoc.collect { it.sourceSets.main.compileClasspath })
  includes = projectsWithJavadoc.collectMany { it.javadoc.getIncludes() }
  excludes = projectsWithJavadoc.collectMany { it.javadoc.getExcludes() }
}
<|MERGE_RESOLUTION|>--- conflicted
+++ resolved
@@ -45,10 +45,6 @@
   id "com.github.spotbugs" version '5.1.3' apply false
   id 'org.gradle.test-retry' version '1.5.2' apply false
   id 'org.scoverage' version '8.0.3' apply false
-<<<<<<< HEAD
-  // Updating the shadow plugin version to 8.1.4+ is not honouring archiveClassifier
-=======
->>>>>>> a33cc3d3
   id 'io.github.goooler.shadow' version '8.1.3' apply false
   //  Spotless 6.13.0 has issue with Java 21 (see https://github.com/diffplug/spotless/pull/1920), and Spotless 6.14.0+ requires JRE 11
   //  We are going to drop JDK8 support. Hence, the spotless is upgrade to newest version and be applied only if the build env is compatible with JDK 11.
