--- conflicted
+++ resolved
@@ -206,18 +206,7 @@
                                ':core',
                                ':group-coordinator:group-coordinator-api', // https://github.com/apache/kafka/pull/16198
                                ':group-coordinator',
-<<<<<<< HEAD
-                               ':jmh-benchmarks',
-                               ':log4j-appender',
                                ':raft',
-                               ':shell',
-=======
-                               ':metadata',
-                               ':raft',
-                               ':server',
-                               ':storage',
-                               ':storage:storage-api', //  rename in settings.gradle
->>>>>>> 11c85a93
                                ':streams',
                                ':streams:examples',
                                ':streams:streams-scala',
