--- conflicted
+++ resolved
@@ -47,14 +47,10 @@
   // Updating the shadow plugin version to 8.1.1 causes issue with signing and publishing the shadowed
   // artifacts - see https://github.com/johnrengelman/shadow/issues/901
   id 'com.github.johnrengelman.shadow' version '8.1.0' apply false
-<<<<<<< HEAD
-  id 'com.diffplug.spotless' version '6.14.0' apply false // 6.14.1 and newer require Java 11 at compile time, so we can't upgrade until AK 4.0
-=======
   //  Spotless 6.13.0 has issue with Java 21 (see https://github.com/diffplug/spotless/pull/1920), and Spotless 6.14.0+ requires JRE 11
   //  We are going to drop JDK8 support. Hence, the spotless is upgrade to newest version and be applied only if the build env is compatible with JDK 11.
   //  spotless 6.15.0+ has issue in runtime with JDK8 even through we define it with `apply:false`. see https://github.com/diffplug/spotless/issues/2156 for more details
   id 'com.diffplug.spotless' version "6.14.0" apply false
->>>>>>> 1426e8e9
 }
 
 ext {
@@ -205,8 +201,6 @@
   }
 }
 
-<<<<<<< HEAD
-=======
 def excludedSpotlessModules = [':clients',
                                ':connect:api',
                                ':connect:basic-auth-extension',
@@ -262,7 +256,6 @@
                                ':trogdor']
 
 
->>>>>>> 1426e8e9
 apply from: file('wrapper.gradle')
 
 if (repo != null) {
@@ -823,7 +816,7 @@
       jacoco {
         toolVersion = versions.jacoco
       }
-      
+
       jacocoTestReport {
         dependsOn tasks.test
         sourceSets sourceSets.main
@@ -847,10 +840,8 @@
     skipProjects = [ ":jmh-benchmarks", ":trogdor" ]
     skipConfigurations = [ "zinc" ]
   }
-<<<<<<< HEAD
-=======
-  //  the task `removeUnusedImports` is implemented by google-java-format, 
-  //  and unfortunately the google-java-format version used by spotless 6.14.0 can't work with JDK 21. 
+  //  the task `removeUnusedImports` is implemented by google-java-format,
+  //  and unfortunately the google-java-format version used by spotless 6.14.0 can't work with JDK 21.
   //  Hence, we apply spotless tasks only if the env is either JDK11 or JDK17
   if ((JavaVersion.current().isJava11() || (JavaVersion.current() == JavaVersion.VERSION_17)) && project.path !in excludedSpotlessModules) {
     apply plugin: 'com.diffplug.spotless'
@@ -861,7 +852,6 @@
       }
     }
   }
->>>>>>> 1426e8e9
 }
 
 gradle.taskGraph.whenReady { taskGraph ->
@@ -3256,7 +3246,7 @@
     testImplementation project(':storage')
     testImplementation project(':connect:test-plugins')
     testImplementation project(':group-coordinator')
-    
+
     testImplementation libs.junitJupiterApi
     testImplementation libs.junitVintageEngine
     testImplementation libs.mockitoCore
