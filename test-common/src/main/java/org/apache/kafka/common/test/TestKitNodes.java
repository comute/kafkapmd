--- conflicted
+++ resolved
@@ -59,11 +59,6 @@
         private int numBrokerNodes;
         private int numDisksPerBroker = 1;
         private Map<Integer, Map<String, String>> perServerProperties = Collections.emptyMap();
-<<<<<<< HEAD
-        private BootstrapMetadata bootstrapMetadata = BootstrapMetadata.
-            fromVersion(MetadataVersion.latestTesting(), "testkit");
-        // The broker/controller listener name and SecurityProtocol configurations must
-=======
         private BootstrapMetadata bootstrapMetadata;
 
         public Builder() {
@@ -73,8 +68,7 @@
         public Builder(BootstrapMetadata bootstrapMetadata) {
             this.bootstrapMetadata = bootstrapMetadata;
         }
-        // The brokerListenerName and brokerSecurityProtocol configurations must
->>>>>>> 7413a5a9
+        // The broker and controller listener name and SecurityProtocol configurations must
         // be kept in sync with the default values in ClusterTest.
         private ListenerName brokerListenerName = ListenerName.normalised(DEFAULT_BROKER_LISTENER_NAME);
         private SecurityProtocol brokerSecurityProtocol = DEFAULT_BROKER_SECURITY_PROTOCOL;
@@ -222,13 +216,8 @@
                 brokerNodes.put(id, brokerNode);
             }
 
-<<<<<<< HEAD
-            return new TestKitNodes(baseDirectory, clusterId, bootstrapMetadata, controllerNodes, brokerNodes,
+            return new TestKitNodes(baseDirectory.toFile().getAbsolutePath(), clusterId, bootstrapMetadata, controllerNodes, brokerNodes,
                 brokerListenerName, brokerSecurityProtocol, controllerListenerName, controllerSecurityProtocol);
-=======
-            return new TestKitNodes(baseDirectory.toFile().getAbsolutePath(), clusterId, bootstrapMetadata, controllerNodes, brokerNodes,
-                brokerListenerName, brokerSecurityProtocol, new ListenerName("CONTROLLER"), SecurityProtocol.PLAINTEXT);
->>>>>>> 7413a5a9
         }
     }
 
