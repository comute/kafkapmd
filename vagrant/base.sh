#!/usr/bin/env bash
# Licensed to the Apache Software Foundation (ASF) under one or more
# contributor license agreements.  See the NOTICE file distributed with
# this work for additional information regarding copyright ownership.
# The ASF licenses this file to You under the Apache License, Version 2.0
# (the "License"); you may not use this file except in compliance with
# the License.  You may obtain a copy of the License at
#
#    http://www.apache.org/licenses/LICENSE-2.0
#
# Unless required by applicable law or agreed to in writing, software
# distributed under the License is distributed on an "AS IS" BASIS,
# WITHOUT WARRANTIES OR CONDITIONS OF ANY KIND, either express or implied.
# See the License for the specific language governing permissions and
# limitations under the License.

set -ex

# The version of Kibosh to use for testing.
# If you update this, also update tests/docker/Dockerfile
export KIBOSH_VERSION=8841dd392e6fbf02986e2fb1f1ebf04df344b65a

path_to_jdk_cache() {
  jdk_version=$1
  echo "/tmp/jdk-${jdk_version}.tar.gz"
}

fetch_jdk_tgz() {
  jdk_version=$1

  path=$(path_to_jdk_cache $jdk_version)

  if [ ! -e $path ]; then
    mkdir -p $(dirname $path)
    curl --retry 5 -s -L "https://s3-us-west-2.amazonaws.com/kafka-packages/jdk-${jdk_version}.tar.gz" -o $path
  fi
}

<<<<<<< HEAD
JDK_MAJOR="${JDK_MAJOR:-11}"
JDK_FULL="${JDK_FULL:-11.0.2-linux-x64}"
=======
JDK_MAJOR="${JDK_MAJOR:-17}"
JDK_FULL="${JDK_FULL:-17-linux-x64}"
>>>>>>> 1c998f8e

if [ -z `which javac` ]; then
    apt-get -y update
    apt-get install -y software-properties-common python-software-properties binutils java-common

    echo "===> Installing JDK..." 

    mkdir -p /opt/jdk
    cd /opt/jdk
    rm -rf $JDK_MAJOR
    mkdir -p $JDK_MAJOR
    cd $JDK_MAJOR
    fetch_jdk_tgz $JDK_FULL
    tar x --strip-components=1 -zf $(path_to_jdk_cache $JDK_FULL)
    for bin in /opt/jdk/$JDK_MAJOR/bin/* ; do 
      name=$(basename $bin)
      update-alternatives --install /usr/bin/$name $name $bin 1081 && update-alternatives --set $name $bin
    done
    echo -e "export JAVA_HOME=/opt/jdk/$JDK_MAJOR\nexport PATH=\$PATH:\$JAVA_HOME/bin" > /etc/profile.d/jdk.sh
    echo "JDK installed: $(javac -version 2>&1)"

fi

chmod a+rw /opt
if [ -h /opt/kafka-dev ]; then
    # reset symlink
    rm /opt/kafka-dev
fi
ln -s /vagrant /opt/kafka-dev


get_kafka() {
    version=$1
    scala_version=$2

    kafka_dir=/opt/kafka-$version
    url=https://s3-us-west-2.amazonaws.com/kafka-packages/kafka_$scala_version-$version.tgz
    # the .tgz above does not include the streams test jar hence we need to get it separately
    url_streams_test=https://s3-us-west-2.amazonaws.com/kafka-packages/kafka-streams-$version-test.jar
    if [ ! -d /opt/kafka-$version ]; then
        pushd /tmp
        curl --retry 5 -O $url
        curl --retry 5 -O $url_streams_test || true
        file_tgz=`basename $url`
        file_streams_jar=`basename $url_streams_test` || true
        tar -xzf $file_tgz
        rm -rf $file_tgz

        file=`basename $file_tgz .tgz`
        mv $file $kafka_dir
        mv $file_streams_jar $kafka_dir/libs || true
        popd
    fi
}

# Install Kibosh
apt-get update -y && apt-get install -y git cmake pkg-config libfuse-dev
pushd /opt
rm -rf /opt/kibosh
git clone -q  https://github.com/confluentinc/kibosh.git
pushd "/opt/kibosh"
git reset --hard $KIBOSH_VERSION
mkdir "/opt/kibosh/build"
pushd "/opt/kibosh/build"
../configure && make -j 2
popd
popd
popd

# Install iperf
apt-get install -y iperf traceroute

# Test multiple Kafka versions
# We want to use the latest Scala version per Kafka version
# Previously we could not pull in Scala 2.12 builds, because Scala 2.12 requires Java 8 and we were running the system
# tests with Java 7. We have since switched to Java 8, so 2.0.0 and later use Scala 2.12.
get_kafka 2.1.1 2.12
chmod a+rw /opt/kafka-2.1.1
get_kafka 2.2.2 2.12
chmod a+rw /opt/kafka-2.2.2
get_kafka 2.3.1 2.12
chmod a+rw /opt/kafka-2.3.1
get_kafka 2.4.1 2.12
chmod a+rw /opt/kafka-2.4.1
get_kafka 2.5.1 2.12
chmod a+rw /opt/kafka-2.5.1
get_kafka 2.6.3 2.12
chmod a+rw /opt/kafka-2.6.3
get_kafka 2.7.2 2.12
chmod a+rw /opt/kafka-2.7.2
get_kafka 2.8.2 2.12
chmod a+rw /opt/kafka-2.8.2
get_kafka 3.0.2 2.12
chmod a+rw /opt/kafka-3.0.2
get_kafka 3.1.2 2.12
chmod a+rw /opt/kafka-3.1.2
get_kafka 3.2.3 2.12
chmod a+rw /opt/kafka-3.2.3
get_kafka 3.3.2 2.12
chmod a+rw /opt/kafka-3.3.2
get_kafka 3.4.1 2.12
chmod a+rw /opt/kafka-3.4.1
get_kafka 3.5.2 2.12
chmod a+rw /opt/kafka-3.5.2
get_kafka 3.6.2 2.12
chmod a+rw /opt/kafka-3.6.2
get_kafka 3.7.1 2.12
chmod a+rw /opt/kafka-3.7.1
get_kafka 3.8.1 2.12
chmod a+rw /opt/kafka-3.8.1
get_kafka 3.9.0 2.12
chmod a+rw /opt/kafka-3.9.0

# To ensure the Kafka cluster starts successfully under JDK 17, we need to update the Zookeeper
# client from version 3.4.x to 3.5.7 in Kafka versions 2.1.1, 2.2.2, and 2.3.1, as the older Zookeeper
# client is incompatible with JDK 17. See KAFKA-17888 for more details.
curl -s "https://repo1.maven.org/maven2/org/apache/zookeeper/zookeeper/3.5.7/zookeeper-3.5.7.jar" -o /opt/zookeeper-3.5.7.jar
curl -s "https://repo1.maven.org/maven2/org/apache/zookeeper/zookeeper-jute/3.5.7/zookeeper-jute-3.5.7.jar" -o /opt/zookeeper-jute-3.5.7.jar
rm -f /opt/kafka-2.1.1/libs/zookeeper-*
rm -f /opt/kafka-2.2.2/libs/zookeeper-*
rm -f /opt/kafka-2.3.1/libs/zookeeper-*

cp /opt/zookeeper-3.5.7.jar /opt/kafka-2.1.1/libs/zookeeper-3.5.7.jar
chmod a+rw /opt/kafka-2.1.1/libs/zookeeper-3.5.7.jar
cp /opt/zookeeper-3.5.7.jar /opt/kafka-2.2.2/libs/zookeeper-3.5.7.jar
chmod a+rw /opt/kafka-2.2.2/libs/zookeeper-3.5.7.jar
cp /opt/zookeeper-3.5.7.jar /opt/kafka-2.3.1/libs/zookeeper-3.5.7.jar
chmod a+rw /opt/kafka-2.3.1/libs/zookeeper-3.5.7.jar
cp /opt/zookeeper-jute-3.5.7.jar /opt/kafka-2.1.1/libs/zookeeper-jute-3.5.7.jar
chmod a+rw /opt/kafka-2.1.1/libs/zookeeper-jute-3.5.7.jar
cp /opt/zookeeper-jute-3.5.7.jar /opt/kafka-2.2.2/libs/zookeeper-jute-3.5.7.jar
chmod a+rw /opt/kafka-2.2.2/libs/zookeeper-jute-3.5.7.jar
cp /opt/zookeeper-jute-3.5.7.jar /opt/kafka-2.3.1/libs/zookeeper-jute-3.5.7.jar
chmod a+rw /opt/kafka-2.3.1/libs/zookeeper-jute-3.5.7.jar

# For EC2 nodes, we want to use /mnt, which should have the local disk. On local
# VMs, we can just create it if it doesn't exist and use it like we'd use
# /tmp. Eventually, we'd like to also support more directories, e.g. when EC2
# instances have multiple local disks.
if [ ! -e /mnt ]; then
    mkdir /mnt
fi
chmod a+rwx /mnt

# Run ntpdate once to sync to ntp servers
# use -u option to avoid port collision in case ntp daemon is already running
ntpdate -u pool.ntp.org
# Install ntp daemon - it will automatically start on boot
apt-get -y install ntp

# Increase the ulimit
mkdir -p /etc/security/limits.d
echo "* soft nofile 128000" >> /etc/security/limits.d/nofile.conf
echo "* hard nofile 128000" >> /etc/security/limits.d/nofile.conf

ulimit -Hn 128000
ulimit -Sn 128000<|MERGE_RESOLUTION|>--- conflicted
+++ resolved
@@ -36,13 +36,8 @@
   fi
 }
 
-<<<<<<< HEAD
-JDK_MAJOR="${JDK_MAJOR:-11}"
-JDK_FULL="${JDK_FULL:-11.0.2-linux-x64}"
-=======
 JDK_MAJOR="${JDK_MAJOR:-17}"
 JDK_FULL="${JDK_FULL:-17-linux-x64}"
->>>>>>> 1c998f8e
 
 if [ -z `which javac` ]; then
     apt-get -y update
