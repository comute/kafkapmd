/*
 * Licensed to the Apache Software Foundation (ASF) under one or more
 * contributor license agreements. See the NOTICE file distributed with
 * this work for additional information regarding copyright ownership.
 * The ASF licenses this file to You under the Apache License, Version 2.0
 * (the "License"); you may not use this file except in compliance with
 * the License. You may obtain a copy of the License at
 *
 *    http://www.apache.org/licenses/LICENSE-2.0
 *
 * Unless required by applicable law or agreed to in writing, software
 * distributed under the License is distributed on an "AS IS" BASIS,
 * WITHOUT WARRANTIES OR CONDITIONS OF ANY KIND, either express or implied.
 * See the License for the specific language governing permissions and
 * limitations under the License.
 */

package kafka.server.builders;

import kafka.log.LogManager;
import kafka.server.AddPartitionsToTxnManager;
import kafka.server.AlterPartitionManager;
import kafka.server.BrokerTopicStats;
import kafka.server.DelayedDeleteRecords;
import kafka.server.DelayedElectLeader;
import kafka.server.DelayedFetch;
import kafka.server.DelayedOperationPurgatory;
import kafka.server.DelayedProduce;
import kafka.server.KafkaConfig;
import kafka.server.MetadataCache;
import kafka.server.QuotaFactory.QuotaManagers;
import kafka.server.ReplicaManager;
import kafka.log.remote.RemoteLogManager;
import kafka.zk.KafkaZkClient;
import org.apache.kafka.common.metrics.Metrics;
import org.apache.kafka.common.utils.Time;
import org.apache.kafka.storage.internals.log.LogDirFailureChannel;
import org.apache.kafka.server.util.Scheduler;
import scala.compat.java8.OptionConverters;

import java.util.Collections;
import java.util.Optional;
import java.util.concurrent.atomic.AtomicBoolean;


public class ReplicaManagerBuilder {
    private KafkaConfig config = null;
    private Metrics metrics = null;
    private Time time = Time.SYSTEM;
    private Scheduler scheduler = null;
    private LogManager logManager = null;
    private QuotaManagers quotaManagers = null;
    private MetadataCache metadataCache = null;
    private LogDirFailureChannel logDirFailureChannel = null;
    private AlterPartitionManager alterPartitionManager = null;
    private BrokerTopicStats brokerTopicStats = new BrokerTopicStats();
    private AtomicBoolean isShuttingDown = new AtomicBoolean(false);
    private Optional<RemoteLogManager> remoteLogManager = Optional.empty();
    private Optional<KafkaZkClient> zkClient = Optional.empty();
    private Optional<DelayedOperationPurgatory<DelayedProduce>> delayedProducePurgatory = Optional.empty();
    private Optional<DelayedOperationPurgatory<DelayedFetch>> delayedFetchPurgatory = Optional.empty();
    private Optional<DelayedOperationPurgatory<DelayedDeleteRecords>> delayedDeleteRecordsPurgatory = Optional.empty();
    private Optional<DelayedOperationPurgatory<DelayedElectLeader>> delayedElectLeaderPurgatory = Optional.empty();
    private Optional<String> threadNamePrefix = Optional.empty();
<<<<<<< HEAD
    private Optional<AddPartitionsToTxnManager> addPartitionsToTxnManager = Optional.empty();
=======
    private Long brokerEpoch = -1L;

>>>>>>> 55c238b1
    public ReplicaManagerBuilder setConfig(KafkaConfig config) {
        this.config = config;
        return this;
    }

    public ReplicaManagerBuilder setMetrics(Metrics metrics) {
        this.metrics = metrics;
        return this;
    }

    public ReplicaManagerBuilder setTime(Time time) {
        this.time = time;
        return this;
    }

    public ReplicaManagerBuilder setScheduler(Scheduler scheduler) {
        this.scheduler = scheduler;
        return this;
    }

    public ReplicaManagerBuilder setLogManager(LogManager logManager) {
        this.logManager = logManager;
        return this;
    }

    public ReplicaManagerBuilder setRemoteLogManager(RemoteLogManager remoteLogManager) {
        this.remoteLogManager = Optional.ofNullable(remoteLogManager);
        return this;
    }

    public ReplicaManagerBuilder setQuotaManagers(QuotaManagers quotaManagers) {
        this.quotaManagers = quotaManagers;
        return this;
    }

    public ReplicaManagerBuilder setMetadataCache(MetadataCache metadataCache) {
        this.metadataCache = metadataCache;
        return this;
    }

    public ReplicaManagerBuilder setLogDirFailureChannel(LogDirFailureChannel logDirFailureChannel) {
        this.logDirFailureChannel = logDirFailureChannel;
        return this;
    }

    public ReplicaManagerBuilder setAlterPartitionManager(AlterPartitionManager alterPartitionManager) {
        this.alterPartitionManager = alterPartitionManager;
        return this;
    }

    public ReplicaManagerBuilder setBrokerTopicStats(BrokerTopicStats brokerTopicStats) {
        this.brokerTopicStats = brokerTopicStats;
        return this;
    }

    public ReplicaManagerBuilder setIsShuttingDown(AtomicBoolean isShuttingDown) {
        this.isShuttingDown = isShuttingDown;
        return this;
    }

    public ReplicaManagerBuilder setZkClient(KafkaZkClient zkClient) {
        this.zkClient = Optional.of(zkClient);
        return this;
    }

    public ReplicaManagerBuilder setDelayedProducePurgatory(DelayedOperationPurgatory<DelayedProduce> delayedProducePurgatory) {
        this.delayedProducePurgatory = Optional.of(delayedProducePurgatory);
        return this;
    }

    public ReplicaManagerBuilder setDelayedFetchPurgatory(DelayedOperationPurgatory<DelayedFetch> delayedFetchPurgatory) {
        this.delayedFetchPurgatory = Optional.of(delayedFetchPurgatory);
        return this;
    }

    public ReplicaManagerBuilder setDelayedDeleteRecordsPurgatory(DelayedOperationPurgatory<DelayedDeleteRecords> delayedDeleteRecordsPurgatory) {
        this.delayedDeleteRecordsPurgatory = Optional.of(delayedDeleteRecordsPurgatory);
        return this;
    }

    public ReplicaManagerBuilder setDelayedElectLeaderPurgatoryParam(DelayedOperationPurgatory<DelayedElectLeader> delayedElectLeaderPurgatory) {
        this.delayedElectLeaderPurgatory = Optional.of(delayedElectLeaderPurgatory);
        return this;
    }

    public ReplicaManagerBuilder setThreadNamePrefix(String threadNamePrefix) {
        this.threadNamePrefix = Optional.of(threadNamePrefix);
        return this;
    }

<<<<<<< HEAD
    public ReplicaManagerBuilder setAddPartitionsToTransactionManager(AddPartitionsToTxnManager addPartitionsToTxnManager) {
        this.addPartitionsToTxnManager = Optional.of(addPartitionsToTxnManager);
=======
    public ReplicaManagerBuilder setBrokerEpoch(long brokerEpoch) {
        this.brokerEpoch = brokerEpoch;
>>>>>>> 55c238b1
        return this;
    }

    public ReplicaManager build() {
        if (config == null) config = new KafkaConfig(Collections.emptyMap());
        if (metrics == null) metrics = new Metrics();
        if (logManager == null) throw new RuntimeException("You must set logManager");
        if (metadataCache == null) throw new RuntimeException("You must set metadataCache");
        if (logDirFailureChannel == null) throw new RuntimeException("You must set logDirFailureChannel");
        if (alterPartitionManager == null) throw new RuntimeException("You must set alterIsrManager");
        return new ReplicaManager(config,
                             metrics,
                             time,
                             scheduler,
                             logManager,
                             OptionConverters.toScala(remoteLogManager),
                             quotaManagers,
                             metadataCache,
                             logDirFailureChannel,
                             alterPartitionManager,
                             brokerTopicStats,
                             isShuttingDown,
                             OptionConverters.toScala(zkClient),
                             OptionConverters.toScala(delayedProducePurgatory),
                             OptionConverters.toScala(delayedFetchPurgatory),
                             OptionConverters.toScala(delayedDeleteRecordsPurgatory),
                             OptionConverters.toScala(delayedElectLeaderPurgatory),
                             OptionConverters.toScala(threadNamePrefix),
<<<<<<< HEAD
                             OptionConverters.toScala(addPartitionsToTxnManager));
=======
                             () -> brokerEpoch);
>>>>>>> 55c238b1
    }
}<|MERGE_RESOLUTION|>--- conflicted
+++ resolved
@@ -62,12 +62,9 @@
     private Optional<DelayedOperationPurgatory<DelayedDeleteRecords>> delayedDeleteRecordsPurgatory = Optional.empty();
     private Optional<DelayedOperationPurgatory<DelayedElectLeader>> delayedElectLeaderPurgatory = Optional.empty();
     private Optional<String> threadNamePrefix = Optional.empty();
-<<<<<<< HEAD
+    private Long brokerEpoch = -1L;
     private Optional<AddPartitionsToTxnManager> addPartitionsToTxnManager = Optional.empty();
-=======
-    private Long brokerEpoch = -1L;
 
->>>>>>> 55c238b1
     public ReplicaManagerBuilder setConfig(KafkaConfig config) {
         this.config = config;
         return this;
@@ -158,13 +155,13 @@
         return this;
     }
 
-<<<<<<< HEAD
+    public ReplicaManagerBuilder setBrokerEpoch(long brokerEpoch) {
+        this.brokerEpoch = brokerEpoch;
+        return this;
+    }
+
     public ReplicaManagerBuilder setAddPartitionsToTransactionManager(AddPartitionsToTxnManager addPartitionsToTxnManager) {
         this.addPartitionsToTxnManager = Optional.of(addPartitionsToTxnManager);
-=======
-    public ReplicaManagerBuilder setBrokerEpoch(long brokerEpoch) {
-        this.brokerEpoch = brokerEpoch;
->>>>>>> 55c238b1
         return this;
     }
 
@@ -193,10 +190,7 @@
                              OptionConverters.toScala(delayedDeleteRecordsPurgatory),
                              OptionConverters.toScala(delayedElectLeaderPurgatory),
                              OptionConverters.toScala(threadNamePrefix),
-<<<<<<< HEAD
+                             () -> brokerEpoch,
                              OptionConverters.toScala(addPartitionsToTxnManager));
-=======
-                             () -> brokerEpoch);
->>>>>>> 55c238b1
     }
 }