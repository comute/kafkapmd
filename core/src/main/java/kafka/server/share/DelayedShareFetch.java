--- conflicted
+++ resolved
@@ -50,45 +50,30 @@
  * A delayed share fetch operation has been introduced in case there is a share fetch request which cannot be completed instantaneously.
  */
 public class DelayedShareFetch extends DelayedOperation {
-<<<<<<< HEAD
-    private final SharePartitionManager.ShareFetchPartitionData shareFetchPartitionData;
-    private final ReplicaManager replicaManager;
-    private final Map<SharePartitionManager.SharePartitionKey, SharePartition> partitionCacheMap;
-    private Map<TopicIdPartition, FetchRequest.PartitionData> topicPartitionDataFromTryComplete = new LinkedHashMap<>();
-    private final DelayedActionQueue delayedActionQueue;
-    private final DelayedOperationPurgatory<DelayedShareFetch> delayedShareFetchPurgatory;
-=======
->>>>>>> 6ee46ea8
 
     private static final Logger log = LoggerFactory.getLogger(DelayedShareFetch.class);
 
     private final ShareFetchData shareFetchData;
     private final ReplicaManager replicaManager;
     private final Map<SharePartitionKey, SharePartition> partitionCacheMap;
+    private final DelayedActionQueue delayedActionQueue;
+    private final DelayedOperationPurgatory<DelayedShareFetch> delayedShareFetchPurgatory;
 
     private Map<TopicIdPartition, FetchRequest.PartitionData> topicPartitionDataFromTryComplete;
 
     DelayedShareFetch(
             ShareFetchData shareFetchData,
             ReplicaManager replicaManager,
-<<<<<<< HEAD
-            Map<SharePartitionManager.SharePartitionKey, SharePartition> partitionCacheMap,
+            Map<SharePartitionKey, SharePartition> partitionCacheMap,
             DelayedActionQueue delayedActionQueue,
             DelayedOperationPurgatory<DelayedShareFetch> delayedShareFetchPurgatory) {
-        super(shareFetchPartitionData.fetchParams().maxWaitMs, Option.empty());
-        this.shareFetchPartitionData = shareFetchPartitionData;
+        super(shareFetchData.fetchParams().maxWaitMs, Option.empty());
+        this.shareFetchData = shareFetchData;
         this.replicaManager = replicaManager;
         this.partitionCacheMap = partitionCacheMap;
         this.delayedActionQueue = delayedActionQueue;
         this.delayedShareFetchPurgatory = delayedShareFetchPurgatory;
-=======
-            Map<SharePartitionKey, SharePartition> partitionCacheMap) {
-        super(shareFetchData.fetchParams().maxWaitMs, Option.empty());
-        this.shareFetchData = shareFetchData;
-        this.replicaManager = replicaManager;
-        this.partitionCacheMap = partitionCacheMap;
         this.topicPartitionDataFromTryComplete = new LinkedHashMap<>();
->>>>>>> 6ee46ea8
     }
 
     /**
@@ -158,8 +143,7 @@
                         shareFetchData.future().complete(result);
                     }
                     // Releasing the lock to move ahead with the next request in queue.
-<<<<<<< HEAD
-                    releasePartitionLocks(shareFetchPartitionData.groupId(), topicPartitionData.keySet());
+                    releasePartitionLocks(shareFetchData.groupId(), topicPartitionData.keySet());
                     // If we have a fetch request completed for a topic-partition, we release the locks for that partition,
                     // then we should check if there is a pending share fetch request for the topic-partition and complete it.
                     // We add the action to delayed actions queue to avoid an infinite call stack, which could happen if
@@ -167,12 +151,9 @@
                     delayedActionQueue.add(() -> {
                         result.keySet().forEach(topicIdPartition ->
                             delayedShareFetchPurgatory.checkAndComplete(
-                                new DelayedShareFetchKey(shareFetchPartitionData.groupId(), topicIdPartition)));
+                                new DelayedShareFetchKey(shareFetchData.groupId(), topicIdPartition)));
                         return BoxedUnit.UNIT;
                     });
-=======
-                    releasePartitionLocks(shareFetchData.groupId(), topicPartitionData.keySet());
->>>>>>> 6ee46ea8
                 });
 
         } catch (Exception e) {
