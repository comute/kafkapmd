/*
 * Licensed to the Apache Software Foundation (ASF) under one or more
 * contributor license agreements. See the NOTICE file distributed with
 * this work for additional information regarding copyright ownership.
 * The ASF licenses this file to You under the Apache License, Version 2.0
 * (the "License"); you may not use this file except in compliance with
 * the License. You may obtain a copy of the License at
 *
 *    http://www.apache.org/licenses/LICENSE-2.0
 *
 * Unless required by applicable law or agreed to in writing, software
 * distributed under the License is distributed on an "AS IS" BASIS,
 * WITHOUT WARRANTIES OR CONDITIONS OF ANY KIND, either express or implied.
 * See the License for the specific language governing permissions and
 * limitations under the License.
 */
package kafka.server.share;

import kafka.cluster.Partition;
import kafka.server.DelayedOperation;
import kafka.server.LogReadResult;
import kafka.server.QuotaFactory;
import kafka.server.ReplicaManager;

import org.apache.kafka.common.TopicIdPartition;
import org.apache.kafka.common.message.ShareFetchResponseData;
import org.apache.kafka.common.requests.FetchRequest;
import org.apache.kafka.server.share.fetch.ShareFetchData;
import org.apache.kafka.server.storage.log.FetchIsolation;
import org.apache.kafka.server.storage.log.FetchPartitionData;
import org.apache.kafka.storage.internals.log.LogOffsetMetadata;
import org.apache.kafka.storage.internals.log.LogOffsetSnapshot;

import org.slf4j.Logger;
import org.slf4j.LoggerFactory;

import java.util.Collections;
import java.util.HashMap;
import java.util.LinkedHashMap;
import java.util.Map;
import java.util.Optional;
import java.util.Set;
import java.util.stream.Collectors;

import scala.Option;
import scala.Tuple2;
import scala.collection.Seq;
import scala.jdk.javaapi.CollectionConverters;
import scala.runtime.BoxedUnit;

/**
 * A delayed share fetch operation has been introduced in case there is a share fetch request which cannot be completed instantaneously.
 */
public class DelayedShareFetch extends DelayedOperation {

    private static final Logger log = LoggerFactory.getLogger(DelayedShareFetch.class);

    private final ShareFetchData shareFetchData;
    private final ReplicaManager replicaManager;

    private Map<TopicIdPartition, FetchRequest.PartitionData> topicPartitionDataFromTryComplete;
    private Map<TopicIdPartition, LogReadResult> logReadResponse;
    private final SharePartitionManager sharePartitionManager;

    DelayedShareFetch(
            ShareFetchData shareFetchData,
            ReplicaManager replicaManager,
            SharePartitionManager sharePartitionManager) {
        super(shareFetchData.fetchParams().maxWaitMs, Option.empty());
        this.shareFetchData = shareFetchData;
        this.replicaManager = replicaManager;
        this.topicPartitionDataFromTryComplete = new LinkedHashMap<>();
        this.logReadResponse = new LinkedHashMap<>();
        this.sharePartitionManager = sharePartitionManager;
    }

    @Override
    public void onExpiration() {
    }

    /**
     * Complete the share fetch operation by fetching records for all partitions in the share fetch request irrespective
     * of whether they have any acquired records. This is called when the fetch operation is forced to complete either
     * because records can be acquired for some partitions or due to MaxWaitMs timeout.
     */
    @Override
    public void onComplete() {
        log.trace("Completing the delayed share fetch request for group {}, member {}, "
            + "topic partitions {}", shareFetchData.groupId(), shareFetchData.memberId(),
            topicPartitionDataFromTryComplete.keySet());

        if (shareFetchData.future().isDone())
            return;

        Map<TopicIdPartition, FetchRequest.PartitionData> topicPartitionData;
        // tryComplete did not invoke forceComplete, so we need to check if we have any partitions to fetch.
        if (topicPartitionDataFromTryComplete.isEmpty())
            topicPartitionData = acquirablePartitions();
        // tryComplete invoked forceComplete, so we can use the data from tryComplete.
        else
            topicPartitionData = topicPartitionDataFromTryComplete;

        if (topicPartitionData.isEmpty()) {
            // No locks for share partitions could be acquired, so we complete the request with an empty response.
            shareFetchData.future().complete(Collections.emptyMap());
            return;
        }
        log.trace("Fetchable share partitions data: {} with groupId: {} fetch params: {}",
            topicPartitionData, shareFetchData.groupId(), shareFetchData.fetchParams());

        try {
<<<<<<< HEAD
            Map<TopicIdPartition, LogReadResult> responseData;
            if (logReadResponse.isEmpty())
                responseData = readFromLog(topicPartitionData);
            else
                // There can't be a case when we have a non-empty logReadResponse, and we have a fresh topicPartitionData
                // using tryComplete because purgatory ensures that 2 tryCompletes calls do not happen at the same time.
                responseData = combineLogReadResponse(topicPartitionData);

            Map<TopicIdPartition, FetchPartitionData> fetchPartitionsData = new LinkedHashMap<>();
            for (Map.Entry<TopicIdPartition, LogReadResult> entry : responseData.entrySet())
                fetchPartitionsData.put(entry.getKey(), entry.getValue().toFetchPartitionData(false));
=======
            Seq<Tuple2<TopicIdPartition, LogReadResult>> responseLogResult = replicaManager.readFromLog(
                shareFetchData.fetchParams(),
                CollectionConverters.asScala(
                    topicPartitionData.entrySet().stream().map(entry ->
                        new Tuple2<>(entry.getKey(), entry.getValue())).collect(Collectors.toList())
                ),
                QuotaFactory.UNBOUNDED_QUOTA,
                true);

            Map<TopicIdPartition, FetchPartitionData> responseData = new HashMap<>();
            responseLogResult.foreach(tpLogResult -> {
                TopicIdPartition topicIdPartition = tpLogResult._1();
                LogReadResult logResult = tpLogResult._2();
                FetchPartitionData fetchPartitionData = logResult.toFetchPartitionData(false);
                responseData.put(topicIdPartition, fetchPartitionData);
                return BoxedUnit.UNIT;
            });
>>>>>>> 7c536c96

            Map<TopicIdPartition, ShareFetchResponseData.PartitionData> result =
                ShareFetchUtils.processFetchResponse(shareFetchData, fetchPartitionsData, sharePartitionManager, replicaManager);
            shareFetchData.future().complete(result);
        } catch (Exception e) {
            log.error("Error processing delayed share fetch request", e);
            sharePartitionManager.handleFetchException(shareFetchData.groupId(), topicPartitionData.keySet(), shareFetchData.future(), e);
        } finally {
            // Releasing the lock to move ahead with the next request in queue.
            releasePartitionLocks(shareFetchData.groupId(), topicPartitionData.keySet());
            // If we have a fetch request completed for a topic-partition, we release the locks for that partition,
            // then we should check if there is a pending share fetch request for the topic-partition and complete it.
            // We add the action to delayed actions queue to avoid an infinite call stack, which could happen if
            // we directly call delayedShareFetchPurgatory.checkAndComplete
            replicaManager.addToActionQueue(() -> topicPartitionData.keySet().forEach(topicIdPartition ->
                replicaManager.completeDelayedShareFetchRequest(
                    new DelayedShareFetchGroupKey(shareFetchData.groupId(), topicIdPartition.topicId(), topicIdPartition.partition()))));
        }
    }

    /**
     * Try to complete the fetch operation if we can acquire records for any partition in the share fetch request.
     */
    @Override
    public boolean tryComplete() {
        if (anySharePartitionNoLongerExists()) {
            return forceComplete();
        }
        Map<TopicIdPartition, FetchRequest.PartitionData> topicPartitionData = acquirablePartitions();

        if (!topicPartitionData.isEmpty()) {
            Map<TopicIdPartition, LogReadResult> replicaManagerReadResponse = maybeUpdateFetchOffsetMetadataForTopicPartitions(topicPartitionData);
            if (isMinBytesSatisfied(topicPartitionData)) {
                topicPartitionDataFromTryComplete = topicPartitionData;
                if (replicaManagerReadResponse != null && !replicaManagerReadResponse.isEmpty())
                    logReadResponse = replicaManagerReadResponse;
                boolean completedByMe = forceComplete();
                // If invocation of forceComplete is not successful, then that means the request is already completed
                // hence release the acquired locks.
                if (!completedByMe) {
                    releasePartitionLocks(shareFetchData.groupId(), topicPartitionDataFromTryComplete.keySet());
                }
                return completedByMe;
            } else {
                log.debug("minBytes is not satisfied for the share fetch request for group {}, member {}, " +
                        "topic partitions {}", shareFetchData.groupId(), shareFetchData.memberId(),
                    shareFetchData.partitionMaxBytes().keySet());
                releasePartitionLocks(shareFetchData.groupId(), topicPartitionData.keySet());
            }
        } else {
            log.trace("Can't acquire records for any partition in the share fetch request for group {}, member {}, " +
                "topic partitions {}", shareFetchData.groupId(), shareFetchData.memberId(),
                shareFetchData.partitionMaxBytes().keySet());
        }
        return false;
    }

    /**
     * Prepare fetch request structure for partitions in the share fetch request for which we can acquire records.
     */
    // Visible for testing
    Map<TopicIdPartition, FetchRequest.PartitionData> acquirablePartitions() {
        // Initialize the topic partitions for which the fetch should be attempted.
        Map<TopicIdPartition, FetchRequest.PartitionData> topicPartitionData = new LinkedHashMap<>();

        shareFetchData.partitionMaxBytes().keySet().forEach(topicIdPartition -> {
            SharePartition sharePartition = sharePartitionManager.sharePartition(shareFetchData.groupId(), topicIdPartition);
            if (sharePartition == null) {
                log.debug("Encountered null share partition for groupId={}, topicIdPartition={}. Skipping it.", shareFetchData.groupId(), topicIdPartition);
                return;
            }

            int partitionMaxBytes = shareFetchData.partitionMaxBytes().getOrDefault(topicIdPartition, 0);
            // Add the share partition to the list of partitions to be fetched only if we can
            // acquire the fetch lock on it.
            if (sharePartition.maybeAcquireFetchLock()) {
                try {
                    // If the share partition is already at capacity, we should not attempt to fetch.
                    if (sharePartition.canAcquireRecords()) {
                        topicPartitionData.put(
                            topicIdPartition,
                            new FetchRequest.PartitionData(
                                topicIdPartition.topicId(),
                                sharePartition.nextFetchOffset(),
                                0,
                                partitionMaxBytes,
                                Optional.empty()
                            )
                        );
                    } else {
                        sharePartition.releaseFetchLock();
                        log.trace("Record lock partition limit exceeded for SharePartition {}, " +
                            "cannot acquire more records", sharePartition);
                    }
                } catch (Exception e) {
                    log.error("Error checking condition for SharePartition: {}", sharePartition, e);
                    // Release the lock, if error occurred.
                    sharePartition.releaseFetchLock();
                }
            }
        });
        return topicPartitionData;
    }

    // In case, fetch offset metadata doesn't exist for one or more topic partitions, we do a
    // replicaManager.readFromLog to populate the offset metadata.
    private Map<TopicIdPartition, LogReadResult> maybeUpdateFetchOffsetMetadataForTopicPartitions(Map<TopicIdPartition, FetchRequest.PartitionData> topicPartitionData) {
        Map<TopicIdPartition, FetchRequest.PartitionData> missingFetchOffsetMetadataTopicPartitions = new LinkedHashMap<>();
        for (Map.Entry<TopicIdPartition, FetchRequest.PartitionData> entry : topicPartitionData.entrySet()) {
            TopicIdPartition topicIdPartition = entry.getKey();
            SharePartition sharePartition = sharePartitionManager.sharePartition(shareFetchData.groupId(), topicIdPartition);
            if (sharePartition.fetchOffsetMetadata().isEmpty()) {
                missingFetchOffsetMetadataTopicPartitions.put(topicIdPartition, entry.getValue());
            }
        }
        if (missingFetchOffsetMetadataTopicPartitions.isEmpty()) {
            return null;
        }
        // We fetch data from replica manager corresponding to the topic partitions that have missing fetch offset metadata.
        Map<TopicIdPartition, LogReadResult> replicaManagerReadResponseData = readFromLog(missingFetchOffsetMetadataTopicPartitions);
        return updateFetchOffsetMetadataForMissingTopicPartitions(replicaManagerReadResponseData);
    }

    private Map<TopicIdPartition, LogReadResult> updateFetchOffsetMetadataForMissingTopicPartitions(
        Map<TopicIdPartition, LogReadResult> replicaManagerReadResponseData) {
        for (Map.Entry<TopicIdPartition, LogReadResult> entry : replicaManagerReadResponseData.entrySet()) {
            TopicIdPartition topicIdPartition = entry.getKey();
            SharePartition sharePartition = sharePartitionManager.sharePartition(shareFetchData.groupId(), topicIdPartition);
            LogReadResult replicaManagerLogReadResult = entry.getValue();
            if (replicaManagerLogReadResult == null) {
                log.debug("Replica manager read log result {} does not contain topic partition {}",
                    replicaManagerReadResponseData, topicIdPartition);
                continue;
            }
            sharePartition.updateLatestFetchOffsetMetadata(Optional.of(replicaManagerLogReadResult.info().fetchOffsetMetadata));
        }
        return replicaManagerReadResponseData;
    }

    private boolean isMinBytesSatisfied(Map<TopicIdPartition, FetchRequest.PartitionData> topicPartitionData) {
        long accumulatedSize = 0;
        try {
            for (Map.Entry<TopicIdPartition, FetchRequest.PartitionData> entry : topicPartitionData.entrySet()) {
                TopicIdPartition topicIdPartition = entry.getKey();
                FetchRequest.PartitionData partitionData = entry.getValue();
                LogOffsetMetadata endOffsetMetadata = endOffsetMetadataForTopicPartition(topicIdPartition);

                if (endOffsetMetadata == LogOffsetMetadata.UNKNOWN_OFFSET_METADATA)
                    continue;

                SharePartition sharePartition = sharePartitionManager.sharePartition(shareFetchData.groupId(), topicIdPartition);

                Optional<LogOffsetMetadata> optionalFetchOffsetMetadata = sharePartition.fetchOffsetMetadata();
                if (optionalFetchOffsetMetadata.isEmpty() || optionalFetchOffsetMetadata.get() == LogOffsetMetadata.UNKNOWN_OFFSET_METADATA)
                    continue;
                LogOffsetMetadata fetchOffsetMetadata = optionalFetchOffsetMetadata.get();

                if (fetchOffsetMetadata.messageOffset > endOffsetMetadata.messageOffset) {
                    log.debug("Satisfying delayed share fetch request for group {}, member {} since it is fetching later segments of " +
                        "topicIdPartition {}", shareFetchData.groupId(), shareFetchData.memberId(), topicIdPartition);
                    return true;
                } else if (fetchOffsetMetadata.messageOffset < endOffsetMetadata.messageOffset) {
                    if (fetchOffsetMetadata.onOlderSegment(endOffsetMetadata)) {
                        // This can happen when the fetch operation is falling behind the current segment or the partition
                        // has just rolled a new segment.
                        log.debug("Satisfying delayed share fetch request for group {}, member {} immediately since it is fetching older " +
                            "segments of topicIdPartition {}", shareFetchData.groupId(), shareFetchData.memberId(), topicIdPartition);
                        return true;
                    } else if (fetchOffsetMetadata.onSameSegment(endOffsetMetadata)) {
                        // we take the partition fetch size as upper bound when accumulating the bytes.
                        long bytesAvailable = Math.min(endOffsetMetadata.positionDiff(fetchOffsetMetadata), partitionData.maxBytes);
                        accumulatedSize += bytesAvailable;
                    }
                }
            }
            return accumulatedSize >= shareFetchData.fetchParams().minBytes;
        } catch (Exception e) {
            // Ideally we should complete the share fetch request's future exceptionally in this case from tryComplete itself.
            // A function that can be utilized is handleFetchException in an in-flight PR https://github.com/apache/kafka/pull/16842.
            // Perhaps, once the mentioned PR is merged, I'll change it to better exception handling.
            log.error("Error processing the minBytes criteria for share fetch request", e);
            return true;
        }
    }

    private LogOffsetMetadata endOffsetMetadataForTopicPartition(TopicIdPartition topicIdPartition) {
        Partition partition = replicaManager.getPartitionOrException(topicIdPartition.topicPartition());
        LogOffsetSnapshot offsetSnapshot = partition.fetchOffsetSnapshot(Optional.empty(), true);
        // The FetchIsolation type that we use for share fetch is FetchIsolation.HIGH_WATERMARK. In the future, we can
        // extend it other FetchIsolation types.
        FetchIsolation isolationType = shareFetchData.fetchParams().isolation;
        if (isolationType == FetchIsolation.LOG_END)
            return offsetSnapshot.logEndOffset;
        else if (isolationType == FetchIsolation.HIGH_WATERMARK)
            return offsetSnapshot.highWatermark;
        else
            return offsetSnapshot.lastStableOffset;

    }

    private Map<TopicIdPartition, LogReadResult> readFromLog(Map<TopicIdPartition, FetchRequest.PartitionData> topicPartitionData) {
        Seq<Tuple2<TopicIdPartition, LogReadResult>> responseLogResult = replicaManager.readFromLog(
            shareFetchData.fetchParams(),
            CollectionConverters.asScala(
                topicPartitionData.entrySet().stream().map(entry ->
                    new Tuple2<>(entry.getKey(), entry.getValue())).collect(Collectors.toList())
            ),
            QuotaFactory.UnboundedQuota$.MODULE$,
            true);

        Map<TopicIdPartition, LogReadResult> responseData = new HashMap<>();
        responseLogResult.foreach(tpLogResult -> {
            responseData.put(tpLogResult._1(), tpLogResult._2());
            return BoxedUnit.UNIT;
        });

        log.trace("Data successfully retrieved by replica manager: {}", responseData);
        return responseData;
    }

    private boolean anySharePartitionNoLongerExists() {
        for (TopicIdPartition topicIdPartition: shareFetchData.partitionMaxBytes().keySet()) {
            SharePartition sharePartition = sharePartitionManager.sharePartition(shareFetchData.groupId(), topicIdPartition);
            if (sharePartition == null) {
                log.debug("Encountered null share partition for groupId={}, topicIdPartition={}. Skipping it.", shareFetchData.groupId(), topicIdPartition);
                return true;
            }
        }
        return false;
    }

    // Visible for testing.
    Map<TopicIdPartition, LogReadResult> combineLogReadResponse(Map<TopicIdPartition, FetchRequest.PartitionData> topicPartitionData) {
        Map<TopicIdPartition, FetchRequest.PartitionData> missingLogReadTopicPartitions = new LinkedHashMap<>();
        for (Map.Entry<TopicIdPartition, FetchRequest.PartitionData> entry : topicPartitionData.entrySet()) {
            TopicIdPartition topicIdPartition = entry.getKey();
            FetchRequest.PartitionData partitionData = entry.getValue();
            if (!logReadResponse.containsKey(topicIdPartition)) {
                missingLogReadTopicPartitions.put(topicIdPartition, partitionData);
            }
        }
        if (missingLogReadTopicPartitions.isEmpty()) {
            return logReadResponse;
        }
        Map<TopicIdPartition, LogReadResult> missingTopicPartitionsLogReadResponse = readFromLog(missingLogReadTopicPartitions);
        missingTopicPartitionsLogReadResponse.putAll(logReadResponse);
        return missingTopicPartitionsLogReadResponse;
    }

    // Visible for testing. Only used for testing purposes.
    void updateLogReadResponse(Map<TopicIdPartition, LogReadResult> logReadResponse) {
        this.logReadResponse = logReadResponse;
    }

    // Visible for testing.
    void releasePartitionLocks(String groupId, Set<TopicIdPartition> topicIdPartitions) {
        topicIdPartitions.forEach(tp -> {
            SharePartition sharePartition = sharePartitionManager.sharePartition(groupId, tp);
            if (sharePartition == null) {
                log.error("Encountered null share partition for groupId={}, topicIdPartition={}. Skipping it.", shareFetchData.groupId(), tp);
                return;
            }
            sharePartition.releaseFetchLock();
        });
    }
}<|MERGE_RESOLUTION|>--- conflicted
+++ resolved
@@ -109,7 +109,6 @@
             topicPartitionData, shareFetchData.groupId(), shareFetchData.fetchParams());
 
         try {
-<<<<<<< HEAD
             Map<TopicIdPartition, LogReadResult> responseData;
             if (logReadResponse.isEmpty())
                 responseData = readFromLog(topicPartitionData);
@@ -121,25 +120,6 @@
             Map<TopicIdPartition, FetchPartitionData> fetchPartitionsData = new LinkedHashMap<>();
             for (Map.Entry<TopicIdPartition, LogReadResult> entry : responseData.entrySet())
                 fetchPartitionsData.put(entry.getKey(), entry.getValue().toFetchPartitionData(false));
-=======
-            Seq<Tuple2<TopicIdPartition, LogReadResult>> responseLogResult = replicaManager.readFromLog(
-                shareFetchData.fetchParams(),
-                CollectionConverters.asScala(
-                    topicPartitionData.entrySet().stream().map(entry ->
-                        new Tuple2<>(entry.getKey(), entry.getValue())).collect(Collectors.toList())
-                ),
-                QuotaFactory.UNBOUNDED_QUOTA,
-                true);
-
-            Map<TopicIdPartition, FetchPartitionData> responseData = new HashMap<>();
-            responseLogResult.foreach(tpLogResult -> {
-                TopicIdPartition topicIdPartition = tpLogResult._1();
-                LogReadResult logResult = tpLogResult._2();
-                FetchPartitionData fetchPartitionData = logResult.toFetchPartitionData(false);
-                responseData.put(topicIdPartition, fetchPartitionData);
-                return BoxedUnit.UNIT;
-            });
->>>>>>> 7c536c96
 
             Map<TopicIdPartition, ShareFetchResponseData.PartitionData> result =
                 ShareFetchUtils.processFetchResponse(shareFetchData, fetchPartitionsData, sharePartitionManager, replicaManager);
@@ -347,7 +327,7 @@
                 topicPartitionData.entrySet().stream().map(entry ->
                     new Tuple2<>(entry.getKey(), entry.getValue())).collect(Collectors.toList())
             ),
-            QuotaFactory.UnboundedQuota$.MODULE$,
+            QuotaFactory.UNBOUNDED_QUOTA,
             true);
 
         Map<TopicIdPartition, LogReadResult> responseData = new HashMap<>();
