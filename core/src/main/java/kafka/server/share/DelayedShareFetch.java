/*
 * Licensed to the Apache Software Foundation (ASF) under one or more
 * contributor license agreements. See the NOTICE file distributed with
 * this work for additional information regarding copyright ownership.
 * The ASF licenses this file to You under the Apache License, Version 2.0
 * (the "License"); you may not use this file except in compliance with
 * the License. You may obtain a copy of the License at
 *
 *    http://www.apache.org/licenses/LICENSE-2.0
 *
 * Unless required by applicable law or agreed to in writing, software
 * distributed under the License is distributed on an "AS IS" BASIS,
 * WITHOUT WARRANTIES OR CONDITIONS OF ANY KIND, either express or implied.
 * See the License for the specific language governing permissions and
 * limitations under the License.
 */
package kafka.server.share;

import kafka.server.DelayedOperation;
import kafka.server.LogReadResult;
import kafka.server.QuotaFactory;
import kafka.server.ReplicaManager;

import org.apache.kafka.common.TopicIdPartition;
import org.apache.kafka.common.message.ShareFetchResponseData;
import org.apache.kafka.common.requests.FetchRequest;
import org.apache.kafka.server.share.fetch.ShareFetchData;
import org.apache.kafka.server.storage.log.FetchPartitionData;

import org.slf4j.Logger;
import org.slf4j.LoggerFactory;

import java.util.Collections;
import java.util.HashMap;
import java.util.LinkedHashMap;
import java.util.Map;
import java.util.Optional;
import java.util.Set;
import java.util.concurrent.atomic.AtomicInteger;
import java.util.stream.Collectors;

import scala.Option;
import scala.Tuple2;
import scala.collection.Seq;
import scala.jdk.javaapi.CollectionConverters;
import scala.runtime.BoxedUnit;

/**
 * A delayed share fetch operation has been introduced in case there is a share fetch request which cannot be completed instantaneously.
 */
public class DelayedShareFetch extends DelayedOperation {

    private static final Logger log = LoggerFactory.getLogger(DelayedShareFetch.class);

    private final ShareFetchData shareFetchData;
    private final ReplicaManager replicaManager;

    private Map<TopicIdPartition, FetchRequest.PartitionData> topicPartitionDataFromTryComplete;
<<<<<<< HEAD
    private Map<TopicIdPartition, FetchPartitionData> replicaManagerFetchDataFromTryComplete;
=======
    private final SharePartitionManager sharePartitionManager;
>>>>>>> 715606e7

    DelayedShareFetch(
            ShareFetchData shareFetchData,
            ReplicaManager replicaManager,
            SharePartitionManager sharePartitionManager) {
        super(shareFetchData.fetchParams().maxWaitMs, Option.empty());
        this.shareFetchData = shareFetchData;
        this.replicaManager = replicaManager;
        this.topicPartitionDataFromTryComplete = new LinkedHashMap<>();
        this.sharePartitionManager = sharePartitionManager;
    }

    @Override
    public void onExpiration() {
    }

    /**
     * Complete the share fetch operation by fetching records for all partitions in the share fetch request irrespective
     * of whether they have any acquired records. This is called when the fetch operation is forced to complete either
     * because records can be acquired for some partitions or due to MaxWaitMs timeout.
     */
    @Override
    public void onComplete() {
        log.trace("Completing the delayed share fetch request for group {}, member {}, " +
                        "topic partitions {}", shareFetchData.groupId(),
            shareFetchData.memberId(), shareFetchData.partitionMaxBytes().keySet());

        if (shareFetchData.future().isDone())
            return;

        Map<TopicIdPartition, FetchRequest.PartitionData> topicPartitionData;
        // tryComplete did not invoke forceComplete, so we need to check if we have any partitions to fetch.
        if (topicPartitionDataFromTryComplete.isEmpty())
            topicPartitionData = acquirablePartitions();
        // tryComplete invoked forceComplete, so we can use the data from tryComplete.
        else
            topicPartitionData = topicPartitionDataFromTryComplete;

        if (topicPartitionData.isEmpty()) {
            // No locks for share partitions could be acquired, so we complete the request with an empty response.
            shareFetchData.future().complete(Collections.emptyMap());
            return;
        }
        log.trace("Fetchable share partitions data: {} with groupId: {} fetch params: {}",
                topicPartitionData, shareFetchData.groupId(), shareFetchData.fetchParams());

        try {
            Seq<Tuple2<TopicIdPartition, LogReadResult>> responseLogResult = replicaManager.readFromLog(
                shareFetchData.fetchParams(),
                CollectionConverters.asScala(
                    topicPartitionData.entrySet().stream().map(entry ->
                        new Tuple2<>(entry.getKey(), entry.getValue())).collect(Collectors.toList())
                ),
                QuotaFactory.UnboundedQuota$.MODULE$,
                true);

            Map<TopicIdPartition, FetchPartitionData> responseData = new HashMap<>();
            responseLogResult.foreach(tpLogResult -> {
                TopicIdPartition topicIdPartition = tpLogResult._1();
                LogReadResult logResult = tpLogResult._2();
                FetchPartitionData fetchPartitionData = logResult.toFetchPartitionData(false);
                responseData.put(topicIdPartition, fetchPartitionData);
                return BoxedUnit.UNIT;
            });

            log.trace("Data successfully retrieved by replica manager: {}", responseData);
            Map<TopicIdPartition, ShareFetchResponseData.PartitionData> result =
                ShareFetchUtils.processFetchResponse(shareFetchData, responseData, sharePartitionManager, replicaManager);
            shareFetchData.future().complete(result);
        } catch (Exception e) {
            log.error("Error processing delayed share fetch request", e);
            shareFetchData.future().completeExceptionally(e);
        } finally {
            // Releasing the lock to move ahead with the next request in queue.
            releasePartitionLocks(shareFetchData.groupId(), topicPartitionData.keySet());
            // If we have a fetch request completed for a topic-partition, we release the locks for that partition,
            // then we should check if there is a pending share fetch request for the topic-partition and complete it.
            // We add the action to delayed actions queue to avoid an infinite call stack, which could happen if
            // we directly call delayedShareFetchPurgatory.checkAndComplete
            replicaManager.addToActionQueue(() -> {
                topicPartitionData.keySet().forEach(topicIdPartition ->
                    replicaManager.completeDelayedShareFetchRequest(
                        new DelayedShareFetchGroupKey(shareFetchData.groupId(), topicIdPartition.topicId(), topicIdPartition.partition())));
                return BoxedUnit.UNIT;
            });
        }
    }

    /**
     * Try to complete the fetch operation if we can acquire records for any partition in the share fetch request.
     */
    @Override
    public boolean tryComplete() {
        log.trace("Try to complete the delayed share fetch request for group {}, member {}, topic partitions {}",
            shareFetchData.groupId(), shareFetchData.memberId(),
            shareFetchData.partitionMaxBytes().keySet());

        topicPartitionDataFromTryComplete = acquirablePartitions();

        if (!topicPartitionDataFromTryComplete.isEmpty())
            return forceComplete();
        log.info("Can't acquire records for any partition in the share fetch request for group {}, member {}, " +
                "topic partitions {}", shareFetchData.groupId(),
                shareFetchData.memberId(), shareFetchData.partitionMaxBytes().keySet());
        return false;
    }

    /**
     * Prepare fetch request structure for partitions in the share fetch request for which we can acquire records.
     */
    // Visible for testing
    Map<TopicIdPartition, FetchRequest.PartitionData> acquirablePartitions() {
        // Initialize the topic partitions for which the fetch should be attempted.
        Map<TopicIdPartition, FetchRequest.PartitionData> topicPartitionData = new LinkedHashMap<>();

        shareFetchData.partitionMaxBytes().keySet().forEach(topicIdPartition -> {
            SharePartition sharePartition = sharePartitionManager.sharePartition(shareFetchData.groupId(), topicIdPartition);
            if (sharePartition == null) {
                log.error("Encountered null share partition for groupId={}, topicIdPartition={}. Skipping it.", shareFetchData.groupId(), topicIdPartition);
                return;
            }

            int partitionMaxBytes = shareFetchData.partitionMaxBytes().getOrDefault(topicIdPartition, 0);
            // Add the share partition to the list of partitions to be fetched only if we can
            // acquire the fetch lock on it.
            if (sharePartition.maybeAcquireFetchLock()) {
                // If the share partition is already at capacity, we should not attempt to fetch.
                if (sharePartition.canAcquireRecords()) {
                    topicPartitionData.put(
                            topicIdPartition,
                            new FetchRequest.PartitionData(
                                    topicIdPartition.topicId(),
                                    sharePartition.nextFetchOffset(),
                                    0,
                                    partitionMaxBytes,
                                    Optional.empty()
                            )
                    );
                } else {
                    sharePartition.releaseFetchLock();
                    log.trace("Record lock partition limit exceeded for SharePartition {}, " +
                            "cannot acquire more records", sharePartition);
                }
            }
        });
        return topicPartitionData;
    }

    /**
     * Prepare partitions fetch data structure for acquirable partitions in the share fetch request satisfying minBytes criteria.
     */
    Map<TopicIdPartition, FetchPartitionData> replicaManagerFetchData(Map<TopicIdPartition, FetchRequest.PartitionData> topicPartitionData) {
        log.trace("Fetchable share partitions data: {} with groupId: {} fetch params: {}", topicPartitionData,
            shareFetchData.groupId(), shareFetchData.fetchParams());

        Seq<Tuple2<TopicIdPartition, LogReadResult>> responseLogResult = replicaManager.readFromLog(
            shareFetchData.fetchParams(),
            CollectionConverters.asScala(
                topicPartitionData.entrySet().stream().map(entry ->
                    new Tuple2<>(entry.getKey(), entry.getValue())).collect(Collectors.toList())
            ),
            QuotaFactory.UnboundedQuota$.MODULE$,
            true);

        Map<TopicIdPartition, FetchPartitionData> responseData = new HashMap<>();
        AtomicInteger accumulatedBytes = new AtomicInteger(0);

        responseLogResult.foreach(tpLogResult -> {
            TopicIdPartition topicIdPartition = tpLogResult._1();
            LogReadResult logResult = tpLogResult._2();
            FetchPartitionData fetchPartitionData = logResult.toFetchPartitionData(false);
            responseData.put(topicIdPartition, fetchPartitionData);
            accumulatedBytes.addAndGet(logResult.info().records.sizeInBytes());
            return BoxedUnit.UNIT;
        });

        if (accumulatedBytes.get() >= shareFetchData.fetchParams().minBytes)
            return responseData;
        return Collections.emptyMap();
    }

    private void releasePartitionLocks(String groupId, Set<TopicIdPartition> topicIdPartitions) {
        topicIdPartitions.forEach(tp -> {
            SharePartition sharePartition = sharePartitionManager.sharePartition(groupId, tp);
            if (sharePartition == null) {
                log.error("Encountered null share partition for groupId={}, topicIdPartition={}. Skipping it.", shareFetchData.groupId(), tp);
                return;
            }
            sharePartition.releaseFetchLock();
        });
    }
}<|MERGE_RESOLUTION|>--- conflicted
+++ resolved
@@ -56,11 +56,8 @@
     private final ReplicaManager replicaManager;
 
     private Map<TopicIdPartition, FetchRequest.PartitionData> topicPartitionDataFromTryComplete;
-<<<<<<< HEAD
+    private final SharePartitionManager sharePartitionManager;
     private Map<TopicIdPartition, FetchPartitionData> replicaManagerFetchDataFromTryComplete;
-=======
-    private final SharePartitionManager sharePartitionManager;
->>>>>>> 715606e7
 
     DelayedShareFetch(
             ShareFetchData shareFetchData,
