--- conflicted
+++ resolved
@@ -292,13 +292,8 @@
 
                 // If we have an acknowledgement completed for a topic-partition, then we should check if
                 // there is a pending share fetch request for the topic-partition and complete it.
-<<<<<<< HEAD
-                DelayedShareFetchKey delayedShareFetchKey = new DelayedShareFetchKey(groupId, topicIdPartition);
+                DelayedShareFetchKey delayedShareFetchKey = new DelayedShareFetchGroupKey(groupId, topicIdPartition.topicId(), topicIdPartition.partition());
                 replicaManager.completeDelayedShareFetchRequest(delayedShareFetchKey);
-=======
-                DelayedShareFetchKey delayedShareFetchKey = new DelayedShareFetchGroupKey(groupId, topicIdPartition.topicId(), topicIdPartition.partition());
-                delayedShareFetchPurgatory.checkAndComplete(delayedShareFetchKey);
->>>>>>> 8125c3da
 
                 futures.put(topicIdPartition, future);
             } else {
@@ -320,7 +315,7 @@
     void addPurgatoryCheckAndCompleteDelayedActionToActionQueue(Set<TopicIdPartition> topicIdPartitions, String groupId) {
         delayedActionsQueue.add(() -> {
             topicIdPartitions.forEach(topicIdPartition ->
-                delayedShareFetchPurgatory.checkAndComplete(
+                replicaManager.completeDelayedShareFetchRequest(
                     new DelayedShareFetchGroupKey(groupId, topicIdPartition.topicId(), topicIdPartition.partition())));
             return BoxedUnit.UNIT;
         });
@@ -375,13 +370,8 @@
                 });
                 // If we have a release acquired request completed for a topic-partition, then we should check if
                 // there is a pending share fetch request for the topic-partition and complete it.
-<<<<<<< HEAD
-                DelayedShareFetchKey delayedShareFetchKey = new DelayedShareFetchKey(groupId, topicIdPartition);
+                DelayedShareFetchKey delayedShareFetchKey = new DelayedShareFetchGroupKey(groupId, topicIdPartition.topicId(), topicIdPartition.partition());
                 replicaManager.completeDelayedShareFetchRequest(delayedShareFetchKey);
-=======
-                DelayedShareFetchKey delayedShareFetchKey = new DelayedShareFetchGroupKey(groupId, topicIdPartition.topicId(), topicIdPartition.partition());
-                delayedShareFetchPurgatory.checkAndComplete(delayedShareFetchKey);
->>>>>>> 8125c3da
 
                 futuresMap.put(topicIdPartition, future);
             }
@@ -627,11 +617,7 @@
                 });
 
             // Add the share fetch to the delayed share fetch purgatory to process the fetch request.
-<<<<<<< HEAD
-            addDelayedShareFetch(new DelayedShareFetch(shareFetchData, replicaManager, partitionCacheMap, delayedActionsQueue),
-=======
             addDelayedShareFetch(new DelayedShareFetch(shareFetchData, replicaManager, this),
->>>>>>> 8125c3da
                 delayedShareFetchWatchKeys);
 
             // Release the lock so that other threads can process the queue.
