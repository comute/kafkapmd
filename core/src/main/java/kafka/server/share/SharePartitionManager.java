/*
 * Licensed to the Apache Software Foundation (ASF) under one or more
 * contributor license agreements. See the NOTICE file distributed with
 * this work for additional information regarding copyright ownership.
 * The ASF licenses this file to You under the Apache License, Version 2.0
 * (the "License"); you may not use this file except in compliance with
 * the License. You may obtain a copy of the License at
 *
 *    http://www.apache.org/licenses/LICENSE-2.0
 *
 * Unless required by applicable law or agreed to in writing, software
 * distributed under the License is distributed on an "AS IS" BASIS,
 * WITHOUT WARRANTIES OR CONDITIONS OF ANY KIND, either express or implied.
 * See the License for the specific language governing permissions and
 * limitations under the License.
 */
package kafka.server.share;

import kafka.cluster.PartitionListener;
import kafka.server.ReplicaManager;

import org.apache.kafka.clients.consumer.AcknowledgeType;
import org.apache.kafka.common.TopicIdPartition;
import org.apache.kafka.common.TopicPartition;
import org.apache.kafka.common.Uuid;
import org.apache.kafka.common.errors.FencedStateEpochException;
import org.apache.kafka.common.errors.GroupIdNotFoundException;
import org.apache.kafka.common.errors.LeaderNotAvailableException;
import org.apache.kafka.common.errors.NotLeaderOrFollowerException;
import org.apache.kafka.common.errors.UnknownTopicOrPartitionException;
import org.apache.kafka.common.message.ShareAcknowledgeResponseData;
import org.apache.kafka.common.message.ShareFetchResponseData.PartitionData;
import org.apache.kafka.common.metrics.Metrics;
import org.apache.kafka.common.metrics.Sensor;
import org.apache.kafka.common.metrics.stats.Avg;
import org.apache.kafka.common.metrics.stats.Max;
import org.apache.kafka.common.metrics.stats.Meter;
import org.apache.kafka.common.protocol.Errors;
import org.apache.kafka.common.requests.ShareFetchRequest;
import org.apache.kafka.common.requests.ShareRequestMetadata;
import org.apache.kafka.common.utils.ImplicitLinkedHashCollection;
import org.apache.kafka.common.utils.Time;
import org.apache.kafka.coordinator.group.GroupConfigManager;
import org.apache.kafka.server.share.CachedSharePartition;
import org.apache.kafka.server.share.SharePartitionKey;
import org.apache.kafka.server.share.acknowledge.ShareAcknowledgementBatch;
import org.apache.kafka.server.share.context.FinalContext;
import org.apache.kafka.server.share.context.ShareFetchContext;
import org.apache.kafka.server.share.context.ShareSessionContext;
import org.apache.kafka.server.share.fetch.DelayedShareFetchGroupKey;
import org.apache.kafka.server.share.fetch.DelayedShareFetchKey;
import org.apache.kafka.server.share.fetch.DelayedShareFetchPartitionKey;
import org.apache.kafka.server.share.fetch.ShareFetch;
import org.apache.kafka.server.share.persister.Persister;
import org.apache.kafka.server.share.session.ShareSession;
import org.apache.kafka.server.share.session.ShareSessionCache;
import org.apache.kafka.server.share.session.ShareSessionKey;
import org.apache.kafka.server.storage.log.FetchParams;
import org.apache.kafka.server.util.FutureUtils;
import org.apache.kafka.server.util.timer.SystemTimer;
import org.apache.kafka.server.util.timer.SystemTimerReaper;
import org.apache.kafka.server.util.timer.Timer;

import org.slf4j.Logger;
import org.slf4j.LoggerFactory;

import java.util.ArrayList;
import java.util.Collection;
import java.util.Collections;
import java.util.HashMap;
import java.util.LinkedHashMap;
import java.util.List;
import java.util.Map;
import java.util.Objects;
import java.util.concurrent.CompletableFuture;
import java.util.concurrent.ConcurrentHashMap;
import java.util.function.BiConsumer;

/**
 * The SharePartitionManager is responsible for managing the SharePartitions and ShareSessions.
 * It is responsible for fetching messages from the log and acknowledging the messages.
 */
public class SharePartitionManager implements AutoCloseable {

    private static final Logger log = LoggerFactory.getLogger(SharePartitionManager.class);

    /**
     * The partition cache map is used to store the SharePartition objects for each share group topic-partition.
     */
    private final Map<SharePartitionKey, SharePartition> partitionCacheMap;

    /**
     * The replica manager is used to fetch messages from the log.
     */
    private final ReplicaManager replicaManager;

    /**
     * The time instance is used to get the current time.
     */
    private final Time time;

    /**
     * The share session cache stores the share sessions.
     */
    private final ShareSessionCache cache;

    /**
     * The group config manager is used to retrieve the values for dynamic group configurations
     */
    private final GroupConfigManager groupConfigManager;

    /**
     * The default record lock duration is the time in milliseconds that a record lock is held for.
     * This default value can be overridden by a group-specific configuration.
     */
    private final int defaultRecordLockDurationMs;

    /**
     * The timer is used to schedule the records lock timeout.
     */
    private final Timer timer;

    /**
     * The max in flight messages is the maximum number of messages that can be in flight at any one time per share-partition.
     */
    private final int maxInFlightMessages;

    /**
     * The max delivery count is the maximum number of times a message can be delivered before it is considered to be archived.
     */
    private final int maxDeliveryCount;

    /**
     * The persister is used to persist the share partition state.
     */
    private final Persister persister;

    /**
     * Class with methods to record share group metrics.
     */
    private final ShareGroupMetrics shareGroupMetrics;

    /**
     * The max fetch records is the maximum number of records that can be fetched by a share fetch request.
     */
    private final int maxFetchRecords;

    public SharePartitionManager(
        ReplicaManager replicaManager,
        Time time,
        ShareSessionCache cache,
        int defaultRecordLockDurationMs,
        int maxDeliveryCount,
        int maxInFlightMessages,
        int maxFetchRecords,
        Persister persister,
        GroupConfigManager groupConfigManager,
        Metrics metrics
    ) {
        this(replicaManager,
            time,
            cache,
            new ConcurrentHashMap<>(),
            defaultRecordLockDurationMs,
            maxDeliveryCount,
            maxInFlightMessages,
            maxFetchRecords,
            persister,
            groupConfigManager,
            metrics
        );
    }

    private SharePartitionManager(
        ReplicaManager replicaManager,
        Time time,
        ShareSessionCache cache,
        Map<SharePartitionKey, SharePartition> partitionCacheMap,
        int defaultRecordLockDurationMs,
        int maxDeliveryCount,
        int maxInFlightMessages,
        int maxFetchRecords,
        Persister persister,
        GroupConfigManager groupConfigManager,
        Metrics metrics
    ) {
        this(replicaManager,
            time,
            cache,
            partitionCacheMap,
            defaultRecordLockDurationMs,
            new SystemTimerReaper("share-group-lock-timeout-reaper",
                new SystemTimer("share-group-lock-timeout")),
            maxDeliveryCount,
            maxInFlightMessages,
            maxFetchRecords,
            persister,
            groupConfigManager,
            metrics
        );
    }

    // Visible for testing.
    SharePartitionManager(
            ReplicaManager replicaManager,
            Time time,
            ShareSessionCache cache,
            Map<SharePartitionKey, SharePartition> partitionCacheMap,
            int defaultRecordLockDurationMs,
            Timer timer,
            int maxDeliveryCount,
            int maxInFlightMessages,
            int maxFetchRecords,
            Persister persister,
            GroupConfigManager groupConfigManager,
            Metrics metrics
    ) {
        this.replicaManager = replicaManager;
        this.time = time;
        this.cache = cache;
        this.partitionCacheMap = partitionCacheMap;
        this.defaultRecordLockDurationMs = defaultRecordLockDurationMs;
        this.timer = timer;
        this.maxDeliveryCount = maxDeliveryCount;
        this.maxInFlightMessages = maxInFlightMessages;
        this.persister = persister;
        this.groupConfigManager = groupConfigManager;
        this.shareGroupMetrics = new ShareGroupMetrics(Objects.requireNonNull(metrics), time);
        this.maxFetchRecords = maxFetchRecords;
    }

    /**
     * The fetch messages method is used to fetch messages from the log for the specified topic-partitions.
     * The method returns a future that will be completed with the fetched messages.
     *
     * @param groupId The group id, this is used to identify the share group.
     * @param memberId The member id, generated by the group-coordinator, this is used to identify the client.
     * @param fetchParams The fetch parameters from the share fetch request.
     * @param partitionMaxBytes The maximum number of bytes to fetch for each partition.
     *
     * @return A future that will be completed with the fetched messages.
     */
    public CompletableFuture<Map<TopicIdPartition, PartitionData>> fetchMessages(
        String groupId,
        String memberId,
        FetchParams fetchParams,
        Map<TopicIdPartition, Integer> partitionMaxBytes
    ) {
        log.trace("Fetch request for topicIdPartitions: {} with groupId: {} fetch params: {}",
                partitionMaxBytes.keySet(), groupId, fetchParams);

        CompletableFuture<Map<TopicIdPartition, PartitionData>> future = new CompletableFuture<>();
        processShareFetch(new ShareFetch(fetchParams, groupId, memberId, future, partitionMaxBytes, maxFetchRecords));

        return future;
    }

    /**
     * The acknowledge method is used to acknowledge the messages that have been fetched.
     * The method returns a future that will be completed with the acknowledge response.
     *
     * @param memberId The member id, generated by the group-coordinator, this is used to identify the client.
     * @param groupId The group id, this is used to identify the share group.
     * @param acknowledgeTopics The acknowledge topics and their corresponding acknowledge batches.
     *
     * @return A future that will be completed with the acknowledge response.
     */
    public CompletableFuture<Map<TopicIdPartition, ShareAcknowledgeResponseData.PartitionData>> acknowledge(
        String memberId,
        String groupId,
        Map<TopicIdPartition, List<ShareAcknowledgementBatch>> acknowledgeTopics
    ) {
        log.trace("Acknowledge request for topicIdPartitions: {} with groupId: {}",
            acknowledgeTopics.keySet(), groupId);
        this.shareGroupMetrics.shareAcknowledgement();
        Map<TopicIdPartition, CompletableFuture<Errors>> futures = new HashMap<>();
        acknowledgeTopics.forEach((topicIdPartition, acknowledgePartitionBatches) -> {
            SharePartitionKey sharePartitionKey = sharePartitionKey(groupId, topicIdPartition);
            SharePartition sharePartition = partitionCacheMap.get(sharePartitionKey);
            if (sharePartition != null) {
                CompletableFuture<Errors> future = new CompletableFuture<>();
                sharePartition.acknowledge(memberId, acknowledgePartitionBatches).whenComplete((result, throwable) -> {
                    if (throwable != null) {
                        fencedSharePartitionHandler().accept(sharePartitionKey, throwable);
                        future.complete(Errors.forException(throwable));
                        return;
                    }
                    acknowledgePartitionBatches.forEach(batch -> batch.acknowledgeTypes().forEach(this.shareGroupMetrics::recordAcknowledgement));
                    future.complete(Errors.NONE);
                });

                // If we have an acknowledgement completed for a topic-partition, then we should check if
                // there is a pending share fetch request for the topic-partition and complete it.
                DelayedShareFetchKey delayedShareFetchKey = new DelayedShareFetchGroupKey(groupId, topicIdPartition.topicId(), topicIdPartition.partition());
                replicaManager.completeDelayedShareFetchRequest(delayedShareFetchKey);

                futures.put(topicIdPartition, future);
            } else {
                futures.put(topicIdPartition, CompletableFuture.completedFuture(Errors.UNKNOWN_TOPIC_OR_PARTITION));
            }
        });

        CompletableFuture<Void> allFutures = CompletableFuture.allOf(
            futures.values().toArray(new CompletableFuture[0]));
        return allFutures.thenApply(v -> {
            Map<TopicIdPartition, ShareAcknowledgeResponseData.PartitionData> result = new HashMap<>();
            futures.forEach((topicIdPartition, future) -> result.put(topicIdPartition, new ShareAcknowledgeResponseData.PartitionData()
                .setPartitionIndex(topicIdPartition.partition())
                .setErrorCode(future.join().code())));
            return result;
        });
    }

    /**
     * The release session method is used to release the session for the memberId of respective group.
     * The method post removing session also releases acquired records for the respective member.
     * The method returns a future that will be completed with the release response.
     *
     * @param groupId The group id, this is used to identify the share group.
     * @param memberId The member id, generated by the group-coordinator, this is used to identify the client.
     *
     * @return A future that will be completed with the release response.
     */
    public CompletableFuture<Map<TopicIdPartition, ShareAcknowledgeResponseData.PartitionData>> releaseSession(
        String groupId,
        String memberId
    ) {
        log.trace("Release session request for groupId: {}, memberId: {}", groupId, memberId);
        Uuid memberIdUuid = Uuid.fromString(memberId);
        List<TopicIdPartition> topicIdPartitions = cachedTopicIdPartitionsInShareSession(
            groupId, memberIdUuid);
        // Remove the share session from the cache.
        ShareSessionKey key = shareSessionKey(groupId, memberIdUuid);
        if (cache.remove(key) == null) {
            log.error("Share session error for {}: no such share session found", key);
            return FutureUtils.failedFuture(Errors.SHARE_SESSION_NOT_FOUND.exception());
        } else {
            log.debug("Removed share session with key " + key);
        }

        // Additionally release the acquired records for the respective member.
        if (topicIdPartitions.isEmpty()) {
            return CompletableFuture.completedFuture(Collections.emptyMap());
        }

        Map<TopicIdPartition, CompletableFuture<Errors>> futuresMap = new HashMap<>();
        topicIdPartitions.forEach(topicIdPartition -> {
            SharePartitionKey sharePartitionKey = sharePartitionKey(groupId, topicIdPartition);
            SharePartition sharePartition = partitionCacheMap.get(sharePartitionKey);
            if (sharePartition == null) {
                log.error("No share partition found for groupId {} topicPartition {} while releasing acquired topic partitions", groupId, topicIdPartition);
                futuresMap.put(topicIdPartition, CompletableFuture.completedFuture(Errors.UNKNOWN_TOPIC_OR_PARTITION));
            } else {
                CompletableFuture<Errors> future = new CompletableFuture<>();
                sharePartition.releaseAcquiredRecords(memberId).whenComplete((result, throwable) -> {
                    if (throwable != null) {
                        fencedSharePartitionHandler().accept(sharePartitionKey, throwable);
                        future.complete(Errors.forException(throwable));
                        return;
                    }
                    future.complete(Errors.NONE);
                });
                // If we have a release acquired request completed for a topic-partition, then we should check if
                // there is a pending share fetch request for the topic-partition and complete it.
                DelayedShareFetchKey delayedShareFetchKey = new DelayedShareFetchGroupKey(groupId, topicIdPartition.topicId(), topicIdPartition.partition());
                replicaManager.completeDelayedShareFetchRequest(delayedShareFetchKey);

                futuresMap.put(topicIdPartition, future);
            }
        });

        CompletableFuture<Void> allFutures = CompletableFuture.allOf(
            futuresMap.values().toArray(new CompletableFuture[0]));
        return allFutures.thenApply(v -> {
            Map<TopicIdPartition, ShareAcknowledgeResponseData.PartitionData> result = new HashMap<>();
            futuresMap.forEach((topicIdPartition, future) -> result.put(topicIdPartition, new ShareAcknowledgeResponseData.PartitionData()
                    .setPartitionIndex(topicIdPartition.partition())
                    .setErrorCode(future.join().code())));
            return result;
        });
    }

    /**
     * The newContext method is used to create a new share fetch context for every share fetch request.
     * @param groupId The group id in the share fetch request.
     * @param shareFetchData The topic-partitions and their corresponding maxBytes data in the share fetch request.
     * @param toForget The topic-partitions to forget present in the share fetch request.
     * @param reqMetadata The metadata in the share fetch request.
     * @param isAcknowledgeDataPresent This tells whether the fetch request received includes piggybacked acknowledgements or not
     * @return The new share fetch context object
     */
    public ShareFetchContext newContext(String groupId, Map<TopicIdPartition, ShareFetchRequest.SharePartitionData> shareFetchData,
                                        List<TopicIdPartition> toForget, ShareRequestMetadata reqMetadata, Boolean isAcknowledgeDataPresent) {
        ShareFetchContext context;
        // TopicPartition with maxBytes as 0 should not be added in the cachedPartitions
        Map<TopicIdPartition, ShareFetchRequest.SharePartitionData> shareFetchDataWithMaxBytes = new HashMap<>();
        shareFetchData.forEach((tp, sharePartitionData) -> {
            if (sharePartitionData.maxBytes > 0) shareFetchDataWithMaxBytes.put(tp, sharePartitionData);
        });
        // If the request's epoch is FINAL_EPOCH or INITIAL_EPOCH, we should remove the existing sessions. Also, start a
        // new session in case it is INITIAL_EPOCH. Hence, we need to treat them as special cases.
        if (reqMetadata.isFull()) {
            ShareSessionKey key = shareSessionKey(groupId, reqMetadata.memberId());
            if (reqMetadata.epoch() == ShareRequestMetadata.FINAL_EPOCH) {
                // If the epoch is FINAL_EPOCH, don't try to create a new session.
                if (!shareFetchDataWithMaxBytes.isEmpty()) {
                    throw Errors.INVALID_REQUEST.exception();
                }
                if (cache.get(key) == null) {
                    log.error("Share session error for {}: no such share session found", key);
                    throw Errors.SHARE_SESSION_NOT_FOUND.exception();
                }
                context = new FinalContext();
            } else {
                if (isAcknowledgeDataPresent) {
                    log.error("Acknowledge data present in Initial Fetch Request for group {} member {}", groupId, reqMetadata.memberId());
                    throw Errors.INVALID_REQUEST.exception();
                }
                if (cache.remove(key) != null) {
                    log.debug("Removed share session with key {}", key);
                }
                ImplicitLinkedHashCollection<CachedSharePartition> cachedSharePartitions = new
                        ImplicitLinkedHashCollection<>(shareFetchDataWithMaxBytes.size());
                shareFetchDataWithMaxBytes.forEach((topicIdPartition, reqData) ->
                    cachedSharePartitions.mustAdd(new CachedSharePartition(topicIdPartition, reqData, false)));
                ShareSessionKey responseShareSessionKey = cache.maybeCreateSession(groupId, reqMetadata.memberId(),
                        time.milliseconds(), cachedSharePartitions);
                if (responseShareSessionKey == null) {
                    log.error("Could not create a share session for group {} member {}", groupId, reqMetadata.memberId());
                    throw Errors.SHARE_SESSION_NOT_FOUND.exception();
                }

                context = new ShareSessionContext(reqMetadata, shareFetchDataWithMaxBytes);
                log.debug("Created a new ShareSessionContext with key {} isSubsequent {} returning {}. A new share " +
                        "session will be started.", responseShareSessionKey, false,
                        partitionsToLogString(shareFetchDataWithMaxBytes.keySet()));
            }
        } else {
            // We update the already existing share session.
            synchronized (cache) {
                ShareSessionKey key = shareSessionKey(groupId, reqMetadata.memberId());
                ShareSession shareSession = cache.get(key);
                if (shareSession == null) {
                    log.error("Share session error for {}: no such share session found", key);
                    throw Errors.SHARE_SESSION_NOT_FOUND.exception();
                }
                if (shareSession.epoch != reqMetadata.epoch()) {
                    log.debug("Share session error for {}: expected epoch {}, but got {} instead", key,
                            shareSession.epoch, reqMetadata.epoch());
                    throw Errors.INVALID_SHARE_SESSION_EPOCH.exception();
                }
                Map<ShareSession.ModifiedTopicIdPartitionType, List<TopicIdPartition>> modifiedTopicIdPartitions = shareSession.update(
                        shareFetchDataWithMaxBytes, toForget);
                cache.touch(shareSession, time.milliseconds());
                shareSession.epoch = ShareRequestMetadata.nextEpoch(shareSession.epoch);
                log.debug("Created a new ShareSessionContext for session key {}, epoch {}: " +
                                "added {}, updated {}, removed {}", shareSession.key(), shareSession.epoch,
                        partitionsToLogString(modifiedTopicIdPartitions.get(
                                ShareSession.ModifiedTopicIdPartitionType.ADDED)),
                        partitionsToLogString(modifiedTopicIdPartitions.get(ShareSession.ModifiedTopicIdPartitionType.UPDATED)),
                        partitionsToLogString(modifiedTopicIdPartitions.get(ShareSession.ModifiedTopicIdPartitionType.REMOVED))
                );
                context = new ShareSessionContext(reqMetadata, shareSession);
            }
        }
        return context;
    }

    /**
     * The acknowledgeSessionUpdate method is used to update the request epoch and lastUsed time of the share session.
     * @param groupId The group id in the share fetch request.
     * @param reqMetadata The metadata in the share acknowledge request.
     */
    public void acknowledgeSessionUpdate(String groupId, ShareRequestMetadata reqMetadata) {
        if (reqMetadata.epoch() == ShareRequestMetadata.INITIAL_EPOCH) {
            // ShareAcknowledge Request cannot have epoch as INITIAL_EPOCH (0)
            throw Errors.INVALID_SHARE_SESSION_EPOCH.exception();
        } else {
            synchronized (cache) {
                ShareSessionKey key = shareSessionKey(groupId, reqMetadata.memberId());
                ShareSession shareSession = cache.get(key);
                if (shareSession == null) {
                    log.debug("Share session error for {}: no such share session found", key);
                    throw Errors.SHARE_SESSION_NOT_FOUND.exception();
                }

                if (reqMetadata.epoch() == ShareRequestMetadata.FINAL_EPOCH) {
                    // If the epoch is FINAL_EPOCH, then return. Do not update the cache.
                    return;
                } else if (shareSession.epoch != reqMetadata.epoch()) {
                    log.debug("Share session error for {}: expected epoch {}, but got {} instead", key,
                            shareSession.epoch, reqMetadata.epoch());
                    throw Errors.INVALID_SHARE_SESSION_EPOCH.exception();
                }
                cache.touch(shareSession, time.milliseconds());
                shareSession.epoch = ShareRequestMetadata.nextEpoch(shareSession.epoch);
            }
        }
    }

    /**
     * The cachedTopicIdPartitionsInShareSession method is used to get the cached topic-partitions in the share session.
     *
     * @param groupId The group id in the share fetch request.
     * @param memberId The member id in the share fetch request.
     *
     * @return The list of cached topic-partitions in the share session if present, otherwise an empty list.
     */
    // Visible for testing.
    List<TopicIdPartition> cachedTopicIdPartitionsInShareSession(String groupId, Uuid memberId) {
        ShareSessionKey key = shareSessionKey(groupId, memberId);
        ShareSession shareSession = cache.get(key);
        if (shareSession == null) {
            return Collections.emptyList();
        }
        List<TopicIdPartition> cachedTopicIdPartitions = new ArrayList<>();
        shareSession.partitionMap().forEach(cachedSharePartition -> cachedTopicIdPartitions.add(
            new TopicIdPartition(cachedSharePartition.topicId(), new TopicPartition(cachedSharePartition.topic(), cachedSharePartition.partition()
            ))));
        return cachedTopicIdPartitions;
    }

    // Add the share fetch request to the delayed share fetch purgatory to process the fetch request if it can be
    // completed else watch until it can be completed/timeout.
    private void addDelayedShareFetch(DelayedShareFetch delayedShareFetch, List<DelayedShareFetchKey> keys) {
        replicaManager.addDelayedShareFetchRequest(delayedShareFetch, keys);
    }

    @Override
    public void close() throws Exception {
        this.timer.close();
    }

    private ShareSessionKey shareSessionKey(String groupId, Uuid memberId) {
        return new ShareSessionKey(groupId, memberId);
    }

    private static String partitionsToLogString(Collection<TopicIdPartition> partitions) {
        return ShareSession.partitionsToLogString(partitions, log.isTraceEnabled());
    }

    // Visible for testing.
    void processShareFetch(ShareFetch shareFetch) {
        if (shareFetch.partitionMaxBytes().isEmpty()) {
            // If there are no partitions to fetch then complete the future with an empty map.
            shareFetch.maybeComplete(Collections.emptyMap());
            return;
        }

        List<DelayedShareFetchKey> delayedShareFetchWatchKeys = new ArrayList<>();
        LinkedHashMap<TopicIdPartition, SharePartition> sharePartitions = new LinkedHashMap<>();
        for (TopicIdPartition topicIdPartition : shareFetch.partitionMaxBytes().keySet()) {
            SharePartitionKey sharePartitionKey = sharePartitionKey(
                shareFetch.groupId(),
                topicIdPartition
            );

            SharePartition sharePartition;
            try {
                sharePartition = getOrCreateSharePartition(sharePartitionKey);
            } catch (Exception e) {
                log.debug("Error processing share fetch request", e);
                shareFetch.addErroneous(topicIdPartition, e);
                // Continue iteration for other partitions in the request.
                continue;
            }

            // We add a key corresponding to each share partition in the request in the group so that when there are
            // acknowledgements/acquisition lock timeout etc., we have a way to perform checkAndComplete for all
            // such requests which are delayed because of lack of data to acquire for the share partition.
            DelayedShareFetchKey delayedShareFetchKey = new DelayedShareFetchGroupKey(shareFetch.groupId(),
                topicIdPartition.topicId(), topicIdPartition.partition());
            delayedShareFetchWatchKeys.add(delayedShareFetchKey);
            // We add a key corresponding to each topic partition in the request so that when the HWM is updated
            // for any topic partition, we have a way to perform checkAndComplete for all such requests which are
            // delayed because of lack of data to acquire for the topic partition.
            delayedShareFetchWatchKeys.add(new DelayedShareFetchPartitionKey(topicIdPartition.topicId(), topicIdPartition.partition()));

            CompletableFuture<Void> initializationFuture = sharePartition.maybeInitialize();
            final boolean initialized = initializationFuture.isDone();
            initializationFuture.whenComplete((result, throwable) -> {
                if (throwable != null) {
                    handleInitializationException(sharePartitionKey, shareFetch, throwable);
                }
                // Though the share partition is initialized asynchronously, but if already initialized or
                // errored then future should be completed immediately. If the initialization is not completed
                // immediately then the requests might be waiting in purgatory until the share partition
                // is initialized. Hence, trigger the completion of all pending delayed share fetch requests
                // for the share partition.
                if (!initialized)
                    replicaManager.completeDelayedShareFetchRequest(delayedShareFetchKey);
            });
            sharePartitions.put(topicIdPartition, sharePartition);
        }

        // If all the partitions in the request errored out, then complete the fetch request with an exception.
        if (shareFetch.errorInAllPartitions()) {
            shareFetch.maybeComplete(Collections.emptyMap());
            // Do not proceed with share fetch processing as all the partitions errored out.
            return;
        }

        // Add the share fetch to the delayed share fetch purgatory to process the fetch request.
        // The request will be added irrespective of whether the share partition is initialized or not.
        // Once the share partition is initialized, the delayed share fetch will be completed.
        addDelayedShareFetch(new DelayedShareFetch(shareFetch, replicaManager, fencedSharePartitionHandler(), sharePartitions), delayedShareFetchWatchKeys);
    }

    private SharePartition getOrCreateSharePartition(SharePartitionKey sharePartitionKey) {
        return partitionCacheMap.computeIfAbsent(sharePartitionKey,
                k -> {
                    long start = time.hiResClockMs();
                    int leaderEpoch = ShareFetchUtils.leaderEpoch(replicaManager, sharePartitionKey.topicIdPartition().topicPartition());
                    // Attach listener to Partition which shall invoke partition change handlers.
                    // However, as there could be multiple share partitions (per group name) for a single topic-partition,
                    // hence create separate listeners per share partition which holds the share partition key
                    // to identify the respective share partition.
                    SharePartitionListener listener = new SharePartitionListener(sharePartitionKey, replicaManager, partitionCacheMap);
                    replicaManager.maybeAddListener(sharePartitionKey.topicIdPartition().topicPartition(), listener);
                    SharePartition partition = new SharePartition(
                            sharePartitionKey.groupId(),
                            sharePartitionKey.topicIdPartition(),
                            leaderEpoch,
                            maxInFlightMessages,
                            maxDeliveryCount,
                            defaultRecordLockDurationMs,
                            timer,
                            time,
                            persister,
                            replicaManager,
                            groupConfigManager,
                            listener
                    );
                    this.shareGroupMetrics.partitionLoadTime(start);
                    return partition;
                });
    }

    private void handleInitializationException(
            SharePartitionKey sharePartitionKey,
            ShareFetch shareFetch,
            Throwable throwable) {
        if (throwable instanceof LeaderNotAvailableException) {
            log.debug("The share partition with key {} is not initialized yet", sharePartitionKey);
            // Skip any handling for this error as the share partition is still loading. The request
            // to fetch will be added in purgatory and will be completed once either timed out
            // or the share partition initialization completes.
            return;
        }

        // Remove the partition from the cache as it's failed to initialize.
        removeSharePartitionFromCache(sharePartitionKey, partitionCacheMap, replicaManager);
        // The partition initialization failed, so add the partition to the erroneous partitions.
        log.debug("Error initializing share partition with key {}", sharePartitionKey, throwable);
        shareFetch.addErroneous(sharePartitionKey.topicIdPartition(), throwable);
    }

    /**
     * The method returns a BiConsumer that handles share partition exceptions. The BiConsumer accepts
     * a share partition key and a throwable which specifies the exception.
     *
     * @return A BiConsumer that handles share partition exceptions.
     */
<<<<<<< HEAD
    private BiConsumer<SharePartitionKey, Throwable> fencedSharePartitionHandler() {
        return (sharePartitionKey, throwable) -> {
            if (throwable instanceof NotLeaderOrFollowerException || throwable instanceof FencedStateEpochException ||
                throwable instanceof GroupIdNotFoundException || throwable instanceof UnknownTopicOrPartitionException) {
                log.info("The share partition with key {} is fenced: {}", sharePartitionKey, throwable.getMessage());
                // The share partition is fenced hence remove the partition from map and let the client retry.
                // But surface the error to the client so client might take some action i.e. re-fetch
                // the metadata and retry the fetch on new leader.
                SharePartition sharePartition = partitionCacheMap.remove(sharePartitionKey);
                if (sharePartition != null) {
                    sharePartition.markFenced();
                }
            }
        };
=======
    public void handleFencedSharePartitionException(
        SharePartitionKey sharePartitionKey,
        Throwable throwable
    ) {
        if (throwable instanceof NotLeaderOrFollowerException || throwable instanceof FencedStateEpochException ||
            throwable instanceof GroupIdNotFoundException || throwable instanceof UnknownTopicOrPartitionException) {
            log.info("The share partition with key {} is fenced: {}", sharePartitionKey, throwable.getMessage());
            // The share partition is fenced hence remove the partition from map and let the client retry.
            // But surface the error to the client so client might take some action i.e. re-fetch
            // the metadata and retry the fetch on new leader.
            removeSharePartitionFromCache(sharePartitionKey, partitionCacheMap, replicaManager);
        }
>>>>>>> e99561e1
    }

    private SharePartitionKey sharePartitionKey(String groupId, TopicIdPartition topicIdPartition) {
        return new SharePartitionKey(groupId, topicIdPartition);
    }

    private static void removeSharePartitionFromCache(
        SharePartitionKey sharePartitionKey,
        Map<SharePartitionKey, SharePartition> map,
        ReplicaManager replicaManager
    ) {
        SharePartition sharePartition = map.remove(sharePartitionKey);
        if (sharePartition != null) {
            sharePartition.markFenced();
            replicaManager.removeListener(sharePartitionKey.topicIdPartition().topicPartition(), sharePartition.listener());
        }
    }

    /**
     * The SharePartitionListener is used to listen for partition events. The share partition is associated with
     * the topic-partition, we need to handle the partition events for the share partition.
     * <p>
     * The partition cache map stores share partitions against share partition key which comprises
     * group and topic-partition. Instead of maintaining a separate map for topic-partition to share partitions,
     * we can maintain the share partition key in the listener and create a new listener for each share partition.
     */
    static class SharePartitionListener implements PartitionListener {

        private final SharePartitionKey sharePartitionKey;
        private final ReplicaManager replicaManager;
        private final Map<SharePartitionKey, SharePartition> partitionCacheMap;

        SharePartitionListener(
            SharePartitionKey sharePartitionKey,
            ReplicaManager replicaManager,
            Map<SharePartitionKey, SharePartition> partitionCacheMap
        ) {
            this.sharePartitionKey = sharePartitionKey;
            this.replicaManager = replicaManager;
            this.partitionCacheMap = partitionCacheMap;
        }

        @Override
        public void onFailed(TopicPartition topicPartition) {
            log.debug("The share partition failed listener is invoked for the topic-partition: {}, share-partition: {}",
                topicPartition, sharePartitionKey);
            onUpdate(topicPartition);
        }

        @Override
        public void onDeleted(TopicPartition topicPartition) {
            log.debug("The share partition delete listener is invoked for the topic-partition: {}, share-partition: {}",
                topicPartition, sharePartitionKey);
            onUpdate(topicPartition);
        }

        @Override
        public void onBecomingFollower(TopicPartition topicPartition) {
            log.debug("The share partition becoming follower listener is invoked for the topic-partition: {}, share-partition: {}",
                topicPartition, sharePartitionKey);
            onUpdate(topicPartition);
        }

        private void onUpdate(TopicPartition topicPartition) {
            if (!sharePartitionKey.topicIdPartition().topicPartition().equals(topicPartition)) {
                log.error("The share partition listener is invoked for the wrong topic-partition: {}, share-partition: {}",
                    topicPartition, sharePartitionKey);
                return;
            }
            removeSharePartitionFromCache(sharePartitionKey, partitionCacheMap, replicaManager);
        }
    }

    static class ShareGroupMetrics {
        /**
         * share-acknowledgement (share-acknowledgement-rate and share-acknowledgement-count) - The total number of offsets acknowledged for share groups (requests to be ack).
         * record-acknowledgement (record-acknowledgement-rate and record-acknowledgement-count) - The number of records acknowledged per acknowledgement type.
         * partition-load-time (partition-load-time-avg and partition-load-time-max) - The time taken to load the share partitions.
         */

        public static final String METRICS_GROUP_NAME = "share-group-metrics";

        public static final String SHARE_ACK_SENSOR = "share-acknowledgement-sensor";
        public static final String SHARE_ACK_RATE = "share-acknowledgement-rate";
        public static final String SHARE_ACK_COUNT = "share-acknowledgement-count";

        public static final String RECORD_ACK_SENSOR_PREFIX = "record-acknowledgement";
        public static final String RECORD_ACK_RATE = "record-acknowledgement-rate";
        public static final String RECORD_ACK_COUNT = "record-acknowledgement-count";
        public static final String ACK_TYPE = "ack-type";

        public static final String PARTITION_LOAD_TIME_SENSOR = "partition-load-time-sensor";
        public static final String PARTITION_LOAD_TIME_AVG = "partition-load-time-avg";
        public static final String PARTITION_LOAD_TIME_MAX = "partition-load-time-max";

        public static final Map<Byte, String> RECORD_ACKS_MAP = new HashMap<>();
        
        private final Time time;
        private final Sensor shareAcknowledgementSensor;
        private final Map<Byte, Sensor> recordAcksSensorMap = new HashMap<>();
        private final Sensor partitionLoadTimeSensor;

        static {
            RECORD_ACKS_MAP.put((byte) 1, AcknowledgeType.ACCEPT.toString());
            RECORD_ACKS_MAP.put((byte) 2, AcknowledgeType.RELEASE.toString());
            RECORD_ACKS_MAP.put((byte) 3, AcknowledgeType.REJECT.toString());
        }

        public ShareGroupMetrics(Metrics metrics, Time time) {
            this.time = time;

            shareAcknowledgementSensor = metrics.sensor(SHARE_ACK_SENSOR);
            shareAcknowledgementSensor.add(new Meter(
                metrics.metricName(
                    SHARE_ACK_RATE,
                    METRICS_GROUP_NAME,
                    "Rate of acknowledge requests."),
                metrics.metricName(
                    SHARE_ACK_COUNT,
                    METRICS_GROUP_NAME,
                    "The number of acknowledge requests.")));

            for (Map.Entry<Byte, String> entry : RECORD_ACKS_MAP.entrySet()) {
                recordAcksSensorMap.put(entry.getKey(), metrics.sensor(String.format("%s-%s-sensor", RECORD_ACK_SENSOR_PREFIX, entry.getValue())));
                recordAcksSensorMap.get(entry.getKey())
                    .add(new Meter(
                        metrics.metricName(
                            RECORD_ACK_RATE,
                            METRICS_GROUP_NAME,
                            "Rate of records acknowledged per acknowledgement type.",
                            ACK_TYPE, entry.getValue()),
                        metrics.metricName(
                            RECORD_ACK_COUNT,
                            METRICS_GROUP_NAME,
                            "The number of records acknowledged per acknowledgement type.",
                            ACK_TYPE, entry.getValue())));
            }

            partitionLoadTimeSensor = metrics.sensor(PARTITION_LOAD_TIME_SENSOR);
            partitionLoadTimeSensor.add(metrics.metricName(
                    PARTITION_LOAD_TIME_AVG,
                    METRICS_GROUP_NAME,
                    "The average time in milliseconds to load the share partitions."),
                new Avg());
            partitionLoadTimeSensor.add(metrics.metricName(
                    PARTITION_LOAD_TIME_MAX,
                    METRICS_GROUP_NAME,
                    "The maximum time in milliseconds to load the share partitions."),
                new Max());
        }

        void shareAcknowledgement() {
            shareAcknowledgementSensor.record();
        }

        void recordAcknowledgement(byte ackType) {
            // unknown ack types (such as gaps for control records) are intentionally ignored
            if (recordAcksSensorMap.containsKey(ackType)) {
                recordAcksSensorMap.get(ackType).record();
            }
        }

        void partitionLoadTime(long start) {
            partitionLoadTimeSensor.record(time.hiResClockMs() - start);
        }
    }
}<|MERGE_RESOLUTION|>--- conflicted
+++ resolved
@@ -661,7 +661,6 @@
      *
      * @return A BiConsumer that handles share partition exceptions.
      */
-<<<<<<< HEAD
     private BiConsumer<SharePartitionKey, Throwable> fencedSharePartitionHandler() {
         return (sharePartitionKey, throwable) -> {
             if (throwable instanceof NotLeaderOrFollowerException || throwable instanceof FencedStateEpochException ||
@@ -670,26 +669,9 @@
                 // The share partition is fenced hence remove the partition from map and let the client retry.
                 // But surface the error to the client so client might take some action i.e. re-fetch
                 // the metadata and retry the fetch on new leader.
-                SharePartition sharePartition = partitionCacheMap.remove(sharePartitionKey);
-                if (sharePartition != null) {
-                    sharePartition.markFenced();
-                }
+                removeSharePartitionFromCache(sharePartitionKey, partitionCacheMap, replicaManager);
             }
         };
-=======
-    public void handleFencedSharePartitionException(
-        SharePartitionKey sharePartitionKey,
-        Throwable throwable
-    ) {
-        if (throwable instanceof NotLeaderOrFollowerException || throwable instanceof FencedStateEpochException ||
-            throwable instanceof GroupIdNotFoundException || throwable instanceof UnknownTopicOrPartitionException) {
-            log.info("The share partition with key {} is fenced: {}", sharePartitionKey, throwable.getMessage());
-            // The share partition is fenced hence remove the partition from map and let the client retry.
-            // But surface the error to the client so client might take some action i.e. re-fetch
-            // the metadata and retry the fetch on new leader.
-            removeSharePartitionFromCache(sharePartitionKey, partitionCacheMap, replicaManager);
-        }
->>>>>>> e99561e1
     }
 
     private SharePartitionKey sharePartitionKey(String groupId, TopicIdPartition topicIdPartition) {
