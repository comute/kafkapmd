/*
 * Licensed to the Apache Software Foundation (ASF) under one or more
 * contributor license agreements. See the NOTICE file distributed with
 * this work for additional information regarding copyright ownership.
 * The ASF licenses this file to You under the Apache License, Version 2.0
 * (the "License"); you may not use this file except in compliance with
 * the License. You may obtain a copy of the License at
 *
 *    http://www.apache.org/licenses/LICENSE-2.0
 *
 * Unless required by applicable law or agreed to in writing, software
 * distributed under the License is distributed on an "AS IS" BASIS,
 * WITHOUT WARRANTIES OR CONDITIONS OF ANY KIND, either express or implied.
 * See the License for the specific language governing permissions and
 * limitations under the License.
 */
package kafka.server.share;

import kafka.cluster.Partition;
import kafka.server.ReplicaManager;

import org.apache.kafka.common.TopicIdPartition;
import org.apache.kafka.common.TopicPartition;
import org.apache.kafka.common.errors.NotLeaderOrFollowerException;
import org.apache.kafka.common.message.ShareFetchResponseData;
import org.apache.kafka.common.protocol.Errors;
import org.apache.kafka.common.record.FileRecords;
import org.apache.kafka.common.requests.ListOffsetsRequest;
import org.apache.kafka.server.share.fetch.ShareAcquiredRecords;
import org.apache.kafka.server.share.fetch.ShareFetch;
import org.apache.kafka.server.storage.log.FetchPartitionData;

import org.slf4j.Logger;
import org.slf4j.LoggerFactory;

import java.util.Collections;
import java.util.HashMap;
import java.util.LinkedHashMap;
import java.util.Map;
import java.util.Optional;

import scala.Option;

/**
 * Utility class for post-processing of share fetch operations.
 */
public class ShareFetchUtils {
    private static final Logger log = LoggerFactory.getLogger(ShareFetchUtils.class);

    /**
     * Process the replica manager fetch response to create share fetch response. The response is created
     * by acquiring records from the share partition.
     */
    static Map<TopicIdPartition, ShareFetchResponseData.PartitionData> processFetchResponse(
            ShareFetch shareFetch,
            Map<TopicIdPartition, FetchPartitionData> responseData,
            LinkedHashMap<TopicIdPartition, SharePartition> sharePartitions,
            ReplicaManager replicaManager
    ) {
        Map<TopicIdPartition, ShareFetchResponseData.PartitionData> response = new HashMap<>();

        // Acquired records count for the share fetch request.
        int acquiredRecordsCount = 0;
        for (Map.Entry<TopicIdPartition, FetchPartitionData> entry : responseData.entrySet()) {
            TopicIdPartition topicIdPartition = entry.getKey();
            FetchPartitionData fetchPartitionData = entry.getValue();

<<<<<<< HEAD
            SharePartition sharePartition = sharePartitionManager.sharePartition(shareFetch.groupId(), topicIdPartition);
            if (sharePartition == null) {
                log.error("Encountered null share partition for groupId={}, topicIdPartition={}. Skipping it.", shareFetch.groupId(), topicIdPartition);
                continue;
            }
=======
            SharePartition sharePartition = sharePartitions.get(topicIdPartition);
>>>>>>> a0d4cbec
            ShareFetchResponseData.PartitionData partitionData = new ShareFetchResponseData.PartitionData()
                .setPartitionIndex(topicIdPartition.partition());

            if (fetchPartitionData.error.code() != Errors.NONE.code()) {
                partitionData
                    .setRecords(null)
                    .setErrorCode(fetchPartitionData.error.code())
                    .setErrorMessage(fetchPartitionData.error.message())
                    .setAcquiredRecords(Collections.emptyList());

                // In case we get OFFSET_OUT_OF_RANGE error, that's because the Log Start Offset is later than the fetch offset.
                // So, we would update the start and end offset of the share partition and still return an empty
                // response and let the client retry the fetch. This way we do not lose out on the data that
                // would be returned for other share partitions in the fetch request.
                if (fetchPartitionData.error.code() == Errors.OFFSET_OUT_OF_RANGE.code()) {
                    sharePartition.updateCacheAndOffsets(offsetForEarliestTimestamp(topicIdPartition, replicaManager));
                    // We set the error code to NONE, as we have updated the start offset of the share partition
                    // and the client can retry the fetch.
                    partitionData.setErrorCode(Errors.NONE.code());
                    partitionData.setErrorMessage(Errors.NONE.message());
                }
            } else {
<<<<<<< HEAD
                ShareAcquiredRecords shareAcquiredRecords = sharePartition.acquire(shareFetch.memberId(), shareFetch.maxFetchRecords() - acquiredRecordsCount, fetchPartitionData);
                log.trace("Acquired records for topicIdPartition: {} with share fetch data: {}, records: {}",
                    topicIdPartition, shareFetch, shareAcquiredRecords);
=======
                ShareAcquiredRecords shareAcquiredRecords = sharePartition.acquire(shareFetchData.memberId(), shareFetchData.maxFetchRecords() - acquiredRecordsCount, fetchPartitionData);
                log.trace("Acquired records: {} for topicIdPartition: {}", shareAcquiredRecords, topicIdPartition);
>>>>>>> a0d4cbec
                // Maybe, in the future, check if no records are acquired, and we want to retry
                // replica manager fetch. Depends on the share partition manager implementation,
                // if we want parallel requests for the same share partition or not.
                if (shareAcquiredRecords.acquiredRecords().isEmpty()) {
                    partitionData
                        .setRecords(null)
                        .setAcquiredRecords(Collections.emptyList());
                } else {
                    partitionData
                        // We set the records to the fetchPartitionData records. We do not alter the records
                        // fetched from the replica manager as they follow zero copy buffer. The acquired records
                        // might be a subset of the records fetched from the replica manager, depending
                        // on the max fetch records or available records in the share partition. The client
                        // sends the max bytes in request which should limit the bytes sent to the client
                        // in the response.
                        .setRecords(fetchPartitionData.records)
                        .setAcquiredRecords(shareAcquiredRecords.acquiredRecords());
                    acquiredRecordsCount += shareAcquiredRecords.count();
                }
            }
            response.put(topicIdPartition, partitionData);
        }
        return response;
    }

    /**
     * The method is used to get the offset for the earliest timestamp for the topic-partition.
     *
     * @return The offset for the earliest timestamp.
     */
    static long offsetForEarliestTimestamp(TopicIdPartition topicIdPartition, ReplicaManager replicaManager) {
        // Isolation level is only required when reading from the latest offset hence use Option.empty() for now.
        Option<FileRecords.TimestampAndOffset> timestampAndOffset = replicaManager.fetchOffsetForTimestamp(
                topicIdPartition.topicPartition(), ListOffsetsRequest.EARLIEST_TIMESTAMP, Option.empty(),
                Optional.empty(), true).timestampAndOffsetOpt();
        return timestampAndOffset.isEmpty() ? (long) 0 : timestampAndOffset.get().offset;
    }

    static int leaderEpoch(ReplicaManager replicaManager, TopicPartition tp) {
        Partition partition = replicaManager.getPartitionOrException(tp);
        if (!partition.isLeader()) {
            log.debug("The broker is not the leader for topic partition: {}-{}", tp.topic(), tp.partition());
            throw new NotLeaderOrFollowerException();
        }
        return partition.getLeaderEpoch();
    }
}<|MERGE_RESOLUTION|>--- conflicted
+++ resolved
@@ -65,15 +65,7 @@
             TopicIdPartition topicIdPartition = entry.getKey();
             FetchPartitionData fetchPartitionData = entry.getValue();
 
-<<<<<<< HEAD
-            SharePartition sharePartition = sharePartitionManager.sharePartition(shareFetch.groupId(), topicIdPartition);
-            if (sharePartition == null) {
-                log.error("Encountered null share partition for groupId={}, topicIdPartition={}. Skipping it.", shareFetch.groupId(), topicIdPartition);
-                continue;
-            }
-=======
             SharePartition sharePartition = sharePartitions.get(topicIdPartition);
->>>>>>> a0d4cbec
             ShareFetchResponseData.PartitionData partitionData = new ShareFetchResponseData.PartitionData()
                 .setPartitionIndex(topicIdPartition.partition());
 
@@ -96,14 +88,8 @@
                     partitionData.setErrorMessage(Errors.NONE.message());
                 }
             } else {
-<<<<<<< HEAD
                 ShareAcquiredRecords shareAcquiredRecords = sharePartition.acquire(shareFetch.memberId(), shareFetch.maxFetchRecords() - acquiredRecordsCount, fetchPartitionData);
-                log.trace("Acquired records for topicIdPartition: {} with share fetch data: {}, records: {}",
-                    topicIdPartition, shareFetch, shareAcquiredRecords);
-=======
-                ShareAcquiredRecords shareAcquiredRecords = sharePartition.acquire(shareFetchData.memberId(), shareFetchData.maxFetchRecords() - acquiredRecordsCount, fetchPartitionData);
                 log.trace("Acquired records: {} for topicIdPartition: {}", shareAcquiredRecords, topicIdPartition);
->>>>>>> a0d4cbec
                 // Maybe, in the future, check if no records are acquired, and we want to retry
                 // replica manager fetch. Depends on the share partition manager implementation,
                 // if we want parallel requests for the same share partition or not.
