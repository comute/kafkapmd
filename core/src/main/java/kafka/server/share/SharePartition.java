/*
 * Licensed to the Apache Software Foundation (ASF) under one or more
 * contributor license agreements. See the NOTICE file distributed with
 * this work for additional information regarding copyright ownership.
 * The ASF licenses this file to You under the Apache License, Version 2.0
 * (the "License"); you may not use this file except in compliance with
 * the License. You may obtain a copy of the License at
 *
 *    http://www.apache.org/licenses/LICENSE-2.0
 *
 * Unless required by applicable law or agreed to in writing, software
 * distributed under the License is distributed on an "AS IS" BASIS,
 * WITHOUT WARRANTIES OR CONDITIONS OF ANY KIND, either express or implied.
 * See the License for the specific language governing permissions and
 * limitations under the License.
 */
package kafka.server.share;

import kafka.server.ReplicaManager;

import org.apache.kafka.common.KafkaException;
import org.apache.kafka.common.TopicIdPartition;
import org.apache.kafka.common.Uuid;
import org.apache.kafka.common.errors.CoordinatorNotAvailableException;
import org.apache.kafka.common.errors.FencedStateEpochException;
import org.apache.kafka.common.errors.GroupIdNotFoundException;
import org.apache.kafka.common.errors.InvalidRecordStateException;
import org.apache.kafka.common.errors.InvalidRequestException;
import org.apache.kafka.common.errors.LeaderNotAvailableException;
import org.apache.kafka.common.errors.NotLeaderOrFollowerException;
import org.apache.kafka.common.errors.UnknownServerException;
import org.apache.kafka.common.errors.UnknownTopicOrPartitionException;
import org.apache.kafka.common.message.ShareFetchResponseData.AcquiredRecords;
import org.apache.kafka.common.protocol.Errors;
import org.apache.kafka.common.record.RecordBatch;
import org.apache.kafka.common.utils.Time;
import org.apache.kafka.coordinator.group.GroupConfig;
import org.apache.kafka.coordinator.group.GroupConfigManager;
import org.apache.kafka.server.share.acknowledge.ShareAcknowledgementBatch;
import org.apache.kafka.server.share.fetch.DelayedShareFetchGroupKey;
import org.apache.kafka.server.share.fetch.DelayedShareFetchKey;
import org.apache.kafka.server.share.fetch.ShareAcquiredRecords;
import org.apache.kafka.server.share.persister.GroupTopicPartitionData;
import org.apache.kafka.server.share.persister.PartitionAllData;
import org.apache.kafka.server.share.persister.PartitionErrorData;
import org.apache.kafka.server.share.persister.PartitionFactory;
import org.apache.kafka.server.share.persister.PartitionIdLeaderEpochData;
import org.apache.kafka.server.share.persister.PartitionStateBatchData;
import org.apache.kafka.server.share.persister.Persister;
import org.apache.kafka.server.share.persister.PersisterStateBatch;
import org.apache.kafka.server.share.persister.ReadShareGroupStateParameters;
import org.apache.kafka.server.share.persister.TopicData;
import org.apache.kafka.server.share.persister.WriteShareGroupStateParameters;
import org.apache.kafka.server.storage.log.FetchPartitionData;
import org.apache.kafka.server.util.timer.Timer;
import org.apache.kafka.server.util.timer.TimerTask;
import org.apache.kafka.storage.internals.log.LogOffsetMetadata;

import org.slf4j.Logger;
import org.slf4j.LoggerFactory;

import java.util.ArrayList;
import java.util.Collections;
import java.util.HashMap;
import java.util.List;
import java.util.Map;
import java.util.NavigableMap;
import java.util.Objects;
import java.util.Optional;
import java.util.concurrent.CompletableFuture;
import java.util.concurrent.ConcurrentSkipListMap;
import java.util.concurrent.atomic.AtomicBoolean;
import java.util.concurrent.locks.ReadWriteLock;
import java.util.concurrent.locks.ReentrantReadWriteLock;

import static kafka.server.share.ShareFetchUtils.offsetForEarliestTimestamp;
import static kafka.server.share.ShareFetchUtils.offsetForLatestTimestamp;

/**
 * The SharePartition is used to track the state of a partition that is shared between multiple
 * consumers. The class maintains the state of the records that have been fetched from the leader
 * and are in-flight.
 */
public class SharePartition {

    private static final Logger log = LoggerFactory.getLogger(SharePartition.class);

    /**
     * empty member id used to indicate when a record is not acquired by any member.
     */
    static final String EMPTY_MEMBER_ID = Uuid.ZERO_UUID.toString();

    /**
     * The SharePartitionState is used to track the state of the share partition. The state of the
     * share partition determines if the partition is ready to receive requests, be initialized with
     * persisted state, or has failed to initialize.
     */
    // Visible for testing
    enum SharePartitionState {
        /**
         * The share partition is empty and has not been initialized with persisted state.
         */
        EMPTY,
        /**
         * The share partition is initializing with persisted state.
         */
        INITIALIZING,
        /**
         * The share partition is active and ready to serve requests.
         */
        ACTIVE,
        /**
         * The share partition failed to initialize with persisted state.
         */
        FAILED,
        /**
         * The share partition is fenced and cannot be used.
         */
        FENCED
    }

    /**
     * The RecordState is used to track the state of a record that has been fetched from the leader.
     * The state of the records determines if the records should be re-delivered, move the next fetch
     * offset, or be state persisted to disk.
     */
    // Visible for testing
    enum RecordState {
        AVAILABLE((byte) 0),
        ACQUIRED((byte) 1),
        ACKNOWLEDGED((byte) 2),
        ARCHIVED((byte) 4);

        public final byte id;

        RecordState(byte id) {
            this.id = id;
        }

        /**
         * Validates that the <code>newState</code> is one of the valid transition from the current
         * {@code RecordState}.
         *
         * @param newState State into which requesting to transition; must be non-<code>null</code>
         *
         * @return {@code RecordState} <code>newState</code> if validation succeeds. Returning
         *         <code>newState</code> helps state assignment chaining.
         *
         * @throws IllegalStateException if the state transition validation fails.
         */
        public RecordState validateTransition(RecordState newState) throws IllegalStateException {
            Objects.requireNonNull(newState, "newState cannot be null");
            if (this == newState) {
                throw new IllegalStateException("The state transition is invalid as the new state is"
                    + "the same as the current state");
            }

            if (this == ACKNOWLEDGED || this == ARCHIVED) {
                throw new IllegalStateException("The state transition is invalid from the current state: " + this);
            }

            if (this == AVAILABLE && newState != ACQUIRED) {
                throw new IllegalStateException("The state can only be transitioned to ACQUIRED from AVAILABLE");
            }

            // Either the transition is from Available -> Acquired or from Acquired -> Available/
            // Acknowledged/Archived.
            return newState;
        }

        public static RecordState forId(byte id) {
            switch (id) {
                case 0:
                    return AVAILABLE;
                case 1:
                    return ACQUIRED;
                case 2:
                    return ACKNOWLEDGED;
                case 4:
                    return ARCHIVED;
                default:
                    throw new IllegalArgumentException("Unknown record state id: " + id);
            }
        }
    }

    /**
     * The group id of the share partition belongs to.
     */
    private final String groupId;

    /**
     * The topic id partition of the share partition.
     */
    private final TopicIdPartition topicIdPartition;

    /**
     * The leader epoch is used to track the partition epoch.
     */
    private final int leaderEpoch;

    /**
     * The in-flight record is used to track the state of a record that has been fetched from the
     * leader. The state of the record is used to determine if the record should be re-fetched or if it
     * can be acknowledged or archived. Once share partition start offset is moved then the in-flight
     * records prior to the start offset are removed from the cache. The cache holds data against the
     * first offset of the in-flight batch.
     */
    private final NavigableMap<Long, InFlightBatch> cachedState;

    /**
     * The lock is used to synchronize access to the in-flight records. The lock is used to ensure that
     * the in-flight records are accessed in a thread-safe manner.
     */
    private final ReadWriteLock lock;

    /**
     * The find next fetch offset is used to indicate if the next fetch offset should be recomputed.
     */
    private final AtomicBoolean findNextFetchOffset;

    /**
     * The lock to ensure that the same share partition does not enter a fetch queue
     * while another one is being fetched within the queue.
     */
    private final AtomicBoolean fetchLock;

    /**
     * The max in-flight messages is used to limit the number of records that can be in-flight at any
     * given time. The max in-flight messages is used to prevent the consumer from fetching too many
     * records from the leader and running out of memory.
     */
    private final int maxInFlightMessages;

    /**
     * The max delivery count is used to limit the number of times a record can be delivered to the
     * consumer. The max delivery count is used to prevent the consumer re-delivering the same record
     * indefinitely.
     */
    private final int maxDeliveryCount;

    /**
     * The group config manager is used to retrieve the values for dynamic group configurations
     */
    private final GroupConfigManager groupConfigManager;

    /**
     * This is the default value which is used unless the group has a configuration which overrides it.
     * The record lock duration is used to limit the duration for which a consumer can acquire a record.
     * Once this time period is elapsed, the record will be made available or archived depending on the delivery count.
     */
    private final int defaultRecordLockDurationMs;

    /**
     * Timer is used to implement acquisition lock on records that guarantees the movement of records from
     * acquired to available/archived state upon timeout
     */
    private final Timer timer;

    /**
     * Time is used to get the currentTime.
     */
    private final Time time;

    /**
     * The persister is used to persist the state of the share partition to disk.
     */
    private final Persister persister;

    /**
     * The share partition start offset specifies the partition start offset from which the records
     * are cached in the cachedState of the sharePartition.
     */
    private long startOffset;

    /**
     * The share partition end offset specifies the partition end offset from which the records
     * are already fetched.
     */
    private long endOffset;

    /**
     * We maintain the latest fetch offset metadata to estimate the minBytes requirement more efficiently.
     */
    private Optional<LogOffsetMetadata> fetchOffsetMetadata;

    /**
     * The state epoch is used to track the version of the state of the share partition.
     */
    private int stateEpoch;

    /**
     * The partition state is used to track the state of the share partition.
     */
    private SharePartitionState partitionState;

    /**
     * The replica manager is used to check to see if any delayed share fetch request can be completed because of data
     * availability due to acquisition lock timeout.
     */
    private final ReplicaManager replicaManager;

    SharePartition(
        String groupId,
        TopicIdPartition topicIdPartition,
        int leaderEpoch,
        int maxInFlightMessages,
        int maxDeliveryCount,
        int defaultRecordLockDurationMs,
        Timer timer,
        Time time,
        Persister persister,
        ReplicaManager replicaManager,
        GroupConfigManager groupConfigManager
    ) {
        this(groupId, topicIdPartition, leaderEpoch, maxInFlightMessages, maxDeliveryCount, defaultRecordLockDurationMs,
            timer, time, persister, replicaManager, groupConfigManager, SharePartitionState.EMPTY);
    }

    SharePartition(
        String groupId,
        TopicIdPartition topicIdPartition,
        int leaderEpoch,
        int maxInFlightMessages,
        int maxDeliveryCount,
        int defaultRecordLockDurationMs,
        Timer timer,
        Time time,
        Persister persister,
        ReplicaManager replicaManager,
        GroupConfigManager groupConfigManager,
        SharePartitionState sharePartitionState
    ) {
        this.groupId = groupId;
        this.topicIdPartition = topicIdPartition;
        this.leaderEpoch = leaderEpoch;
        this.maxInFlightMessages = maxInFlightMessages;
        this.maxDeliveryCount = maxDeliveryCount;
        this.cachedState = new ConcurrentSkipListMap<>();
        this.lock = new ReentrantReadWriteLock();
        this.findNextFetchOffset = new AtomicBoolean(false);
        this.fetchLock = new AtomicBoolean(false);
        this.defaultRecordLockDurationMs = defaultRecordLockDurationMs;
        this.timer = timer;
        this.time = time;
        this.persister = persister;
        this.partitionState = sharePartitionState;
        this.replicaManager = replicaManager;
        this.groupConfigManager = groupConfigManager;
    }

    /**
     * May initialize the share partition by reading the state from the persister. The share partition
     * is initialized only if the state is in the EMPTY state. If the share partition is in ACTIVE state,
     * the method completes the future successfully. For other states, the method completes the future
     * with exception, which might be re-triable.
     *
     * @return The method returns a future which is completed when the share partition is initialized
     *         or completes with an exception if the share partition is in non-initializable state.
     */
    public CompletableFuture<Void> maybeInitialize() {
        log.debug("Maybe initialize share partition: {}-{}", groupId, topicIdPartition);
        CompletableFuture<Void> future = new CompletableFuture<>();
        // Check if the share partition is already initialized.
        maybeCompleteInitialization(future);
        if (future.isDone()) {
            return future;
        }

        // All the pending requests should wait to get completed before the share partition is initialized.
        // Attain lock to avoid any concurrent requests to be processed.
        lock.writeLock().lock();
        try {
            // Re-check the state to verify if previous requests has already initialized the share partition.
            maybeCompleteInitialization(future);
            if (future.isDone()) {
                return future;
            }

            // Update state to initializing to avoid any concurrent requests to be processed.
            partitionState = SharePartitionState.INITIALIZING;
            // Initialize the share partition by reading the state from the persister.
            persister.readState(new ReadShareGroupStateParameters.Builder()
                .setGroupTopicPartitionData(new GroupTopicPartitionData.Builder<PartitionIdLeaderEpochData>()
                    .setGroupId(this.groupId)
                    .setTopicsData(Collections.singletonList(new TopicData<>(topicIdPartition.topicId(),
                        Collections.singletonList(PartitionFactory.newPartitionIdLeaderEpochData(topicIdPartition.partition(), leaderEpoch)))))
                    .build())
                .build()
            ).whenComplete((result, exception) -> {
                if (exception != null) {
                    log.error("Failed to initialize the share partition: {}-{}", groupId, topicIdPartition, exception);
                    completeInitializationWithException(future, exception);
                    return;
                }

                if (result == null || result.topicsData() == null || result.topicsData().size() != 1) {
                    log.error("Failed to initialize the share partition: {}-{}. Invalid state found: {}.",
                        groupId, topicIdPartition, result);
                    completeInitializationWithException(future, new IllegalStateException(String.format("Failed to initialize the share partition %s-%s", groupId, topicIdPartition)));
                    return;
                }

                TopicData<PartitionAllData> state = result.topicsData().get(0);
                if (state.topicId() != topicIdPartition.topicId() || state.partitions().size() != 1) {
                    log.error("Failed to initialize the share partition: {}-{}. Invalid topic partition response: {}.",
                        groupId, topicIdPartition, result);
                    completeInitializationWithException(future, new IllegalStateException(String.format("Failed to initialize the share partition %s-%s", groupId, topicIdPartition)));
                    return;
                }

                PartitionAllData partitionData = state.partitions().get(0);
                if (partitionData.partition() != topicIdPartition.partition()) {
                    log.error("Failed to initialize the share partition: {}-{}. Invalid partition response: {}.",
                        groupId, topicIdPartition, partitionData);
                    completeInitializationWithException(future, new IllegalStateException(String.format("Failed to initialize the share partition %s-%s", groupId, topicIdPartition)));
                    return;
                }

                if (partitionData.errorCode() != Errors.NONE.code()) {
                    KafkaException ex = fetchPersisterError(partitionData.errorCode(), partitionData.errorMessage());
                    log.error("Failed to initialize the share partition: {}-{}. Exception occurred: {}.",
                        groupId, topicIdPartition, partitionData);
                    completeInitializationWithException(future, ex);
                    return;
                }

                try {
                    startOffset = startOffsetDuringInitialization(partitionData.startOffset());
                } catch (Exception e) {
                    completeInitializationWithException(future, e);
                    return;
                }
                stateEpoch = partitionData.stateEpoch();

                List<PersisterStateBatch> stateBatches = partitionData.stateBatches();
                for (PersisterStateBatch stateBatch : stateBatches) {
                    if (stateBatch.firstOffset() < startOffset) {
                        log.error("Invalid state batch found for the share partition: {}-{}. The base offset: {}"
                                + " is less than the start offset: {}.", groupId, topicIdPartition,
                            stateBatch.firstOffset(), startOffset);
                        completeInitializationWithException(future, new IllegalStateException(String.format("Failed to initialize the share partition %s-%s", groupId, topicIdPartition)));
                        return;
                    }
                    InFlightBatch inFlightBatch = new InFlightBatch(EMPTY_MEMBER_ID, stateBatch.firstOffset(),
                        stateBatch.lastOffset(), RecordState.forId(stateBatch.deliveryState()), stateBatch.deliveryCount(), null);
                    cachedState.put(stateBatch.firstOffset(), inFlightBatch);
                }
                // Update the endOffset of the partition.
                if (!cachedState.isEmpty()) {
                    // If the cachedState is not empty, findNextFetchOffset flag is set to true so that any AVAILABLE records
                    // in the cached state are not missed
                    findNextFetchOffset.set(true);
                    updateEndOffsetAndResetFetchOffsetMetadata(cachedState.lastEntry().getValue().lastOffset());
                    // In case the persister read state RPC result contains no AVAILABLE records, we can update cached state
                    // and start/end offsets.
                    maybeUpdateCachedStateAndOffsets();
                } else {
<<<<<<< HEAD
                    endOffset = startOffset;
=======
                    updateEndOffsetAndResetFetchOffsetMetadata(partitionData.startOffset());
>>>>>>> 440e0b88
                }
                // Set the partition state to Active and complete the future.
                partitionState = SharePartitionState.ACTIVE;
                future.complete(null);
            });
        } catch (Exception e) {
            log.error("Failed to initialize the share partition: {}-{}", groupId, topicIdPartition, e);
            completeInitializationWithException(future, e);
        } finally {
            lock.writeLock().unlock();
        }

        return future;
    }

    /**
     * The next fetch offset is used to determine the next offset that should be fetched from the leader.
     * The offset should be the next offset after the last fetched batch but there could be batches/
     * offsets that are either released by acknowledge API or lock timed out hence the next fetch
     * offset might be different from the last batch next offset. Hence, method checks if the next
     * fetch offset should be recomputed else returns the last computed next fetch offset.
     *
     * @return The next fetch offset that should be fetched from the leader.
     */
    public long nextFetchOffset() {
        /*
        The logic for determining the next offset to fetch data from a Share Partition hinges on a
        flag called findNextFetchOffset. If this flag is set to true, then the next fetch offset
        should be re-computed, otherwise the next fetch offset is Share Partition End Offset + 1.
        The flag is set to true in the following cases:
        1. When some previously acquired records are acknowledged with type RELEASE.
        2. When the record lock duration expires for some acquired records.
        3. When some records are released on share session close.
        The re-computation of next fetch offset is done by iterating over the cachedState and finding
        the first available record. If no available record is found, then the next fetch offset is
        set to Share Partition End Offset + 1 and findNextFetchOffset flag is set to false.
        */
        lock.writeLock().lock();
        try {
            // When none of the records in the cachedState are in the AVAILABLE state, findNextFetchOffset will be false
            if (!findNextFetchOffset.get()) {
                if (cachedState.isEmpty() || startOffset > cachedState.lastEntry().getValue().lastOffset()) {
                    // 1. When cachedState is empty, endOffset is set to the next offset of the last
                    // offset removed from batch, which is the next offset to be fetched.
                    // 2. When startOffset has moved beyond the in-flight records, startOffset and
                    // endOffset point to the LSO, which is the next offset to be fetched.
                    return endOffset;
                } else {
                    return endOffset + 1;
                }
            }

            // If this piece of code is reached, it means that findNextFetchOffset is true
            if (cachedState.isEmpty() || startOffset > cachedState.lastEntry().getValue().lastOffset()) {
                // If cachedState is empty, there is no need of re-computing next fetch offset in future fetch requests.
                // Same case when startOffset has moved beyond the in-flight records, startOffset and endOffset point to the LSO
                // and the cached state is fresh.
                findNextFetchOffset.set(false);
                return endOffset;
            }

            long nextFetchOffset = -1;

            for (Map.Entry<Long, InFlightBatch> entry : cachedState.entrySet()) {
                // Check if the state is maintained per offset or batch. If the offsetState
                // is not maintained then the batch state is used to determine the offsets state.
                if (entry.getValue().offsetState() == null) {
                    if (entry.getValue().batchState() == RecordState.AVAILABLE) {
                        nextFetchOffset = entry.getValue().firstOffset();
                        break;
                    }
                } else {
                    // The offset state is maintained hence find the next available offset.
                    for (Map.Entry<Long, InFlightState> offsetState : entry.getValue().offsetState().entrySet()) {
                        if (offsetState.getValue().state == RecordState.AVAILABLE) {
                            nextFetchOffset = offsetState.getKey();
                            break;
                        }
                    }
                    // Break from the outer loop if updated.
                    if (nextFetchOffset != -1) {
                        break;
                    }
                }
            }

            // If nextFetchOffset is -1, then no AVAILABLE records are found in the cachedState, so there is no need of
            // re-computing next fetch offset in future fetch requests
            if (nextFetchOffset == -1) {
                findNextFetchOffset.set(false);
                nextFetchOffset = endOffset + 1;
            }
            return nextFetchOffset;
        } finally {
            lock.writeLock().unlock();
        }
    }

    /**
     * Acquire the fetched records for the share partition. The acquired records are added to the
     * in-flight records and the next fetch offset is updated to the next offset that should be
     * fetched from the leader.
     *
     * @param memberId           The member id of the client that is fetching the record.
     * @param maxFetchRecords    The maximum number of records that should be acquired, this is a soft
     *                           limit and the method might acquire more records than the maxFetchRecords,
     *                           if the records are already part of the same fetch batch.
     * @param fetchPartitionData The fetched records for the share partition.
     * @return The acquired records for the share partition.
     */
    @SuppressWarnings("cyclomaticcomplexity") // Consider refactoring to avoid suppression
    public ShareAcquiredRecords acquire(
        String memberId,
        int maxFetchRecords,
        FetchPartitionData fetchPartitionData
    ) {
        log.trace("Received acquire request for share partition: {}-{} memberId: {}", groupId, topicIdPartition, memberId);
        if (stateNotActive() || maxFetchRecords <= 0) {
            // Nothing to acquire.
            return ShareAcquiredRecords.empty();
        }

        RecordBatch lastBatch = fetchPartitionData.records.lastBatch().orElse(null);
        if (lastBatch == null) {
            // Nothing to acquire.
            return ShareAcquiredRecords.empty();
        }

        // We require the first batch of records to get the base offset. Stop parsing further
        // batches.
        RecordBatch firstBatch = fetchPartitionData.records.batches().iterator().next();
        lock.writeLock().lock();
        try {
            long baseOffset = firstBatch.baseOffset();
            // Find the floor batch record for the request batch. The request batch could be
            // for a subset of the in-flight batch i.e. cached batch of offset 10-14 and request batch
            // of 12-13. Hence, floor entry is fetched to find the sub-map.
            Map.Entry<Long, InFlightBatch> floorOffset = cachedState.floorEntry(baseOffset);
            // We might find a batch with floor entry but not necessarily that batch has an overlap,
            // if the request batch base offset is ahead of last offset from floor entry i.e. cached
            // batch of 10-14 and request batch of 15-18, though floor entry is found but no overlap.
            if (floorOffset != null && floorOffset.getValue().lastOffset() >= baseOffset) {
                baseOffset = floorOffset.getKey();
            }
            // Validate if the fetch records are already part of existing batches and if available.
            NavigableMap<Long, InFlightBatch> subMap = cachedState.subMap(baseOffset, true, lastBatch.lastOffset(), true);
            // No overlap with request offsets in the cache for in-flight records. Acquire the complete
            // batch.
            if (subMap.isEmpty()) {
                log.trace("No cached data exists for the share partition for requested fetch batch: {}-{}",
                    groupId, topicIdPartition);
                AcquiredRecords acquiredRecords = acquireNewBatchRecords(memberId, fetchPartitionData.records.batches(),
                    firstBatch.baseOffset(), lastBatch.lastOffset(), maxFetchRecords);
                return ShareAcquiredRecords.fromAcquiredRecords(acquiredRecords);
            }

            log.trace("Overlap exists with in-flight records. Acquire the records if available for"
                + " the share partition: {}-{}", groupId, topicIdPartition);
            List<AcquiredRecords> result = new ArrayList<>();
            // The acquired count is used to track the number of records acquired for the request.
            int acquiredCount = 0;
            // The fetched records are already part of the in-flight records. The records might
            // be available for re-delivery hence try acquiring same. The request batches could
            // be an exact match, subset or span over multiple already fetched batches.
            for (Map.Entry<Long, InFlightBatch> entry : subMap.entrySet()) {
                // If the acquired count is equal to the max fetch records then break the loop.
                if (acquiredCount >= maxFetchRecords) {
                    break;
                }

                InFlightBatch inFlightBatch = entry.getValue();
                // Compute if the batch is a full match.
                boolean fullMatch = checkForFullMatch(inFlightBatch, firstBatch.baseOffset(), lastBatch.lastOffset());

                if (!fullMatch || inFlightBatch.offsetState() != null) {
                    log.trace("Subset or offset tracked batch record found for share partition,"
                            + " batch: {} request offsets - first: {}, last: {} for the share"
                            + " partition: {}-{}", inFlightBatch, firstBatch.baseOffset(),
                        lastBatch.lastOffset(), groupId, topicIdPartition);
                    if (inFlightBatch.offsetState() == null) {
                        // Though the request is a subset of in-flight batch but the offset
                        // tracking has not been initialized yet which means that we could only
                        // acquire subset of offsets from the in-flight batch but only if the
                        // complete batch is available yet. Hence, do a pre-check to avoid exploding
                        // the in-flight offset tracking unnecessarily.
                        if (inFlightBatch.batchState() != RecordState.AVAILABLE) {
                            log.trace("The batch is not available to acquire in share partition: {}-{}, skipping: {}"
                                    + " skipping offset tracking for batch as well.", groupId,
                                topicIdPartition, inFlightBatch);
                            continue;
                        }
                        // The request batch is a subset or per offset state is managed hence update
                        // the offsets state in the in-flight batch.
                        inFlightBatch.maybeInitializeOffsetStateUpdate();
                    }
                    // Do not send max fetch records to acquireSubsetBatchRecords as we want to acquire
                    // all the records from the batch as the batch will anyway be part of the file-records
                    // response batch.
                    int acquiredSubsetCount = acquireSubsetBatchRecords(memberId, firstBatch.baseOffset(), lastBatch.lastOffset(), inFlightBatch, result);
                    acquiredCount += acquiredSubsetCount;
                    continue;
                }

                // The in-flight batch is a full match hence change the state of the complete batch.
                if (inFlightBatch.batchState() != RecordState.AVAILABLE) {
                    log.trace("The batch is not available to acquire in share partition: {}-{}, skipping: {}",
                        groupId, topicIdPartition, inFlightBatch);
                    continue;
                }

                InFlightState updateResult = inFlightBatch.tryUpdateBatchState(RecordState.ACQUIRED, true, maxDeliveryCount, memberId);
                if (updateResult == null) {
                    log.info("Unable to acquire records for the batch: {} in share partition: {}-{}",
                        inFlightBatch, groupId, topicIdPartition);
                    continue;
                }
                // Schedule acquisition lock timeout for the batch.
                AcquisitionLockTimerTask acquisitionLockTimeoutTask = scheduleAcquisitionLockTimeout(memberId, inFlightBatch.firstOffset(), inFlightBatch.lastOffset());
                // Set the acquisition lock timeout task for the batch.
                inFlightBatch.updateAcquisitionLockTimeout(acquisitionLockTimeoutTask);

                result.add(new AcquiredRecords()
                    .setFirstOffset(inFlightBatch.firstOffset())
                    .setLastOffset(inFlightBatch.lastOffset())
                    .setDeliveryCount((short) inFlightBatch.batchDeliveryCount()));
                acquiredCount += (int) (inFlightBatch.lastOffset() - inFlightBatch.firstOffset() + 1);
            }

            // Some of the request offsets are not found in the fetched batches. Acquire the
            // missing records as well.
            if (acquiredCount < maxFetchRecords && subMap.lastEntry().getValue().lastOffset() < lastBatch.lastOffset()) {
                log.trace("There exists another batch which needs to be acquired as well");
                AcquiredRecords acquiredRecords = acquireNewBatchRecords(memberId, fetchPartitionData.records.batches(),
                    subMap.lastEntry().getValue().lastOffset() + 1,
                    lastBatch.lastOffset(), maxFetchRecords - acquiredCount);
                result.add(acquiredRecords);
                acquiredCount += (int) (acquiredRecords.lastOffset() - acquiredRecords.firstOffset() + 1);
            }
            return new ShareAcquiredRecords(result, acquiredCount);
        } finally {
            lock.writeLock().unlock();
        }
    }

    /**
     * Acknowledge the fetched records for the share partition. The accepted batches are removed
     * from the in-flight records once persisted. The next fetch offset is updated to the next offset
     * that should be fetched from the leader, if required.
     *
     * @param memberId               The member id of the client that is fetching the record.
     * @param acknowledgementBatches The acknowledgement batch list for the share partition.
     * @return A future which is completed when the records are acknowledged.
     */
    public CompletableFuture<Void> acknowledge(
        String memberId,
        List<ShareAcknowledgementBatch> acknowledgementBatches
    ) {
        log.trace("Acknowledgement batch request for share partition: {}-{}", groupId, topicIdPartition);

        CompletableFuture<Void> future = new CompletableFuture<>();
        Throwable throwable = null;
        List<InFlightState> updatedStates = new ArrayList<>();
        List<PersisterStateBatch> stateBatches = new ArrayList<>();
        lock.writeLock().lock();
        try {
            // Avoided using enhanced for loop as need to check if the last batch have offsets
            // in the range.
            for (ShareAcknowledgementBatch batch : acknowledgementBatches) {
                // Client can either send a single entry in acknowledgeTypes which represents the state
                // of the complete batch or can send individual offsets state.
                Map<Long, RecordState> recordStateMap;
                try {
                    recordStateMap = fetchRecordStateMapForAcknowledgementBatch(batch);
                } catch (IllegalArgumentException e) {
                    log.debug("Invalid acknowledge type: {} for share partition: {}-{}",
                        batch.acknowledgeTypes(), groupId, topicIdPartition);
                    throwable = new InvalidRequestException("Invalid acknowledge type: " + batch.acknowledgeTypes());
                    break;
                }

                if (batch.lastOffset() < startOffset) {
                    log.trace("All offsets in the acknowledgement batch {} are already archived: {}-{}",
                        batch, groupId, topicIdPartition);
                    continue;
                }

                // Fetch the sub-map from the cached map for the batch to acknowledge. The sub-map can
                // be a full match, subset or spans over multiple fetched batches.
                NavigableMap<Long, InFlightBatch> subMap;
                try {
                    subMap = fetchSubMapForAcknowledgementBatch(batch);
                } catch (InvalidRecordStateException | InvalidRequestException e) {
                    throwable = e;
                    break;
                }

                // Acknowledge the records for the batch.
                Optional<Throwable> ackThrowable = acknowledgeBatchRecords(
                    memberId,
                    batch,
                    recordStateMap,
                    subMap,
                    updatedStates,
                    stateBatches
                );

                if (ackThrowable.isPresent()) {
                    throwable = ackThrowable.get();
                    break;
                }
            }

            // If the acknowledgement is successful then persist state, complete the state transition
            // and update the cached state for start offset. Else rollback the state transition.
            rollbackOrProcessStateUpdates(future, throwable, updatedStates, stateBatches);
        } finally {
            lock.writeLock().unlock();
        }

        return future;
    }

    /**
     * Release the acquired records for the share partition. The next fetch offset is updated to the next offset
     * that should be fetched from the leader.
     *
     * @param memberId The member id of the client whose records shall be released.
     * @return A future which is completed when the records are released.
     */
    public CompletableFuture<Void> releaseAcquiredRecords(String memberId) {
        log.trace("Release acquired records request for share partition: {}-{} memberId: {}", groupId, topicIdPartition, memberId);

        CompletableFuture<Void> future = new CompletableFuture<>();
        Throwable throwable = null;
        List<InFlightState> updatedStates = new ArrayList<>();
        List<PersisterStateBatch> stateBatches = new ArrayList<>();

        lock.writeLock().lock();
        try {
            RecordState recordState = RecordState.AVAILABLE;
            // Iterate over multiple fetched batches. The state can vary per offset entry
            for (Map.Entry<Long, InFlightBatch> entry : cachedState.entrySet()) {
                InFlightBatch inFlightBatch = entry.getValue();

                if (inFlightBatch.offsetState() == null
                        && inFlightBatch.batchState() == RecordState.ACQUIRED
                        && inFlightBatch.batchMemberId().equals(memberId)
                        && checkForStartOffsetWithinBatch(inFlightBatch.firstOffset(), inFlightBatch.lastOffset())) {
                    // For the case when batch.firstOffset < start offset <= batch.lastOffset, we will be having some
                    // acquired records that need to move to archived state despite their delivery count.
                    inFlightBatch.maybeInitializeOffsetStateUpdate();
                }

                if (inFlightBatch.offsetState() != null) {
                    Optional<Throwable> releaseAcquiredRecordsThrowable = releaseAcquiredRecordsForPerOffsetBatch(memberId, inFlightBatch, recordState, updatedStates, stateBatches);
                    if (releaseAcquiredRecordsThrowable.isPresent()) {
                        throwable = releaseAcquiredRecordsThrowable.get();
                        break;
                    }
                    continue;
                }
                Optional<Throwable> releaseAcquiredRecordsThrowable = releaseAcquiredRecordsForCompleteBatch(memberId, inFlightBatch, recordState, updatedStates, stateBatches);
                if (releaseAcquiredRecordsThrowable.isPresent()) {
                    throwable = releaseAcquiredRecordsThrowable.get();
                    break;
                }
            }

            // If the release acquired records is successful then persist state, complete the state transition
            // and update the cached state for start offset. Else rollback the state transition.
            rollbackOrProcessStateUpdates(future, throwable, updatedStates, stateBatches);
        } finally {
            lock.writeLock().unlock();
        }
        return future;
    }

    private Optional<Throwable> releaseAcquiredRecordsForPerOffsetBatch(String memberId,
                                                                        InFlightBatch inFlightBatch,
                                                                        RecordState recordState,
                                                                        List<InFlightState> updatedStates,
                                                                        List<PersisterStateBatch> stateBatches) {

        log.trace("Offset tracked batch record found, batch: {} for the share partition: {}-{}", inFlightBatch,
                groupId, topicIdPartition);
        for (Map.Entry<Long, InFlightState> offsetState : inFlightBatch.offsetState.entrySet()) {

            // Check if member id is the owner of the offset.
            if (!offsetState.getValue().memberId().equals(memberId) && !offsetState.getValue().memberId().equals(EMPTY_MEMBER_ID)) {
                log.debug("Member {} is not the owner of offset: {} in batch: {} for the share"
                        + " partition: {}-{}. Skipping offset.", memberId, offsetState.getKey(), inFlightBatch, groupId, topicIdPartition);
                return Optional.empty();
            }
            if (offsetState.getValue().state == RecordState.ACQUIRED) {
                InFlightState updateResult = offsetState.getValue().startStateTransition(
                        offsetState.getKey() < startOffset ? RecordState.ARCHIVED : recordState,
                        false,
                        this.maxDeliveryCount,
                        EMPTY_MEMBER_ID
                );
                if (updateResult == null) {
                    log.debug("Unable to release records from acquired state for the offset: {} in batch: {}"
                                    + " for the share partition: {}-{}", offsetState.getKey(),
                            inFlightBatch, groupId, topicIdPartition);
                    return Optional.of(new InvalidRecordStateException("Unable to release acquired records for the offset"));
                }

                // Successfully updated the state of the offset.
                updatedStates.add(updateResult);
                stateBatches.add(new PersisterStateBatch(offsetState.getKey(), offsetState.getKey(),
                        updateResult.state.id, (short) updateResult.deliveryCount));

                // If the maxDeliveryCount limit has been exceeded, the record will be transitioned to ARCHIVED state.
                // This should not change the next fetch offset because the record is not available for acquisition
                if (updateResult.state != RecordState.ARCHIVED) {
                    findNextFetchOffset.set(true);
                }
            }
        }
        return Optional.empty();
    }

    private Optional<Throwable> releaseAcquiredRecordsForCompleteBatch(String memberId,
                                                                       InFlightBatch inFlightBatch,
                                                                       RecordState recordState,
                                                                       List<InFlightState> updatedStates,
                                                                       List<PersisterStateBatch> stateBatches) {

        // Check if member id is the owner of the batch.
        if (!inFlightBatch.batchMemberId().equals(memberId) && !inFlightBatch.batchMemberId().equals(EMPTY_MEMBER_ID)) {
            log.debug("Member {} is not the owner of batch record {} for share partition: {}-{}. Skipping batch.",
                    memberId, inFlightBatch, groupId, topicIdPartition);
            return Optional.empty();
        }

        // Change the state of complete batch since the same state exists for the entire inFlight batch.
        log.trace("Releasing acquired records for complete batch {} for the share partition: {}-{}",
                inFlightBatch, groupId, topicIdPartition);

        if (inFlightBatch.batchState() == RecordState.ACQUIRED) {
            InFlightState updateResult = inFlightBatch.startBatchStateTransition(
                    inFlightBatch.lastOffset() < startOffset ? RecordState.ARCHIVED : recordState,
                    false,
                    this.maxDeliveryCount,
                    EMPTY_MEMBER_ID
            );
            if (updateResult == null) {
                log.debug("Unable to release records from acquired state for the batch: {}"
                        + " for the share partition: {}-{}", inFlightBatch, groupId, topicIdPartition);
                return Optional.of(new InvalidRecordStateException("Unable to release acquired records for the batch"));
            }

            // Successfully updated the state of the batch.
            updatedStates.add(updateResult);
            stateBatches.add(new PersisterStateBatch(inFlightBatch.firstOffset(), inFlightBatch.lastOffset(),
                    updateResult.state.id, (short) updateResult.deliveryCount));

            // If the maxDeliveryCount limit has been exceeded, the record will be transitioned to ARCHIVED state.
            // This should not change the next fetch offset because the record is not available for acquisition
            if (updateResult.state != RecordState.ARCHIVED) {
                findNextFetchOffset.set(true);
            }
        }
        return Optional.empty();
    }

    /**
     * Updates the cached state, start and end offsets of the share partition as per the new log
     * start offset. The method is called when the log start offset is moved for the share partition.
     *
     * @param logStartOffset The new log start offset.
     */
    void updateCacheAndOffsets(long logStartOffset) {
        lock.writeLock().lock();
        try {
            if (logStartOffset <= startOffset) {
                log.error("The log start offset: {} is not greater than the start offset: {} for the share partition: {}-{}",
                        logStartOffset, startOffset, groupId, topicIdPartition);
                return;
            }
            log.debug("Updating start offset for share partition: {}-{} from: {} to: {} since LSO has moved to: {}",
                    groupId, topicIdPartition, startOffset, logStartOffset, logStartOffset);
            if (cachedState.isEmpty()) {
                // If the cached state is empty, then the start and end offset will be the new log start offset.
                // This can occur during the initialization of share partition if LSO has moved.
                startOffset = logStartOffset;
                updateEndOffsetAndResetFetchOffsetMetadata(logStartOffset);
                return;
            }

            // Archive the available records in the cached state that are before the new log start offset.
            boolean anyRecordArchived = archiveAvailableRecordsOnLsoMovement(logStartOffset);
            // If we have transitioned the state of any batch/offset from AVAILABLE to ARCHIVED,
            // then there is a chance that the next fetch offset can change.
            if (anyRecordArchived) {
                findNextFetchOffset.set(true);
            }

            // The new startOffset will be the log start offset.
            startOffset = logStartOffset;
            if (endOffset < startOffset) {
                // This case means that the cached state is completely fresh now.
                // Example scenario - batch of 0-10 in acquired state in cached state, then LSO moves to 15,
                // then endOffset should be 15 as well.
                updateEndOffsetAndResetFetchOffsetMetadata(startOffset);
            }

            // Note -
            // 1. We will be writing the new starOffset lazily during acknowledge/release acquired records API call.
            // 2. We will not be writing the archived state batches to the persister.
        } finally {
            lock.writeLock().unlock();
        }
    }

    private boolean archiveAvailableRecordsOnLsoMovement(long logStartOffset) {
        lock.writeLock().lock();
        try {
            boolean isAnyOffsetArchived = false, isAnyBatchArchived = false;
            for (Map.Entry<Long, InFlightBatch> entry : cachedState.entrySet()) {
                long batchStartOffset = entry.getKey();
                // We do not need to transition state of batches/offsets that are later than the new log start offset.
                if (batchStartOffset >= logStartOffset) {
                    break;
                }
                InFlightBatch inFlightBatch = entry.getValue();
                boolean fullMatch = checkForFullMatch(inFlightBatch, startOffset, logStartOffset - 1);

                // Maintain state per offset if the inflight batch is not a full match or the offset state is managed.
                if (!fullMatch || inFlightBatch.offsetState() != null) {
                    log.debug("Subset or offset tracked batch record found while trying to update offsets and cached" +
                                    " state map due to LSO movement, batch: {}, offsets to update - " +
                                    "first: {}, last: {} for the share partition: {}-{}", inFlightBatch, startOffset,
                            logStartOffset - 1, groupId, topicIdPartition);

                    if (inFlightBatch.offsetState() == null) {
                        if (inFlightBatch.batchState() != RecordState.AVAILABLE) {
                            continue;
                        }
                        inFlightBatch.maybeInitializeOffsetStateUpdate();
                    }
                    isAnyOffsetArchived = isAnyOffsetArchived || archivePerOffsetBatchRecords(inFlightBatch, startOffset, logStartOffset - 1);
                    continue;
                }
                // The in-flight batch is a full match hence change the state of the complete batch.
                isAnyBatchArchived = isAnyBatchArchived || archiveCompleteBatch(inFlightBatch);
            }
            return isAnyOffsetArchived || isAnyBatchArchived;
        } finally {
            lock.writeLock().unlock();
        }
    }

    private boolean archivePerOffsetBatchRecords(InFlightBatch inFlightBatch,
                                                 long startOffsetToArchive,
                                                 long endOffsetToArchive) {
        lock.writeLock().lock();
        try {
            boolean isAnyOffsetArchived = false;
            log.trace("Archiving offset tracked batch: {} for the share partition: {}-{}", inFlightBatch, groupId, topicIdPartition);
            for (Map.Entry<Long, InFlightState> offsetState : inFlightBatch.offsetState().entrySet()) {
                if (offsetState.getKey() < startOffsetToArchive) {
                    continue;
                }
                if (offsetState.getKey() > endOffsetToArchive) {
                    // No further offsets to process.
                    break;
                }
                if (offsetState.getValue().state != RecordState.AVAILABLE) {
                    continue;
                }

                offsetState.getValue().archive(EMPTY_MEMBER_ID);
                isAnyOffsetArchived = true;
            }
            return isAnyOffsetArchived;
        } finally {
            lock.writeLock().unlock();
        }
    }

    private boolean archiveCompleteBatch(InFlightBatch inFlightBatch) {
        lock.writeLock().lock();
        try {
            log.trace("Archiving complete batch: {} for the share partition: {}-{}", inFlightBatch, groupId, topicIdPartition);
            if (inFlightBatch.batchState() == RecordState.AVAILABLE) {
                // Change the state of complete batch since the same state exists for the entire inFlight batch.
                inFlightBatch.archiveBatch(EMPTY_MEMBER_ID);
                return true;
            }
        } finally {
            lock.writeLock().unlock();
        }
        return false;
    }

    /**
     * Checks if the records can be acquired for the share partition. The records can be acquired if
     * the number of records in-flight is less than the max in-flight messages. Or if the fetch is
     * to happen somewhere in between the record states cached in the share partition i.e. re-acquire
     * the records that are already fetched before.
     *
     * @return A boolean which indicates whether more records can be acquired or not.
     */
    boolean canAcquireRecords() {
        if (nextFetchOffset() != endOffset() + 1) {
            return true;
        }

        lock.readLock().lock();
        long numRecords;
        try {
            if (cachedState.isEmpty()) {
                numRecords = 0;
            } else {
                numRecords = this.endOffset - this.startOffset + 1;
            }
        } finally {
            lock.readLock().unlock();
        }
        return numRecords < maxInFlightMessages;
    }

    /**
     * Prior to fetching records from the leader, the fetch lock is acquired to ensure that the same
     * share partition does not enter a fetch queue while another one is being fetched within the queue.
     * The fetch lock is released once the records are fetched from the leader.
     *
     * @return A boolean which indicates whether the fetch lock is acquired.
     */
    boolean maybeAcquireFetchLock() {
        if (stateNotActive()) {
            return false;
        }
        return fetchLock.compareAndSet(false, true);
    }

    /**
     * Release the fetch lock once the records are fetched from the leader.
     */
    void releaseFetchLock() {
        fetchLock.set(false);
    }

    /**
     * Marks the share partition as fenced.
     */
    void markFenced() {
        lock.writeLock().lock();
        try {
            partitionState = SharePartitionState.FENCED;
        } finally {
            lock.writeLock().unlock();
        }
    }

    private boolean stateNotActive() {
        return  partitionState() != SharePartitionState.ACTIVE;
    }

    private void completeInitializationWithException(CompletableFuture<Void> future, Throwable exception) {
        lock.writeLock().lock();
        try {
            partitionState = SharePartitionState.FAILED;
        } finally {
            lock.writeLock().unlock();
        }
        future.completeExceptionally(exception);
    }

    private void maybeCompleteInitialization(CompletableFuture<Void> future) {
        SharePartitionState currentState = partitionState();
        switch (currentState) {
            case ACTIVE:
                future.complete(null);
                return;
            case FAILED:
                future.completeExceptionally(new IllegalStateException(String.format("Share partition failed to load %s-%s", groupId, topicIdPartition)));
                return;
            case INITIALIZING:
                future.completeExceptionally(new LeaderNotAvailableException(String.format("Share partition is already initializing %s-%s", groupId, topicIdPartition)));
                return;
            case FENCED:
                future.completeExceptionally(new FencedStateEpochException(String.format("Share partition is fenced %s-%s", groupId, topicIdPartition)));
                return;
            case EMPTY:
                // Do not complete the future as the share partition is not yet initialized.
                break;
            default:
                throw new IllegalStateException("Unknown share partition state: " + currentState);
        }
    }

    private AcquiredRecords acquireNewBatchRecords(
        String memberId,
        Iterable<? extends RecordBatch> batches,
        long firstOffset,
        long lastOffset,
        int maxFetchRecords
    ) {
        lock.writeLock().lock();
        try {
            // If same batch is fetched and previous batch is removed from the cache then we need to
            // update the batch first offset to endOffset, only if endOffset passed the firstOffset.
            // For an initial start of the share fetch from a topic partition the endOffset will be initialized
            // to 0 but firstOffset can be higher than 0.
            long firstAcquiredOffset = firstOffset;
            if (cachedState.isEmpty() && endOffset > firstAcquiredOffset) {
                firstAcquiredOffset = endOffset;
            }

            // Check how many messages can be acquired from the batch.
            long lastAcquiredOffset = lastOffset;
            if (maxFetchRecords < lastAcquiredOffset - firstAcquiredOffset + 1) {
                // The max messages to acquire is less than the complete available batches hence
                // limit the acquired records. The last offset shall be the batches last offset
                // which falls under the max messages limit. As the max fetch records is the soft
                // limit, the last offset can be higher than the max messages.
                lastAcquiredOffset = lastOffsetFromBatchWithRequestOffset(batches, firstAcquiredOffset + maxFetchRecords - 1);
            }

            // Schedule acquisition lock timeout for the batch.
            AcquisitionLockTimerTask timerTask = scheduleAcquisitionLockTimeout(memberId, firstAcquiredOffset, lastAcquiredOffset);
            // Add the new batch to the in-flight records along with the acquisition lock timeout task for the batch.
            cachedState.put(firstAcquiredOffset, new InFlightBatch(
                memberId,
                firstAcquiredOffset,
                lastAcquiredOffset,
                RecordState.ACQUIRED,
                1,
                timerTask));
            // if the cachedState was empty before acquiring the new batches then startOffset needs to be updated
            if (cachedState.firstKey() == firstAcquiredOffset)  {
                startOffset = firstAcquiredOffset;
            }
            updateEndOffsetAndResetFetchOffsetMetadata(lastAcquiredOffset);
            return new AcquiredRecords()
                .setFirstOffset(firstAcquiredOffset)
                .setLastOffset(lastAcquiredOffset)
                .setDeliveryCount((short) 1);
        } finally {
            lock.writeLock().unlock();
        }
    }

    private int acquireSubsetBatchRecords(
        String memberId,
        long requestFirstOffset,
        long requestLastOffset,
        InFlightBatch inFlightBatch,
        List<AcquiredRecords> result
    ) {
        lock.writeLock().lock();
        int acquiredCount = 0;
        try {
            for (Map.Entry<Long, InFlightState> offsetState : inFlightBatch.offsetState.entrySet()) {
                // For the first batch which might have offsets prior to the request base
                // offset i.e. cached batch of 10-14 offsets and request batch of 12-13.
                if (offsetState.getKey() < requestFirstOffset) {
                    continue;
                }

                if (offsetState.getKey() > requestLastOffset) {
                    // No further offsets to process.
                    break;
                }

                if (offsetState.getValue().state != RecordState.AVAILABLE) {
                    log.trace("The offset is not available skipping, offset: {} batch: {}"
                            + " for the share partition: {}-{}", offsetState.getKey(), inFlightBatch,
                        groupId, topicIdPartition);
                    continue;
                }

                InFlightState updateResult =  offsetState.getValue().tryUpdateState(RecordState.ACQUIRED, true, maxDeliveryCount,
                    memberId);
                if (updateResult == null) {
                    log.trace("Unable to acquire records for the offset: {} in batch: {}"
                            + " for the share partition: {}-{}", offsetState.getKey(), inFlightBatch,
                        groupId, topicIdPartition);
                    continue;
                }
                // Schedule acquisition lock timeout for the offset.
                AcquisitionLockTimerTask acquisitionLockTimeoutTask = scheduleAcquisitionLockTimeout(memberId, offsetState.getKey(), offsetState.getKey());
                // Update acquisition lock timeout task for the offset.
                offsetState.getValue().updateAcquisitionLockTimeoutTask(acquisitionLockTimeoutTask);

                // TODO: Maybe we can club the continuous offsets here.
                result.add(new AcquiredRecords()
                    .setFirstOffset(offsetState.getKey())
                    .setLastOffset(offsetState.getKey())
                    .setDeliveryCount((short) offsetState.getValue().deliveryCount));
                acquiredCount++;
            }
        } finally {
            lock.writeLock().unlock();
        }
        return acquiredCount;
    }

    /**
     * Check if the in-flight batch is a full match with the request offsets. The full match represents
     * complete overlap of the in-flight batch with the request offsets.
     *
     * @param inFlightBatch The in-flight batch to check for full match.
     * @param firstOffsetToCompare The first offset of the request batch.
     * @param lastOffsetToCompare The last offset of the request batch.
     *
     * @return True if the in-flight batch is a full match with the request offsets, false otherwise.
     */
    private boolean checkForFullMatch(InFlightBatch inFlightBatch, long firstOffsetToCompare, long lastOffsetToCompare) {
        return inFlightBatch.firstOffset() >= firstOffsetToCompare && inFlightBatch.lastOffset() <= lastOffsetToCompare;
    }

    /**
     * Check if the start offset has moved and within the request first and last offset.
     *
     * @param batchFirstOffset The first offset of the batch.
     * @param batchLastOffset The last offset of the batch.
     *
     * @return True if the start offset has moved and within the request first and last offset, false otherwise.
     */
    private boolean checkForStartOffsetWithinBatch(long batchFirstOffset, long batchLastOffset) {
        long localStartOffset = startOffset();
        return batchFirstOffset < localStartOffset && batchLastOffset >= localStartOffset;
    }

    private Map<Long, RecordState> fetchRecordStateMapForAcknowledgementBatch(
        ShareAcknowledgementBatch batch) {
        // Client can either send a single entry in acknowledgeTypes which represents the state
        // of the complete batch or can send individual offsets state. Construct a map with record state
        // for each offset in the batch, if single acknowledge type is sent, the map will have only one entry.
        Map<Long, RecordState> recordStateMap = new HashMap<>();
        for (int index = 0; index < batch.acknowledgeTypes().size(); index++) {
            recordStateMap.put(batch.firstOffset() + index,
                fetchRecordState(batch.acknowledgeTypes().get(index)));
        }
        return recordStateMap;
    }

    private static RecordState fetchRecordState(byte acknowledgeType) {
        switch (acknowledgeType) {
            case 1 /* ACCEPT */:
                return RecordState.ACKNOWLEDGED;
            case 2 /* RELEASE */:
                return RecordState.AVAILABLE;
            case 3 /* REJECT */:
            case 0 /* GAP */:
                return RecordState.ARCHIVED;
            default:
                throw new IllegalArgumentException("Invalid acknowledge type: " + acknowledgeType);
        }
    }

    private NavigableMap<Long, InFlightBatch> fetchSubMapForAcknowledgementBatch(
        ShareAcknowledgementBatch batch
    ) {
        lock.writeLock().lock();
        try {
            // Find the floor batch record for the request batch. The request batch could be
            // for a subset of the batch i.e. cached batch of offset 10-14 and request batch
            // of 12-13. Hence, floor entry is fetched to find the sub-map.
            Map.Entry<Long, InFlightBatch> floorOffset = cachedState.floorEntry(batch.firstOffset());
            if (floorOffset == null) {
                boolean hasStartOffsetMoved = checkForStartOffsetWithinBatch(batch.firstOffset(), batch.lastOffset());
                if (hasStartOffsetMoved) {
                    // If the start offset has been moved and within the request batch then fetch
                    // the floor entry from start offset and acknowledge cached offsets. Consider
                    // the case where the start offset has moved from 0 to 10, with the cached batch
                    // of 0 - 5, 5 - 10, 10 - 12, 12 - 15. The request batch for acknowledge is 5 - 15,
                    // then post acquisition lock timeout the cache will have data from only from 10 to 15.
                    // Hence, we need to fetch the floor entry from start offset.
                    floorOffset = cachedState.floorEntry(startOffset);
                } else {
                    log.debug("Batch record {} not found for share partition: {}-{}", batch, groupId,
                        topicIdPartition);
                    throw new InvalidRecordStateException(
                        "Batch record not found. The request batch offsets are not found in the cache.");
                }
            }

            NavigableMap<Long, InFlightBatch> subMap = cachedState.subMap(floorOffset.getKey(), true, batch.lastOffset(), true);
            // Validate if the request batch has the first offset greater than the last offset of the last
            // fetched cached batch, then there will be no offsets in the request that can be acknowledged.
            if (subMap.lastEntry().getValue().lastOffset < batch.firstOffset()) {
                log.debug("Request batch: {} has offsets which are not found for share partition: {}-{}", batch, groupId, topicIdPartition);
                throw new InvalidRequestException("Batch record not found. The first offset in request is past acquired records.");
            }

            // Validate if the request batch has the last offset greater than the last offset of
            // the last fetched cached batch, then there will be offsets in the request than cannot
            // be found in the fetched batches.
            if (batch.lastOffset() > subMap.lastEntry().getValue().lastOffset) {
                log.debug("Request batch: {} has offsets which are not found for share partition: {}-{}", batch, groupId, topicIdPartition);
                throw new InvalidRequestException("Batch record not found. The last offset in request is past acquired records.");
            }

            return subMap;
        } finally {
            lock.writeLock().unlock();
        }
    }

    private Optional<Throwable> acknowledgeBatchRecords(
        String memberId,
        ShareAcknowledgementBatch batch,
        Map<Long, RecordState> recordStateMap,
        NavigableMap<Long, InFlightBatch> subMap,
        final List<InFlightState> updatedStates,
        List<PersisterStateBatch> stateBatches
    ) {
        Optional<Throwable> throwable;
        lock.writeLock().lock();
        try {
            // The acknowledgement batch either is exact fetch equivalent batch (mostly), subset
            // or spans over multiple fetched batches. The state can vary per offset itself from
            // the fetched batch in case of subset or client sent individual offsets state.
            for (Map.Entry<Long, InFlightBatch> entry : subMap.entrySet()) {
                InFlightBatch inFlightBatch = entry.getValue();

                // If startOffset has moved ahead of the in-flight batch, skip the batch.
                if (inFlightBatch.lastOffset() < startOffset) {
                    log.trace("All offsets in the inflight batch {} are already archived: {}-{}",
                        inFlightBatch, groupId, topicIdPartition);
                    continue;
                }

                // Validate if the requested member id is the owner of the batch.
                if (inFlightBatch.offsetState() == null) {
                    throwable = validateAcknowledgementBatchMemberId(memberId, inFlightBatch);
                    if (throwable.isPresent()) {
                        return throwable;
                    }
                }

                // Determine if the in-flight batch is a full match from the request batch.
                boolean fullMatch = checkForFullMatch(inFlightBatch, batch.firstOffset(), batch.lastOffset());
                boolean isPerOffsetClientAck = batch.acknowledgeTypes().size() > 1;
                boolean hasStartOffsetMoved = checkForStartOffsetWithinBatch(inFlightBatch.firstOffset(), inFlightBatch.lastOffset());

                // Maintain state per offset if the inflight batch is not a full match or the
                // offset state is managed or client sent individual offsets state or
                // the start offset is within this in-flight batch.
                if (!fullMatch || inFlightBatch.offsetState() != null || isPerOffsetClientAck || hasStartOffsetMoved) {
                    log.debug("Subset or offset tracked batch record found for acknowledgement,"
                            + " batch: {}, request offsets - first: {}, last: {}, client per offset"
                            + "state {} for the share partition: {}-{}", inFlightBatch, batch.firstOffset(),
                        batch.lastOffset(), isPerOffsetClientAck, groupId, topicIdPartition);
                    if (inFlightBatch.offsetState() == null) {
                        // Though the request is a subset of in-flight batch but the offset
                        // tracking has not been initialized yet which means that we could only
                        // acknowledge subset of offsets from the in-flight batch but only if the
                        // complete batch is acquired yet. Hence, do a pre-check to avoid exploding
                        // the in-flight offset tracking unnecessarily.
                        if (inFlightBatch.batchState() != RecordState.ACQUIRED) {
                            log.debug("The batch is not in the acquired state: {} for share partition: {}-{}",
                                inFlightBatch, groupId, topicIdPartition);
                            return Optional.of(new InvalidRecordStateException("The batch cannot be acknowledged. The subset batch is not in the acquired state."));
                        }
                        // The request batch is a subset and requires per offset state hence initialize
                        // the offsets state in the in-flight batch.
                        inFlightBatch.maybeInitializeOffsetStateUpdate();
                    }

                    throwable = acknowledgePerOffsetBatchRecords(memberId, batch, inFlightBatch,
                        recordStateMap, updatedStates, stateBatches);
                } else {
                    // The in-flight batch is a full match hence change the state of the complete batch.
                    throwable = acknowledgeCompleteBatch(batch, inFlightBatch,
                        recordStateMap.get(batch.firstOffset()), updatedStates, stateBatches);
                }

                if (throwable.isPresent()) {
                    return throwable;
                }
            }
        } finally {
            lock.writeLock().unlock();
        }
        return Optional.empty();
    }

    private Optional<Throwable> validateAcknowledgementBatchMemberId(
        String memberId,
        InFlightBatch inFlightBatch
    ) {
        // EMPTY_MEMBER_ID is used to indicate that the batch is not in acquired state.
        if (inFlightBatch.batchMemberId().equals(EMPTY_MEMBER_ID)) {
            log.debug("The batch is not in the acquired state: {} for share partition: {}-{}. Empty member id for batch.",
                inFlightBatch, groupId, topicIdPartition);
            return Optional.of(new InvalidRecordStateException("The batch cannot be acknowledged. The batch is not in the acquired state."));
        }

        if (!inFlightBatch.batchMemberId().equals(memberId)) {
            log.debug("Member {} is not the owner of batch record {} for share partition: {}-{}",
                memberId, inFlightBatch, groupId, topicIdPartition);
            return Optional.of(new InvalidRecordStateException("Member is not the owner of batch record"));
        }
        return Optional.empty();
    }

    private Optional<Throwable> acknowledgePerOffsetBatchRecords(
        String memberId,
        ShareAcknowledgementBatch batch,
        InFlightBatch inFlightBatch,
        Map<Long, RecordState> recordStateMap,
        List<InFlightState> updatedStates,
        List<PersisterStateBatch> stateBatches
    ) {
        lock.writeLock().lock();
        try {
            // Fetch the first record state from the map to be used as default record state in case the
            // offset record state is not provided by client.
            RecordState recordStateDefault = recordStateMap.get(batch.firstOffset());
            for (Map.Entry<Long, InFlightState> offsetState : inFlightBatch.offsetState.entrySet()) {

                // 1. For the first batch which might have offsets prior to the request base
                // offset i.e. cached batch of 10-14 offsets and request batch of 12-13.
                // 2. Skip the offsets which are below the start offset of the share partition
                if (offsetState.getKey() < batch.firstOffset() || offsetState.getKey() < startOffset) {
                    continue;
                }

                if (offsetState.getKey() > batch.lastOffset()) {
                    // No further offsets to process.
                    break;
                }

                if (offsetState.getValue().state != RecordState.ACQUIRED) {
                    log.debug("The offset is not acquired, offset: {} batch: {} for the share"
                            + " partition: {}-{}", offsetState.getKey(), inFlightBatch, groupId,
                        topicIdPartition);
                    return Optional.of(new InvalidRecordStateException(
                        "The batch cannot be acknowledged. The offset is not acquired."));
                }

                // Check if member id is the owner of the offset.
                if (!offsetState.getValue().memberId.equals(memberId)) {
                    log.debug("Member {} is not the owner of offset: {} in batch: {} for the share"
                            + " partition: {}-{}", memberId, offsetState.getKey(), inFlightBatch,
                        groupId, topicIdPartition);
                    return Optional.of(
                        new InvalidRecordStateException("Member is not the owner of offset"));
                }

                // Determine the record state for the offset. If the per offset record state is not provided
                // by the client, then use the batch record state.
                RecordState recordState =
                    recordStateMap.size() > 1 ? recordStateMap.get(offsetState.getKey()) :
                        recordStateDefault;
                InFlightState updateResult = offsetState.getValue().startStateTransition(
                    recordState,
                    false,
                    this.maxDeliveryCount,
                    EMPTY_MEMBER_ID
                );
                if (updateResult == null) {
                    log.debug("Unable to acknowledge records for the offset: {} in batch: {}"
                            + " for the share partition: {}-{}", offsetState.getKey(),
                        inFlightBatch, groupId, topicIdPartition);
                    return Optional.of(new InvalidRecordStateException(
                        "Unable to acknowledge records for the batch"));
                }
                // Successfully updated the state of the offset.
                updatedStates.add(updateResult);
                stateBatches.add(new PersisterStateBatch(offsetState.getKey(), offsetState.getKey(),
                    updateResult.state.id, (short) updateResult.deliveryCount));
                // If the maxDeliveryCount limit has been exceeded, the record will be transitioned to ARCHIVED state.
                // This should not change the next fetch offset because the record is not available for acquisition
                if (recordState == RecordState.AVAILABLE
                    && updateResult.state != RecordState.ARCHIVED) {
                    findNextFetchOffset.set(true);
                }
            }
        } finally {
            lock.writeLock().unlock();
        }
        return Optional.empty();
    }

    private Optional<Throwable> acknowledgeCompleteBatch(
        ShareAcknowledgementBatch batch,
        InFlightBatch inFlightBatch,
        RecordState recordState,
        List<InFlightState> updatedStates,
        List<PersisterStateBatch> stateBatches
    ) {
        lock.writeLock().lock();
        try {
            // The in-flight batch is a full match hence change the state of the complete.
            log.trace("Acknowledging complete batch record {} for the share partition: {}-{}",
                batch, groupId, topicIdPartition);
            if (inFlightBatch.batchState() != RecordState.ACQUIRED) {
                log.debug("The batch is not in the acquired state: {} for share partition: {}-{}",
                    inFlightBatch, groupId, topicIdPartition);
                return Optional.of(new InvalidRecordStateException(
                    "The batch cannot be acknowledged. The batch is not in the acquired state."));
            }

            // Change the state of complete batch since the same state exists for the entire inFlight batch.
            // The member id is reset to EMPTY_MEMBER_ID irrespective of the acknowledge type as the batch is
            // either released or moved to a state where member id existence is not important. The member id
            // is only important when the batch is acquired.
            InFlightState updateResult = inFlightBatch.startBatchStateTransition(
                recordState,
                false,
                this.maxDeliveryCount,
                EMPTY_MEMBER_ID
            );
            if (updateResult == null) {
                log.debug("Unable to acknowledge records for the batch: {} with state: {}"
                        + " for the share partition: {}-{}", inFlightBatch, recordState, groupId,
                    topicIdPartition);
                return Optional.of(
                    new InvalidRecordStateException("Unable to acknowledge records for the batch"));
            }

            // Successfully updated the state of the batch.
            updatedStates.add(updateResult);
            stateBatches.add(
                new PersisterStateBatch(inFlightBatch.firstOffset, inFlightBatch.lastOffset,
                    updateResult.state.id, (short) updateResult.deliveryCount));

            // If the maxDeliveryCount limit has been exceeded, the record will be transitioned to ARCHIVED state.
            // This should not change the nextFetchOffset because the record is not available for acquisition
            if (recordState == RecordState.AVAILABLE
                && updateResult.state != RecordState.ARCHIVED) {
                findNextFetchOffset.set(true);
            }
        } finally {
            lock.writeLock().unlock();
        }
        return Optional.empty();
    }

    // The caller of this function is expected to hold lock.writeLock() when calling this method.
    protected void updateEndOffsetAndResetFetchOffsetMetadata(long updatedEndOffset) {
        endOffset = updatedEndOffset;
        fetchOffsetMetadata = Optional.empty();
    }

    protected void updateFetchOffsetMetadata(Optional<LogOffsetMetadata> fetchOffsetMetadata) {
        lock.writeLock().lock();
        try {
            this.fetchOffsetMetadata = fetchOffsetMetadata;
        } finally {
            lock.writeLock().unlock();
        }
    }

    protected Optional<LogOffsetMetadata> fetchOffsetMetadata() {
        lock.readLock().lock();
        try {
            if (findNextFetchOffset.get())
                return Optional.empty();
            return fetchOffsetMetadata;
        } finally {
            lock.readLock().unlock();
        }
    }

    // Visible for testing
    SharePartitionState partitionState() {
        lock.readLock().lock();
        try {
            return partitionState;
        } finally {
            lock.readLock().unlock();
        }
    }

    // Visible for testing
    void rollbackOrProcessStateUpdates(
        CompletableFuture<Void> future,
        Throwable throwable,
        List<InFlightState> updatedStates,
        List<PersisterStateBatch> stateBatches
    ) {
        lock.writeLock().lock();
        try {
            if (throwable != null) {
                // Log in DEBUG to avoid flooding of logs for a faulty client.
                log.debug("Request failed for updating state, rollback any changed state"
                    + " for the share partition: {}-{}", groupId, topicIdPartition);
                updatedStates.forEach(state -> state.completeStateTransition(false));
                future.completeExceptionally(throwable);
                return;
            }

            if (stateBatches.isEmpty() && updatedStates.isEmpty()) {
                future.complete(null);
                return;
            }

            writeShareGroupState(stateBatches).whenComplete((result, exception) -> {
                if (exception != null) {
                    log.error("Failed to write state to persister for the share partition: {}-{}",
                        groupId, topicIdPartition, exception);
                    updatedStates.forEach(state -> state.completeStateTransition(false));
                    future.completeExceptionally(exception);
                    return;
                }

                log.trace("State change request successful for share partition: {}-{}",
                    groupId, topicIdPartition);
                updatedStates.forEach(state -> {
                    state.completeStateTransition(true);
                    // Cancel the acquisition lock timeout task for the state since it is acknowledged/released successfully.
                    state.cancelAndClearAcquisitionLockTimeoutTask();
                });
                // Update the cached state and start and end offsets after acknowledging/releasing the acquired records.
                maybeUpdateCachedStateAndOffsets();
                future.complete(null);
            });
        } finally {
            lock.writeLock().unlock();
        }
    }

    private void maybeUpdateCachedStateAndOffsets() {
        lock.writeLock().lock();
        try {
            if (!canMoveStartOffset()) {
                return;
            }

            // This will help to find the next position for the startOffset.
            // The new position of startOffset will be lastOffsetAcknowledged + 1
            long lastOffsetAcknowledged = findLastOffsetAcknowledged();
            // If lastOffsetAcknowledged is -1, this means we cannot move out startOffset ahead
            if (lastOffsetAcknowledged == -1) {
                return;
            }

            // This is true if all records in the cachedState have been acknowledged (either Accept or Reject).
            // The resulting action should be to empty the cachedState altogether
            long lastCachedOffset = cachedState.lastEntry().getValue().lastOffset();
            if (lastOffsetAcknowledged == lastCachedOffset) {
                startOffset = lastCachedOffset + 1; // The next offset that will be fetched and acquired in the share partition
                updateEndOffsetAndResetFetchOffsetMetadata(lastCachedOffset + 1);
                cachedState.clear();
                // Nothing further to do.
                return;
            }

            /*
             The cachedState contains some records that are yet to be acknowledged, and thus should
             not be removed. Only a subMap will be removed from the cachedState. The logic to remove
             batches from cachedState is as follows:
             a) Only full batches can be removed from the cachedState, For example if there is batch (0-99)
             and 0-49 records are acknowledged (ACCEPT or REJECT), the first 50 records will not be removed
             from the cachedState. Instead, the startOffset will be moved to 50, but the batch will only
             be removed once all the messages (0-99) are acknowledged (ACCEPT or REJECT).
            */

            // Since only a subMap will be removed, we need to find the first and last keys of that subMap
            long firstKeyToRemove = cachedState.firstKey();
            long lastKeyToRemove;
            NavigableMap.Entry<Long, InFlightBatch> entry = cachedState.floorEntry(lastOffsetAcknowledged);
            if (lastOffsetAcknowledged == entry.getValue().lastOffset()) {
                startOffset = cachedState.higherKey(lastOffsetAcknowledged);
                lastKeyToRemove = entry.getKey();
            } else {
                startOffset = lastOffsetAcknowledged + 1;
                if (entry.getKey().equals(cachedState.firstKey())) {
                    // If the first batch in cachedState has some records yet to be acknowledged,
                    // then nothing should be removed from cachedState
                    lastKeyToRemove = -1;
                } else {
                    lastKeyToRemove = cachedState.lowerKey(entry.getKey());
                }
            }

            if (lastKeyToRemove != -1) {
                NavigableMap<Long, InFlightBatch> subMap = cachedState.subMap(firstKeyToRemove, true, lastKeyToRemove, true);
                for (Long key : subMap.keySet()) {
                    cachedState.remove(key);
                }
            }
        } finally {
            lock.writeLock().unlock();
        }
    }

    private boolean canMoveStartOffset() {
        // The Share Partition Start Offset may be moved after acknowledge request is complete.
        // The following conditions need to be met to move the startOffset:
        // 1. When the cachedState is not empty.
        // 2. When the acknowledgement type for the records is either ACCEPT or REJECT.
        // 3. When all the previous records have been acknowledged (ACCEPT or REJECT).
        if (cachedState.isEmpty()) {
            return false;
        }

        NavigableMap.Entry<Long, InFlightBatch> entry = cachedState.floorEntry(startOffset);
        if (entry == null) {
            log.error("The start offset: {} is not found in the cached state for share partition: {}-{}."
                + " Cannot move the start offset.", startOffset, groupId, topicIdPartition);
            return false;
        }
        RecordState startOffsetState = entry.getValue().offsetState == null ?
            entry.getValue().batchState() :
            entry.getValue().offsetState().get(startOffset).state();
        return isRecordStateAcknowledged(startOffsetState);
    }

    /**
     * The record state is considered acknowledged if it is either acknowledged or archived.
     * These are terminal states for the record.
     *
     * @param recordState The record state to check.
     *
     * @return True if the record state is acknowledged or archived, false otherwise.
     */
    private boolean isRecordStateAcknowledged(RecordState recordState) {
        return recordState == RecordState.ACKNOWLEDGED || recordState == RecordState.ARCHIVED;
    }

    private long findLastOffsetAcknowledged() {
        lock.readLock().lock();
        long lastOffsetAcknowledged = -1;
        try {
            for (NavigableMap.Entry<Long, InFlightBatch> entry : cachedState.entrySet()) {
                InFlightBatch inFlightBatch = entry.getValue();
                if (inFlightBatch.offsetState() == null) {
                    if (!isRecordStateAcknowledged(inFlightBatch.batchState())) {
                        return lastOffsetAcknowledged;
                    }
                    lastOffsetAcknowledged = inFlightBatch.lastOffset();
                } else {
                    for (Map.Entry<Long, InFlightState> offsetState : inFlightBatch.offsetState.entrySet()) {
                        if (!isRecordStateAcknowledged(offsetState.getValue().state())) {
                            return lastOffsetAcknowledged;
                        }
                        lastOffsetAcknowledged = offsetState.getKey();
                    }
                }
            }
        } finally {
            lock.readLock().unlock();
        }
        return lastOffsetAcknowledged;
    }

    /**
     * Find the last offset from the batch which contains the request offset. If found, return the last offset
     * of the batch, otherwise return the request offset.
     *
     * @param batches The batches to search for the request offset.
     * @param offset The request offset to find.
     * @return The last offset of the batch which contains the request offset, otherwise the request offset.
     */
    private long lastOffsetFromBatchWithRequestOffset(
        Iterable<? extends RecordBatch> batches,
        long offset
    ) {
        // Fetch the last batch which might contains the request offset. Avoid calling lastOffset()
        // on the batches as it loads the header in memory.
        RecordBatch previousBatch = null;
        for (RecordBatch batch : batches) {
            if (offset >= batch.baseOffset()) {
                previousBatch =  batch;
                continue;
            }
            break;
        }
        if (previousBatch != null && offset <= previousBatch.lastOffset())
            return previousBatch.lastOffset();
        return offset;
    }

    // Visible for testing
    CompletableFuture<Void> writeShareGroupState(List<PersisterStateBatch> stateBatches) {
        CompletableFuture<Void> future = new CompletableFuture<>();
        persister.writeState(new WriteShareGroupStateParameters.Builder()
            .setGroupTopicPartitionData(new GroupTopicPartitionData.Builder<PartitionStateBatchData>()
                .setGroupId(this.groupId)
                .setTopicsData(Collections.singletonList(new TopicData<>(topicIdPartition.topicId(),
                    Collections.singletonList(PartitionFactory.newPartitionStateBatchData(
                        topicIdPartition.partition(), stateEpoch, startOffset, leaderEpoch, stateBatches))))
                ).build()).build())
            .whenComplete((result, exception) -> {
                if (exception != null) {
                    log.error("Failed to write the share group state for share partition: {}-{}", groupId, topicIdPartition, exception);
                    future.completeExceptionally(new IllegalStateException(String.format("Failed to write the share group state for share partition %s-%s",
                        groupId, topicIdPartition), exception));
                    return;
                }

                if (result == null || result.topicsData() == null || result.topicsData().size() != 1) {
                    log.error("Failed to write the share group state for share partition: {}-{}. Invalid state found: {}",
                        groupId, topicIdPartition, result);
                    future.completeExceptionally(new IllegalStateException(String.format("Failed to write the share group state for share partition %s-%s",
                        groupId, topicIdPartition)));
                    return;
                }

                TopicData<PartitionErrorData> state = result.topicsData().get(0);
                if (state.topicId() != topicIdPartition.topicId() || state.partitions().size() != 1
                    || state.partitions().get(0).partition() != topicIdPartition.partition()) {
                    log.error("Failed to write the share group state for share partition: {}-{}. Invalid topic partition response: {}",
                        groupId, topicIdPartition, result);
                    future.completeExceptionally(new IllegalStateException(String.format("Failed to write the share group state for share partition %s-%s",
                        groupId, topicIdPartition)));
                    return;
                }

                PartitionErrorData partitionData = state.partitions().get(0);
                if (partitionData.errorCode() != Errors.NONE.code()) {
                    KafkaException ex = fetchPersisterError(partitionData.errorCode(), partitionData.errorMessage());
                    log.error("Failed to write the share group state for share partition: {}-{} due to exception",
                        groupId, topicIdPartition, ex);
                    future.completeExceptionally(ex);
                    return;
                }
                future.complete(null);
            });
        return future;
    }

    private KafkaException fetchPersisterError(short errorCode, String errorMessage) {
        Errors error = Errors.forCode(errorCode);
        switch (error) {
            case NOT_COORDINATOR:
            case COORDINATOR_NOT_AVAILABLE:
            case COORDINATOR_LOAD_IN_PROGRESS:
                return new CoordinatorNotAvailableException(errorMessage);
            case GROUP_ID_NOT_FOUND:
                return new GroupIdNotFoundException(errorMessage);
            case UNKNOWN_TOPIC_OR_PARTITION:
                return new UnknownTopicOrPartitionException(errorMessage);
            case FENCED_STATE_EPOCH:
                return new FencedStateEpochException(errorMessage);
            case FENCED_LEADER_EPOCH:
                return new NotLeaderOrFollowerException(errorMessage);
            default:
                return new UnknownServerException(errorMessage);
        }
    }

    // Visible for testing
    AcquisitionLockTimerTask scheduleAcquisitionLockTimeout(String memberId, long firstOffset, long lastOffset) {
        // The recordLockDuration value would depend on whether the dynamic config SHARE_RECORD_LOCK_DURATION_MS in
        // GroupConfig.java is set or not. If dynamic config is set, then that is used, otherwise the value of
        // SHARE_GROUP_RECORD_LOCK_DURATION_MS_CONFIG defined in ShareGroupConfig is used
        int recordLockDurationMs;
        if (groupConfigManager.groupConfig(groupId).isPresent()) {
            recordLockDurationMs = groupConfigManager.groupConfig(groupId).get().shareRecordLockDurationMs();
        } else {
            recordLockDurationMs = defaultRecordLockDurationMs;
        }
        return scheduleAcquisitionLockTimeout(memberId, firstOffset, lastOffset, recordLockDurationMs);
    }

    /**
     * Apply acquisition lock to acquired records.
     *
     * @param memberId The member id of the client that is putting the acquisition lock.
     * @param firstOffset The first offset of the acquired records.
     * @param lastOffset The last offset of the acquired records.
     * @param delayMs The delay in milliseconds after which the acquisition lock will be released.
     */
    private AcquisitionLockTimerTask scheduleAcquisitionLockTimeout(
        String memberId,
        long firstOffset,
        long lastOffset,
        long delayMs
    ) {
        AcquisitionLockTimerTask acquisitionLockTimerTask = acquisitionLockTimerTask(memberId, firstOffset, lastOffset, delayMs);
        timer.add(acquisitionLockTimerTask);
        return acquisitionLockTimerTask;
    }

    private AcquisitionLockTimerTask acquisitionLockTimerTask(
        String memberId,
        long firstOffset,
        long lastOffset,
        long delayMs
    ) {
        return new AcquisitionLockTimerTask(delayMs, memberId, firstOffset, lastOffset);
    }

    private void releaseAcquisitionLockOnTimeout(String memberId, long firstOffset, long lastOffset) {
        List<PersisterStateBatch> stateBatches;
        lock.writeLock().lock();
        try {
            Map.Entry<Long, InFlightBatch> floorOffset = cachedState.floorEntry(firstOffset);
            if (floorOffset == null) {
                log.error("Base offset {} not found for share partition: {}-{}", firstOffset, groupId, topicIdPartition);
                return;
            }
            stateBatches = new ArrayList<>();
            NavigableMap<Long, InFlightBatch> subMap = cachedState.subMap(floorOffset.getKey(), true, lastOffset, true);
            for (Map.Entry<Long, InFlightBatch> entry : subMap.entrySet()) {
                InFlightBatch inFlightBatch = entry.getValue();

                if (inFlightBatch.offsetState() == null
                        && inFlightBatch.batchState() == RecordState.ACQUIRED
                        && checkForStartOffsetWithinBatch(inFlightBatch.firstOffset(), inFlightBatch.lastOffset())) {

                    // For the case when batch.firstOffset < start offset <= batch.lastOffset, we will be having some
                    // acquired records that need to move to archived state despite their delivery count.
                    inFlightBatch.maybeInitializeOffsetStateUpdate();
                }

                // Case when the state of complete batch is valid
                if (inFlightBatch.offsetState() == null) {
                    releaseAcquisitionLockOnTimeoutForCompleteBatch(inFlightBatch, stateBatches, memberId);
                } else { // Case when batch has a valid offset state map.
                    releaseAcquisitionLockOnTimeoutForPerOffsetBatch(inFlightBatch, stateBatches, memberId, firstOffset, lastOffset);
                }
            }

            if (!stateBatches.isEmpty()) {
                writeShareGroupState(stateBatches).whenComplete((result, exception) -> {
                    if (exception != null) {
                        log.error("Failed to write the share group state on acquisition lock timeout for share partition: {}-{} memberId: {}",
                            groupId, topicIdPartition, memberId, exception);
                    }
                    // Even if write share group state RPC call fails, we will still go ahead with the state transition.
                    // Update the cached state and start and end offsets after releasing the acquisition lock on timeout.
                    maybeUpdateCachedStateAndOffsets();
                });
            }
        } finally {
            lock.writeLock().unlock();
        }

        // Skip null check for stateBatches, it should always be initialized if reached here.
        if (!stateBatches.isEmpty()) {
            // If we have an acquisition lock timeout for a share-partition, then we should check if
            // there is a pending share fetch request for the share-partition and complete it.
            DelayedShareFetchKey delayedShareFetchKey = new DelayedShareFetchGroupKey(groupId, topicIdPartition.topicId(), topicIdPartition.partition());
            replicaManager.completeDelayedShareFetchRequest(delayedShareFetchKey);
        }
    }

    private void releaseAcquisitionLockOnTimeoutForCompleteBatch(InFlightBatch inFlightBatch,
                                                                 List<PersisterStateBatch> stateBatches,
                                                                 String memberId) {
        if (inFlightBatch.batchState() == RecordState.ACQUIRED) {
            InFlightState updateResult = inFlightBatch.tryUpdateBatchState(
                    inFlightBatch.lastOffset() < startOffset ? RecordState.ARCHIVED : RecordState.AVAILABLE,
                    false,
                    maxDeliveryCount,
                    EMPTY_MEMBER_ID);
            if (updateResult == null) {
                log.error("Unable to release acquisition lock on timeout for the batch: {}"
                        + " for the share partition: {}-{} memberId: {}", inFlightBatch, groupId, topicIdPartition, memberId);
                return;
            }
            stateBatches.add(new PersisterStateBatch(inFlightBatch.firstOffset(), inFlightBatch.lastOffset(),
                    updateResult.state.id, (short) updateResult.deliveryCount));

            // Update acquisition lock timeout task for the batch to null since it is completed now.
            updateResult.updateAcquisitionLockTimeoutTask(null);
            if (updateResult.state != RecordState.ARCHIVED) {
                findNextFetchOffset.set(true);
            }
            return;
        }
        log.debug("The batch is not in acquired state while release of acquisition lock on timeout, skipping, batch: {}"
                + " for the share partition: {}-{} memberId: {}", inFlightBatch, groupId, topicIdPartition, memberId);
    }

    private void releaseAcquisitionLockOnTimeoutForPerOffsetBatch(InFlightBatch inFlightBatch,
                                                                  List<PersisterStateBatch> stateBatches,
                                                                  String memberId,
                                                                  long firstOffset,
                                                                  long lastOffset) {
        for (Map.Entry<Long, InFlightState> offsetState : inFlightBatch.offsetState().entrySet()) {

            // For the first batch which might have offsets prior to the request base
            // offset i.e. cached batch of 10-14 offsets and request batch of 12-13.
            if (offsetState.getKey() < firstOffset) {
                continue;
            }
            if (offsetState.getKey() > lastOffset) {
                // No further offsets to process.
                break;
            }
            if (offsetState.getValue().state != RecordState.ACQUIRED) {
                log.debug("The offset is not in acquired state while release of acquisition lock on timeout, skipping, offset: {} batch: {}"
                                + " for the share partition: {}-{} memberId: {}", offsetState.getKey(), inFlightBatch,
                        groupId, topicIdPartition, memberId);
                continue;
            }
            InFlightState updateResult = offsetState.getValue().tryUpdateState(
                    offsetState.getKey() < startOffset ? RecordState.ARCHIVED : RecordState.AVAILABLE,
                    false,
                    maxDeliveryCount,
                    EMPTY_MEMBER_ID);
            if (updateResult == null) {
                log.error("Unable to release acquisition lock on timeout for the offset: {} in batch: {}"
                                + " for the share partition: {}-{} memberId: {}", offsetState.getKey(), inFlightBatch,
                        groupId, topicIdPartition, memberId);
                continue;
            }
            stateBatches.add(new PersisterStateBatch(offsetState.getKey(), offsetState.getKey(),
                    updateResult.state.id, (short) updateResult.deliveryCount));

            // Update acquisition lock timeout task for the offset to null since it is completed now.
            updateResult.updateAcquisitionLockTimeoutTask(null);
            if (updateResult.state != RecordState.ARCHIVED) {
                findNextFetchOffset.set(true);
            }
        }
    }

    private long startOffsetDuringInitialization(long partitionDataStartOffset) throws Exception {
        // Set the state epoch and end offset from the persisted state.
        if (partitionDataStartOffset != PartitionFactory.UNINITIALIZED_START_OFFSET) {
            return partitionDataStartOffset;
        }
        GroupConfig.ShareGroupAutoOffsetReset offsetResetStrategy;
        if (groupConfigManager.groupConfig(groupId).isPresent()) {
            offsetResetStrategy = groupConfigManager.groupConfig(groupId).get().shareAutoOffsetReset();
        } else {
            offsetResetStrategy = GroupConfig.defaultShareAutoOffsetReset();
        }

        if (offsetResetStrategy == GroupConfig.ShareGroupAutoOffsetReset.EARLIEST)
            return offsetForEarliestTimestamp(topicIdPartition, replicaManager);
        return offsetForLatestTimestamp(topicIdPartition, replicaManager);
    }

    // Visible for testing. Should only be used for testing purposes.
    NavigableMap<Long, InFlightBatch> cachedState() {
        return new ConcurrentSkipListMap<>(cachedState);
    }

    // Visible for testing.
    boolean findNextFetchOffset() {
        return findNextFetchOffset.get();
    }

    // Visible for testing. Should only be used for testing purposes.
    void findNextFetchOffset(boolean findNextOffset) {
        findNextFetchOffset.getAndSet(findNextOffset);
    }

    // Visible for testing
    long startOffset() {
        lock.readLock().lock();
        try {
            return this.startOffset;
        } finally {
            lock.readLock().unlock();
        }
    }

    // Visible for testing
    long endOffset() {
        lock.readLock().lock();
        try {
            return this.endOffset;
        } finally {
            lock.readLock().unlock();
        }
    }

    // Visible for testing.
    int stateEpoch() {
        return stateEpoch;
    }

    // Visible for testing.
    Timer timer() {
        return timer;
    }

    // Visible for testing
    final class AcquisitionLockTimerTask extends TimerTask {
        private final long expirationMs;
        private final String memberId;
        private final long firstOffset;
        private final long lastOffset;

        AcquisitionLockTimerTask(long delayMs, String memberId, long firstOffset, long lastOffset) {
            super(delayMs);
            this.expirationMs = time.hiResClockMs() + delayMs;
            this.memberId = memberId;
            this.firstOffset = firstOffset;
            this.lastOffset = lastOffset;
        }

        long expirationMs() {
            return expirationMs;
        }

        /**
         * The task is executed when the acquisition lock timeout is reached. The task releases the acquired records.
         */
        @Override
        public void run() {
            releaseAcquisitionLockOnTimeout(memberId, firstOffset, lastOffset);
        }
    }

    /**
     * The InFlightBatch maintains the in-memory state of the fetched records i.e. in-flight records.
     */
    final class InFlightBatch {
        // The offset of the first record in the batch that is fetched from the log.
        private final long firstOffset;
        // The last offset of the batch that is fetched from the log.
        private final long lastOffset;

        // The batch state of the fetched records. If the offset state map is empty then batchState
        // determines the state of the complete batch else individual offset determines the state of
        // the respective records.
        private InFlightState batchState;

        // The offset state map is used to track the state of the records per offset. However, the
        // offset state map is only required when the state of the offsets within same batch are
        // different. The states can be different when explicit offset acknowledgment is done which
        // is different from the batch state.
        private NavigableMap<Long, InFlightState> offsetState;

        InFlightBatch(String memberId, long firstOffset, long lastOffset, RecordState state,
            int deliveryCount, AcquisitionLockTimerTask acquisitionLockTimeoutTask
        ) {
            this.firstOffset = firstOffset;
            this.lastOffset = lastOffset;
            this.batchState = new InFlightState(state, deliveryCount, memberId, acquisitionLockTimeoutTask);
        }

        // Visible for testing.
        long firstOffset() {
            return firstOffset;
        }

        // Visible for testing.
        long lastOffset() {
            return lastOffset;
        }

        // Visible for testing.
        RecordState batchState() {
            if (batchState == null) {
                throw new IllegalStateException("The batch state is not available as the offset state is maintained");
            }
            return batchState.state;
        }

        // Visible for testing.
        String batchMemberId() {
            if (batchState == null) {
                throw new IllegalStateException("The batch member id is not available as the offset state is maintained");
            }
            return batchState.memberId;
        }

        // Visible for testing.
        int batchDeliveryCount() {
            if (batchState == null) {
                throw new IllegalStateException("The batch delivery count is not available as the offset state is maintained");
            }
            return batchState.deliveryCount;
        }

        // Visible for testing.
        AcquisitionLockTimerTask batchAcquisitionLockTimeoutTask() {
            if (batchState == null) {
                throw new IllegalStateException("The batch state is not available as the offset state is maintained");
            }
            return batchState.acquisitionLockTimeoutTask;
        }

        // Visible for testing.
        NavigableMap<Long, InFlightState> offsetState() {
            return offsetState;
        }

        private void archiveBatch(String newMemberId) {
            if (batchState == null) {
                throw new IllegalStateException("The batch state is not available as the offset state is maintained");
            }
            batchState.archive(newMemberId);
        }

        private InFlightState tryUpdateBatchState(RecordState newState, boolean incrementDeliveryCount, int maxDeliveryCount, String newMemberId) {
            if (batchState == null) {
                throw new IllegalStateException("The batch state update is not available as the offset state is maintained");
            }
            return batchState.tryUpdateState(newState, incrementDeliveryCount, maxDeliveryCount, newMemberId);
        }

        private InFlightState startBatchStateTransition(RecordState newState, boolean incrementDeliveryCount, int maxDeliveryCount,
                                                        String newMemberId) {
            if (batchState == null) {
                throw new IllegalStateException("The batch state update is not available as the offset state is maintained");
            }
            return batchState.startStateTransition(newState, incrementDeliveryCount, maxDeliveryCount, newMemberId);
        }

        private void maybeInitializeOffsetStateUpdate() {
            if (offsetState == null) {
                offsetState = new ConcurrentSkipListMap<>();
                // The offset state map is not initialized hence initialize the state of the offsets
                // from the first offset to the last offset. Mark the batch inflightState to null as
                // the state of the records is maintained in the offset state map now.
                for (long offset = this.firstOffset; offset <= this.lastOffset; offset++) {
                    if (batchState.acquisitionLockTimeoutTask != null) {
                        // The acquisition lock timeout task is already scheduled for the batch, hence we need to schedule
                        // the acquisition lock timeout task for the offset as well.
                        long delayMs = batchState.acquisitionLockTimeoutTask.expirationMs() - time.hiResClockMs();
                        AcquisitionLockTimerTask timerTask = acquisitionLockTimerTask(batchState.memberId, offset, offset, delayMs);
                        offsetState.put(offset, new InFlightState(batchState.state, batchState.deliveryCount, batchState.memberId, timerTask));
                        timer.add(timerTask);
                    } else {
                        offsetState.put(offset, new InFlightState(batchState.state, batchState.deliveryCount, batchState.memberId));
                    }
                }
                // Cancel the acquisition lock timeout task for the batch as the offset state is maintained.
                if (batchState.acquisitionLockTimeoutTask != null) {
                    batchState.cancelAndClearAcquisitionLockTimeoutTask();
                }
                batchState = null;
            }
        }

        private void updateAcquisitionLockTimeout(AcquisitionLockTimerTask acquisitionLockTimeoutTask) {
            if (batchState == null) {
                throw new IllegalStateException("The batch state is not available as the offset state is maintained");
            }
            batchState.acquisitionLockTimeoutTask = acquisitionLockTimeoutTask;
        }

        @Override
        public String toString() {
            return "InFlightBatch(" +
                "firstOffset=" + firstOffset +
                ", lastOffset=" + lastOffset +
                ", inFlightState=" + batchState +
                ", offsetState=" + ((offsetState == null) ? "null" : offsetState) +
                ")";
        }
    }

    /**
     * The InFlightState is used to track the state and delivery count of a record that has been
     * fetched from the leader. The state of the record is used to determine if the record should
     * be re-deliver or if it can be acknowledged or archived.
     */
    static final class InFlightState {

        // The state of the fetch batch records.
        private RecordState state;
        // The number of times the records has been delivered to the client.
        private int deliveryCount;
        // The member id of the client that is fetching/acknowledging the record.
        private String memberId;
        // The state of the records before the transition. In case we need to revert an in-flight state, we revert the above
        // attributes of InFlightState to this state, namely - state, deliveryCount and memberId.
        private InFlightState rollbackState;
        // The timer task for the acquisition lock timeout.
        private AcquisitionLockTimerTask acquisitionLockTimeoutTask;


        InFlightState(RecordState state, int deliveryCount, String memberId) {
            this(state, deliveryCount, memberId, null);
        }

        InFlightState(RecordState state, int deliveryCount, String memberId, AcquisitionLockTimerTask acquisitionLockTimeoutTask) {
            this.state = state;
            this.deliveryCount = deliveryCount;
            this.memberId = memberId;
            this.acquisitionLockTimeoutTask = acquisitionLockTimeoutTask;
        }

        // Visible for testing.
        RecordState state() {
            return state;
        }

        String memberId() {
            return memberId;
        }

        // Visible for testing.
        TimerTask acquisitionLockTimeoutTask() {
            return acquisitionLockTimeoutTask;
        }

        void updateAcquisitionLockTimeoutTask(AcquisitionLockTimerTask acquisitionLockTimeoutTask) {
            this.acquisitionLockTimeoutTask = acquisitionLockTimeoutTask;
        }

        void cancelAndClearAcquisitionLockTimeoutTask() {
            acquisitionLockTimeoutTask.cancel();
            acquisitionLockTimeoutTask = null;
        }

        /**
         * Try to update the state of the records. The state of the records can only be updated if the
         * new state is allowed to be transitioned from old state. The delivery count is not incremented
         * if the state update is unsuccessful.
         *
         * @param newState The new state of the records.
         * @param incrementDeliveryCount Whether to increment the delivery count.
         *
         * @return {@code InFlightState} if update succeeds, null otherwise. Returning state
         *         helps update chaining.
         */
        private InFlightState tryUpdateState(RecordState newState, boolean incrementDeliveryCount, int maxDeliveryCount, String newMemberId) {
            try {
                if (newState == RecordState.AVAILABLE && deliveryCount >= maxDeliveryCount) {
                    newState = RecordState.ARCHIVED;
                }
                state = state.validateTransition(newState);
                if (incrementDeliveryCount && newState != RecordState.ARCHIVED) {
                    deliveryCount++;
                }
                memberId = newMemberId;
                return this;
            } catch (IllegalStateException e) {
                log.error("Failed to update state of the records", e);
                return null;
            }
        }

        private void archive(String newMemberId) {
            state = RecordState.ARCHIVED;
            memberId = newMemberId;
        }

        private InFlightState startStateTransition(RecordState newState, boolean incrementDeliveryCount, int maxDeliveryCount, String newMemberId) {
            rollbackState = new InFlightState(state, deliveryCount, memberId, acquisitionLockTimeoutTask);
            return tryUpdateState(newState, incrementDeliveryCount, maxDeliveryCount, newMemberId);
        }

        private void completeStateTransition(boolean commit) {
            if (commit) {
                rollbackState = null;
                return;
            }
            state = rollbackState.state;
            deliveryCount = rollbackState.deliveryCount;
            memberId = rollbackState.memberId;
            rollbackState = null;
        }

        @Override
        public int hashCode() {
            return Objects.hash(state, deliveryCount, memberId);
        }

        @Override
        public boolean equals(Object o) {
            if (this == o) {
                return true;
            }
            if (o == null || getClass() != o.getClass()) {
                return false;
            }
            InFlightState that = (InFlightState) o;
            return state == that.state && deliveryCount == that.deliveryCount && memberId.equals(that.memberId);
        }

        @Override
        public String toString() {
            return "InFlightState(" +
                "state=" + state.toString() +
                ", deliveryCount=" + deliveryCount +
                ", memberId=" + memberId +
                ")";
        }
    }
}<|MERGE_RESOLUTION|>--- conflicted
+++ resolved
@@ -456,11 +456,7 @@
                     // and start/end offsets.
                     maybeUpdateCachedStateAndOffsets();
                 } else {
-<<<<<<< HEAD
-                    endOffset = startOffset;
-=======
-                    updateEndOffsetAndResetFetchOffsetMetadata(partitionData.startOffset());
->>>>>>> 440e0b88
+                    updateEndOffsetAndResetFetchOffsetMetadata(startOffset);
                 }
                 // Set the partition state to Active and complete the future.
                 partitionState = SharePartitionState.ACTIVE;
