/*
 * Licensed to the Apache Software Foundation (ASF) under one or more
 * contributor license agreements. See the NOTICE file distributed with
 * this work for additional information regarding copyright ownership.
 * The ASF licenses this file to You under the Apache License, Version 2.0
 * (the "License"); you may not use this file except in compliance with
 * the License. You may obtain a copy of the License at
 *
 *    http://www.apache.org/licenses/LICENSE-2.0
 *
 * Unless required by applicable law or agreed to in writing, software
 * distributed under the License is distributed on an "AS IS" BASIS,
 * WITHOUT WARRANTIES OR CONDITIONS OF ANY KIND, either express or implied.
 * See the License for the specific language governing permissions and
 * limitations under the License.
 */
package kafka.server.share;

<<<<<<< HEAD
import kafka.server.DelayedOperationPurgatory;

=======
import org.apache.kafka.common.KafkaException;
>>>>>>> 89418b66
import org.apache.kafka.common.TopicIdPartition;
import org.apache.kafka.common.Uuid;
import org.apache.kafka.common.errors.CoordinatorNotAvailableException;
import org.apache.kafka.common.errors.FencedStateEpochException;
import org.apache.kafka.common.errors.InvalidRecordStateException;
import org.apache.kafka.common.errors.InvalidRequestException;
import org.apache.kafka.common.errors.NotLeaderOrFollowerException;
import org.apache.kafka.common.errors.UnknownServerException;
import org.apache.kafka.common.message.ShareFetchResponseData.AcquiredRecords;
import org.apache.kafka.common.protocol.Errors;
import org.apache.kafka.common.record.RecordBatch;
import org.apache.kafka.common.utils.Time;
import org.apache.kafka.server.group.share.GroupTopicPartitionData;
import org.apache.kafka.server.group.share.PartitionAllData;
import org.apache.kafka.server.group.share.PartitionErrorData;
import org.apache.kafka.server.group.share.PartitionFactory;
import org.apache.kafka.server.group.share.PartitionIdLeaderEpochData;
import org.apache.kafka.server.group.share.PartitionStateBatchData;
import org.apache.kafka.server.group.share.Persister;
import org.apache.kafka.server.group.share.PersisterStateBatch;
import org.apache.kafka.server.group.share.ReadShareGroupStateParameters;
import org.apache.kafka.server.group.share.ReadShareGroupStateResult;
import org.apache.kafka.server.group.share.TopicData;
import org.apache.kafka.server.group.share.WriteShareGroupStateParameters;
import org.apache.kafka.server.share.ShareAcknowledgementBatch;
import org.apache.kafka.server.util.timer.Timer;
import org.apache.kafka.server.util.timer.TimerTask;
import org.apache.kafka.storage.internals.log.FetchPartitionData;

import org.slf4j.Logger;
import org.slf4j.LoggerFactory;

import java.util.ArrayList;
import java.util.Collections;
import java.util.HashMap;
import java.util.List;
import java.util.Map;
import java.util.NavigableMap;
import java.util.Objects;
import java.util.Optional;
import java.util.concurrent.CompletableFuture;
import java.util.concurrent.ConcurrentSkipListMap;
import java.util.concurrent.ExecutionException;
import java.util.concurrent.atomic.AtomicBoolean;
import java.util.concurrent.locks.ReadWriteLock;
import java.util.concurrent.locks.ReentrantReadWriteLock;

/**
 * The SharePartition is used to track the state of a partition that is shared between multiple
 * consumers. The class maintains the state of the records that have been fetched from the leader
 * and are in-flight.
 */
public class SharePartition {

    private static final Logger log = LoggerFactory.getLogger(SharePartition.class);

    /**
     * empty member id used to indicate when a record is not acquired by any member.
     */
    static final String EMPTY_MEMBER_ID = Uuid.ZERO_UUID.toString();

    /**
     * The RecordState is used to track the state of a record that has been fetched from the leader.
     * The state of the records determines if the records should be re-delivered, move the next fetch
     * offset, or be state persisted to disk.
     */
    // Visible for testing
    enum RecordState {
        AVAILABLE((byte) 0),
        ACQUIRED((byte) 1),
        ACKNOWLEDGED((byte) 2),
        ARCHIVED((byte) 4);

        public final byte id;

        RecordState(byte id) {
            this.id = id;
        }

        /**
         * Validates that the <code>newState</code> is one of the valid transition from the current
         * {@code RecordState}.
         *
         * @param newState State into which requesting to transition; must be non-<code>null</code>
         *
         * @return {@code RecordState} <code>newState</code> if validation succeeds. Returning
         *         <code>newState</code> helps state assignment chaining.
         *
         * @throws IllegalStateException if the state transition validation fails.
         */
        public RecordState validateTransition(RecordState newState) throws IllegalStateException {
            Objects.requireNonNull(newState, "newState cannot be null");
            if (this == newState) {
                throw new IllegalStateException("The state transition is invalid as the new state is"
                    + "the same as the current state");
            }

            if (this == ACKNOWLEDGED || this == ARCHIVED) {
                throw new IllegalStateException("The state transition is invalid from the current state: " + this);
            }

            if (this == AVAILABLE && newState != ACQUIRED) {
                throw new IllegalStateException("The state can only be transitioned to ACQUIRED from AVAILABLE");
            }

            // Either the transition is from Available -> Acquired or from Acquired -> Available/
            // Acknowledged/Archived.
            return newState;
        }

        public static RecordState forId(byte id) {
            switch (id) {
                case 0:
                    return AVAILABLE;
                case 1:
                    return ACQUIRED;
                case 2:
                    return ACKNOWLEDGED;
                case 4:
                    return ARCHIVED;
                default:
                    throw new IllegalArgumentException("Unknown record state id: " + id);
            }
        }
    }

    /**
     * The group id of the share partition belongs to.
     */
    private final String groupId;

    /**
     * The topic id partition of the share partition.
     */
    private final TopicIdPartition topicIdPartition;

    /**
     * The in-flight record is used to track the state of a record that has been fetched from the
     * leader. The state of the record is used to determine if the record should be re-fetched or if it
     * can be acknowledged or archived. Once share partition start offset is moved then the in-flight
     * records prior to the start offset are removed from the cache. The cache holds data against the
     * first offset of the in-flight batch.
     */
    private final NavigableMap<Long, InFlightBatch> cachedState;

    /**
     * The lock is used to synchronize access to the in-flight records. The lock is used to ensure that
     * the in-flight records are accessed in a thread-safe manner.
     */
    private final ReadWriteLock lock;

    /**
     * The find next fetch offset is used to indicate if the next fetch offset should be recomputed.
     */
    private final AtomicBoolean findNextFetchOffset;

    /**
     * The lock to ensure that the same share partition does not enter a fetch queue
     * while another one is being fetched within the queue.
     */
    private final AtomicBoolean fetchLock;

    /**
     * The max in-flight messages is used to limit the number of records that can be in-flight at any
     * given time. The max in-flight messages is used to prevent the consumer from fetching too many
     * records from the leader and running out of memory.
     */
    private final int maxInFlightMessages;

    /**
     * The max delivery count is used to limit the number of times a record can be delivered to the
     * consumer. The max delivery count is used to prevent the consumer re-delivering the same record
     * indefinitely.
     */
    private final int maxDeliveryCount;

    /**
     * The record lock duration is used to limit the duration for which a consumer can acquire a record.
     * Once this time period is elapsed, the record will be made available or archived depending on the delivery count.
     */
    private final int recordLockDurationMs;

    /**
     * Timer is used to implement acquisition lock on records that guarantees the movement of records from
     * acquired to available/archived state upon timeout
     */
    private final Timer timer;

    /**
     * Time is used to get the currentTime.
     */
    private final Time time;

    /**
     * The persister is used to persist the state of the share partition to disk.
     */
    private final Persister persister;

    /**
     * The share partition start offset specifies the partition start offset from which the records
     * are cached in the cachedState of the sharePartition.
     */
    private long startOffset;

    /**
     * The share partition end offset specifies the partition end offset from which the records
     * are already fetched.
     */
    private long endOffset;

    /**
     * The state epoch is used to track the version of the state of the share partition.
     */
    private int stateEpoch;

    /**
     * The delayed share fetch purgatory is used to store the share fetch requests that could not be processed immediately.
     */
    private final DelayedOperationPurgatory<DelayedShareFetch> delayedShareFetchPurgatory;

    SharePartition(
        String groupId,
        TopicIdPartition topicIdPartition,
        int maxInFlightMessages,
        int maxDeliveryCount,
        int recordLockDurationMs,
        Timer timer,
        Time time,
        Persister persister,
        DelayedOperationPurgatory<DelayedShareFetch> delayedShareFetchPurgatory
    ) {
        this.groupId = groupId;
        this.topicIdPartition = topicIdPartition;
        this.maxInFlightMessages = maxInFlightMessages;
        this.maxDeliveryCount = maxDeliveryCount;
        this.cachedState = new ConcurrentSkipListMap<>();
        this.lock = new ReentrantReadWriteLock();
        this.findNextFetchOffset = new AtomicBoolean(false);
        this.fetchLock = new AtomicBoolean(false);
        this.recordLockDurationMs = recordLockDurationMs;
        this.timer = timer;
        this.time = time;
        this.persister = persister;
        this.delayedShareFetchPurgatory = delayedShareFetchPurgatory;
        // Initialize the partition.
        initialize();
    }

    /**
     * The next fetch offset is used to determine the next offset that should be fetched from the leader.
     * The offset should be the next offset after the last fetched batch but there could be batches/
     * offsets that are either released by acknowledge API or lock timed out hence the next fetch
     * offset might be different from the last batch next offset. Hence, method checks if the next
     * fetch offset should be recomputed else returns the last computed next fetch offset.
     *
     * @return The next fetch offset that should be fetched from the leader.
     */
    public long nextFetchOffset() {
        /*
        The logic for determining the next offset to fetch data from a Share Partition hinges on a
        flag called findNextFetchOffset. If this flag is set to true, then the next fetch offset
        should be re-computed, otherwise the next fetch offset is Share Partition End Offset + 1.
        The flag is set to true in the following cases:
        1. When some previously acquired records are acknowledged with type RELEASE.
        2. When the record lock duration expires for some acquired records.
        3. When some records are released on share session close.
        The re-computation of next fetch offset is done by iterating over the cachedState and finding
        the first available record. If no available record is found, then the next fetch offset is
        set to Share Partition End Offset + 1 and findNextFetchOffset flag is set to false.
        */
        lock.writeLock().lock();
        try {
            // When none of the records in the cachedState are in the AVAILABLE state, findNextFetchOffset will be false
            if (!findNextFetchOffset.get()) {
                if (cachedState.isEmpty() || startOffset > cachedState.lastEntry().getValue().lastOffset()) {
                    // 1. When cachedState is empty, endOffset is set to the next offset of the last
                    // offset removed from batch, which is the next offset to be fetched.
                    // 2. When startOffset has moved beyond the in-flight records, startOffset and
                    // endOffset point to the LSO, which is the next offset to be fetched.
                    return endOffset;
                } else {
                    return endOffset + 1;
                }
            }

            // If this piece of code is reached, it means that findNextFetchOffset is true
            if (cachedState.isEmpty() || startOffset > cachedState.lastEntry().getValue().lastOffset()) {
                // If cachedState is empty, there is no need of re-computing next fetch offset in future fetch requests.
                // Same case when startOffset has moved beyond the in-flight records, startOffset and endOffset point to the LSO
                // and the cached state is fresh.
                findNextFetchOffset.set(false);
                return endOffset;
            }

            long nextFetchOffset = -1;

            for (Map.Entry<Long, InFlightBatch> entry : cachedState.entrySet()) {
                // Check if the state is maintained per offset or batch. If the offsetState
                // is not maintained then the batch state is used to determine the offsets state.
                if (entry.getValue().offsetState() == null) {
                    if (entry.getValue().batchState() == RecordState.AVAILABLE) {
                        nextFetchOffset = entry.getValue().firstOffset();
                        break;
                    }
                } else {
                    // The offset state is maintained hence find the next available offset.
                    for (Map.Entry<Long, InFlightState> offsetState : entry.getValue().offsetState().entrySet()) {
                        if (offsetState.getValue().state == RecordState.AVAILABLE) {
                            nextFetchOffset = offsetState.getKey();
                            break;
                        }
                    }
                    // Break from the outer loop if updated.
                    if (nextFetchOffset != -1) {
                        break;
                    }
                }
            }

            // If nextFetchOffset is -1, then no AVAILABLE records are found in the cachedState, so there is no need of
            // re-computing next fetch offset in future fetch requests
            if (nextFetchOffset == -1) {
                findNextFetchOffset.set(false);
                nextFetchOffset = endOffset + 1;
            }
            return nextFetchOffset;
        } finally {
            lock.writeLock().unlock();
        }
    }

    /**
     * Acquire the fetched records for the share partition. The acquired records are added to the
     * in-flight records and the next fetch offset is updated to the next offset that should be
     * fetched from the leader.
     *
     * @param memberId           The member id of the client that is fetching the record.
     * @param fetchPartitionData The fetched records for the share partition.
     * @return A future which is completed when the records are acquired.
     */
    public CompletableFuture<List<AcquiredRecords>> acquire(
        String memberId,
        FetchPartitionData fetchPartitionData
    ) {
        log.trace("Received acquire request for share partition: {}-{} memberId: {}", groupId, topicIdPartition, memberId);
        RecordBatch lastBatch = fetchPartitionData.records.lastBatch().orElse(null);
        if (lastBatch == null) {
            // Nothing to acquire.
            return CompletableFuture.completedFuture(Collections.emptyList());
        }

        // We require the first batch of records to get the base offset. Stop parsing further
        // batches.
        RecordBatch firstBatch = fetchPartitionData.records.batches().iterator().next();
        lock.writeLock().lock();
        try {
            long baseOffset = firstBatch.baseOffset();
            // Find the floor batch record for the request batch. The request batch could be
            // for a subset of the in-flight batch i.e. cached batch of offset 10-14 and request batch
            // of 12-13. Hence, floor entry is fetched to find the sub-map.
            Map.Entry<Long, InFlightBatch> floorOffset = cachedState.floorEntry(baseOffset);
            // We might find a batch with floor entry but not necessarily that batch has an overlap,
            // if the request batch base offset is ahead of last offset from floor entry i.e. cached
            // batch of 10-14 and request batch of 15-18, though floor entry is found but no overlap.
            if (floorOffset != null && floorOffset.getValue().lastOffset() >= baseOffset) {
                baseOffset = floorOffset.getKey();
            }
            // Validate if the fetch records are already part of existing batches and if available.
            NavigableMap<Long, InFlightBatch> subMap = cachedState.subMap(baseOffset, true, lastBatch.lastOffset(), true);
            // No overlap with request offsets in the cache for in-flight records. Acquire the complete
            // batch.
            if (subMap.isEmpty()) {
                log.trace("No cached data exists for the share partition for requested fetch batch: {}-{}",
                    groupId, topicIdPartition);
                return CompletableFuture.completedFuture(Collections.singletonList(
                    acquireNewBatchRecords(memberId, firstBatch.baseOffset(), lastBatch.lastOffset())));
            }

            log.trace("Overlap exists with in-flight records. Acquire the records if available for"
                + " the share partition: {}-{}", groupId, topicIdPartition);
            List<AcquiredRecords> result = new ArrayList<>();
            // The fetched records are already part of the in-flight records. The records might
            // be available for re-delivery hence try acquiring same. The request batches could
            // be an exact match, subset or span over multiple already fetched batches.
            for (Map.Entry<Long, InFlightBatch> entry : subMap.entrySet()) {
                InFlightBatch inFlightBatch = entry.getValue();
                // Compute if the batch is a full match.
                boolean fullMatch = checkForFullMatch(inFlightBatch, firstBatch.baseOffset(), lastBatch.lastOffset());

                if (!fullMatch || inFlightBatch.offsetState() != null) {
                    log.trace("Subset or offset tracked batch record found for share partition,"
                            + " batch: {} request offsets - first: {}, last: {} for the share"
                            + " partition: {}-{}", inFlightBatch, firstBatch.baseOffset(),
                        lastBatch.lastOffset(), groupId, topicIdPartition);
                    if (inFlightBatch.offsetState() == null) {
                        // Though the request is a subset of in-flight batch but the offset
                        // tracking has not been initialized yet which means that we could only
                        // acquire subset of offsets from the in-flight batch but only if the
                        // complete batch is available yet. Hence, do a pre-check to avoid exploding
                        // the in-flight offset tracking unnecessarily.
                        if (inFlightBatch.batchState() != RecordState.AVAILABLE) {
                            log.trace("The batch is not available to acquire in share partition: {}-{}, skipping: {}"
                                    + " skipping offset tracking for batch as well.", groupId,
                                topicIdPartition, inFlightBatch);
                            continue;
                        }
                        // The request batch is a subset or per offset state is managed hence update
                        // the offsets state in the in-flight batch.
                        inFlightBatch.maybeInitializeOffsetStateUpdate();
                    }
                    acquireSubsetBatchRecords(memberId, firstBatch.baseOffset(), lastBatch.lastOffset(), inFlightBatch, result);
                    continue;
                }

                // The in-flight batch is a full match hence change the state of the complete batch.
                if (inFlightBatch.batchState() != RecordState.AVAILABLE) {
                    log.trace("The batch is not available to acquire in share partition: {}-{}, skipping: {}",
                        groupId, topicIdPartition, inFlightBatch);
                    continue;
                }

                InFlightState updateResult = inFlightBatch.tryUpdateBatchState(RecordState.ACQUIRED, true, maxDeliveryCount, memberId);
                if (updateResult == null) {
                    log.info("Unable to acquire records for the batch: {} in share partition: {}-{}",
                        inFlightBatch, groupId, topicIdPartition);
                    continue;
                }
                // Schedule acquisition lock timeout for the batch.
                AcquisitionLockTimerTask acquisitionLockTimeoutTask = scheduleAcquisitionLockTimeout(memberId, inFlightBatch.firstOffset(), inFlightBatch.lastOffset());
                // Set the acquisition lock timeout task for the batch.
                inFlightBatch.updateAcquisitionLockTimeout(acquisitionLockTimeoutTask);

                result.add(new AcquiredRecords()
                    .setFirstOffset(inFlightBatch.firstOffset())
                    .setLastOffset(inFlightBatch.lastOffset())
                    .setDeliveryCount((short) inFlightBatch.batchDeliveryCount()));
            }

            // Some of the request offsets are not found in the fetched batches. Acquire the
            // missing records as well.
            if (subMap.lastEntry().getValue().lastOffset() < lastBatch.lastOffset()) {
                log.trace("There exists another batch which needs to be acquired as well");
                result.add(acquireNewBatchRecords(memberId, subMap.lastEntry().getValue().lastOffset() + 1,
                    lastBatch.lastOffset()));
            }
            return CompletableFuture.completedFuture(result);
        } finally {
            lock.writeLock().unlock();
        }
    }

    /**
     * Acknowledge the fetched records for the share partition. The accepted batches are removed
     * from the in-flight records once persisted. The next fetch offset is updated to the next offset
     * that should be fetched from the leader, if required.
     *
     * @param memberId               The member id of the client that is fetching the record.
     * @param acknowledgementBatches The acknowledgement batch list for the share partition.
     * @return A future which is completed when the records are acknowledged.
     */
    public CompletableFuture<Void> acknowledge(
        String memberId,
        List<ShareAcknowledgementBatch> acknowledgementBatches
    ) {
        log.trace("Acknowledgement batch request for share partition: {}-{}", groupId, topicIdPartition);

        CompletableFuture<Void> future = new CompletableFuture<>();
        Throwable throwable = null;
        List<InFlightState> updatedStates = new ArrayList<>();
        List<PersisterStateBatch> stateBatches = new ArrayList<>();
        lock.writeLock().lock();
        try {
            // Avoided using enhanced for loop as need to check if the last batch have offsets
            // in the range.
            for (ShareAcknowledgementBatch batch : acknowledgementBatches) {
                // Client can either send a single entry in acknowledgeTypes which represents the state
                // of the complete batch or can send individual offsets state.
                Map<Long, RecordState> recordStateMap;
                try {
                    recordStateMap = fetchRecordStateMapForAcknowledgementBatch(batch);
                } catch (IllegalArgumentException e) {
                    log.debug("Invalid acknowledge type: {} for share partition: {}-{}",
                        batch.acknowledgeTypes(), groupId, topicIdPartition);
                    throwable = new InvalidRequestException("Invalid acknowledge type: " + batch.acknowledgeTypes());
                    break;
                }

                if (batch.lastOffset() < startOffset) {
                    log.trace("All offsets in the acknowledgement batch {} are already archived: {}-{}",
                        batch, groupId, topicIdPartition);
                    continue;
                }

                // Fetch the sub-map from the cached map for the batch to acknowledge. The sub-map can
                // be a full match, subset or spans over multiple fetched batches.
                NavigableMap<Long, InFlightBatch> subMap;
                try {
                    subMap = fetchSubMapForAcknowledgementBatch(batch);
                } catch (InvalidRecordStateException | InvalidRequestException e) {
                    throwable = e;
                    break;
                }

                // Acknowledge the records for the batch.
                Optional<Throwable> ackThrowable = acknowledgeBatchRecords(
                    memberId,
                    batch,
                    recordStateMap,
                    subMap,
                    updatedStates,
                    stateBatches
                );

                if (ackThrowable.isPresent()) {
                    throwable = ackThrowable.get();
                    break;
                }
            }

            // If the acknowledgement is successful then persist state, complete the state transition
            // and update the cached state for start offset. Else rollback the state transition.
            rollbackOrProcessStateUpdates(future, throwable, updatedStates, stateBatches);
        } finally {
            lock.writeLock().unlock();
        }

        return future;
    }

    /**
     * Release the acquired records for the share partition. The next fetch offset is updated to the next offset
     * that should be fetched from the leader.
     *
     * @param memberId The member id of the client whose records shall be released.
     * @return A future which is completed when the records are released.
     */
    public CompletableFuture<Void> releaseAcquiredRecords(String memberId) {
        log.trace("Release acquired records request for share partition: {}-{} memberId: {}", groupId, topicIdPartition, memberId);

        CompletableFuture<Void> future = new CompletableFuture<>();
        Throwable throwable = null;
        List<InFlightState> updatedStates = new ArrayList<>();
        List<PersisterStateBatch> stateBatches = new ArrayList<>();

        lock.writeLock().lock();
        try {
            RecordState recordState = RecordState.AVAILABLE;
            // Iterate over multiple fetched batches. The state can vary per offset entry
            for (Map.Entry<Long, InFlightBatch> entry : cachedState.entrySet()) {
                InFlightBatch inFlightBatch = entry.getValue();

                if (inFlightBatch.offsetState() == null
                        && inFlightBatch.batchState() == RecordState.ACQUIRED
                        && inFlightBatch.batchMemberId().equals(memberId)
                        && checkForStartOffsetWithinBatch(inFlightBatch.firstOffset(), inFlightBatch.lastOffset())) {
                    // For the case when batch.firstOffset < start offset <= batch.lastOffset, we will be having some
                    // acquired records that need to move to archived state despite their delivery count.
                    inFlightBatch.maybeInitializeOffsetStateUpdate();
                }

                if (inFlightBatch.offsetState() != null) {
                    Optional<Throwable> releaseAcquiredRecordsThrowable = releaseAcquiredRecordsForPerOffsetBatch(memberId, inFlightBatch, recordState, updatedStates, stateBatches);
                    if (releaseAcquiredRecordsThrowable.isPresent()) {
                        throwable = releaseAcquiredRecordsThrowable.get();
                        break;
                    }
                    continue;
                }
                Optional<Throwable> releaseAcquiredRecordsThrowable = releaseAcquiredRecordsForCompleteBatch(memberId, inFlightBatch, recordState, updatedStates, stateBatches);
                if (releaseAcquiredRecordsThrowable.isPresent()) {
                    throwable = releaseAcquiredRecordsThrowable.get();
                    break;
                }
            }

            // If the release acquired records is successful then persist state, complete the state transition
            // and update the cached state for start offset. Else rollback the state transition.
            rollbackOrProcessStateUpdates(future, throwable, updatedStates, stateBatches);
        } finally {
            lock.writeLock().unlock();
        }
        return future;
    }

    private Optional<Throwable> releaseAcquiredRecordsForPerOffsetBatch(String memberId,
                                                                        InFlightBatch inFlightBatch,
                                                                        RecordState recordState,
                                                                        List<InFlightState> updatedStates,
                                                                        List<PersisterStateBatch> stateBatches) {

        log.trace("Offset tracked batch record found, batch: {} for the share partition: {}-{}", inFlightBatch,
                groupId, topicIdPartition);
        for (Map.Entry<Long, InFlightState> offsetState : inFlightBatch.offsetState.entrySet()) {

            // Check if member id is the owner of the offset.
            if (!offsetState.getValue().memberId().equals(memberId) && !offsetState.getValue().memberId().equals(EMPTY_MEMBER_ID)) {
                log.debug("Member {} is not the owner of offset: {} in batch: {} for the share"
                        + " partition: {}-{}. Skipping offset.", memberId, offsetState.getKey(), inFlightBatch, groupId, topicIdPartition);
                return Optional.empty();
            }
            if (offsetState.getValue().state == RecordState.ACQUIRED) {
                InFlightState updateResult = offsetState.getValue().startStateTransition(
                        offsetState.getKey() < startOffset ? RecordState.ARCHIVED : recordState,
                        false,
                        this.maxDeliveryCount,
                        EMPTY_MEMBER_ID
                );
                if (updateResult == null) {
                    log.debug("Unable to release records from acquired state for the offset: {} in batch: {}"
                                    + " for the share partition: {}-{}", offsetState.getKey(),
                            inFlightBatch, groupId, topicIdPartition);
                    return Optional.of(new InvalidRecordStateException("Unable to release acquired records for the offset"));
                }

                // Successfully updated the state of the offset.
                updatedStates.add(updateResult);
                stateBatches.add(new PersisterStateBatch(offsetState.getKey(), offsetState.getKey(),
                        updateResult.state.id, (short) updateResult.deliveryCount));

                // If the maxDeliveryCount limit has been exceeded, the record will be transitioned to ARCHIVED state.
                // This should not change the next fetch offset because the record is not available for acquisition
                if (updateResult.state != RecordState.ARCHIVED) {
                    findNextFetchOffset.set(true);
                }
            }
        }
        return Optional.empty();
    }

    private Optional<Throwable> releaseAcquiredRecordsForCompleteBatch(String memberId,
                                                                       InFlightBatch inFlightBatch,
                                                                       RecordState recordState,
                                                                       List<InFlightState> updatedStates,
                                                                       List<PersisterStateBatch> stateBatches) {

        // Check if member id is the owner of the batch.
        if (!inFlightBatch.batchMemberId().equals(memberId) && !inFlightBatch.batchMemberId().equals(EMPTY_MEMBER_ID)) {
            log.debug("Member {} is not the owner of batch record {} for share partition: {}-{}. Skipping batch.",
                    memberId, inFlightBatch, groupId, topicIdPartition);
            return Optional.empty();
        }

        // Change the state of complete batch since the same state exists for the entire inFlight batch.
        log.trace("Releasing acquired records for complete batch {} for the share partition: {}-{}",
                inFlightBatch, groupId, topicIdPartition);

        if (inFlightBatch.batchState() == RecordState.ACQUIRED) {
            InFlightState updateResult = inFlightBatch.startBatchStateTransition(
                    inFlightBatch.lastOffset() < startOffset ? RecordState.ARCHIVED : recordState,
                    false,
                    this.maxDeliveryCount,
                    EMPTY_MEMBER_ID
            );
            if (updateResult == null) {
                log.debug("Unable to release records from acquired state for the batch: {}"
                        + " for the share partition: {}-{}", inFlightBatch, groupId, topicIdPartition);
                return Optional.of(new InvalidRecordStateException("Unable to release acquired records for the batch"));
            }

            // Successfully updated the state of the batch.
            updatedStates.add(updateResult);
            stateBatches.add(new PersisterStateBatch(inFlightBatch.firstOffset(), inFlightBatch.lastOffset(),
                    updateResult.state.id, (short) updateResult.deliveryCount));

            // If the maxDeliveryCount limit has been exceeded, the record will be transitioned to ARCHIVED state.
            // This should not change the next fetch offset because the record is not available for acquisition
            if (updateResult.state != RecordState.ARCHIVED) {
                findNextFetchOffset.set(true);
            }
        }
        return Optional.empty();
    }

    /**
     * Updates the cached state, start and end offsets of the share partition as per the new log
     * start offset. The method is called when the log start offset is moved for the share partition.
     *
     * @param logStartOffset The new log start offset.
     */
    void updateCacheAndOffsets(long logStartOffset) {
        lock.writeLock().lock();
        try {
            if (logStartOffset <= startOffset) {
                log.error("The log start offset: {} is not greater than the start offset: {} for the share partition: {}-{}",
                        logStartOffset, startOffset, groupId, topicIdPartition);
                return;
            }
            log.debug("Updating start offset for share partition: {}-{} from: {} to: {} since LSO has moved to: {}",
                    groupId, topicIdPartition, startOffset, logStartOffset, logStartOffset);
            if (cachedState.isEmpty()) {
                // If the cached state is empty, then the start and end offset will be the new log start offset.
                // This can occur during the initialization of share partition if LSO has moved.
                startOffset = logStartOffset;
                endOffset = logStartOffset;
                return;
            }

            // Archive the available records in the cached state that are before the new log start offset.
            boolean anyRecordArchived = archiveAvailableRecordsOnLsoMovement(logStartOffset);
            // If we have transitioned the state of any batch/offset from AVAILABLE to ARCHIVED,
            // then there is a chance that the next fetch offset can change.
            if (anyRecordArchived) {
                findNextFetchOffset.set(true);
            }

            // The new startOffset will be the log start offset.
            startOffset = logStartOffset;
            if (endOffset < startOffset) {
                // This case means that the cached state is completely fresh now.
                // Example scenario - batch of 0-10 in acquired state in cached state, then LSO moves to 15,
                // then endOffset should be 15 as well.
                endOffset = startOffset;
            }

            // Note -
            // 1. We will be writing the new starOffset lazily during acknowledge/release acquired records API call.
            // 2. We will not be writing the archived state batches to the persister.
        } finally {
            lock.writeLock().unlock();
        }
    }

    private boolean archiveAvailableRecordsOnLsoMovement(long logStartOffset) {
        lock.writeLock().lock();
        try {
            boolean isAnyOffsetArchived = false, isAnyBatchArchived = false;
            for (Map.Entry<Long, InFlightBatch> entry : cachedState.entrySet()) {
                long batchStartOffset = entry.getKey();
                // We do not need to transition state of batches/offsets that are later than the new log start offset.
                if (batchStartOffset >= logStartOffset) {
                    break;
                }
                InFlightBatch inFlightBatch = entry.getValue();
                boolean fullMatch = checkForFullMatch(inFlightBatch, startOffset, logStartOffset - 1);

                // Maintain state per offset if the inflight batch is not a full match or the offset state is managed.
                if (!fullMatch || inFlightBatch.offsetState() != null) {
                    log.debug("Subset or offset tracked batch record found while trying to update offsets and cached" +
                                    " state map due to LSO movement, batch: {}, offsets to update - " +
                                    "first: {}, last: {} for the share partition: {}-{}", inFlightBatch, startOffset,
                            logStartOffset - 1, groupId, topicIdPartition);

                    if (inFlightBatch.offsetState() == null) {
                        if (inFlightBatch.batchState() != RecordState.AVAILABLE) {
                            continue;
                        }
                        inFlightBatch.maybeInitializeOffsetStateUpdate();
                    }
                    isAnyOffsetArchived = isAnyOffsetArchived || archivePerOffsetBatchRecords(inFlightBatch, startOffset, logStartOffset - 1);
                    continue;
                }
                // The in-flight batch is a full match hence change the state of the complete batch.
                isAnyBatchArchived = isAnyBatchArchived || archiveCompleteBatch(inFlightBatch);
            }
            return isAnyOffsetArchived || isAnyBatchArchived;
        } finally {
            lock.writeLock().unlock();
        }
    }

    private boolean archivePerOffsetBatchRecords(InFlightBatch inFlightBatch,
                                                 long startOffsetToArchive,
                                                 long endOffsetToArchive) {
        lock.writeLock().lock();
        try {
            boolean isAnyOffsetArchived = false;
            log.trace("Archiving offset tracked batch: {} for the share partition: {}-{}", inFlightBatch, groupId, topicIdPartition);
            for (Map.Entry<Long, InFlightState> offsetState : inFlightBatch.offsetState().entrySet()) {
                if (offsetState.getKey() < startOffsetToArchive) {
                    continue;
                }
                if (offsetState.getKey() > endOffsetToArchive) {
                    // No further offsets to process.
                    break;
                }
                if (offsetState.getValue().state != RecordState.AVAILABLE) {
                    continue;
                }

                offsetState.getValue().archive(EMPTY_MEMBER_ID);
                isAnyOffsetArchived = true;
            }
            return isAnyOffsetArchived;
        } finally {
            lock.writeLock().unlock();
        }
    }

    private boolean archiveCompleteBatch(InFlightBatch inFlightBatch) {
        lock.writeLock().lock();
        try {
            log.trace("Archiving complete batch: {} for the share partition: {}-{}", inFlightBatch, groupId, topicIdPartition);
            if (inFlightBatch.batchState() == RecordState.AVAILABLE) {
                // Change the state of complete batch since the same state exists for the entire inFlight batch.
                inFlightBatch.archiveBatch(EMPTY_MEMBER_ID);
                return true;
            }
        } finally {
            lock.writeLock().unlock();
        }
        return false;
    }

    /**
     * Checks if the records can be acquired for the share partition. The records can be acquired if
     * the number of records in-flight is less than the max in-flight messages. Or if the fetch is
     * to happen somewhere in between the record states cached in the share partition i.e. re-acquire
     * the records that are already fetched before.
     *
     * @return A boolean which indicates whether more records can be acquired or not.
     */
    boolean canAcquireRecords() {
        if (nextFetchOffset() != endOffset() + 1) {
            return true;
        }

        lock.readLock().lock();
        long numRecords;
        try {
            if (cachedState.isEmpty()) {
                numRecords = 0;
            } else {
                numRecords = this.endOffset - this.startOffset + 1;
            }
        } finally {
            lock.readLock().unlock();
        }
        return numRecords < maxInFlightMessages;
    }

    /**
     * Prior to fetching records from the leader, the fetch lock is acquired to ensure that the same
     * share partition does not enter a fetch queue while another one is being fetched within the queue.
     * The fetch lock is released once the records are fetched from the leader.
     *
     * @return A boolean which indicates whether the fetch lock is acquired.
     */
    boolean maybeAcquireFetchLock() {
        return fetchLock.compareAndSet(false, true);
    }

    /**
     * Release the fetch lock once the records are fetched from the leader.
     */
    void releaseFetchLock() {
        fetchLock.set(false);
    }

    private void initialize() {
        log.debug("Initializing share partition: {}-{}", groupId, topicIdPartition);
        // Initialize the share partition by reading the state from the persister.
        ReadShareGroupStateResult response;
        try {
            response = persister.readState(new ReadShareGroupStateParameters.Builder()
                .setGroupTopicPartitionData(new GroupTopicPartitionData.Builder<PartitionIdLeaderEpochData>()
                    .setGroupId(this.groupId)
                    .setTopicsData(Collections.singletonList(new TopicData<>(topicIdPartition.topicId(),
                        Collections.singletonList(PartitionFactory.newPartitionIdLeaderEpochData(topicIdPartition.partition(), 0)))))
                    .build())
                .build()
            ).get();
        } catch (InterruptedException | ExecutionException e) {
            log.error("Failed to initialize the share partition: {}-{}", groupId, topicIdPartition, e);
            throw new IllegalStateException(String.format("Failed to initialize the share partition %s-%s", groupId, topicIdPartition), e);
        }

        if (response == null || response.topicsData() == null || response.topicsData().size() != 1) {
            log.error("Failed to initialize the share partition: {}-{}. Invalid state found: {}.",
                groupId, topicIdPartition, response);
            throw new IllegalStateException(String.format("Failed to initialize the share partition %s-%s", groupId, topicIdPartition));
        }

        TopicData<PartitionAllData> state = response.topicsData().get(0);
        if (state.topicId() != topicIdPartition.topicId() || state.partitions().size() != 1) {
            log.error("Failed to initialize the share partition: {}-{}. Invalid topic partition response: {}.",
                groupId, topicIdPartition, response);
            throw new IllegalStateException(String.format("Failed to initialize the share partition %s-%s", groupId, topicIdPartition));
        }

        PartitionAllData partitionData = state.partitions().get(0);
        if (partitionData.partition() != topicIdPartition.partition()) {
            log.error("Failed to initialize the share partition: {}-{}. Invalid partition response: {}.",
                groupId, topicIdPartition, partitionData);
            throw new IllegalStateException(String.format("Failed to initialize the share partition %s-%s",
                groupId, topicIdPartition));
        }

        if (partitionData.errorCode() != Errors.NONE.code()) {
            KafkaException ex = fetchPersisterError(partitionData.errorCode(), partitionData.errorMessage());
            log.error("Failed to initialize the share partition: {}-{}. Exception occurred: {}.",
                groupId, topicIdPartition, partitionData);
            throw ex;
        }

        // Set the state epoch and end offset from the persisted state.
        startOffset = partitionData.startOffset() != -1 ? partitionData.startOffset() : 0;
        stateEpoch = partitionData.stateEpoch();

        List<PersisterStateBatch> stateBatches = partitionData.stateBatches();
        for (PersisterStateBatch stateBatch : stateBatches) {
            if (stateBatch.firstOffset() < startOffset) {
                log.error("Invalid state batch found for the share partition: {}-{}. The base offset: {}"
                        + " is less than the start offset: {}.", groupId, topicIdPartition,
                    stateBatch.firstOffset(), startOffset);
                throw new IllegalStateException(String.format("Failed to initialize the share partition %s-%s", groupId, topicIdPartition));
            }
            InFlightBatch inFlightBatch = new InFlightBatch(EMPTY_MEMBER_ID, stateBatch.firstOffset(),
                stateBatch.lastOffset(), RecordState.forId(stateBatch.deliveryState()), stateBatch.deliveryCount(), null);
            cachedState.put(stateBatch.firstOffset(), inFlightBatch);
        }
        // Update the endOffset of the partition.
        if (!cachedState.isEmpty()) {
            // If the cachedState is not empty, findNextFetchOffset flag is set to true so that any AVAILABLE records
            // in the cached state are not missed
            findNextFetchOffset.set(true);
            endOffset = cachedState.lastEntry().getValue().lastOffset();
            // In case the persister read state RPC result contains no AVAILABLE records, we can update cached state
            // and start/end offsets.
            maybeUpdateCachedStateAndOffsets();
        } else {
            endOffset = partitionData.startOffset();
        }
    }

    private AcquiredRecords acquireNewBatchRecords(
        String memberId,
        long firstOffset,
        long lastOffset
    ) {
        lock.writeLock().lock();
        try {
            // Schedule acquisition lock timeout for the batch.
            AcquisitionLockTimerTask timerTask = scheduleAcquisitionLockTimeout(memberId, firstOffset, lastOffset);
            // Add the new batch to the in-flight records along with the acquisition lock timeout task for the batch.
            cachedState.put(firstOffset, new InFlightBatch(
                memberId,
                firstOffset,
                lastOffset,
                RecordState.ACQUIRED,
                1,
                timerTask));
            // if the cachedState was empty before acquiring the new batches then startOffset needs to be updated
            if (cachedState.firstKey() == firstOffset)  {
                startOffset = firstOffset;
            }
            endOffset = lastOffset;
            return new AcquiredRecords()
                .setFirstOffset(firstOffset)
                .setLastOffset(lastOffset)
                .setDeliveryCount((short) 1);
        } finally {
            lock.writeLock().unlock();
        }
    }

    private void acquireSubsetBatchRecords(
        String memberId,
        long requestFirstOffset,
        long requestLastOffset,
        InFlightBatch inFlightBatch,
        List<AcquiredRecords> result
    ) {
        lock.writeLock().lock();
        try {
            for (Map.Entry<Long, InFlightState> offsetState : inFlightBatch.offsetState.entrySet()) {
                // For the first batch which might have offsets prior to the request base
                // offset i.e. cached batch of 10-14 offsets and request batch of 12-13.
                if (offsetState.getKey() < requestFirstOffset) {
                    continue;
                }

                if (offsetState.getKey() > requestLastOffset) {
                    // No further offsets to process.
                    break;
                }

                if (offsetState.getValue().state != RecordState.AVAILABLE) {
                    log.trace("The offset is not available skipping, offset: {} batch: {}"
                            + " for the share partition: {}-{}", offsetState.getKey(), inFlightBatch,
                        groupId, topicIdPartition);
                    continue;
                }

                InFlightState updateResult =  offsetState.getValue().tryUpdateState(RecordState.ACQUIRED, true, maxDeliveryCount,
                    memberId);
                if (updateResult == null) {
                    log.trace("Unable to acquire records for the offset: {} in batch: {}"
                            + " for the share partition: {}-{}", offsetState.getKey(), inFlightBatch,
                        groupId, topicIdPartition);
                    continue;
                }
                // Schedule acquisition lock timeout for the offset.
                AcquisitionLockTimerTask acquisitionLockTimeoutTask = scheduleAcquisitionLockTimeout(memberId, offsetState.getKey(), offsetState.getKey());
                // Update acquisition lock timeout task for the offset.
                offsetState.getValue().updateAcquisitionLockTimeoutTask(acquisitionLockTimeoutTask);

                // TODO: Maybe we can club the continuous offsets here.
                result.add(new AcquiredRecords()
                    .setFirstOffset(offsetState.getKey())
                    .setLastOffset(offsetState.getKey())
                    .setDeliveryCount((short) offsetState.getValue().deliveryCount));
            }
        } finally {
            lock.writeLock().unlock();
        }
    }

    /**
     * Check if the in-flight batch is a full match with the request offsets. The full match represents
     * complete overlap of the in-flight batch with the request offsets.
     *
     * @param inFlightBatch The in-flight batch to check for full match.
     * @param firstOffsetToCompare The first offset of the request batch.
     * @param lastOffsetToCompare The last offset of the request batch.
     *
     * @return True if the in-flight batch is a full match with the request offsets, false otherwise.
     */
    private boolean checkForFullMatch(InFlightBatch inFlightBatch, long firstOffsetToCompare, long lastOffsetToCompare) {
        return inFlightBatch.firstOffset() >= firstOffsetToCompare && inFlightBatch.lastOffset() <= lastOffsetToCompare;
    }

    /**
     * Check if the start offset has moved and within the request first and last offset.
     *
     * @param batchFirstOffset The first offset of the batch.
     * @param batchLastOffset The last offset of the batch.
     *
     * @return True if the start offset has moved and within the request first and last offset, false otherwise.
     */
    private boolean checkForStartOffsetWithinBatch(long batchFirstOffset, long batchLastOffset) {
        long localStartOffset = startOffset();
        return batchFirstOffset < localStartOffset && batchLastOffset >= localStartOffset;
    }

    private Map<Long, RecordState> fetchRecordStateMapForAcknowledgementBatch(
        ShareAcknowledgementBatch batch) {
        // Client can either send a single entry in acknowledgeTypes which represents the state
        // of the complete batch or can send individual offsets state. Construct a map with record state
        // for each offset in the batch, if single acknowledge type is sent, the map will have only one entry.
        Map<Long, RecordState> recordStateMap = new HashMap<>();
        for (int index = 0; index < batch.acknowledgeTypes().size(); index++) {
            recordStateMap.put(batch.firstOffset() + index,
                fetchRecordState(batch.acknowledgeTypes().get(index)));
        }
        return recordStateMap;
    }

    private static RecordState fetchRecordState(byte acknowledgeType) {
        switch (acknowledgeType) {
            case 1 /* ACCEPT */:
                return RecordState.ACKNOWLEDGED;
            case 2 /* RELEASE */:
                return RecordState.AVAILABLE;
            case 3 /* REJECT */:
            case 0 /* GAP */:
                return RecordState.ARCHIVED;
            default:
                throw new IllegalArgumentException("Invalid acknowledge type: " + acknowledgeType);
        }
    }

    private NavigableMap<Long, InFlightBatch> fetchSubMapForAcknowledgementBatch(
        ShareAcknowledgementBatch batch
    ) {
        lock.writeLock().lock();
        try {
            // Find the floor batch record for the request batch. The request batch could be
            // for a subset of the batch i.e. cached batch of offset 10-14 and request batch
            // of 12-13. Hence, floor entry is fetched to find the sub-map.
            Map.Entry<Long, InFlightBatch> floorOffset = cachedState.floorEntry(batch.firstOffset());
            if (floorOffset == null) {
                boolean hasStartOffsetMoved = checkForStartOffsetWithinBatch(batch.firstOffset(), batch.lastOffset());
                if (hasStartOffsetMoved) {
                    // If the start offset has been moved and within the request batch then fetch
                    // the floor entry from start offset and acknowledge cached offsets. Consider
                    // the case where the start offset has moved from 0 to 10, with the cached batch
                    // of 0 - 5, 5 - 10, 10 - 12, 12 - 15. The request batch for acknowledge is 5 - 15,
                    // then post acquisition lock timeout the cache will have data from only from 10 to 15.
                    // Hence, we need to fetch the floor entry from start offset.
                    floorOffset = cachedState.floorEntry(startOffset);
                } else {
                    log.debug("Batch record {} not found for share partition: {}-{}", batch, groupId,
                        topicIdPartition);
                    throw new InvalidRecordStateException(
                        "Batch record not found. The request batch offsets are not found in the cache.");
                }
            }

            NavigableMap<Long, InFlightBatch> subMap = cachedState.subMap(floorOffset.getKey(), true, batch.lastOffset(), true);
            // Validate if the request batch has the first offset greater than the last offset of the last
            // fetched cached batch, then there will be no offsets in the request that can be acknowledged.
            if (subMap.lastEntry().getValue().lastOffset < batch.firstOffset()) {
                log.debug("Request batch: {} has offsets which are not found for share partition: {}-{}", batch, groupId, topicIdPartition);
                throw new InvalidRequestException("Batch record not found. The first offset in request is past acquired records.");
            }

            // Validate if the request batch has the last offset greater than the last offset of
            // the last fetched cached batch, then there will be offsets in the request than cannot
            // be found in the fetched batches.
            if (batch.lastOffset() > subMap.lastEntry().getValue().lastOffset) {
                log.debug("Request batch: {} has offsets which are not found for share partition: {}-{}", batch, groupId, topicIdPartition);
                throw new InvalidRequestException("Batch record not found. The last offset in request is past acquired records.");
            }

            return subMap;
        } finally {
            lock.writeLock().unlock();
        }
    }

    private Optional<Throwable> acknowledgeBatchRecords(
        String memberId,
        ShareAcknowledgementBatch batch,
        Map<Long, RecordState> recordStateMap,
        NavigableMap<Long, InFlightBatch> subMap,
        final List<InFlightState> updatedStates,
        List<PersisterStateBatch> stateBatches
    ) {
        Optional<Throwable> throwable;
        lock.writeLock().lock();
        try {
            // The acknowledgement batch either is exact fetch equivalent batch (mostly), subset
            // or spans over multiple fetched batches. The state can vary per offset itself from
            // the fetched batch in case of subset or client sent individual offsets state.
            for (Map.Entry<Long, InFlightBatch> entry : subMap.entrySet()) {
                InFlightBatch inFlightBatch = entry.getValue();

                // If startOffset has moved ahead of the in-flight batch, skip the batch.
                if (inFlightBatch.lastOffset() < startOffset) {
                    log.trace("All offsets in the inflight batch {} are already archived: {}-{}",
                        inFlightBatch, groupId, topicIdPartition);
                    continue;
                }

                // Validate if the requested member id is the owner of the batch.
                if (inFlightBatch.offsetState() == null) {
                    throwable = validateAcknowledgementBatchMemberId(memberId, inFlightBatch);
                    if (throwable.isPresent()) {
                        return throwable;
                    }
                }

                // Determine if the in-flight batch is a full match from the request batch.
                boolean fullMatch = checkForFullMatch(inFlightBatch, batch.firstOffset(), batch.lastOffset());
                boolean isPerOffsetClientAck = batch.acknowledgeTypes().size() > 1;
                boolean hasStartOffsetMoved = checkForStartOffsetWithinBatch(inFlightBatch.firstOffset(), inFlightBatch.lastOffset());

                // Maintain state per offset if the inflight batch is not a full match or the
                // offset state is managed or client sent individual offsets state or
                // the start offset is within this in-flight batch.
                if (!fullMatch || inFlightBatch.offsetState() != null || isPerOffsetClientAck || hasStartOffsetMoved) {
                    log.debug("Subset or offset tracked batch record found for acknowledgement,"
                            + " batch: {}, request offsets - first: {}, last: {}, client per offset"
                            + "state {} for the share partition: {}-{}", inFlightBatch, batch.firstOffset(),
                        batch.lastOffset(), isPerOffsetClientAck, groupId, topicIdPartition);
                    if (inFlightBatch.offsetState() == null) {
                        // Though the request is a subset of in-flight batch but the offset
                        // tracking has not been initialized yet which means that we could only
                        // acknowledge subset of offsets from the in-flight batch but only if the
                        // complete batch is acquired yet. Hence, do a pre-check to avoid exploding
                        // the in-flight offset tracking unnecessarily.
                        if (inFlightBatch.batchState() != RecordState.ACQUIRED) {
                            log.debug("The batch is not in the acquired state: {} for share partition: {}-{}",
                                inFlightBatch, groupId, topicIdPartition);
                            return Optional.of(new InvalidRecordStateException("The batch cannot be acknowledged. The subset batch is not in the acquired state."));
                        }
                        // The request batch is a subset and requires per offset state hence initialize
                        // the offsets state in the in-flight batch.
                        inFlightBatch.maybeInitializeOffsetStateUpdate();
                    }

                    throwable = acknowledgePerOffsetBatchRecords(memberId, batch, inFlightBatch,
                        recordStateMap, updatedStates, stateBatches);
                } else {
                    // The in-flight batch is a full match hence change the state of the complete batch.
                    throwable = acknowledgeCompleteBatch(batch, inFlightBatch,
                        recordStateMap.get(batch.firstOffset()), updatedStates, stateBatches);
                }

                if (throwable.isPresent()) {
                    return throwable;
                }
            }
        } finally {
            lock.writeLock().unlock();
        }
        return Optional.empty();
    }

    private Optional<Throwable> validateAcknowledgementBatchMemberId(
        String memberId,
        InFlightBatch inFlightBatch
    ) {
        // EMPTY_MEMBER_ID is used to indicate that the batch is not in acquired state.
        if (inFlightBatch.batchMemberId().equals(EMPTY_MEMBER_ID)) {
            log.debug("The batch is not in the acquired state: {} for share partition: {}-{}. Empty member id for batch.",
                inFlightBatch, groupId, topicIdPartition);
            return Optional.of(new InvalidRecordStateException("The batch cannot be acknowledged. The batch is not in the acquired state."));
        }

        if (!inFlightBatch.batchMemberId().equals(memberId)) {
            log.debug("Member {} is not the owner of batch record {} for share partition: {}-{}",
                memberId, inFlightBatch, groupId, topicIdPartition);
            return Optional.of(new InvalidRecordStateException("Member is not the owner of batch record"));
        }
        return Optional.empty();
    }

    private Optional<Throwable> acknowledgePerOffsetBatchRecords(
        String memberId,
        ShareAcknowledgementBatch batch,
        InFlightBatch inFlightBatch,
        Map<Long, RecordState> recordStateMap,
        List<InFlightState> updatedStates,
        List<PersisterStateBatch> stateBatches
    ) {
        lock.writeLock().lock();
        try {
            // Fetch the first record state from the map to be used as default record state in case the
            // offset record state is not provided by client.
            RecordState recordStateDefault = recordStateMap.get(batch.firstOffset());
            for (Map.Entry<Long, InFlightState> offsetState : inFlightBatch.offsetState.entrySet()) {

                // 1. For the first batch which might have offsets prior to the request base
                // offset i.e. cached batch of 10-14 offsets and request batch of 12-13.
                // 2. Skip the offsets which are below the start offset of the share partition
                if (offsetState.getKey() < batch.firstOffset() || offsetState.getKey() < startOffset) {
                    continue;
                }

                if (offsetState.getKey() > batch.lastOffset()) {
                    // No further offsets to process.
                    break;
                }

                if (offsetState.getValue().state != RecordState.ACQUIRED) {
                    log.debug("The offset is not acquired, offset: {} batch: {} for the share"
                            + " partition: {}-{}", offsetState.getKey(), inFlightBatch, groupId,
                        topicIdPartition);
                    return Optional.of(new InvalidRecordStateException(
                        "The batch cannot be acknowledged. The offset is not acquired."));
                }

                // Check if member id is the owner of the offset.
                if (!offsetState.getValue().memberId.equals(memberId)) {
                    log.debug("Member {} is not the owner of offset: {} in batch: {} for the share"
                            + " partition: {}-{}", memberId, offsetState.getKey(), inFlightBatch,
                        groupId, topicIdPartition);
                    return Optional.of(
                        new InvalidRecordStateException("Member is not the owner of offset"));
                }

                // Determine the record state for the offset. If the per offset record state is not provided
                // by the client, then use the batch record state.
                RecordState recordState =
                    recordStateMap.size() > 1 ? recordStateMap.get(offsetState.getKey()) :
                        recordStateDefault;
                InFlightState updateResult = offsetState.getValue().startStateTransition(
                    recordState,
                    false,
                    this.maxDeliveryCount,
                    EMPTY_MEMBER_ID
                );
                if (updateResult == null) {
                    log.debug("Unable to acknowledge records for the offset: {} in batch: {}"
                            + " for the share partition: {}-{}", offsetState.getKey(),
                        inFlightBatch, groupId, topicIdPartition);
                    return Optional.of(new InvalidRecordStateException(
                        "Unable to acknowledge records for the batch"));
                }
                // Successfully updated the state of the offset.
                updatedStates.add(updateResult);
                stateBatches.add(new PersisterStateBatch(offsetState.getKey(), offsetState.getKey(),
                    updateResult.state.id, (short) updateResult.deliveryCount));
                // If the maxDeliveryCount limit has been exceeded, the record will be transitioned to ARCHIVED state.
                // This should not change the next fetch offset because the record is not available for acquisition
                if (recordState == RecordState.AVAILABLE
                    && updateResult.state != RecordState.ARCHIVED) {
                    findNextFetchOffset.set(true);
                }
            }
        } finally {
            lock.writeLock().unlock();
        }
        return Optional.empty();
    }

    private Optional<Throwable> acknowledgeCompleteBatch(
        ShareAcknowledgementBatch batch,
        InFlightBatch inFlightBatch,
        RecordState recordState,
        List<InFlightState> updatedStates,
        List<PersisterStateBatch> stateBatches
    ) {
        lock.writeLock().lock();
        try {
            // The in-flight batch is a full match hence change the state of the complete.
            log.trace("Acknowledging complete batch record {} for the share partition: {}-{}",
                batch, groupId, topicIdPartition);
            if (inFlightBatch.batchState() != RecordState.ACQUIRED) {
                log.debug("The batch is not in the acquired state: {} for share partition: {}-{}",
                    inFlightBatch, groupId, topicIdPartition);
                return Optional.of(new InvalidRecordStateException(
                    "The batch cannot be acknowledged. The batch is not in the acquired state."));
            }

            // Change the state of complete batch since the same state exists for the entire inFlight batch.
            // The member id is reset to EMPTY_MEMBER_ID irrespective of the acknowledge type as the batch is
            // either released or moved to a state where member id existence is not important. The member id
            // is only important when the batch is acquired.
            InFlightState updateResult = inFlightBatch.startBatchStateTransition(
                recordState,
                false,
                this.maxDeliveryCount,
                EMPTY_MEMBER_ID
            );
            if (updateResult == null) {
                log.debug("Unable to acknowledge records for the batch: {} with state: {}"
                        + " for the share partition: {}-{}", inFlightBatch, recordState, groupId,
                    topicIdPartition);
                return Optional.of(
                    new InvalidRecordStateException("Unable to acknowledge records for the batch"));
            }

            // Successfully updated the state of the batch.
            updatedStates.add(updateResult);
            stateBatches.add(
                new PersisterStateBatch(inFlightBatch.firstOffset, inFlightBatch.lastOffset,
                    updateResult.state.id, (short) updateResult.deliveryCount));

            // If the maxDeliveryCount limit has been exceeded, the record will be transitioned to ARCHIVED state.
            // This should not change the nextFetchOffset because the record is not available for acquisition
            if (recordState == RecordState.AVAILABLE
                && updateResult.state != RecordState.ARCHIVED) {
                findNextFetchOffset.set(true);
            }
        } finally {
            lock.writeLock().unlock();
        }
        return Optional.empty();
    }

    // Visible for testing
    void rollbackOrProcessStateUpdates(
        CompletableFuture<Void> future,
        Throwable throwable,
        List<InFlightState> updatedStates,
        List<PersisterStateBatch> stateBatches
    ) {
        lock.writeLock().lock();
        try {
            if (throwable != null) {
                // Log in DEBUG to avoid flooding of logs for a faulty client.
                log.debug("Request failed for updating state, rollback any changed state"
                    + " for the share partition: {}-{}", groupId, topicIdPartition);
                updatedStates.forEach(state -> state.completeStateTransition(false));
                future.completeExceptionally(throwable);
                return;
            }

            if (stateBatches.isEmpty() && updatedStates.isEmpty()) {
                future.complete(null);
                return;
            }

            writeShareGroupState(stateBatches).whenComplete((result, exception) -> {
                if (exception != null) {
                    log.error("Failed to write state to persister for the share partition: {}-{}",
                        groupId, topicIdPartition, exception);
                    updatedStates.forEach(state -> state.completeStateTransition(false));
                    future.completeExceptionally(exception);
                    return;
                }

                log.trace("State change request successful for share partition: {}-{}",
                    groupId, topicIdPartition);
                updatedStates.forEach(state -> {
                    state.completeStateTransition(true);
                    // Cancel the acquisition lock timeout task for the state since it is acknowledged/released successfully.
                    state.cancelAndClearAcquisitionLockTimeoutTask();
                });
                // Update the cached state and start and end offsets after acknowledging/releasing the acquired records.
                maybeUpdateCachedStateAndOffsets();
                future.complete(null);
            });
        } finally {
            lock.writeLock().unlock();
        }
    }

    private void maybeUpdateCachedStateAndOffsets() {
        lock.writeLock().lock();
        try {
            if (!canMoveStartOffset()) {
                return;
            }

            // This will help to find the next position for the startOffset.
            // The new position of startOffset will be lastOffsetAcknowledged + 1
            long lastOffsetAcknowledged = findLastOffsetAcknowledged();
            // If lastOffsetAcknowledged is -1, this means we cannot move out startOffset ahead
            if (lastOffsetAcknowledged == -1) {
                return;
            }

            // This is true if all records in the cachedState have been acknowledged (either Accept or Reject).
            // The resulting action should be to empty the cachedState altogether
            long lastCachedOffset = cachedState.lastEntry().getValue().lastOffset();
            if (lastOffsetAcknowledged == lastCachedOffset) {
                startOffset = lastCachedOffset + 1; // The next offset that will be fetched and acquired in the share partition
                endOffset = lastCachedOffset + 1;
                cachedState.clear();
                // Nothing further to do.
                return;
            }

            /*
             The cachedState contains some records that are yet to be acknowledged, and thus should
             not be removed. Only a subMap will be removed from the cachedState. The logic to remove
             batches from cachedState is as follows:
             a) Only full batches can be removed from the cachedState, For example if there is batch (0-99)
             and 0-49 records are acknowledged (ACCEPT or REJECT), the first 50 records will not be removed
             from the cachedState. Instead, the startOffset will be moved to 50, but the batch will only
             be removed once all the messages (0-99) are acknowledged (ACCEPT or REJECT).
            */

            // Since only a subMap will be removed, we need to find the first and last keys of that subMap
            long firstKeyToRemove = cachedState.firstKey();
            long lastKeyToRemove;
            NavigableMap.Entry<Long, InFlightBatch> entry = cachedState.floorEntry(lastOffsetAcknowledged);
            if (lastOffsetAcknowledged == entry.getValue().lastOffset()) {
                startOffset = cachedState.higherKey(lastOffsetAcknowledged);
                lastKeyToRemove = entry.getKey();
            } else {
                startOffset = lastOffsetAcknowledged + 1;
                if (entry.getKey().equals(cachedState.firstKey())) {
                    // If the first batch in cachedState has some records yet to be acknowledged,
                    // then nothing should be removed from cachedState
                    lastKeyToRemove = -1;
                } else {
                    lastKeyToRemove = cachedState.lowerKey(entry.getKey());
                }
            }

            if (lastKeyToRemove != -1) {
                NavigableMap<Long, InFlightBatch> subMap = cachedState.subMap(firstKeyToRemove, true, lastKeyToRemove, true);
                for (Long key : subMap.keySet()) {
                    cachedState.remove(key);
                }
            }
        } finally {
            lock.writeLock().unlock();
        }
    }

    private boolean canMoveStartOffset() {
        // The Share Partition Start Offset may be moved after acknowledge request is complete.
        // The following conditions need to be met to move the startOffset:
        // 1. When the cachedState is not empty.
        // 2. When the acknowledgement type for the records is either ACCEPT or REJECT.
        // 3. When all the previous records have been acknowledged (ACCEPT or REJECT).
        if (cachedState.isEmpty()) {
            return false;
        }

        NavigableMap.Entry<Long, InFlightBatch> entry = cachedState.floorEntry(startOffset);
        if (entry == null) {
            log.error("The start offset: {} is not found in the cached state for share partition: {}-{}."
                + " Cannot move the start offset.", startOffset, groupId, topicIdPartition);
            return false;
        }
        RecordState startOffsetState = entry.getValue().offsetState == null ?
            entry.getValue().batchState() :
            entry.getValue().offsetState().get(startOffset).state();
        return isRecordStateAcknowledged(startOffsetState);
    }

    /**
     * The record state is considered acknowledged if it is either acknowledged or archived.
     * These are terminal states for the record.
     *
     * @param recordState The record state to check.
     *
     * @return True if the record state is acknowledged or archived, false otherwise.
     */
    private boolean isRecordStateAcknowledged(RecordState recordState) {
        return recordState == RecordState.ACKNOWLEDGED || recordState == RecordState.ARCHIVED;
    }

    private long findLastOffsetAcknowledged() {
        lock.readLock().lock();
        long lastOffsetAcknowledged = -1;
        try {
            for (NavigableMap.Entry<Long, InFlightBatch> entry : cachedState.entrySet()) {
                InFlightBatch inFlightBatch = entry.getValue();
                if (inFlightBatch.offsetState() == null) {
                    if (!isRecordStateAcknowledged(inFlightBatch.batchState())) {
                        return lastOffsetAcknowledged;
                    }
                    lastOffsetAcknowledged = inFlightBatch.lastOffset();
                } else {
                    for (Map.Entry<Long, InFlightState> offsetState : inFlightBatch.offsetState.entrySet()) {
                        if (!isRecordStateAcknowledged(offsetState.getValue().state())) {
                            return lastOffsetAcknowledged;
                        }
                        lastOffsetAcknowledged = offsetState.getKey();
                    }
                }
            }
        } finally {
            lock.readLock().unlock();
        }
        return lastOffsetAcknowledged;
    }

    // Visible for testing
    CompletableFuture<Void> writeShareGroupState(List<PersisterStateBatch> stateBatches) {
        CompletableFuture<Void> future = new CompletableFuture<>();
        persister.writeState(new WriteShareGroupStateParameters.Builder()
            .setGroupTopicPartitionData(new GroupTopicPartitionData.Builder<PartitionStateBatchData>()
                .setGroupId(this.groupId)
                .setTopicsData(Collections.singletonList(new TopicData<>(topicIdPartition.topicId(),
                    Collections.singletonList(PartitionFactory.newPartitionStateBatchData(
                        topicIdPartition.partition(), stateEpoch, startOffset, 0, stateBatches))))
                ).build()).build())
            .whenComplete((result, exception) -> {
                if (exception != null) {
                    log.error("Failed to write the share group state for share partition: {}-{}", groupId, topicIdPartition, exception);
                    future.completeExceptionally(new IllegalStateException(String.format("Failed to write the share group state for share partition %s-%s",
                        groupId, topicIdPartition), exception));
                    return;
                }

                if (result == null || result.topicsData() == null || result.topicsData().size() != 1) {
                    log.error("Failed to write the share group state for share partition: {}-{}. Invalid state found: {}",
                        groupId, topicIdPartition, result);
                    future.completeExceptionally(new IllegalStateException(String.format("Failed to write the share group state for share partition %s-%s",
                        groupId, topicIdPartition)));
                    return;
                }

                TopicData<PartitionErrorData> state = result.topicsData().get(0);
                if (state.topicId() != topicIdPartition.topicId() || state.partitions().size() != 1
                    || state.partitions().get(0).partition() != topicIdPartition.partition()) {
                    log.error("Failed to write the share group state for share partition: {}-{}. Invalid topic partition response: {}",
                        groupId, topicIdPartition, result);
                    future.completeExceptionally(new IllegalStateException(String.format("Failed to write the share group state for share partition %s-%s",
                        groupId, topicIdPartition)));
                    return;
                }

                PartitionErrorData partitionData = state.partitions().get(0);
                if (partitionData.errorCode() != Errors.NONE.code()) {
                    KafkaException ex = fetchPersisterError(partitionData.errorCode(), partitionData.errorMessage());
                    log.error("Failed to write the share group state for share partition: {}-{} due to exception",
                        groupId, topicIdPartition, ex);
                    future.completeExceptionally(ex);
                    return;
                }
                future.complete(null);
            });
        return future;
    }

    private KafkaException fetchPersisterError(short errorCode, String errorMessage) {
        Errors error = Errors.forCode(errorCode);
        switch (error) {
            case NOT_COORDINATOR:
            case COORDINATOR_NOT_AVAILABLE:
            case COORDINATOR_LOAD_IN_PROGRESS:
                return new CoordinatorNotAvailableException(errorMessage);
            case GROUP_ID_NOT_FOUND:
            case UNKNOWN_TOPIC_OR_PARTITION:
                return new InvalidRequestException(errorMessage);
            case FENCED_STATE_EPOCH:
                return new FencedStateEpochException(errorMessage);
            case FENCED_LEADER_EPOCH:
                return new NotLeaderOrFollowerException(errorMessage);
            default:
                return new UnknownServerException(errorMessage);
        }
    }

    private AcquisitionLockTimerTask scheduleAcquisitionLockTimeout(String memberId, long firstOffset, long lastOffset) {
        return scheduleAcquisitionLockTimeout(memberId, firstOffset, lastOffset, recordLockDurationMs);
    }

    /**
     * Apply acquisition lock to acquired records.
     *
     * @param memberId The member id of the client that is putting the acquisition lock.
     * @param firstOffset The first offset of the acquired records.
     * @param lastOffset The last offset of the acquired records.
     * @param delayMs The delay in milliseconds after which the acquisition lock will be released.
     */
    private AcquisitionLockTimerTask scheduleAcquisitionLockTimeout(
        String memberId,
        long firstOffset,
        long lastOffset,
        long delayMs
    ) {
        AcquisitionLockTimerTask acquisitionLockTimerTask = acquisitionLockTimerTask(memberId, firstOffset, lastOffset, delayMs);
        timer.add(acquisitionLockTimerTask);
        return acquisitionLockTimerTask;
    }

    private AcquisitionLockTimerTask acquisitionLockTimerTask(
        String memberId,
        long firstOffset,
        long lastOffset,
        long delayMs
    ) {
        return new AcquisitionLockTimerTask(delayMs, memberId, firstOffset, lastOffset);
    }

    private void releaseAcquisitionLockOnTimeout(String memberId, long firstOffset, long lastOffset) {
        lock.writeLock().lock();
        try {
            Map.Entry<Long, InFlightBatch> floorOffset = cachedState.floorEntry(firstOffset);
            if (floorOffset == null) {
                log.error("Base offset {} not found for share partition: {}-{}", firstOffset, groupId, topicIdPartition);
                return;
            }
            List<PersisterStateBatch> stateBatches = new ArrayList<>();
            NavigableMap<Long, InFlightBatch> subMap = cachedState.subMap(floorOffset.getKey(), true, lastOffset, true);
            for (Map.Entry<Long, InFlightBatch> entry : subMap.entrySet()) {
                InFlightBatch inFlightBatch = entry.getValue();

                if (inFlightBatch.offsetState() == null
                        && inFlightBatch.batchState() == RecordState.ACQUIRED
                        && checkForStartOffsetWithinBatch(inFlightBatch.firstOffset(), inFlightBatch.lastOffset())) {

                    // For the case when batch.firstOffset < start offset <= batch.lastOffset, we will be having some
                    // acquired records that need to move to archived state despite their delivery count.
                    inFlightBatch.maybeInitializeOffsetStateUpdate();
                }

                // Case when the state of complete batch is valid
                if (inFlightBatch.offsetState() == null) {
                    releaseAcquisitionLockOnTimeoutForCompleteBatch(inFlightBatch, stateBatches, memberId);
                } else { // Case when batch has a valid offset state map.
                    releaseAcquisitionLockOnTimeoutForPerOffsetBatch(inFlightBatch, stateBatches, memberId, firstOffset, lastOffset);
                }
            }

            if (!stateBatches.isEmpty()) {
                writeShareGroupState(stateBatches).whenComplete((result, exception) -> {
                    if (exception != null) {
                        log.error("Failed to write the share group state on acquisition lock timeout for share partition: {}-{} memberId: {}",
                            groupId, topicIdPartition, memberId, exception);
                    }
                    // Even if write share group state RPC call fails, we will still go ahead with the state transition.
                    // Update the cached state and start and end offsets after releasing the acquisition lock on timeout.
                    maybeUpdateCachedStateAndOffsets();
                });
            }
<<<<<<< HEAD

            // Update the cached state and start and end offsets after releasing the acquisition lock on timeout.
            maybeUpdateCachedStateAndOffsets();

            // If we have an acquisition lock timeout for a share-partition, then we should check if
            // there is a pending share fetch request for the share-partition and complete it.
            DelayedShareFetchKey delayedShareFetchKey = new DelayedShareFetchKey(topicIdPartition, groupId);
            delayedShareFetchPurgatory.checkAndComplete(delayedShareFetchKey);
=======
>>>>>>> 89418b66
        } finally {
            lock.writeLock().unlock();
        }
    }

    private void releaseAcquisitionLockOnTimeoutForCompleteBatch(InFlightBatch inFlightBatch,
                                                                 List<PersisterStateBatch> stateBatches,
                                                                 String memberId) {
        if (inFlightBatch.batchState() == RecordState.ACQUIRED) {
            InFlightState updateResult = inFlightBatch.tryUpdateBatchState(
                    inFlightBatch.lastOffset() < startOffset ? RecordState.ARCHIVED : RecordState.AVAILABLE,
                    false,
                    maxDeliveryCount,
                    EMPTY_MEMBER_ID);
            if (updateResult == null) {
                log.error("Unable to release acquisition lock on timeout for the batch: {}"
                        + " for the share partition: {}-{} memberId: {}", inFlightBatch, groupId, topicIdPartition, memberId);
                return;
            }
            stateBatches.add(new PersisterStateBatch(inFlightBatch.firstOffset(), inFlightBatch.lastOffset(),
                    updateResult.state.id, (short) updateResult.deliveryCount));

            // Update acquisition lock timeout task for the batch to null since it is completed now.
            updateResult.updateAcquisitionLockTimeoutTask(null);
            if (updateResult.state != RecordState.ARCHIVED) {
                findNextFetchOffset.set(true);
            }
            return;
        }
        log.debug("The batch is not in acquired state while release of acquisition lock on timeout, skipping, batch: {}"
                + " for the share partition: {}-{} memberId: {}", inFlightBatch, groupId, topicIdPartition, memberId);
    }

    private void releaseAcquisitionLockOnTimeoutForPerOffsetBatch(InFlightBatch inFlightBatch,
                                                                  List<PersisterStateBatch> stateBatches,
                                                                  String memberId,
                                                                  long firstOffset,
                                                                  long lastOffset) {
        for (Map.Entry<Long, InFlightState> offsetState : inFlightBatch.offsetState().entrySet()) {

            // For the first batch which might have offsets prior to the request base
            // offset i.e. cached batch of 10-14 offsets and request batch of 12-13.
            if (offsetState.getKey() < firstOffset) {
                continue;
            }
            if (offsetState.getKey() > lastOffset) {
                // No further offsets to process.
                break;
            }
            if (offsetState.getValue().state != RecordState.ACQUIRED) {
                log.debug("The offset is not in acquired state while release of acquisition lock on timeout, skipping, offset: {} batch: {}"
                                + " for the share partition: {}-{} memberId: {}", offsetState.getKey(), inFlightBatch,
                        groupId, topicIdPartition, memberId);
                continue;
            }
            InFlightState updateResult = offsetState.getValue().tryUpdateState(
                    offsetState.getKey() < startOffset ? RecordState.ARCHIVED : RecordState.AVAILABLE,
                    false,
                    maxDeliveryCount,
                    EMPTY_MEMBER_ID);
            if (updateResult == null) {
                log.error("Unable to release acquisition lock on timeout for the offset: {} in batch: {}"
                                + " for the share partition: {}-{} memberId: {}", offsetState.getKey(), inFlightBatch,
                        groupId, topicIdPartition, memberId);
                continue;
            }
            stateBatches.add(new PersisterStateBatch(offsetState.getKey(), offsetState.getKey(),
                    updateResult.state.id, (short) updateResult.deliveryCount));

            // Update acquisition lock timeout task for the offset to null since it is completed now.
            updateResult.updateAcquisitionLockTimeoutTask(null);
            if (updateResult.state != RecordState.ARCHIVED) {
                findNextFetchOffset.set(true);
            }
        }
    }

    // Visible for testing. Should only be used for testing purposes.
    NavigableMap<Long, InFlightBatch> cachedState() {
        return new ConcurrentSkipListMap<>(cachedState);
    }

    // Visible for testing.
    boolean findNextFetchOffset() {
        return findNextFetchOffset.get();
    }

    // Visible for testing. Should only be used for testing purposes.
    void findNextFetchOffset(boolean findNextOffset) {
        findNextFetchOffset.getAndSet(findNextOffset);
    }

    // Visible for testing
    long startOffset() {
        lock.readLock().lock();
        try {
            return this.startOffset;
        } finally {
            lock.readLock().unlock();
        }
    }

    // Visible for testing
    long endOffset() {
        lock.readLock().lock();
        try {
            return this.endOffset;
        } finally {
            lock.readLock().unlock();
        }
    }

    // Visible for testing.
    int stateEpoch() {
        return stateEpoch;
    }

    // Visible for testing.
    Timer timer() {
        return timer;
    }

    private final class AcquisitionLockTimerTask extends TimerTask {
        private final long expirationMs;
        private final String memberId;
        private final long firstOffset;
        private final long lastOffset;

        AcquisitionLockTimerTask(long delayMs, String memberId, long firstOffset, long lastOffset) {
            super(delayMs);
            this.expirationMs = time.hiResClockMs() + delayMs;
            this.memberId = memberId;
            this.firstOffset = firstOffset;
            this.lastOffset = lastOffset;
        }

        long expirationMs() {
            return expirationMs;
        }

        /**
         * The task is executed when the acquisition lock timeout is reached. The task releases the acquired records.
         */
        @Override
        public void run() {
            releaseAcquisitionLockOnTimeout(memberId, firstOffset, lastOffset);
        }
    }

    /**
     * The InFlightBatch maintains the in-memory state of the fetched records i.e. in-flight records.
     */
    final class InFlightBatch {
        // The offset of the first record in the batch that is fetched from the log.
        private final long firstOffset;
        // The last offset of the batch that is fetched from the log.
        private final long lastOffset;

        // The batch state of the fetched records. If the offset state map is empty then batchState
        // determines the state of the complete batch else individual offset determines the state of
        // the respective records.
        private InFlightState batchState;

        // The offset state map is used to track the state of the records per offset. However, the
        // offset state map is only required when the state of the offsets within same batch are
        // different. The states can be different when explicit offset acknowledgment is done which
        // is different from the batch state.
        private NavigableMap<Long, InFlightState> offsetState;

        InFlightBatch(String memberId, long firstOffset, long lastOffset, RecordState state,
            int deliveryCount, AcquisitionLockTimerTask acquisitionLockTimeoutTask
        ) {
            this.firstOffset = firstOffset;
            this.lastOffset = lastOffset;
            this.batchState = new InFlightState(state, deliveryCount, memberId, acquisitionLockTimeoutTask);
        }

        // Visible for testing.
        long firstOffset() {
            return firstOffset;
        }

        // Visible for testing.
        long lastOffset() {
            return lastOffset;
        }

        // Visible for testing.
        RecordState batchState() {
            if (batchState == null) {
                throw new IllegalStateException("The batch state is not available as the offset state is maintained");
            }
            return batchState.state;
        }

        // Visible for testing.
        String batchMemberId() {
            if (batchState == null) {
                throw new IllegalStateException("The batch member id is not available as the offset state is maintained");
            }
            return batchState.memberId;
        }

        // Visible for testing.
        int batchDeliveryCount() {
            if (batchState == null) {
                throw new IllegalStateException("The batch delivery count is not available as the offset state is maintained");
            }
            return batchState.deliveryCount;
        }

        // Visible for testing.
        AcquisitionLockTimerTask batchAcquisitionLockTimeoutTask() {
            if (batchState == null) {
                throw new IllegalStateException("The batch state is not available as the offset state is maintained");
            }
            return batchState.acquisitionLockTimeoutTask;
        }

        // Visible for testing.
        NavigableMap<Long, InFlightState> offsetState() {
            return offsetState;
        }

        private void archiveBatch(String newMemberId) {
            if (batchState == null) {
                throw new IllegalStateException("The batch state is not available as the offset state is maintained");
            }
            batchState.archive(newMemberId);
        }

        private InFlightState tryUpdateBatchState(RecordState newState, boolean incrementDeliveryCount, int maxDeliveryCount, String newMemberId) {
            if (batchState == null) {
                throw new IllegalStateException("The batch state update is not available as the offset state is maintained");
            }
            return batchState.tryUpdateState(newState, incrementDeliveryCount, maxDeliveryCount, newMemberId);
        }

        private InFlightState startBatchStateTransition(RecordState newState, boolean incrementDeliveryCount, int maxDeliveryCount,
                                                        String newMemberId) {
            if (batchState == null) {
                throw new IllegalStateException("The batch state update is not available as the offset state is maintained");
            }
            return batchState.startStateTransition(newState, incrementDeliveryCount, maxDeliveryCount, newMemberId);
        }

        private void maybeInitializeOffsetStateUpdate() {
            if (offsetState == null) {
                offsetState = new ConcurrentSkipListMap<>();
                // The offset state map is not initialized hence initialize the state of the offsets
                // from the first offset to the last offset. Mark the batch inflightState to null as
                // the state of the records is maintained in the offset state map now.
                for (long offset = this.firstOffset; offset <= this.lastOffset; offset++) {
                    if (batchState.acquisitionLockTimeoutTask != null) {
                        // The acquisition lock timeout task is already scheduled for the batch, hence we need to schedule
                        // the acquisition lock timeout task for the offset as well.
                        long delayMs = batchState.acquisitionLockTimeoutTask.expirationMs() - time.hiResClockMs();
                        AcquisitionLockTimerTask timerTask = acquisitionLockTimerTask(batchState.memberId, offset, offset, delayMs);
                        offsetState.put(offset, new InFlightState(batchState.state, batchState.deliveryCount, batchState.memberId, timerTask));
                        timer.add(timerTask);
                    } else {
                        offsetState.put(offset, new InFlightState(batchState.state, batchState.deliveryCount, batchState.memberId));
                    }
                }
                // Cancel the acquisition lock timeout task for the batch as the offset state is maintained.
                if (batchState.acquisitionLockTimeoutTask != null) {
                    batchState.cancelAndClearAcquisitionLockTimeoutTask();
                }
                batchState = null;
            }
        }

        private void updateAcquisitionLockTimeout(AcquisitionLockTimerTask acquisitionLockTimeoutTask) {
            if (batchState == null) {
                throw new IllegalStateException("The batch state is not available as the offset state is maintained");
            }
            batchState.acquisitionLockTimeoutTask = acquisitionLockTimeoutTask;
        }

        @Override
        public String toString() {
            return "InFlightBatch(" +
                "firstOffset=" + firstOffset +
                ", lastOffset=" + lastOffset +
                ", inFlightState=" + batchState +
                ", offsetState=" + ((offsetState == null) ? "null" : offsetState) +
                ")";
        }
    }

    /**
     * The InFlightState is used to track the state and delivery count of a record that has been
     * fetched from the leader. The state of the record is used to determine if the record should
     * be re-deliver or if it can be acknowledged or archived.
     */
    static final class InFlightState {

        // The state of the fetch batch records.
        private RecordState state;
        // The number of times the records has been delivered to the client.
        private int deliveryCount;
        // The member id of the client that is fetching/acknowledging the record.
        private String memberId;
        // The state of the records before the transition. In case we need to revert an in-flight state, we revert the above
        // attributes of InFlightState to this state, namely - state, deliveryCount and memberId.
        private InFlightState rollbackState;
        // The timer task for the acquisition lock timeout.
        private AcquisitionLockTimerTask acquisitionLockTimeoutTask;


        InFlightState(RecordState state, int deliveryCount, String memberId) {
            this(state, deliveryCount, memberId, null);
        }

        InFlightState(RecordState state, int deliveryCount, String memberId, AcquisitionLockTimerTask acquisitionLockTimeoutTask) {
            this.state = state;
            this.deliveryCount = deliveryCount;
            this.memberId = memberId;
            this.acquisitionLockTimeoutTask = acquisitionLockTimeoutTask;
        }

        // Visible for testing.
        RecordState state() {
            return state;
        }

        String memberId() {
            return memberId;
        }

        // Visible for testing.
        TimerTask acquisitionLockTimeoutTask() {
            return acquisitionLockTimeoutTask;
        }

        void updateAcquisitionLockTimeoutTask(AcquisitionLockTimerTask acquisitionLockTimeoutTask) {
            this.acquisitionLockTimeoutTask = acquisitionLockTimeoutTask;
        }

        void cancelAndClearAcquisitionLockTimeoutTask() {
            acquisitionLockTimeoutTask.cancel();
            acquisitionLockTimeoutTask = null;
        }

        /**
         * Try to update the state of the records. The state of the records can only be updated if the
         * new state is allowed to be transitioned from old state. The delivery count is not incremented
         * if the state update is unsuccessful.
         *
         * @param newState The new state of the records.
         * @param incrementDeliveryCount Whether to increment the delivery count.
         *
         * @return {@code InFlightState} if update succeeds, null otherwise. Returning state
         *         helps update chaining.
         */
        private InFlightState tryUpdateState(RecordState newState, boolean incrementDeliveryCount, int maxDeliveryCount, String newMemberId) {
            try {
                if (newState == RecordState.AVAILABLE && deliveryCount >= maxDeliveryCount) {
                    newState = RecordState.ARCHIVED;
                }
                state = state.validateTransition(newState);
                if (incrementDeliveryCount && newState != RecordState.ARCHIVED) {
                    deliveryCount++;
                }
                memberId = newMemberId;
                return this;
            } catch (IllegalStateException e) {
                log.error("Failed to update state of the records", e);
                return null;
            }
        }

        private void archive(String newMemberId) {
            state = RecordState.ARCHIVED;
            memberId = newMemberId;
        }

        private InFlightState startStateTransition(RecordState newState, boolean incrementDeliveryCount, int maxDeliveryCount, String newMemberId) {
            rollbackState = new InFlightState(state, deliveryCount, memberId, acquisitionLockTimeoutTask);
            return tryUpdateState(newState, incrementDeliveryCount, maxDeliveryCount, newMemberId);
        }

        private void completeStateTransition(boolean commit) {
            if (commit) {
                rollbackState = null;
                return;
            }
            state = rollbackState.state;
            deliveryCount = rollbackState.deliveryCount;
            memberId = rollbackState.memberId;
            rollbackState = null;
        }

        @Override
        public int hashCode() {
            return Objects.hash(state, deliveryCount, memberId);
        }

        @Override
        public boolean equals(Object o) {
            if (this == o) {
                return true;
            }
            if (o == null || getClass() != o.getClass()) {
                return false;
            }
            InFlightState that = (InFlightState) o;
            return state == that.state && deliveryCount == that.deliveryCount && memberId.equals(that.memberId);
        }

        @Override
        public String toString() {
            return "InFlightState(" +
                "state=" + state.toString() +
                ", deliveryCount=" + deliveryCount +
                ", memberId=" + memberId +
                ")";
        }
    }
}<|MERGE_RESOLUTION|>--- conflicted
+++ resolved
@@ -16,12 +16,9 @@
  */
 package kafka.server.share;
 
-<<<<<<< HEAD
 import kafka.server.DelayedOperationPurgatory;
 
-=======
 import org.apache.kafka.common.KafkaException;
->>>>>>> 89418b66
 import org.apache.kafka.common.TopicIdPartition;
 import org.apache.kafka.common.Uuid;
 import org.apache.kafka.common.errors.CoordinatorNotAvailableException;
@@ -1676,19 +1673,14 @@
                     // Even if write share group state RPC call fails, we will still go ahead with the state transition.
                     // Update the cached state and start and end offsets after releasing the acquisition lock on timeout.
                     maybeUpdateCachedStateAndOffsets();
+
+                    // If we have an acquisition lock timeout for a share-partition, then we should check if
+                    // there is a pending share fetch request for the share-partition and complete it.
+                    DelayedShareFetchKey delayedShareFetchKey = new DelayedShareFetchKey(topicIdPartition, groupId);
+                    delayedShareFetchPurgatory.checkAndComplete(delayedShareFetchKey);
+
                 });
             }
-<<<<<<< HEAD
-
-            // Update the cached state and start and end offsets after releasing the acquisition lock on timeout.
-            maybeUpdateCachedStateAndOffsets();
-
-            // If we have an acquisition lock timeout for a share-partition, then we should check if
-            // there is a pending share fetch request for the share-partition and complete it.
-            DelayedShareFetchKey delayedShareFetchKey = new DelayedShareFetchKey(topicIdPartition, groupId);
-            delayedShareFetchPurgatory.checkAndComplete(delayedShareFetchKey);
-=======
->>>>>>> 89418b66
         } finally {
             lock.writeLock().unlock();
         }
