/*
 * Licensed to the Apache Software Foundation (ASF) under one or more
 * contributor license agreements. See the NOTICE file distributed with
 * this work for additional information regarding copyright ownership.
 * The ASF licenses this file to You under the Apache License, Version 2.0
 * (the "License"); you may not use this file except in compliance with
 * the License. You may obtain a copy of the License at
 *
 *    http://www.apache.org/licenses/LICENSE-2.0
 *
 * Unless required by applicable law or agreed to in writing, software
 * distributed under the License is distributed on an "AS IS" BASIS,
 * WITHOUT WARRANTIES OR CONDITIONS OF ANY KIND, either express or implied.
 * See the License for the specific language governing permissions and
 * limitations under the License.
 */
package kafka.server.share;

import org.apache.kafka.common.KafkaException;
import org.apache.kafka.common.TopicIdPartition;
import org.apache.kafka.common.Uuid;
import org.apache.kafka.common.errors.CoordinatorNotAvailableException;
import org.apache.kafka.common.errors.FencedStateEpochException;
import org.apache.kafka.common.errors.InvalidRecordStateException;
import org.apache.kafka.common.errors.InvalidRequestException;
import org.apache.kafka.common.errors.LeaderNotAvailableException;
import org.apache.kafka.common.errors.NotLeaderOrFollowerException;
import org.apache.kafka.common.errors.UnknownServerException;
import org.apache.kafka.common.message.ShareFetchResponseData.AcquiredRecords;
import org.apache.kafka.common.protocol.Errors;
import org.apache.kafka.common.record.RecordBatch;
import org.apache.kafka.common.utils.Time;
import org.apache.kafka.coordinator.group.GroupConfigManager;
import org.apache.kafka.server.group.share.GroupTopicPartitionData;
import org.apache.kafka.server.group.share.PartitionAllData;
import org.apache.kafka.server.group.share.PartitionErrorData;
import org.apache.kafka.server.group.share.PartitionFactory;
import org.apache.kafka.server.group.share.PartitionIdLeaderEpochData;
import org.apache.kafka.server.group.share.PartitionStateBatchData;
import org.apache.kafka.server.group.share.Persister;
import org.apache.kafka.server.group.share.PersisterStateBatch;
import org.apache.kafka.server.group.share.ReadShareGroupStateParameters;
import org.apache.kafka.server.group.share.TopicData;
import org.apache.kafka.server.group.share.WriteShareGroupStateParameters;
import org.apache.kafka.server.share.ShareAcknowledgementBatch;
import org.apache.kafka.server.util.timer.Timer;
import org.apache.kafka.server.util.timer.TimerTask;
import org.apache.kafka.storage.internals.log.FetchPartitionData;

import org.slf4j.Logger;
import org.slf4j.LoggerFactory;

import java.util.ArrayList;
import java.util.Collections;
import java.util.HashMap;
import java.util.List;
import java.util.Map;
import java.util.NavigableMap;
import java.util.Objects;
import java.util.Optional;
import java.util.concurrent.CompletableFuture;
import java.util.concurrent.ConcurrentSkipListMap;
import java.util.concurrent.atomic.AtomicBoolean;
import java.util.concurrent.locks.ReadWriteLock;
import java.util.concurrent.locks.ReentrantReadWriteLock;

/**
 * The SharePartition is used to track the state of a partition that is shared between multiple
 * consumers. The class maintains the state of the records that have been fetched from the leader
 * and are in-flight.
 */
public class SharePartition {

    private static final Logger log = LoggerFactory.getLogger(SharePartition.class);

    /**
     * empty member id used to indicate when a record is not acquired by any member.
     */
    static final String EMPTY_MEMBER_ID = Uuid.ZERO_UUID.toString();

    /**
     * The SharePartitionState is used to track the state of the share partition. The state of the
     * share partition determines if the partition is ready to receive requests, be initialized with
     * persisted state, or has failed to initialize.
     */
    // Visible for testing
    enum SharePartitionState {
        /**
         * The share partition is empty and has not been initialized with persisted state.
         */
        EMPTY,
        /**
         * The share partition is initializing with persisted state.
         */
        INITIALIZING,
        /**
         * The share partition is active and ready to serve requests.
         */
        ACTIVE,
        /**
         * The share partition failed to initialize with persisted state.
         */
        FAILED
    }

    /**
     * The RecordState is used to track the state of a record that has been fetched from the leader.
     * The state of the records determines if the records should be re-delivered, move the next fetch
     * offset, or be state persisted to disk.
     */
    // Visible for testing
    enum RecordState {
        AVAILABLE((byte) 0),
        ACQUIRED((byte) 1),
        ACKNOWLEDGED((byte) 2),
        ARCHIVED((byte) 4);

        public final byte id;

        RecordState(byte id) {
            this.id = id;
        }

        /**
         * Validates that the <code>newState</code> is one of the valid transition from the current
         * {@code RecordState}.
         *
         * @param newState State into which requesting to transition; must be non-<code>null</code>
         *
         * @return {@code RecordState} <code>newState</code> if validation succeeds. Returning
         *         <code>newState</code> helps state assignment chaining.
         *
         * @throws IllegalStateException if the state transition validation fails.
         */
        public RecordState validateTransition(RecordState newState) throws IllegalStateException {
            Objects.requireNonNull(newState, "newState cannot be null");
            if (this == newState) {
                throw new IllegalStateException("The state transition is invalid as the new state is"
                    + "the same as the current state");
            }

            if (this == ACKNOWLEDGED || this == ARCHIVED) {
                throw new IllegalStateException("The state transition is invalid from the current state: " + this);
            }

            if (this == AVAILABLE && newState != ACQUIRED) {
                throw new IllegalStateException("The state can only be transitioned to ACQUIRED from AVAILABLE");
            }

            // Either the transition is from Available -> Acquired or from Acquired -> Available/
            // Acknowledged/Archived.
            return newState;
        }

        public static RecordState forId(byte id) {
            switch (id) {
                case 0:
                    return AVAILABLE;
                case 1:
                    return ACQUIRED;
                case 2:
                    return ACKNOWLEDGED;
                case 4:
                    return ARCHIVED;
                default:
                    throw new IllegalArgumentException("Unknown record state id: " + id);
            }
        }
    }

    /**
     * The group id of the share partition belongs to.
     */
    private final String groupId;

    /**
     * The topic id partition of the share partition.
     */
    private final TopicIdPartition topicIdPartition;

    /**
     * The in-flight record is used to track the state of a record that has been fetched from the
     * leader. The state of the record is used to determine if the record should be re-fetched or if it
     * can be acknowledged or archived. Once share partition start offset is moved then the in-flight
     * records prior to the start offset are removed from the cache. The cache holds data against the
     * first offset of the in-flight batch.
     */
    private final NavigableMap<Long, InFlightBatch> cachedState;

    /**
     * The lock is used to synchronize access to the in-flight records. The lock is used to ensure that
     * the in-flight records are accessed in a thread-safe manner.
     */
    private final ReadWriteLock lock;

    /**
     * The find next fetch offset is used to indicate if the next fetch offset should be recomputed.
     */
    private final AtomicBoolean findNextFetchOffset;

    /**
     * The lock to ensure that the same share partition does not enter a fetch queue
     * while another one is being fetched within the queue.
     */
    private final AtomicBoolean fetchLock;

    /**
     * The max in-flight messages is used to limit the number of records that can be in-flight at any
     * given time. The max in-flight messages is used to prevent the consumer from fetching too many
     * records from the leader and running out of memory.
     */
    private final int maxInFlightMessages;

    /**
     * The max delivery count is used to limit the number of times a record can be delivered to the
     * consumer. The max delivery count is used to prevent the consumer re-delivering the same record
     * indefinitely.
     */
    private final int maxDeliveryCount;

    /**
     * The group config manager is used to retrieve the values for dynamic group configurations
     */
    private final GroupConfigManager groupConfigManager;

    /**
     * The record lock duration is used to limit the duration for which a consumer can acquire a record.
     * Once this time period is elapsed, the record will be made available or archived depending on the delivery count.
     */
    private final int defaultRecordLockDurationMs;

    /**
     * Timer is used to implement acquisition lock on records that guarantees the movement of records from
     * acquired to available/archived state upon timeout
     */
    private final Timer timer;

    /**
     * Time is used to get the currentTime.
     */
    private final Time time;

    /**
     * The persister is used to persist the state of the share partition to disk.
     */
    private final Persister persister;

    /**
     * The share partition start offset specifies the partition start offset from which the records
     * are cached in the cachedState of the sharePartition.
     */
    private long startOffset;

    /**
     * The share partition end offset specifies the partition end offset from which the records
     * are already fetched.
     */
    private long endOffset;

    /**
     * The state epoch is used to track the version of the state of the share partition.
     */
    private int stateEpoch;

    /**
     * The partition state is used to track the state of the share partition.
     */
    private SharePartitionState partitionState;

    SharePartition(
        String groupId,
        TopicIdPartition topicIdPartition,
        int maxInFlightMessages,
        int maxDeliveryCount,
        int defaultRecordLockDurationMs,
        Timer timer,
        Time time,
        Persister persister,
        GroupConfigManager groupConfigManager
    ) {
        this.groupId = groupId;
        this.topicIdPartition = topicIdPartition;
        this.maxInFlightMessages = maxInFlightMessages;
        this.maxDeliveryCount = maxDeliveryCount;
        this.cachedState = new ConcurrentSkipListMap<>();
        this.lock = new ReentrantReadWriteLock();
        this.findNextFetchOffset = new AtomicBoolean(false);
        this.fetchLock = new AtomicBoolean(false);
        this.defaultRecordLockDurationMs = defaultRecordLockDurationMs;
        this.timer = timer;
        this.time = time;
        this.persister = persister;
<<<<<<< HEAD
        this.groupConfigManager = groupConfigManager;
        // Initialize the partition.
        initialize();
=======
        this.partitionState = SharePartitionState.EMPTY;
    }

    /**
     * May initialize the share partition by reading the state from the persister. The share partition
     * is initialized only if the state is in the EMPTY state. If the share partition is in ACTIVE state,
     * the method completes the future successfully. For other states, the method completes the future
     * with exception, which might be re-triable.
     *
     * @return The method returns a future which is completed when the share partition is initialized
     *         or completes with an exception if the share partition is in non-initializable state.
     */
    public CompletableFuture<Void> maybeInitialize() {
        log.debug("Maybe initialize share partition: {}-{}", groupId, topicIdPartition);
        CompletableFuture<Void> future = new CompletableFuture<>();
        // Check if the share partition is already initialized.
        maybeCompleteInitialization(future);
        if (future.isDone()) {
            return future;
        }

        // All the pending requests should wait to get completed before the share partition is initialized.
        // Attain lock to avoid any concurrent requests to be processed.
        lock.writeLock().lock();
        try {
            // Re-check the state to verify if previous requests has already initialized the share partition.
            maybeCompleteInitialization(future);
            if (future.isDone()) {
                return future;
            }

            // Update state to initializing to avoid any concurrent requests to be processed.
            partitionState = SharePartitionState.INITIALIZING;
            // Initialize the share partition by reading the state from the persister.
            persister.readState(new ReadShareGroupStateParameters.Builder()
                .setGroupTopicPartitionData(new GroupTopicPartitionData.Builder<PartitionIdLeaderEpochData>()
                    .setGroupId(this.groupId)
                    .setTopicsData(Collections.singletonList(new TopicData<>(topicIdPartition.topicId(),
                        Collections.singletonList(PartitionFactory.newPartitionIdLeaderEpochData(topicIdPartition.partition(), 0)))))
                    .build())
                .build()
            ).whenComplete((result, exception) -> {
                if (exception != null) {
                    log.error("Failed to initialize the share partition: {}-{}", groupId, topicIdPartition, exception);
                    completeInitializationWithException(future, exception);
                    return;
                }

                if (result == null || result.topicsData() == null || result.topicsData().size() != 1) {
                    log.error("Failed to initialize the share partition: {}-{}. Invalid state found: {}.",
                        groupId, topicIdPartition, result);
                    completeInitializationWithException(future, new IllegalStateException(String.format("Failed to initialize the share partition %s-%s", groupId, topicIdPartition)));
                    return;
                }

                TopicData<PartitionAllData> state = result.topicsData().get(0);
                if (state.topicId() != topicIdPartition.topicId() || state.partitions().size() != 1) {
                    log.error("Failed to initialize the share partition: {}-{}. Invalid topic partition response: {}.",
                        groupId, topicIdPartition, result);
                    completeInitializationWithException(future, new IllegalStateException(String.format("Failed to initialize the share partition %s-%s", groupId, topicIdPartition)));
                    return;
                }

                PartitionAllData partitionData = state.partitions().get(0);
                if (partitionData.partition() != topicIdPartition.partition()) {
                    log.error("Failed to initialize the share partition: {}-{}. Invalid partition response: {}.",
                        groupId, topicIdPartition, partitionData);
                    completeInitializationWithException(future, new IllegalStateException(String.format("Failed to initialize the share partition %s-%s", groupId, topicIdPartition)));
                    return;
                }

                if (partitionData.errorCode() != Errors.NONE.code()) {
                    KafkaException ex = fetchPersisterError(partitionData.errorCode(), partitionData.errorMessage());
                    log.error("Failed to initialize the share partition: {}-{}. Exception occurred: {}.",
                        groupId, topicIdPartition, partitionData);
                    completeInitializationWithException(future, ex);
                    return;
                }

                // Set the state epoch and end offset from the persisted state.
                startOffset = partitionData.startOffset() != -1 ? partitionData.startOffset() : 0;
                stateEpoch = partitionData.stateEpoch();

                List<PersisterStateBatch> stateBatches = partitionData.stateBatches();
                for (PersisterStateBatch stateBatch : stateBatches) {
                    if (stateBatch.firstOffset() < startOffset) {
                        log.error("Invalid state batch found for the share partition: {}-{}. The base offset: {}"
                                + " is less than the start offset: {}.", groupId, topicIdPartition,
                            stateBatch.firstOffset(), startOffset);
                        completeInitializationWithException(future, new IllegalStateException(String.format("Failed to initialize the share partition %s-%s", groupId, topicIdPartition)));
                        return;
                    }
                    InFlightBatch inFlightBatch = new InFlightBatch(EMPTY_MEMBER_ID, stateBatch.firstOffset(),
                        stateBatch.lastOffset(), RecordState.forId(stateBatch.deliveryState()), stateBatch.deliveryCount(), null);
                    cachedState.put(stateBatch.firstOffset(), inFlightBatch);
                }
                // Update the endOffset of the partition.
                if (!cachedState.isEmpty()) {
                    // If the cachedState is not empty, findNextFetchOffset flag is set to true so that any AVAILABLE records
                    // in the cached state are not missed
                    findNextFetchOffset.set(true);
                    endOffset = cachedState.lastEntry().getValue().lastOffset();
                    // In case the persister read state RPC result contains no AVAILABLE records, we can update cached state
                    // and start/end offsets.
                    maybeUpdateCachedStateAndOffsets();
                } else {
                    endOffset = partitionData.startOffset();
                }
                // Set the partition state to Active and complete the future.
                partitionState = SharePartitionState.ACTIVE;
                future.complete(null);
            });
        } catch (Exception e) {
            log.error("Failed to initialize the share partition: {}-{}", groupId, topicIdPartition, e);
            completeInitializationWithException(future, e);
        } finally {
            lock.writeLock().unlock();
        }

        return future;
>>>>>>> 92672d1d
    }

    /**
     * The next fetch offset is used to determine the next offset that should be fetched from the leader.
     * The offset should be the next offset after the last fetched batch but there could be batches/
     * offsets that are either released by acknowledge API or lock timed out hence the next fetch
     * offset might be different from the last batch next offset. Hence, method checks if the next
     * fetch offset should be recomputed else returns the last computed next fetch offset.
     *
     * @return The next fetch offset that should be fetched from the leader.
     */
    public long nextFetchOffset() {
        /*
        The logic for determining the next offset to fetch data from a Share Partition hinges on a
        flag called findNextFetchOffset. If this flag is set to true, then the next fetch offset
        should be re-computed, otherwise the next fetch offset is Share Partition End Offset + 1.
        The flag is set to true in the following cases:
        1. When some previously acquired records are acknowledged with type RELEASE.
        2. When the record lock duration expires for some acquired records.
        3. When some records are released on share session close.
        The re-computation of next fetch offset is done by iterating over the cachedState and finding
        the first available record. If no available record is found, then the next fetch offset is
        set to Share Partition End Offset + 1 and findNextFetchOffset flag is set to false.
        */
        lock.writeLock().lock();
        try {
            // When none of the records in the cachedState are in the AVAILABLE state, findNextFetchOffset will be false
            if (!findNextFetchOffset.get()) {
                if (cachedState.isEmpty() || startOffset > cachedState.lastEntry().getValue().lastOffset()) {
                    // 1. When cachedState is empty, endOffset is set to the next offset of the last
                    // offset removed from batch, which is the next offset to be fetched.
                    // 2. When startOffset has moved beyond the in-flight records, startOffset and
                    // endOffset point to the LSO, which is the next offset to be fetched.
                    return endOffset;
                } else {
                    return endOffset + 1;
                }
            }

            // If this piece of code is reached, it means that findNextFetchOffset is true
            if (cachedState.isEmpty() || startOffset > cachedState.lastEntry().getValue().lastOffset()) {
                // If cachedState is empty, there is no need of re-computing next fetch offset in future fetch requests.
                // Same case when startOffset has moved beyond the in-flight records, startOffset and endOffset point to the LSO
                // and the cached state is fresh.
                findNextFetchOffset.set(false);
                return endOffset;
            }

            long nextFetchOffset = -1;

            for (Map.Entry<Long, InFlightBatch> entry : cachedState.entrySet()) {
                // Check if the state is maintained per offset or batch. If the offsetState
                // is not maintained then the batch state is used to determine the offsets state.
                if (entry.getValue().offsetState() == null) {
                    if (entry.getValue().batchState() == RecordState.AVAILABLE) {
                        nextFetchOffset = entry.getValue().firstOffset();
                        break;
                    }
                } else {
                    // The offset state is maintained hence find the next available offset.
                    for (Map.Entry<Long, InFlightState> offsetState : entry.getValue().offsetState().entrySet()) {
                        if (offsetState.getValue().state == RecordState.AVAILABLE) {
                            nextFetchOffset = offsetState.getKey();
                            break;
                        }
                    }
                    // Break from the outer loop if updated.
                    if (nextFetchOffset != -1) {
                        break;
                    }
                }
            }

            // If nextFetchOffset is -1, then no AVAILABLE records are found in the cachedState, so there is no need of
            // re-computing next fetch offset in future fetch requests
            if (nextFetchOffset == -1) {
                findNextFetchOffset.set(false);
                nextFetchOffset = endOffset + 1;
            }
            return nextFetchOffset;
        } finally {
            lock.writeLock().unlock();
        }
    }

    /**
     * Acquire the fetched records for the share partition. The acquired records are added to the
     * in-flight records and the next fetch offset is updated to the next offset that should be
     * fetched from the leader.
     *
     * @param memberId           The member id of the client that is fetching the record.
     * @param fetchPartitionData The fetched records for the share partition.
     * @return A future which is completed when the records are acquired.
     */
    public CompletableFuture<List<AcquiredRecords>> acquire(
        String memberId,
        FetchPartitionData fetchPartitionData
    ) {
        log.trace("Received acquire request for share partition: {}-{} memberId: {}", groupId, topicIdPartition, memberId);
        RecordBatch lastBatch = fetchPartitionData.records.lastBatch().orElse(null);
        if (lastBatch == null) {
            // Nothing to acquire.
            return CompletableFuture.completedFuture(Collections.emptyList());
        }

        // We require the first batch of records to get the base offset. Stop parsing further
        // batches.
        RecordBatch firstBatch = fetchPartitionData.records.batches().iterator().next();
        lock.writeLock().lock();
        try {
            long baseOffset = firstBatch.baseOffset();
            // Find the floor batch record for the request batch. The request batch could be
            // for a subset of the in-flight batch i.e. cached batch of offset 10-14 and request batch
            // of 12-13. Hence, floor entry is fetched to find the sub-map.
            Map.Entry<Long, InFlightBatch> floorOffset = cachedState.floorEntry(baseOffset);
            // We might find a batch with floor entry but not necessarily that batch has an overlap,
            // if the request batch base offset is ahead of last offset from floor entry i.e. cached
            // batch of 10-14 and request batch of 15-18, though floor entry is found but no overlap.
            if (floorOffset != null && floorOffset.getValue().lastOffset() >= baseOffset) {
                baseOffset = floorOffset.getKey();
            }
            // Validate if the fetch records are already part of existing batches and if available.
            NavigableMap<Long, InFlightBatch> subMap = cachedState.subMap(baseOffset, true, lastBatch.lastOffset(), true);
            // No overlap with request offsets in the cache for in-flight records. Acquire the complete
            // batch.
            if (subMap.isEmpty()) {
                log.trace("No cached data exists for the share partition for requested fetch batch: {}-{}",
                    groupId, topicIdPartition);
                return CompletableFuture.completedFuture(Collections.singletonList(
                    acquireNewBatchRecords(memberId, firstBatch.baseOffset(), lastBatch.lastOffset())));
            }

            log.trace("Overlap exists with in-flight records. Acquire the records if available for"
                + " the share partition: {}-{}", groupId, topicIdPartition);
            List<AcquiredRecords> result = new ArrayList<>();
            // The fetched records are already part of the in-flight records. The records might
            // be available for re-delivery hence try acquiring same. The request batches could
            // be an exact match, subset or span over multiple already fetched batches.
            for (Map.Entry<Long, InFlightBatch> entry : subMap.entrySet()) {
                InFlightBatch inFlightBatch = entry.getValue();
                // Compute if the batch is a full match.
                boolean fullMatch = checkForFullMatch(inFlightBatch, firstBatch.baseOffset(), lastBatch.lastOffset());

                if (!fullMatch || inFlightBatch.offsetState() != null) {
                    log.trace("Subset or offset tracked batch record found for share partition,"
                            + " batch: {} request offsets - first: {}, last: {} for the share"
                            + " partition: {}-{}", inFlightBatch, firstBatch.baseOffset(),
                        lastBatch.lastOffset(), groupId, topicIdPartition);
                    if (inFlightBatch.offsetState() == null) {
                        // Though the request is a subset of in-flight batch but the offset
                        // tracking has not been initialized yet which means that we could only
                        // acquire subset of offsets from the in-flight batch but only if the
                        // complete batch is available yet. Hence, do a pre-check to avoid exploding
                        // the in-flight offset tracking unnecessarily.
                        if (inFlightBatch.batchState() != RecordState.AVAILABLE) {
                            log.trace("The batch is not available to acquire in share partition: {}-{}, skipping: {}"
                                    + " skipping offset tracking for batch as well.", groupId,
                                topicIdPartition, inFlightBatch);
                            continue;
                        }
                        // The request batch is a subset or per offset state is managed hence update
                        // the offsets state in the in-flight batch.
                        inFlightBatch.maybeInitializeOffsetStateUpdate();
                    }
                    acquireSubsetBatchRecords(memberId, firstBatch.baseOffset(), lastBatch.lastOffset(), inFlightBatch, result);
                    continue;
                }

                // The in-flight batch is a full match hence change the state of the complete batch.
                if (inFlightBatch.batchState() != RecordState.AVAILABLE) {
                    log.trace("The batch is not available to acquire in share partition: {}-{}, skipping: {}",
                        groupId, topicIdPartition, inFlightBatch);
                    continue;
                }

                InFlightState updateResult = inFlightBatch.tryUpdateBatchState(RecordState.ACQUIRED, true, maxDeliveryCount, memberId);
                if (updateResult == null) {
                    log.info("Unable to acquire records for the batch: {} in share partition: {}-{}",
                        inFlightBatch, groupId, topicIdPartition);
                    continue;
                }
                // Schedule acquisition lock timeout for the batch.
                AcquisitionLockTimerTask acquisitionLockTimeoutTask = scheduleAcquisitionLockTimeout(memberId, inFlightBatch.firstOffset(), inFlightBatch.lastOffset());
                // Set the acquisition lock timeout task for the batch.
                inFlightBatch.updateAcquisitionLockTimeout(acquisitionLockTimeoutTask);

                result.add(new AcquiredRecords()
                    .setFirstOffset(inFlightBatch.firstOffset())
                    .setLastOffset(inFlightBatch.lastOffset())
                    .setDeliveryCount((short) inFlightBatch.batchDeliveryCount()));
            }

            // Some of the request offsets are not found in the fetched batches. Acquire the
            // missing records as well.
            if (subMap.lastEntry().getValue().lastOffset() < lastBatch.lastOffset()) {
                log.trace("There exists another batch which needs to be acquired as well");
                result.add(acquireNewBatchRecords(memberId, subMap.lastEntry().getValue().lastOffset() + 1,
                    lastBatch.lastOffset()));
            }
            return CompletableFuture.completedFuture(result);
        } finally {
            lock.writeLock().unlock();
        }
    }

    /**
     * Acknowledge the fetched records for the share partition. The accepted batches are removed
     * from the in-flight records once persisted. The next fetch offset is updated to the next offset
     * that should be fetched from the leader, if required.
     *
     * @param memberId               The member id of the client that is fetching the record.
     * @param acknowledgementBatches The acknowledgement batch list for the share partition.
     * @return A future which is completed when the records are acknowledged.
     */
    public CompletableFuture<Void> acknowledge(
        String memberId,
        List<ShareAcknowledgementBatch> acknowledgementBatches
    ) {
        log.trace("Acknowledgement batch request for share partition: {}-{}", groupId, topicIdPartition);

        CompletableFuture<Void> future = new CompletableFuture<>();
        Throwable throwable = null;
        List<InFlightState> updatedStates = new ArrayList<>();
        List<PersisterStateBatch> stateBatches = new ArrayList<>();
        lock.writeLock().lock();
        try {
            // Avoided using enhanced for loop as need to check if the last batch have offsets
            // in the range.
            for (ShareAcknowledgementBatch batch : acknowledgementBatches) {
                // Client can either send a single entry in acknowledgeTypes which represents the state
                // of the complete batch or can send individual offsets state.
                Map<Long, RecordState> recordStateMap;
                try {
                    recordStateMap = fetchRecordStateMapForAcknowledgementBatch(batch);
                } catch (IllegalArgumentException e) {
                    log.debug("Invalid acknowledge type: {} for share partition: {}-{}",
                        batch.acknowledgeTypes(), groupId, topicIdPartition);
                    throwable = new InvalidRequestException("Invalid acknowledge type: " + batch.acknowledgeTypes());
                    break;
                }

                if (batch.lastOffset() < startOffset) {
                    log.trace("All offsets in the acknowledgement batch {} are already archived: {}-{}",
                        batch, groupId, topicIdPartition);
                    continue;
                }

                // Fetch the sub-map from the cached map for the batch to acknowledge. The sub-map can
                // be a full match, subset or spans over multiple fetched batches.
                NavigableMap<Long, InFlightBatch> subMap;
                try {
                    subMap = fetchSubMapForAcknowledgementBatch(batch);
                } catch (InvalidRecordStateException | InvalidRequestException e) {
                    throwable = e;
                    break;
                }

                // Acknowledge the records for the batch.
                Optional<Throwable> ackThrowable = acknowledgeBatchRecords(
                    memberId,
                    batch,
                    recordStateMap,
                    subMap,
                    updatedStates,
                    stateBatches
                );

                if (ackThrowable.isPresent()) {
                    throwable = ackThrowable.get();
                    break;
                }
            }

            // If the acknowledgement is successful then persist state, complete the state transition
            // and update the cached state for start offset. Else rollback the state transition.
            rollbackOrProcessStateUpdates(future, throwable, updatedStates, stateBatches);
        } finally {
            lock.writeLock().unlock();
        }

        return future;
    }

    /**
     * Release the acquired records for the share partition. The next fetch offset is updated to the next offset
     * that should be fetched from the leader.
     *
     * @param memberId The member id of the client whose records shall be released.
     * @return A future which is completed when the records are released.
     */
    public CompletableFuture<Void> releaseAcquiredRecords(String memberId) {
        log.trace("Release acquired records request for share partition: {}-{} memberId: {}", groupId, topicIdPartition, memberId);

        CompletableFuture<Void> future = new CompletableFuture<>();
        Throwable throwable = null;
        List<InFlightState> updatedStates = new ArrayList<>();
        List<PersisterStateBatch> stateBatches = new ArrayList<>();

        lock.writeLock().lock();
        try {
            RecordState recordState = RecordState.AVAILABLE;
            // Iterate over multiple fetched batches. The state can vary per offset entry
            for (Map.Entry<Long, InFlightBatch> entry : cachedState.entrySet()) {
                InFlightBatch inFlightBatch = entry.getValue();

                if (inFlightBatch.offsetState() == null
                        && inFlightBatch.batchState() == RecordState.ACQUIRED
                        && inFlightBatch.batchMemberId().equals(memberId)
                        && checkForStartOffsetWithinBatch(inFlightBatch.firstOffset(), inFlightBatch.lastOffset())) {
                    // For the case when batch.firstOffset < start offset <= batch.lastOffset, we will be having some
                    // acquired records that need to move to archived state despite their delivery count.
                    inFlightBatch.maybeInitializeOffsetStateUpdate();
                }

                if (inFlightBatch.offsetState() != null) {
                    Optional<Throwable> releaseAcquiredRecordsThrowable = releaseAcquiredRecordsForPerOffsetBatch(memberId, inFlightBatch, recordState, updatedStates, stateBatches);
                    if (releaseAcquiredRecordsThrowable.isPresent()) {
                        throwable = releaseAcquiredRecordsThrowable.get();
                        break;
                    }
                    continue;
                }
                Optional<Throwable> releaseAcquiredRecordsThrowable = releaseAcquiredRecordsForCompleteBatch(memberId, inFlightBatch, recordState, updatedStates, stateBatches);
                if (releaseAcquiredRecordsThrowable.isPresent()) {
                    throwable = releaseAcquiredRecordsThrowable.get();
                    break;
                }
            }

            // If the release acquired records is successful then persist state, complete the state transition
            // and update the cached state for start offset. Else rollback the state transition.
            rollbackOrProcessStateUpdates(future, throwable, updatedStates, stateBatches);
        } finally {
            lock.writeLock().unlock();
        }
        return future;
    }

    private Optional<Throwable> releaseAcquiredRecordsForPerOffsetBatch(String memberId,
                                                                        InFlightBatch inFlightBatch,
                                                                        RecordState recordState,
                                                                        List<InFlightState> updatedStates,
                                                                        List<PersisterStateBatch> stateBatches) {

        log.trace("Offset tracked batch record found, batch: {} for the share partition: {}-{}", inFlightBatch,
                groupId, topicIdPartition);
        for (Map.Entry<Long, InFlightState> offsetState : inFlightBatch.offsetState.entrySet()) {

            // Check if member id is the owner of the offset.
            if (!offsetState.getValue().memberId().equals(memberId) && !offsetState.getValue().memberId().equals(EMPTY_MEMBER_ID)) {
                log.debug("Member {} is not the owner of offset: {} in batch: {} for the share"
                        + " partition: {}-{}. Skipping offset.", memberId, offsetState.getKey(), inFlightBatch, groupId, topicIdPartition);
                return Optional.empty();
            }
            if (offsetState.getValue().state == RecordState.ACQUIRED) {
                InFlightState updateResult = offsetState.getValue().startStateTransition(
                        offsetState.getKey() < startOffset ? RecordState.ARCHIVED : recordState,
                        false,
                        this.maxDeliveryCount,
                        EMPTY_MEMBER_ID
                );
                if (updateResult == null) {
                    log.debug("Unable to release records from acquired state for the offset: {} in batch: {}"
                                    + " for the share partition: {}-{}", offsetState.getKey(),
                            inFlightBatch, groupId, topicIdPartition);
                    return Optional.of(new InvalidRecordStateException("Unable to release acquired records for the offset"));
                }

                // Successfully updated the state of the offset.
                updatedStates.add(updateResult);
                stateBatches.add(new PersisterStateBatch(offsetState.getKey(), offsetState.getKey(),
                        updateResult.state.id, (short) updateResult.deliveryCount));

                // If the maxDeliveryCount limit has been exceeded, the record will be transitioned to ARCHIVED state.
                // This should not change the next fetch offset because the record is not available for acquisition
                if (updateResult.state != RecordState.ARCHIVED) {
                    findNextFetchOffset.set(true);
                }
            }
        }
        return Optional.empty();
    }

    private Optional<Throwable> releaseAcquiredRecordsForCompleteBatch(String memberId,
                                                                       InFlightBatch inFlightBatch,
                                                                       RecordState recordState,
                                                                       List<InFlightState> updatedStates,
                                                                       List<PersisterStateBatch> stateBatches) {

        // Check if member id is the owner of the batch.
        if (!inFlightBatch.batchMemberId().equals(memberId) && !inFlightBatch.batchMemberId().equals(EMPTY_MEMBER_ID)) {
            log.debug("Member {} is not the owner of batch record {} for share partition: {}-{}. Skipping batch.",
                    memberId, inFlightBatch, groupId, topicIdPartition);
            return Optional.empty();
        }

        // Change the state of complete batch since the same state exists for the entire inFlight batch.
        log.trace("Releasing acquired records for complete batch {} for the share partition: {}-{}",
                inFlightBatch, groupId, topicIdPartition);

        if (inFlightBatch.batchState() == RecordState.ACQUIRED) {
            InFlightState updateResult = inFlightBatch.startBatchStateTransition(
                    inFlightBatch.lastOffset() < startOffset ? RecordState.ARCHIVED : recordState,
                    false,
                    this.maxDeliveryCount,
                    EMPTY_MEMBER_ID
            );
            if (updateResult == null) {
                log.debug("Unable to release records from acquired state for the batch: {}"
                        + " for the share partition: {}-{}", inFlightBatch, groupId, topicIdPartition);
                return Optional.of(new InvalidRecordStateException("Unable to release acquired records for the batch"));
            }

            // Successfully updated the state of the batch.
            updatedStates.add(updateResult);
            stateBatches.add(new PersisterStateBatch(inFlightBatch.firstOffset(), inFlightBatch.lastOffset(),
                    updateResult.state.id, (short) updateResult.deliveryCount));

            // If the maxDeliveryCount limit has been exceeded, the record will be transitioned to ARCHIVED state.
            // This should not change the next fetch offset because the record is not available for acquisition
            if (updateResult.state != RecordState.ARCHIVED) {
                findNextFetchOffset.set(true);
            }
        }
        return Optional.empty();
    }

    /**
     * Updates the cached state, start and end offsets of the share partition as per the new log
     * start offset. The method is called when the log start offset is moved for the share partition.
     *
     * @param logStartOffset The new log start offset.
     */
    void updateCacheAndOffsets(long logStartOffset) {
        lock.writeLock().lock();
        try {
            if (logStartOffset <= startOffset) {
                log.error("The log start offset: {} is not greater than the start offset: {} for the share partition: {}-{}",
                        logStartOffset, startOffset, groupId, topicIdPartition);
                return;
            }
            log.debug("Updating start offset for share partition: {}-{} from: {} to: {} since LSO has moved to: {}",
                    groupId, topicIdPartition, startOffset, logStartOffset, logStartOffset);
            if (cachedState.isEmpty()) {
                // If the cached state is empty, then the start and end offset will be the new log start offset.
                // This can occur during the initialization of share partition if LSO has moved.
                startOffset = logStartOffset;
                endOffset = logStartOffset;
                return;
            }

            // Archive the available records in the cached state that are before the new log start offset.
            boolean anyRecordArchived = archiveAvailableRecordsOnLsoMovement(logStartOffset);
            // If we have transitioned the state of any batch/offset from AVAILABLE to ARCHIVED,
            // then there is a chance that the next fetch offset can change.
            if (anyRecordArchived) {
                findNextFetchOffset.set(true);
            }

            // The new startOffset will be the log start offset.
            startOffset = logStartOffset;
            if (endOffset < startOffset) {
                // This case means that the cached state is completely fresh now.
                // Example scenario - batch of 0-10 in acquired state in cached state, then LSO moves to 15,
                // then endOffset should be 15 as well.
                endOffset = startOffset;
            }

            // Note -
            // 1. We will be writing the new starOffset lazily during acknowledge/release acquired records API call.
            // 2. We will not be writing the archived state batches to the persister.
        } finally {
            lock.writeLock().unlock();
        }
    }

    private boolean archiveAvailableRecordsOnLsoMovement(long logStartOffset) {
        lock.writeLock().lock();
        try {
            boolean isAnyOffsetArchived = false, isAnyBatchArchived = false;
            for (Map.Entry<Long, InFlightBatch> entry : cachedState.entrySet()) {
                long batchStartOffset = entry.getKey();
                // We do not need to transition state of batches/offsets that are later than the new log start offset.
                if (batchStartOffset >= logStartOffset) {
                    break;
                }
                InFlightBatch inFlightBatch = entry.getValue();
                boolean fullMatch = checkForFullMatch(inFlightBatch, startOffset, logStartOffset - 1);

                // Maintain state per offset if the inflight batch is not a full match or the offset state is managed.
                if (!fullMatch || inFlightBatch.offsetState() != null) {
                    log.debug("Subset or offset tracked batch record found while trying to update offsets and cached" +
                                    " state map due to LSO movement, batch: {}, offsets to update - " +
                                    "first: {}, last: {} for the share partition: {}-{}", inFlightBatch, startOffset,
                            logStartOffset - 1, groupId, topicIdPartition);

                    if (inFlightBatch.offsetState() == null) {
                        if (inFlightBatch.batchState() != RecordState.AVAILABLE) {
                            continue;
                        }
                        inFlightBatch.maybeInitializeOffsetStateUpdate();
                    }
                    isAnyOffsetArchived = isAnyOffsetArchived || archivePerOffsetBatchRecords(inFlightBatch, startOffset, logStartOffset - 1);
                    continue;
                }
                // The in-flight batch is a full match hence change the state of the complete batch.
                isAnyBatchArchived = isAnyBatchArchived || archiveCompleteBatch(inFlightBatch);
            }
            return isAnyOffsetArchived || isAnyBatchArchived;
        } finally {
            lock.writeLock().unlock();
        }
    }

    private boolean archivePerOffsetBatchRecords(InFlightBatch inFlightBatch,
                                                 long startOffsetToArchive,
                                                 long endOffsetToArchive) {
        lock.writeLock().lock();
        try {
            boolean isAnyOffsetArchived = false;
            log.trace("Archiving offset tracked batch: {} for the share partition: {}-{}", inFlightBatch, groupId, topicIdPartition);
            for (Map.Entry<Long, InFlightState> offsetState : inFlightBatch.offsetState().entrySet()) {
                if (offsetState.getKey() < startOffsetToArchive) {
                    continue;
                }
                if (offsetState.getKey() > endOffsetToArchive) {
                    // No further offsets to process.
                    break;
                }
                if (offsetState.getValue().state != RecordState.AVAILABLE) {
                    continue;
                }

                offsetState.getValue().archive(EMPTY_MEMBER_ID);
                isAnyOffsetArchived = true;
            }
            return isAnyOffsetArchived;
        } finally {
            lock.writeLock().unlock();
        }
    }

    private boolean archiveCompleteBatch(InFlightBatch inFlightBatch) {
        lock.writeLock().lock();
        try {
            log.trace("Archiving complete batch: {} for the share partition: {}-{}", inFlightBatch, groupId, topicIdPartition);
            if (inFlightBatch.batchState() == RecordState.AVAILABLE) {
                // Change the state of complete batch since the same state exists for the entire inFlight batch.
                inFlightBatch.archiveBatch(EMPTY_MEMBER_ID);
                return true;
            }
        } finally {
            lock.writeLock().unlock();
        }
        return false;
    }

    /**
     * Checks if the records can be acquired for the share partition. The records can be acquired if
     * the number of records in-flight is less than the max in-flight messages. Or if the fetch is
     * to happen somewhere in between the record states cached in the share partition i.e. re-acquire
     * the records that are already fetched before.
     *
     * @return A boolean which indicates whether more records can be acquired or not.
     */
    boolean canAcquireRecords() {
        if (nextFetchOffset() != endOffset() + 1) {
            return true;
        }

        lock.readLock().lock();
        long numRecords;
        try {
            if (cachedState.isEmpty()) {
                numRecords = 0;
            } else {
                numRecords = this.endOffset - this.startOffset + 1;
            }
        } finally {
            lock.readLock().unlock();
        }
        return numRecords < maxInFlightMessages;
    }

    /**
     * Prior to fetching records from the leader, the fetch lock is acquired to ensure that the same
     * share partition does not enter a fetch queue while another one is being fetched within the queue.
     * The fetch lock is released once the records are fetched from the leader.
     *
     * @return A boolean which indicates whether the fetch lock is acquired.
     */
    boolean maybeAcquireFetchLock() {
        return fetchLock.compareAndSet(false, true);
    }

    /**
     * Release the fetch lock once the records are fetched from the leader.
     */
    void releaseFetchLock() {
        fetchLock.set(false);
    }

    private void completeInitializationWithException(CompletableFuture<Void> future, Throwable exception) {
        partitionState = SharePartitionState.FAILED;
        future.completeExceptionally(exception);
    }

    private void maybeCompleteInitialization(CompletableFuture<Void> future) {
        SharePartitionState currentState = partitionState();
        switch (currentState) {
            case ACTIVE:
                future.complete(null);
                return;
            case FAILED:
                future.completeExceptionally(new IllegalStateException(String.format("Share partition failed to load %s-%s", groupId, topicIdPartition)));
                return;
            case INITIALIZING:
                future.completeExceptionally(new LeaderNotAvailableException(String.format("Share partition is already initializing %s-%s", groupId, topicIdPartition)));
                return;
            case EMPTY:
                // Do not complete the future as the share partition is not yet initialized.
                break;
            default:
                throw new IllegalStateException("Unknown share partition state: " + currentState);
        }
    }

    private AcquiredRecords acquireNewBatchRecords(
        String memberId,
        long firstOffset,
        long lastOffset
    ) {
        lock.writeLock().lock();
        try {
            // Schedule acquisition lock timeout for the batch.
            AcquisitionLockTimerTask timerTask = scheduleAcquisitionLockTimeout(memberId, firstOffset, lastOffset);
            // Add the new batch to the in-flight records along with the acquisition lock timeout task for the batch.
            cachedState.put(firstOffset, new InFlightBatch(
                memberId,
                firstOffset,
                lastOffset,
                RecordState.ACQUIRED,
                1,
                timerTask));
            // if the cachedState was empty before acquiring the new batches then startOffset needs to be updated
            if (cachedState.firstKey() == firstOffset)  {
                startOffset = firstOffset;
            }
            endOffset = lastOffset;
            return new AcquiredRecords()
                .setFirstOffset(firstOffset)
                .setLastOffset(lastOffset)
                .setDeliveryCount((short) 1);
        } finally {
            lock.writeLock().unlock();
        }
    }

    private void acquireSubsetBatchRecords(
        String memberId,
        long requestFirstOffset,
        long requestLastOffset,
        InFlightBatch inFlightBatch,
        List<AcquiredRecords> result
    ) {
        lock.writeLock().lock();
        try {
            for (Map.Entry<Long, InFlightState> offsetState : inFlightBatch.offsetState.entrySet()) {
                // For the first batch which might have offsets prior to the request base
                // offset i.e. cached batch of 10-14 offsets and request batch of 12-13.
                if (offsetState.getKey() < requestFirstOffset) {
                    continue;
                }

                if (offsetState.getKey() > requestLastOffset) {
                    // No further offsets to process.
                    break;
                }

                if (offsetState.getValue().state != RecordState.AVAILABLE) {
                    log.trace("The offset is not available skipping, offset: {} batch: {}"
                            + " for the share partition: {}-{}", offsetState.getKey(), inFlightBatch,
                        groupId, topicIdPartition);
                    continue;
                }

                InFlightState updateResult =  offsetState.getValue().tryUpdateState(RecordState.ACQUIRED, true, maxDeliveryCount,
                    memberId);
                if (updateResult == null) {
                    log.trace("Unable to acquire records for the offset: {} in batch: {}"
                            + " for the share partition: {}-{}", offsetState.getKey(), inFlightBatch,
                        groupId, topicIdPartition);
                    continue;
                }
                // Schedule acquisition lock timeout for the offset.
                AcquisitionLockTimerTask acquisitionLockTimeoutTask = scheduleAcquisitionLockTimeout(memberId, offsetState.getKey(), offsetState.getKey());
                // Update acquisition lock timeout task for the offset.
                offsetState.getValue().updateAcquisitionLockTimeoutTask(acquisitionLockTimeoutTask);

                // TODO: Maybe we can club the continuous offsets here.
                result.add(new AcquiredRecords()
                    .setFirstOffset(offsetState.getKey())
                    .setLastOffset(offsetState.getKey())
                    .setDeliveryCount((short) offsetState.getValue().deliveryCount));
            }
        } finally {
            lock.writeLock().unlock();
        }
    }

    /**
     * Check if the in-flight batch is a full match with the request offsets. The full match represents
     * complete overlap of the in-flight batch with the request offsets.
     *
     * @param inFlightBatch The in-flight batch to check for full match.
     * @param firstOffsetToCompare The first offset of the request batch.
     * @param lastOffsetToCompare The last offset of the request batch.
     *
     * @return True if the in-flight batch is a full match with the request offsets, false otherwise.
     */
    private boolean checkForFullMatch(InFlightBatch inFlightBatch, long firstOffsetToCompare, long lastOffsetToCompare) {
        return inFlightBatch.firstOffset() >= firstOffsetToCompare && inFlightBatch.lastOffset() <= lastOffsetToCompare;
    }

    /**
     * Check if the start offset has moved and within the request first and last offset.
     *
     * @param batchFirstOffset The first offset of the batch.
     * @param batchLastOffset The last offset of the batch.
     *
     * @return True if the start offset has moved and within the request first and last offset, false otherwise.
     */
    private boolean checkForStartOffsetWithinBatch(long batchFirstOffset, long batchLastOffset) {
        long localStartOffset = startOffset();
        return batchFirstOffset < localStartOffset && batchLastOffset >= localStartOffset;
    }

    private Map<Long, RecordState> fetchRecordStateMapForAcknowledgementBatch(
        ShareAcknowledgementBatch batch) {
        // Client can either send a single entry in acknowledgeTypes which represents the state
        // of the complete batch or can send individual offsets state. Construct a map with record state
        // for each offset in the batch, if single acknowledge type is sent, the map will have only one entry.
        Map<Long, RecordState> recordStateMap = new HashMap<>();
        for (int index = 0; index < batch.acknowledgeTypes().size(); index++) {
            recordStateMap.put(batch.firstOffset() + index,
                fetchRecordState(batch.acknowledgeTypes().get(index)));
        }
        return recordStateMap;
    }

    private static RecordState fetchRecordState(byte acknowledgeType) {
        switch (acknowledgeType) {
            case 1 /* ACCEPT */:
                return RecordState.ACKNOWLEDGED;
            case 2 /* RELEASE */:
                return RecordState.AVAILABLE;
            case 3 /* REJECT */:
            case 0 /* GAP */:
                return RecordState.ARCHIVED;
            default:
                throw new IllegalArgumentException("Invalid acknowledge type: " + acknowledgeType);
        }
    }

    private NavigableMap<Long, InFlightBatch> fetchSubMapForAcknowledgementBatch(
        ShareAcknowledgementBatch batch
    ) {
        lock.writeLock().lock();
        try {
            // Find the floor batch record for the request batch. The request batch could be
            // for a subset of the batch i.e. cached batch of offset 10-14 and request batch
            // of 12-13. Hence, floor entry is fetched to find the sub-map.
            Map.Entry<Long, InFlightBatch> floorOffset = cachedState.floorEntry(batch.firstOffset());
            if (floorOffset == null) {
                boolean hasStartOffsetMoved = checkForStartOffsetWithinBatch(batch.firstOffset(), batch.lastOffset());
                if (hasStartOffsetMoved) {
                    // If the start offset has been moved and within the request batch then fetch
                    // the floor entry from start offset and acknowledge cached offsets. Consider
                    // the case where the start offset has moved from 0 to 10, with the cached batch
                    // of 0 - 5, 5 - 10, 10 - 12, 12 - 15. The request batch for acknowledge is 5 - 15,
                    // then post acquisition lock timeout the cache will have data from only from 10 to 15.
                    // Hence, we need to fetch the floor entry from start offset.
                    floorOffset = cachedState.floorEntry(startOffset);
                } else {
                    log.debug("Batch record {} not found for share partition: {}-{}", batch, groupId,
                        topicIdPartition);
                    throw new InvalidRecordStateException(
                        "Batch record not found. The request batch offsets are not found in the cache.");
                }
            }

            NavigableMap<Long, InFlightBatch> subMap = cachedState.subMap(floorOffset.getKey(), true, batch.lastOffset(), true);
            // Validate if the request batch has the first offset greater than the last offset of the last
            // fetched cached batch, then there will be no offsets in the request that can be acknowledged.
            if (subMap.lastEntry().getValue().lastOffset < batch.firstOffset()) {
                log.debug("Request batch: {} has offsets which are not found for share partition: {}-{}", batch, groupId, topicIdPartition);
                throw new InvalidRequestException("Batch record not found. The first offset in request is past acquired records.");
            }

            // Validate if the request batch has the last offset greater than the last offset of
            // the last fetched cached batch, then there will be offsets in the request than cannot
            // be found in the fetched batches.
            if (batch.lastOffset() > subMap.lastEntry().getValue().lastOffset) {
                log.debug("Request batch: {} has offsets which are not found for share partition: {}-{}", batch, groupId, topicIdPartition);
                throw new InvalidRequestException("Batch record not found. The last offset in request is past acquired records.");
            }

            return subMap;
        } finally {
            lock.writeLock().unlock();
        }
    }

    private Optional<Throwable> acknowledgeBatchRecords(
        String memberId,
        ShareAcknowledgementBatch batch,
        Map<Long, RecordState> recordStateMap,
        NavigableMap<Long, InFlightBatch> subMap,
        final List<InFlightState> updatedStates,
        List<PersisterStateBatch> stateBatches
    ) {
        Optional<Throwable> throwable;
        lock.writeLock().lock();
        try {
            // The acknowledgement batch either is exact fetch equivalent batch (mostly), subset
            // or spans over multiple fetched batches. The state can vary per offset itself from
            // the fetched batch in case of subset or client sent individual offsets state.
            for (Map.Entry<Long, InFlightBatch> entry : subMap.entrySet()) {
                InFlightBatch inFlightBatch = entry.getValue();

                // If startOffset has moved ahead of the in-flight batch, skip the batch.
                if (inFlightBatch.lastOffset() < startOffset) {
                    log.trace("All offsets in the inflight batch {} are already archived: {}-{}",
                        inFlightBatch, groupId, topicIdPartition);
                    continue;
                }

                // Validate if the requested member id is the owner of the batch.
                if (inFlightBatch.offsetState() == null) {
                    throwable = validateAcknowledgementBatchMemberId(memberId, inFlightBatch);
                    if (throwable.isPresent()) {
                        return throwable;
                    }
                }

                // Determine if the in-flight batch is a full match from the request batch.
                boolean fullMatch = checkForFullMatch(inFlightBatch, batch.firstOffset(), batch.lastOffset());
                boolean isPerOffsetClientAck = batch.acknowledgeTypes().size() > 1;
                boolean hasStartOffsetMoved = checkForStartOffsetWithinBatch(inFlightBatch.firstOffset(), inFlightBatch.lastOffset());

                // Maintain state per offset if the inflight batch is not a full match or the
                // offset state is managed or client sent individual offsets state or
                // the start offset is within this in-flight batch.
                if (!fullMatch || inFlightBatch.offsetState() != null || isPerOffsetClientAck || hasStartOffsetMoved) {
                    log.debug("Subset or offset tracked batch record found for acknowledgement,"
                            + " batch: {}, request offsets - first: {}, last: {}, client per offset"
                            + "state {} for the share partition: {}-{}", inFlightBatch, batch.firstOffset(),
                        batch.lastOffset(), isPerOffsetClientAck, groupId, topicIdPartition);
                    if (inFlightBatch.offsetState() == null) {
                        // Though the request is a subset of in-flight batch but the offset
                        // tracking has not been initialized yet which means that we could only
                        // acknowledge subset of offsets from the in-flight batch but only if the
                        // complete batch is acquired yet. Hence, do a pre-check to avoid exploding
                        // the in-flight offset tracking unnecessarily.
                        if (inFlightBatch.batchState() != RecordState.ACQUIRED) {
                            log.debug("The batch is not in the acquired state: {} for share partition: {}-{}",
                                inFlightBatch, groupId, topicIdPartition);
                            return Optional.of(new InvalidRecordStateException("The batch cannot be acknowledged. The subset batch is not in the acquired state."));
                        }
                        // The request batch is a subset and requires per offset state hence initialize
                        // the offsets state in the in-flight batch.
                        inFlightBatch.maybeInitializeOffsetStateUpdate();
                    }

                    throwable = acknowledgePerOffsetBatchRecords(memberId, batch, inFlightBatch,
                        recordStateMap, updatedStates, stateBatches);
                } else {
                    // The in-flight batch is a full match hence change the state of the complete batch.
                    throwable = acknowledgeCompleteBatch(batch, inFlightBatch,
                        recordStateMap.get(batch.firstOffset()), updatedStates, stateBatches);
                }

                if (throwable.isPresent()) {
                    return throwable;
                }
            }
        } finally {
            lock.writeLock().unlock();
        }
        return Optional.empty();
    }

    private Optional<Throwable> validateAcknowledgementBatchMemberId(
        String memberId,
        InFlightBatch inFlightBatch
    ) {
        // EMPTY_MEMBER_ID is used to indicate that the batch is not in acquired state.
        if (inFlightBatch.batchMemberId().equals(EMPTY_MEMBER_ID)) {
            log.debug("The batch is not in the acquired state: {} for share partition: {}-{}. Empty member id for batch.",
                inFlightBatch, groupId, topicIdPartition);
            return Optional.of(new InvalidRecordStateException("The batch cannot be acknowledged. The batch is not in the acquired state."));
        }

        if (!inFlightBatch.batchMemberId().equals(memberId)) {
            log.debug("Member {} is not the owner of batch record {} for share partition: {}-{}",
                memberId, inFlightBatch, groupId, topicIdPartition);
            return Optional.of(new InvalidRecordStateException("Member is not the owner of batch record"));
        }
        return Optional.empty();
    }

    private Optional<Throwable> acknowledgePerOffsetBatchRecords(
        String memberId,
        ShareAcknowledgementBatch batch,
        InFlightBatch inFlightBatch,
        Map<Long, RecordState> recordStateMap,
        List<InFlightState> updatedStates,
        List<PersisterStateBatch> stateBatches
    ) {
        lock.writeLock().lock();
        try {
            // Fetch the first record state from the map to be used as default record state in case the
            // offset record state is not provided by client.
            RecordState recordStateDefault = recordStateMap.get(batch.firstOffset());
            for (Map.Entry<Long, InFlightState> offsetState : inFlightBatch.offsetState.entrySet()) {

                // 1. For the first batch which might have offsets prior to the request base
                // offset i.e. cached batch of 10-14 offsets and request batch of 12-13.
                // 2. Skip the offsets which are below the start offset of the share partition
                if (offsetState.getKey() < batch.firstOffset() || offsetState.getKey() < startOffset) {
                    continue;
                }

                if (offsetState.getKey() > batch.lastOffset()) {
                    // No further offsets to process.
                    break;
                }

                if (offsetState.getValue().state != RecordState.ACQUIRED) {
                    log.debug("The offset is not acquired, offset: {} batch: {} for the share"
                            + " partition: {}-{}", offsetState.getKey(), inFlightBatch, groupId,
                        topicIdPartition);
                    return Optional.of(new InvalidRecordStateException(
                        "The batch cannot be acknowledged. The offset is not acquired."));
                }

                // Check if member id is the owner of the offset.
                if (!offsetState.getValue().memberId.equals(memberId)) {
                    log.debug("Member {} is not the owner of offset: {} in batch: {} for the share"
                            + " partition: {}-{}", memberId, offsetState.getKey(), inFlightBatch,
                        groupId, topicIdPartition);
                    return Optional.of(
                        new InvalidRecordStateException("Member is not the owner of offset"));
                }

                // Determine the record state for the offset. If the per offset record state is not provided
                // by the client, then use the batch record state.
                RecordState recordState =
                    recordStateMap.size() > 1 ? recordStateMap.get(offsetState.getKey()) :
                        recordStateDefault;
                InFlightState updateResult = offsetState.getValue().startStateTransition(
                    recordState,
                    false,
                    this.maxDeliveryCount,
                    EMPTY_MEMBER_ID
                );
                if (updateResult == null) {
                    log.debug("Unable to acknowledge records for the offset: {} in batch: {}"
                            + " for the share partition: {}-{}", offsetState.getKey(),
                        inFlightBatch, groupId, topicIdPartition);
                    return Optional.of(new InvalidRecordStateException(
                        "Unable to acknowledge records for the batch"));
                }
                // Successfully updated the state of the offset.
                updatedStates.add(updateResult);
                stateBatches.add(new PersisterStateBatch(offsetState.getKey(), offsetState.getKey(),
                    updateResult.state.id, (short) updateResult.deliveryCount));
                // If the maxDeliveryCount limit has been exceeded, the record will be transitioned to ARCHIVED state.
                // This should not change the next fetch offset because the record is not available for acquisition
                if (recordState == RecordState.AVAILABLE
                    && updateResult.state != RecordState.ARCHIVED) {
                    findNextFetchOffset.set(true);
                }
            }
        } finally {
            lock.writeLock().unlock();
        }
        return Optional.empty();
    }

    private Optional<Throwable> acknowledgeCompleteBatch(
        ShareAcknowledgementBatch batch,
        InFlightBatch inFlightBatch,
        RecordState recordState,
        List<InFlightState> updatedStates,
        List<PersisterStateBatch> stateBatches
    ) {
        lock.writeLock().lock();
        try {
            // The in-flight batch is a full match hence change the state of the complete.
            log.trace("Acknowledging complete batch record {} for the share partition: {}-{}",
                batch, groupId, topicIdPartition);
            if (inFlightBatch.batchState() != RecordState.ACQUIRED) {
                log.debug("The batch is not in the acquired state: {} for share partition: {}-{}",
                    inFlightBatch, groupId, topicIdPartition);
                return Optional.of(new InvalidRecordStateException(
                    "The batch cannot be acknowledged. The batch is not in the acquired state."));
            }

            // Change the state of complete batch since the same state exists for the entire inFlight batch.
            // The member id is reset to EMPTY_MEMBER_ID irrespective of the acknowledge type as the batch is
            // either released or moved to a state where member id existence is not important. The member id
            // is only important when the batch is acquired.
            InFlightState updateResult = inFlightBatch.startBatchStateTransition(
                recordState,
                false,
                this.maxDeliveryCount,
                EMPTY_MEMBER_ID
            );
            if (updateResult == null) {
                log.debug("Unable to acknowledge records for the batch: {} with state: {}"
                        + " for the share partition: {}-{}", inFlightBatch, recordState, groupId,
                    topicIdPartition);
                return Optional.of(
                    new InvalidRecordStateException("Unable to acknowledge records for the batch"));
            }

            // Successfully updated the state of the batch.
            updatedStates.add(updateResult);
            stateBatches.add(
                new PersisterStateBatch(inFlightBatch.firstOffset, inFlightBatch.lastOffset,
                    updateResult.state.id, (short) updateResult.deliveryCount));

            // If the maxDeliveryCount limit has been exceeded, the record will be transitioned to ARCHIVED state.
            // This should not change the nextFetchOffset because the record is not available for acquisition
            if (recordState == RecordState.AVAILABLE
                && updateResult.state != RecordState.ARCHIVED) {
                findNextFetchOffset.set(true);
            }
        } finally {
            lock.writeLock().unlock();
        }
        return Optional.empty();
    }

    // Visible for testing
    SharePartitionState partitionState() {
        lock.readLock().lock();
        try {
            return partitionState;
        } finally {
            lock.readLock().unlock();
        }
    }

    // Visible for testing
    void rollbackOrProcessStateUpdates(
        CompletableFuture<Void> future,
        Throwable throwable,
        List<InFlightState> updatedStates,
        List<PersisterStateBatch> stateBatches
    ) {
        lock.writeLock().lock();
        try {
            if (throwable != null) {
                // Log in DEBUG to avoid flooding of logs for a faulty client.
                log.debug("Request failed for updating state, rollback any changed state"
                    + " for the share partition: {}-{}", groupId, topicIdPartition);
                updatedStates.forEach(state -> state.completeStateTransition(false));
                future.completeExceptionally(throwable);
                return;
            }

            if (stateBatches.isEmpty() && updatedStates.isEmpty()) {
                future.complete(null);
                return;
            }

            writeShareGroupState(stateBatches).whenComplete((result, exception) -> {
                if (exception != null) {
                    log.error("Failed to write state to persister for the share partition: {}-{}",
                        groupId, topicIdPartition, exception);
                    updatedStates.forEach(state -> state.completeStateTransition(false));
                    future.completeExceptionally(exception);
                    return;
                }

                log.trace("State change request successful for share partition: {}-{}",
                    groupId, topicIdPartition);
                updatedStates.forEach(state -> {
                    state.completeStateTransition(true);
                    // Cancel the acquisition lock timeout task for the state since it is acknowledged/released successfully.
                    state.cancelAndClearAcquisitionLockTimeoutTask();
                });
                // Update the cached state and start and end offsets after acknowledging/releasing the acquired records.
                maybeUpdateCachedStateAndOffsets();
                future.complete(null);
            });
        } finally {
            lock.writeLock().unlock();
        }
    }

    private void maybeUpdateCachedStateAndOffsets() {
        lock.writeLock().lock();
        try {
            if (!canMoveStartOffset()) {
                return;
            }

            // This will help to find the next position for the startOffset.
            // The new position of startOffset will be lastOffsetAcknowledged + 1
            long lastOffsetAcknowledged = findLastOffsetAcknowledged();
            // If lastOffsetAcknowledged is -1, this means we cannot move out startOffset ahead
            if (lastOffsetAcknowledged == -1) {
                return;
            }

            // This is true if all records in the cachedState have been acknowledged (either Accept or Reject).
            // The resulting action should be to empty the cachedState altogether
            long lastCachedOffset = cachedState.lastEntry().getValue().lastOffset();
            if (lastOffsetAcknowledged == lastCachedOffset) {
                startOffset = lastCachedOffset + 1; // The next offset that will be fetched and acquired in the share partition
                endOffset = lastCachedOffset + 1;
                cachedState.clear();
                // Nothing further to do.
                return;
            }

            /*
             The cachedState contains some records that are yet to be acknowledged, and thus should
             not be removed. Only a subMap will be removed from the cachedState. The logic to remove
             batches from cachedState is as follows:
             a) Only full batches can be removed from the cachedState, For example if there is batch (0-99)
             and 0-49 records are acknowledged (ACCEPT or REJECT), the first 50 records will not be removed
             from the cachedState. Instead, the startOffset will be moved to 50, but the batch will only
             be removed once all the messages (0-99) are acknowledged (ACCEPT or REJECT).
            */

            // Since only a subMap will be removed, we need to find the first and last keys of that subMap
            long firstKeyToRemove = cachedState.firstKey();
            long lastKeyToRemove;
            NavigableMap.Entry<Long, InFlightBatch> entry = cachedState.floorEntry(lastOffsetAcknowledged);
            if (lastOffsetAcknowledged == entry.getValue().lastOffset()) {
                startOffset = cachedState.higherKey(lastOffsetAcknowledged);
                lastKeyToRemove = entry.getKey();
            } else {
                startOffset = lastOffsetAcknowledged + 1;
                if (entry.getKey().equals(cachedState.firstKey())) {
                    // If the first batch in cachedState has some records yet to be acknowledged,
                    // then nothing should be removed from cachedState
                    lastKeyToRemove = -1;
                } else {
                    lastKeyToRemove = cachedState.lowerKey(entry.getKey());
                }
            }

            if (lastKeyToRemove != -1) {
                NavigableMap<Long, InFlightBatch> subMap = cachedState.subMap(firstKeyToRemove, true, lastKeyToRemove, true);
                for (Long key : subMap.keySet()) {
                    cachedState.remove(key);
                }
            }
        } finally {
            lock.writeLock().unlock();
        }
    }

    private boolean canMoveStartOffset() {
        // The Share Partition Start Offset may be moved after acknowledge request is complete.
        // The following conditions need to be met to move the startOffset:
        // 1. When the cachedState is not empty.
        // 2. When the acknowledgement type for the records is either ACCEPT or REJECT.
        // 3. When all the previous records have been acknowledged (ACCEPT or REJECT).
        if (cachedState.isEmpty()) {
            return false;
        }

        NavigableMap.Entry<Long, InFlightBatch> entry = cachedState.floorEntry(startOffset);
        if (entry == null) {
            log.error("The start offset: {} is not found in the cached state for share partition: {}-{}."
                + " Cannot move the start offset.", startOffset, groupId, topicIdPartition);
            return false;
        }
        RecordState startOffsetState = entry.getValue().offsetState == null ?
            entry.getValue().batchState() :
            entry.getValue().offsetState().get(startOffset).state();
        return isRecordStateAcknowledged(startOffsetState);
    }

    /**
     * The record state is considered acknowledged if it is either acknowledged or archived.
     * These are terminal states for the record.
     *
     * @param recordState The record state to check.
     *
     * @return True if the record state is acknowledged or archived, false otherwise.
     */
    private boolean isRecordStateAcknowledged(RecordState recordState) {
        return recordState == RecordState.ACKNOWLEDGED || recordState == RecordState.ARCHIVED;
    }

    private long findLastOffsetAcknowledged() {
        lock.readLock().lock();
        long lastOffsetAcknowledged = -1;
        try {
            for (NavigableMap.Entry<Long, InFlightBatch> entry : cachedState.entrySet()) {
                InFlightBatch inFlightBatch = entry.getValue();
                if (inFlightBatch.offsetState() == null) {
                    if (!isRecordStateAcknowledged(inFlightBatch.batchState())) {
                        return lastOffsetAcknowledged;
                    }
                    lastOffsetAcknowledged = inFlightBatch.lastOffset();
                } else {
                    for (Map.Entry<Long, InFlightState> offsetState : inFlightBatch.offsetState.entrySet()) {
                        if (!isRecordStateAcknowledged(offsetState.getValue().state())) {
                            return lastOffsetAcknowledged;
                        }
                        lastOffsetAcknowledged = offsetState.getKey();
                    }
                }
            }
        } finally {
            lock.readLock().unlock();
        }
        return lastOffsetAcknowledged;
    }

    // Visible for testing
    CompletableFuture<Void> writeShareGroupState(List<PersisterStateBatch> stateBatches) {
        CompletableFuture<Void> future = new CompletableFuture<>();
        persister.writeState(new WriteShareGroupStateParameters.Builder()
            .setGroupTopicPartitionData(new GroupTopicPartitionData.Builder<PartitionStateBatchData>()
                .setGroupId(this.groupId)
                .setTopicsData(Collections.singletonList(new TopicData<>(topicIdPartition.topicId(),
                    Collections.singletonList(PartitionFactory.newPartitionStateBatchData(
                        topicIdPartition.partition(), stateEpoch, startOffset, 0, stateBatches))))
                ).build()).build())
            .whenComplete((result, exception) -> {
                if (exception != null) {
                    log.error("Failed to write the share group state for share partition: {}-{}", groupId, topicIdPartition, exception);
                    future.completeExceptionally(new IllegalStateException(String.format("Failed to write the share group state for share partition %s-%s",
                        groupId, topicIdPartition), exception));
                    return;
                }

                if (result == null || result.topicsData() == null || result.topicsData().size() != 1) {
                    log.error("Failed to write the share group state for share partition: {}-{}. Invalid state found: {}",
                        groupId, topicIdPartition, result);
                    future.completeExceptionally(new IllegalStateException(String.format("Failed to write the share group state for share partition %s-%s",
                        groupId, topicIdPartition)));
                    return;
                }

                TopicData<PartitionErrorData> state = result.topicsData().get(0);
                if (state.topicId() != topicIdPartition.topicId() || state.partitions().size() != 1
                    || state.partitions().get(0).partition() != topicIdPartition.partition()) {
                    log.error("Failed to write the share group state for share partition: {}-{}. Invalid topic partition response: {}",
                        groupId, topicIdPartition, result);
                    future.completeExceptionally(new IllegalStateException(String.format("Failed to write the share group state for share partition %s-%s",
                        groupId, topicIdPartition)));
                    return;
                }

                PartitionErrorData partitionData = state.partitions().get(0);
                if (partitionData.errorCode() != Errors.NONE.code()) {
                    KafkaException ex = fetchPersisterError(partitionData.errorCode(), partitionData.errorMessage());
                    log.error("Failed to write the share group state for share partition: {}-{} due to exception",
                        groupId, topicIdPartition, ex);
                    future.completeExceptionally(ex);
                    return;
                }
                future.complete(null);
            });
        return future;
    }

    private KafkaException fetchPersisterError(short errorCode, String errorMessage) {
        Errors error = Errors.forCode(errorCode);
        switch (error) {
            case NOT_COORDINATOR:
            case COORDINATOR_NOT_AVAILABLE:
            case COORDINATOR_LOAD_IN_PROGRESS:
                return new CoordinatorNotAvailableException(errorMessage);
            case GROUP_ID_NOT_FOUND:
            case UNKNOWN_TOPIC_OR_PARTITION:
                return new InvalidRequestException(errorMessage);
            case FENCED_STATE_EPOCH:
                return new FencedStateEpochException(errorMessage);
            case FENCED_LEADER_EPOCH:
                return new NotLeaderOrFollowerException(errorMessage);
            default:
                return new UnknownServerException(errorMessage);
        }
    }

    private AcquisitionLockTimerTask scheduleAcquisitionLockTimeout(String memberId, long firstOffset, long lastOffset) {
        // The recordLockDuration value would depend on whether the dynamic config SHARE_RECORD_LOCK_DURATION_MS in
        // GroupConfig.java is set or not. If dynamic config is set, then that is used, otherwise the value of
        // SHARE_GROUP_RECORD_LOCK_DURATION_MS_CONFIG defined in ShareGroupConfig is used
        int recordLockDurationMs;
        if (groupConfigManager.shareGroupConfig(groupId).isPresent()) {
            recordLockDurationMs = groupConfigManager.shareGroupConfig(groupId).get().shareRecordLockDurationMs();
        } else {
            recordLockDurationMs = defaultRecordLockDurationMs;
        }
        return scheduleAcquisitionLockTimeout(memberId, firstOffset, lastOffset, recordLockDurationMs);
    }

    /**
     * Apply acquisition lock to acquired records.
     *
     * @param memberId The member id of the client that is putting the acquisition lock.
     * @param firstOffset The first offset of the acquired records.
     * @param lastOffset The last offset of the acquired records.
     * @param delayMs The delay in milliseconds after which the acquisition lock will be released.
     */
    private AcquisitionLockTimerTask scheduleAcquisitionLockTimeout(
        String memberId,
        long firstOffset,
        long lastOffset,
        long delayMs
    ) {
        AcquisitionLockTimerTask acquisitionLockTimerTask = acquisitionLockTimerTask(memberId, firstOffset, lastOffset, delayMs);
        timer.add(acquisitionLockTimerTask);
        return acquisitionLockTimerTask;
    }

    private AcquisitionLockTimerTask acquisitionLockTimerTask(
        String memberId,
        long firstOffset,
        long lastOffset,
        long delayMs
    ) {
        return new AcquisitionLockTimerTask(delayMs, memberId, firstOffset, lastOffset);
    }

    private void releaseAcquisitionLockOnTimeout(String memberId, long firstOffset, long lastOffset) {
        lock.writeLock().lock();
        try {
            Map.Entry<Long, InFlightBatch> floorOffset = cachedState.floorEntry(firstOffset);
            if (floorOffset == null) {
                log.error("Base offset {} not found for share partition: {}-{}", firstOffset, groupId, topicIdPartition);
                return;
            }
            List<PersisterStateBatch> stateBatches = new ArrayList<>();
            NavigableMap<Long, InFlightBatch> subMap = cachedState.subMap(floorOffset.getKey(), true, lastOffset, true);
            for (Map.Entry<Long, InFlightBatch> entry : subMap.entrySet()) {
                InFlightBatch inFlightBatch = entry.getValue();

                if (inFlightBatch.offsetState() == null
                        && inFlightBatch.batchState() == RecordState.ACQUIRED
                        && checkForStartOffsetWithinBatch(inFlightBatch.firstOffset(), inFlightBatch.lastOffset())) {

                    // For the case when batch.firstOffset < start offset <= batch.lastOffset, we will be having some
                    // acquired records that need to move to archived state despite their delivery count.
                    inFlightBatch.maybeInitializeOffsetStateUpdate();
                }

                // Case when the state of complete batch is valid
                if (inFlightBatch.offsetState() == null) {
                    releaseAcquisitionLockOnTimeoutForCompleteBatch(inFlightBatch, stateBatches, memberId);
                } else { // Case when batch has a valid offset state map.
                    releaseAcquisitionLockOnTimeoutForPerOffsetBatch(inFlightBatch, stateBatches, memberId, firstOffset, lastOffset);
                }
            }

            if (!stateBatches.isEmpty()) {
                writeShareGroupState(stateBatches).whenComplete((result, exception) -> {
                    if (exception != null) {
                        log.error("Failed to write the share group state on acquisition lock timeout for share partition: {}-{} memberId: {}",
                            groupId, topicIdPartition, memberId, exception);
                    }
                    // Even if write share group state RPC call fails, we will still go ahead with the state transition.
                    // Update the cached state and start and end offsets after releasing the acquisition lock on timeout.
                    maybeUpdateCachedStateAndOffsets();
                });
            }
        } finally {
            lock.writeLock().unlock();
        }
    }

    private void releaseAcquisitionLockOnTimeoutForCompleteBatch(InFlightBatch inFlightBatch,
                                                                 List<PersisterStateBatch> stateBatches,
                                                                 String memberId) {
        if (inFlightBatch.batchState() == RecordState.ACQUIRED) {
            InFlightState updateResult = inFlightBatch.tryUpdateBatchState(
                    inFlightBatch.lastOffset() < startOffset ? RecordState.ARCHIVED : RecordState.AVAILABLE,
                    false,
                    maxDeliveryCount,
                    EMPTY_MEMBER_ID);
            if (updateResult == null) {
                log.error("Unable to release acquisition lock on timeout for the batch: {}"
                        + " for the share partition: {}-{} memberId: {}", inFlightBatch, groupId, topicIdPartition, memberId);
                return;
            }
            stateBatches.add(new PersisterStateBatch(inFlightBatch.firstOffset(), inFlightBatch.lastOffset(),
                    updateResult.state.id, (short) updateResult.deliveryCount));

            // Update acquisition lock timeout task for the batch to null since it is completed now.
            updateResult.updateAcquisitionLockTimeoutTask(null);
            if (updateResult.state != RecordState.ARCHIVED) {
                findNextFetchOffset.set(true);
            }
            return;
        }
        log.debug("The batch is not in acquired state while release of acquisition lock on timeout, skipping, batch: {}"
                + " for the share partition: {}-{} memberId: {}", inFlightBatch, groupId, topicIdPartition, memberId);
    }

    private void releaseAcquisitionLockOnTimeoutForPerOffsetBatch(InFlightBatch inFlightBatch,
                                                                  List<PersisterStateBatch> stateBatches,
                                                                  String memberId,
                                                                  long firstOffset,
                                                                  long lastOffset) {
        for (Map.Entry<Long, InFlightState> offsetState : inFlightBatch.offsetState().entrySet()) {

            // For the first batch which might have offsets prior to the request base
            // offset i.e. cached batch of 10-14 offsets and request batch of 12-13.
            if (offsetState.getKey() < firstOffset) {
                continue;
            }
            if (offsetState.getKey() > lastOffset) {
                // No further offsets to process.
                break;
            }
            if (offsetState.getValue().state != RecordState.ACQUIRED) {
                log.debug("The offset is not in acquired state while release of acquisition lock on timeout, skipping, offset: {} batch: {}"
                                + " for the share partition: {}-{} memberId: {}", offsetState.getKey(), inFlightBatch,
                        groupId, topicIdPartition, memberId);
                continue;
            }
            InFlightState updateResult = offsetState.getValue().tryUpdateState(
                    offsetState.getKey() < startOffset ? RecordState.ARCHIVED : RecordState.AVAILABLE,
                    false,
                    maxDeliveryCount,
                    EMPTY_MEMBER_ID);
            if (updateResult == null) {
                log.error("Unable to release acquisition lock on timeout for the offset: {} in batch: {}"
                                + " for the share partition: {}-{} memberId: {}", offsetState.getKey(), inFlightBatch,
                        groupId, topicIdPartition, memberId);
                continue;
            }
            stateBatches.add(new PersisterStateBatch(offsetState.getKey(), offsetState.getKey(),
                    updateResult.state.id, (short) updateResult.deliveryCount));

            // Update acquisition lock timeout task for the offset to null since it is completed now.
            updateResult.updateAcquisitionLockTimeoutTask(null);
            if (updateResult.state != RecordState.ARCHIVED) {
                findNextFetchOffset.set(true);
            }
        }
    }

    // Visible for testing. Should only be used for testing purposes.
    NavigableMap<Long, InFlightBatch> cachedState() {
        return new ConcurrentSkipListMap<>(cachedState);
    }

    // Visible for testing.
    boolean findNextFetchOffset() {
        return findNextFetchOffset.get();
    }

    // Visible for testing. Should only be used for testing purposes.
    void findNextFetchOffset(boolean findNextOffset) {
        findNextFetchOffset.getAndSet(findNextOffset);
    }

    // Visible for testing
    long startOffset() {
        lock.readLock().lock();
        try {
            return this.startOffset;
        } finally {
            lock.readLock().unlock();
        }
    }

    // Visible for testing
    long endOffset() {
        lock.readLock().lock();
        try {
            return this.endOffset;
        } finally {
            lock.readLock().unlock();
        }
    }

    // Visible for testing.
    int stateEpoch() {
        return stateEpoch;
    }

    // Visible for testing.
    Timer timer() {
        return timer;
    }

    private final class AcquisitionLockTimerTask extends TimerTask {
        private final long expirationMs;
        private final String memberId;
        private final long firstOffset;
        private final long lastOffset;

        AcquisitionLockTimerTask(long delayMs, String memberId, long firstOffset, long lastOffset) {
            super(delayMs);
            this.expirationMs = time.hiResClockMs() + delayMs;
            this.memberId = memberId;
            this.firstOffset = firstOffset;
            this.lastOffset = lastOffset;
        }

        long expirationMs() {
            return expirationMs;
        }

        /**
         * The task is executed when the acquisition lock timeout is reached. The task releases the acquired records.
         */
        @Override
        public void run() {
            releaseAcquisitionLockOnTimeout(memberId, firstOffset, lastOffset);
        }
    }

    /**
     * The InFlightBatch maintains the in-memory state of the fetched records i.e. in-flight records.
     */
    final class InFlightBatch {
        // The offset of the first record in the batch that is fetched from the log.
        private final long firstOffset;
        // The last offset of the batch that is fetched from the log.
        private final long lastOffset;

        // The batch state of the fetched records. If the offset state map is empty then batchState
        // determines the state of the complete batch else individual offset determines the state of
        // the respective records.
        private InFlightState batchState;

        // The offset state map is used to track the state of the records per offset. However, the
        // offset state map is only required when the state of the offsets within same batch are
        // different. The states can be different when explicit offset acknowledgment is done which
        // is different from the batch state.
        private NavigableMap<Long, InFlightState> offsetState;

        InFlightBatch(String memberId, long firstOffset, long lastOffset, RecordState state,
            int deliveryCount, AcquisitionLockTimerTask acquisitionLockTimeoutTask
        ) {
            this.firstOffset = firstOffset;
            this.lastOffset = lastOffset;
            this.batchState = new InFlightState(state, deliveryCount, memberId, acquisitionLockTimeoutTask);
        }

        // Visible for testing.
        long firstOffset() {
            return firstOffset;
        }

        // Visible for testing.
        long lastOffset() {
            return lastOffset;
        }

        // Visible for testing.
        RecordState batchState() {
            if (batchState == null) {
                throw new IllegalStateException("The batch state is not available as the offset state is maintained");
            }
            return batchState.state;
        }

        // Visible for testing.
        String batchMemberId() {
            if (batchState == null) {
                throw new IllegalStateException("The batch member id is not available as the offset state is maintained");
            }
            return batchState.memberId;
        }

        // Visible for testing.
        int batchDeliveryCount() {
            if (batchState == null) {
                throw new IllegalStateException("The batch delivery count is not available as the offset state is maintained");
            }
            return batchState.deliveryCount;
        }

        // Visible for testing.
        AcquisitionLockTimerTask batchAcquisitionLockTimeoutTask() {
            if (batchState == null) {
                throw new IllegalStateException("The batch state is not available as the offset state is maintained");
            }
            return batchState.acquisitionLockTimeoutTask;
        }

        // Visible for testing.
        NavigableMap<Long, InFlightState> offsetState() {
            return offsetState;
        }

        private void archiveBatch(String newMemberId) {
            if (batchState == null) {
                throw new IllegalStateException("The batch state is not available as the offset state is maintained");
            }
            batchState.archive(newMemberId);
        }

        private InFlightState tryUpdateBatchState(RecordState newState, boolean incrementDeliveryCount, int maxDeliveryCount, String newMemberId) {
            if (batchState == null) {
                throw new IllegalStateException("The batch state update is not available as the offset state is maintained");
            }
            return batchState.tryUpdateState(newState, incrementDeliveryCount, maxDeliveryCount, newMemberId);
        }

        private InFlightState startBatchStateTransition(RecordState newState, boolean incrementDeliveryCount, int maxDeliveryCount,
                                                        String newMemberId) {
            if (batchState == null) {
                throw new IllegalStateException("The batch state update is not available as the offset state is maintained");
            }
            return batchState.startStateTransition(newState, incrementDeliveryCount, maxDeliveryCount, newMemberId);
        }

        private void maybeInitializeOffsetStateUpdate() {
            if (offsetState == null) {
                offsetState = new ConcurrentSkipListMap<>();
                // The offset state map is not initialized hence initialize the state of the offsets
                // from the first offset to the last offset. Mark the batch inflightState to null as
                // the state of the records is maintained in the offset state map now.
                for (long offset = this.firstOffset; offset <= this.lastOffset; offset++) {
                    if (batchState.acquisitionLockTimeoutTask != null) {
                        // The acquisition lock timeout task is already scheduled for the batch, hence we need to schedule
                        // the acquisition lock timeout task for the offset as well.
                        long delayMs = batchState.acquisitionLockTimeoutTask.expirationMs() - time.hiResClockMs();
                        AcquisitionLockTimerTask timerTask = acquisitionLockTimerTask(batchState.memberId, offset, offset, delayMs);
                        offsetState.put(offset, new InFlightState(batchState.state, batchState.deliveryCount, batchState.memberId, timerTask));
                        timer.add(timerTask);
                    } else {
                        offsetState.put(offset, new InFlightState(batchState.state, batchState.deliveryCount, batchState.memberId));
                    }
                }
                // Cancel the acquisition lock timeout task for the batch as the offset state is maintained.
                if (batchState.acquisitionLockTimeoutTask != null) {
                    batchState.cancelAndClearAcquisitionLockTimeoutTask();
                }
                batchState = null;
            }
        }

        private void updateAcquisitionLockTimeout(AcquisitionLockTimerTask acquisitionLockTimeoutTask) {
            if (batchState == null) {
                throw new IllegalStateException("The batch state is not available as the offset state is maintained");
            }
            batchState.acquisitionLockTimeoutTask = acquisitionLockTimeoutTask;
        }

        @Override
        public String toString() {
            return "InFlightBatch(" +
                "firstOffset=" + firstOffset +
                ", lastOffset=" + lastOffset +
                ", inFlightState=" + batchState +
                ", offsetState=" + ((offsetState == null) ? "null" : offsetState) +
                ")";
        }
    }

    /**
     * The InFlightState is used to track the state and delivery count of a record that has been
     * fetched from the leader. The state of the record is used to determine if the record should
     * be re-deliver or if it can be acknowledged or archived.
     */
    static final class InFlightState {

        // The state of the fetch batch records.
        private RecordState state;
        // The number of times the records has been delivered to the client.
        private int deliveryCount;
        // The member id of the client that is fetching/acknowledging the record.
        private String memberId;
        // The state of the records before the transition. In case we need to revert an in-flight state, we revert the above
        // attributes of InFlightState to this state, namely - state, deliveryCount and memberId.
        private InFlightState rollbackState;
        // The timer task for the acquisition lock timeout.
        private AcquisitionLockTimerTask acquisitionLockTimeoutTask;


        InFlightState(RecordState state, int deliveryCount, String memberId) {
            this(state, deliveryCount, memberId, null);
        }

        InFlightState(RecordState state, int deliveryCount, String memberId, AcquisitionLockTimerTask acquisitionLockTimeoutTask) {
            this.state = state;
            this.deliveryCount = deliveryCount;
            this.memberId = memberId;
            this.acquisitionLockTimeoutTask = acquisitionLockTimeoutTask;
        }

        // Visible for testing.
        RecordState state() {
            return state;
        }

        String memberId() {
            return memberId;
        }

        // Visible for testing.
        TimerTask acquisitionLockTimeoutTask() {
            return acquisitionLockTimeoutTask;
        }

        void updateAcquisitionLockTimeoutTask(AcquisitionLockTimerTask acquisitionLockTimeoutTask) {
            this.acquisitionLockTimeoutTask = acquisitionLockTimeoutTask;
        }

        void cancelAndClearAcquisitionLockTimeoutTask() {
            acquisitionLockTimeoutTask.cancel();
            acquisitionLockTimeoutTask = null;
        }

        /**
         * Try to update the state of the records. The state of the records can only be updated if the
         * new state is allowed to be transitioned from old state. The delivery count is not incremented
         * if the state update is unsuccessful.
         *
         * @param newState The new state of the records.
         * @param incrementDeliveryCount Whether to increment the delivery count.
         *
         * @return {@code InFlightState} if update succeeds, null otherwise. Returning state
         *         helps update chaining.
         */
        private InFlightState tryUpdateState(RecordState newState, boolean incrementDeliveryCount, int maxDeliveryCount, String newMemberId) {
            try {
                if (newState == RecordState.AVAILABLE && deliveryCount >= maxDeliveryCount) {
                    newState = RecordState.ARCHIVED;
                }
                state = state.validateTransition(newState);
                if (incrementDeliveryCount && newState != RecordState.ARCHIVED) {
                    deliveryCount++;
                }
                memberId = newMemberId;
                return this;
            } catch (IllegalStateException e) {
                log.error("Failed to update state of the records", e);
                return null;
            }
        }

        private void archive(String newMemberId) {
            state = RecordState.ARCHIVED;
            memberId = newMemberId;
        }

        private InFlightState startStateTransition(RecordState newState, boolean incrementDeliveryCount, int maxDeliveryCount, String newMemberId) {
            rollbackState = new InFlightState(state, deliveryCount, memberId, acquisitionLockTimeoutTask);
            return tryUpdateState(newState, incrementDeliveryCount, maxDeliveryCount, newMemberId);
        }

        private void completeStateTransition(boolean commit) {
            if (commit) {
                rollbackState = null;
                return;
            }
            state = rollbackState.state;
            deliveryCount = rollbackState.deliveryCount;
            memberId = rollbackState.memberId;
            rollbackState = null;
        }

        @Override
        public int hashCode() {
            return Objects.hash(state, deliveryCount, memberId);
        }

        @Override
        public boolean equals(Object o) {
            if (this == o) {
                return true;
            }
            if (o == null || getClass() != o.getClass()) {
                return false;
            }
            InFlightState that = (InFlightState) o;
            return state == that.state && deliveryCount == that.deliveryCount && memberId.equals(that.memberId);
        }

        @Override
        public String toString() {
            return "InFlightState(" +
                "state=" + state.toString() +
                ", deliveryCount=" + deliveryCount +
                ", memberId=" + memberId +
                ")";
        }
    }
}<|MERGE_RESOLUTION|>--- conflicted
+++ resolved
@@ -290,11 +290,7 @@
         this.timer = timer;
         this.time = time;
         this.persister = persister;
-<<<<<<< HEAD
         this.groupConfigManager = groupConfigManager;
-        // Initialize the partition.
-        initialize();
-=======
         this.partitionState = SharePartitionState.EMPTY;
     }
 
@@ -415,7 +411,6 @@
         }
 
         return future;
->>>>>>> 92672d1d
     }
 
     /**
