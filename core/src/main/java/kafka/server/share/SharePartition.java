--- conflicted
+++ resolved
@@ -2135,24 +2135,18 @@
             offsetResetStrategy = GroupConfig.defaultShareAutoOffsetReset();
         }
 
-<<<<<<< HEAD
         if (offsetResetStrategy.timestamp().isEmpty()) {
             throw new Exception("The timestamp is not available for the share partition: " + topicIdPartition);
         }
         final long timestamp = offsetResetStrategy.timestamp().get();
 
         if (timestamp == ListOffsetsRequest.LATEST_TIMESTAMP) {
-            return offsetForLatestTimestamp(topicIdPartition, replicaManager);
+            return offsetForLatestTimestamp(topicIdPartition, replicaManager, leaderEpoch);
         } else if (timestamp == ListOffsetsRequest.EARLIEST_TIMESTAMP) {
-            return offsetForEarliestTimestamp(topicIdPartition, replicaManager);
+            return offsetForEarliestTimestamp(topicIdPartition, replicaManager, leaderEpoch);
         } else {
-            return offsetForTimestamp(topicIdPartition, replicaManager, timestamp);
-        }
-=======
-        if (offsetResetStrategy == GroupConfig.ShareGroupAutoOffsetReset.EARLIEST)
-            return offsetForEarliestTimestamp(topicIdPartition, replicaManager, leaderEpoch);
-        return offsetForLatestTimestamp(topicIdPartition, replicaManager, leaderEpoch);
->>>>>>> eedd9cdf
+            return offsetForTimestamp(topicIdPartition, replicaManager, timestamp, leaderEpoch);
+        }
     }
 
     // Visible for testing. Should only be used for testing purposes.
