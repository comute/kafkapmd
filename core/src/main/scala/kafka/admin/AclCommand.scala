--- conflicted
+++ resolved
@@ -31,26 +31,16 @@
 
 object AclCommand extends Logging {
 
-<<<<<<< HEAD
   val ClusterResourceFilter = new ResourceFilter(JResourceType.CLUSTER, JResource.CLUSTER_NAME, JResourceNameType.LITERAL)
 
   private val Newline = scala.util.Properties.lineSeparator
 
   val ResourceTypeToValidOperations: Map[JResourceType, Set[Operation]] = Map[JResourceType, Set[Operation]](
-    JResourceType.TOPIC -> Set(Read, Write, Describe, Delete, DescribeConfigs, AlterConfigs, All),
+    JResourceType.TOPIC -> Set(Read, Write, Create, Describe, Delete, DescribeConfigs, AlterConfigs, All),
     JResourceType.GROUP -> Set(Read, Describe, Delete, All),
     JResourceType.CLUSTER -> Set(Create, ClusterAction, DescribeConfigs, AlterConfigs, IdempotentWrite, Alter, Describe, All),
     JResourceType.TRANSACTIONAL_ID -> Set(Describe, Write, All),
     JResourceType.DELEGATION_TOKEN -> Set(Describe, All)
-=======
-  val Newline = scala.util.Properties.lineSeparator
-  val ResourceTypeToValidOperations = Map[ResourceType, Set[Operation]] (
-    Topic -> Set(Read, Write, Create, Describe, Delete, DescribeConfigs, AlterConfigs, All),
-    Group -> Set(Read, Describe, Delete, All),
-    Cluster -> Set(Create, ClusterAction, DescribeConfigs, AlterConfigs, IdempotentWrite, Alter, Describe, All),
-    TransactionalId -> Set(Describe, Write, All),
-    DelegationToken -> Set(Describe, All)
->>>>>>> 0c035c46
   )
 
   def main(args: Array[String]) {
@@ -192,21 +182,13 @@
     val topicAcls = getAcl(opts, Set(Write, Describe, Create))
     val transactionalIdAcls = getAcl(opts, Set(Write, Describe))
 
-<<<<<<< HEAD
-    //Write, Describe permission on topics, Create permission on cluster, Write, Describe on transactionalIds
-    topics.map(_ -> acls).toMap[ResourceFilter, Set[Acl]] ++
-      transactionalIds.map(_ -> acls).toMap[ResourceFilter, Set[Acl]] +
-      (ClusterResourceFilter -> (getAcl(opts, Set(Create)) ++
-        (if (enableIdempotence) getAcl(opts, Set(IdempotentWrite)) else Set.empty[Acl])))
-=======
     //Write, Describe, Create permission on topics, Write, Describe on transactionalIds
     topics.map(_ -> topicAcls).toMap ++
       transactionalIds.map(_ -> transactionalIdAcls).toMap ++
         (if (enableIdempotence) 
-          Map(Resource.ClusterResource -> getAcl(opts, Set(IdempotentWrite))) 
+          Map(ClusterResourceFilter -> getAcl(opts, Set(IdempotentWrite)))
         else
           Map.empty)
->>>>>>> 0c035c46
   }
 
   private def getConsumerResourceFilterToAcls(opts: AclCommandOptions): Map[ResourceFilter, Set[Acl]] = {
@@ -219,13 +201,8 @@
 
     val acls = getAcl(opts, Set(Read, Describe))
 
-<<<<<<< HEAD
     topics.map(_ -> acls).toMap[ResourceFilter, Set[Acl]] ++
       groups.map(_ -> getAcl(opts, Set(Read))).toMap[ResourceFilter, Set[Acl]]
-=======
-    topics.map(_ -> acls).toMap ++
-      groups.map(_ -> getAcl(opts, Set(Read))).toMap
->>>>>>> 0c035c46
   }
 
   private def getCliResourceFilterToAcls(opts: AclCommandOptions): Map[ResourceFilter, Set[Acl]] = {
