/**
 * Licensed to the Apache Software Foundation (ASF) under one or more
 * contributor license agreements.  See the NOTICE file distributed with
 * this work for additional information regarding copyright ownership.
 * The ASF licenses this file to You under the Apache License, Version 2.0
 * (the "License"); you may not use this file except in compliance with
 * the License.  You may obtain a copy of the License at
 *
 *    http://www.apache.org/licenses/LICENSE-2.0
 *
 * Unless required by applicable law or agreed to in writing, software
 * distributed under the License is distributed on an "AS IS" BASIS,
 * WITHOUT WARRANTIES OR CONDITIONS OF ANY KIND, either express or implied.
 * See the License for the specific language governing permissions and
 * limitations under the License.
 */
package kafka.admin

import joptsimple.OptionParser
import kafka.utils._
import collection._
import org.I0Itec.zkclient.ZkClient
import org.I0Itec.zkclient.exception.ZkNodeExistsException
import kafka.common.{TopicAndPartition, AdminCommandFailedException}
import org.apache.kafka.common.utils.Utils
import org.apache.kafka.common.security.JaasUtils

object ReassignPartitionsCommand extends Logging {

  def main(args: Array[String]): Unit = {

    val opts = new ReassignPartitionsCommandOptions(args)

    // should have exactly one action
    val actions = Seq(opts.generateOpt, opts.executeOpt, opts.verifyOpt).count(opts.options.has _)
    if(actions != 1)
      CommandLineUtils.printUsageAndDie(opts.parser, "Command must include exactly one action: --generate, --execute or --verify")

    CommandLineUtils.checkRequiredArgs(opts.parser, opts.options, opts.zkConnectOpt)

    val zkConnect = opts.options.valueOf(opts.zkConnectOpt)
<<<<<<< HEAD
    val zkUtils = ZkUtils.create(zkConnect, 
                                 30000,
                                 30000,
                                 JaasUtils.isSecure(System.getProperty(JaasUtils.JAVA_LOGIN_CONFIG_PARAM)))
=======
    val zkUtils = ZkUtils.apply(zkConnect, 
                                 30000,
                                 30000,
                                 JaasUtils.isZkSecurityEnabled(System.getProperty(JaasUtils.JAVA_LOGIN_CONFIG_PARAM)))
>>>>>>> 58e17b2d
    try {
      if(opts.options.has(opts.verifyOpt))
        verifyAssignment(zkUtils, opts)
      else if(opts.options.has(opts.generateOpt))
        generateAssignment(zkUtils, opts)
      else if (opts.options.has(opts.executeOpt))
        executeAssignment(zkUtils, opts)
    } catch {
      case e: Throwable =>
        println("Partitions reassignment failed due to " + e.getMessage)
        println(Utils.stackTrace(e))
    } finally {
      val zkClient = zkUtils.zkClient
      if (zkClient != null)
        zkClient.close()
    }
  }

  def verifyAssignment(zkUtils: ZkUtils, opts: ReassignPartitionsCommandOptions) {
    if(!opts.options.has(opts.reassignmentJsonFileOpt))
      CommandLineUtils.printUsageAndDie(opts.parser, "If --verify option is used, command must include --reassignment-json-file that was used during the --execute option")
    val jsonFile = opts.options.valueOf(opts.reassignmentJsonFileOpt)
    val jsonString = Utils.readFileAsString(jsonFile)
    val partitionsToBeReassigned = zkUtils.parsePartitionReassignmentData(jsonString)

    println("Status of partition reassignment:")
    val reassignedPartitionsStatus = checkIfReassignmentSucceeded(zkUtils, partitionsToBeReassigned)
    reassignedPartitionsStatus.foreach { partition =>
      partition._2 match {
        case ReassignmentCompleted =>
          println("Reassignment of partition %s completed successfully".format(partition._1))
        case ReassignmentFailed =>
          println("Reassignment of partition %s failed".format(partition._1))
        case ReassignmentInProgress =>
          println("Reassignment of partition %s is still in progress".format(partition._1))
      }
    }
  }

  def generateAssignment(zkUtils: ZkUtils, opts: ReassignPartitionsCommandOptions) {
    if(!(opts.options.has(opts.topicsToMoveJsonFileOpt) && opts.options.has(opts.brokerListOpt)))
      CommandLineUtils.printUsageAndDie(opts.parser, "If --generate option is used, command must include both --topics-to-move-json-file and --broker-list options")
    val topicsToMoveJsonFile = opts.options.valueOf(opts.topicsToMoveJsonFileOpt)
    val brokerListToReassign = opts.options.valueOf(opts.brokerListOpt).split(',').map(_.toInt)
    val duplicateReassignments = CoreUtils.duplicates(brokerListToReassign)
    if (duplicateReassignments.nonEmpty)
      throw new AdminCommandFailedException("Broker list contains duplicate entries: %s".format(duplicateReassignments.mkString(",")))
    val topicsToMoveJsonString = Utils.readFileAsString(topicsToMoveJsonFile)
    val topicsToReassign = zkUtils.parseTopicsData(topicsToMoveJsonString)
    val duplicateTopicsToReassign = CoreUtils.duplicates(topicsToReassign)
    if (duplicateTopicsToReassign.nonEmpty)
      throw new AdminCommandFailedException("List of topics to reassign contains duplicate entries: %s".format(duplicateTopicsToReassign.mkString(",")))
    val topicPartitionsToReassign = zkUtils.getReplicaAssignmentForTopics(topicsToReassign)

    var partitionsToBeReassigned : Map[TopicAndPartition, Seq[Int]] = new mutable.HashMap[TopicAndPartition, List[Int]]()
    val groupedByTopic = topicPartitionsToReassign.groupBy(tp => tp._1.topic)
    groupedByTopic.foreach { topicInfo =>
      val assignedReplicas = AdminUtils.assignReplicasToBrokers(brokerListToReassign, topicInfo._2.size,
        topicInfo._2.head._2.size)
      partitionsToBeReassigned ++= assignedReplicas.map(replicaInfo => (TopicAndPartition(topicInfo._1, replicaInfo._1) -> replicaInfo._2))
    }
    val currentPartitionReplicaAssignment = zkUtils.getReplicaAssignmentForTopics(partitionsToBeReassigned.map(_._1.topic).toSeq)
    println("Current partition replica assignment\n\n%s"
      .format(zkUtils.getPartitionReassignmentZkData(currentPartitionReplicaAssignment)))
    println("Proposed partition reassignment configuration\n\n%s".format(zkUtils.getPartitionReassignmentZkData(partitionsToBeReassigned)))
  }

  def executeAssignment(zkUtils: ZkUtils, opts: ReassignPartitionsCommandOptions) {
    if(!opts.options.has(opts.reassignmentJsonFileOpt))
      CommandLineUtils.printUsageAndDie(opts.parser, "If --execute option is used, command must include --reassignment-json-file that was output " + "during the --generate option")
    val reassignmentJsonFile =  opts.options.valueOf(opts.reassignmentJsonFileOpt)
    val reassignmentJsonString = Utils.readFileAsString(reassignmentJsonFile)
    val partitionsToBeReassigned = zkUtils.parsePartitionReassignmentDataWithoutDedup(reassignmentJsonString)
    if (partitionsToBeReassigned.isEmpty)
      throw new AdminCommandFailedException("Partition reassignment data file %s is empty".format(reassignmentJsonFile))
    val duplicateReassignedPartitions = CoreUtils.duplicates(partitionsToBeReassigned.map{ case(tp,replicas) => tp})
    if (duplicateReassignedPartitions.nonEmpty)
      throw new AdminCommandFailedException("Partition reassignment contains duplicate topic partitions: %s".format(duplicateReassignedPartitions.mkString(",")))
    val duplicateEntries= partitionsToBeReassigned
      .map{ case(tp,replicas) => (tp, CoreUtils.duplicates(replicas))}
      .filter{ case (tp,duplicatedReplicas) => duplicatedReplicas.nonEmpty }
    if (duplicateEntries.nonEmpty) {
      val duplicatesMsg = duplicateEntries
        .map{ case (tp,duplicateReplicas) => "%s contains multiple entries for %s".format(tp, duplicateReplicas.mkString(",")) }
        .mkString(". ")
      throw new AdminCommandFailedException("Partition replica lists may not contain duplicate entries: %s".format(duplicatesMsg))
    }
    val reassignPartitionsCommand = new ReassignPartitionsCommand(zkUtils, partitionsToBeReassigned.toMap)
    // before starting assignment, output the current replica assignment to facilitate rollback
    val currentPartitionReplicaAssignment = zkUtils.getReplicaAssignmentForTopics(partitionsToBeReassigned.map(_._1.topic))
    println("Current partition replica assignment\n\n%s\n\nSave this to use as the --reassignment-json-file option during rollback"
      .format(zkUtils.getPartitionReassignmentZkData(currentPartitionReplicaAssignment)))
    // start the reassignment
    if(reassignPartitionsCommand.reassignPartitions())
      println("Successfully started reassignment of partitions %s".format(zkUtils.getPartitionReassignmentZkData(partitionsToBeReassigned.toMap)))
    else
      println("Failed to reassign partitions %s".format(partitionsToBeReassigned))
  }

  private def checkIfReassignmentSucceeded(zkUtils: ZkUtils, partitionsToBeReassigned: Map[TopicAndPartition, Seq[Int]])
  :Map[TopicAndPartition, ReassignmentStatus] = {
    val partitionsBeingReassigned = zkUtils.getPartitionsBeingReassigned().mapValues(_.newReplicas)
    partitionsToBeReassigned.map { topicAndPartition =>
      (topicAndPartition._1, checkIfPartitionReassignmentSucceeded(zkUtils,topicAndPartition._1,
        topicAndPartition._2, partitionsToBeReassigned, partitionsBeingReassigned))
    }
  }

  def checkIfPartitionReassignmentSucceeded(zkUtils: ZkUtils, topicAndPartition: TopicAndPartition,
                                            reassignedReplicas: Seq[Int],
                                            partitionsToBeReassigned: Map[TopicAndPartition, Seq[Int]],
                                            partitionsBeingReassigned: Map[TopicAndPartition, Seq[Int]]): ReassignmentStatus = {
    val newReplicas = partitionsToBeReassigned(topicAndPartition)
    partitionsBeingReassigned.get(topicAndPartition) match {
      case Some(partition) => ReassignmentInProgress
      case None =>
        // check if the current replica assignment matches the expected one after reassignment
        val assignedReplicas = zkUtils.getReplicasForPartition(topicAndPartition.topic, topicAndPartition.partition)
        if(assignedReplicas == newReplicas)
          ReassignmentCompleted
        else {
          println(("ERROR: Assigned replicas (%s) don't match the list of replicas for reassignment (%s)" +
            " for partition %s").format(assignedReplicas.mkString(","), newReplicas.mkString(","), topicAndPartition))
          ReassignmentFailed
        }
    }
  }

  class ReassignPartitionsCommandOptions(args: Array[String]) {
    val parser = new OptionParser

    val zkConnectOpt = parser.accepts("zookeeper", "REQUIRED: The connection string for the zookeeper connection in the " +
                      "form host:port. Multiple URLS can be given to allow fail-over.")
                      .withRequiredArg
                      .describedAs("urls")
                      .ofType(classOf[String])
    val generateOpt = parser.accepts("generate", "Generate a candidate partition reassignment configuration." +
      " Note that this only generates a candidate assignment, it does not execute it.")
    val executeOpt = parser.accepts("execute", "Kick off the reassignment as specified by the --reassignment-json-file option.")
    val verifyOpt = parser.accepts("verify", "Verify if the reassignment completed as specified by the --reassignment-json-file option.")
    val reassignmentJsonFileOpt = parser.accepts("reassignment-json-file", "The JSON file with the partition reassignment configuration" +
                      "The format to use is - \n" +
                      "{\"partitions\":\n\t[{\"topic\": \"foo\",\n\t  \"partition\": 1,\n\t  \"replicas\": [1,2,3] }],\n\"version\":1\n}")
                      .withRequiredArg
                      .describedAs("manual assignment json file path")
                      .ofType(classOf[String])
    val topicsToMoveJsonFileOpt = parser.accepts("topics-to-move-json-file", "Generate a reassignment configuration to move the partitions" +
                      " of the specified topics to the list of brokers specified by the --broker-list option. The format to use is - \n" +
                      "{\"topics\":\n\t[{\"topic\": \"foo\"},{\"topic\": \"foo1\"}],\n\"version\":1\n}")
                      .withRequiredArg
                      .describedAs("topics to reassign json file path")
                      .ofType(classOf[String])
    val brokerListOpt = parser.accepts("broker-list", "The list of brokers to which the partitions need to be reassigned" +
                      " in the form \"0,1,2\". This is required if --topics-to-move-json-file is used to generate reassignment configuration")
                      .withRequiredArg
                      .describedAs("brokerlist")
                      .ofType(classOf[String])
                      
    if(args.length == 0)
      CommandLineUtils.printUsageAndDie(parser, "This command moves topic partitions between replicas.")

    val options = parser.parse(args : _*)
  }
}

class ReassignPartitionsCommand(zkUtils: ZkUtils, partitions: collection.Map[TopicAndPartition, collection.Seq[Int]])
  extends Logging {
  def reassignPartitions(): Boolean = {
    try {
      val validPartitions = partitions.filter(p => validatePartition(zkUtils, p._1.topic, p._1.partition))
      if(validPartitions.isEmpty) {
        false
      }
      else {
        val jsonReassignmentData = zkUtils.getPartitionReassignmentZkData(validPartitions)
        zkUtils.createPersistentPath(ZkUtils.ReassignPartitionsPath, jsonReassignmentData)
        true
      }
    } catch {
      case ze: ZkNodeExistsException =>
        val partitionsBeingReassigned = zkUtils.getPartitionsBeingReassigned()
        throw new AdminCommandFailedException("Partition reassignment currently in " +
        "progress for %s. Aborting operation".format(partitionsBeingReassigned))
      case e: Throwable => error("Admin command failed", e); false
    }
  }

  def validatePartition(zkUtils: ZkUtils, topic: String, partition: Int): Boolean = {
    // check if partition exists
    val partitionsOpt = zkUtils.getPartitionsForTopics(List(topic)).get(topic)
    partitionsOpt match {
      case Some(partitions) =>
        if(partitions.contains(partition)) {
          true
        }else{
          error("Skipping reassignment of partition [%s,%d] ".format(topic, partition) +
            "since it doesn't exist")
          false
        }
      case None => error("Skipping reassignment of partition " +
        "[%s,%d] since topic %s doesn't exist".format(topic, partition, topic))
        false
    }
  }
}

sealed trait ReassignmentStatus { def status: Int }
case object ReassignmentCompleted extends ReassignmentStatus { val status = 1 }
case object ReassignmentInProgress extends ReassignmentStatus { val status = 0 }
case object ReassignmentFailed extends ReassignmentStatus { val status = -1 }<|MERGE_RESOLUTION|>--- conflicted
+++ resolved
@@ -39,17 +39,10 @@
     CommandLineUtils.checkRequiredArgs(opts.parser, opts.options, opts.zkConnectOpt)
 
     val zkConnect = opts.options.valueOf(opts.zkConnectOpt)
-<<<<<<< HEAD
-    val zkUtils = ZkUtils.create(zkConnect, 
-                                 30000,
-                                 30000,
-                                 JaasUtils.isSecure(System.getProperty(JaasUtils.JAVA_LOGIN_CONFIG_PARAM)))
-=======
     val zkUtils = ZkUtils.apply(zkConnect, 
                                  30000,
                                  30000,
                                  JaasUtils.isZkSecurityEnabled(System.getProperty(JaasUtils.JAVA_LOGIN_CONFIG_PARAM)))
->>>>>>> 58e17b2d
     try {
       if(opts.options.has(opts.verifyOpt))
         verifyAssignment(zkUtils, opts)
