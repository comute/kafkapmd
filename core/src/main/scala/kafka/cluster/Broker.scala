--- conflicted
+++ resolved
@@ -103,11 +103,7 @@
   }
 }
 
-<<<<<<< HEAD
-case class Broker(id: Int, endPoints: Map[SecurityProtocol, EndPoint], rack: Option[String]) {
-=======
-case class Broker(id: Int, endPoints: collection.Map[SecurityProtocol, EndPoint]) {
->>>>>>> a162f6bf
+case class Broker(id: Int, endPoints: collection.Map[SecurityProtocol, EndPoint], rack: Option[String]) {
 
   override def toString: String =
     s"$id : ${endPoints.values.mkString("(",",",")")} : ${rack.orNull}"
@@ -124,42 +120,16 @@
     this(bep.id, bep.host, bep.port, protocol)
   }
 
-<<<<<<< HEAD
-  def getBrokerEndPoint(protocolType: SecurityProtocol): BrokerEndPoint = {
-    val endpoint = endPoints.get(protocolType)
-    endpoint match {
-      case Some(endpoint) => new BrokerEndPoint(id, endpoint.host, endpoint.port)
-      case None =>
-        throw new BrokerEndPointNotAvailableException(s"End point with $protocolType not found for broker $id")
-    }
-=======
-
-  def writeTo(buffer: ByteBuffer) {
-    buffer.putInt(id)
-    buffer.putInt(endPoints.size)
-    for(endpoint <- endPoints.values) {
-      endpoint.writeTo(buffer)
-    }
-  }
-
-  def sizeInBytes: Int =
-    4 + /* broker id*/
-    4 + /* number of endPoints */
-    endPoints.values.map(_.sizeInBytes).sum /* end points */
-
-  def supportsChannel(protocolType: SecurityProtocol): Unit = {
-    endPoints.contains(protocolType)
-  }
-
   def getNode(protocolType: SecurityProtocol): Node = {
-    val endpoint = endPoints.getOrElse(protocolType, throw new BrokerEndPointNotAvailableException("End point %s not found for broker %d".format(protocolType,id)))
+    val endpoint = endPoints.getOrElse(protocolType,
+      throw new BrokerEndPointNotAvailableException(s"End point with security protocol $protocolType not found for broker $id"))
     new Node(id, endpoint.host, endpoint.port)
   }
 
   def getBrokerEndPoint(protocolType: SecurityProtocol): BrokerEndPoint = {
-    val endpoint = endPoints.getOrElse(protocolType, throw new BrokerEndPointNotAvailableException("End point %s not found for broker %d".format(protocolType,id)))
+    val endpoint = endPoints.getOrElse(protocolType,
+      throw new BrokerEndPointNotAvailableException(s"End point with security protocol $protocolType not found for broker $id"))
     new BrokerEndPoint(id, endpoint.host, endpoint.port)
->>>>>>> a162f6bf
   }
 
 }