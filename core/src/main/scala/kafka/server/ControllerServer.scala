/*
 * Licensed to the Apache Software Foundation (ASF) under one or more
 * contributor license agreements.  See the NOTICE file distributed with
 * this work for additional information regarding copyright ownership.
 * The ASF licenses this file to You under the Apache License, Version 2.0
 * (the "License"); you may not use this file except in compliance with
 * the License.  You may obtain a copy of the License at
 *
 *    http://www.apache.org/licenses/LICENSE-2.0
 *
 * Unless required by applicable law or agreed to in writing, software
 * distributed under the License is distributed on an "AS IS" BASIS,
 * WITHOUT WARRANTIES OR CONDITIONS OF ANY KIND, either express or implied.
 * See the License for the specific language governing permissions and
 * limitations under the License.
 */

package kafka.server

import kafka.cluster.Broker.ServerInfo
import kafka.metrics.{KafkaMetricsGroup, LinuxIoMetricsCollector}
import kafka.migration.MigrationPropagator
import kafka.network.{DataPlaneAcceptor, SocketServer}
import kafka.raft.KafkaRaftManager
import kafka.security.CredentialProvider
import kafka.server.KafkaConfig.{AlterConfigPolicyClassNameProp, CreateTopicPolicyClassNameProp}
import kafka.server.KafkaRaftServer.BrokerRole
import kafka.server.QuotaFactory.QuotaManagers
import kafka.utils.{CoreUtils, Logging}
import kafka.zk.{KafkaZkClient, ZkMigrationClient}
import org.apache.kafka.common.config.ConfigException
import org.apache.kafka.common.message.ApiMessageType.ListenerType
import org.apache.kafka.common.security.scram.internals.ScramMechanism
import org.apache.kafka.common.security.token.delegation.internals.DelegationTokenCache
import org.apache.kafka.common.utils.LogContext
import org.apache.kafka.common.{ClusterResource, Endpoint}
import org.apache.kafka.controller.{Controller, QuorumController, QuorumFeatures}
import org.apache.kafka.metadata.KafkaConfigSchema
import org.apache.kafka.metadata.authorizer.ClusterMetadataAuthorizer
import org.apache.kafka.metadata.bootstrap.BootstrapMetadata
import org.apache.kafka.metadata.migration.{KRaftMigrationDriver, LegacyPropagator}
import org.apache.kafka.raft.RaftConfig
import org.apache.kafka.server.authorizer.Authorizer
import org.apache.kafka.server.common.ApiMessageAndVersion
import org.apache.kafka.server.metrics.KafkaYammerMetrics
import org.apache.kafka.server.policy.{AlterConfigPolicy, CreateTopicPolicy}

import java.util.OptionalLong
import java.util.concurrent.locks.ReentrantLock
import java.util.concurrent.{CompletableFuture, TimeUnit}
import scala.compat.java8.OptionConverters._
import scala.jdk.CollectionConverters._


case class ControllerMigrationSupport(
  zkClient: KafkaZkClient,
  migrationDriver: KRaftMigrationDriver,
  brokersRpcClient: LegacyPropagator
) {
  def shutdown(logging: Logging): Unit = {
    if (migrationDriver != null) {
      CoreUtils.swallow(migrationDriver.close(), logging)
    }
    if (zkClient != null) {
      CoreUtils.swallow(zkClient.close(), logging)
    }
    if (brokersRpcClient != null) {
      CoreUtils.swallow(brokersRpcClient.shutdown(), logging)
    }
  }
}

/**
 * A Kafka controller that runs in KRaft (Kafka Raft) mode.
 */
class ControllerServer(
  val sharedServer: SharedServer,
  val configSchema: KafkaConfigSchema,
  val bootstrapMetadata: BootstrapMetadata,
) extends Logging with KafkaMetricsGroup {

  import kafka.server.Server._

  val config = sharedServer.controllerConfig
  val time = sharedServer.time
  def metrics = sharedServer.metrics
  val threadNamePrefix = sharedServer.threadNamePrefix.getOrElse("")
  def raftManager: KafkaRaftManager[ApiMessageAndVersion] = sharedServer.raftManager

  val lock = new ReentrantLock()
  val awaitShutdownCond = lock.newCondition()
  var status: ProcessStatus = SHUTDOWN

  var linuxIoMetricsCollector: LinuxIoMetricsCollector = _
  @volatile var authorizer: Option[Authorizer] = None
  var tokenCache: DelegationTokenCache = _
  var credentialProvider: CredentialProvider = _
  var socketServer: SocketServer = _
  val socketServerFirstBoundPortFuture = new CompletableFuture[Integer]()
  var createTopicPolicy: Option[CreateTopicPolicy] = None
  var alterConfigPolicy: Option[AlterConfigPolicy] = None
  var controller: Controller = _
  var quotaManagers: QuotaManagers = _
  var controllerApis: ControllerApis = _
  var controllerApisHandlerPool: KafkaRequestHandlerPool = _
  var migrationSupport: Option[ControllerMigrationSupport] = None

  private def maybeChangeStatus(from: ProcessStatus, to: ProcessStatus): Boolean = {
    lock.lock()
    try {
      if (status != from) return false
      status = to
      if (to == SHUTDOWN) awaitShutdownCond.signalAll()
    } finally {
      lock.unlock()
    }
    true
  }

  private def doRemoteKraftSetup(): Unit = {
    // Explicitly configure metric reporters on this remote controller.
    // We do not yet support dynamic reconfiguration on remote controllers in general;
    // remove this once that is implemented.
    new DynamicMetricReporterState(config.nodeId, config, metrics, clusterId)
  }

  def clusterId: String = sharedServer.metaProps.clusterId

  def startup(): Unit = {
    if (!maybeChangeStatus(SHUTDOWN, STARTING)) return
    try {
      info("Starting controller")
      config.dynamicConfig.initialize(zkClientOpt = None)

      maybeChangeStatus(STARTING, STARTED)
      this.logIdent = new LogContext(s"[ControllerServer id=${config.nodeId}] ").logPrefix()

      newGauge("ClusterId", () => clusterId)
      newGauge("yammer-metrics-count", () =>  KafkaYammerMetrics.defaultRegistry.allMetrics.size)

      linuxIoMetricsCollector = new LinuxIoMetricsCollector("/proc", time, logger.underlying)
      if (linuxIoMetricsCollector.usable()) {
        newGauge("linux-disk-read-bytes", () => linuxIoMetricsCollector.readBytes())
        newGauge("linux-disk-write-bytes", () => linuxIoMetricsCollector.writeBytes())
      }

      val javaListeners = config.controllerListeners.map(_.toJava).asJava
      authorizer = config.createNewAuthorizer()
      authorizer.foreach(_.configure(config.originals))

      val authorizerFutures: Map[Endpoint, CompletableFuture[Void]] = authorizer match {
        case Some(authZ) =>
          // It would be nice to remove some of the broker-specific assumptions from
          // AuthorizerServerInfo, such as the assumption that there is an inter-broker
          // listener, or that ID is named brokerId.
          val controllerAuthorizerInfo = ServerInfo(
            new ClusterResource(clusterId),
            config.nodeId,
            javaListeners,
            javaListeners.get(0),
            config.earlyStartListeners.map(_.value()).asJava)
          authZ.start(controllerAuthorizerInfo).asScala.map { case (ep, cs) =>
            ep -> cs.toCompletableFuture
          }.toMap
        case None =>
          javaListeners.asScala.map {
            ep => ep -> CompletableFuture.completedFuture[Void](null)
          }.toMap
      }

      val apiVersionManager = new SimpleApiVersionManager(ListenerType.CONTROLLER)

      tokenCache = new DelegationTokenCache(ScramMechanism.mechanismNames)
      credentialProvider = new CredentialProvider(ScramMechanism.mechanismNames, tokenCache)
      socketServer = new SocketServer(config,
        metrics,
        time,
        credentialProvider,
        apiVersionManager)

      if (config.controllerListeners.nonEmpty) {
        socketServerFirstBoundPortFuture.complete(socketServer.boundPort(
          config.controllerListeners.head.listenerName))
      } else {
        throw new ConfigException("No controller.listener.names defined for controller")
      }

      sharedServer.startForController()

      createTopicPolicy = Option(config.
        getConfiguredInstance(CreateTopicPolicyClassNameProp, classOf[CreateTopicPolicy]))
      alterConfigPolicy = Option(config.
        getConfiguredInstance(AlterConfigPolicyClassNameProp, classOf[AlterConfigPolicy]))

      val controllerNodes = RaftConfig.voterConnectionsToNodes(sharedServer.controllerQuorumVotersFuture.get())
      val quorumFeatures = QuorumFeatures.create(config.nodeId,
        sharedServer.raftManager.apiVersions,
        QuorumFeatures.defaultFeatureMap(),
        controllerNodes)

      val controllerBuilder = {
        val leaderImbalanceCheckIntervalNs = if (config.autoLeaderRebalanceEnable) {
          OptionalLong.of(TimeUnit.NANOSECONDS.convert(config.leaderImbalanceCheckIntervalSeconds, TimeUnit.SECONDS))
        } else {
          OptionalLong.empty()
        }

        val maxIdleIntervalNs = config.metadataMaxIdleIntervalNs.fold(OptionalLong.empty)(OptionalLong.of)

        new QuorumController.Builder(config.nodeId, sharedServer.metaProps.clusterId).
          setTime(time).
          setThreadNamePrefix(threadNamePrefix).
          setConfigSchema(configSchema).
          setRaftClient(raftManager.client).
          setQuorumFeatures(quorumFeatures).
          setDefaultReplicationFactor(config.defaultReplicationFactor.toShort).
          setDefaultNumPartitions(config.numPartitions.intValue()).
          setSessionTimeoutNs(TimeUnit.NANOSECONDS.convert(config.brokerSessionTimeoutMs.longValue(),
            TimeUnit.MILLISECONDS)).
          setLeaderImbalanceCheckIntervalNs(leaderImbalanceCheckIntervalNs).
          setMaxIdleIntervalNs(maxIdleIntervalNs).
          setMetrics(sharedServer.controllerMetrics).
          setCreateTopicPolicy(createTopicPolicy.asJava).
          setAlterConfigPolicy(alterConfigPolicy.asJava).
          setConfigurationValidator(new ControllerConfigurationValidator()).
          setStaticConfig(config.originals).
          setBootstrapMetadata(bootstrapMetadata).
          setFatalFaultHandler(sharedServer.quorumControllerFaultHandler).
          setZkMigrationEnabled(config.migrationEnabled)
      }
      authorizer match {
        case Some(a: ClusterMetadataAuthorizer) => controllerBuilder.setAuthorizer(a)
        case _ => // nothing to do
      }
      controller = controllerBuilder.build()

      // Perform any setup that is done only when this node is a controller-only node.
      if (!config.processRoles.contains(BrokerRole)) {
        doRemoteKraftSetup()
      }

      if (config.migrationEnabled) {
        val zkClient = KafkaZkClient.createZkClient("KRaft Migration", time, config, KafkaServer.zkClientConfigFromKafkaConfig(config))
        val migrationClient = new ZkMigrationClient(zkClient)
<<<<<<< HEAD
        val rpcClient: LegacyPropagator = new MigrationPropagator(config.nodeId, config)
=======
        val propagator: LegacyPropagator = new MigrationPropagator(config.nodeId, config)
>>>>>>> 960aed57
        val migrationDriver = new KRaftMigrationDriver(
          config.nodeId,
          controller.asInstanceOf[QuorumController].zkRecordConsumer(),
          migrationClient,
          propagator,
          publisher => sharedServer.loader.installPublishers(java.util.Collections.singletonList(publisher)),
          sharedServer.faultHandlerFactory.build(
            "zk migration",
            fatal = false,
            () => {}
          )
        )
        migrationDriver.start()
        migrationSupport = Some(ControllerMigrationSupport(zkClient, migrationDriver, propagator))
      }

      quotaManagers = QuotaFactory.instantiate(config,
        metrics,
        time,
        threadNamePrefix)
      controllerApis = new ControllerApis(socketServer.dataPlaneRequestChannel,
        authorizer,
        quotaManagers,
        time,
        controller,
        raftManager,
        config,
        sharedServer.metaProps,
        controllerNodes.asScala.toSeq,
        apiVersionManager)
      controllerApisHandlerPool = new KafkaRequestHandlerPool(config.nodeId,
        socketServer.dataPlaneRequestChannel,
        controllerApis,
        time,
        config.numIoThreads,
        s"${DataPlaneAcceptor.MetricPrefix}RequestHandlerAvgIdlePercent",
        DataPlaneAcceptor.ThreadPrefix)

      /**
       * Enable the controller endpoint(s). If we are using an authorizer which stores
       * ACLs in the metadata log, such as StandardAuthorizer, we will be able to start
       * accepting requests from principals included super.users right after this point,
       * but we will not be able to process requests from non-superusers until the
       * QuorumController declares that we have caught up to the high water mark of the
       * metadata log. See @link{QuorumController#maybeCompleteAuthorizerInitialLoad}
       * and KIP-801 for details.
       */
      socketServer.enableRequestProcessing(authorizerFutures)
    } catch {
      case e: Throwable =>
        maybeChangeStatus(STARTING, STARTED)
        fatal("Fatal error during controller startup. Prepare to shutdown", e)
        shutdown()
        throw e
    }
  }

  def shutdown(): Unit = {
    if (!maybeChangeStatus(STARTED, SHUTTING_DOWN)) return
    try {
      info("shutting down")
      // Ensure that we're not the Raft leader prior to shutting down our socket server, for a
      // smoother transition.
      sharedServer.ensureNotRaftLeader()
      if (socketServer != null)
        CoreUtils.swallow(socketServer.stopProcessingRequests(), this)
      migrationSupport.foreach(_.shutdown(this))
      if (controller != null)
        controller.beginShutdown()
      if (socketServer != null)
        CoreUtils.swallow(socketServer.shutdown(), this)
      if (controllerApisHandlerPool != null)
        CoreUtils.swallow(controllerApisHandlerPool.shutdown(), this)
      if (controllerApis != null)
        CoreUtils.swallow(controllerApis.close(), this)
      if (quotaManagers != null)
        CoreUtils.swallow(quotaManagers.shutdown(), this)
      if (controller != null)
        controller.close()
      CoreUtils.swallow(authorizer.foreach(_.close()), this)
      createTopicPolicy.foreach(policy => CoreUtils.swallow(policy.close(), this))
      alterConfigPolicy.foreach(policy => CoreUtils.swallow(policy.close(), this))
      socketServerFirstBoundPortFuture.completeExceptionally(new RuntimeException("shutting down"))
      CoreUtils.swallow(config.dynamicConfig.clear(), this)
      sharedServer.stopForController()
    } catch {
      case e: Throwable =>
        fatal("Fatal error during controller shutdown.", e)
        throw e
    } finally {
      maybeChangeStatus(SHUTTING_DOWN, SHUTDOWN)
    }
  }

  def awaitShutdown(): Unit = {
    lock.lock()
    try {
      while (true) {
        if (status == SHUTDOWN) return
        awaitShutdownCond.awaitUninterruptibly()
      }
    } finally {
      lock.unlock()
    }
  }
}<|MERGE_RESOLUTION|>--- conflicted
+++ resolved
@@ -242,11 +242,7 @@
       if (config.migrationEnabled) {
         val zkClient = KafkaZkClient.createZkClient("KRaft Migration", time, config, KafkaServer.zkClientConfigFromKafkaConfig(config))
         val migrationClient = new ZkMigrationClient(zkClient)
-<<<<<<< HEAD
-        val rpcClient: LegacyPropagator = new MigrationPropagator(config.nodeId, config)
-=======
         val propagator: LegacyPropagator = new MigrationPropagator(config.nodeId, config)
->>>>>>> 960aed57
         val migrationDriver = new KRaftMigrationDriver(
           config.nodeId,
           controller.asInstanceOf[QuorumController].zkRecordConsumer(),
