--- conflicted
+++ resolved
@@ -57,23 +57,6 @@
 import scala.jdk.CollectionConverters._
 
 
-<<<<<<< HEAD
-=======
-case class ControllerMigrationSupport(
-  zkClient: KafkaZkClient,
-  migrationDriver: KRaftMigrationDriver,
-  brokersRpcClient: LegacyPropagator
-) {
-  def shutdown(logging: Logging): Unit = {
-    Utils.closeQuietly(zkClient, "zk client")
-    if (brokersRpcClient != null) {
-      CoreUtils.swallow(brokersRpcClient.shutdown(), logging)
-    }
-    Utils.closeQuietly(migrationDriver, "migration driver")
-  }
-}
-
->>>>>>> d173842d
 /**
  * A Kafka controller that runs in KRaft (Kafka Raft) mode.
  */
