/**
 * Licensed to the Apache Software Foundation (ASF) under one or more
 * contributor license agreements.  See the NOTICE file distributed with
 * this work for additional information regarding copyright ownership.
 * The ASF licenses this file to You under the Apache License, Version 2.0
 * (the "License"); you may not use this file except in compliance with
 * the License.  You may obtain a copy of the License at
 *
 *    http://www.apache.org/licenses/LICENSE-2.0
 *
 * Unless required by applicable law or agreed to in writing, software
 * distributed under the License is distributed on an "AS IS" BASIS,
 * WITHOUT WARRANTIES OR CONDITIONS OF ANY KIND, either express or implied.
 * See the License for the specific language governing permissions and
 * limitations under the License.
 */

package kafka.server

import kafka.cluster.EndPoint
import kafka.coordinator.group.{CoordinatorLoaderImpl, CoordinatorPartitionWriter, GroupCoordinatorAdapter}
import kafka.coordinator.transaction.{ProducerIdManager, TransactionCoordinator}
import kafka.log.LogManager
import kafka.log.remote.RemoteLogManager
import kafka.network.{DataPlaneAcceptor, SocketServer}
import kafka.raft.KafkaRaftManager
import kafka.server.metadata.{AclPublisher, BrokerMetadataPublisher, ClientQuotaMetadataManager, DelegationTokenPublisher, DynamicClientQuotaPublisher, DynamicConfigPublisher, KRaftMetadataCache, ScramPublisher}
import kafka.server.share.SharePartitionManager
import kafka.utils.CoreUtils
import org.apache.kafka.common.config.ConfigException
import org.apache.kafka.common.message.ApiMessageType.ListenerType
import org.apache.kafka.common.metrics.Metrics
import org.apache.kafka.common.network.ListenerName
import org.apache.kafka.common.security.scram.internals.ScramMechanism
import org.apache.kafka.common.security.token.delegation.internals.DelegationTokenCache
import org.apache.kafka.common.utils.{LogContext, Time, Utils}
import org.apache.kafka.common.{ClusterResource, TopicPartition, Uuid}
import org.apache.kafka.coordinator.common.runtime.CoordinatorRecord
import org.apache.kafka.coordinator.group.metrics.{GroupCoordinatorMetrics, GroupCoordinatorRuntimeMetrics}
import org.apache.kafka.coordinator.group.{GroupConfigManager, GroupCoordinator, GroupCoordinatorRecordSerde, GroupCoordinatorService}
import org.apache.kafka.coordinator.share.metrics.{ShareCoordinatorMetrics, ShareCoordinatorRuntimeMetrics}
import org.apache.kafka.coordinator.share.{ShareCoordinator, ShareCoordinatorRecordSerde, ShareCoordinatorService}
import org.apache.kafka.image.publisher.{BrokerRegistrationTracker, MetadataPublisher}
import org.apache.kafka.metadata.{BrokerState, ListenerInfo}
import org.apache.kafka.security.CredentialProvider
import org.apache.kafka.server.{AssignmentsManager, ClientMetricsManager, NodeToControllerChannelManager}
import org.apache.kafka.server.authorizer.Authorizer
import org.apache.kafka.server.common.{ApiMessageAndVersion, DirectoryEventHandler, TopicIdPartition}
import org.apache.kafka.server.config.ConfigType
import org.apache.kafka.server.share.persister.{NoOpShareStatePersister, Persister}
import org.apache.kafka.server.log.remote.storage.RemoteLogManagerConfig
import org.apache.kafka.server.metrics.{ClientMetricsReceiverPlugin, KafkaYammerMetrics}
import org.apache.kafka.server.network.{EndpointReadyFutures, KafkaAuthorizerServerInfo}
import org.apache.kafka.server.share.session.ShareSessionCache
import org.apache.kafka.server.util.timer.{SystemTimer, SystemTimerReaper}
import org.apache.kafka.server.util.{Deadline, FutureUtils, KafkaScheduler}
import org.apache.kafka.storage.internals.log.LogDirFailureChannel
import org.apache.kafka.storage.log.metrics.BrokerTopicStats

import java.time.Duration
import java.util
import java.util.Optional
import java.util.concurrent.atomic.AtomicBoolean
import java.util.concurrent.locks.{Condition, ReentrantLock}
import java.util.concurrent.{CompletableFuture, ExecutionException, TimeUnit, TimeoutException}
import scala.collection.Map
import scala.compat.java8.OptionConverters.RichOptionForJava8
import scala.jdk.CollectionConverters._


/**
 * A Kafka broker that runs in KRaft (Kafka Raft) mode.
 */
class BrokerServer(
  val sharedServer: SharedServer
) extends KafkaBroker {
  val config: KafkaConfig = sharedServer.brokerConfig
  val time: Time = sharedServer.time
  def metrics: Metrics = sharedServer.metrics

  // Get raftManager from SharedServer. It will be initialized during startup.
  def raftManager: KafkaRaftManager[ApiMessageAndVersion] = sharedServer.raftManager

  override def brokerState: BrokerState = Option(lifecycleManager).
    flatMap(m => Some(m.state)).getOrElse(BrokerState.NOT_RUNNING)

  import kafka.server.Server._

  private val logContext: LogContext = new LogContext(s"[BrokerServer id=${config.nodeId}] ")

  this.logIdent = logContext.logPrefix

  @volatile var lifecycleManager: BrokerLifecycleManager = _

  private var assignmentsManager: AssignmentsManager = _

  private val isShuttingDown = new AtomicBoolean(false)

  val lock: ReentrantLock = new ReentrantLock()
  val awaitShutdownCond: Condition = lock.newCondition()
  var status: ProcessStatus = SHUTDOWN

  @volatile var dataPlaneRequestProcessor: KafkaApis = _

  var authorizer: Option[Authorizer] = None
  @volatile var socketServer: SocketServer = _
  var dataPlaneRequestHandlerPool: KafkaRequestHandlerPool = _

  var logDirFailureChannel: LogDirFailureChannel = _
  var logManager: LogManager = _
  var remoteLogManagerOpt: Option[RemoteLogManager] = None

  var tokenManager: DelegationTokenManager = _

  var dynamicConfigHandlers: Map[String, ConfigHandler] = _

  @volatile private[this] var _replicaManager: ReplicaManager = _

  var credentialProvider: CredentialProvider = _
  var tokenCache: DelegationTokenCache = _

  @volatile var groupCoordinator: GroupCoordinator = _

  var groupConfigManager: GroupConfigManager = _

  var transactionCoordinator: TransactionCoordinator = _

  var shareCoordinator: Option[ShareCoordinator] = _

  var clientToControllerChannelManager: NodeToControllerChannelManager = _

  var forwardingManager: ForwardingManager = _

  var alterPartitionManager: AlterPartitionManager = _

  var autoTopicCreationManager: AutoTopicCreationManager = _

  var kafkaScheduler: KafkaScheduler = _

  @volatile var metadataCache: KRaftMetadataCache = _

  var quotaManagers: QuotaFactory.QuotaManagers = _

  var clientQuotaMetadataManager: ClientQuotaMetadataManager = _

  @volatile var brokerTopicStats: BrokerTopicStats = _

  val clusterId: String = sharedServer.metaPropsEnsemble.clusterId().get()

  var brokerMetadataPublisher: BrokerMetadataPublisher = _

  var brokerRegistrationTracker: BrokerRegistrationTracker = _

  val brokerFeatures: BrokerFeatures = BrokerFeatures.createDefault(config.unstableFeatureVersionsEnabled)

  def kafkaYammerMetrics: KafkaYammerMetrics = KafkaYammerMetrics.INSTANCE

  val metadataPublishers: util.List[MetadataPublisher] = new util.ArrayList[MetadataPublisher]()

  var clientMetricsManager: ClientMetricsManager = _

  var sharePartitionManager: SharePartitionManager = _

  var persister: Persister = _

  private def maybeChangeStatus(from: ProcessStatus, to: ProcessStatus): Boolean = {
    lock.lock()
    try {
      if (status != from) return false
      info(s"Transition from $status to $to")

      status = to
      if (to == SHUTTING_DOWN) {
        isShuttingDown.set(true)
      } else if (to == SHUTDOWN) {
        isShuttingDown.set(false)
        awaitShutdownCond.signalAll()
      }
    } finally {
      lock.unlock()
    }
    true
  }

  def replicaManager: ReplicaManager = _replicaManager

  override def startup(): Unit = {
    if (!maybeChangeStatus(SHUTDOWN, STARTING)) return
    val startupDeadline = Deadline.fromDelay(time, config.serverMaxStartupTimeMs, TimeUnit.MILLISECONDS)
    try {
      sharedServer.startForBroker()

      info("Starting broker")

      val clientMetricsReceiverPlugin = new ClientMetricsReceiverPlugin()
      config.dynamicConfig.initialize(zkClientOpt = None, Some(clientMetricsReceiverPlugin))

      /* start scheduler */
      kafkaScheduler = new KafkaScheduler(config.backgroundThreads)
      kafkaScheduler.startup()

      /* register broker metrics */
      brokerTopicStats = new BrokerTopicStats(config.remoteLogManagerConfig.isRemoteStorageSystemEnabled())

      quotaManagers = QuotaFactory.instantiate(config, metrics, time, s"broker-${config.nodeId}-")

      logDirFailureChannel = new LogDirFailureChannel(config.logDirs.size)

      metadataCache = MetadataCache.kRaftMetadataCache(config.nodeId, () => raftManager.client.kraftVersion())

      // Create log manager, but don't start it because we need to delay any potential unclean shutdown log recovery
      // until we catch up on the metadata log and have up-to-date topic and broker configs.
      logManager = LogManager(config,
        sharedServer.metaPropsEnsemble.errorLogDirs().asScala.toSeq,
        metadataCache,
        kafkaScheduler,
        time,
        brokerTopicStats,
        logDirFailureChannel,
        keepPartitionMetadataFile = true)

      remoteLogManagerOpt = createRemoteLogManager()

      lifecycleManager = new BrokerLifecycleManager(config,
        time,
        s"broker-${config.nodeId}-",
        isZkBroker = false,
        logDirs = logManager.directoryIdsSet,
        () => new Thread(() => shutdown(), "kafka-shutdown-thread").start())

      // Enable delegation token cache for all SCRAM mechanisms to simplify dynamic update.
      // This keeps the cache up-to-date if new SCRAM mechanisms are enabled dynamically.
      tokenCache = new DelegationTokenCache(ScramMechanism.mechanismNames)
      credentialProvider = new CredentialProvider(ScramMechanism.mechanismNames, tokenCache)

      FutureUtils.waitWithLogging(logger.underlying, logIdent,
        "controller quorum voters future",
        sharedServer.controllerQuorumVotersFuture,
        startupDeadline, time)
      val controllerNodeProvider = RaftControllerNodeProvider(raftManager, config)

      clientToControllerChannelManager = new NodeToControllerChannelManagerImpl(
        controllerNodeProvider,
        time,
        metrics,
        config,
        channelName = "forwarding",
        s"broker-${config.nodeId}-",
        retryTimeoutMs = 60000
      )
      clientToControllerChannelManager.start()
      forwardingManager = new ForwardingManagerImpl(clientToControllerChannelManager, metrics)
      clientMetricsManager = new ClientMetricsManager(clientMetricsReceiverPlugin, config.clientTelemetryMaxBytes, time, metrics)

      val apiVersionManager = ApiVersionManager(
        ListenerType.BROKER,
        config,
        Some(forwardingManager),
        brokerFeatures,
        metadataCache,
        Some(clientMetricsManager)
      )

      // Create and start the socket server acceptor threads so that the bound port is known.
      // Delay starting processors until the end of the initialization sequence to ensure
      // that credentials have been loaded before processing authentications.
      socketServer = new SocketServer(config, metrics, time, credentialProvider, apiVersionManager)

      clientQuotaMetadataManager = new ClientQuotaMetadataManager(quotaManagers, socketServer.connectionQuotas)

      val listenerInfo = ListenerInfo.create(Optional.of(config.interBrokerListenerName.value()),
          config.effectiveAdvertisedBrokerListeners.map(_.toJava).asJava).
            withWildcardHostnamesResolved().
            withEphemeralPortsCorrected(name => socketServer.boundPort(new ListenerName(name)))

      alterPartitionManager = AlterPartitionManager(
        config,
        metadataCache,
        scheduler = kafkaScheduler,
        controllerNodeProvider,
        time = time,
        metrics,
        s"broker-${config.nodeId}-",
        brokerEpochSupplier = () => lifecycleManager.brokerEpoch
      )
      alterPartitionManager.start()

      val addPartitionsLogContext = new LogContext(s"[AddPartitionsToTxnManager broker=${config.brokerId}]")
      val addPartitionsToTxnNetworkClient = NetworkUtils.buildNetworkClient("AddPartitionsManager", config, metrics, time, addPartitionsLogContext)
      val addPartitionsToTxnManager = new AddPartitionsToTxnManager(
        config,
        addPartitionsToTxnNetworkClient,
        metadataCache,
        // The transaction coordinator is not created at this point so we must
        // use a lambda here.
        transactionalId => transactionCoordinator.partitionFor(transactionalId),
        time
      )

      val assignmentsChannelManager = new NodeToControllerChannelManagerImpl(
        controllerNodeProvider,
        time,
        metrics,
        config,
        "directory-assignments",
        s"broker-${config.nodeId}-",
        retryTimeoutMs = 60000
      )
      assignmentsManager = new AssignmentsManager(
        time,
        assignmentsChannelManager,
        config.brokerId,
        () => metadataCache.getImage(),
        (directoryId: Uuid) => logManager.directoryPath(directoryId).
          getOrElse("[unknown directory path]")
      )
      val directoryEventHandler = new DirectoryEventHandler {
        override def handleAssignment(partition: TopicIdPartition, directoryId: Uuid, reason: String, callback: Runnable): Unit =
          assignmentsManager.onAssignment(partition, directoryId, reason, callback)

        override def handleFailure(directoryId: Uuid): Unit =
          lifecycleManager.propagateDirectoryFailure(directoryId, config.logDirFailureTimeoutMs)
      }

      /**
       * TODO: move this action queue to handle thread so we can simplify concurrency handling
       */
      val defaultActionQueue = new DelayedActionQueue

      this._replicaManager = new ReplicaManager(
        config = config,
        metrics = metrics,
        time = time,
        scheduler = kafkaScheduler,
        logManager = logManager,
        remoteLogManager = remoteLogManagerOpt,
        quotaManagers = quotaManagers,
        metadataCache = metadataCache,
        logDirFailureChannel = logDirFailureChannel,
        alterPartitionManager = alterPartitionManager,
        brokerTopicStats = brokerTopicStats,
        isShuttingDown = isShuttingDown,
        zkClient = None,
        threadNamePrefix = None, // The ReplicaManager only runs on the broker, and already includes the ID in thread names.
        delayedRemoteFetchPurgatoryParam = None,
        brokerEpochSupplier = () => lifecycleManager.brokerEpoch,
        addPartitionsToTxnManager = Some(addPartitionsToTxnManager),
        directoryEventHandler = directoryEventHandler,
        defaultActionQueue = defaultActionQueue
      )

      /* start token manager */
      tokenManager = new DelegationTokenManager(config, tokenCache, time)
      tokenManager.startup()

      /* initializing the groupConfigManager */
      val defaultConfigs: util.Map[String, Integer] = config.groupCoordinatorConfig.extractConsumerGroupConfigMap()
      defaultConfigs.putAll(config.shareGroupConfig.extractShareGroupConfigMap())
      groupConfigManager = new GroupConfigManager(defaultConfigs)

      shareCoordinator = createShareCoordinator()

      groupCoordinator = createGroupCoordinator()

      val producerIdManagerSupplier = () => ProducerIdManager.rpc(
        config.brokerId,
        time,
        brokerEpochSupplier = () => lifecycleManager.brokerEpoch,
        clientToControllerChannelManager
      )

      // Create transaction coordinator, but don't start it until we've started replica manager.
      // Hardcode Time.SYSTEM for now as some Streams tests fail otherwise, it would be good to fix the underlying issue
      transactionCoordinator = TransactionCoordinator(config, replicaManager,
        new KafkaScheduler(1, true, "transaction-log-manager-"),
        producerIdManagerSupplier, metrics, metadataCache, Time.SYSTEM)

      autoTopicCreationManager = new DefaultAutoTopicCreationManager(
        config, Some(clientToControllerChannelManager), None, None,
        groupCoordinator, transactionCoordinator, shareCoordinator)

      dynamicConfigHandlers = Map[String, ConfigHandler](
        ConfigType.TOPIC -> new TopicConfigHandler(replicaManager, config, quotaManagers, None),
        ConfigType.BROKER -> new BrokerConfigHandler(config, quotaManagers),
        ConfigType.CLIENT_METRICS -> new ClientMetricsConfigHandler(clientMetricsManager),
        ConfigType.GROUP -> new GroupConfigHandler(groupCoordinator))

      val featuresRemapped = BrokerFeatures.createDefaultFeatureMap(brokerFeatures).asJava

      val brokerLifecycleChannelManager = new NodeToControllerChannelManagerImpl(
        controllerNodeProvider,
        time,
        metrics,
        config,
        "heartbeat",
        s"broker-${config.nodeId}-",
        config.brokerSessionTimeoutMs / 2 // KAFKA-14392
      )
      lifecycleManager.start(
        () => sharedServer.loader.lastAppliedOffset(),
        brokerLifecycleChannelManager,
        clusterId,
        listenerInfo.toBrokerRegistrationRequest,
        featuresRemapped,
        logManager.readBrokerEpochFromCleanShutdownFiles()
      )

      // Create and initialize an authorizer if one is configured.
      authorizer = config.createNewAuthorizer()
      authorizer.foreach(_.configure(config.originals))

      // The FetchSessionCache is divided into config.numIoThreads shards, each responsible
      // for Math.max(1, shardNum * sessionIdRange) <= sessionId < (shardNum + 1) * sessionIdRange
      val sessionIdRange = Int.MaxValue / NumFetchSessionCacheShards
      val fetchSessionCacheShards = (0 until NumFetchSessionCacheShards)
        .map(shardNum => new FetchSessionCacheShard(
          config.maxIncrementalFetchSessionCacheSlots / NumFetchSessionCacheShards,
          KafkaServer.MIN_INCREMENTAL_FETCH_SESSION_EVICTION_MS,
          sessionIdRange,
          shardNum
        ))
      val fetchManager = new FetchManager(Time.SYSTEM, new FetchSessionCache(fetchSessionCacheShards))

      val shareFetchSessionCache : ShareSessionCache = new ShareSessionCache(
        config.shareGroupConfig.shareGroupMaxGroups * config.groupCoordinatorConfig.shareGroupMaxSize,
        KafkaServer.MIN_INCREMENTAL_FETCH_SESSION_EVICTION_MS)

      persister = NoOpShareStatePersister.getInstance()

      sharePartitionManager = new SharePartitionManager(
        replicaManager,
        time,
        shareFetchSessionCache,
        config.shareGroupConfig.shareGroupRecordLockDurationMs,
        config.shareGroupConfig.shareGroupDeliveryCountLimit,
        config.shareGroupConfig.shareGroupPartitionMaxRecordLocks,
        config.shareGroupConfig.shareFetchPurgatoryPurgeIntervalRequests,
        persister,
<<<<<<< HEAD
        new Metrics(),
        groupConfigManager
=======
        defaultActionQueue,
        new Metrics()
>>>>>>> c11a38f9
      )

      // Create the request processor objects.
      val raftSupport = RaftSupport(forwardingManager, metadataCache)
      dataPlaneRequestProcessor = new KafkaApis(
        requestChannel = socketServer.dataPlaneRequestChannel,
        metadataSupport = raftSupport,
        replicaManager = replicaManager,
        groupCoordinator = groupCoordinator,
        txnCoordinator = transactionCoordinator,
        shareCoordinator = shareCoordinator,
        autoTopicCreationManager = autoTopicCreationManager,
        brokerId = config.nodeId,
        config = config,
        configRepository = metadataCache,
        metadataCache = metadataCache,
        metrics = metrics,
        authorizer = authorizer,
        quotas = quotaManagers,
        fetchManager = fetchManager,
        sharePartitionManager = Some(sharePartitionManager),
        brokerTopicStats = brokerTopicStats,
        clusterId = clusterId,
        time = time,
        tokenManager = tokenManager,
        apiVersionManager = apiVersionManager,
        clientMetricsManager = Some(clientMetricsManager))

      dataPlaneRequestHandlerPool = new KafkaRequestHandlerPool(config.nodeId,
        socketServer.dataPlaneRequestChannel, dataPlaneRequestProcessor, time,
        config.numIoThreads, s"${DataPlaneAcceptor.MetricPrefix}RequestHandlerAvgIdlePercent",
        DataPlaneAcceptor.ThreadPrefix)

      // Start RemoteLogManager before initializing broker metadata publishers.
      remoteLogManagerOpt.foreach { rlm =>
        val listenerName = config.remoteLogManagerConfig.remoteLogMetadataManagerListenerName()
        if (listenerName != null) {
          val endpoint = listenerInfo.listeners().values().stream
            .filter(e =>
              e.listenerName().isPresent &&
                ListenerName.normalised(e.listenerName().get()).equals(ListenerName.normalised(listenerName))
            )
            .findFirst()
            .orElseThrow(() => new ConfigException(RemoteLogManagerConfig.REMOTE_LOG_METADATA_MANAGER_LISTENER_NAME_PROP,
              listenerName, "Should be set as a listener name within valid broker listener name list: " + listenerInfo.listeners().values()))
          rlm.onEndPointCreated(EndPoint.fromJava(endpoint))
        }
        rlm.startup()
      }

      metadataPublishers.add(new MetadataVersionConfigValidator(config, sharedServer.metadataPublishingFaultHandler))
      brokerMetadataPublisher = new BrokerMetadataPublisher(config,
        metadataCache,
        logManager,
        replicaManager,
        groupCoordinator,
        transactionCoordinator,
        shareCoordinator,
        new DynamicConfigPublisher(
          config,
          sharedServer.metadataPublishingFaultHandler,
          dynamicConfigHandlers.toMap,
        "broker"),
        new DynamicClientQuotaPublisher(
          config,
          sharedServer.metadataPublishingFaultHandler,
          "broker",
          clientQuotaMetadataManager),
        new ScramPublisher(
          config,
          sharedServer.metadataPublishingFaultHandler,
          "broker",
          credentialProvider),
        new DelegationTokenPublisher(
          config,
          sharedServer.metadataPublishingFaultHandler,
          "broker",
          tokenManager),
        new AclPublisher(
          config.nodeId,
          sharedServer.metadataPublishingFaultHandler,
          "broker",
          authorizer
        ),
        sharedServer.initialBrokerMetadataLoadFaultHandler,
        sharedServer.metadataPublishingFaultHandler
      )
      // If the BrokerLifecycleManager's initial catch-up future fails, it means we timed out
      // or are shutting down before we could catch up. Therefore, also fail the firstPublishFuture.
      lifecycleManager.initialCatchUpFuture.whenComplete((_, e) => {
        if (e != null) brokerMetadataPublisher.firstPublishFuture.completeExceptionally(e)
      })
      metadataPublishers.add(brokerMetadataPublisher)
      brokerRegistrationTracker = new BrokerRegistrationTracker(config.brokerId,
        () => lifecycleManager.resendBrokerRegistrationUnlessZkMode())
      metadataPublishers.add(brokerRegistrationTracker)


      // Register parts of the broker that can be reconfigured via dynamic configs.  This needs to
      // be done before we publish the dynamic configs, so that we don't miss anything.
      config.dynamicConfig.addReconfigurables(this)

      // Install all the metadata publishers.
      FutureUtils.waitWithLogging(logger.underlying, logIdent,
        "the broker metadata publishers to be installed",
        sharedServer.loader.installPublishers(metadataPublishers), startupDeadline, time)

      // Wait for this broker to contact the quorum, and for the active controller to acknowledge
      // us as caught up. It will do this by returning a heartbeat response with isCaughtUp set to
      // true. The BrokerLifecycleManager tracks this.
      FutureUtils.waitWithLogging(logger.underlying, logIdent,
        "the controller to acknowledge that we are caught up",
        lifecycleManager.initialCatchUpFuture, startupDeadline, time)

      // Wait for the first metadata update to be published. Metadata updates are not published
      // until we read at least up to the high water mark of the cluster metadata partition.
      // Usually, we publish the initial metadata before lifecycleManager.initialCatchUpFuture
      // is completed, so this check is not necessary. But this is a simple check to make
      // completely sure.
      FutureUtils.waitWithLogging(logger.underlying, logIdent,
        "the initial broker metadata update to be published",
        brokerMetadataPublisher.firstPublishFuture , startupDeadline, time)

      // Now that we have loaded some metadata, we can log a reasonably up-to-date broker
      // configuration.  Keep in mind that KafkaConfig.originals is a mutable field that gets set
      // by the dynamic configuration publisher. Ironically, KafkaConfig.originals does not
      // contain the original configuration values.
      new KafkaConfig(config.originals(), true)

      // We're now ready to unfence the broker. This also allows this broker to transition
      // from RECOVERY state to RUNNING state, once the controller unfences the broker.
      FutureUtils.waitWithLogging(logger.underlying, logIdent,
        "the broker to be unfenced",
        lifecycleManager.setReadyToUnfence(), startupDeadline, time)

      // Enable inbound TCP connections. Each endpoint will be started only once its matching
      // authorizer future is completed.
      val endpointReadyFutures = {
        val builder = new EndpointReadyFutures.Builder()
        builder.build(authorizer.asJava,
          new KafkaAuthorizerServerInfo(
            new ClusterResource(clusterId),
            config.nodeId,
            listenerInfo.listeners().values(),
            listenerInfo.firstListener(),
            config.earlyStartListeners.map(_.value()).asJava))
      }
      val authorizerFutures = endpointReadyFutures.futures().asScala.toMap
      val enableRequestProcessingFuture = socketServer.enableRequestProcessing(authorizerFutures)

      // Block here until all the authorizer futures are complete.
      FutureUtils.waitWithLogging(logger.underlying, logIdent,
        "all of the authorizer futures to be completed",
        CompletableFuture.allOf(authorizerFutures.values.toSeq: _*), startupDeadline, time)

      // Wait for all the SocketServer ports to be open, and the Acceptors to be started.
      FutureUtils.waitWithLogging(logger.underlying, logIdent,
        "all of the SocketServer Acceptors to be started",
        enableRequestProcessingFuture, startupDeadline, time)

      maybeChangeStatus(STARTING, STARTED)
    } catch {
      case e: Throwable =>
        maybeChangeStatus(STARTING, STARTED)
        fatal("Fatal error during broker startup. Prepare to shutdown", e)
        shutdown()
        throw if (e.isInstanceOf[ExecutionException]) e.getCause else e
    }
  }

  private def createGroupCoordinator(): GroupCoordinator = {
    // Create group coordinator, but don't start it until we've started replica manager.
    // Hardcode Time.SYSTEM for now as some Streams tests fail otherwise, it would be good
    // to fix the underlying issue.
    if (config.isNewGroupCoordinatorEnabled) {
      val time = Time.SYSTEM
      val serde = new GroupCoordinatorRecordSerde
      val timer = new SystemTimerReaper(
        "group-coordinator-reaper",
        new SystemTimer("group-coordinator")
      )
      val loader = new CoordinatorLoaderImpl[CoordinatorRecord](
        time,
        replicaManager,
        serde,
        config.groupCoordinatorConfig.offsetsLoadBufferSize
      )
      val writer = new CoordinatorPartitionWriter(
        replicaManager
      )
      new GroupCoordinatorService.Builder(config.brokerId, config.groupCoordinatorConfig)
        .withTime(time)
        .withTimer(timer)
        .withLoader(loader)
        .withWriter(writer)
        .withCoordinatorRuntimeMetrics(new GroupCoordinatorRuntimeMetrics(metrics))
        .withGroupCoordinatorMetrics(new GroupCoordinatorMetrics(KafkaYammerMetrics.defaultRegistry, metrics))
        .withGroupConfigManager(groupConfigManager)
        .build()
    } else {
      GroupCoordinatorAdapter(
        config,
        replicaManager,
        Time.SYSTEM,
        metrics
      )
    }
  }

  private def createShareCoordinator(): Option[ShareCoordinator] = {
    if (!config.shareGroupConfig.isShareGroupEnabled) {
      return None
    }
    val time = Time.SYSTEM
    val timer = new SystemTimerReaper(
      "share-coordinator-reaper",
      new SystemTimer("share-coordinator")
    )

    val serde = new ShareCoordinatorRecordSerde
    val loader = new CoordinatorLoaderImpl[CoordinatorRecord](
      time,
      replicaManager,
      serde,
      config.shareCoordinatorConfig.shareCoordinatorLoadBufferSize()
    )
    val writer = new CoordinatorPartitionWriter(
      replicaManager
    )
    Some(new ShareCoordinatorService.Builder(config.brokerId, config.shareCoordinatorConfig)
      .withTimer(timer)
      .withTime(time)
      .withLoader(loader)
      .withWriter(writer)
      .withCoordinatorRuntimeMetrics(new ShareCoordinatorRuntimeMetrics(metrics))
      .withCoordinatorMetrics(new ShareCoordinatorMetrics(metrics))
      .build())
  }

  protected def createRemoteLogManager(): Option[RemoteLogManager] = {
    if (config.remoteLogManagerConfig.isRemoteStorageSystemEnabled()) {
      Some(new RemoteLogManager(config.remoteLogManagerConfig, config.brokerId, config.logDirs.head, clusterId, time,
        (tp: TopicPartition) => logManager.getLog(tp).asJava,
        (tp: TopicPartition, remoteLogStartOffset: java.lang.Long) => {
          logManager.getLog(tp).foreach { log =>
            log.updateLogStartOffsetFromRemoteTier(remoteLogStartOffset)
          }
        },
        brokerTopicStats, metrics))
    } else {
      None
    }
  }

  override def shutdown(timeout: Duration): Unit = {
    if (!maybeChangeStatus(STARTED, SHUTTING_DOWN)) return
    try {
      val deadline = time.milliseconds() + timeout.toMillis
      info("shutting down")

      if (config.controlledShutdownEnable) {
        if (replicaManager != null)
          replicaManager.beginControlledShutdown()

        lifecycleManager.beginControlledShutdown()
        try {
          val controlledShutdownTimeoutMs = deadline - time.milliseconds()
          lifecycleManager.controlledShutdownFuture.get(controlledShutdownTimeoutMs, TimeUnit.MILLISECONDS)
        } catch {
          case _: TimeoutException =>
            error("Timed out waiting for the controller to approve controlled shutdown")
          case e: Throwable =>
            error("Got unexpected exception waiting for controlled shutdown future", e)
        }
      }
      lifecycleManager.beginShutdown()
      // Stop socket server to stop accepting any more connections and requests.
      // Socket server will be shutdown towards the end of the sequence.
      if (socketServer != null) {
        CoreUtils.swallow(socketServer.stopProcessingRequests(), this)
      }
      metadataPublishers.forEach(p => sharedServer.loader.removeAndClosePublisher(p).get())
      metadataPublishers.clear()
      if (dataPlaneRequestHandlerPool != null)
        CoreUtils.swallow(dataPlaneRequestHandlerPool.shutdown(), this)
      if (dataPlaneRequestProcessor != null)
        CoreUtils.swallow(dataPlaneRequestProcessor.close(), this)
      authorizer.foreach(Utils.closeQuietly(_, "authorizer"))

      /**
       * We must shutdown the scheduler early because otherwise, the scheduler could touch other
       * resources that might have been shutdown and cause exceptions.
       * For example, if we didn't shutdown the scheduler first, when LogManager was closing
       * partitions one by one, the scheduler might concurrently delete old segments due to
       * retention. However, the old segments could have been closed by the LogManager, which would
       * cause an IOException and subsequently mark logdir as offline. As a result, the broker would
       * not flush the remaining partitions or write the clean shutdown marker. Ultimately, the
       * broker would have to take hours to recover the log during restart.
       */
      if (kafkaScheduler != null)
        CoreUtils.swallow(kafkaScheduler.shutdown(), this)

      if (transactionCoordinator != null)
        CoreUtils.swallow(transactionCoordinator.shutdown(), this)
      if (groupCoordinator != null)
        CoreUtils.swallow(groupCoordinator.shutdown(), this)
      if (shareCoordinator.isDefined)
        CoreUtils.swallow(shareCoordinator.get.shutdown(), this)

      if (tokenManager != null)
        CoreUtils.swallow(tokenManager.shutdown(), this)

      if (assignmentsManager != null)
        CoreUtils.swallow(assignmentsManager.close(), this)

      if (replicaManager != null)
        CoreUtils.swallow(replicaManager.shutdown(), this)

      if (alterPartitionManager != null)
        CoreUtils.swallow(alterPartitionManager.shutdown(), this)

      if (forwardingManager != null)
        CoreUtils.swallow(forwardingManager.close(), this)

      if (clientToControllerChannelManager != null)
        CoreUtils.swallow(clientToControllerChannelManager.shutdown(), this)

      if (logManager != null)
        CoreUtils.swallow(logManager.shutdown(lifecycleManager.brokerEpoch), this)

      // Close remote log manager to give a chance to any of its underlying clients
      // (especially in RemoteStorageManager and RemoteLogMetadataManager) to close gracefully.
      remoteLogManagerOpt.foreach(Utils.closeQuietly(_, "remote log manager"))

      if (quotaManagers != null)
        CoreUtils.swallow(quotaManagers.shutdown(), this)

      if (socketServer != null)
        CoreUtils.swallow(socketServer.shutdown(), this)
      Utils.closeQuietly(brokerTopicStats, "broker topic stats")
      Utils.closeQuietly(sharePartitionManager, "share partition manager")

      isShuttingDown.set(false)

      CoreUtils.swallow(lifecycleManager.close(), this)
      CoreUtils.swallow(config.dynamicConfig.clear(), this)
      Utils.closeQuietly(clientMetricsManager, "client metrics manager")
      sharedServer.stopForBroker()
      info("shut down completed")
    } catch {
      case e: Throwable =>
        fatal("Fatal error during broker shutdown.", e)
        throw e
    } finally {
      maybeChangeStatus(SHUTTING_DOWN, SHUTDOWN)
    }
  }

  override def isShutdown(): Boolean = {
    status == SHUTDOWN || status == SHUTTING_DOWN
  }

  override def awaitShutdown(): Unit = {
    lock.lock()
    try {
      while (true) {
        if (status == SHUTDOWN) return
        awaitShutdownCond.awaitUninterruptibly()
      }
    } finally {
      lock.unlock()
    }
  }

  override def boundPort(listenerName: ListenerName): Int = socketServer.boundPort(listenerName)

}<|MERGE_RESOLUTION|>--- conflicted
+++ resolved
@@ -436,13 +436,9 @@
         config.shareGroupConfig.shareGroupPartitionMaxRecordLocks,
         config.shareGroupConfig.shareFetchPurgatoryPurgeIntervalRequests,
         persister,
-<<<<<<< HEAD
+        defaultActionQueue,
         new Metrics(),
         groupConfigManager
-=======
-        defaultActionQueue,
-        new Metrics()
->>>>>>> c11a38f9
       )
 
       // Create the request processor objects.
