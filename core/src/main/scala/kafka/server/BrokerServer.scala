/**
 * Licensed to the Apache Software Foundation (ASF) under one or more
 * contributor license agreements.  See the NOTICE file distributed with
 * this work for additional information regarding copyright ownership.
 * The ASF licenses this file to You under the Apache License, Version 2.0
 * (the "License"); you may not use this file except in compliance with
 * the License.  You may obtain a copy of the License at
 *
 *    http://www.apache.org/licenses/LICENSE-2.0
 *
 * Unless required by applicable law or agreed to in writing, software
 * distributed under the License is distributed on an "AS IS" BASIS,
 * WITHOUT WARRANTIES OR CONDITIONS OF ANY KIND, either express or implied.
 * See the License for the specific language governing permissions and
 * limitations under the License.
 */

package kafka.server

import kafka.cluster.EndPoint
import kafka.coordinator.group.{CoordinatorLoaderImpl, CoordinatorPartitionWriter, GroupCoordinatorAdapter}
import kafka.coordinator.transaction.{ProducerIdManager, TransactionCoordinator}
import kafka.log.LogManager
import kafka.log.remote.RemoteLogManager
import kafka.network.{DataPlaneAcceptor, SocketServer}
import kafka.raft.KafkaRaftManager
import kafka.server.metadata.{AclPublisher, BrokerMetadataPublisher, ClientQuotaMetadataManager, DelegationTokenPublisher, DynamicClientQuotaPublisher, DynamicConfigPublisher, KRaftMetadataCache, ScramPublisher}
import kafka.utils.CoreUtils
import org.apache.kafka.common.config.ConfigException
import org.apache.kafka.common.feature.SupportedVersionRange
import org.apache.kafka.common.message.ApiMessageType.ListenerType
import org.apache.kafka.common.metrics.Metrics
import org.apache.kafka.common.network.ListenerName
import org.apache.kafka.common.security.scram.internals.ScramMechanism
import org.apache.kafka.common.security.token.delegation.internals.DelegationTokenCache
import org.apache.kafka.common.utils.{LogContext, Time}
import org.apache.kafka.common.{ClusterResource, KafkaException, TopicPartition, Uuid}
import org.apache.kafka.coordinator.group.metrics.{GroupCoordinatorMetrics, GroupCoordinatorRuntimeMetrics}
import org.apache.kafka.coordinator.group.{CoordinatorRecord, GroupCoordinator, GroupCoordinatorConfig, GroupCoordinatorService, CoordinatorRecordSerde}
import org.apache.kafka.image.publisher.MetadataPublisher
import org.apache.kafka.metadata.{BrokerState, ListenerInfo, VersionRange}
import org.apache.kafka.raft.QuorumConfig
import org.apache.kafka.security.CredentialProvider
import org.apache.kafka.server.{AssignmentsManager, ClientMetricsManager, NodeToControllerChannelManager}
import org.apache.kafka.server.authorizer.Authorizer
import org.apache.kafka.server.common.{ApiMessageAndVersion, DirectoryEventHandler, TopicIdPartition}
import org.apache.kafka.server.config.ConfigType
import org.apache.kafka.server.log.remote.storage.RemoteLogManagerConfig
import org.apache.kafka.server.metrics.{ClientMetricsReceiverPlugin, KafkaYammerMetrics}
import org.apache.kafka.server.network.{EndpointReadyFutures, KafkaAuthorizerServerInfo}
import org.apache.kafka.server.util.timer.{SystemTimer, SystemTimerReaper}
import org.apache.kafka.server.util.{Deadline, FutureUtils, KafkaScheduler}
import org.apache.kafka.storage.internals.log.LogDirFailureChannel

import java.time.Duration
import java.util
import java.util.Optional
import java.util.concurrent.atomic.AtomicBoolean
import java.util.concurrent.locks.{Condition, ReentrantLock}
import java.util.concurrent.{CompletableFuture, ExecutionException, TimeUnit, TimeoutException}
import scala.collection.Map
import scala.compat.java8.OptionConverters.RichOptionForJava8
import scala.jdk.CollectionConverters._


/**
 * A Kafka broker that runs in KRaft (Kafka Raft) mode.
 */
class BrokerServer(
  val sharedServer: SharedServer
) extends KafkaBroker {
  val config: KafkaConfig = sharedServer.brokerConfig
  val time: Time = sharedServer.time
  def metrics: Metrics = sharedServer.metrics

  // Get raftManager from SharedServer. It will be initialized during startup.
  def raftManager: KafkaRaftManager[ApiMessageAndVersion] = sharedServer.raftManager

  override def brokerState: BrokerState = Option(lifecycleManager).
    flatMap(m => Some(m.state)).getOrElse(BrokerState.NOT_RUNNING)

  import kafka.server.Server._

  private val logContext: LogContext = new LogContext(s"[BrokerServer id=${config.nodeId}] ")

  this.logIdent = logContext.logPrefix

  @volatile var lifecycleManager: BrokerLifecycleManager = _

  private var assignmentsManager: AssignmentsManager = _

  private val isShuttingDown = new AtomicBoolean(false)

  val lock: ReentrantLock = new ReentrantLock()
  val awaitShutdownCond: Condition = lock.newCondition()
  var status: ProcessStatus = SHUTDOWN

  @volatile var dataPlaneRequestProcessor: KafkaApis = _

  var authorizer: Option[Authorizer] = None
  @volatile var socketServer: SocketServer = _
  var dataPlaneRequestHandlerPool: KafkaRequestHandlerPool = _

  var logDirFailureChannel: LogDirFailureChannel = _
  var logManager: LogManager = _
  var remoteLogManagerOpt: Option[RemoteLogManager] = None

  var tokenManager: DelegationTokenManager = _

  var dynamicConfigHandlers: Map[String, ConfigHandler] = _

  @volatile private[this] var _replicaManager: ReplicaManager = _

  var credentialProvider: CredentialProvider = _
  var tokenCache: DelegationTokenCache = _

  @volatile var groupCoordinator: GroupCoordinator = _

  var transactionCoordinator: TransactionCoordinator = _

  var clientToControllerChannelManager: NodeToControllerChannelManager = _

  var forwardingManager: ForwardingManager = _

  var alterPartitionManager: AlterPartitionManager = _

  var autoTopicCreationManager: AutoTopicCreationManager = _

  var kafkaScheduler: KafkaScheduler = _

  @volatile var metadataCache: KRaftMetadataCache = _

  var quotaManagers: QuotaFactory.QuotaManagers = _

  var clientQuotaMetadataManager: ClientQuotaMetadataManager = _

  @volatile var brokerTopicStats: BrokerTopicStats = _

  val clusterId: String = sharedServer.metaPropsEnsemble.clusterId().get()

  var brokerMetadataPublisher: BrokerMetadataPublisher = _

  val brokerFeatures: BrokerFeatures = BrokerFeatures.createDefault(config.unstableMetadataVersionsEnabled)

  def kafkaYammerMetrics: KafkaYammerMetrics = KafkaYammerMetrics.INSTANCE

  val metadataPublishers: util.List[MetadataPublisher] = new util.ArrayList[MetadataPublisher]()

  var clientMetricsManager: ClientMetricsManager = _

  private def maybeChangeStatus(from: ProcessStatus, to: ProcessStatus): Boolean = {
    lock.lock()
    try {
      if (status != from) return false
      info(s"Transition from $status to $to")

      status = to
      if (to == SHUTTING_DOWN) {
        isShuttingDown.set(true)
      } else if (to == SHUTDOWN) {
        isShuttingDown.set(false)
        awaitShutdownCond.signalAll()
      }
    } finally {
      lock.unlock()
    }
    true
  }

  def replicaManager: ReplicaManager = _replicaManager

  override def startup(): Unit = {
    if (!maybeChangeStatus(SHUTDOWN, STARTING)) return
    val startupDeadline = Deadline.fromDelay(time, config.serverMaxStartupTimeMs, TimeUnit.MILLISECONDS)
    try {
      sharedServer.startForBroker()

      info("Starting broker")

      val clientMetricsReceiverPlugin = new ClientMetricsReceiverPlugin()
      config.dynamicConfig.initialize(zkClientOpt = None, Some(clientMetricsReceiverPlugin))

      /* start scheduler */
      kafkaScheduler = new KafkaScheduler(config.backgroundThreads)
      kafkaScheduler.startup()

      /* register broker metrics */
      brokerTopicStats = new BrokerTopicStats(java.util.Optional.of(config))

      quotaManagers = QuotaFactory.instantiate(config, metrics, time, s"broker-${config.nodeId}-")

      logDirFailureChannel = new LogDirFailureChannel(config.logDirs.size)

      metadataCache = MetadataCache.kRaftMetadataCache(config.nodeId)

      // Create log manager, but don't start it because we need to delay any potential unclean shutdown log recovery
      // until we catch up on the metadata log and have up-to-date topic and broker configs.
      logManager = LogManager(config,
        sharedServer.metaPropsEnsemble.errorLogDirs().asScala.toSeq,
        metadataCache,
        kafkaScheduler,
        time,
        brokerTopicStats,
        logDirFailureChannel,
        keepPartitionMetadataFile = true)

      remoteLogManagerOpt = createRemoteLogManager()

      lifecycleManager = new BrokerLifecycleManager(config,
        time,
        s"broker-${config.nodeId}-",
        isZkBroker = false,
        logDirs = logManager.directoryIdsSet)

      // Enable delegation token cache for all SCRAM mechanisms to simplify dynamic update.
      // This keeps the cache up-to-date if new SCRAM mechanisms are enabled dynamically.
      tokenCache = new DelegationTokenCache(ScramMechanism.mechanismNames)
      credentialProvider = new CredentialProvider(ScramMechanism.mechanismNames, tokenCache)

      val voterConnections = FutureUtils.waitWithLogging(logger.underlying, logIdent,
        "controller quorum voters future",
        sharedServer.controllerQuorumVotersFuture,
        startupDeadline, time)
      val controllerNodes = QuorumConfig.voterConnectionsToNodes(voterConnections).asScala
      val controllerNodeProvider = RaftControllerNodeProvider(raftManager, config, controllerNodes)

      clientToControllerChannelManager = new NodeToControllerChannelManagerImpl(
        controllerNodeProvider,
        time,
        metrics,
        config,
        channelName = "forwarding",
        s"broker-${config.nodeId}-",
        retryTimeoutMs = 60000
      )
      clientToControllerChannelManager.start()
      forwardingManager = new ForwardingManagerImpl(clientToControllerChannelManager)
      clientMetricsManager = new ClientMetricsManager(clientMetricsReceiverPlugin, config.clientTelemetryMaxBytes, time, metrics)

      val apiVersionManager = ApiVersionManager(
        ListenerType.BROKER,
        config,
        Some(forwardingManager),
        brokerFeatures,
        metadataCache,
        Some(clientMetricsManager)
      )

      // Create and start the socket server acceptor threads so that the bound port is known.
      // Delay starting processors until the end of the initialization sequence to ensure
      // that credentials have been loaded before processing authentications.
      socketServer = new SocketServer(config, metrics, time, credentialProvider, apiVersionManager)

      clientQuotaMetadataManager = new ClientQuotaMetadataManager(quotaManagers, socketServer.connectionQuotas)

      val listenerInfo = ListenerInfo.create(Optional.of(config.interBrokerListenerName.value()),
          config.effectiveAdvertisedListeners.map(_.toJava).asJava).
            withWildcardHostnamesResolved().
            withEphemeralPortsCorrected(name => socketServer.boundPort(new ListenerName(name)))

      alterPartitionManager = AlterPartitionManager(
        config,
        metadataCache,
        scheduler = kafkaScheduler,
        controllerNodeProvider,
        time = time,
        metrics,
        s"broker-${config.nodeId}-",
        brokerEpochSupplier = () => lifecycleManager.brokerEpoch
      )
      alterPartitionManager.start()

      val addPartitionsLogContext = new LogContext(s"[AddPartitionsToTxnManager broker=${config.brokerId}]")
      val addPartitionsToTxnNetworkClient = NetworkUtils.buildNetworkClient("AddPartitionsManager", config, metrics, time, addPartitionsLogContext)
      val addPartitionsToTxnManager = new AddPartitionsToTxnManager(
        config,
        addPartitionsToTxnNetworkClient,
        metadataCache,
        // The transaction coordinator is not created at this point so we must
        // use a lambda here.
        transactionalId => transactionCoordinator.partitionFor(transactionalId),
        time
      )

      val assignmentsChannelManager = new NodeToControllerChannelManagerImpl(
        controllerNodeProvider,
        time,
        metrics,
        config,
        "directory-assignments",
        s"broker-${config.nodeId}-",
        retryTimeoutMs = 60000
      )
      assignmentsManager = new AssignmentsManager(
        time,
        assignmentsChannelManager,
        config.brokerId,
        () => lifecycleManager.brokerEpoch,
        (directoryId: Uuid) => logManager.directoryPath(directoryId).asJava,
        (topicId: Uuid) => Optional.ofNullable(metadataCache.topicIdsToNames().get(topicId))
      )
      val directoryEventHandler = new DirectoryEventHandler {
        override def handleAssignment(partition: TopicIdPartition, directoryId: Uuid, reason: String, callback: Runnable): Unit =
          assignmentsManager.onAssignment(partition, directoryId, reason, callback)

        override def handleFailure(directoryId: Uuid): Unit =
          lifecycleManager.propagateDirectoryFailure(directoryId)
      }

      this._replicaManager = new ReplicaManager(
        config = config,
        metrics = metrics,
        time = time,
        scheduler = kafkaScheduler,
        logManager = logManager,
        remoteLogManager = remoteLogManagerOpt,
        quotaManagers = quotaManagers,
        metadataCache = metadataCache,
        logDirFailureChannel = logDirFailureChannel,
        alterPartitionManager = alterPartitionManager,
        brokerTopicStats = brokerTopicStats,
        isShuttingDown = isShuttingDown,
        zkClient = None,
        threadNamePrefix = None, // The ReplicaManager only runs on the broker, and already includes the ID in thread names.
        delayedRemoteFetchPurgatoryParam = None,
        brokerEpochSupplier = () => lifecycleManager.brokerEpoch,
        addPartitionsToTxnManager = Some(addPartitionsToTxnManager),
        directoryEventHandler = directoryEventHandler
      )

      /* start token manager */
      tokenManager = new DelegationTokenManager(config, tokenCache, time)
      tokenManager.startup()

      groupCoordinator = createGroupCoordinator()

      val producerIdManagerSupplier = () => ProducerIdManager.rpc(
        config.brokerId,
        time,
        brokerEpochSupplier = () => lifecycleManager.brokerEpoch,
        clientToControllerChannelManager
      )

      // Create transaction coordinator, but don't start it until we've started replica manager.
      // Hardcode Time.SYSTEM for now as some Streams tests fail otherwise, it would be good to fix the underlying issue
      transactionCoordinator = TransactionCoordinator(config, replicaManager,
        new KafkaScheduler(1, true, "transaction-log-manager-"),
        producerIdManagerSupplier, metrics, metadataCache, Time.SYSTEM)

      autoTopicCreationManager = new DefaultAutoTopicCreationManager(
        config, Some(clientToControllerChannelManager), None, None,
        groupCoordinator, transactionCoordinator)

      dynamicConfigHandlers = Map[String, ConfigHandler](
        ConfigType.TOPIC -> new TopicConfigHandler(replicaManager, config, quotaManagers, None),
        ConfigType.BROKER -> new BrokerConfigHandler(config, quotaManagers),
        ConfigType.CLIENT_METRICS -> new ClientMetricsConfigHandler(clientMetricsManager))

      val featuresRemapped = brokerFeatures.supportedFeatures.features().asScala.map {
        case (k: String, v: SupportedVersionRange) =>
          k -> VersionRange.of(v.min, v.max)
      }.asJava

      val brokerLifecycleChannelManager = new NodeToControllerChannelManagerImpl(
        controllerNodeProvider,
        time,
        metrics,
        config,
        "heartbeat",
        s"broker-${config.nodeId}-",
        config.brokerSessionTimeoutMs / 2 // KAFKA-14392
      )
      lifecycleManager.start(
        () => sharedServer.loader.lastAppliedOffset(),
        brokerLifecycleChannelManager,
        clusterId,
        listenerInfo.toBrokerRegistrationRequest,
        featuresRemapped,
        logManager.readBrokerEpochFromCleanShutdownFiles()
      )
      // If the BrokerLifecycleManager's initial catch-up future fails, it means we timed out
      // or are shutting down before we could catch up. Therefore, also fail the firstPublishFuture.
      lifecycleManager.initialCatchUpFuture.whenComplete((_, e) => {
        if (e != null) brokerMetadataPublisher.firstPublishFuture.completeExceptionally(e)
      })

      // Create and initialize an authorizer if one is configured.
      authorizer = config.createNewAuthorizer()
      authorizer.foreach(_.configure(config.originals))

      // The FetchSessionCache is divided into config.numIoThreads shards, each responsible
      // for Math.max(1, shardNum * sessionIdRange) <= sessionId < (shardNum + 1) * sessionIdRange
      val sessionIdRange = Int.MaxValue / NumFetchSessionCacheShards
      val fetchSessionCacheShards = (0 until NumFetchSessionCacheShards)
        .map(shardNum => new FetchSessionCacheShard(
          config.maxIncrementalFetchSessionCacheSlots / NumFetchSessionCacheShards,
          KafkaServer.MIN_INCREMENTAL_FETCH_SESSION_EVICTION_MS,
          sessionIdRange,
          shardNum
        ))
      val fetchManager = new FetchManager(Time.SYSTEM, new FetchSessionCache(fetchSessionCacheShards))

      // Create the request processor objects.
      val raftSupport = RaftSupport(forwardingManager, metadataCache)
      dataPlaneRequestProcessor = new KafkaApis(
        requestChannel = socketServer.dataPlaneRequestChannel,
        metadataSupport = raftSupport,
        replicaManager = replicaManager,
        groupCoordinator = groupCoordinator,
        txnCoordinator = transactionCoordinator,
        autoTopicCreationManager = autoTopicCreationManager,
        brokerId = config.nodeId,
        config = config,
        configRepository = metadataCache,
        metadataCache = metadataCache,
        metrics = metrics,
        authorizer = authorizer,
        quotas = quotaManagers,
        fetchManager = fetchManager,
        brokerTopicStats = brokerTopicStats,
        clusterId = clusterId,
        time = time,
        tokenManager = tokenManager,
        apiVersionManager = apiVersionManager,
        clientMetricsManager = Some(clientMetricsManager))

      dataPlaneRequestHandlerPool = new KafkaRequestHandlerPool(config.nodeId,
        socketServer.dataPlaneRequestChannel, dataPlaneRequestProcessor, time,
        config.numIoThreads, s"${DataPlaneAcceptor.MetricPrefix}RequestHandlerAvgIdlePercent",
        DataPlaneAcceptor.ThreadPrefix)

      brokerMetadataPublisher = new BrokerMetadataPublisher(config,
        metadataCache,
        logManager,
        replicaManager,
        groupCoordinator,
        transactionCoordinator,
        new DynamicConfigPublisher(
          config,
          sharedServer.metadataPublishingFaultHandler,
          dynamicConfigHandlers.toMap,
        "broker"),
        new DynamicClientQuotaPublisher(
          config,
          sharedServer.metadataPublishingFaultHandler,
          "broker",
          clientQuotaMetadataManager),
        new ScramPublisher(
          config,
          sharedServer.metadataPublishingFaultHandler,
          "broker",
          credentialProvider),
        new DelegationTokenPublisher(
          config,
          sharedServer.metadataPublishingFaultHandler,
          "broker",
          tokenManager),
        new AclPublisher(
          config.nodeId,
          sharedServer.metadataPublishingFaultHandler,
          "broker",
          authorizer
        ),
        sharedServer.initialBrokerMetadataLoadFaultHandler,
        sharedServer.metadataPublishingFaultHandler,
        lifecycleManager
      )
      metadataPublishers.add(brokerMetadataPublisher)

      // Register parts of the broker that can be reconfigured via dynamic configs.  This needs to
      // be done before we publish the dynamic configs, so that we don't miss anything.
      config.dynamicConfig.addReconfigurables(this)

      // Install all the metadata publishers.
      FutureUtils.waitWithLogging(logger.underlying, logIdent,
        "the broker metadata publishers to be installed",
        sharedServer.loader.installPublishers(metadataPublishers), startupDeadline, time)

      // Wait for this broker to contact the quorum, and for the active controller to acknowledge
      // us as caught up. It will do this by returning a heartbeat response with isCaughtUp set to
      // true. The BrokerLifecycleManager tracks this.
      FutureUtils.waitWithLogging(logger.underlying, logIdent,
        "the controller to acknowledge that we are caught up",
        lifecycleManager.initialCatchUpFuture, startupDeadline, time)

      // Wait for the first metadata update to be published. Metadata updates are not published
      // until we read at least up to the high water mark of the cluster metadata partition.
      // Usually, we publish the initial metadata before lifecycleManager.initialCatchUpFuture
      // is completed, so this check is not necessary. But this is a simple check to make
      // completely sure.
      FutureUtils.waitWithLogging(logger.underlying, logIdent,
        "the initial broker metadata update to be published",
        brokerMetadataPublisher.firstPublishFuture , startupDeadline, time)

      // Now that we have loaded some metadata, we can log a reasonably up-to-date broker
      // configuration.  Keep in mind that KafkaConfig.originals is a mutable field that gets set
      // by the dynamic configuration publisher. Ironically, KafkaConfig.originals does not
      // contain the original configuration values.
      new KafkaConfig(config.originals(), true)

      // Start RemoteLogManager before broker start serving the requests.
      remoteLogManagerOpt.foreach { rlm =>
        val listenerName = config.remoteLogManagerConfig.remoteLogMetadataManagerListenerName()
        if (listenerName != null) {
          val endpoint = listenerInfo.listeners().values().stream
            .filter(e =>
              e.listenerName().isPresent &&
              ListenerName.normalised(e.listenerName().get()).equals(ListenerName.normalised(listenerName))
            )
            .findFirst()
            .orElseThrow(() => new ConfigException(RemoteLogManagerConfig.REMOTE_LOG_METADATA_MANAGER_LISTENER_NAME_PROP,
              listenerName, "Should be set as a listener name within valid broker listener name list: " + listenerInfo.listeners().values()))
          rlm.onEndPointCreated(EndPoint.fromJava(endpoint))
        }
        rlm.startup()
      }

      // We're now ready to unfence the broker. This also allows this broker to transition
      // from RECOVERY state to RUNNING state, once the controller unfences the broker.
      FutureUtils.waitWithLogging(logger.underlying, logIdent,
        "the broker to be unfenced",
        lifecycleManager.setReadyToUnfence(), startupDeadline, time)

      // Enable inbound TCP connections. Each endpoint will be started only once its matching
      // authorizer future is completed.
      val endpointReadyFutures = {
        val builder = new EndpointReadyFutures.Builder()
        builder.build(authorizer.asJava,
          new KafkaAuthorizerServerInfo(
            new ClusterResource(clusterId),
            config.nodeId,
            listenerInfo.listeners().values(),
            listenerInfo.firstListener(),
            config.earlyStartListeners.map(_.value()).asJava))
      }
      val authorizerFutures = endpointReadyFutures.futures().asScala.toMap
      val enableRequestProcessingFuture = socketServer.enableRequestProcessing(authorizerFutures)

      // Block here until all the authorizer futures are complete.
      FutureUtils.waitWithLogging(logger.underlying, logIdent,
        "all of the authorizer futures to be completed",
        CompletableFuture.allOf(authorizerFutures.values.toSeq: _*), startupDeadline, time)

      // Wait for all the SocketServer ports to be open, and the Acceptors to be started.
      FutureUtils.waitWithLogging(logger.underlying, logIdent,
        "all of the SocketServer Acceptors to be started",
        enableRequestProcessingFuture, startupDeadline, time)

      maybeChangeStatus(STARTING, STARTED)
    } catch {
      case e: Throwable =>
        maybeChangeStatus(STARTING, STARTED)
        fatal("Fatal error during broker startup. Prepare to shutdown", e)
        shutdown()
        throw if (e.isInstanceOf[ExecutionException]) e.getCause else e
    }
  }

  private def createGroupCoordinator(): GroupCoordinator = {
    // Create group coordinator, but don't start it until we've started replica manager.
    // Hardcode Time.SYSTEM for now as some Streams tests fail otherwise, it would be good
    // to fix the underlying issue.
    if (config.isNewGroupCoordinatorEnabled) {
      val time = Time.SYSTEM
      val serde = new CoordinatorRecordSerde
      val groupCoordinatorConfig = new GroupCoordinatorConfig(
        config.groupCoordinatorNumThreads,
        config.consumerGroupSessionTimeoutMs,
        config.consumerGroupHeartbeatIntervalMs,
        config.consumerGroupMaxSize,
        config.consumerGroupAssignors,
        config.offsetsTopicSegmentBytes,
        config.offsetMetadataMaxSize,
        config.groupMaxSize,
        config.groupInitialRebalanceDelay,
        GroupCoordinatorConfig.CLASSIC_GROUP_NEW_MEMBER_JOIN_TIMEOUT_MS,
        config.groupMinSessionTimeoutMs,
        config.groupMaxSessionTimeoutMs,
        config.offsetsRetentionCheckIntervalMs,
        config.offsetsRetentionMinutes * 60 * 1000L,
        config.offsetCommitTimeoutMs,
        config.consumerGroupMigrationPolicy,
        config.offsetsTopicCompressionType
      )
      val timer = new SystemTimerReaper(
        "group-coordinator-reaper",
        new SystemTimer("group-coordinator")
      )
      val loader = new CoordinatorLoaderImpl[CoordinatorRecord](
        time,
        replicaManager,
        serde,
        config.offsetsLoadBufferSize
      )
<<<<<<< HEAD
      val writer = new CoordinatorPartitionWriter(
        replicaManager
=======
      val writer = new CoordinatorPartitionWriter[CoordinatorRecord](
        replicaManager,
        serde,
        config.offsetsTopicCompressionType,
        time
>>>>>>> 3f8d11f0
      )
      new GroupCoordinatorService.Builder(config.brokerId, groupCoordinatorConfig)
        .withTime(time)
        .withTimer(timer)
        .withLoader(loader)
        .withWriter(writer)
        .withCoordinatorRuntimeMetrics(new GroupCoordinatorRuntimeMetrics(metrics))
        .withGroupCoordinatorMetrics(new GroupCoordinatorMetrics(KafkaYammerMetrics.defaultRegistry, metrics))
        .build()
    } else {
      GroupCoordinatorAdapter(
        config,
        replicaManager,
        Time.SYSTEM,
        metrics
      )
    }
  }

  protected def createRemoteLogManager(): Option[RemoteLogManager] = {
    if (config.remoteLogManagerConfig.enableRemoteStorageSystem()) {
      if (config.logDirs.size > 1) {
        throw new KafkaException("Tiered storage is not supported with multiple log dirs.")
      }

      Some(new RemoteLogManager(config.remoteLogManagerConfig, config.brokerId, config.logDirs.head, clusterId, time,
        (tp: TopicPartition) => logManager.getLog(tp).asJava,
        (tp: TopicPartition, remoteLogStartOffset: java.lang.Long) => {
          logManager.getLog(tp).foreach { log =>
            log.updateLogStartOffsetFromRemoteTier(remoteLogStartOffset)
          }
        },
        brokerTopicStats))
    } else {
      None
    }
  }

  override def shutdown(timeout: Duration): Unit = {
    if (!maybeChangeStatus(STARTED, SHUTTING_DOWN)) return
    try {
      val deadline = time.milliseconds() + timeout.toMillis
      info("shutting down")

      if (config.controlledShutdownEnable) {
        if (replicaManager != null)
          replicaManager.beginControlledShutdown()

        lifecycleManager.beginControlledShutdown()
        try {
          val controlledShutdownTimeoutMs = deadline - time.milliseconds()
          lifecycleManager.controlledShutdownFuture.get(controlledShutdownTimeoutMs, TimeUnit.MILLISECONDS)
        } catch {
          case _: TimeoutException =>
            error("Timed out waiting for the controller to approve controlled shutdown")
          case e: Throwable =>
            error("Got unexpected exception waiting for controlled shutdown future", e)
        }
      }
      lifecycleManager.beginShutdown()
      // Stop socket server to stop accepting any more connections and requests.
      // Socket server will be shutdown towards the end of the sequence.
      if (socketServer != null) {
        CoreUtils.swallow(socketServer.stopProcessingRequests(), this)
      }
      metadataPublishers.forEach(p => sharedServer.loader.removeAndClosePublisher(p).get())
      metadataPublishers.clear()
      if (dataPlaneRequestHandlerPool != null)
        CoreUtils.swallow(dataPlaneRequestHandlerPool.shutdown(), this)
      if (dataPlaneRequestProcessor != null)
        CoreUtils.swallow(dataPlaneRequestProcessor.close(), this)
      CoreUtils.swallow(authorizer.foreach(_.close()), this)

      /**
       * We must shutdown the scheduler early because otherwise, the scheduler could touch other
       * resources that might have been shutdown and cause exceptions.
       * For example, if we didn't shutdown the scheduler first, when LogManager was closing
       * partitions one by one, the scheduler might concurrently delete old segments due to
       * retention. However, the old segments could have been closed by the LogManager, which would
       * cause an IOException and subsequently mark logdir as offline. As a result, the broker would
       * not flush the remaining partitions or write the clean shutdown marker. Ultimately, the
       * broker would have to take hours to recover the log during restart.
       */
      if (kafkaScheduler != null)
        CoreUtils.swallow(kafkaScheduler.shutdown(), this)

      if (transactionCoordinator != null)
        CoreUtils.swallow(transactionCoordinator.shutdown(), this)
      if (groupCoordinator != null)
        CoreUtils.swallow(groupCoordinator.shutdown(), this)

      if (tokenManager != null)
        CoreUtils.swallow(tokenManager.shutdown(), this)

      if (assignmentsManager != null)
        CoreUtils.swallow(assignmentsManager.close(), this)

      if (replicaManager != null)
        CoreUtils.swallow(replicaManager.shutdown(), this)

      if (alterPartitionManager != null)
        CoreUtils.swallow(alterPartitionManager.shutdown(), this)

      if (clientToControllerChannelManager != null)
        CoreUtils.swallow(clientToControllerChannelManager.shutdown(), this)

      if (logManager != null)
        CoreUtils.swallow(logManager.shutdown(lifecycleManager.brokerEpoch), this)

      // Close remote log manager to give a chance to any of its underlying clients
      // (especially in RemoteStorageManager and RemoteLogMetadataManager) to close gracefully.
      CoreUtils.swallow(remoteLogManagerOpt.foreach(_.close()), this)

      if (quotaManagers != null)
        CoreUtils.swallow(quotaManagers.shutdown(), this)

      if (socketServer != null)
        CoreUtils.swallow(socketServer.shutdown(), this)
      if (brokerTopicStats != null)
        CoreUtils.swallow(brokerTopicStats.close(), this)

      isShuttingDown.set(false)

      CoreUtils.swallow(lifecycleManager.close(), this)
      CoreUtils.swallow(config.dynamicConfig.clear(), this)
      CoreUtils.swallow(clientMetricsManager.close(), this)
      sharedServer.stopForBroker()
      info("shut down completed")
    } catch {
      case e: Throwable =>
        fatal("Fatal error during broker shutdown.", e)
        throw e
    } finally {
      maybeChangeStatus(SHUTTING_DOWN, SHUTDOWN)
    }
  }

  override def awaitShutdown(): Unit = {
    lock.lock()
    try {
      while (true) {
        if (status == SHUTDOWN) return
        awaitShutdownCond.awaitUninterruptibly()
      }
    } finally {
      lock.unlock()
    }
  }

  override def boundPort(listenerName: ListenerName): Int = socketServer.boundPort(listenerName)

}<|MERGE_RESOLUTION|>--- conflicted
+++ resolved
@@ -592,16 +592,8 @@
         serde,
         config.offsetsLoadBufferSize
       )
-<<<<<<< HEAD
       val writer = new CoordinatorPartitionWriter(
         replicaManager
-=======
-      val writer = new CoordinatorPartitionWriter[CoordinatorRecord](
-        replicaManager,
-        serde,
-        config.offsetsTopicCompressionType,
-        time
->>>>>>> 3f8d11f0
       )
       new GroupCoordinatorService.Builder(config.brokerId, groupCoordinatorConfig)
         .withTime(time)
