/**
 * Licensed to the Apache Software Foundation (ASF) under one or more
 * contributor license agreements.  See the NOTICE file distributed with
 * this work for additional information regarding copyright ownership.
 * The ASF licenses this file to You under the Apache License, Version 2.0
 * (the "License"); you may not use this file except in compliance with
 * the License.  You may obtain a copy of the License at
 *
 *    http://www.apache.org/licenses/LICENSE-2.0
 *
 * Unless required by applicable law or agreed to in writing, software
 * distributed under the License is distributed on an "AS IS" BASIS,
 * WITHOUT WARRANTIES OR CONDITIONS OF ANY KIND, either express or implied.
 * See the License for the specific language governing permissions and
 * limitations under the License.
 */

package kafka.server

import java.util
import java.util.concurrent.{CompletableFuture, TimeUnit, TimeoutException}
import java.util.concurrent.atomic.AtomicBoolean
import java.util.concurrent.locks.ReentrantLock

import kafka.cluster.Broker.ServerInfo
import kafka.coordinator.group.GroupCoordinator
import kafka.coordinator.transaction.{ProducerIdGenerator, TransactionCoordinator}
import kafka.log.LogManager
import kafka.metrics.KafkaYammerMetrics
import kafka.network.SocketServer
import kafka.security.CredentialProvider
import kafka.server.KafkaBroker.metricsPrefix
import kafka.server.metadata.{BrokerMetadataListener, CachedConfigRepository, ClientQuotaCache, ClientQuotaMetadataManager, RaftMetadataCache}
import kafka.utils.{CoreUtils, KafkaScheduler}
import org.apache.kafka.common.internals.Topic
import org.apache.kafka.common.message.ApiMessageType.ListenerType
import org.apache.kafka.common.message.BrokerRegistrationRequestData.{Listener, ListenerCollection}
import org.apache.kafka.common.metrics.Metrics
import org.apache.kafka.common.network.ListenerName
import org.apache.kafka.common.security.auth.SecurityProtocol
import org.apache.kafka.common.security.scram.internals.ScramMechanism
import org.apache.kafka.common.security.token.delegation.internals.DelegationTokenCache
import org.apache.kafka.common.utils.{AppInfoParser, LogContext, Time}
import org.apache.kafka.common.{ClusterResource, Endpoint, KafkaException}
import org.apache.kafka.metadata.{BrokerState, VersionRange}
import org.apache.kafka.metalog.MetaLogManager
import org.apache.kafka.raft.RaftConfig
import org.apache.kafka.server.authorizer.Authorizer

import scala.collection.{Map, Seq}
import scala.jdk.CollectionConverters._

/**
 * A KIP-500 Kafka broker.
 */
class BrokerServer(
                    val config: KafkaConfig,
                    val metaProps: MetaProperties,
                    val metaLogManager: MetaLogManager,
                    val time: Time,
                    val metrics: Metrics,
                    val threadNamePrefix: Option[String],
                    val initialOfflineDirs: Seq[String],
                    val controllerQuorumVotersFuture: CompletableFuture[util.List[String]],
                    val supportedFeatures: util.Map[String, VersionRange]
                  ) extends KafkaBroker {

  import kafka.server.Server._

  private val logContext: LogContext = new LogContext(s"[BrokerServer id=${config.nodeId}] ")

  this.logIdent = logContext.logPrefix

  val lifecycleManager: BrokerLifecycleManager =
    new BrokerLifecycleManager(config, time, threadNamePrefix)

  private val isShuttingDown = new AtomicBoolean(false)

  val lock = new ReentrantLock()
  val awaitShutdownCond = lock.newCondition()
  var status: ProcessStatus = SHUTDOWN

  var dataPlaneRequestProcessor: KafkaApis = null
  var controlPlaneRequestProcessor: KafkaApis = null

  var authorizer: Option[Authorizer] = None
  var socketServer: SocketServer = null
  var dataPlaneRequestHandlerPool: KafkaRequestHandlerPool = null
  var controlPlaneRequestHandlerPool: KafkaRequestHandlerPool = null

  var logDirFailureChannel: LogDirFailureChannel = null
  var logManager: LogManager = null

  var tokenManager: DelegationTokenManager = null

  var replicaManager: RaftReplicaManager = null

  var credentialProvider: CredentialProvider = null
  var tokenCache: DelegationTokenCache = null

  var groupCoordinator: GroupCoordinator = null

  var transactionCoordinator: TransactionCoordinator = null

  var forwardingManager: ForwardingManager = null

  var alterIsrManager: AlterIsrManager = null

  var autoTopicCreationManager: AutoTopicCreationManager = null

  var kafkaScheduler: KafkaScheduler = null

  var metadataCache: RaftMetadataCache = null

  var quotaManagers: QuotaFactory.QuotaManagers = null
  var quotaCache: ClientQuotaCache = null

  private var _brokerTopicStats: BrokerTopicStats = null

  val brokerFeatures: BrokerFeatures = BrokerFeatures.createDefault()

  val featureCache: FinalizedFeatureCache = new FinalizedFeatureCache(brokerFeatures)

  val clusterId: String = metaProps.clusterId.toString

  val configRepository = new CachedConfigRepository()

  var brokerMetadataListener: BrokerMetadataListener = null

  def kafkaYammerMetrics: kafka.metrics.KafkaYammerMetrics = KafkaYammerMetrics.INSTANCE

  private[kafka] def brokerTopicStats = _brokerTopicStats

  private def maybeChangeStatus(from: ProcessStatus, to: ProcessStatus): Boolean = {
    lock.lock()
    try {
      if (status != from) return false
      status = to
      if (to == SHUTTING_DOWN) {
        isShuttingDown.set(true)
      } else if (to == SHUTDOWN) {
        isShuttingDown.set(false)
        awaitShutdownCond.signalAll()
      }
    } finally {
      lock.unlock()
    }
    true
  }

  def startup(): Unit = {
    if (!maybeChangeStatus(SHUTDOWN, STARTING)) return
    try {
      info("Starting broker")

      /* start scheduler */
      kafkaScheduler = new KafkaScheduler(config.backgroundThreads)
      kafkaScheduler.startup()

      /* register broker metrics */
      _brokerTopicStats = new BrokerTopicStats

      quotaManagers = QuotaFactory.instantiate(config, metrics, time, threadNamePrefix.getOrElse(""))
      quotaCache = new ClientQuotaCache()

      logDirFailureChannel = new LogDirFailureChannel(config.logDirs.size)

      // Create log manager, but don't start it because we need to delay any potential unclean shutdown log recovery
      // until we catch up on the metadata log and have up-to-date topic and broker configs.
      logManager = LogManager(config, initialOfflineDirs, configRepository, kafkaScheduler, time,
        brokerTopicStats, logDirFailureChannel, keepPartitionMetadataFile = true)

      metadataCache = MetadataCache.raftMetadataCache(config.nodeId)
      // Enable delegation token cache for all SCRAM mechanisms to simplify dynamic update.
      // This keeps the cache up-to-date if new SCRAM mechanisms are enabled dynamically.
      tokenCache = new DelegationTokenCache(ScramMechanism.mechanismNames)
      credentialProvider = new CredentialProvider(ScramMechanism.mechanismNames, tokenCache)

      val controllerNodes = RaftConfig.quorumVoterStringsToNodes(controllerQuorumVotersFuture.get()).asScala
      val controllerNodeProvider = RaftControllerNodeProvider(metaLogManager, config, controllerNodes)

      val forwardingChannelManager = BrokerToControllerChannelManager(
        controllerNodeProvider,
        time,
        metrics,
        config,
        channelName = "forwarding",
        threadNamePrefix,
        retryTimeoutMs = 60000
      )
      forwardingManager = new ForwardingManagerImpl(forwardingChannelManager)
      forwardingManager.start()

      val apiVersionManager = ApiVersionManager(
        ListenerType.BROKER,
        config,
        Some(forwardingManager),
        brokerFeatures,
        featureCache
      )

      // Create and start the socket server acceptor threads so that the bound port is known.
      // Delay starting processors until the end of the initialization sequence to ensure
      // that credentials have been loaded before processing authentications.
      socketServer = new SocketServer(config, metrics, time, credentialProvider, apiVersionManager)
      socketServer.startup(startProcessingRequests = false)

      val alterIsrChannelManager = BrokerToControllerChannelManager(
        controllerNodeProvider,
        time,
        metrics,
        config,
        channelName = "alterisr",
        threadNamePrefix,
        retryTimeoutMs = Long.MaxValue
      )
      alterIsrManager = new DefaultAlterIsrManager(
        controllerChannelManager = alterIsrChannelManager,
        scheduler = kafkaScheduler,
        time = time,
        brokerId = config.nodeId,
        brokerEpochSupplier = () => lifecycleManager.brokerEpoch()
      )
      alterIsrManager.start()

      this.replicaManager = new RaftReplicaManager(config, metrics, time,
        kafkaScheduler, logManager, isShuttingDown, quotaManagers,
        brokerTopicStats, metadataCache, logDirFailureChannel, alterIsrManager,
        configRepository, threadNamePrefix)

      /* start token manager */
      if (config.tokenAuthEnabled) {
        throw new UnsupportedOperationException("Delegation tokens are not supported")
      }
      tokenManager = new DelegationTokenManager(config, tokenCache, time , null)
      tokenManager.startup() // does nothing, we just need a token manager in order to compile right now...

      // Create group coordinator, but don't start it until we've started replica manager.
      // Hardcode Time.SYSTEM for now as some Streams tests fail otherwise, it would be good to fix the underlying issue
      groupCoordinator = GroupCoordinator(config, replicaManager, Time.SYSTEM, metrics)

      // Create transaction coordinator, but don't start it until we've started replica manager.
      // Hardcode Time.SYSTEM for now as some Streams tests fail otherwise, it would be good to fix the underlying issue
      transactionCoordinator = TransactionCoordinator(config, replicaManager,
        new KafkaScheduler(threads = 1, threadNamePrefix = "transaction-log-manager-"),
        createTemporaryProducerIdManager, metrics, metadataCache, Time.SYSTEM)

      val autoTopicCreationChannelManager = BrokerToControllerChannelManager(controllerNodeProvider,
        time, metrics, config, "autocreate", threadNamePrefix, 60000)
      autoTopicCreationManager = new DefaultAutoTopicCreationManager(
        config, metadataCache, Some(autoTopicCreationChannelManager), None, None,
        groupCoordinator, transactionCoordinator)
      autoTopicCreationManager.start()

      /* Add all reconfigurables for config change notification before starting the metadata listener */
      config.dynamicConfig.addReconfigurables(this)

      val clientQuotaMetadataManager = new ClientQuotaMetadataManager(
        quotaManagers, socketServer.connectionQuotas, quotaCache)

      brokerMetadataListener = new BrokerMetadataListener(
        config.nodeId,
        time,
        metadataCache,
        configRepository,
        groupCoordinator,
        replicaManager,
        transactionCoordinator,
        logManager,
        threadNamePrefix,
        clientQuotaMetadataManager)

      val networkListeners = new ListenerCollection()
      config.advertisedListeners.foreach { ep =>
        networkListeners.add(new Listener().
          setHost(ep.host).
          setName(ep.listenerName.value()).
          setPort(socketServer.boundPort(ep.listenerName)).
          setSecurityProtocol(ep.securityProtocol.id))
      }
      lifecycleManager.start(() => brokerMetadataListener.highestMetadataOffset(),
        BrokerToControllerChannelManager(controllerNodeProvider, time, metrics, config,
          "heartbeat", threadNamePrefix, config.brokerSessionTimeoutMs.toLong),
        metaProps.clusterId, networkListeners, supportedFeatures)

      // Register a listener with the Raft layer to receive metadata event notifications
      metaLogManager.register(brokerMetadataListener)

      val endpoints = new util.ArrayList[Endpoint](networkListeners.size())
      var interBrokerListener: Endpoint = null
      networkListeners.iterator().forEachRemaining(listener => {
        val endPoint = new Endpoint(listener.name(),
          SecurityProtocol.forId(listener.securityProtocol()),
          listener.host(), listener.port())
        endpoints.add(endPoint)
        if (listener.name().equals(config.interBrokerListenerName.value())) {
          interBrokerListener = endPoint
        }
      })
      if (interBrokerListener == null) {
        throw new RuntimeException("Unable to find inter-broker listener " +
          config.interBrokerListenerName.value() + ". Found listener(s): " +
          endpoints.asScala.map(ep => ep.listenerName().orElse("(none)")).mkString(", "))
      }
      val authorizerInfo = ServerInfo(new ClusterResource(clusterId),
        config.nodeId, endpoints, interBrokerListener)

      /* Get the authorizer and initialize it if one is specified.*/
      authorizer = config.authorizer
      authorizer.foreach(_.configure(config.originals))
      val authorizerFutures: Map[Endpoint, CompletableFuture[Void]] = authorizer match {
        case Some(authZ) =>
          authZ.start(authorizerInfo).asScala.map { case (ep, cs) =>
            ep -> cs.toCompletableFuture
          }
        case None =>
          authorizerInfo.endpoints.asScala.map { ep =>
            ep -> CompletableFuture.completedFuture[Void](null)
          }.toMap
      }

      val fetchManager = new FetchManager(Time.SYSTEM,
        new FetchSessionCache(config.maxIncrementalFetchSessionCacheSlots,
          KafkaServer.MIN_INCREMENTAL_FETCH_SESSION_EVICTION_MS))

      // Start processing requests once we've caught up on the metadata log, recovered logs if necessary,
      // and started all services that we previously delayed starting.
      val raftSupport = RaftSupport(forwardingManager, metadataCache)
      dataPlaneRequestProcessor = new KafkaApis(socketServer.dataPlaneRequestChannel, raftSupport,
        replicaManager, groupCoordinator, transactionCoordinator, autoTopicCreationManager,
        config.nodeId, config, configRepository, metadataCache, metrics, authorizer, quotaManagers,
        fetchManager, brokerTopicStats, clusterId, time, tokenManager, apiVersionManager)

      dataPlaneRequestHandlerPool = new KafkaRequestHandlerPool(config.nodeId, socketServer.dataPlaneRequestChannel, dataPlaneRequestProcessor, time,
        config.numIoThreads, s"${SocketServer.DataPlaneMetricPrefix}RequestHandlerAvgIdlePercent", SocketServer.DataPlaneThreadPrefix)

      socketServer.controlPlaneRequestChannelOpt.foreach { controlPlaneRequestChannel =>
        controlPlaneRequestProcessor = new KafkaApis(controlPlaneRequestChannel, raftSupport,
          replicaManager, groupCoordinator, transactionCoordinator, autoTopicCreationManager,
          config.nodeId, config, configRepository, metadataCache, metrics, authorizer, quotaManagers,
          fetchManager, brokerTopicStats, clusterId, time, tokenManager, apiVersionManager)

        controlPlaneRequestHandlerPool = new KafkaRequestHandlerPool(config.nodeId, socketServer.controlPlaneRequestChannelOpt.get, controlPlaneRequestProcessor, time,
          1, s"${SocketServer.ControlPlaneMetricPrefix}RequestHandlerAvgIdlePercent", SocketServer.ControlPlaneThreadPrefix)
      }

      // Block until we've caught up on the metadata log
      lifecycleManager.initialCatchUpFuture.get()
      // Start log manager, which will perform (potentially lengthy) recovery-from-unclean-shutdown if required.
      logManager.startup(metadataCache.getAllTopics())
      // Start other services that we've delayed starting, in the appropriate order.
      replicaManager.startup()
      replicaManager.startHighWatermarkCheckPointThread()
      groupCoordinator.startup(() => metadataCache.numPartitions(Topic.GROUP_METADATA_TOPIC_NAME).
        getOrElse(config.offsetsTopicPartitions))
      transactionCoordinator.startup(() => metadataCache.numPartitions(Topic.TRANSACTION_STATE_TOPIC_NAME).
        getOrElse(config.transactionTopicPartitions))
<<<<<<< HEAD
      // Apply deferred changes after starting coordinators to avoid GroupMetadataManager IllegalStateException
      // due to Kafka scheduler not yet running (this manifests if we have deferred any coordinator offsets partitions).
=======
      // Apply deferred partition metadata changes after starting replica manager and coordinators
      // so that those services are ready and able to process the changes.
>>>>>>> 5eac5a82
      replicaManager.endMetadataChangeDeferral(
        RequestHandlerHelper.onLeadershipChange(groupCoordinator, transactionCoordinator, _, _))

      socketServer.startProcessingRequests(authorizerFutures)

      // We're now ready to unfence the broker.
      lifecycleManager.setReadyToUnfence()

      maybeChangeStatus(STARTING, STARTED)
    } catch {
      case e: Throwable =>
        maybeChangeStatus(STARTING, STARTED)
        fatal("Fatal error during broker startup. Prepare to shutdown", e)
        shutdown()
        throw e
    }
  }

  class TemporaryProducerIdManager() extends ProducerIdGenerator {
    val maxProducerIdsPerBrokerEpoch = 1000000
    var currentOffset = -1
    override def generateProducerId(): Long = {
      currentOffset = currentOffset + 1
      if (currentOffset >= maxProducerIdsPerBrokerEpoch) {
        fatal(s"Exhausted all demo/temporary producerIds as the next one will has extend past the block size of $maxProducerIdsPerBrokerEpoch")
        throw new KafkaException("Have exhausted all demo/temporary producerIds.")
      }
      lifecycleManager.initialCatchUpFuture.get()
      lifecycleManager.brokerEpoch() * maxProducerIdsPerBrokerEpoch + currentOffset
    }
  }

  def createTemporaryProducerIdManager(): ProducerIdGenerator = {
    new TemporaryProducerIdManager()
  }

  def shutdown(): Unit = {
    if (!maybeChangeStatus(STARTED, SHUTTING_DOWN)) return
    try {
      info("shutting down")

      if (config.controlledShutdownEnable) {
        // Shut down the broker metadata listener, so that we don't get added to any
        // more ISRs.
        brokerMetadataListener.beginShutdown()
        lifecycleManager.beginControlledShutdown()
        try {
          lifecycleManager.controlledShutdownFuture.get(5L, TimeUnit.MINUTES)
        } catch {
          case _: TimeoutException =>
            error("Timed out waiting for the controller to approve controlled shutdown")
          case e: Throwable =>
            error("Got unexpected exception waiting for controlled shutdown future", e)
        }
      }
      lifecycleManager.beginShutdown()

      // Stop socket server to stop accepting any more connections and requests.
      // Socket server will be shutdown towards the end of the sequence.
      if (socketServer != null) {
        CoreUtils.swallow(socketServer.stopProcessingRequests(), this)
      }
      if (dataPlaneRequestHandlerPool != null)
        CoreUtils.swallow(dataPlaneRequestHandlerPool.shutdown(), this)
      if (controlPlaneRequestHandlerPool != null)
        CoreUtils.swallow(controlPlaneRequestHandlerPool.shutdown(), this)
      if (kafkaScheduler != null)
        CoreUtils.swallow(kafkaScheduler.shutdown(), this)

      if (dataPlaneRequestProcessor != null)
        CoreUtils.swallow(dataPlaneRequestProcessor.close(), this)
      if (controlPlaneRequestProcessor != null)
        CoreUtils.swallow(controlPlaneRequestProcessor.close(), this)
      CoreUtils.swallow(authorizer.foreach(_.close()), this)

      if (brokerMetadataListener !=  null) {
        CoreUtils.swallow(brokerMetadataListener.close(), this)
      }
      if (transactionCoordinator != null)
        CoreUtils.swallow(transactionCoordinator.shutdown(), this)
      if (groupCoordinator != null)
        CoreUtils.swallow(groupCoordinator.shutdown(), this)

      if (tokenManager != null)
        CoreUtils.swallow(tokenManager.shutdown(), this)

      if (replicaManager != null)
        CoreUtils.swallow(replicaManager.shutdown(), this)

      if (alterIsrManager != null)
        CoreUtils.swallow(alterIsrManager.shutdown(), this)

      if (forwardingManager != null)
        CoreUtils.swallow(forwardingManager.shutdown(), this)

      if (autoTopicCreationManager != null)
        CoreUtils.swallow(autoTopicCreationManager.shutdown(), this)

      if (logManager != null)
        CoreUtils.swallow(logManager.shutdown(), this)

      if (quotaManagers != null)
        CoreUtils.swallow(quotaManagers.shutdown(), this)

      if (socketServer != null)
        CoreUtils.swallow(socketServer.shutdown(), this)
      if (metrics != null)
        CoreUtils.swallow(metrics.close(), this)
      if (brokerTopicStats != null)
        CoreUtils.swallow(brokerTopicStats.close(), this)

      // Clear all reconfigurable instances stored in DynamicBrokerConfig
      config.dynamicConfig.clear()

      isShuttingDown.set(false)

      CoreUtils.swallow(lifecycleManager.close(), this)

      CoreUtils.swallow(AppInfoParser.unregisterAppInfo(metricsPrefix, config.nodeId.toString, metrics), this)
      info("shut down completed")
    } catch {
      case e: Throwable =>
        fatal("Fatal error during broker shutdown.", e)
        throw e
    } finally {
      maybeChangeStatus(SHUTTING_DOWN, SHUTDOWN)
    }
  }

  def awaitShutdown(): Unit = {
    lock.lock()
    try {
      while (true) {
        if (status == SHUTDOWN) return
        awaitShutdownCond.awaitUninterruptibly()
      }
    } finally {
      lock.unlock()
    }
  }

  def boundPort(listenerName: ListenerName): Int = socketServer.boundPort(listenerName)

  def currentState(): BrokerState = lifecycleManager.state()

}<|MERGE_RESOLUTION|>--- conflicted
+++ resolved
@@ -355,13 +355,8 @@
         getOrElse(config.offsetsTopicPartitions))
       transactionCoordinator.startup(() => metadataCache.numPartitions(Topic.TRANSACTION_STATE_TOPIC_NAME).
         getOrElse(config.transactionTopicPartitions))
-<<<<<<< HEAD
-      // Apply deferred changes after starting coordinators to avoid GroupMetadataManager IllegalStateException
-      // due to Kafka scheduler not yet running (this manifests if we have deferred any coordinator offsets partitions).
-=======
       // Apply deferred partition metadata changes after starting replica manager and coordinators
       // so that those services are ready and able to process the changes.
->>>>>>> 5eac5a82
       replicaManager.endMetadataChangeDeferral(
         RequestHandlerHelper.onLeadershipChange(groupCoordinator, transactionCoordinator, _, _))
 
