--- conflicted
+++ resolved
@@ -20,12 +20,8 @@
 import kafka.cluster.BrokerEndPoint
 import org.apache.kafka.clients.FetchSessionHandler
 import org.apache.kafka.common.metrics.Metrics
-<<<<<<< HEAD
-import org.apache.kafka.common.utils.Time
+import org.apache.kafka.common.utils.{LogContext, Time}
 import org.apache.kafka.server.common.MetadataVersion
-=======
-import org.apache.kafka.common.utils.{LogContext, Time}
->>>>>>> 0b3ab468
 
 class ReplicaFetcherManager(brokerConfig: KafkaConfig,
                             protected val replicaManager: ReplicaManager,
@@ -42,10 +38,6 @@
   override def createFetcherThread(fetcherId: Int, sourceBroker: BrokerEndPoint): ReplicaFetcherThread = {
     val prefix = threadNamePrefix.map(tp => s"$tp:").getOrElse("")
     val threadName = s"${prefix}ReplicaFetcherThread-$fetcherId-${sourceBroker.id}"
-<<<<<<< HEAD
-    new ReplicaFetcherThread(threadName, fetcherId, sourceBroker, brokerConfig, failedPartitions, replicaManager,
-      metrics, time, quotaManager, metadataVersionSupplier)
-=======
     val logContext = new LogContext(s"[ReplicaFetcher replicaId=${brokerConfig.brokerId}, leaderId=${sourceBroker.id}, " +
       s"fetcherId=$fetcherId] ")
     val endpoint = new BrokerBlockingSender(sourceBroker, brokerConfig, metrics, time, fetcherId,
@@ -53,8 +45,7 @@
     val fetchSessionHandler = new FetchSessionHandler(logContext, sourceBroker.id)
     val leader = new RemoteLeaderEndPoint(logContext.logPrefix, endpoint, fetchSessionHandler, brokerConfig, replicaManager, quotaManager)
     new ReplicaFetcherThread(threadName, leader, brokerConfig, failedPartitions, replicaManager,
-      quotaManager, logContext.logPrefix)
->>>>>>> 0b3ab468
+      quotaManager, logContext.logPrefix, metadataVersionSupplier)
   }
 
   def shutdown(): Unit = {
