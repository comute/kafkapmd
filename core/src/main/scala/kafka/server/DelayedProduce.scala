/**
 * Licensed to the Apache Software Foundation (ASF) under one or more
 * contributor license agreements.  See the NOTICE file distributed with
 * this work for additional information regarding copyright ownership.
 * The ASF licenses this file to You under the Apache License, Version 2.0
 * (the "License"); you may not use this file except in compliance with
 * the License.  You may obtain a copy of the License at
 *
 *    http://www.apache.org/licenses/LICENSE-2.0
 *
 * Unless required by applicable law or agreed to in writing, software
 * distributed under the License is distributed on an "AS IS" BASIS,
 * WITHOUT WARRANTIES OR CONDITIONS OF ANY KIND, either express or implied.
 * See the License for the specific language governing permissions and
 * limitations under the License.
 */

package kafka.server

import java.util.concurrent.TimeUnit
import java.util.concurrent.locks.Lock
import com.typesafe.scalalogging.Logger
import com.yammer.metrics.core.Meter
<<<<<<< HEAD
import kafka.utils.Pool
import org.apache.kafka.common.{TopicIdPartition, TopicPartition}
=======
import kafka.utils.{Logging, Pool}
import org.apache.kafka.common.TopicPartition
>>>>>>> 9db5ed00
import org.apache.kafka.common.protocol.Errors
import org.apache.kafka.common.requests.ProduceResponse.PartitionResponse
import org.apache.kafka.server.metrics.KafkaMetricsGroup
import org.apache.kafka.server.purgatory.DelayedOperation

import scala.collection._
import scala.jdk.CollectionConverters._
import scala.jdk.OptionConverters.RichOption

case class ProducePartitionStatus(requiredOffset: Long, responseStatus: PartitionResponse) {
  @volatile var acksPending = false

  override def toString: String = s"[acksPending: $acksPending, error: ${responseStatus.error.code}, " +
    s"startOffset: ${responseStatus.baseOffset}, requiredOffset: $requiredOffset]"
}

/**
 * The produce metadata maintained by the delayed produce operation
 */
case class ProduceMetadata(produceRequiredAcks: Short,
                           produceStatus: Map[TopicIdPartition, ProducePartitionStatus]) {

  override def toString = s"[requiredAcks: $produceRequiredAcks, partitionStatus: $produceStatus]"
}

object DelayedProduce {
  private final val logger = Logger(classOf[DelayedProduce])
}

/**
 * A delayed produce operation that can be created by the replica manager and watched
 * in the produce operation purgatory
 */
class DelayedProduce(delayMs: Long,
                     produceMetadata: ProduceMetadata,
                     replicaManager: ReplicaManager,
<<<<<<< HEAD
                     responseCallback: Map[TopicIdPartition, PartitionResponse] => Unit,
                     lockOpt: Option[Lock] = None)
  extends DelayedOperation(delayMs, lockOpt) {
=======
                     responseCallback: Map[TopicPartition, PartitionResponse] => Unit,
                     lockOpt: Option[Lock])
  extends DelayedOperation(delayMs, lockOpt.toJava) with Logging {
>>>>>>> 9db5ed00

  override lazy val logger: Logger = DelayedProduce.logger

  // first update the acks pending variable according to the error code
  produceMetadata.produceStatus.foreachEntry { (topicPartition, status) =>
    if (status.responseStatus.error == Errors.NONE) {
      // Timeout error state will be cleared when required acks are received
      status.acksPending = true
      status.responseStatus.error = Errors.REQUEST_TIMED_OUT
    } else {
      status.acksPending = false
    }

    trace(s"Initial partition status for $topicPartition is $status")
  }

  /**
   * The delayed produce operation can be completed if every partition
   * it produces to is satisfied by one of the following:
   *
   * Case A: Replica not assigned to partition
   * Case B: Replica is no longer the leader of this partition
   * Case C: This broker is the leader:
   *   C.1 - If there was a local error thrown while checking if at least requiredAcks
   *         replicas have caught up to this operation: set an error in response
   *   C.2 - Otherwise, set the response with no error.
   */
  override def tryComplete(): Boolean = {
    // check for each partition if it still has pending acks
    produceMetadata.produceStatus.foreachEntry { (topicIdPartition, status) =>
      trace(s"Checking produce satisfaction for $topicIdPartition, current status $status")
      // skip those partitions that have already been satisfied
      if (status.acksPending) {
        val (hasEnough, error) = replicaManager.getPartitionOrError(topicIdPartition.topicPartition()) match {
          case Left(err) =>
            // Case A
            (false, err)

          case Right(partition) =>
            partition.checkEnoughReplicasReachOffset(status.requiredOffset)
        }

        // Case B || C.1 || C.2
        if (error != Errors.NONE || hasEnough) {
          status.acksPending = false
          status.responseStatus.error = error
        }
      }
    }

    // check if every partition has satisfied at least one of case A, B or C
    if (!produceMetadata.produceStatus.values.exists(_.acksPending))
      forceComplete()
    else
      false
  }

  override def onExpiration(): Unit = {
    produceMetadata.produceStatus.foreachEntry { (topicIdPartition, status) =>
      if (status.acksPending) {
        debug(s"Expiring produce request for partition $topicIdPartition with status $status")
        DelayedProduceMetrics.recordExpiration(topicIdPartition.topicPartition())
      }
    }
  }

  /**
   * Upon completion, return the current response status along with the error code per partition
   */
  override def onComplete(): Unit = {
    val responseStatus = produceMetadata.produceStatus.map { case (k, status) => k -> status.responseStatus }
    responseCallback(responseStatus)
  }
}

object DelayedProduceMetrics {
  private val metricsGroup = new KafkaMetricsGroup(DelayedProduceMetrics.getClass)

  private val aggregateExpirationMeter = metricsGroup.newMeter("ExpiresPerSec", "requests", TimeUnit.SECONDS)

  private val partitionExpirationMeterFactory = (key: TopicPartition) =>
    metricsGroup.newMeter("ExpiresPerSec",
             "requests",
             TimeUnit.SECONDS,
             Map("topic" -> key.topic, "partition" -> key.partition.toString).asJava)
  private val partitionExpirationMeters = new Pool[TopicPartition, Meter](valueFactory = Some(partitionExpirationMeterFactory))

  def recordExpiration(partition: TopicPartition): Unit = {
    aggregateExpirationMeter.mark()
    partitionExpirationMeters.getAndMaybePut(partition).mark()
  }
}<|MERGE_RESOLUTION|>--- conflicted
+++ resolved
@@ -21,13 +21,8 @@
 import java.util.concurrent.locks.Lock
 import com.typesafe.scalalogging.Logger
 import com.yammer.metrics.core.Meter
-<<<<<<< HEAD
-import kafka.utils.Pool
+import kafka.utils.{Logging, Pool}
 import org.apache.kafka.common.{TopicIdPartition, TopicPartition}
-=======
-import kafka.utils.{Logging, Pool}
-import org.apache.kafka.common.TopicPartition
->>>>>>> 9db5ed00
 import org.apache.kafka.common.protocol.Errors
 import org.apache.kafka.common.requests.ProduceResponse.PartitionResponse
 import org.apache.kafka.server.metrics.KafkaMetricsGroup
@@ -64,15 +59,9 @@
 class DelayedProduce(delayMs: Long,
                      produceMetadata: ProduceMetadata,
                      replicaManager: ReplicaManager,
-<<<<<<< HEAD
                      responseCallback: Map[TopicIdPartition, PartitionResponse] => Unit,
-                     lockOpt: Option[Lock] = None)
-  extends DelayedOperation(delayMs, lockOpt) {
-=======
-                     responseCallback: Map[TopicPartition, PartitionResponse] => Unit,
                      lockOpt: Option[Lock])
   extends DelayedOperation(delayMs, lockOpt.toJava) with Logging {
->>>>>>> 9db5ed00
 
   override lazy val logger: Logger = DelayedProduce.logger
 
