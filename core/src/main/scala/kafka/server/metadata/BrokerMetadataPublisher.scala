/**
 * Licensed to the Apache Software Foundation (ASF) under one or more
 * contributor license agreements.  See the NOTICE file distributed with
 * this work for additional information regarding copyright ownership.
 * The ASF licenses this file to You under the Apache License, Version 2.0
 * (the "License"); you may not use this file except in compliance with
 * the License.  You may obtain a copy of the License at
 *
 *    http://www.apache.org/licenses/LICENSE-2.0
 *
 * Unless required by applicable law or agreed to in writing, software
 * distributed under the License is distributed on an "AS IS" BASIS,
 * WITHOUT WARRANTIES OR CONDITIONS OF ANY KIND, either express or implied.
 * See the License for the specific language governing permissions and
 * limitations under the License.
 */

package kafka.server.metadata

import java.util.{OptionalInt, Properties}
import java.util.concurrent.atomic.AtomicLong
import kafka.coordinator.transaction.TransactionCoordinator
import kafka.log.{LogManager, UnifiedLog}
import kafka.server.{KafkaConfig, ReplicaManager, RequestLocal}
import kafka.utils.Logging
import org.apache.kafka.common.TopicPartition
import org.apache.kafka.common.internals.Topic
import org.apache.kafka.coordinator.group.GroupCoordinator
import org.apache.kafka.image.{MetadataDelta, MetadataImage, TopicDelta, TopicsImage}
import org.apache.kafka.metadata.authorizer.ClusterMetadataAuthorizer
import org.apache.kafka.server.authorizer.Authorizer
import org.apache.kafka.server.fault.FaultHandler

import scala.collection.mutable
import scala.jdk.CollectionConverters._


object BrokerMetadataPublisher extends Logging {
  /**
   * Given a topic name, find out if it changed. Note: if a topic named X was deleted and
   * then re-created, this method will return just the re-creation. The deletion will show
   * up in deletedTopicIds and must be handled separately.
   *
   * @param topicName   The topic name.
   * @param newImage    The new metadata image.
   * @param delta       The metadata delta to search.
   *
   * @return            The delta, or None if appropriate.
   */
  def getTopicDelta(topicName: String,
                    newImage: MetadataImage,
                    delta: MetadataDelta): Option[TopicDelta] = {
    Option(newImage.topics().getTopic(topicName)).flatMap {
      topicImage => Option(delta.topicsDelta()).flatMap {
        topicDelta => Option(topicDelta.changedTopic(topicImage.id()))
      }
    }
  }

  /**
   * Find logs which should not be on the current broker, according to the metadata image.
   *
   * @param brokerId        The ID of the current broker.
   * @param newTopicsImage  The new topics image after broker has been reloaded
   * @param logs            A collection of Log objects.
   *
   * @return          The topic partitions which are no longer needed on this broker.
   */
  def findStrayPartitions(brokerId: Int,
                          newTopicsImage: TopicsImage,
                          logs: Iterable[UnifiedLog]): Iterable[TopicPartition] = {
    logs.flatMap { log =>
      val topicId = log.topicId.getOrElse {
        throw new RuntimeException(s"The log dir $log does not have a topic ID, " +
          "which is not allowed when running in KRaft mode.")
      }

      val partitionId = log.topicPartition.partition()
      Option(newTopicsImage.getPartition(topicId, partitionId)) match {
        case Some(partition) =>
          if (!partition.replicas.contains(brokerId)) {
            info(s"Found stray log dir $log: the current replica assignment ${partition.replicas} " +
              s"does not contain the local brokerId $brokerId.")
            Some(log.topicPartition)
          } else {
            None
          }

        case None =>
          info(s"Found stray log dir $log: the topicId $topicId does not exist in the metadata image")
          Some(log.topicPartition)
      }
    }
  }
}

class BrokerMetadataPublisher(
  config: KafkaConfig,
  metadataCache: KRaftMetadataCache,
  logManager: LogManager,
  replicaManager: ReplicaManager,
  groupCoordinator: GroupCoordinator,
  txnCoordinator: TransactionCoordinator,
  var dynamicConfigPublisher: DynamicConfigPublisher,
  dynamicClientQuotaPublisher: DynamicClientQuotaPublisher,
  scramPublisher: ScramPublisher,
  private val _authorizer: Option[Authorizer],
  fatalFaultHandler: FaultHandler,
  metadataPublishingFaultHandler: FaultHandler
) extends MetadataPublisher with Logging {
  logIdent = s"[BrokerMetadataPublisher id=${config.nodeId}] "

  import BrokerMetadataPublisher._

  /**
   * The broker ID.
   */
  val brokerId: Int = config.nodeId

  /**
   * True if this is the first time we have published metadata.
   */
  var _firstPublish = true

  /**
   * This is updated after all components (e.g. LogManager) has finished publishing the new metadata delta
   */
  val publishedOffsetAtomic = new AtomicLong(-1)

  override def publish(delta: MetadataDelta, newImage: MetadataImage): Unit = {
    val highestOffsetAndEpoch = newImage.highestOffsetAndEpoch()

    val deltaName = if (_firstPublish) {
      s"initial MetadataDelta up to ${highestOffsetAndEpoch.offset}"
    } else {
      s"MetadataDelta up to ${highestOffsetAndEpoch.offset}"
    }
    try {
      if (isTraceEnabled) {
        trace(s"Publishing delta $delta with highest offset $highestOffsetAndEpoch")
      }

      // Publish the new metadata image to the metadata cache.
      metadataCache.setImage(newImage)

      val metadataVersionLogMsg = s"metadata.version ${newImage.features().metadataVersion()}"

      if (_firstPublish) {
        info(s"Publishing initial metadata at offset $highestOffsetAndEpoch with $metadataVersionLogMsg.")

        // If this is the first metadata update we are applying, initialize the managers
        // first (but after setting up the metadata cache).
        initializeManagers()
      } else if (isDebugEnabled) {
        debug(s"Publishing metadata at offset $highestOffsetAndEpoch with $metadataVersionLogMsg.")
      }

      Option(delta.featuresDelta()).foreach { featuresDelta =>
        featuresDelta.metadataVersionChange().ifPresent{ metadataVersion =>
          info(s"Updating metadata.version to ${metadataVersion.featureLevel()} at offset $highestOffsetAndEpoch.")
        }
      }

      // Apply topic deltas.
      Option(delta.topicsDelta()).foreach { topicsDelta =>
        try {
          // Notify the replica manager about changes to topics.
          replicaManager.applyDelta(topicsDelta, newImage)
        } catch {
          case t: Throwable => metadataPublishingFaultHandler.handleFault("Error applying topics " +
            s"delta in $deltaName", t)
        }
        try {
          // Update the group coordinator of local changes
          updateCoordinator(newImage,
            delta,
            Topic.GROUP_METADATA_TOPIC_NAME,
            groupCoordinator.onElection,
            (partitionIndex, leaderEpochOpt) => groupCoordinator.onResignation(partitionIndex, toOptionalInt(leaderEpochOpt))
          )
        } catch {
          case t: Throwable => metadataPublishingFaultHandler.handleFault("Error updating group " +
            s"coordinator with local changes in $deltaName", t)
        }
        try {
          // Update the transaction coordinator of local changes
          updateCoordinator(newImage,
            delta,
            Topic.TRANSACTION_STATE_TOPIC_NAME,
            txnCoordinator.onElection,
            txnCoordinator.onResignation)
        } catch {
          case t: Throwable => metadataPublishingFaultHandler.handleFault("Error updating txn " +
            s"coordinator with local changes in $deltaName", t)
        }
        try {
          // Notify the group coordinator about deleted topics.
          val deletedTopicPartitions = new mutable.ArrayBuffer[TopicPartition]()
          topicsDelta.deletedTopicIds().forEach { id =>
            val topicImage = topicsDelta.image().getTopic(id)
            topicImage.partitions().keySet().forEach {
              id => deletedTopicPartitions += new TopicPartition(topicImage.name(), id)
            }
          }
          if (deletedTopicPartitions.nonEmpty) {
            groupCoordinator.onPartitionsDeleted(deletedTopicPartitions.asJava, RequestLocal.NoCaching.bufferSupplier)
          }
        } catch {
          case t: Throwable => metadataPublishingFaultHandler.handleFault("Error updating group " +
            s"coordinator with deleted partitions in $deltaName", t)
        }
      }

      // Apply configuration deltas.
      dynamicConfigPublisher.onMetadataUpdate(delta, newImage)

      // Apply client quotas delta.
<<<<<<< HEAD
      dynamicClientQuotaPublisher.onMetadataUpdate(delta, newImage)
=======
      try {
        Option(delta.clientQuotasDelta()).foreach { clientQuotasDelta =>
          clientQuotaMetadataManager.update(clientQuotasDelta)
        }
      } catch {
        case t: Throwable => metadataPublishingFaultHandler.handleFault("Error updating client " +
          s"quotas in $deltaName", t)
      }
>>>>>>> 2c8d9577

      // APply SCRAM delta.
      scramPublisher.onMetadataUpdate(delta, newImage)

      // Apply changes to ACLs. This needs to be handled carefully because while we are
      // applying these changes, the Authorizer is continuing to return authorization
      // results in other threads. We never want to expose an invalid state. For example,
      // if the user created a DENY ALL acl and then created an ALLOW ACL for topic foo,
      // we want to apply those changes in that order, not the reverse order! Otherwise
      // there could be a window during which incorrect authorization results are returned.
      Option(delta.aclsDelta()).foreach { aclsDelta =>
        _authorizer match {
          case Some(authorizer: ClusterMetadataAuthorizer) => if (aclsDelta.isSnapshotDelta) {
            try {
              // If the delta resulted from a snapshot load, we want to apply the new changes
              // all at once using ClusterMetadataAuthorizer#loadSnapshot. If this is the
              // first snapshot load, it will also complete the futures returned by
              // Authorizer#start (which we wait for before processing RPCs).
              authorizer.loadSnapshot(newImage.acls().acls())
            } catch {
              case t: Throwable => metadataPublishingFaultHandler.handleFault("Error loading " +
                s"authorizer snapshot in $deltaName", t)
            }
          } else {
            try {
              // Because the changes map is a LinkedHashMap, the deltas will be returned in
              // the order they were performed.
              aclsDelta.changes().entrySet().forEach(e =>
                if (e.getValue.isPresent) {
                  authorizer.addAcl(e.getKey, e.getValue.get())
                } else {
                  authorizer.removeAcl(e.getKey)
                })
            } catch {
              case t: Throwable => metadataPublishingFaultHandler.handleFault("Error loading " +
                s"authorizer changes in $deltaName", t)
            }
          }
          case _ => // No ClusterMetadataAuthorizer is configured. There is nothing to do.
        }
      }

      try {
        // Propagate the new image to the group coordinator.
        groupCoordinator.onNewMetadataImage(newImage, delta)
      } catch {
        case t: Throwable => metadataPublishingFaultHandler.handleFault("Error updating group " +
          s"coordinator with local changes in $deltaName", t)
      }

      if (_firstPublish) {
        finishInitializingReplicaManager(newImage)
      }
      publishedOffsetAtomic.set(newImage.highestOffsetAndEpoch().offset)
    } catch {
      case t: Throwable => metadataPublishingFaultHandler.handleFault("Uncaught exception while " +
        s"publishing broker metadata from $deltaName", t)
    } finally {
      _firstPublish = false
    }
  }

  private def toOptionalInt(option: Option[Int]): OptionalInt = {
    option match {
      case Some(leaderEpoch) => OptionalInt.of(leaderEpoch)
      case None => OptionalInt.empty
    }
  }

  override def publishedOffset: Long = publishedOffsetAtomic.get()

  def reloadUpdatedFilesWithoutConfigChange(props: Properties): Unit = {
    config.dynamicConfig.reloadUpdatedFilesWithoutConfigChange(props)
  }

  /**
   * Update the coordinator of local replica changes: election and resignation.
   *
   * @param image latest metadata image
   * @param delta metadata delta from the previous image and the latest image
   * @param topicName name of the topic associated with the coordinator
   * @param election function to call on election; the first parameter is the partition id;
   *                 the second parameter is the leader epoch
   * @param resignation function to call on resignation; the first parameter is the partition id;
   *                    the second parameter is the leader epoch
   */
  def updateCoordinator(
    image: MetadataImage,
    delta: MetadataDelta,
    topicName: String,
    election: (Int, Int) => Unit,
    resignation: (Int, Option[Int]) => Unit
  ): Unit = {
    // Handle the case where the topic was deleted
    Option(delta.topicsDelta()).foreach { topicsDelta =>
      if (topicsDelta.topicWasDeleted(topicName)) {
        topicsDelta.image.getTopic(topicName).partitions.entrySet.forEach { entry =>
          if (entry.getValue.leader == brokerId) {
            resignation(entry.getKey, Some(entry.getValue.leaderEpoch))
          }
        }
      }
    }

    // Handle the case where the replica was reassigned, made a leader or made a follower
    getTopicDelta(topicName, image, delta).foreach { topicDelta =>
      val changes = topicDelta.localChanges(brokerId)

      changes.deletes.forEach { topicPartition =>
        resignation(topicPartition.partition, None)
      }
      changes.leaders.forEach { (topicPartition, partitionInfo) =>
        election(topicPartition.partition, partitionInfo.partition.leaderEpoch)
      }
      changes.followers.forEach { (topicPartition, partitionInfo) =>
        resignation(topicPartition.partition, Some(partitionInfo.partition.leaderEpoch))
      }
    }
  }

  private def initializeManagers(): Unit = {
    try {
      // Start log manager, which will perform (potentially lengthy)
      // recovery-from-unclean-shutdown if required.
      logManager.startup(metadataCache.getAllTopics())

      // Make the LogCleaner available for reconfiguration. We can't do this prior to this
      // point because LogManager#startup creates the LogCleaner object, if
      // log.cleaner.enable is true. TODO: improve this (see KAFKA-13610)
      Option(logManager.cleaner).foreach(config.dynamicConfig.addBrokerReconfigurable)
    } catch {
      case t: Throwable => fatalFaultHandler.handleFault("Error starting LogManager", t)
    }
    try {
      // Start the replica manager.
      replicaManager.startup()
    } catch {
      case t: Throwable => fatalFaultHandler.handleFault("Error starting ReplicaManager", t)
    }
    try {
      // Start the group coordinator.
      groupCoordinator.startup(() => metadataCache.numPartitions(Topic.GROUP_METADATA_TOPIC_NAME)
        .getOrElse(config.offsetsTopicPartitions))
    } catch {
      case t: Throwable => fatalFaultHandler.handleFault("Error starting GroupCoordinator", t)
    }
    try {
      // Start the transaction coordinator.
      txnCoordinator.startup(() => metadataCache.numPartitions(
        Topic.TRANSACTION_STATE_TOPIC_NAME).getOrElse(config.transactionTopicPartitions))
    } catch {
      case t: Throwable => fatalFaultHandler.handleFault("Error starting TransactionCoordinator", t)
    }
  }

  private def finishInitializingReplicaManager(newImage: MetadataImage): Unit = {
    try {
      // Delete log directories which we're not supposed to have, according to the
      // latest metadata. This is only necessary to do when we're first starting up. If
      // we have to load a snapshot later, these topics will appear in deletedTopicIds.
      val strayPartitions = findStrayPartitions(brokerId, newImage.topics, logManager.allLogs)
      if (strayPartitions.nonEmpty) {
        replicaManager.deleteStrayReplicas(strayPartitions)
      }
    } catch {
      case t: Throwable => metadataPublishingFaultHandler.handleFault("Error deleting stray " +
        "partitions during startup", t)
    }
    try {
      // Make sure that the high water mark checkpoint thread is running for the replica
      // manager.
      replicaManager.startHighWatermarkCheckPointThread()
    } catch {
      case t: Throwable => metadataPublishingFaultHandler.handleFault("Error starting high " +
        "watermark checkpoint thread during startup", t)
    }
}
}<|MERGE_RESOLUTION|>--- conflicted
+++ resolved
@@ -215,18 +215,7 @@
       dynamicConfigPublisher.onMetadataUpdate(delta, newImage)
 
       // Apply client quotas delta.
-<<<<<<< HEAD
       dynamicClientQuotaPublisher.onMetadataUpdate(delta, newImage)
-=======
-      try {
-        Option(delta.clientQuotasDelta()).foreach { clientQuotasDelta =>
-          clientQuotaMetadataManager.update(clientQuotasDelta)
-        }
-      } catch {
-        case t: Throwable => metadataPublishingFaultHandler.handleFault("Error updating client " +
-          s"quotas in $deltaName", t)
-      }
->>>>>>> 2c8d9577
 
       // APply SCRAM delta.
       scramPublisher.onMetadataUpdate(delta, newImage)
