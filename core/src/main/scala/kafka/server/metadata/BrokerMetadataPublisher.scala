--- conflicted
+++ resolved
@@ -196,8 +196,6 @@
                 toLoggableProps(resource, props).mkString(","))
               dynamicConfigHandlers(ConfigType.Topic).
                 processConfigChanges(resource.name(), props)
-<<<<<<< HEAD
-              conf.dynamicConfig.reloadUpdatedFilesWithoutConfigChange(props)
 
             case CLIENT_METRICS =>
               // Apply changes to client metrics subscription
@@ -206,21 +204,6 @@
               dynamicConfigHandlers(ConfigType.ClientMetrics).processConfigChanges(resource.name(), props)
               conf.dynamicConfig.reloadUpdatedFilesWithoutConfigChange(props)
 
-            case BROKER => if (resource.name().isEmpty) {
-              // Apply changes to "cluster configs" (also known as default BROKER configs).
-              // These are stored in KRaft with an empty name field.
-              info(s"Updating cluster configuration : " +
-                toLoggableProps(resource, props).mkString(","))
-              dynamicConfigHandlers(ConfigType.Broker).
-                processConfigChanges(ConfigEntityName.Default, props)
-            } else if (resource.name().equals(brokerId.toString)) {
-              // Apply changes to this broker's dynamic configuration.
-              info(s"Updating broker ${brokerId} with new configuration : " +
-                toLoggableProps(resource, props).mkString(","))
-              dynamicConfigHandlers(ConfigType.Broker).
-                processConfigChanges(resource.name(), props)
-            }
-=======
             case BROKER =>
               if (resource.name().isEmpty) {
                 // Apply changes to "cluster configs" (also known as default BROKER configs).
@@ -241,7 +224,7 @@
                 // have changed. This doesn't apply to topic configs or cluster configs.
                 reloadUpdatedFilesWithoutConfigChange(props)
               }
->>>>>>> 4eef5bda
+
             case _ => // nothing to do
           }
         }
