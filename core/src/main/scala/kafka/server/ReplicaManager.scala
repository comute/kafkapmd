/**
 * Licensed to the Apache Software Foundation (ASF) under one or more
 * contributor license agreements.  See the NOTICE file distributed with
 * this work for additional information regarding copyright ownership.
 * The ASF licenses this file to You under the Apache License, Version 2.0
 * (the "License"); you may not use this file except in compliance with
 * the License.  You may obtain a copy of the License at
 *
 *    http://www.apache.org/licenses/LICENSE-2.0
 *
 * Unless required by applicable law or agreed to in writing, software
 * distributed under the License is distributed on an "AS IS" BASIS,
 * WITHOUT WARRANTIES OR CONDITIONS OF ANY KIND, either express or implied.
 * See the License for the specific language governing permissions and
 * limitations under the License.
 */
package kafka.server

import com.yammer.metrics.core.Meter
import kafka.api._
import kafka.cluster.{BrokerEndPoint, Partition, PartitionListener}
import kafka.controller.{KafkaController, StateChangeLogger}
import kafka.log.remote.RemoteLogManager
import kafka.log.{LogManager, UnifiedLog}
import kafka.server.HostedPartition.Online
import kafka.server.QuotaFactory.QuotaManagers
import kafka.server.ReplicaManager.{AtMinIsrPartitionCountMetricName, FailedIsrUpdatesPerSecMetricName, IsrExpandsPerSecMetricName, IsrShrinksPerSecMetricName, LeaderCountMetricName, OfflineReplicaCountMetricName, PartitionCountMetricName, PartitionsWithLateTransactionsCountMetricName, ProducerIdCountMetricName, ReassigningPartitionsMetricName, UnderMinIsrPartitionCountMetricName, UnderReplicatedPartitionsMetricName}
import kafka.server.ReplicaManager.createLogReadResult
import kafka.server.checkpoints.{LazyOffsetCheckpoints, OffsetCheckpointFile, OffsetCheckpoints}
import kafka.server.metadata.ZkMetadataCache
import kafka.utils.Implicits._
import kafka.utils._
import kafka.zk.KafkaZkClient
import org.apache.kafka.common.errors._
import org.apache.kafka.common.internals.Topic
import org.apache.kafka.common.message.DeleteRecordsResponseData.DeleteRecordsPartitionResult
import org.apache.kafka.common.message.LeaderAndIsrRequestData.LeaderAndIsrPartitionState
import org.apache.kafka.common.message.LeaderAndIsrResponseData.{LeaderAndIsrPartitionError, LeaderAndIsrTopicError}
import org.apache.kafka.common.message.OffsetForLeaderEpochRequestData.OffsetForLeaderTopic
import org.apache.kafka.common.message.OffsetForLeaderEpochResponseData.{EpochEndOffset, OffsetForLeaderTopicResult}
import org.apache.kafka.common.message.StopReplicaRequestData.StopReplicaPartitionState
import org.apache.kafka.common.message.{DescribeLogDirsResponseData, DescribeProducersResponseData, FetchResponseData, LeaderAndIsrResponseData}
import org.apache.kafka.common.metrics.Metrics
import org.apache.kafka.common.network.ListenerName
import org.apache.kafka.common.protocol.Errors
import org.apache.kafka.common.record.FileRecords.TimestampAndOffset
import org.apache.kafka.common.record._
import org.apache.kafka.common.replica.PartitionView.DefaultPartitionView
import org.apache.kafka.common.replica.ReplicaView.DefaultReplicaView
import org.apache.kafka.common.replica._
import org.apache.kafka.common.requests.FetchRequest.PartitionData
import org.apache.kafka.common.requests.ProduceResponse.PartitionResponse
import org.apache.kafka.common.requests._
import org.apache.kafka.common.utils.Time
import org.apache.kafka.common.{ElectionType, IsolationLevel, Node, TopicIdPartition, TopicPartition, Uuid}
import org.apache.kafka.image.{LocalReplicaChanges, MetadataImage, TopicsDelta}
import org.apache.kafka.metadata.LeaderConstants.NO_LEADER
import org.apache.kafka.server.common.MetadataVersion._
import org.apache.kafka.server.metrics.KafkaMetricsGroup
import org.apache.kafka.server.util.{Scheduler, ShutdownableThread}
import org.apache.kafka.storage.internals.log.{AppendOrigin, FetchDataInfo, FetchParams, FetchPartitionData, LeaderHwChange, LogAppendInfo, LogConfig, LogDirFailureChannel, LogOffsetMetadata, LogReadInfo, RecordValidationException, RemoteLogReadResult, RemoteStorageFetchInfo, VerificationGuard}

import java.io.File
import java.nio.file.{Files, Paths}
import java.util
import java.util.concurrent.atomic.AtomicBoolean
import java.util.concurrent.locks.Lock
import java.util.concurrent.{CompletableFuture, Future, RejectedExecutionException, TimeUnit}
import java.util.{Optional, OptionalInt, OptionalLong}
import scala.collection.{Map, Seq, Set, mutable}
import scala.compat.java8.OptionConverters._
import scala.jdk.CollectionConverters._

/*
 * Result metadata of a log append operation on the log
 */
case class LogAppendResult(info: LogAppendInfo,
                           exception: Option[Throwable],
                           hasCustomErrorMessage: Boolean) {
  def error: Errors = exception match {
    case None => Errors.NONE
    case Some(e) => Errors.forException(e)
  }

  def errorMessage: String = {
    exception match {
      case Some(e) if hasCustomErrorMessage => e.getMessage
      case _ => null
    }
  }
}

case class LogDeleteRecordsResult(requestedOffset: Long, lowWatermark: Long, exception: Option[Throwable] = None) {
  def error: Errors = exception match {
    case None => Errors.NONE
    case Some(e) => Errors.forException(e)
  }
}

case class StopPartition(topicPartition: TopicPartition, deleteLocalLog: Boolean, deleteRemoteLog: Boolean = false)

/**
 * Result metadata of a log read operation on the log
 * @param info @FetchDataInfo returned by the @Log read
 * @param divergingEpoch Optional epoch and end offset which indicates the largest epoch such
 *                       that subsequent records are known to diverge on the follower/consumer
 * @param highWatermark high watermark of the local replica
 * @param leaderLogStartOffset The log start offset of the leader at the time of the read
 * @param leaderLogEndOffset The log end offset of the leader at the time of the read
 * @param followerLogStartOffset The log start offset of the follower taken from the Fetch request
 * @param fetchTimeMs The time the fetch was received
 * @param lastStableOffset Current LSO or None if the result has an exception
 * @param preferredReadReplica the preferred read replica to be used for future fetches
 * @param exception Exception if error encountered while reading from the log
 */
case class LogReadResult(info: FetchDataInfo,
                         divergingEpoch: Option[FetchResponseData.EpochEndOffset],
                         highWatermark: Long,
                         leaderLogStartOffset: Long,
                         leaderLogEndOffset: Long,
                         followerLogStartOffset: Long,
                         fetchTimeMs: Long,
                         lastStableOffset: Option[Long],
                         preferredReadReplica: Option[Int] = None,
                         exception: Option[Throwable] = None) {

  def error: Errors = exception match {
    case None => Errors.NONE
    case Some(e) => Errors.forException(e)
  }

  def toFetchPartitionData(isReassignmentFetch: Boolean): FetchPartitionData = new FetchPartitionData(
    this.error,
    this.highWatermark,
    this.leaderLogStartOffset,
    this.info.records,
    this.divergingEpoch.asJava,
    if (this.lastStableOffset.isDefined) OptionalLong.of(this.lastStableOffset.get) else OptionalLong.empty(),
    this.info.abortedTransactions,
    if (this.preferredReadReplica.isDefined) OptionalInt.of(this.preferredReadReplica.get) else OptionalInt.empty(),
    isReassignmentFetch)

  def withEmptyFetchInfo: LogReadResult =
    copy(info = new FetchDataInfo(LogOffsetMetadata.UNKNOWN_OFFSET_METADATA, MemoryRecords.EMPTY))

  override def toString = {
    "LogReadResult(" +
      s"info=$info, " +
      s"divergingEpoch=$divergingEpoch, " +
      s"highWatermark=$highWatermark, " +
      s"leaderLogStartOffset=$leaderLogStartOffset, " +
      s"leaderLogEndOffset=$leaderLogEndOffset, " +
      s"followerLogStartOffset=$followerLogStartOffset, " +
      s"fetchTimeMs=$fetchTimeMs, " +
      s"preferredReadReplica=$preferredReadReplica, " +
      s"lastStableOffset=$lastStableOffset, " +
      s"error=$error" +
      ")"
  }

}

/**
 * Trait to represent the state of hosted partitions. We create a concrete (active) Partition
 * instance when the broker receives a LeaderAndIsr request from the controller or a metadata
 * log record from the Quorum controller indicating that the broker should be either a leader
 * or follower of a partition.
 */
sealed trait HostedPartition

object HostedPartition {
  /**
   * This broker does not have any state for this partition locally.
   */
  final object None extends HostedPartition

  /**
   * This broker hosts the partition and it is online.
   */
  final case class Online(partition: Partition) extends HostedPartition

  /**
   * This broker hosts the partition, but it is in an offline log directory.
   */
  final object Offline extends HostedPartition
}

object ReplicaManager {
  val HighWatermarkFilename = "replication-offset-checkpoint"

  private val LeaderCountMetricName = "LeaderCount"
  private val PartitionCountMetricName = "PartitionCount"
  private val OfflineReplicaCountMetricName = "OfflineReplicaCount"
  private val UnderReplicatedPartitionsMetricName = "UnderReplicatedPartitions"
  private val UnderMinIsrPartitionCountMetricName = "UnderMinIsrPartitionCount"
  private val AtMinIsrPartitionCountMetricName = "AtMinIsrPartitionCount"
  private val ReassigningPartitionsMetricName = "ReassigningPartitions"
  private val PartitionsWithLateTransactionsCountMetricName = "PartitionsWithLateTransactionsCount"
  private val ProducerIdCountMetricName = "ProducerIdCount"
  private val IsrExpandsPerSecMetricName = "IsrExpandsPerSec"
  private val IsrShrinksPerSecMetricName = "IsrShrinksPerSec"
  private val FailedIsrUpdatesPerSecMetricName = "FailedIsrUpdatesPerSec"

  private[server] val GaugeMetricNames = Set(
    LeaderCountMetricName,
    PartitionCountMetricName,
    OfflineReplicaCountMetricName,
    UnderReplicatedPartitionsMetricName,
    UnderMinIsrPartitionCountMetricName,
    AtMinIsrPartitionCountMetricName,
    ReassigningPartitionsMetricName,
    PartitionsWithLateTransactionsCountMetricName,
    ProducerIdCountMetricName
  )

  private[server] val MeterMetricNames = Set(
    IsrExpandsPerSecMetricName,
    IsrShrinksPerSecMetricName,
    FailedIsrUpdatesPerSecMetricName
  )

  private[server] val MetricNames = GaugeMetricNames.union(MeterMetricNames)

  def createLogReadResult(highWatermark: Long,
                          leaderLogStartOffset: Long,
                          leaderLogEndOffset: Long,
                          e: Throwable) = {
    LogReadResult(info = new FetchDataInfo(LogOffsetMetadata.UNKNOWN_OFFSET_METADATA, MemoryRecords.EMPTY),
      divergingEpoch = None,
      highWatermark,
      leaderLogStartOffset,
      leaderLogEndOffset,
      followerLogStartOffset = -1L,
      fetchTimeMs = -1L,
      lastStableOffset = None,
      exception = Some(e))
  }

  def createLogReadResult(e: Throwable): LogReadResult = {
    LogReadResult(info = new FetchDataInfo(LogOffsetMetadata.UNKNOWN_OFFSET_METADATA, MemoryRecords.EMPTY),
      divergingEpoch = None,
      highWatermark = UnifiedLog.UnknownOffset,
      leaderLogStartOffset = UnifiedLog.UnknownOffset,
      leaderLogEndOffset = UnifiedLog.UnknownOffset,
      followerLogStartOffset = UnifiedLog.UnknownOffset,
      fetchTimeMs = -1L,
      lastStableOffset = None,
      exception = Some(e))
  }
}

class ReplicaManager(val config: KafkaConfig,
                     metrics: Metrics,
                     time: Time,
                     scheduler: Scheduler,
                     val logManager: LogManager,
                     val remoteLogManager: Option[RemoteLogManager] = None,
                     quotaManagers: QuotaManagers,
                     val metadataCache: MetadataCache,
                     logDirFailureChannel: LogDirFailureChannel,
                     val alterPartitionManager: AlterPartitionManager,
                     val brokerTopicStats: BrokerTopicStats = new BrokerTopicStats(),
                     val isShuttingDown: AtomicBoolean = new AtomicBoolean(false),
                     val zkClient: Option[KafkaZkClient] = None,
                     delayedProducePurgatoryParam: Option[DelayedOperationPurgatory[DelayedProduce]] = None,
                     delayedFetchPurgatoryParam: Option[DelayedOperationPurgatory[DelayedFetch]] = None,
                     delayedDeleteRecordsPurgatoryParam: Option[DelayedOperationPurgatory[DelayedDeleteRecords]] = None,
                     delayedElectLeaderPurgatoryParam: Option[DelayedOperationPurgatory[DelayedElectLeader]] = None,
                     delayedRemoteFetchPurgatoryParam: Option[DelayedOperationPurgatory[DelayedRemoteFetch]] = None,
                     threadNamePrefix: Option[String] = None,
                     val brokerEpochSupplier: () => Long = () => -1,
                     addPartitionsToTxnManager: Option[AddPartitionsToTxnManager] = None
                     ) extends Logging {
  private val metricsGroup = new KafkaMetricsGroup(this.getClass)

  val delayedProducePurgatory = delayedProducePurgatoryParam.getOrElse(
    DelayedOperationPurgatory[DelayedProduce](
      purgatoryName = "Produce", brokerId = config.brokerId,
      purgeInterval = config.producerPurgatoryPurgeIntervalRequests))
  val delayedFetchPurgatory = delayedFetchPurgatoryParam.getOrElse(
    DelayedOperationPurgatory[DelayedFetch](
      purgatoryName = "Fetch", brokerId = config.brokerId,
      purgeInterval = config.fetchPurgatoryPurgeIntervalRequests))
  val delayedDeleteRecordsPurgatory = delayedDeleteRecordsPurgatoryParam.getOrElse(
    DelayedOperationPurgatory[DelayedDeleteRecords](
      purgatoryName = "DeleteRecords", brokerId = config.brokerId,
      purgeInterval = config.deleteRecordsPurgatoryPurgeIntervalRequests))
  val delayedElectLeaderPurgatory = delayedElectLeaderPurgatoryParam.getOrElse(
    DelayedOperationPurgatory[DelayedElectLeader](
      purgatoryName = "ElectLeader", brokerId = config.brokerId))
  val delayedRemoteFetchPurgatory = delayedRemoteFetchPurgatoryParam.getOrElse(
    DelayedOperationPurgatory[DelayedRemoteFetch](
      purgatoryName = "RemoteFetch", brokerId = config.brokerId))

  /* epoch of the controller that last changed the leader */
  @volatile private[server] var controllerEpoch: Int = KafkaController.InitialControllerEpoch
  protected val localBrokerId = config.brokerId
  protected val allPartitions = new Pool[TopicPartition, HostedPartition](
    valueFactory = Some(tp => HostedPartition.Online(Partition(tp, time, this)))
  )
  protected val replicaStateChangeLock = new Object
  val replicaFetcherManager = createReplicaFetcherManager(metrics, time, threadNamePrefix, quotaManagers.follower)
  private[server] val replicaAlterLogDirsManager = createReplicaAlterLogDirsManager(quotaManagers.alterLogDirs, brokerTopicStats)
  private val highWatermarkCheckPointThreadStarted = new AtomicBoolean(false)
  @volatile private[server] var highWatermarkCheckpoints: Map[String, OffsetCheckpointFile] = logManager.liveLogDirs.map(dir =>
    (dir.getAbsolutePath, new OffsetCheckpointFile(new File(dir, ReplicaManager.HighWatermarkFilename), logDirFailureChannel))).toMap

  @volatile private var isInControlledShutdown = false

  this.logIdent = s"[ReplicaManager broker=$localBrokerId] "
  protected val stateChangeLogger = new StateChangeLogger(localBrokerId, inControllerContext = false, None)

  private var logDirFailureHandler: LogDirFailureHandler = _

  private class LogDirFailureHandler(name: String, haltBrokerOnDirFailure: Boolean) extends ShutdownableThread(name) {
    override def doWork(): Unit = {
      val newOfflineLogDir = logDirFailureChannel.takeNextOfflineLogDir()
      if (haltBrokerOnDirFailure) {
        fatal(s"Halting broker because dir $newOfflineLogDir is offline")
        Exit.halt(1)
      }
      handleLogDirFailure(newOfflineLogDir)
    }
  }

  // Visible for testing
  private[server] val replicaSelectorOpt: Option[ReplicaSelector] = createReplicaSelector()

  metricsGroup.newGauge(LeaderCountMetricName, () => leaderPartitionsIterator.size)
  // Visible for testing
  private[kafka] val partitionCount = metricsGroup.newGauge(PartitionCountMetricName, () => allPartitions.size)
  metricsGroup.newGauge(OfflineReplicaCountMetricName, () => offlinePartitionCount)
  metricsGroup.newGauge(UnderReplicatedPartitionsMetricName, () => underReplicatedPartitionCount)
  metricsGroup.newGauge(UnderMinIsrPartitionCountMetricName, () => leaderPartitionsIterator.count(_.isUnderMinIsr))
  metricsGroup.newGauge(AtMinIsrPartitionCountMetricName, () => leaderPartitionsIterator.count(_.isAtMinIsr))
  metricsGroup.newGauge(ReassigningPartitionsMetricName, () => reassigningPartitionsCount)
  metricsGroup.newGauge(PartitionsWithLateTransactionsCountMetricName, () => lateTransactionsCount)
  metricsGroup.newGauge(ProducerIdCountMetricName, () => producerIdCount)

  def reassigningPartitionsCount: Int = leaderPartitionsIterator.count(_.isReassigning)

  private def lateTransactionsCount: Int = {
    val currentTimeMs = time.milliseconds()
    leaderPartitionsIterator.count(_.hasLateTransaction(currentTimeMs))
  }

  def producerIdCount: Int = onlinePartitionsIterator.map(_.producerIdCount).sum

  val isrExpandRate: Meter = metricsGroup.newMeter(IsrExpandsPerSecMetricName, "expands", TimeUnit.SECONDS)
  val isrShrinkRate: Meter = metricsGroup.newMeter(IsrShrinksPerSecMetricName, "shrinks", TimeUnit.SECONDS)
  val failedIsrUpdatesRate: Meter = metricsGroup.newMeter(FailedIsrUpdatesPerSecMetricName, "failedUpdates", TimeUnit.SECONDS)

  def underReplicatedPartitionCount: Int = leaderPartitionsIterator.count(_.isUnderReplicated)

  def startHighWatermarkCheckPointThread(): Unit = {
    if (highWatermarkCheckPointThreadStarted.compareAndSet(false, true))
      scheduler.schedule("highwatermark-checkpoint", () => checkpointHighWatermarks(), 0L, config.replicaHighWatermarkCheckpointIntervalMs)
  }

  // When ReplicaAlterDirThread finishes replacing a current replica with a future replica, it will
  // remove the partition from the partition state map. But it will not close itself even if the
  // partition state map is empty. Thus we need to call shutdownIdleReplicaAlterDirThread() periodically
  // to shutdown idle ReplicaAlterDirThread
  def shutdownIdleReplicaAlterLogDirsThread(): Unit = {
    replicaAlterLogDirsManager.shutdownIdleFetcherThreads()
  }

  def resizeFetcherThreadPool(newSize: Int): Unit = {
    replicaFetcherManager.resizeThreadPool(newSize)
  }

  def getLog(topicPartition: TopicPartition): Option[UnifiedLog] = logManager.getLog(topicPartition)

  def hasDelayedElectionOperations: Boolean = delayedElectLeaderPurgatory.numDelayed != 0

  def tryCompleteElection(key: DelayedOperationKey): Unit = {
    val completed = delayedElectLeaderPurgatory.checkAndComplete(key)
    debug("Request key %s unblocked %d ElectLeader.".format(key.keyLabel, completed))
  }

  def startup(): Unit = {
    // start ISR expiration thread
    // A follower can lag behind leader for up to config.replicaLagTimeMaxMs x 1.5 before it is removed from ISR
    scheduler.schedule("isr-expiration", () => maybeShrinkIsr(), 0L, config.replicaLagTimeMaxMs / 2)
    scheduler.schedule("shutdown-idle-replica-alter-log-dirs-thread", () => shutdownIdleReplicaAlterLogDirsThread(), 0L, 10000L)

    // If inter-broker protocol (IBP) < 1.0, the controller will send LeaderAndIsrRequest V0 which does not include isNew field.
    // In this case, the broker receiving the request cannot determine whether it is safe to create a partition if a log directory has failed.
    // Thus, we choose to halt the broker on any log directory failure if IBP < 1.0
    val haltBrokerOnFailure = metadataCache.metadataVersion().isLessThan(IBP_1_0_IV0)
    logDirFailureHandler = new LogDirFailureHandler("LogDirFailureHandler", haltBrokerOnFailure)
    logDirFailureHandler.start()
    addPartitionsToTxnManager.foreach(_.start())
  }

  private def maybeRemoveTopicMetrics(topic: String): Unit = {
    val topicHasNonOfflinePartition = allPartitions.values.exists {
      case online: HostedPartition.Online => topic == online.partition.topic
      case HostedPartition.None | HostedPartition.Offline => false
    }
    if (!topicHasNonOfflinePartition) // nothing online or deferred
      brokerTopicStats.removeMetrics(topic)
  }

  private[server] def updateStrayLogs(strayPartitions: Set[TopicPartition]): Unit = {
    if (strayPartitions.isEmpty) {
      return
    }
    warn(s"Found stray partitions ${strayPartitions.mkString(",")}")

    // First, stop the partitions. This will shutdown the fetchers and other managers
    val partitionsToStop = strayPartitions.map { tp => tp -> false }.toMap
    stopPartitions(partitionsToStop).forKeyValue { (topicPartition, exception) =>
      error(s"Unable to stop stray partition $topicPartition", exception)
    }

    // Next, delete the in-memory partition state. Normally, stopPartitions would do this, but since we're not
    // actually deleting the log, so we can't rely on the "deleteLocalLog" behavior in stopPartitions.
    strayPartitions.foreach { topicPartition =>
      getPartition(topicPartition) match {
        case hostedPartition: HostedPartition.Online =>
          if (allPartitions.remove(topicPartition, hostedPartition)) {
            maybeRemoveTopicMetrics(topicPartition.topic)
            hostedPartition.partition.delete()
          }
        case _ =>
      }
    }

    // Mark the log as stray in-memory and rename the directory
    strayPartitions.foreach { tp =>
      logManager.getLog(tp).foreach(logManager.addStrayLog(tp, _))
      logManager.getLog(tp, isFuture = true).foreach(logManager.addStrayLog(tp, _))
    }
    logManager.asyncDelete(strayPartitions, isStray = true, (topicPartition, e) => {
      error(s"Failed to delete stray partition $topicPartition due to " +
        s"${e.getClass.getName} exception: ${e.getMessage}")
    })
  }

  // Find logs which exist on the broker, but aren't present in the full LISR
  private[server] def findStrayPartitionsFromLeaderAndIsr(partitionsFromRequest: Set[TopicPartition]): Set[TopicPartition] = {
    logManager.allLogs.map(_.topicPartition).filterNot(partitionsFromRequest.contains).toSet
  }

  protected def completeDelayedFetchOrProduceRequests(topicPartition: TopicPartition): Unit = {
    val topicPartitionOperationKey = TopicPartitionOperationKey(topicPartition)
    delayedProducePurgatory.checkAndComplete(topicPartitionOperationKey)
    delayedFetchPurgatory.checkAndComplete(topicPartitionOperationKey)
    delayedRemoteFetchPurgatory.checkAndComplete(topicPartitionOperationKey)
  }

  /**
   * Complete any local follower fetches that have been unblocked since new data is available
   * from the leader for one or more partitions. Should only be called by ReplicaFetcherThread
   * after successfully replicating from the leader.
   */
  private[server] def completeDelayedFetchRequests(topicPartitions: Seq[TopicPartition]): Unit = {
    topicPartitions.foreach(tp => delayedFetchPurgatory.checkAndComplete(TopicPartitionOperationKey(tp)))
  }

  /**
   * Registers the provided listener to the partition iff the partition is online.
   */
  def maybeAddListener(partition: TopicPartition, listener: PartitionListener): Boolean = {
    getPartition(partition) match {
      case HostedPartition.Online(partition) =>
        partition.maybeAddListener(listener)
      case _ =>
        false
    }
  }

  /**
   * Removes the provided listener from the partition.
   */
  def removeListener(partition: TopicPartition, listener: PartitionListener): Unit = {
    getPartition(partition) match {
      case HostedPartition.Online(partition) =>
        partition.removeListener(listener)
      case _ => // Ignore
    }
  }

  def stopReplicas(correlationId: Int,
                   controllerId: Int,
                   controllerEpoch: Int,
                   partitionStates: Map[TopicPartition, StopReplicaPartitionState]
                  ): (mutable.Map[TopicPartition, Errors], Errors) = {
    replicaStateChangeLock synchronized {
      stateChangeLogger.info(s"Handling StopReplica request correlationId $correlationId from controller " +
        s"$controllerId for ${partitionStates.size} partitions")
      if (stateChangeLogger.isTraceEnabled)
        partitionStates.forKeyValue { (topicPartition, partitionState) =>
          stateChangeLogger.trace(s"Received StopReplica request $partitionState " +
            s"correlation id $correlationId from controller $controllerId " +
            s"epoch $controllerEpoch for partition $topicPartition")
        }

      val responseMap = new collection.mutable.HashMap[TopicPartition, Errors]
      if (controllerEpoch < this.controllerEpoch) {
        stateChangeLogger.warn(s"Ignoring StopReplica request from " +
          s"controller $controllerId with correlation id $correlationId " +
          s"since its controller epoch $controllerEpoch is old. " +
          s"Latest known controller epoch is ${this.controllerEpoch}")
        (responseMap, Errors.STALE_CONTROLLER_EPOCH)
      } else {
        this.controllerEpoch = controllerEpoch

        val stoppedPartitions = mutable.Buffer.empty[StopPartition]
        partitionStates.forKeyValue { (topicPartition, partitionState) =>
          val deletePartition = partitionState.deletePartition()

          getPartition(topicPartition) match {
            case HostedPartition.Offline =>
              stateChangeLogger.warn(s"Ignoring StopReplica request (delete=$deletePartition) from " +
                s"controller $controllerId with correlation id $correlationId " +
                s"epoch $controllerEpoch for partition $topicPartition as the local replica for the " +
                "partition is in an offline log directory")
              responseMap.put(topicPartition, Errors.KAFKA_STORAGE_ERROR)

            case HostedPartition.Online(partition) =>
              val currentLeaderEpoch = partition.getLeaderEpoch
              val requestLeaderEpoch = partitionState.leaderEpoch
              // When a topic is deleted, the leader epoch is not incremented. To circumvent this,
              // a sentinel value (EpochDuringDelete) overwriting any previous epoch is used.
              // When an older version of the StopReplica request which does not contain the leader
              // epoch, a sentinel value (NoEpoch) is used and bypass the epoch validation.
              if (requestLeaderEpoch == LeaderAndIsr.EpochDuringDelete ||
                  requestLeaderEpoch == LeaderAndIsr.NoEpoch ||
                  requestLeaderEpoch >= currentLeaderEpoch) {
                stoppedPartitions += StopPartition(topicPartition, deletePartition,
                  deletePartition && partition.isLeader && requestLeaderEpoch == LeaderAndIsr.EpochDuringDelete)
                // Assume that everything will go right. It is overwritten in case of an error.
                responseMap.put(topicPartition, Errors.NONE)
              } else if (requestLeaderEpoch < currentLeaderEpoch) {
                stateChangeLogger.warn(s"Ignoring StopReplica request (delete=$deletePartition) from " +
                  s"controller $controllerId with correlation id $correlationId " +
                  s"epoch $controllerEpoch for partition $topicPartition since its associated " +
                  s"leader epoch $requestLeaderEpoch is smaller than the current " +
                  s"leader epoch $currentLeaderEpoch")
                responseMap.put(topicPartition, Errors.FENCED_LEADER_EPOCH)
              } else {
                stateChangeLogger.info(s"Ignoring StopReplica request (delete=$deletePartition) from " +
                  s"controller $controllerId with correlation id $correlationId " +
                  s"epoch $controllerEpoch for partition $topicPartition since its associated " +
                  s"leader epoch $requestLeaderEpoch matches the current leader epoch")
                responseMap.put(topicPartition, Errors.FENCED_LEADER_EPOCH)
              }

            case HostedPartition.None =>
              // Delete log and corresponding folders in case replica manager doesn't hold them anymore.
              // This could happen when topic is being deleted while broker is down and recovers.
              stoppedPartitions += StopPartition(topicPartition, deletePartition)
              responseMap.put(topicPartition, Errors.NONE)
          }
        }

        stopPartitions(stoppedPartitions.toSet).foreach { case (topicPartition, e) =>
          if (e.isInstanceOf[KafkaStorageException]) {
              stateChangeLogger.error(s"Ignoring StopReplica request (delete=true) from " +
                s"controller $controllerId with correlation id $correlationId " +
                s"epoch $controllerEpoch for partition $topicPartition as the local replica for the " +
                "partition is in an offline log directory")
          } else {
            stateChangeLogger.error(s"Ignoring StopReplica request (delete=true) from " +
                s"controller $controllerId with correlation id $correlationId " +
                s"epoch $controllerEpoch for partition $topicPartition due to an unexpected " +
                s"${e.getClass.getName} exception: ${e.getMessage}")
          }
          responseMap.put(topicPartition, Errors.forException(e))
        }
        (responseMap, Errors.NONE)
      }
    }
  }

  /**
   * Stop the given partitions.
   *
   * @param partitionsToStop A map from a topic partition to a boolean indicating
   *                         whether the partition should be deleted.
   * @return A map from partitions to exceptions which occurred.
   *         If no errors occurred, the map will be empty.
   */
  private def stopPartitions(partitionsToStop: Map[TopicPartition, Boolean]): Map[TopicPartition, Throwable] = {
    stopPartitions(partitionsToStop.map {
      case (topicPartition, deleteLocalLog) => StopPartition(topicPartition, deleteLocalLog)
    }.toSet)
  }

  /**
   * Stop the given partitions.
   *
   * @param partitionsToStop set of topic-partitions to be stopped which also indicates whether to remove the
   *                         partition data from the local and remote log storage.
   *
   * @return                 A map from partitions to exceptions which occurred.
   *                         If no errors occurred, the map will be empty.
   */
  private def stopPartitions(partitionsToStop: Set[StopPartition]): Map[TopicPartition, Throwable] = {
    // First stop fetchers for all partitions.
    val partitions = partitionsToStop.map(_.topicPartition)
    replicaFetcherManager.removeFetcherForPartitions(partitions)
    replicaAlterLogDirsManager.removeFetcherForPartitions(partitions)

    // Second remove deleted partitions from the partition map. Fetchers rely on the
    // ReplicaManager to get Partition's information so they must be stopped first.
    val partitionsToDelete = mutable.Set.empty[TopicPartition]
    partitionsToStop.foreach { stopPartition =>
      val topicPartition = stopPartition.topicPartition
      if (stopPartition.deleteLocalLog) {
        getPartition(topicPartition) match {
          case hostedPartition: HostedPartition.Online =>
            if (allPartitions.remove(topicPartition, hostedPartition)) {
              maybeRemoveTopicMetrics(topicPartition.topic)
              // Logs are not deleted here. They are deleted in a single batch later on.
              // This is done to avoid having to checkpoint for every deletions.
              hostedPartition.partition.delete()
            }

          case _ =>
        }
        partitionsToDelete += topicPartition
      }
      // If we were the leader, we may have some operations still waiting for completion.
      // We force completion to prevent them from timing out.
      completeDelayedFetchOrProduceRequests(topicPartition)
    }

    // Third delete the logs and checkpoint.
    val errorMap = new mutable.HashMap[TopicPartition, Throwable]()
    val remotePartitionsToStop = partitionsToStop.filter {
      sp => logManager.getLog(sp.topicPartition).exists(unifiedLog => unifiedLog.remoteLogEnabled())
    }
    if (partitionsToDelete.nonEmpty) {
      // Delete the logs and checkpoint.
      logManager.asyncDelete(partitionsToDelete, isStray = false, (tp, e) => errorMap.put(tp, e))
    }
    remoteLogManager.foreach { rlm =>
      // exclude the partitions with offline/error state
      val partitions = remotePartitionsToStop.filterNot(sp => errorMap.contains(sp.topicPartition)).toSet.asJava
      if (!partitions.isEmpty) {
        rlm.stopPartitions(partitions, (tp, e) => errorMap.put(tp, e))
      }
    }
    errorMap
  }

  def getPartition(topicPartition: TopicPartition): HostedPartition = {
    Option(allPartitions.get(topicPartition)).getOrElse(HostedPartition.None)
  }

  def isAddingReplica(topicPartition: TopicPartition, replicaId: Int): Boolean = {
    getPartition(topicPartition) match {
      case Online(partition) => partition.isAddingReplica(replicaId)
      case _ => false
    }
  }

  // Visible for testing
  def createPartition(topicPartition: TopicPartition): Partition = {
    val partition = Partition(topicPartition, time, this)
    allPartitions.put(topicPartition, HostedPartition.Online(partition))
    partition
  }

  def onlinePartition(topicPartition: TopicPartition): Option[Partition] = {
    getPartition(topicPartition) match {
      case HostedPartition.Online(partition) => Some(partition)
      case _ => None
    }
  }

  // An iterator over all non offline partitions. This is a weakly consistent iterator; a partition made offline after
  // the iterator has been constructed could still be returned by this iterator.
  private def onlinePartitionsIterator: Iterator[Partition] = {
    allPartitions.values.iterator.flatMap {
      case HostedPartition.Online(partition) => Some(partition)
      case _ => None
    }
  }

  private def offlinePartitionCount: Int = {
    allPartitions.values.iterator.count(_ == HostedPartition.Offline)
  }

  def getPartitionOrException(topicPartition: TopicPartition): Partition = {
    getPartitionOrError(topicPartition) match {
      case Left(Errors.KAFKA_STORAGE_ERROR) =>
        throw new KafkaStorageException(s"Partition $topicPartition is in an offline log directory")

      case Left(error) =>
        throw error.exception(s"Error while fetching partition state for $topicPartition")

      case Right(partition) => partition
    }
  }

  def getPartitionOrError(topicPartition: TopicPartition): Either[Errors, Partition] = {
    getPartition(topicPartition) match {
      case HostedPartition.Online(partition) =>
        Right(partition)

      case HostedPartition.Offline =>
        Left(Errors.KAFKA_STORAGE_ERROR)

      case HostedPartition.None if metadataCache.contains(topicPartition) =>
        // The topic exists, but this broker is no longer a replica of it, so we return NOT_LEADER_OR_FOLLOWER which
        // forces clients to refresh metadata to find the new location. This can happen, for example,
        // during a partition reassignment if a produce request from the client is sent to a broker after
        // the local replica has been deleted.
        Left(Errors.NOT_LEADER_OR_FOLLOWER)

      case HostedPartition.None =>
        Left(Errors.UNKNOWN_TOPIC_OR_PARTITION)
    }
  }

  def localLogOrException(topicPartition: TopicPartition): UnifiedLog = {
    getPartitionOrException(topicPartition).localLogOrException
  }

  def futureLocalLogOrException(topicPartition: TopicPartition): UnifiedLog = {
    getPartitionOrException(topicPartition).futureLocalLogOrException
  }

  def futureLogExists(topicPartition: TopicPartition): Boolean = {
    getPartitionOrException(topicPartition).futureLog.isDefined
  }

  def localLog(topicPartition: TopicPartition): Option[UnifiedLog] = {
    onlinePartition(topicPartition).flatMap(_.log)
  }

  def getLogDir(topicPartition: TopicPartition): Option[String] = {
    localLog(topicPartition).map(_.parentDir)
  }

  /**
   * TODO: move this action queue to handle thread so we can simplify concurrency handling
   */
  private val defaultActionQueue = new DelayedActionQueue

  def tryCompleteActions(): Unit = defaultActionQueue.tryCompleteActions()

  /**
   * Append messages to leader replicas of the partition, and wait for them to be replicated to other replicas;
   * the callback function will be triggered either when timeout or the required acks are satisfied;
   * if the callback function itself is already synchronized on some object then pass this object to avoid deadlock.
   *
   * Noted that all pending delayed check operations are stored in a queue. All callers to ReplicaManager.appendRecords()
   * are expected to call ActionQueue.tryCompleteActions for all affected partitions, without holding any conflicting
   * locks.
   *
   * @param timeout                       maximum time we will wait to append before returning
   * @param requiredAcks                  number of replicas who must acknowledge the append before sending the response
   * @param internalTopicsAllowed         boolean indicating whether internal topics can be appended to
   * @param origin                        source of the append request (ie, client, replication, coordinator)
   * @param entriesPerPartition           the records per partition to be appended
   * @param responseCallback              callback for sending the response
   * @param delayedProduceLock            lock for the delayed actions
   * @param recordValidationStatsCallback callback for updating stats on record conversions
   * @param requestLocal                  container for the stateful instances scoped to this request
   * @param transactionalId               transactional ID if the request is from a producer and the producer is transactional
   * @param actionQueue                   the action queue to use. ReplicaManager#defaultActionQueue is used by default.
   */
  def appendRecords(timeout: Long,
                    requiredAcks: Short,
                    internalTopicsAllowed: Boolean,
                    origin: AppendOrigin,
                    entriesPerPartition: Map[TopicPartition, MemoryRecords],
                    responseCallback: Map[TopicPartition, PartitionResponse] => Unit,
                    delayedProduceLock: Option[Lock] = None,
                    recordValidationStatsCallback: Map[TopicPartition, RecordValidationStats] => Unit = _ => (),
                    requestLocal: RequestLocal = RequestLocal.NoCaching,
                    transactionalId: String = null,
                    actionQueue: ActionQueue = this.defaultActionQueue): Unit = {
    if (isValidRequiredAcks(requiredAcks)) {

      val verificationGuards: mutable.Map[TopicPartition, VerificationGuard] = mutable.Map[TopicPartition, VerificationGuard]()
      val (verifiedEntriesPerPartition, notYetVerifiedEntriesPerPartition, errorsPerPartition) =
        if (transactionalId == null || !config.transactionPartitionVerificationEnable)
          (entriesPerPartition, Map.empty[TopicPartition, MemoryRecords], Map.empty[TopicPartition, Errors])
        else {
          val verifiedEntries = mutable.Map[TopicPartition, MemoryRecords]()
          val unverifiedEntries = mutable.Map[TopicPartition, MemoryRecords]()
          val errorEntries = mutable.Map[TopicPartition, Errors]()
          partitionEntriesForVerification(verificationGuards, entriesPerPartition, verifiedEntries, unverifiedEntries, errorEntries)
          (verifiedEntries.toMap, unverifiedEntries.toMap, errorEntries.toMap)
        }

<<<<<<< HEAD
      def appendEntries(allEntries: Map[TopicPartition, MemoryRecords])(unverifiedEntries: Map[TopicPartition, Errors]): Unit = {
        val verifiedEntries =
          if (unverifiedEntries.isEmpty)
            allEntries
          else
            allEntries.filter { case (tp, _) =>
              !unverifiedEntries.contains(tp)
            }

        val localProduceResults = appendToLocalLog(internalTopicsAllowed = internalTopicsAllowed,
          origin, verifiedEntries, requiredAcks, requestLocal, verificationGuards.toMap)
        debug("Produce to local log in %d ms".format(time.milliseconds - sTime))

        val errorResults = (unverifiedEntries ++ errorsPerPartition).map {
          case (topicPartition, error) =>
            // translate transaction coordinator errors to known producer response errors
            val customException =
              error match {
                case Errors.INVALID_TXN_STATE => Some(error.exception("Partition was not added to the transaction"))
                case Errors.CONCURRENT_TRANSACTIONS |
                     Errors.COORDINATOR_LOAD_IN_PROGRESS |
                     Errors.COORDINATOR_NOT_AVAILABLE |
                     Errors.NOT_COORDINATOR => Some(new NotEnoughReplicasException(
                         s"Unable to verify the partition has been added to the transaction. Underlying error: ${error.toString}"))
                case _ => None
            }
            topicPartition -> LogAppendResult(
              LogAppendInfo.UNKNOWN_LOG_APPEND_INFO,
              Some(customException.getOrElse(error.exception)),
              hasCustomErrorMessage = customException.isDefined
            )
        }

        val allResults = localProduceResults ++ errorResults
        val produceStatus = allResults.map { case (topicPartition, result) =>
          topicPartition -> ProducePartitionStatus(
            result.info.lastOffset + 1, // required offset
            new PartitionResponse(
              result.error,
              result.info.firstOffset,
              result.info.lastOffset,
              result.info.logAppendTime,
              result.info.logStartOffset,
              result.info.recordErrors,
              result.errorMessage
            )
          ) // response status
        }

        actionQueue.add {
          () => allResults.foreach { case (topicPartition, result) =>
            val requestKey = TopicPartitionOperationKey(topicPartition)
            result.info.leaderHwChange match {
              case LeaderHwChange.INCREASED =>
                // some delayed operations may be unblocked after HW changed
                delayedProducePurgatory.checkAndComplete(requestKey)
                delayedFetchPurgatory.checkAndComplete(requestKey)
                delayedDeleteRecordsPurgatory.checkAndComplete(requestKey)
              case LeaderHwChange.SAME =>
                // probably unblock some follower fetch requests since log end offset has been updated
                delayedFetchPurgatory.checkAndComplete(requestKey)
              case LeaderHwChange.NONE =>
              // nothing
            }
          }
        }

        recordValidationStatsCallback(localProduceResults.map { case (k, v) => k -> v.info.recordValidationStats })

        if (delayedProduceRequestRequired(requiredAcks, allEntries, allResults)) {
          // create delayed produce operation
          val produceMetadata = ProduceMetadata(requiredAcks, produceStatus)
          val delayedProduce = new DelayedProduce(timeout, produceMetadata, this, responseCallback, delayedProduceLock)

          // create a list of (topic, partition) pairs to use as keys for this delayed produce operation
          val producerRequestKeys = allEntries.keys.map(TopicPartitionOperationKey(_)).toSeq

          // try to complete the request immediately, otherwise put it into the purgatory
          // this is because while the delayed produce operation is being created, new
          // requests may arrive and hence make this operation completable.
          delayedProducePurgatory.tryCompleteElseWatch(delayedProduce, producerRequestKeys)
        } else {
          // we can respond immediately
          val produceResponseStatus = produceStatus.map { case (k, status) => k -> status.responseStatus }
          responseCallback(produceResponseStatus)
        }
      }

=======
>>>>>>> 83b7c9a0
      if (notYetVerifiedEntriesPerPartition.isEmpty || addPartitionsToTxnManager.isEmpty) {
        appendEntries(verifiedEntriesPerPartition, internalTopicsAllowed, origin, requiredAcks, verificationGuards.toMap,
          errorsPerPartition, recordConversionStatsCallback, timeout, responseCallback, delayedProduceLock, actionQueue)(requestLocal, Map.empty)
      } else {
        // For unverified entries, send a request to verify. When verified, the append process will proceed via the callback.
        // We verify above that all partitions use the same producer ID.
        val batchInfo = notYetVerifiedEntriesPerPartition.head._2.firstBatch()
        addPartitionsToTxnManager.foreach(_.verifyTransaction(
          transactionalId = transactionalId,
          producerId = batchInfo.producerId,
          producerEpoch = batchInfo.producerEpoch,
          topicPartitions = notYetVerifiedEntriesPerPartition.keySet.toSeq,
          callback = KafkaRequestHandler.wrapAsyncCallback(
            appendEntries(
              entriesPerPartition,
              internalTopicsAllowed,
              origin,
              requiredAcks,
              verificationGuards.toMap,
              errorsPerPartition,
              recordConversionStatsCallback,
              timeout,
              responseCallback,
              delayedProduceLock,
              actionQueue
            ),
            requestLocal)
        ))
      }
    } else {
      // If required.acks is outside accepted range, something is wrong with the client
      // Just return an error and don't handle the request at all
      val responseStatus = entriesPerPartition.map { case (topicPartition, _) =>
        topicPartition -> new PartitionResponse(
          Errors.INVALID_REQUIRED_ACKS,
          LogAppendInfo.UNKNOWN_LOG_APPEND_INFO.firstOffset,
          RecordBatch.NO_TIMESTAMP,
          LogAppendInfo.UNKNOWN_LOG_APPEND_INFO.logStartOffset
        )
      }
      responseCallback(responseStatus)
    }
  }

  /*
   * Note: This method can be used as a callback in a different request thread. Ensure that correct RequestLocal
   * is passed when executing this method. Accessing non-thread-safe data structures should be avoided if possible.
   */
  private def appendEntries(allEntries: Map[TopicPartition, MemoryRecords],
                            internalTopicsAllowed: Boolean,
                            origin: AppendOrigin,
                            requiredAcks: Short,
                            verificationGuards: Map[TopicPartition, VerificationGuard],
                            errorsPerPartition: Map[TopicPartition, Errors],
                            recordConversionStatsCallback: Map[TopicPartition, RecordConversionStats] => Unit,
                            timeout: Long,
                            responseCallback: Map[TopicPartition, PartitionResponse] => Unit,
                            delayedProduceLock: Option[Lock],
                            actionQueue: ActionQueue)
                           (requestLocal: RequestLocal, unverifiedEntries: Map[TopicPartition, Errors]): Unit = {
    val sTime = time.milliseconds
    val verifiedEntries =
      if (unverifiedEntries.isEmpty)
        allEntries
      else
        allEntries.filter { case (tp, _) =>
          !unverifiedEntries.contains(tp)
        }

    val localProduceResults = appendToLocalLog(internalTopicsAllowed = internalTopicsAllowed,
      origin, verifiedEntries, requiredAcks, requestLocal, verificationGuards.toMap)
    debug("Produce to local log in %d ms".format(time.milliseconds - sTime))

    val errorResults = (unverifiedEntries ++ errorsPerPartition).map {
      case (topicPartition, error) =>
        // translate transaction coordinator errors to known producer response errors
        val customException =
          error match {
            case Errors.INVALID_TXN_STATE => Some(error.exception("Partition was not added to the transaction"))
            case Errors.CONCURRENT_TRANSACTIONS |
                 Errors.COORDINATOR_LOAD_IN_PROGRESS |
                 Errors.COORDINATOR_NOT_AVAILABLE |
                 Errors.NOT_COORDINATOR => Some(new NotEnoughReplicasException(
              s"Unable to verify the partition has been added to the transaction. Underlying error: ${error.toString}"))
            case _ => None
          }
        topicPartition -> LogAppendResult(
          LogAppendInfo.UNKNOWN_LOG_APPEND_INFO,
          Some(customException.getOrElse(error.exception)),
          hasCustomErrorMessage = customException.isDefined
        )
    }

    val allResults = localProduceResults ++ errorResults
    val produceStatus = allResults.map { case (topicPartition, result) =>
      topicPartition -> ProducePartitionStatus(
        result.info.lastOffset + 1, // required offset
        new PartitionResponse(
          result.error,
          result.info.firstOffset,
          result.info.lastOffset,
          result.info.logAppendTime,
          result.info.logStartOffset,
          result.info.recordErrors,
          result.errorMessage
        )
      ) // response status
    }

    actionQueue.add {
      () => allResults.foreach { case (topicPartition, result) =>
        val requestKey = TopicPartitionOperationKey(topicPartition)
        result.info.leaderHwChange match {
          case LeaderHwChange.INCREASED =>
            // some delayed operations may be unblocked after HW changed
            delayedProducePurgatory.checkAndComplete(requestKey)
            delayedFetchPurgatory.checkAndComplete(requestKey)
            delayedDeleteRecordsPurgatory.checkAndComplete(requestKey)
          case LeaderHwChange.SAME =>
            // probably unblock some follower fetch requests since log end offset has been updated
            delayedFetchPurgatory.checkAndComplete(requestKey)
          case LeaderHwChange.NONE =>
            // nothing
          }
        }
    }

    recordConversionStatsCallback(localProduceResults.map { case (k, v) => k -> v.info.recordConversionStats })

    if (delayedProduceRequestRequired(requiredAcks, allEntries, allResults)) {
      // create delayed produce operation
      val produceMetadata = ProduceMetadata(requiredAcks, produceStatus)
      val delayedProduce = new DelayedProduce(timeout, produceMetadata, this, responseCallback, delayedProduceLock)

      // create a list of (topic, partition) pairs to use as keys for this delayed produce operation
      val producerRequestKeys = allEntries.keys.map(TopicPartitionOperationKey(_)).toSeq

      // try to complete the request immediately, otherwise put it into the purgatory
      // this is because while the delayed produce operation is being created, new
      // requests may arrive and hence make this operation completable.
      delayedProducePurgatory.tryCompleteElseWatch(delayedProduce, producerRequestKeys)
    } else {
      // we can respond immediately
      val produceResponseStatus = produceStatus.map { case (k, status) => k -> status.responseStatus }
      responseCallback(produceResponseStatus)
    }
  }

  private def partitionEntriesForVerification(verificationGuards: mutable.Map[TopicPartition, VerificationGuard],
                                              entriesPerPartition: Map[TopicPartition, MemoryRecords],
                                              verifiedEntries: mutable.Map[TopicPartition, MemoryRecords],
                                              unverifiedEntries: mutable.Map[TopicPartition, MemoryRecords],
                                              errorEntries: mutable.Map[TopicPartition, Errors]): Unit= {
    val transactionalProducerIds = mutable.HashSet[Long]()
    entriesPerPartition.foreach { case (topicPartition, records) =>
      try {
        // Produce requests (only requests that require verification) should only have one batch per partition in "batches" but check all just to be safe.
        val transactionalBatches = records.batches.asScala.filter(batch => batch.hasProducerId && batch.isTransactional)
        transactionalBatches.foreach(batch => transactionalProducerIds.add(batch.producerId))

        if (transactionalBatches.nonEmpty) {
          // We return VerificationGuard if the partition needs to be verified. If no state is present, no need to verify.
          val firstBatch = records.firstBatch
          val verificationGuard = getPartitionOrException(topicPartition).maybeStartTransactionVerification(firstBatch.producerId, firstBatch.baseSequence, firstBatch.producerEpoch)
          if (verificationGuard != VerificationGuard.SENTINEL) {
            verificationGuards.put(topicPartition, verificationGuard)
            unverifiedEntries.put(topicPartition, records)
          } else
            verifiedEntries.put(topicPartition, records)
        } else {
          // If there is no producer ID or transactional records in the batches, no need to verify.
          verifiedEntries.put(topicPartition, records)
        }
      } catch {
        case e: Exception => errorEntries.put(topicPartition, Errors.forException(e))
      }
    }
    // We should have exactly one producer ID for transactional records
    if (transactionalProducerIds.size > 1) {
      throw new InvalidPidMappingException("Transactional records contained more than one producer ID")
    }
  }

  /**
   * Delete records on leader replicas of the partition, and wait for delete records operation be propagated to other replicas;
   * the callback function will be triggered either when timeout or logStartOffset of all live replicas have reached the specified offset
   */
  private def deleteRecordsOnLocalLog(offsetPerPartition: Map[TopicPartition, Long]): Map[TopicPartition, LogDeleteRecordsResult] = {
    trace("Delete records on local logs to offsets [%s]".format(offsetPerPartition))
    offsetPerPartition.map { case (topicPartition, requestedOffset) =>
      // reject delete records operation on internal topics
      if (Topic.isInternal(topicPartition.topic)) {
        (topicPartition, LogDeleteRecordsResult(-1L, -1L, Some(new InvalidTopicException(s"Cannot delete records of internal topic ${topicPartition.topic}"))))
      } else {
        try {
          val partition = getPartitionOrException(topicPartition)
          val logDeleteResult = partition.deleteRecordsOnLeader(requestedOffset)
          (topicPartition, logDeleteResult)
        } catch {
          case e@ (_: UnknownTopicOrPartitionException |
                   _: NotLeaderOrFollowerException |
                   _: OffsetOutOfRangeException |
                   _: PolicyViolationException |
                   _: KafkaStorageException) =>
            (topicPartition, LogDeleteRecordsResult(-1L, -1L, Some(e)))
          case t: Throwable =>
            error("Error processing delete records operation on partition %s".format(topicPartition), t)
            (topicPartition, LogDeleteRecordsResult(-1L, -1L, Some(t)))
        }
      }
    }
  }

  // If there exists a topic partition that meets the following requirement,
  // we need to put a delayed DeleteRecordsRequest and wait for the delete records operation to complete
  //
  // 1. the delete records operation on this partition is successful
  // 2. low watermark of this partition is smaller than the specified offset
  private def delayedDeleteRecordsRequired(localDeleteRecordsResults: Map[TopicPartition, LogDeleteRecordsResult]): Boolean = {
    localDeleteRecordsResults.exists{ case (_, deleteRecordsResult) =>
      deleteRecordsResult.exception.isEmpty && deleteRecordsResult.lowWatermark < deleteRecordsResult.requestedOffset
    }
  }

  /**
   * For each pair of partition and log directory specified in the map, if the partition has already been created on
   * this broker, move its log files to the specified log directory. Otherwise, record the pair in the memory so that
   * the partition will be created in the specified log directory when broker receives LeaderAndIsrRequest for the partition later.
   */
  def alterReplicaLogDirs(partitionDirs: Map[TopicPartition, String]): Map[TopicPartition, Errors] = {
    replicaStateChangeLock synchronized {
      partitionDirs.map { case (topicPartition, destinationDir) =>
        try {
          /* If the topic name is exceptionally long, we can't support altering the log directory.
           * See KAFKA-4893 for details.
           * TODO: fix this by implementing topic IDs. */
          if (UnifiedLog.logFutureDirName(topicPartition).length > 255)
            throw new InvalidTopicException("The topic name is too long.")
          if (!logManager.isLogDirOnline(destinationDir))
            throw new KafkaStorageException(s"Log directory $destinationDir is offline")

          getPartition(topicPartition) match {
            case HostedPartition.Online(partition) =>
              // Stop current replica movement if the destinationDir is different from the existing destination log directory
              if (partition.futureReplicaDirChanged(destinationDir)) {
                replicaAlterLogDirsManager.removeFetcherForPartitions(Set(topicPartition))
                partition.removeFutureLocalReplica()
              }
            case HostedPartition.Offline =>
              throw new KafkaStorageException(s"Partition $topicPartition is offline")

            case HostedPartition.None => // Do nothing
          }

          // If the log for this partition has not been created yet:
          // 1) Record the destination log directory in the memory so that the partition will be created in this log directory
          //    when broker receives LeaderAndIsrRequest for this partition later.
          // 2) Respond with NotLeaderOrFollowerException for this partition in the AlterReplicaLogDirsResponse
          logManager.maybeUpdatePreferredLogDir(topicPartition, destinationDir)

          // throw NotLeaderOrFollowerException if replica does not exist for the given partition
          val partition = getPartitionOrException(topicPartition)
          val log = partition.localLogOrException
          val topicId = log.topicId

          // If the destinationLDir is different from the current log directory of the replica:
          // - If there is no offline log directory, create the future log in the destinationDir (if it does not exist) and
          //   start ReplicaAlterDirThread to move data of this partition from the current log to the future log
          // - Otherwise, return KafkaStorageException. We do not create the future log while there is offline log directory
          //   so that we can avoid creating future log for the same partition in multiple log directories.
          val highWatermarkCheckpoints = new LazyOffsetCheckpoints(this.highWatermarkCheckpoints)
          if (partition.maybeCreateFutureReplica(destinationDir, highWatermarkCheckpoints)) {
            val futureLog = futureLocalLogOrException(topicPartition)
            logManager.abortAndPauseCleaning(topicPartition)

            val initialFetchState = InitialFetchState(topicId, BrokerEndPoint(config.brokerId, "localhost", -1),
              partition.getLeaderEpoch, futureLog.highWatermark)
            replicaAlterLogDirsManager.addFetcherForPartitions(Map(topicPartition -> initialFetchState))
          }

          (topicPartition, Errors.NONE)
        } catch {
          case e@(_: InvalidTopicException |
                  _: LogDirNotFoundException |
                  _: ReplicaNotAvailableException |
                  _: KafkaStorageException) =>
            warn(s"Unable to alter log dirs for $topicPartition", e)
            (topicPartition, Errors.forException(e))
          case e: NotLeaderOrFollowerException =>
            // Retaining REPLICA_NOT_AVAILABLE exception for ALTER_REPLICA_LOG_DIRS for compatibility
            warn(s"Unable to alter log dirs for $topicPartition", e)
            (topicPartition, Errors.REPLICA_NOT_AVAILABLE)
          case t: Throwable =>
            error("Error while changing replica dir for partition %s".format(topicPartition), t)
            (topicPartition, Errors.forException(t))
        }
      }
    }
  }

  /*
   * Get the LogDirInfo for the specified list of partitions.
   *
   * Each LogDirInfo specifies the following information for a given log directory:
   * 1) Error of the log directory, e.g. whether the log is online or offline
   * 2) size and lag of current and future logs for each partition in the given log directory. Only logs of the queried partitions
   *    are included. There may be future logs (which will replace the current logs of the partition in the future) on the broker after KIP-113 is implemented.
   */
  def describeLogDirs(partitions: Set[TopicPartition]): List[DescribeLogDirsResponseData.DescribeLogDirsResult] = {
    val logsByDir = logManager.allLogs.groupBy(log => log.parentDir)

    config.logDirs.toSet.map { logDir: String =>
      val file = Paths.get(logDir)
      val absolutePath = file.toAbsolutePath.toString
      try {
        if (!logManager.isLogDirOnline(absolutePath))
          throw new KafkaStorageException(s"Log directory $absolutePath is offline")

        val fileStore = Files.getFileStore(file)
        val totalBytes = adjustForLargeFileSystems(fileStore.getTotalSpace)
        val usableBytes = adjustForLargeFileSystems(fileStore.getUsableSpace)
        logsByDir.get(absolutePath) match {
          case Some(logs) =>
            val topicInfos = logs.groupBy(_.topicPartition.topic).map{case (topic, logs) =>
              new DescribeLogDirsResponseData.DescribeLogDirsTopic().setName(topic).setPartitions(
                logs.filter { log =>
                  partitions.contains(log.topicPartition)
                }.map { log =>
                  new DescribeLogDirsResponseData.DescribeLogDirsPartition()
                    .setPartitionSize(log.size)
                    .setPartitionIndex(log.topicPartition.partition)
                    .setOffsetLag(getLogEndOffsetLag(log.topicPartition, log.logEndOffset, log.isFuture))
                    .setIsFutureKey(log.isFuture)
                }.toList.asJava)
            }.toList.asJava

            new DescribeLogDirsResponseData.DescribeLogDirsResult().setLogDir(absolutePath)
              .setErrorCode(Errors.NONE.code).setTopics(topicInfos)
              .setTotalBytes(totalBytes).setUsableBytes(usableBytes)
          case None =>
            new DescribeLogDirsResponseData.DescribeLogDirsResult().setLogDir(absolutePath)
              .setErrorCode(Errors.NONE.code)
              .setTotalBytes(totalBytes).setUsableBytes(usableBytes)
        }

      } catch {
        case e: KafkaStorageException =>
          warn("Unable to describe replica dirs for %s".format(absolutePath), e)
          new DescribeLogDirsResponseData.DescribeLogDirsResult()
            .setLogDir(absolutePath)
            .setErrorCode(Errors.KAFKA_STORAGE_ERROR.code)
        case t: Throwable =>
          error(s"Error while describing replica in dir $absolutePath", t)
          new DescribeLogDirsResponseData.DescribeLogDirsResult()
            .setLogDir(absolutePath)
            .setErrorCode(Errors.forException(t).code)
      }
    }.toList
  }

  // See: https://bugs.openjdk.java.net/browse/JDK-8162520
  def adjustForLargeFileSystems(space: Long): Long = {
    if (space < 0)
      return Long.MaxValue
    space
  }

  def getLogEndOffsetLag(topicPartition: TopicPartition, logEndOffset: Long, isFuture: Boolean): Long = {
    localLog(topicPartition) match {
      case Some(log) =>
        if (isFuture)
          log.logEndOffset - logEndOffset
        else
          math.max(log.highWatermark - logEndOffset, 0)
      case None =>
        // return -1L to indicate that the LEO lag is not available if the replica is not created or is offline
        DescribeLogDirsResponse.INVALID_OFFSET_LAG
    }
  }

  def deleteRecords(timeout: Long,
                    offsetPerPartition: Map[TopicPartition, Long],
                    responseCallback: Map[TopicPartition, DeleteRecordsPartitionResult] => Unit): Unit = {
    val timeBeforeLocalDeleteRecords = time.milliseconds
    val localDeleteRecordsResults = deleteRecordsOnLocalLog(offsetPerPartition)
    debug("Delete records on local log in %d ms".format(time.milliseconds - timeBeforeLocalDeleteRecords))

    val deleteRecordsStatus = localDeleteRecordsResults.map { case (topicPartition, result) =>
      topicPartition ->
        DeleteRecordsPartitionStatus(
          result.requestedOffset, // requested offset
          new DeleteRecordsPartitionResult()
            .setLowWatermark(result.lowWatermark)
            .setErrorCode(result.error.code)
            .setPartitionIndex(topicPartition.partition)) // response status
    }

    if (delayedDeleteRecordsRequired(localDeleteRecordsResults)) {
      // create delayed delete records operation
      val delayedDeleteRecords = new DelayedDeleteRecords(timeout, deleteRecordsStatus, this, responseCallback)

      // create a list of (topic, partition) pairs to use as keys for this delayed delete records operation
      val deleteRecordsRequestKeys = offsetPerPartition.keys.map(TopicPartitionOperationKey(_)).toSeq

      // try to complete the request immediately, otherwise put it into the purgatory
      // this is because while the delayed delete records operation is being created, new
      // requests may arrive and hence make this operation completable.
      delayedDeleteRecordsPurgatory.tryCompleteElseWatch(delayedDeleteRecords, deleteRecordsRequestKeys)
    } else {
      // we can respond immediately
      val deleteRecordsResponseStatus = deleteRecordsStatus.map { case (k, status) => k -> status.responseStatus }
      responseCallback(deleteRecordsResponseStatus)
    }
  }

  // If all the following conditions are true, we need to put a delayed produce request and wait for replication to complete
  //
  // 1. required acks = -1
  // 2. there is data to append
  // 3. at least one partition append was successful (fewer errors than partitions)
  private def delayedProduceRequestRequired(requiredAcks: Short,
                                            entriesPerPartition: Map[TopicPartition, MemoryRecords],
                                            localProduceResults: Map[TopicPartition, LogAppendResult]): Boolean = {
    requiredAcks == -1 &&
    entriesPerPartition.nonEmpty &&
    localProduceResults.values.count(_.exception.isDefined) < entriesPerPartition.size
  }

  private def isValidRequiredAcks(requiredAcks: Short): Boolean = {
    requiredAcks == -1 || requiredAcks == 1 || requiredAcks == 0
  }

  /**
   * Append the messages to the local replica logs
   */
  private def appendToLocalLog(internalTopicsAllowed: Boolean,
                               origin: AppendOrigin,
                               entriesPerPartition: Map[TopicPartition, MemoryRecords],
                               requiredAcks: Short,
                               requestLocal: RequestLocal,
                               verificationGuards: Map[TopicPartition, VerificationGuard]): Map[TopicPartition, LogAppendResult] = {
    val traceEnabled = isTraceEnabled
    def processFailedRecord(topicPartition: TopicPartition, t: Throwable) = {
      val logStartOffset = onlinePartition(topicPartition).map(_.logStartOffset).getOrElse(-1L)
      brokerTopicStats.topicStats(topicPartition.topic).failedProduceRequestRate.mark()
      brokerTopicStats.allTopicsStats.failedProduceRequestRate.mark()
      error(s"Error processing append operation on partition $topicPartition", t)

      logStartOffset
    }

    if (traceEnabled)
      trace(s"Append [$entriesPerPartition] to local log")

    entriesPerPartition.map { case (topicPartition, records) =>
      brokerTopicStats.topicStats(topicPartition.topic).totalProduceRequestRate.mark()
      brokerTopicStats.allTopicsStats.totalProduceRequestRate.mark()

      // reject appending to internal topics if it is not allowed
      if (Topic.isInternal(topicPartition.topic) && !internalTopicsAllowed) {
        (topicPartition, LogAppendResult(
          LogAppendInfo.UNKNOWN_LOG_APPEND_INFO,
          Some(new InvalidTopicException(s"Cannot append to internal topic ${topicPartition.topic}")),
          hasCustomErrorMessage = false))
      } else {
        try {
          val partition = getPartitionOrException(topicPartition)
          val info = partition.appendRecordsToLeader(records, origin, requiredAcks, requestLocal,
            verificationGuards.getOrElse(topicPartition, VerificationGuard.SENTINEL))
          val numAppendedMessages = info.numMessages

          // update stats for successfully appended bytes and messages as bytesInRate and messageInRate
          brokerTopicStats.topicStats(topicPartition.topic).bytesInRate.mark(records.sizeInBytes)
          brokerTopicStats.allTopicsStats.bytesInRate.mark(records.sizeInBytes)
          brokerTopicStats.topicStats(topicPartition.topic).messagesInRate.mark(numAppendedMessages)
          brokerTopicStats.allTopicsStats.messagesInRate.mark(numAppendedMessages)

          if (traceEnabled)
            trace(s"${records.sizeInBytes} written to log $topicPartition beginning at offset " +
              s"${info.firstOffset} and ending at offset ${info.lastOffset}")

          (topicPartition, LogAppendResult(info, exception = None, hasCustomErrorMessage = false))
        } catch {
          // NOTE: Failed produce requests metric is not incremented for known exceptions
          // it is supposed to indicate un-expected failures of a broker in handling a produce request
          case e@ (_: UnknownTopicOrPartitionException |
                   _: NotLeaderOrFollowerException |
                   _: RecordTooLargeException |
                   _: RecordBatchTooLargeException |
                   _: CorruptRecordException |
                   _: KafkaStorageException) =>
            (topicPartition, LogAppendResult(LogAppendInfo.UNKNOWN_LOG_APPEND_INFO, Some(e), hasCustomErrorMessage = false))
          case rve: RecordValidationException =>
            val logStartOffset = processFailedRecord(topicPartition, rve.invalidException)
            val recordErrors = rve.recordErrors
            (topicPartition, LogAppendResult(LogAppendInfo.unknownLogAppendInfoWithAdditionalInfo(logStartOffset, recordErrors),
              Some(rve.invalidException), hasCustomErrorMessage = true))
          case t: Throwable =>
            val logStartOffset = processFailedRecord(topicPartition, t)
            (topicPartition, LogAppendResult(LogAppendInfo.unknownLogAppendInfoWithLogStartOffset(logStartOffset),
              Some(t), hasCustomErrorMessage = false))
        }
      }
    }
  }

  def fetchOffsetForTimestamp(topicPartition: TopicPartition,
                              timestamp: Long,
                              isolationLevel: Option[IsolationLevel],
                              currentLeaderEpoch: Optional[Integer],
                              fetchOnlyFromLeader: Boolean): Option[TimestampAndOffset] = {
    val partition = getPartitionOrException(topicPartition)
    partition.fetchOffsetForTimestamp(timestamp, isolationLevel, currentLeaderEpoch, fetchOnlyFromLeader, remoteLogManager)
  }

  def legacyFetchOffsetsForTimestamp(topicPartition: TopicPartition,
                                     timestamp: Long,
                                     maxNumOffsets: Int,
                                     isFromConsumer: Boolean,
                                     fetchOnlyFromLeader: Boolean): Seq[Long] = {
    val partition = getPartitionOrException(topicPartition)
    partition.legacyFetchOffsetsForTimestamp(timestamp, maxNumOffsets, isFromConsumer, fetchOnlyFromLeader)
  }

  /**
   * Returns [[LogReadResult]] with error if a task for RemoteStorageFetchInfo could not be scheduled successfully
   * else returns [[None]].
   */
  private def processRemoteFetch(remoteFetchInfo: RemoteStorageFetchInfo,
                                 params: FetchParams,
                                 responseCallback: Seq[(TopicIdPartition, FetchPartitionData)] => Unit,
                                 logReadResults: Seq[(TopicIdPartition, LogReadResult)],
                                 fetchPartitionStatus: Seq[(TopicIdPartition, FetchPartitionStatus)]): Option[LogReadResult] = {
    val key = new TopicPartitionOperationKey(remoteFetchInfo.topicPartition.topic(), remoteFetchInfo.topicPartition.partition())
    val remoteFetchResult = new CompletableFuture[RemoteLogReadResult]
    var remoteFetchTask: Future[Void] = null
    try {
      remoteFetchTask = remoteLogManager.get.asyncRead(remoteFetchInfo, (result: RemoteLogReadResult) => {
        remoteFetchResult.complete(result)
        delayedRemoteFetchPurgatory.checkAndComplete(key)
      })
    } catch {
      case e: RejectedExecutionException =>
        // Return the error if any in scheduling the remote fetch task
        warn("Unable to fetch data from remote storage", e)
        return Some(createLogReadResult(e))
    }

    val remoteFetch = new DelayedRemoteFetch(remoteFetchTask, remoteFetchResult, remoteFetchInfo,
      fetchPartitionStatus, params, logReadResults, this, responseCallback)

    delayedRemoteFetchPurgatory.tryCompleteElseWatch(remoteFetch, Seq(key))
    None
  }

  private def buildPartitionToFetchPartitionData(logReadResults: Seq[(TopicIdPartition, LogReadResult)],
                                                 remoteFetchTopicPartition: TopicPartition,
                                                 error: LogReadResult): Seq[(TopicIdPartition, FetchPartitionData)] = {
    logReadResults.map { case (tp, result) =>
      val fetchPartitionData = {
        if (tp.topicPartition().equals(remoteFetchTopicPartition))
          error
        else
          result
      }.toFetchPartitionData(false)

      tp -> fetchPartitionData
    }
  }

  /**
   * Fetch messages from a replica, and wait until enough data can be fetched and return;
   * the callback function will be triggered either when timeout or required fetch info is satisfied.
   * Consumers may fetch from any replica, but followers can only fetch from the leader.
   */
  def fetchMessages(params: FetchParams,
                    fetchInfos: Seq[(TopicIdPartition, PartitionData)],
                    quota: ReplicaQuota,
                    responseCallback: Seq[(TopicIdPartition, FetchPartitionData)] => Unit): Unit = {

    // check if this fetch request can be satisfied right away
    val logReadResults = readFromLog(params, fetchInfos, quota, readFromPurgatory = false)
    var bytesReadable: Long = 0
    var errorReadingData = false

    // The 1st topic-partition that has to be read from remote storage
    var remoteFetchInfo: Optional[RemoteStorageFetchInfo] = Optional.empty()

    var hasDivergingEpoch = false
    var hasPreferredReadReplica = false
    val logReadResultMap = new mutable.HashMap[TopicIdPartition, LogReadResult]

    logReadResults.foreach { case (topicIdPartition, logReadResult) =>
      brokerTopicStats.topicStats(topicIdPartition.topicPartition.topic).totalFetchRequestRate.mark()
      brokerTopicStats.allTopicsStats.totalFetchRequestRate.mark()
      if (logReadResult.error != Errors.NONE)
        errorReadingData = true
      if (!remoteFetchInfo.isPresent && logReadResult.info.delayedRemoteStorageFetch.isPresent) {
        remoteFetchInfo = logReadResult.info.delayedRemoteStorageFetch
      }
      if (logReadResult.divergingEpoch.nonEmpty)
        hasDivergingEpoch = true
      if (logReadResult.preferredReadReplica.nonEmpty)
        hasPreferredReadReplica = true
      bytesReadable = bytesReadable + logReadResult.info.records.sizeInBytes
      logReadResultMap.put(topicIdPartition, logReadResult)
    }

    // Respond immediately if no remote fetches are required and any of the below conditions is true
    //                        1) fetch request does not want to wait
    //                        2) fetch request does not require any data
    //                        3) has enough data to respond
    //                        4) some error happens while reading data
    //                        5) we found a diverging epoch
    //                        6) has a preferred read replica
    if (!remoteFetchInfo.isPresent && (params.maxWaitMs <= 0 || fetchInfos.isEmpty || bytesReadable >= params.minBytes || errorReadingData ||
      hasDivergingEpoch || hasPreferredReadReplica)) {
      val fetchPartitionData = logReadResults.map { case (tp, result) =>
        val isReassignmentFetch = params.isFromFollower && isAddingReplica(tp.topicPartition, params.replicaId)
        tp -> result.toFetchPartitionData(isReassignmentFetch)
      }
      responseCallback(fetchPartitionData)
    } else {
      // construct the fetch results from the read results
      val fetchPartitionStatus = new mutable.ArrayBuffer[(TopicIdPartition, FetchPartitionStatus)]
      fetchInfos.foreach { case (topicIdPartition, partitionData) =>
        logReadResultMap.get(topicIdPartition).foreach(logReadResult => {
          val logOffsetMetadata = logReadResult.info.fetchOffsetMetadata
          fetchPartitionStatus += (topicIdPartition -> FetchPartitionStatus(logOffsetMetadata, partitionData))
        })
      }

      if (remoteFetchInfo.isPresent) {
        val maybeLogReadResultWithError = processRemoteFetch(remoteFetchInfo.get(), params, responseCallback, logReadResults, fetchPartitionStatus)
        if (maybeLogReadResultWithError.isDefined) {
          // If there is an error in scheduling the remote fetch task, return what we currently have
          // (the data read from local log segment for the other topic-partitions) and an error for the topic-partition
          // that we couldn't read from remote storage
          val partitionToFetchPartitionData = buildPartitionToFetchPartitionData(logReadResults, remoteFetchInfo.get().topicPartition, maybeLogReadResultWithError.get)
          responseCallback(partitionToFetchPartitionData)
        }
      } else {
        // If there is not enough data to respond and there is no remote data, we will let the fetch request
        // wait for new data.
        val delayedFetch = new DelayedFetch(
          params = params,
          fetchPartitionStatus = fetchPartitionStatus,
          replicaManager = this,
          quota = quota,
          responseCallback = responseCallback
        )

        // create a list of (topic, partition) pairs to use as keys for this delayed fetch operation
        val delayedFetchKeys = fetchPartitionStatus.map { case (tp, _) => TopicPartitionOperationKey(tp) }

        // try to complete the request immediately, otherwise put it into the purgatory;
        // this is because while the delayed fetch operation is being created, new requests
        // may arrive and hence make this operation completable.
        delayedFetchPurgatory.tryCompleteElseWatch(delayedFetch, delayedFetchKeys)
      }
    }
  }

  /**
   * Read from multiple topic partitions at the given offset up to maxSize bytes
   */
  def readFromLog(
    params: FetchParams,
    readPartitionInfo: Seq[(TopicIdPartition, PartitionData)],
    quota: ReplicaQuota,
    readFromPurgatory: Boolean): Seq[(TopicIdPartition, LogReadResult)] = {
    val traceEnabled = isTraceEnabled

    def checkFetchDataInfo(partition: Partition, givenFetchedDataInfo: FetchDataInfo) = {
      if (params.isFromFollower && shouldLeaderThrottle(quota, partition, params.replicaId)) {
        // If the partition is being throttled, simply return an empty set.
        new FetchDataInfo(givenFetchedDataInfo.fetchOffsetMetadata, MemoryRecords.EMPTY)
      } else if (!params.hardMaxBytesLimit && givenFetchedDataInfo.firstEntryIncomplete) {
        // For FetchRequest version 3, we replace incomplete message sets with an empty one as consumers can make
        // progress in such cases and don't need to report a `RecordTooLargeException`
        new FetchDataInfo(givenFetchedDataInfo.fetchOffsetMetadata, MemoryRecords.EMPTY)
      } else {
        givenFetchedDataInfo
      }
    }

    def read(tp: TopicIdPartition, fetchInfo: PartitionData, limitBytes: Int, minOneMessage: Boolean): LogReadResult = {
      val offset = fetchInfo.fetchOffset
      val partitionFetchSize = fetchInfo.maxBytes
      val followerLogStartOffset = fetchInfo.logStartOffset

      val adjustedMaxBytes = math.min(fetchInfo.maxBytes, limitBytes)
      var log: UnifiedLog = null
      var partition : Partition = null
      val fetchTimeMs = time.milliseconds
      try {
        if (traceEnabled)
          trace(s"Fetching log segment for partition $tp, offset $offset, partition fetch size $partitionFetchSize, " +
            s"remaining response limit $limitBytes" +
            (if (minOneMessage) s", ignoring response/partition size limits" else ""))

        partition = getPartitionOrException(tp.topicPartition)

        // Check if topic ID from the fetch request/session matches the ID in the log
        val topicId = if (tp.topicId == Uuid.ZERO_UUID) None else Some(tp.topicId)
        if (!hasConsistentTopicId(topicId, partition.topicId))
          throw new InconsistentTopicIdException("Topic ID in the fetch session did not match the topic ID in the log.")

        // If we are the leader, determine the preferred read-replica
        val preferredReadReplica = params.clientMetadata.asScala.flatMap(
          metadata => findPreferredReadReplica(partition, metadata, params.replicaId, fetchInfo.fetchOffset, fetchTimeMs))

        if (preferredReadReplica.isDefined) {
          replicaSelectorOpt.foreach { selector =>
            debug(s"Replica selector ${selector.getClass.getSimpleName} returned preferred replica " +
              s"${preferredReadReplica.get} for ${params.clientMetadata}")
          }
          // If a preferred read-replica is set, skip the read
          val offsetSnapshot = partition.fetchOffsetSnapshot(fetchInfo.currentLeaderEpoch, fetchOnlyFromLeader = false)
          LogReadResult(info = new FetchDataInfo(LogOffsetMetadata.UNKNOWN_OFFSET_METADATA, MemoryRecords.EMPTY),
            divergingEpoch = None,
            highWatermark = offsetSnapshot.highWatermark.messageOffset,
            leaderLogStartOffset = offsetSnapshot.logStartOffset,
            leaderLogEndOffset = offsetSnapshot.logEndOffset.messageOffset,
            followerLogStartOffset = followerLogStartOffset,
            fetchTimeMs = -1L,
            lastStableOffset = Some(offsetSnapshot.lastStableOffset.messageOffset),
            preferredReadReplica = preferredReadReplica,
            exception = None)
        } else {
          log = partition.localLogWithEpochOrThrow(fetchInfo.currentLeaderEpoch, params.fetchOnlyLeader())

          // Try the read first, this tells us whether we need all of adjustedFetchSize for this partition
          val readInfo: LogReadInfo = partition.fetchRecords(
            fetchParams = params,
            fetchPartitionData = fetchInfo,
            fetchTimeMs = fetchTimeMs,
            maxBytes = adjustedMaxBytes,
            minOneMessage = minOneMessage,
            updateFetchState = !readFromPurgatory)

          val fetchDataInfo = checkFetchDataInfo(partition, readInfo.fetchedData)

          LogReadResult(info = fetchDataInfo,
            divergingEpoch = readInfo.divergingEpoch.asScala,
            highWatermark = readInfo.highWatermark,
            leaderLogStartOffset = readInfo.logStartOffset,
            leaderLogEndOffset = readInfo.logEndOffset,
            followerLogStartOffset = followerLogStartOffset,
            fetchTimeMs = fetchTimeMs,
            lastStableOffset = Some(readInfo.lastStableOffset),
            preferredReadReplica = preferredReadReplica,
            exception = None
          )
        }
      } catch {
        // NOTE: Failed fetch requests metric is not incremented for known exceptions since it
        // is supposed to indicate un-expected failure of a broker in handling a fetch request
        case e@ (_: UnknownTopicOrPartitionException |
                 _: NotLeaderOrFollowerException |
                 _: UnknownLeaderEpochException |
                 _: FencedLeaderEpochException |
                 _: ReplicaNotAvailableException |
                 _: KafkaStorageException |
                 _: InconsistentTopicIdException) =>
          createLogReadResult(e)
        case e: OffsetOutOfRangeException =>
          handleOffsetOutOfRangeError(tp, params, fetchInfo, adjustedMaxBytes, minOneMessage, log, fetchTimeMs, e)
        case e: Throwable =>
          brokerTopicStats.topicStats(tp.topic).failedFetchRequestRate.mark()
          brokerTopicStats.allTopicsStats.failedFetchRequestRate.mark()

          val fetchSource = FetchRequest.describeReplicaId(params.replicaId)
          error(s"Error processing fetch with max size $adjustedMaxBytes from $fetchSource " +
            s"on partition $tp: $fetchInfo", e)

          LogReadResult(info = new FetchDataInfo(LogOffsetMetadata.UNKNOWN_OFFSET_METADATA, MemoryRecords.EMPTY),
            divergingEpoch = None,
            highWatermark = UnifiedLog.UnknownOffset,
            leaderLogStartOffset = UnifiedLog.UnknownOffset,
            leaderLogEndOffset = UnifiedLog.UnknownOffset,
            followerLogStartOffset = UnifiedLog.UnknownOffset,
            fetchTimeMs = -1L,
            lastStableOffset = None,
            exception = Some(e)
          )
      }
    }

    var limitBytes = params.maxBytes
    val result = new mutable.ArrayBuffer[(TopicIdPartition, LogReadResult)]
    var minOneMessage = !params.hardMaxBytesLimit
    readPartitionInfo.foreach { case (tp, fetchInfo) =>
      val readResult = read(tp, fetchInfo, limitBytes, minOneMessage)
      val recordBatchSize = readResult.info.records.sizeInBytes
      // Once we read from a non-empty partition, we stop ignoring request and partition level size limits
      if (recordBatchSize > 0)
        minOneMessage = false
      limitBytes = math.max(0, limitBytes - recordBatchSize)
      result += (tp -> readResult)
    }
    result
  }

  private def handleOffsetOutOfRangeError(tp: TopicIdPartition, params: FetchParams, fetchInfo: PartitionData,
                                          adjustedMaxBytes: Int, minOneMessage:
                                          Boolean, log: UnifiedLog, fetchTimeMs: Long,
                                          exception: OffsetOutOfRangeException): LogReadResult = {
    val offset = fetchInfo.fetchOffset
    // In case of offset out of range errors, handle it for tiered storage only if all the below conditions are true.
    //   1) remote log manager is enabled and it is available
    //   2) `log` instance should not be null here as that would have been caught earlier with NotLeaderForPartitionException or ReplicaNotAvailableException.
    //   3) fetch offset is within the offset range of the remote storage layer
    if (remoteLogManager.isDefined && log != null && log.remoteLogEnabled() &&
      log.logStartOffset <= offset && offset < log.localLogStartOffset())
    {
      val highWatermark = log.highWatermark
      val leaderLogStartOffset = log.logStartOffset
      val leaderLogEndOffset = log.logEndOffset

      if (params.isFromFollower) {
        // If it is from a follower then send the offset metadata only as the data is already available in remote
        // storage and throw an error saying that this offset is moved to tiered storage.
        createLogReadResult(highWatermark, leaderLogStartOffset, leaderLogEndOffset,
          new OffsetMovedToTieredStorageException("Given offset" + offset + " is moved to tiered storage"))
      } else {
        // For consume fetch requests, create a dummy FetchDataInfo with the remote storage fetch information.
        // For the first topic-partition that needs remote data, we will use this information to read the data in another thread.
        val fetchDataInfo =
        new FetchDataInfo(new LogOffsetMetadata(offset), MemoryRecords.EMPTY, false, Optional.empty(),
          Optional.of(new RemoteStorageFetchInfo(adjustedMaxBytes, minOneMessage, tp.topicPartition(),
            fetchInfo, params.isolation, params.hardMaxBytesLimit())))

        LogReadResult(fetchDataInfo,
          divergingEpoch = None,
          highWatermark,
          leaderLogStartOffset,
          leaderLogEndOffset,
          fetchInfo.logStartOffset,
          fetchTimeMs,
          Some(log.lastStableOffset),
          exception = None)
      }
    } else {
      createLogReadResult(exception)
    }
  }

  /**
    * Using the configured [[ReplicaSelector]], determine the preferred read replica for a partition given the
    * client metadata, the requested offset, and the current set of replicas. If the preferred read replica is the
    * leader, return None
    */
  def findPreferredReadReplica(partition: Partition,
                               clientMetadata: ClientMetadata,
                               replicaId: Int,
                               fetchOffset: Long,
                               currentTimeMs: Long): Option[Int] = {
    partition.leaderIdIfLocal.flatMap { leaderReplicaId =>
      // Don't look up preferred for follower fetches via normal replication
      if (FetchRequest.isValidBrokerId(replicaId))
        None
      else {
        replicaSelectorOpt.flatMap { replicaSelector =>
          val replicaEndpoints = metadataCache.getPartitionReplicaEndpoints(partition.topicPartition,
            new ListenerName(clientMetadata.listenerName))
          val replicaInfoSet = mutable.Set[ReplicaView]()

          partition.remoteReplicas.foreach { replica =>
            val replicaState = replica.stateSnapshot
            // Exclude replicas that are not in the ISR as the follower may lag behind. Worst case, the follower
            // will continue to lag and the consumer will fall behind the produce. The leader will
            // continuously pick the lagging follower when the consumer refreshes its preferred read replica.
            // This can go on indefinitely.
            if (partition.inSyncReplicaIds.contains(replica.brokerId) &&
                replicaState.logEndOffset >= fetchOffset &&
                replicaState.logStartOffset <= fetchOffset) {

              replicaInfoSet.add(new DefaultReplicaView(
                replicaEndpoints.getOrElse(replica.brokerId, Node.noNode()),
                replicaState.logEndOffset,
                currentTimeMs - replicaState.lastCaughtUpTimeMs
              ))
            }
          }

          val leaderReplica = new DefaultReplicaView(
            replicaEndpoints.getOrElse(leaderReplicaId, Node.noNode()),
            partition.localLogOrException.logEndOffset,
            0L
          )
          replicaInfoSet.add(leaderReplica)

          val partitionInfo = new DefaultPartitionView(replicaInfoSet.asJava, leaderReplica)
          replicaSelector.select(partition.topicPartition, clientMetadata, partitionInfo).asScala.collect {
            // Even though the replica selector can return the leader, we don't want to send it out with the
            // FetchResponse, so we exclude it here
            case selected if !selected.endpoint.isEmpty && selected != leaderReplica => selected.endpoint.id
          }
        }
      }
    }
  }

  /**
   *  To avoid ISR thrashing, we only throttle a replica on the leader if it's in the throttled replica list,
   *  the quota is exceeded and the replica is not in sync.
   */
  def shouldLeaderThrottle(quota: ReplicaQuota, partition: Partition, replicaId: Int): Boolean = {
    val isReplicaInSync = partition.inSyncReplicaIds.contains(replicaId)
    !isReplicaInSync && quota.isThrottled(partition.topicPartition) && quota.isQuotaExceeded
  }

  def getLogConfig(topicPartition: TopicPartition): Option[LogConfig] = localLog(topicPartition).map(_.config)

  def getMagic(topicPartition: TopicPartition): Option[Byte] = getLogConfig(topicPartition).map(_.recordVersion.value)

  def maybeUpdateMetadataCache(correlationId: Int, updateMetadataRequest: UpdateMetadataRequest) : Seq[TopicPartition] =  {
    replicaStateChangeLock synchronized {
      if (updateMetadataRequest.controllerEpoch < controllerEpoch) {
        val stateControllerEpochErrorMessage = s"Received update metadata request with correlation id $correlationId " +
          s"from an old controller ${updateMetadataRequest.controllerId} with epoch ${updateMetadataRequest.controllerEpoch}. " +
          s"Latest known controller epoch is $controllerEpoch"
        stateChangeLogger.warn(stateControllerEpochErrorMessage)
        throw new ControllerMovedException(stateChangeLogger.messageWithPrefix(stateControllerEpochErrorMessage))
      } else {
        val zkMetadataCache = metadataCache.asInstanceOf[ZkMetadataCache]
        val deletedPartitions = zkMetadataCache.updateMetadata(correlationId, updateMetadataRequest)
        controllerEpoch = updateMetadataRequest.controllerEpoch
        deletedPartitions
      }
    }
  }

  def becomeLeaderOrFollower(correlationId: Int,
                             leaderAndIsrRequest: LeaderAndIsrRequest,
                             onLeadershipChange: (Iterable[Partition], Iterable[Partition]) => Unit): LeaderAndIsrResponse = {
    val startMs = time.milliseconds()
    replicaStateChangeLock synchronized {
      val controllerId = leaderAndIsrRequest.controllerId
      val requestPartitionStates = leaderAndIsrRequest.partitionStates.asScala
      stateChangeLogger.info(s"Handling LeaderAndIsr request correlationId $correlationId from controller " +
        s"$controllerId for ${requestPartitionStates.size} partitions")
      if (stateChangeLogger.isTraceEnabled)
        requestPartitionStates.foreach { partitionState =>
          stateChangeLogger.trace(s"Received LeaderAndIsr request $partitionState " +
            s"correlation id $correlationId from controller $controllerId " +
            s"epoch ${leaderAndIsrRequest.controllerEpoch}")
        }
      val topicIds = leaderAndIsrRequest.topicIds()
      def topicIdFromRequest(topicName: String): Option[Uuid] = {
        val topicId = topicIds.get(topicName)
        // if invalid topic ID return None
        if (topicId == null || topicId == Uuid.ZERO_UUID)
          None
        else
          Some(topicId)
      }

      val response = {
        if (leaderAndIsrRequest.controllerEpoch < controllerEpoch) {
          stateChangeLogger.warn(s"Ignoring LeaderAndIsr request from controller $controllerId with " +
            s"correlation id $correlationId since its controller epoch ${leaderAndIsrRequest.controllerEpoch} is old. " +
            s"Latest known controller epoch is $controllerEpoch")
          leaderAndIsrRequest.getErrorResponse(0, Errors.STALE_CONTROLLER_EPOCH.exception)
        } else {
          val responseMap = new mutable.HashMap[TopicPartition, Errors]
          controllerEpoch = leaderAndIsrRequest.controllerEpoch

          val partitions = new mutable.HashSet[Partition]()
          val partitionsToBeLeader = new mutable.HashMap[Partition, LeaderAndIsrPartitionState]()
          val partitionsToBeFollower = new mutable.HashMap[Partition, LeaderAndIsrPartitionState]()
          val topicIdUpdateFollowerPartitions = new mutable.HashSet[Partition]()
          val allTopicPartitionsInRequest = new mutable.HashSet[TopicPartition]()

          // First create the partition if it doesn't exist already
          requestPartitionStates.foreach { partitionState =>
            val topicPartition = new TopicPartition(partitionState.topicName, partitionState.partitionIndex)
            allTopicPartitionsInRequest += topicPartition
            val partitionOpt = getPartition(topicPartition) match {
              case HostedPartition.Offline =>
                stateChangeLogger.warn(s"Ignoring LeaderAndIsr request from " +
                  s"controller $controllerId with correlation id $correlationId " +
                  s"epoch $controllerEpoch for partition $topicPartition as the local replica for the " +
                  "partition is in an offline log directory")
                responseMap.put(topicPartition, Errors.KAFKA_STORAGE_ERROR)
                None

              case HostedPartition.Online(partition) =>
                Some(partition)

              case HostedPartition.None =>
                val partition = Partition(topicPartition, time, this)
                allPartitions.putIfNotExists(topicPartition, HostedPartition.Online(partition))
                Some(partition)
            }

            // Next check the topic ID and the partition's leader epoch
            partitionOpt.foreach { partition =>
              val currentLeaderEpoch = partition.getLeaderEpoch
              val requestLeaderEpoch = partitionState.leaderEpoch
              val requestTopicId = topicIdFromRequest(topicPartition.topic)
              val logTopicId = partition.topicId

              if (!hasConsistentTopicId(requestTopicId, logTopicId)) {
                stateChangeLogger.error(s"Topic ID in memory: ${logTopicId.get} does not" +
                  s" match the topic ID for partition $topicPartition received: " +
                  s"${requestTopicId.get}.")
                responseMap.put(topicPartition, Errors.INCONSISTENT_TOPIC_ID)
              } else if (requestLeaderEpoch > currentLeaderEpoch) {
                // If the leader epoch is valid record the epoch of the controller that made the leadership decision.
                // This is useful while updating the isr to maintain the decision maker controller's epoch in the zookeeper path
                if (partitionState.replicas.contains(localBrokerId)) {
                  partitions += partition
                  if (partitionState.leader == localBrokerId) {
                    partitionsToBeLeader.put(partition, partitionState)
                  } else {
                    partitionsToBeFollower.put(partition, partitionState)
                  }
                } else {
                  stateChangeLogger.warn(s"Ignoring LeaderAndIsr request from controller $controllerId with " +
                    s"correlation id $correlationId epoch $controllerEpoch for partition $topicPartition as itself is not " +
                    s"in assigned replica list ${partitionState.replicas.asScala.mkString(",")}")
                  responseMap.put(topicPartition, Errors.UNKNOWN_TOPIC_OR_PARTITION)
                }
              } else if (requestLeaderEpoch < currentLeaderEpoch) {
                stateChangeLogger.warn(s"Ignoring LeaderAndIsr request from " +
                  s"controller $controllerId with correlation id $correlationId " +
                  s"epoch $controllerEpoch for partition $topicPartition since its associated " +
                  s"leader epoch $requestLeaderEpoch is smaller than the current " +
                  s"leader epoch $currentLeaderEpoch")
                responseMap.put(topicPartition, Errors.STALE_CONTROLLER_EPOCH)
              } else {
                val error = requestTopicId match {
                  case Some(topicId) if logTopicId.isEmpty =>
                    // The controller may send LeaderAndIsr to upgrade to using topic IDs without bumping the epoch.
                    // If we have a matching epoch, we expect the log to be defined.
                    val log = localLogOrException(partition.topicPartition)
                    log.assignTopicId(topicId)
                    stateChangeLogger.info(s"Updating log for $topicPartition to assign topic ID " +
                      s"$topicId from LeaderAndIsr request from controller $controllerId with correlation " +
                      s"id $correlationId epoch $controllerEpoch")
                    if (partitionState.leader != localBrokerId)
                      topicIdUpdateFollowerPartitions.add(partition)
                    Errors.NONE
                  case None if logTopicId.isDefined && partitionState.leader != localBrokerId =>
                    // If we have a topic ID in the log but not in the request, we must have previously had topic IDs but
                    // are now downgrading. If we are a follower, remove the topic ID from the PartitionFetchState.
                    stateChangeLogger.info(s"Updating PartitionFetchState for $topicPartition to remove log topic ID " +
                      s"${logTopicId.get} since LeaderAndIsr request from controller $controllerId with correlation " +
                      s"id $correlationId epoch $controllerEpoch did not contain a topic ID")
                    topicIdUpdateFollowerPartitions.add(partition)
                    Errors.NONE
                  case _ =>
                    stateChangeLogger.info(s"Ignoring LeaderAndIsr request from " +
                      s"controller $controllerId with correlation id $correlationId " +
                      s"epoch $controllerEpoch for partition $topicPartition since its associated " +
                      s"leader epoch $requestLeaderEpoch matches the current leader epoch")
                    Errors.STALE_CONTROLLER_EPOCH
                }
                responseMap.put(topicPartition, error)
              }
            }
          }

          val highWatermarkCheckpoints = new LazyOffsetCheckpoints(this.highWatermarkCheckpoints)
          val partitionsBecomeLeader = if (partitionsToBeLeader.nonEmpty)
            makeLeaders(controllerId, controllerEpoch, partitionsToBeLeader, correlationId, responseMap,
              highWatermarkCheckpoints, topicIdFromRequest)
          else
            Set.empty[Partition]
          val partitionsBecomeFollower = if (partitionsToBeFollower.nonEmpty)
            makeFollowers(controllerId, controllerEpoch, partitionsToBeFollower, correlationId, responseMap,
              highWatermarkCheckpoints, topicIdFromRequest)
          else
            Set.empty[Partition]

          val followerTopicSet = partitionsBecomeFollower.map(_.topic).toSet
          updateLeaderAndFollowerMetrics(followerTopicSet)

          if (topicIdUpdateFollowerPartitions.nonEmpty)
            updateTopicIdForFollowers(controllerId, controllerEpoch, topicIdUpdateFollowerPartitions, correlationId, topicIdFromRequest)

          // We initialize highwatermark thread after the first LeaderAndIsr request. This ensures that all the partitions
          // have been completely populated before starting the checkpointing there by avoiding weird race conditions
          startHighWatermarkCheckPointThread()

          // In migration mode, reconcile missed topic deletions when handling full LISR from KRaft controller.
          // LISR "type" field was previously unspecified (0), so if we see it set to Full (2), then we know the
          // request came from a KRaft controller.
          if (
            config.migrationEnabled &&
            leaderAndIsrRequest.isKRaftController &&
            leaderAndIsrRequest.requestType() == LeaderAndIsrRequest.Type.FULL
          ) {
            updateStrayLogs(findStrayPartitionsFromLeaderAndIsr(allTopicPartitionsInRequest))
          }

          maybeAddLogDirFetchers(partitions, highWatermarkCheckpoints, topicIdFromRequest)

          replicaFetcherManager.shutdownIdleFetcherThreads()
          replicaAlterLogDirsManager.shutdownIdleFetcherThreads()

          remoteLogManager.foreach(rlm => rlm.onLeadershipChange(partitionsBecomeLeader.asJava, partitionsBecomeFollower.asJava, topicIds))

          onLeadershipChange(partitionsBecomeLeader, partitionsBecomeFollower)

          val data = new LeaderAndIsrResponseData().setErrorCode(Errors.NONE.code)
          if (leaderAndIsrRequest.version < 5) {
            responseMap.forKeyValue { (tp, error) =>
              data.partitionErrors.add(new LeaderAndIsrPartitionError()
                .setTopicName(tp.topic)
                .setPartitionIndex(tp.partition)
                .setErrorCode(error.code))
            }
          } else {
            responseMap.forKeyValue { (tp, error) =>
              val topicId = topicIds.get(tp.topic)
              var topic = data.topics.find(topicId)
              if (topic == null) {
                topic = new LeaderAndIsrTopicError().setTopicId(topicId)
                data.topics.add(topic)
              }
              topic.partitionErrors.add(new LeaderAndIsrPartitionError()
                .setPartitionIndex(tp.partition)
                .setErrorCode(error.code))
            }
          }
          new LeaderAndIsrResponse(data, leaderAndIsrRequest.version)
        }
      }
      val endMs = time.milliseconds()
      val elapsedMs = endMs - startMs
      stateChangeLogger.info(s"Finished LeaderAndIsr request in ${elapsedMs}ms correlationId $correlationId from controller " +
        s"$controllerId for ${requestPartitionStates.size} partitions")
      response
    }
  }

  /**
   * Checks if the topic ID provided in the request is consistent with the topic ID in the log.
   * When using this method to handle a Fetch request, the topic ID may have been provided by an earlier request.
   *
   * If the request had an invalid topic ID (null or zero), then we assume that topic IDs are not supported.
   * The topic ID was not inconsistent, so return true.
   * If the log does not exist or the topic ID is not yet set, logTopicIdOpt will be None.
   * In both cases, the ID is not inconsistent so return true.
   *
   * @param requestTopicIdOpt the topic ID from the request if it exists
   * @param logTopicIdOpt the topic ID in the log if the log and the topic ID exist
   * @return true if the request topic id is consistent, false otherwise
   */
  private def hasConsistentTopicId(requestTopicIdOpt: Option[Uuid], logTopicIdOpt: Option[Uuid]): Boolean = {
    requestTopicIdOpt match {
      case None => true
      case Some(requestTopicId) => logTopicIdOpt.isEmpty || logTopicIdOpt.contains(requestTopicId)
    }
  }

  /**
   * KAFKA-8392
   * For topic partitions of which the broker is no longer a leader, delete metrics related to
   * those topics. Note that this means the broker stops being either a replica or a leader of
   * partitions of said topics
   */
  protected def updateLeaderAndFollowerMetrics(newFollowerTopics: Set[String]): Unit = {
    val leaderTopicSet = leaderPartitionsIterator.map(_.topic).toSet
    newFollowerTopics.diff(leaderTopicSet).foreach(brokerTopicStats.removeOldLeaderMetrics)

    // remove metrics for brokers which are not followers of a topic
    leaderTopicSet.diff(newFollowerTopics).foreach(brokerTopicStats.removeOldFollowerMetrics)
  }

  protected[server] def maybeAddLogDirFetchers(partitions: Set[Partition],
                                       offsetCheckpoints: OffsetCheckpoints,
                                       topicIds: String => Option[Uuid]): Unit = {
    val futureReplicasAndInitialOffset = new mutable.HashMap[TopicPartition, InitialFetchState]
    for (partition <- partitions) {
      val topicPartition = partition.topicPartition
      logManager.getLog(topicPartition, isFuture = true).foreach { futureLog =>
        partition.log.foreach { _ =>
          val leader = BrokerEndPoint(config.brokerId, "localhost", -1)

          // Add future replica log to partition's map
          partition.createLogIfNotExists(
            isNew = false,
            isFutureReplica = true,
            offsetCheckpoints,
            topicIds(partition.topic))

          // pause cleaning for partitions that are being moved and start ReplicaAlterDirThread to move
          // replica from source dir to destination dir
          logManager.abortAndPauseCleaning(topicPartition)

          futureReplicasAndInitialOffset.put(topicPartition, InitialFetchState(topicIds(topicPartition.topic), leader,
            partition.getLeaderEpoch, futureLog.highWatermark))
        }
      }
    }

    if (futureReplicasAndInitialOffset.nonEmpty)
      replicaAlterLogDirsManager.addFetcherForPartitions(futureReplicasAndInitialOffset)
  }

  /*
   * Make the current broker to become leader for a given set of partitions by:
   *
   * 1. Stop fetchers for these partitions
   * 2. Update the partition metadata in cache
   * 3. Add these partitions to the leader partitions set
   *
   * If an unexpected error is thrown in this function, it will be propagated to KafkaApis where
   * the error message will be set on each partition since we do not know which partition caused it. Otherwise,
   * return the set of partitions that are made leader due to this method
   *
   *  TODO: the above may need to be fixed later
   */
  private def makeLeaders(controllerId: Int,
                          controllerEpoch: Int,
                          partitionStates: Map[Partition, LeaderAndIsrPartitionState],
                          correlationId: Int,
                          responseMap: mutable.Map[TopicPartition, Errors],
                          highWatermarkCheckpoints: OffsetCheckpoints,
                          topicIds: String => Option[Uuid]): Set[Partition] = {
    val traceEnabled = stateChangeLogger.isTraceEnabled
    partitionStates.keys.foreach { partition =>
      if (traceEnabled)
        stateChangeLogger.trace(s"Handling LeaderAndIsr request correlationId $correlationId from " +
          s"controller $controllerId epoch $controllerEpoch starting the become-leader transition for " +
          s"partition ${partition.topicPartition}")
      responseMap.put(partition.topicPartition, Errors.NONE)
    }

    val partitionsToMakeLeaders = mutable.Set[Partition]()

    try {
      // First stop fetchers for all the partitions
      replicaFetcherManager.removeFetcherForPartitions(partitionStates.keySet.map(_.topicPartition))
      stateChangeLogger.info(s"Stopped fetchers as part of LeaderAndIsr request correlationId $correlationId from " +
        s"controller $controllerId epoch $controllerEpoch as part of the become-leader transition for " +
        s"${partitionStates.size} partitions")
      // Update the partition information to be the leader
      partitionStates.forKeyValue { (partition, partitionState) =>
        try {
          if (partition.makeLeader(partitionState, highWatermarkCheckpoints, topicIds(partitionState.topicName))) {
            partitionsToMakeLeaders += partition
          }
        } catch {
          case e: KafkaStorageException =>
            stateChangeLogger.error(s"Skipped the become-leader state change with " +
              s"correlation id $correlationId from controller $controllerId epoch $controllerEpoch for partition ${partition.topicPartition} " +
              s"(last update controller epoch ${partitionState.controllerEpoch}) since " +
              s"the replica for the partition is offline due to storage error $e")
            // If there is an offline log directory, a Partition object may have been created and have been added
            // to `ReplicaManager.allPartitions` before `createLogIfNotExists()` failed to create local replica due
            // to KafkaStorageException. In this case `ReplicaManager.allPartitions` will map this topic-partition
            // to an empty Partition object. We need to map this topic-partition to OfflinePartition instead.
            markPartitionOffline(partition.topicPartition)
            responseMap.put(partition.topicPartition, Errors.KAFKA_STORAGE_ERROR)
        }
      }

    } catch {
      case e: Throwable =>
        partitionStates.keys.foreach { partition =>
          stateChangeLogger.error(s"Error while processing LeaderAndIsr request correlationId $correlationId received " +
            s"from controller $controllerId epoch $controllerEpoch for partition ${partition.topicPartition}", e)
        }
        // Re-throw the exception for it to be caught in KafkaApis
        throw e
    }

    if (traceEnabled)
      partitionStates.keys.foreach { partition =>
        stateChangeLogger.trace(s"Completed LeaderAndIsr request correlationId $correlationId from controller $controllerId " +
          s"epoch $controllerEpoch for the become-leader transition for partition ${partition.topicPartition}")
      }

    partitionsToMakeLeaders
  }

  /*
   * Make the current broker to become follower for a given set of partitions by:
   *
   * 1. Remove these partitions from the leader partitions set.
   * 2. Mark the replicas as followers so that no more data can be added from the producer clients.
   * 3. Stop fetchers for these partitions so that no more data can be added by the replica fetcher threads.
   * 4. Truncate the log and checkpoint offsets for these partitions.
   * 5. Clear the produce and fetch requests in the purgatory
   * 6. If the broker is not shutting down, add the fetcher to the new leaders.
   *
   * The ordering of doing these steps make sure that the replicas in transition will not
   * take any more messages before checkpointing offsets so that all messages before the checkpoint
   * are guaranteed to be flushed to disks
   *
   * If an unexpected error is thrown in this function, it will be propagated to KafkaApis where
   * the error message will be set on each partition since we do not know which partition caused it. Otherwise,
   * return the set of partitions that are made follower due to this method
   */
  private def makeFollowers(controllerId: Int,
                            controllerEpoch: Int,
                            partitionStates: Map[Partition, LeaderAndIsrPartitionState],
                            correlationId: Int,
                            responseMap: mutable.Map[TopicPartition, Errors],
                            highWatermarkCheckpoints: OffsetCheckpoints,
                            topicIds: String => Option[Uuid]) : Set[Partition] = {
    val traceLoggingEnabled = stateChangeLogger.isTraceEnabled
    partitionStates.forKeyValue { (partition, partitionState) =>
      if (traceLoggingEnabled)
        stateChangeLogger.trace(s"Handling LeaderAndIsr request correlationId $correlationId from controller $controllerId " +
          s"epoch $controllerEpoch starting the become-follower transition for partition ${partition.topicPartition} with leader " +
          s"${partitionState.leader}")
      responseMap.put(partition.topicPartition, Errors.NONE)
    }

    val partitionsToMakeFollower: mutable.Set[Partition] = mutable.Set()
    try {
      partitionStates.forKeyValue { (partition, partitionState) =>
        val newLeaderBrokerId = partitionState.leader
        try {
          if (metadataCache.hasAliveBroker(newLeaderBrokerId)) {
            // Only change partition state when the leader is available
            if (partition.makeFollower(partitionState, highWatermarkCheckpoints, topicIds(partitionState.topicName))) {
              partitionsToMakeFollower += partition
            }
          } else {
            // The leader broker should always be present in the metadata cache.
            // If not, we should record the error message and abort the transition process for this partition
            stateChangeLogger.error(s"Received LeaderAndIsrRequest with correlation id $correlationId from " +
              s"controller $controllerId epoch $controllerEpoch for partition ${partition.topicPartition} " +
              s"(last update controller epoch ${partitionState.controllerEpoch}) " +
              s"but cannot become follower since the new leader $newLeaderBrokerId is unavailable.")
            // Create the local replica even if the leader is unavailable. This is required to ensure that we include
            // the partition's high watermark in the checkpoint file (see KAFKA-1647)
            partition.createLogIfNotExists(isNew = partitionState.isNew, isFutureReplica = false,
              highWatermarkCheckpoints, topicIds(partitionState.topicName))
          }
        } catch {
          case e: KafkaStorageException =>
            stateChangeLogger.error(s"Skipped the become-follower state change with correlation id $correlationId from " +
              s"controller $controllerId epoch $controllerEpoch for partition ${partition.topicPartition} " +
              s"(last update controller epoch ${partitionState.controllerEpoch}) with leader " +
              s"$newLeaderBrokerId since the replica for the partition is offline due to storage error $e")
            // If there is an offline log directory, a Partition object may have been created and have been added
            // to `ReplicaManager.allPartitions` before `createLogIfNotExists()` failed to create local replica due
            // to KafkaStorageException. In this case `ReplicaManager.allPartitions` will map this topic-partition
            // to an empty Partition object. We need to map this topic-partition to OfflinePartition instead.
            markPartitionOffline(partition.topicPartition)
            responseMap.put(partition.topicPartition, Errors.KAFKA_STORAGE_ERROR)
        }
      }

      // Stopping the fetchers must be done first in order to initialize the fetch
      // position correctly.
      replicaFetcherManager.removeFetcherForPartitions(partitionsToMakeFollower.map(_.topicPartition))
      stateChangeLogger.info(s"Stopped fetchers as part of become-follower request from controller $controllerId " +
        s"epoch $controllerEpoch with correlation id $correlationId for ${partitionsToMakeFollower.size} partitions")

      partitionsToMakeFollower.foreach { partition =>
        completeDelayedFetchOrProduceRequests(partition.topicPartition)
      }

      if (isShuttingDown.get()) {
        if (traceLoggingEnabled) {
          partitionsToMakeFollower.foreach { partition =>
            stateChangeLogger.trace(s"Skipped the adding-fetcher step of the become-follower state " +
              s"change with correlation id $correlationId from controller $controllerId epoch $controllerEpoch for " +
              s"partition ${partition.topicPartition} with leader ${partitionStates(partition).leader} " +
              "since it is shutting down")
          }
        }
      } else {
        // we do not need to check if the leader exists again since this has been done at the beginning of this process
        val partitionsToMakeFollowerWithLeaderAndOffset = partitionsToMakeFollower.map { partition =>
          val leaderNode = partition.leaderReplicaIdOpt.flatMap(leaderId => metadataCache.
            getAliveBrokerNode(leaderId, config.interBrokerListenerName)).getOrElse(Node.noNode())
          val leader = new BrokerEndPoint(leaderNode.id(), leaderNode.host(), leaderNode.port())
          val log = partition.localLogOrException
          val fetchOffset = initialFetchOffset(log)
          partition.topicPartition -> InitialFetchState(topicIds(partition.topic), leader, partition.getLeaderEpoch, fetchOffset)
        }.toMap

        replicaFetcherManager.addFetcherForPartitions(partitionsToMakeFollowerWithLeaderAndOffset)
      }
    } catch {
      case e: Throwable =>
        stateChangeLogger.error(s"Error while processing LeaderAndIsr request with correlationId $correlationId " +
          s"received from controller $controllerId epoch $controllerEpoch", e)
        // Re-throw the exception for it to be caught in KafkaApis
        throw e
    }

    if (traceLoggingEnabled)
      partitionStates.keys.foreach { partition =>
        stateChangeLogger.trace(s"Completed LeaderAndIsr request correlationId $correlationId from controller $controllerId " +
          s"epoch $controllerEpoch for the become-follower transition for partition ${partition.topicPartition} with leader " +
          s"${partitionStates(partition).leader}")
      }

    partitionsToMakeFollower
  }

  private def updateTopicIdForFollowers(controllerId: Int,
                                        controllerEpoch: Int,
                                        partitions: Set[Partition],
                                        correlationId: Int,
                                        topicIds: String => Option[Uuid]): Unit = {
    val traceLoggingEnabled = stateChangeLogger.isTraceEnabled

    try {
      if (isShuttingDown.get()) {
        if (traceLoggingEnabled) {
          partitions.foreach { partition =>
            stateChangeLogger.trace(s"Skipped the update topic ID step of the become-follower state " +
              s"change with correlation id $correlationId from controller $controllerId epoch $controllerEpoch for " +
              s"partition ${partition.topicPartition} since it is shutting down")
          }
        }
      } else {
        val partitionsToUpdateFollowerWithLeader = mutable.Map.empty[TopicPartition, Int]
        partitions.foreach { partition =>
          partition.leaderReplicaIdOpt.foreach { leader =>
            if (metadataCache.hasAliveBroker(leader)) {
              partitionsToUpdateFollowerWithLeader += partition.topicPartition -> leader
            }
          }
        }
        replicaFetcherManager.maybeUpdateTopicIds(partitionsToUpdateFollowerWithLeader, topicIds)
      }
    } catch {
      case e: Throwable =>
        stateChangeLogger.error(s"Error while processing LeaderAndIsr request with correlationId $correlationId " +
          s"received from controller $controllerId epoch $controllerEpoch when trying to update topic IDs in the fetchers", e)
        // Re-throw the exception for it to be caught in KafkaApis
        throw e
    }
  }

  /**
   * From IBP 2.7 onwards, we send latest fetch epoch in the request and truncate if a
   * diverging epoch is returned in the response, avoiding the need for a separate
   * OffsetForLeaderEpoch request.
   */
  protected def initialFetchOffset(log: UnifiedLog): Long = {
    if (metadataCache.metadataVersion().isTruncationOnFetchSupported && log.latestEpoch.nonEmpty)
      log.logEndOffset
    else
      log.highWatermark
  }

  private def maybeShrinkIsr(): Unit = {
    trace("Evaluating ISR list of partitions to see which replicas can be removed from the ISR")

    // Shrink ISRs for non offline partitions
    allPartitions.keys.foreach { topicPartition =>
      onlinePartition(topicPartition).foreach(_.maybeShrinkIsr())
    }
  }

  private def leaderPartitionsIterator: Iterator[Partition] =
    onlinePartitionsIterator.filter(_.leaderLogIfLocal.isDefined)

  def getLogEndOffset(topicPartition: TopicPartition): Option[Long] =
    onlinePartition(topicPartition).flatMap(_.leaderLogIfLocal.map(_.logEndOffset))

  // Flushes the highwatermark value for all partitions to the highwatermark file
  def checkpointHighWatermarks(): Unit = {
    def putHw(logDirToCheckpoints: mutable.AnyRefMap[String, mutable.AnyRefMap[TopicPartition, Long]],
              log: UnifiedLog): Unit = {
      val checkpoints = logDirToCheckpoints.getOrElseUpdate(log.parentDir,
        new mutable.AnyRefMap[TopicPartition, Long]())
      checkpoints.put(log.topicPartition, log.highWatermark)
    }

    val logDirToHws = new mutable.AnyRefMap[String, mutable.AnyRefMap[TopicPartition, Long]](
      allPartitions.size)
    onlinePartitionsIterator.foreach { partition =>
      partition.log.foreach(putHw(logDirToHws, _))
      partition.futureLog.foreach(putHw(logDirToHws, _))
    }

    for ((logDir, hws) <- logDirToHws) {
      try highWatermarkCheckpoints.get(logDir).foreach(_.write(hws))
      catch {
        case e: KafkaStorageException =>
          error(s"Error while writing to highwatermark file in directory $logDir", e)
      }
    }
  }

  def markPartitionOffline(tp: TopicPartition): Unit = replicaStateChangeLock synchronized {
    allPartitions.put(tp, HostedPartition.Offline) match {
      case HostedPartition.Online(partition) =>
        partition.markOffline()
      case _ => // Nothing
    }
  }

  /**
   * The log directory failure handler for the replica
   *
   * @param dir                     the absolute path of the log directory
   * @param sendZkNotification      check if we need to send notification to zookeeper node (needed for unit test)
   */
  def handleLogDirFailure(dir: String, sendZkNotification: Boolean = true): Unit = {
    if (!logManager.isLogDirOnline(dir))
      return
    warn(s"Stopping serving replicas in dir $dir")
    replicaStateChangeLock synchronized {
      val newOfflinePartitions = onlinePartitionsIterator.filter { partition =>
        partition.log.exists { _.parentDir == dir }
      }.map(_.topicPartition).toSet

      val partitionsWithOfflineFutureReplica = onlinePartitionsIterator.filter { partition =>
        partition.futureLog.exists { _.parentDir == dir }
      }.toSet

      replicaFetcherManager.removeFetcherForPartitions(newOfflinePartitions)
      replicaAlterLogDirsManager.removeFetcherForPartitions(newOfflinePartitions ++ partitionsWithOfflineFutureReplica.map(_.topicPartition))

      partitionsWithOfflineFutureReplica.foreach(partition => partition.removeFutureLocalReplica(deleteFromLogDir = false))
      newOfflinePartitions.foreach { topicPartition =>
        markPartitionOffline(topicPartition)
      }
      newOfflinePartitions.map(_.topic).foreach { topic: String =>
        maybeRemoveTopicMetrics(topic)
      }
      highWatermarkCheckpoints = highWatermarkCheckpoints.filter { case (checkpointDir, _) => checkpointDir != dir }

      warn(s"Broker $localBrokerId stopped fetcher for partitions ${newOfflinePartitions.mkString(",")} and stopped moving logs " +
           s"for partitions ${partitionsWithOfflineFutureReplica.mkString(",")} because they are in the failed log directory $dir.")
    }
    logManager.handleLogDirFailure(dir)

    if (sendZkNotification)
      if (zkClient.isEmpty) {
        warn("Unable to propagate log dir failure via Zookeeper in KRaft mode")
      } else {
        zkClient.get.propagateLogDirEvent(localBrokerId)
      }
    warn(s"Stopped serving replicas in dir $dir")
  }

  def removeMetrics(): Unit = {
    ReplicaManager.MetricNames.foreach(metricsGroup.removeMetric)
  }

  def beginControlledShutdown(): Unit = {
    isInControlledShutdown = true
  }

  // High watermark do not need to be checkpointed only when under unit tests
  def shutdown(checkpointHW: Boolean = true): Unit = {
    info("Shutting down")
    removeMetrics()
    if (logDirFailureHandler != null)
      logDirFailureHandler.shutdown()
    replicaFetcherManager.shutdown()
    replicaAlterLogDirsManager.shutdown()
    delayedFetchPurgatory.shutdown()
    delayedRemoteFetchPurgatory.shutdown()
    delayedProducePurgatory.shutdown()
    delayedDeleteRecordsPurgatory.shutdown()
    delayedElectLeaderPurgatory.shutdown()
    if (checkpointHW)
      checkpointHighWatermarks()
    replicaSelectorOpt.foreach(_.close)
    removeAllTopicMetrics()
    addPartitionsToTxnManager.foreach(_.shutdown())
    info("Shut down completely")
  }

  private def removeAllTopicMetrics(): Unit = {
    val allTopics = new util.HashSet[String]
    allPartitions.keys.foreach(partition =>
      if (allTopics.add(partition.topic())) {
        brokerTopicStats.removeMetrics(partition.topic())
      })
  }

  protected def createReplicaFetcherManager(metrics: Metrics, time: Time, threadNamePrefix: Option[String], quotaManager: ReplicationQuotaManager) = {
    new ReplicaFetcherManager(config, this, metrics, time, threadNamePrefix, quotaManager, () => metadataCache.metadataVersion(), brokerEpochSupplier)
  }

  protected def createReplicaAlterLogDirsManager(quotaManager: ReplicationQuotaManager, brokerTopicStats: BrokerTopicStats) = {
    new ReplicaAlterLogDirsManager(config, this, quotaManager, brokerTopicStats)
  }

  protected def createReplicaSelector(): Option[ReplicaSelector] = {
    config.replicaSelectorClassName.map { className =>
      val tmpReplicaSelector: ReplicaSelector = CoreUtils.createObject[ReplicaSelector](className)
      tmpReplicaSelector.configure(config.originals())
      tmpReplicaSelector
    }
  }

  def lastOffsetForLeaderEpoch(
    requestedEpochInfo: Seq[OffsetForLeaderTopic]
  ): Seq[OffsetForLeaderTopicResult] = {
    requestedEpochInfo.map { offsetForLeaderTopic =>
      val partitions = offsetForLeaderTopic.partitions.asScala.map { offsetForLeaderPartition =>
        val tp = new TopicPartition(offsetForLeaderTopic.topic, offsetForLeaderPartition.partition)
        getPartition(tp) match {
          case HostedPartition.Online(partition) =>
            val currentLeaderEpochOpt =
              if (offsetForLeaderPartition.currentLeaderEpoch == RecordBatch.NO_PARTITION_LEADER_EPOCH)
                Optional.empty[Integer]
              else
                Optional.of[Integer](offsetForLeaderPartition.currentLeaderEpoch)

            partition.lastOffsetForLeaderEpoch(
              currentLeaderEpochOpt,
              offsetForLeaderPartition.leaderEpoch,
              fetchOnlyFromLeader = true)

          case HostedPartition.Offline =>
            new EpochEndOffset()
              .setPartition(offsetForLeaderPartition.partition)
              .setErrorCode(Errors.KAFKA_STORAGE_ERROR.code)

          case HostedPartition.None if metadataCache.contains(tp) =>
            new EpochEndOffset()
              .setPartition(offsetForLeaderPartition.partition)
              .setErrorCode(Errors.NOT_LEADER_OR_FOLLOWER.code)

          case HostedPartition.None =>
            new EpochEndOffset()
              .setPartition(offsetForLeaderPartition.partition)
              .setErrorCode(Errors.UNKNOWN_TOPIC_OR_PARTITION.code)
        }
      }

      new OffsetForLeaderTopicResult()
        .setTopic(offsetForLeaderTopic.topic)
        .setPartitions(partitions.toList.asJava)
    }
  }

  def electLeaders(
    controller: KafkaController,
    partitions: Set[TopicPartition],
    electionType: ElectionType,
    responseCallback: Map[TopicPartition, ApiError] => Unit,
    requestTimeout: Int
  ): Unit = {

    val deadline = time.milliseconds() + requestTimeout

    def electionCallback(results: Map[TopicPartition, Either[ApiError, Int]]): Unit = {
      val expectedLeaders = mutable.Map.empty[TopicPartition, Int]
      val failures = mutable.Map.empty[TopicPartition, ApiError]
      results.foreach {
        case (partition, Right(leader)) => expectedLeaders += partition -> leader
        case (partition, Left(error)) => failures += partition -> error
      }
      if (expectedLeaders.nonEmpty) {
        val watchKeys = expectedLeaders.iterator.map {
          case (tp, _) => TopicPartitionOperationKey(tp)
        }.toBuffer

        delayedElectLeaderPurgatory.tryCompleteElseWatch(
          new DelayedElectLeader(
            math.max(0, deadline - time.milliseconds()),
            expectedLeaders,
            failures,
            this,
            responseCallback
          ),
          watchKeys
        )
      } else {
          // There are no partitions actually being elected, so return immediately
          responseCallback(failures)
      }
    }

    controller.electLeaders(partitions, electionType, electionCallback)
  }

  def activeProducerState(requestPartition: TopicPartition): DescribeProducersResponseData.PartitionResponse = {
    getPartitionOrError(requestPartition) match {
      case Left(error) => new DescribeProducersResponseData.PartitionResponse()
        .setPartitionIndex(requestPartition.partition)
        .setErrorCode(error.code)
      case Right(partition) => partition.activeProducerState
    }
  }

  private[kafka] def getOrCreatePartition(tp: TopicPartition,
                                          delta: TopicsDelta,
                                          topicId: Uuid): Option[(Partition, Boolean)] = {
    getPartition(tp) match {
      case HostedPartition.Offline =>
        stateChangeLogger.warn(s"Unable to bring up new local leader $tp " +
          s"with topic id $topicId because it resides in an offline log " +
          "directory.")
        None

      case HostedPartition.Online(partition) =>
        if (partition.topicId.exists(_ != topicId)) {
          // Note: Partition#topicId will be None here if the Log object for this partition
          // has not been created.
          throw new IllegalStateException(s"Topic $tp exists, but its ID is " +
            s"${partition.topicId.get}, not $topicId as expected")
        }
        Some(partition, false)

      case HostedPartition.None =>
        if (delta.image().topicsById().containsKey(topicId)) {
          stateChangeLogger.error(s"Expected partition $tp with topic id " +
            s"$topicId to exist, but it was missing. Creating...")
        } else {
          stateChangeLogger.info(s"Creating new partition $tp with topic id " +
            s"$topicId.")
        }
        // it's a partition that we don't know about yet, so create it and mark it online
        val partition = Partition(tp, time, this)
        allPartitions.put(tp, HostedPartition.Online(partition))
        Some(partition, true)
    }
  }

  /**
   * Apply a KRaft topic change delta.
   *
   * @param delta           The delta to apply.
   * @param newImage        The new metadata image.
   */
  def applyDelta(delta: TopicsDelta, newImage: MetadataImage): Unit = {
    // Before taking the lock, compute the local changes
    val localChanges = delta.localChanges(config.nodeId)

    replicaStateChangeLock.synchronized {
      // Handle deleted partitions. We need to do this first because we might subsequently
      // create new partitions with the same names as the ones we are deleting here.
      if (!localChanges.deletes.isEmpty) {
        val deletes = localChanges.deletes.asScala
          .map { tp =>
            val isCurrentLeader = Option(delta.image().getTopic(tp.topic()))
              .map(image => image.partitions().get(tp.partition()))
              .exists(partition => partition.leader == config.nodeId)
            val deleteRemoteLog = delta.topicWasDeleted(tp.topic()) && isCurrentLeader
            StopPartition(tp, deleteLocalLog = true, deleteRemoteLog = deleteRemoteLog)
          }
          .toSet
        stateChangeLogger.info(s"Deleting ${deletes.size} partition(s).")
        stopPartitions(deletes).forKeyValue { (topicPartition, e) =>
          if (e.isInstanceOf[KafkaStorageException]) {
            stateChangeLogger.error(s"Unable to delete replica $topicPartition because " +
              "the local replica for the partition is in an offline log directory")
          } else {
            stateChangeLogger.error(s"Unable to delete replica $topicPartition because " +
              s"we got an unexpected ${e.getClass.getName} exception: ${e.getMessage}")
          }
        }
      }

      // Handle partitions which we are now the leader or follower for.
      if (!localChanges.leaders.isEmpty || !localChanges.followers.isEmpty) {
        val lazyOffsetCheckpoints = new LazyOffsetCheckpoints(this.highWatermarkCheckpoints)
        val leaderChangedPartitions = new mutable.HashSet[Partition]
        val followerChangedPartitions = new mutable.HashSet[Partition]
        if (!localChanges.leaders.isEmpty) {
          applyLocalLeadersDelta(leaderChangedPartitions, delta, lazyOffsetCheckpoints, localChanges.leaders.asScala)
        }
        if (!localChanges.followers.isEmpty) {
          applyLocalFollowersDelta(followerChangedPartitions, newImage, delta, lazyOffsetCheckpoints, localChanges.followers.asScala)
        }

        maybeAddLogDirFetchers(leaderChangedPartitions ++ followerChangedPartitions, lazyOffsetCheckpoints,
          name => Option(newImage.topics().getTopic(name)).map(_.id()))

        replicaFetcherManager.shutdownIdleFetcherThreads()
        replicaAlterLogDirsManager.shutdownIdleFetcherThreads()

        remoteLogManager.foreach(rlm => rlm.onLeadershipChange(leaderChangedPartitions.asJava, followerChangedPartitions.asJava, localChanges.topicIds()))
      }
    }
  }

  private def applyLocalLeadersDelta(
    changedPartitions: mutable.Set[Partition],
    delta: TopicsDelta,
    offsetCheckpoints: OffsetCheckpoints,
    localLeaders: mutable.Map[TopicPartition, LocalReplicaChanges.PartitionInfo]
  ): Unit = {
    stateChangeLogger.info(s"Transitioning ${localLeaders.size} partition(s) to " +
      "local leaders.")
    replicaFetcherManager.removeFetcherForPartitions(localLeaders.keySet)
    localLeaders.forKeyValue { (tp, info) =>
      getOrCreatePartition(tp, delta, info.topicId).foreach { case (partition, isNew) =>
        try {
          val state = info.partition.toLeaderAndIsrPartitionState(tp, isNew)
          partition.makeLeader(state, offsetCheckpoints, Some(info.topicId))
          changedPartitions.add(partition)
        } catch {
          case e: KafkaStorageException =>
            stateChangeLogger.info(s"Skipped the become-leader state change for $tp " +
              s"with topic id ${info.topicId} due to a storage error ${e.getMessage}")
            // If there is an offline log directory, a Partition object may have been created by
            // `getOrCreatePartition()` before `createLogIfNotExists()` failed to create local replica due
            // to KafkaStorageException. In this case `ReplicaManager.allPartitions` will map this topic-partition
            // to an empty Partition object. We need to map this topic-partition to OfflinePartition instead.
            markPartitionOffline(tp)
        }
      }
    }
  }

  private def applyLocalFollowersDelta(
    changedPartitions: mutable.Set[Partition],
    newImage: MetadataImage,
    delta: TopicsDelta,
    offsetCheckpoints: OffsetCheckpoints,
    localFollowers: mutable.Map[TopicPartition, LocalReplicaChanges.PartitionInfo]
  ): Unit = {
    stateChangeLogger.info(s"Transitioning ${localFollowers.size} partition(s) to " +
      "local followers.")
    val partitionsToStartFetching = new mutable.HashMap[TopicPartition, Partition]
    val partitionsToStopFetching = new mutable.HashMap[TopicPartition, Boolean]
    val followerTopicSet = new mutable.HashSet[String]
    localFollowers.forKeyValue { (tp, info) =>
      getOrCreatePartition(tp, delta, info.topicId).foreach { case (partition, isNew) =>
        try {
          followerTopicSet.add(tp.topic)

          // We always update the follower state.
          // - This ensure that a replica with no leader can step down;
          // - This also ensures that the local replica is created even if the leader
          //   is unavailable. This is required to ensure that we include the partition's
          //   high watermark in the checkpoint file (see KAFKA-1647).
          val state = info.partition.toLeaderAndIsrPartitionState(tp, isNew)
          val isNewLeaderEpoch = partition.makeFollower(state, offsetCheckpoints, Some(info.topicId))

          if (isInControlledShutdown && (info.partition.leader == NO_LEADER ||
              !info.partition.isr.contains(config.brokerId))) {
            // During controlled shutdown, replica with no leaders and replica
            // where this broker is not in the ISR are stopped.
            partitionsToStopFetching.put(tp, false)
          } else if (isNewLeaderEpoch) {
            // Otherwise, fetcher is restarted if the leader epoch has changed.
            partitionsToStartFetching.put(tp, partition)
          }

          changedPartitions.add(partition)
        } catch {
          case e: KafkaStorageException =>
            stateChangeLogger.error(s"Unable to start fetching $tp " +
              s"with topic ID ${info.topicId} due to a storage error ${e.getMessage}", e)
            replicaFetcherManager.addFailedPartition(tp)
            // If there is an offline log directory, a Partition object may have been created by
            // `getOrCreatePartition()` before `createLogIfNotExists()` failed to create local replica due
            // to KafkaStorageException. In this case `ReplicaManager.allPartitions` will map this topic-partition
            // to an empty Partition object. We need to map this topic-partition to OfflinePartition instead.
            markPartitionOffline(tp)

          case e: Throwable =>
            stateChangeLogger.error(s"Unable to start fetching $tp " +
              s"with topic ID ${info.topicId} due to ${e.getClass.getSimpleName}", e)
            replicaFetcherManager.addFailedPartition(tp)
        }
      }
    }

    if (partitionsToStartFetching.nonEmpty) {
      // Stopping the fetchers must be done first in order to initialize the fetch
      // position correctly.
      replicaFetcherManager.removeFetcherForPartitions(partitionsToStartFetching.keySet)
      stateChangeLogger.info(s"Stopped fetchers as part of become-follower for ${partitionsToStartFetching.size} partitions")

      val listenerName = config.interBrokerListenerName.value
      val partitionAndOffsets = new mutable.HashMap[TopicPartition, InitialFetchState]

      partitionsToStartFetching.forKeyValue { (topicPartition, partition) =>
        val nodeOpt = partition.leaderReplicaIdOpt
          .flatMap(leaderId => Option(newImage.cluster.broker(leaderId)))
          .flatMap(_.node(listenerName).asScala)

        nodeOpt match {
          case Some(node) =>
            val log = partition.localLogOrException
            partitionAndOffsets.put(topicPartition, InitialFetchState(
              log.topicId,
              new BrokerEndPoint(node.id, node.host, node.port),
              partition.getLeaderEpoch,
              initialFetchOffset(log)
            ))
          case None =>
            stateChangeLogger.trace(s"Unable to start fetching $topicPartition with topic ID ${partition.topicId} " +
              s"from leader ${partition.leaderReplicaIdOpt} because it is not alive.")
        }
      }

      replicaFetcherManager.addFetcherForPartitions(partitionAndOffsets)
      stateChangeLogger.info(s"Started fetchers as part of become-follower for ${partitionsToStartFetching.size} partitions")

      partitionsToStartFetching.keySet.foreach(completeDelayedFetchOrProduceRequests)

      updateLeaderAndFollowerMetrics(followerTopicSet)
    }

    if (partitionsToStopFetching.nonEmpty) {
      stopPartitions(partitionsToStopFetching)
      stateChangeLogger.info(s"Stopped fetchers as part of controlled shutdown for ${partitionsToStopFetching.size} partitions")
    }
  }

  def deleteStrayReplicas(topicPartitions: Iterable[TopicPartition]): Unit = {
    stopPartitions(topicPartitions.map(tp => tp -> true).toMap).forKeyValue { (topicPartition, exception) =>
      exception match {
        case e: KafkaStorageException =>
          stateChangeLogger.error(s"Unable to delete stray replica $topicPartition because " +
            s"the local replica for the partition is in an offline log directory: ${e.getMessage}.")
        case e: Throwable =>
          stateChangeLogger.error(s"Unable to delete stray replica $topicPartition because " +
            s"we got an unexpected ${e.getClass.getName} exception: ${e.getMessage}", e)
      }
    }
  }
}<|MERGE_RESOLUTION|>--- conflicted
+++ resolved
@@ -790,100 +790,9 @@
           (verifiedEntries.toMap, unverifiedEntries.toMap, errorEntries.toMap)
         }
 
-<<<<<<< HEAD
-      def appendEntries(allEntries: Map[TopicPartition, MemoryRecords])(unverifiedEntries: Map[TopicPartition, Errors]): Unit = {
-        val verifiedEntries =
-          if (unverifiedEntries.isEmpty)
-            allEntries
-          else
-            allEntries.filter { case (tp, _) =>
-              !unverifiedEntries.contains(tp)
-            }
-
-        val localProduceResults = appendToLocalLog(internalTopicsAllowed = internalTopicsAllowed,
-          origin, verifiedEntries, requiredAcks, requestLocal, verificationGuards.toMap)
-        debug("Produce to local log in %d ms".format(time.milliseconds - sTime))
-
-        val errorResults = (unverifiedEntries ++ errorsPerPartition).map {
-          case (topicPartition, error) =>
-            // translate transaction coordinator errors to known producer response errors
-            val customException =
-              error match {
-                case Errors.INVALID_TXN_STATE => Some(error.exception("Partition was not added to the transaction"))
-                case Errors.CONCURRENT_TRANSACTIONS |
-                     Errors.COORDINATOR_LOAD_IN_PROGRESS |
-                     Errors.COORDINATOR_NOT_AVAILABLE |
-                     Errors.NOT_COORDINATOR => Some(new NotEnoughReplicasException(
-                         s"Unable to verify the partition has been added to the transaction. Underlying error: ${error.toString}"))
-                case _ => None
-            }
-            topicPartition -> LogAppendResult(
-              LogAppendInfo.UNKNOWN_LOG_APPEND_INFO,
-              Some(customException.getOrElse(error.exception)),
-              hasCustomErrorMessage = customException.isDefined
-            )
-        }
-
-        val allResults = localProduceResults ++ errorResults
-        val produceStatus = allResults.map { case (topicPartition, result) =>
-          topicPartition -> ProducePartitionStatus(
-            result.info.lastOffset + 1, // required offset
-            new PartitionResponse(
-              result.error,
-              result.info.firstOffset,
-              result.info.lastOffset,
-              result.info.logAppendTime,
-              result.info.logStartOffset,
-              result.info.recordErrors,
-              result.errorMessage
-            )
-          ) // response status
-        }
-
-        actionQueue.add {
-          () => allResults.foreach { case (topicPartition, result) =>
-            val requestKey = TopicPartitionOperationKey(topicPartition)
-            result.info.leaderHwChange match {
-              case LeaderHwChange.INCREASED =>
-                // some delayed operations may be unblocked after HW changed
-                delayedProducePurgatory.checkAndComplete(requestKey)
-                delayedFetchPurgatory.checkAndComplete(requestKey)
-                delayedDeleteRecordsPurgatory.checkAndComplete(requestKey)
-              case LeaderHwChange.SAME =>
-                // probably unblock some follower fetch requests since log end offset has been updated
-                delayedFetchPurgatory.checkAndComplete(requestKey)
-              case LeaderHwChange.NONE =>
-              // nothing
-            }
-          }
-        }
-
-        recordValidationStatsCallback(localProduceResults.map { case (k, v) => k -> v.info.recordValidationStats })
-
-        if (delayedProduceRequestRequired(requiredAcks, allEntries, allResults)) {
-          // create delayed produce operation
-          val produceMetadata = ProduceMetadata(requiredAcks, produceStatus)
-          val delayedProduce = new DelayedProduce(timeout, produceMetadata, this, responseCallback, delayedProduceLock)
-
-          // create a list of (topic, partition) pairs to use as keys for this delayed produce operation
-          val producerRequestKeys = allEntries.keys.map(TopicPartitionOperationKey(_)).toSeq
-
-          // try to complete the request immediately, otherwise put it into the purgatory
-          // this is because while the delayed produce operation is being created, new
-          // requests may arrive and hence make this operation completable.
-          delayedProducePurgatory.tryCompleteElseWatch(delayedProduce, producerRequestKeys)
-        } else {
-          // we can respond immediately
-          val produceResponseStatus = produceStatus.map { case (k, status) => k -> status.responseStatus }
-          responseCallback(produceResponseStatus)
-        }
-      }
-
-=======
->>>>>>> 83b7c9a0
       if (notYetVerifiedEntriesPerPartition.isEmpty || addPartitionsToTxnManager.isEmpty) {
         appendEntries(verifiedEntriesPerPartition, internalTopicsAllowed, origin, requiredAcks, verificationGuards.toMap,
-          errorsPerPartition, recordConversionStatsCallback, timeout, responseCallback, delayedProduceLock, actionQueue)(requestLocal, Map.empty)
+          errorsPerPartition, recordValidationStatsCallback, timeout, responseCallback, delayedProduceLock, actionQueue)(requestLocal, Map.empty)
       } else {
         // For unverified entries, send a request to verify. When verified, the append process will proceed via the callback.
         // We verify above that all partitions use the same producer ID.
@@ -901,7 +810,7 @@
               requiredAcks,
               verificationGuards.toMap,
               errorsPerPartition,
-              recordConversionStatsCallback,
+              recordValidationStatsCallback,
               timeout,
               responseCallback,
               delayedProduceLock,
@@ -935,7 +844,7 @@
                             requiredAcks: Short,
                             verificationGuards: Map[TopicPartition, VerificationGuard],
                             errorsPerPartition: Map[TopicPartition, Errors],
-                            recordConversionStatsCallback: Map[TopicPartition, RecordConversionStats] => Unit,
+                            recordConversionStatsCallback: Map[TopicPartition, RecordValidationStats] => Unit,
                             timeout: Long,
                             responseCallback: Map[TopicPartition, PartitionResponse] => Unit,
                             delayedProduceLock: Option[Lock],
@@ -1008,7 +917,7 @@
         }
     }
 
-    recordConversionStatsCallback(localProduceResults.map { case (k, v) => k -> v.info.recordConversionStats })
+    recordConversionStatsCallback(localProduceResults.map { case (k, v) => k -> v.info.recordValidationStats })
 
     if (delayedProduceRequestRequired(requiredAcks, allEntries, allResults)) {
       // create delayed produce operation
