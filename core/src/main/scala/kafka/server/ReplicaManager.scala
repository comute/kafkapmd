--- conflicted
+++ resolved
@@ -56,14 +56,9 @@
 import org.apache.kafka.image.{LocalReplicaChanges, MetadataImage, TopicsDelta}
 import org.apache.kafka.metadata.LeaderConstants.NO_LEADER
 import org.apache.kafka.server.common.MetadataVersion._
-<<<<<<< HEAD
-import org.apache.kafka.server.util.{Scheduler, ShutdownableThread}
-import org.apache.kafka.storage.internals.log.{AppendOrigin, FetchDataInfo, FetchParams, FetchPartitionData, LeaderHwChange, LogAppendInfo, LogConfig, LogDirFailureChannel, LogOffsetMetadata, LogReadInfo, RecordValidationException, VerificationState}
-=======
->>>>>>> dc00832b
 import org.apache.kafka.server.metrics.KafkaMetricsGroup
 import org.apache.kafka.server.util.{Scheduler, ShutdownableThread}
-import org.apache.kafka.storage.internals.log.{AppendOrigin, FetchDataInfo, FetchParams, FetchPartitionData, LeaderHwChange, LogAppendInfo, LogConfig, LogDirFailureChannel, LogOffsetMetadata, LogReadInfo, RecordValidationException, RemoteLogReadResult, RemoteStorageFetchInfo}
+import org.apache.kafka.storage.internals.log.{AppendOrigin, FetchDataInfo, FetchParams, FetchPartitionData, LeaderHwChange, LogAppendInfo, LogConfig, LogDirFailureChannel, LogOffsetMetadata, LogReadInfo, RecordValidationException, RemoteLogReadResult, RemoteStorageFetchInfo, VerificationState}
 
 import java.io.File
 import java.nio.file.{Files, Paths}
@@ -676,12 +671,8 @@
       val sTime = time.milliseconds
       
       val transactionalProducerIds = mutable.HashSet[Long]()
-<<<<<<< HEAD
       var verificationState: Optional[VerificationState] = Optional.empty()
-      val (verifiedEntriesPerPartition, notYetVerifiedEntriesPerPartition) = 
-=======
       val (verifiedEntriesPerPartition, notYetVerifiedEntriesPerPartition) =
->>>>>>> dc00832b
         if (transactionStatePartition.isEmpty || !config.transactionPartitionVerificationEnable)
           (entriesPerPartition, Map.empty)
         else {
@@ -690,17 +681,11 @@
             val transactionalBatches = records.batches.asScala.filter(batch => batch.hasProducerId && batch.isTransactional)
             transactionalBatches.foreach(batch => transactionalProducerIds.add(batch.producerId))
             if (transactionalBatches.nonEmpty) {
-<<<<<<< HEAD
               // We return verification state if the partition needs to be verified. If no state is present, no need to verify.
               verificationState = getPartitionOrException(topicPartition).transactionNeedsVerifying(records.firstBatch().producerId, records.firstBatch.producerEpoch, records.firstBatch.baseSequence) 
               !verificationState.isPresent
             } else { 
               // If there is no producer ID or transactional records in the batches, no need to verify.
-=======
-              getPartitionOrException(topicPartition).hasOngoingTransaction(transactionalBatches.head.producerId)
-            } else {
-              // If there is no producer ID in the batches, no need to verify.
->>>>>>> dc00832b
               true
             }
           }
