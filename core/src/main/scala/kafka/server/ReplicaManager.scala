/**
 * Licensed to the Apache Software Foundation (ASF) under one or more
 * contributor license agreements.  See the NOTICE file distributed with
 * this work for additional information regarding copyright ownership.
 * The ASF licenses this file to You under the Apache License, Version 2.0
 * (the "License"); you may not use this file except in compliance with
 * the License.  You may obtain a copy of the License at
 *
 *    http://www.apache.org/licenses/LICENSE-2.0
 *
 * Unless required by applicable law or agreed to in writing, software
 * distributed under the License is distributed on an "AS IS" BASIS,
 * WITHOUT WARRANTIES OR CONDITIONS OF ANY KIND, either express or implied.
 * See the License for the specific language governing permissions and
 * limitations under the License.
 */
package kafka.server

import java.io.File
import java.util.Optional
import java.util.concurrent.TimeUnit
import java.util.concurrent.atomic.AtomicBoolean
import java.util.concurrent.locks.Lock

import com.yammer.metrics.core.Meter
import kafka.api._
import kafka.cluster.{BrokerEndPoint, Partition}
import kafka.common.RecordValidationException
import kafka.controller.{KafkaController, StateChangeLogger}
import kafka.log._
import kafka.metrics.KafkaMetricsGroup
import kafka.server.{FetchMetadata => SFetchMetadata}
import kafka.server.HostedPartition.Online
import kafka.server.QuotaFactory.QuotaManagers
import kafka.server.checkpoints.{LazyOffsetCheckpoints, OffsetCheckpointFile, OffsetCheckpoints}
import kafka.server.metadata.ConfigRepository
import kafka.utils._
import kafka.utils.Implicits._
import kafka.zk.KafkaZkClient
import org.apache.kafka.common.{ElectionType, IsolationLevel, Node, TopicPartition, Uuid}
import org.apache.kafka.common.errors._
import org.apache.kafka.common.internals.Topic
import org.apache.kafka.common.message.LeaderAndIsrRequestData.LeaderAndIsrPartitionState
import org.apache.kafka.common.message.DeleteRecordsResponseData.DeleteRecordsPartitionResult
import org.apache.kafka.common.message.{DescribeLogDirsResponseData, DescribeProducersResponseData, FetchResponseData, LeaderAndIsrResponseData}
import org.apache.kafka.common.message.LeaderAndIsrResponseData.LeaderAndIsrTopicError
import org.apache.kafka.common.message.LeaderAndIsrResponseData.LeaderAndIsrPartitionError
import org.apache.kafka.common.message.OffsetForLeaderEpochRequestData.OffsetForLeaderTopic
import org.apache.kafka.common.message.OffsetForLeaderEpochResponseData.{EpochEndOffset, OffsetForLeaderTopicResult}
import org.apache.kafka.common.message.StopReplicaRequestData.StopReplicaPartitionState
import org.apache.kafka.common.metrics.Metrics
import org.apache.kafka.common.network.ListenerName
import org.apache.kafka.common.protocol.Errors
import org.apache.kafka.common.record.FileRecords.TimestampAndOffset
import org.apache.kafka.common.record._
import org.apache.kafka.common.replica.PartitionView.DefaultPartitionView
import org.apache.kafka.common.replica.ReplicaView.DefaultReplicaView
import org.apache.kafka.common.replica.{ClientMetadata, _}
import org.apache.kafka.common.requests.FetchRequest.PartitionData
import org.apache.kafka.common.requests.ProduceResponse.PartitionResponse
import org.apache.kafka.common.requests._
import org.apache.kafka.common.utils.Time

import scala.jdk.CollectionConverters._
import scala.collection.{Map, Seq, Set, mutable}
import scala.compat.java8.OptionConverters._

/*
 * Result metadata of a log append operation on the log
 */
case class LogAppendResult(info: LogAppendInfo, exception: Option[Throwable] = None) {
  def error: Errors = exception match {
    case None => Errors.NONE
    case Some(e) => Errors.forException(e)
  }
}

case class LogDeleteRecordsResult(requestedOffset: Long, lowWatermark: Long, exception: Option[Throwable] = None) {
  def error: Errors = exception match {
    case None => Errors.NONE
    case Some(e) => Errors.forException(e)
  }
}

/**
 * Result metadata of a log read operation on the log
 * @param info @FetchDataInfo returned by the @Log read
 * @param divergingEpoch Optional epoch and end offset which indicates the largest epoch such
 *                       that subsequent records are known to diverge on the follower/consumer
 * @param highWatermark high watermark of the local replica
 * @param leaderLogStartOffset The log start offset of the leader at the time of the read
 * @param leaderLogEndOffset The log end offset of the leader at the time of the read
 * @param followerLogStartOffset The log start offset of the follower taken from the Fetch request
 * @param fetchTimeMs The time the fetch was received
 * @param lastStableOffset Current LSO or None if the result has an exception
 * @param preferredReadReplica the preferred read replica to be used for future fetches
 * @param exception Exception if error encountered while reading from the log
 */
case class LogReadResult(info: FetchDataInfo,
                         divergingEpoch: Option[FetchResponseData.EpochEndOffset],
                         highWatermark: Long,
                         leaderLogStartOffset: Long,
                         leaderLogEndOffset: Long,
                         followerLogStartOffset: Long,
                         fetchTimeMs: Long,
                         lastStableOffset: Option[Long],
                         preferredReadReplica: Option[Int] = None,
                         exception: Option[Throwable] = None) {

  def error: Errors = exception match {
    case None => Errors.NONE
    case Some(e) => Errors.forException(e)
  }

  def toFetchPartitionData(isReassignmentFetch: Boolean): FetchPartitionData = FetchPartitionData(
    this.error,
    this.highWatermark,
    this.leaderLogStartOffset,
    this.info.records,
    this.divergingEpoch,
    this.lastStableOffset,
    this.info.abortedTransactions,
    this.preferredReadReplica,
    isReassignmentFetch)

  def withEmptyFetchInfo: LogReadResult =
    copy(info = FetchDataInfo(LogOffsetMetadata.UnknownOffsetMetadata, MemoryRecords.EMPTY))

  override def toString = {
    "LogReadResult(" +
      s"info=$info, " +
      s"divergingEpoch=$divergingEpoch, " +
      s"highWatermark=$highWatermark, " +
      s"leaderLogStartOffset=$leaderLogStartOffset, " +
      s"leaderLogEndOffset=$leaderLogEndOffset, " +
      s"followerLogStartOffset=$followerLogStartOffset, " +
      s"fetchTimeMs=$fetchTimeMs, " +
      s"preferredReadReplica=$preferredReadReplica, " +
      s"lastStableOffset=$lastStableOffset, " +
      s"error=$error" +
      ")"
  }

}

case class FetchPartitionData(error: Errors = Errors.NONE,
                              highWatermark: Long,
                              logStartOffset: Long,
                              records: Records,
                              divergingEpoch: Option[FetchResponseData.EpochEndOffset],
                              lastStableOffset: Option[Long],
                              abortedTransactions: Option[List[FetchResponseData.AbortedTransaction]],
                              preferredReadReplica: Option[Int],
                              isReassignmentFetch: Boolean)

/**
 * Trait to represent the state of hosted partitions. We create a concrete (active) Partition
 * instance when the broker receives a LeaderAndIsr request from the controller or a metadata
 * log record from the Quorum controller indicating that the broker should be either a leader
 * or follower of a partition.
 */
sealed trait HostedPartition

/**
 * Trait to represent a partition that isn't Offline -- i.e. it is either Online or it is Deferred.
 */
sealed trait NonOffline extends HostedPartition {
  val partition: Partition
}
object HostedPartition {
  /**
   * This broker does not have any state for this partition locally.
   */
  final object None extends HostedPartition

  /**
   * This broker hosts the partition and it is online.
   */
  final case class Online(partition: Partition) extends NonOffline

  /**
   * This broker hosted the partition (or will soon host it if it is new) but
   * it is deferring metadata changes until it catches up on the Raft-based metadata
   * log.  This state only applies to brokers that are using a Raft-based metadata
   * quorum; it never happens when using ZooKeeper.  The isNew value indicates
   * if the partition needs to be created when we apply the deferred changes.
   */
  final case class Deferred(partition: Partition, isNew: Boolean) extends NonOffline

  /**
   * This broker hosts the partition, but it is in an offline log directory.
   */
  final object Offline extends HostedPartition
}

object ReplicaManager {
  val HighWatermarkFilename = "replication-offset-checkpoint"
<<<<<<< HEAD
  val IsrChangePropagationBackoff = 5000L
  val IsrChangePropagationInterval = 60000L
=======
>>>>>>> 62e88657
}

class ReplicaManager(val config: KafkaConfig,
                     metrics: Metrics,
                     time: Time,
                     val zkClient: Option[KafkaZkClient],
                     scheduler: Scheduler,
                     val logManager: LogManager,
                     val isShuttingDown: AtomicBoolean,
                     quotaManagers: QuotaManagers,
                     val brokerTopicStats: BrokerTopicStats,
                     val metadataCache: MetadataCache,
                     logDirFailureChannel: LogDirFailureChannel,
                     val delayedProducePurgatory: DelayedOperationPurgatory[DelayedProduce],
                     val delayedFetchPurgatory: DelayedOperationPurgatory[DelayedFetch],
                     val delayedDeleteRecordsPurgatory: DelayedOperationPurgatory[DelayedDeleteRecords],
                     val delayedElectLeaderPurgatory: DelayedOperationPurgatory[DelayedElectLeader],
                     threadNamePrefix: Option[String],
                     configRepository: ConfigRepository,
                     val alterIsrManager: AlterIsrManager) extends Logging with KafkaMetricsGroup {

  def this(config: KafkaConfig,
           metrics: Metrics,
           time: Time,
           zkClient: Option[KafkaZkClient],
           scheduler: Scheduler,
           logManager: LogManager,
           isShuttingDown: AtomicBoolean,
           quotaManagers: QuotaManagers,
           brokerTopicStats: BrokerTopicStats,
           metadataCache: MetadataCache,
           logDirFailureChannel: LogDirFailureChannel,
           alterIsrManager: AlterIsrManager,
           configRepository: ConfigRepository,
           threadNamePrefix: Option[String] = None) = {
    this(config, metrics, time, zkClient, scheduler, logManager, isShuttingDown,
      quotaManagers, brokerTopicStats, metadataCache, logDirFailureChannel,
      DelayedOperationPurgatory[DelayedProduce](
        purgatoryName = "Produce", brokerId = config.brokerId,
        purgeInterval = config.producerPurgatoryPurgeIntervalRequests),
      DelayedOperationPurgatory[DelayedFetch](
        purgatoryName = "Fetch", brokerId = config.brokerId,
        purgeInterval = config.fetchPurgatoryPurgeIntervalRequests),
      DelayedOperationPurgatory[DelayedDeleteRecords](
        purgatoryName = "DeleteRecords", brokerId = config.brokerId,
        purgeInterval = config.deleteRecordsPurgatoryPurgeIntervalRequests),
      DelayedOperationPurgatory[DelayedElectLeader](
        purgatoryName = "ElectLeader", brokerId = config.brokerId),
      threadNamePrefix, configRepository, alterIsrManager)
  }

  /* epoch of the controller that last changed the leader */
  @volatile private[server] var controllerEpoch: Int = KafkaController.InitialControllerEpoch
  protected val localBrokerId = config.brokerId
  protected val allPartitions = new Pool[TopicPartition, HostedPartition](
    valueFactory = Some(tp => HostedPartition.Online(Partition(tp, time, configRepository, this)))
  )
  protected val replicaStateChangeLock = new Object
  val replicaFetcherManager = createReplicaFetcherManager(metrics, time, threadNamePrefix, quotaManagers.follower)
  private[server] val replicaAlterLogDirsManager = createReplicaAlterLogDirsManager(quotaManagers.alterLogDirs, brokerTopicStats)
  private val highWatermarkCheckPointThreadStarted = new AtomicBoolean(false)
  @volatile private[server] var highWatermarkCheckpoints: Map[String, OffsetCheckpointFile] = logManager.liveLogDirs.map(dir =>
    (dir.getAbsolutePath, new OffsetCheckpointFile(new File(dir, ReplicaManager.HighWatermarkFilename), logDirFailureChannel))).toMap

  this.logIdent = s"[ReplicaManager broker=$localBrokerId] "
  protected val stateChangeLogger = new StateChangeLogger(localBrokerId, inControllerContext = false, None)

  private var logDirFailureHandler: LogDirFailureHandler = null

  private class LogDirFailureHandler(name: String, haltBrokerOnDirFailure: Boolean) extends ShutdownableThread(name) {
    override def doWork(): Unit = {
      val newOfflineLogDir = logDirFailureChannel.takeNextOfflineLogDir()
      if (haltBrokerOnDirFailure) {
        fatal(s"Halting broker because dir $newOfflineLogDir is offline")
        Exit.halt(1)
      }
      handleLogDirFailure(newOfflineLogDir)
    }
  }

  // Visible for testing
  private[server] val replicaSelectorOpt: Option[ReplicaSelector] = createReplicaSelector()

  newGauge("LeaderCount", () => leaderPartitionsIterator.size)
  // Visible for testing
  private[kafka] val partitionCount = newGauge("PartitionCount", () => allPartitions.size)
  newGauge("OfflineReplicaCount", () => offlinePartitionCount)
  newGauge("UnderReplicatedPartitions", () => underReplicatedPartitionCount)
  newGauge("UnderMinIsrPartitionCount", () => leaderPartitionsIterator.count(_.isUnderMinIsr))
  newGauge("AtMinIsrPartitionCount", () => leaderPartitionsIterator.count(_.isAtMinIsr))
  newGauge("ReassigningPartitions", () => reassigningPartitionsCount)

  def reassigningPartitionsCount: Int = leaderPartitionsIterator.count(_.isReassigning)

  val isrExpandRate: Meter = newMeter("IsrExpandsPerSec", "expands", TimeUnit.SECONDS)
  val isrShrinkRate: Meter = newMeter("IsrShrinksPerSec", "shrinks", TimeUnit.SECONDS)
  val failedIsrUpdatesRate: Meter = newMeter("FailedIsrUpdatesPerSec", "failedUpdates", TimeUnit.SECONDS)

  def underReplicatedPartitionCount: Int = leaderPartitionsIterator.count(_.isUnderReplicated)

  def startHighWatermarkCheckPointThread(): Unit = {
    if (highWatermarkCheckPointThreadStarted.compareAndSet(false, true))
      scheduler.schedule("highwatermark-checkpoint", checkpointHighWatermarks _, period = config.replicaHighWatermarkCheckpointIntervalMs, unit = TimeUnit.MILLISECONDS)
  }

<<<<<<< HEAD
  def recordIsrChange(topicPartition: TopicPartition): Unit = {
    isrChangeSet synchronized {
      isrChangeSet += topicPartition
      lastIsrChangeMs.set(System.currentTimeMillis())
    }
  }
  /**
   * This function periodically runs to see if ISR needs to be propagated. It propagates ISR when:
   * 1. There is ISR change not propagated yet.
   * 2. There is no ISR Change in the last five seconds, or it has been more than 60 seconds since the last ISR propagation.
   * This allows an occasional ISR change to be propagated within a few seconds, and avoids overwhelming controller and
   * other brokers when large amount of ISR change occurs.
   */
  def maybePropagateIsrChanges(): Unit = {
    val now = System.currentTimeMillis()
    isrChangeSet synchronized {
      if (isrChangeSet.nonEmpty &&
        (lastIsrChangeMs.get() + ReplicaManager.IsrChangePropagationBackoff < now ||
          lastIsrPropagationMs.get() + ReplicaManager.IsrChangePropagationInterval < now)) {
        zkClient.propagateIsrChanges(isrChangeSet)
        isrChangeSet.clear()
        lastIsrPropagationMs.set(now)
      }
    }
  }

=======
>>>>>>> 62e88657
  // When ReplicaAlterDirThread finishes replacing a current replica with a future replica, it will
  // remove the partition from the partition state map. But it will not close itself even if the
  // partition state map is empty. Thus we need to call shutdownIdleReplicaAlterDirThread() periodically
  // to shutdown idle ReplicaAlterDirThread
  def shutdownIdleReplicaAlterLogDirsThread(): Unit = {
    replicaAlterLogDirsManager.shutdownIdleFetcherThreads()
  }

  def getLog(topicPartition: TopicPartition): Option[Log] = logManager.getLog(topicPartition)

  def hasDelayedElectionOperations: Boolean = delayedElectLeaderPurgatory.numDelayed != 0

  def tryCompleteElection(key: DelayedOperationKey): Unit = {
    val completed = delayedElectLeaderPurgatory.checkAndComplete(key)
    debug("Request key %s unblocked %d ElectLeader.".format(key.keyLabel, completed))
  }

  def startup(): Unit = {
    // start ISR expiration thread
    // A follower can lag behind leader for up to config.replicaLagTimeMaxMs x 1.5 before it is removed from ISR
    scheduler.schedule("isr-expiration", maybeShrinkIsr _, period = config.replicaLagTimeMaxMs / 2, unit = TimeUnit.MILLISECONDS)
    scheduler.schedule("shutdown-idle-replica-alter-log-dirs-thread", shutdownIdleReplicaAlterLogDirsThread _, period = 10000L, unit = TimeUnit.MILLISECONDS)

    // If inter-broker protocol (IBP) < 1.0, the controller will send LeaderAndIsrRequest V0 which does not include isNew field.
    // In this case, the broker receiving the request cannot determine whether it is safe to create a partition if a log directory has failed.
    // Thus, we choose to halt the broker on any log directory failure if IBP < 1.0
    val haltBrokerOnFailure = config.interBrokerProtocolVersion < KAFKA_1_0_IV0
    logDirFailureHandler = new LogDirFailureHandler("LogDirFailureHandler", haltBrokerOnFailure)
    logDirFailureHandler.start()
  }

  private def maybeRemoveTopicMetrics(topic: String): Unit = {
    val topicHasNonOfflinePartition = allPartitions.values.exists {
      case nonOffline: NonOffline => topic == nonOffline.partition.topic
      case HostedPartition.None | HostedPartition.Offline => false
    }
    if (!topicHasNonOfflinePartition) // nothing online or deferred
      brokerTopicStats.removeMetrics(topic)
  }

  protected def completeDelayedFetchOrProduceRequests(topicPartition: TopicPartition): Unit = {
    val topicPartitionOperationKey = TopicPartitionOperationKey(topicPartition)
    delayedProducePurgatory.checkAndComplete(topicPartitionOperationKey)
    delayedFetchPurgatory.checkAndComplete(topicPartitionOperationKey)
  }

  def stopReplicas(correlationId: Int,
                   controllerId: Int,
                   controllerEpoch: Int,
                   partitionStates: Map[TopicPartition, StopReplicaPartitionState]
                  ): (mutable.Map[TopicPartition, Errors], Errors) = {
    replicaStateChangeLock synchronized {
      stateChangeLogger.info(s"Handling StopReplica request correlationId $correlationId from controller " +
        s"$controllerId for ${partitionStates.size} partitions")
      if (stateChangeLogger.isTraceEnabled)
        partitionStates.forKeyValue { (topicPartition, partitionState) =>
          stateChangeLogger.trace(s"Received StopReplica request $partitionState " +
            s"correlation id $correlationId from controller $controllerId " +
            s"epoch $controllerEpoch for partition $topicPartition")
        }

      val responseMap = new collection.mutable.HashMap[TopicPartition, Errors]
      if (controllerEpoch < this.controllerEpoch) {
        stateChangeLogger.warn(s"Ignoring StopReplica request from " +
          s"controller $controllerId with correlation id $correlationId " +
          s"since its controller epoch $controllerEpoch is old. " +
          s"Latest known controller epoch is ${this.controllerEpoch}")
        (responseMap, Errors.STALE_CONTROLLER_EPOCH)
      } else {
        this.controllerEpoch = controllerEpoch

        val stoppedPartitions = mutable.Map.empty[TopicPartition, Boolean]
        partitionStates.forKeyValue { (topicPartition, partitionState) =>
          val deletePartition = partitionState.deletePartition()

          getPartition(topicPartition) match {
            case HostedPartition.Offline =>
              stateChangeLogger.warn(s"Ignoring StopReplica request (delete=$deletePartition) from " +
                s"controller $controllerId with correlation id $correlationId " +
                s"epoch $controllerEpoch for partition $topicPartition as the local replica for the " +
                "partition is in an offline log directory")
              responseMap.put(topicPartition, Errors.KAFKA_STORAGE_ERROR)

            case HostedPartition.Online(partition) =>
              val currentLeaderEpoch = partition.getLeaderEpoch
              val requestLeaderEpoch = partitionState.leaderEpoch
              // When a topic is deleted, the leader epoch is not incremented. To circumvent this,
              // a sentinel value (EpochDuringDelete) overwriting any previous epoch is used.
              // When an older version of the StopReplica request which does not contain the leader
              // epoch, a sentinel value (NoEpoch) is used and bypass the epoch validation.
              if (requestLeaderEpoch == LeaderAndIsr.EpochDuringDelete ||
                  requestLeaderEpoch == LeaderAndIsr.NoEpoch ||
                  requestLeaderEpoch > currentLeaderEpoch) {
                stoppedPartitions += topicPartition -> deletePartition
                // Assume that everything will go right. It is overwritten in case of an error.
                responseMap.put(topicPartition, Errors.NONE)
              } else if (requestLeaderEpoch < currentLeaderEpoch) {
                stateChangeLogger.warn(s"Ignoring StopReplica request (delete=$deletePartition) from " +
                  s"controller $controllerId with correlation id $correlationId " +
                  s"epoch $controllerEpoch for partition $topicPartition since its associated " +
                  s"leader epoch $requestLeaderEpoch is smaller than the current " +
                  s"leader epoch $currentLeaderEpoch")
                responseMap.put(topicPartition, Errors.FENCED_LEADER_EPOCH)
              } else {
                stateChangeLogger.info(s"Ignoring StopReplica request (delete=$deletePartition) from " +
                  s"controller $controllerId with correlation id $correlationId " +
                  s"epoch $controllerEpoch for partition $topicPartition since its associated " +
                  s"leader epoch $requestLeaderEpoch matches the current leader epoch")
                responseMap.put(topicPartition, Errors.FENCED_LEADER_EPOCH)
              }

            case _: HostedPartition.Deferred =>
              throw new IllegalStateException("We should never be deferring partition metadata changes and stopping a replica when using ZooKeeper")

            case HostedPartition.None =>
              // Delete log and corresponding folders in case replica manager doesn't hold them anymore.
              // This could happen when topic is being deleted while broker is down and recovers.
              stoppedPartitions += topicPartition -> deletePartition
              responseMap.put(topicPartition, Errors.NONE)
          }
        }

        stopPartitions(stoppedPartitions).foreach { case (topicPartition, e) =>
          if (e.isInstanceOf[KafkaStorageException]) {
              stateChangeLogger.error(s"Ignoring StopReplica request (delete=true) from " +
                s"controller $controllerId with correlation id $correlationId " +
                s"epoch $controllerEpoch for partition $topicPartition as the local replica for the " +
                "partition is in an offline log directory")
          } else {
            stateChangeLogger.error(s"Ignoring StopReplica request (delete=true) from " +
                s"controller $controllerId with correlation id $correlationId " +
                s"epoch $controllerEpoch for partition $topicPartition due to an unexpected " +
                s"${e.getClass.getName} exception: ${e.getMessage}")
          }
          responseMap.put(topicPartition, Errors.forException(e))
        }
        (responseMap, Errors.NONE)
      }
    }
  }

  /**
   * Stop the given partitions.
   *
   * @param partitionsToStop    A map from a topic partition to a boolean indicating
   *                            whether the partition should be deleted.
   *
   * @return                    A map from partitions to exceptions which occurred.
   *                            If no errors occurred, the map will be empty.
   */
  protected def stopPartitions(partitionsToStop: Map[TopicPartition, Boolean]): Map[TopicPartition, Throwable] = {
    // First stop fetchers for all partitions.
    val partitions = partitionsToStop.keySet
    replicaFetcherManager.removeFetcherForPartitions(partitions)
    replicaAlterLogDirsManager.removeFetcherForPartitions(partitions)

    // Second remove deleted partitions from the partition map. Fetchers rely on the
    // ReplicaManager to get Partition's information so they must be stopped first.
    val partitionsToDelete = mutable.Set.empty[TopicPartition]
    partitionsToStop.forKeyValue { (topicPartition, shouldDelete) =>
      if (shouldDelete) {
        getPartition(topicPartition) match {
          case hostedPartition: NonOffline =>
            if (allPartitions.remove(topicPartition, hostedPartition)) {
              maybeRemoveTopicMetrics(topicPartition.topic)
              // Logs are not deleted here. They are deleted in a single batch later on.
              // This is done to avoid having to checkpoint for every deletions.
              hostedPartition.partition.delete()
            }

          case _ =>
        }
        partitionsToDelete += topicPartition
      }
      // If we were the leader, we may have some operations still waiting for completion.
      // We force completion to prevent them from timing out.
      completeDelayedFetchOrProduceRequests(topicPartition)
    }

    // Third delete the logs and checkpoint.
    val errorMap = new mutable.HashMap[TopicPartition, Throwable]()
    if (partitionsToDelete.nonEmpty) {
      // Delete the logs and checkpoint.
      logManager.asyncDelete(partitionsToDelete, (tp, e) => errorMap.put(tp, e))
    }
    errorMap
  }

  def getPartition(topicPartition: TopicPartition): HostedPartition = {
    Option(allPartitions.get(topicPartition)).getOrElse(HostedPartition.None)
  }

  def isAddingReplica(topicPartition: TopicPartition, replicaId: Int): Boolean = {
    getPartition(topicPartition) match {
      case Online(partition) => partition.isAddingReplica(replicaId)
      case _ => false
    }
  }

  // Visible for testing
  def createPartition(topicPartition: TopicPartition): Partition = {
    val partition = Partition(topicPartition, time, configRepository, this)
    allPartitions.put(topicPartition, HostedPartition.Online(partition))
    partition
  }

  def onlinePartition(topicPartition: TopicPartition): Option[Partition] = {
    getPartition(topicPartition) match {
      case HostedPartition.Online(partition) => Some(partition)
      case _ => None
    }
  }

  // An iterator over all non offline partitions. This is a weakly consistent iterator; a partition made offline after
  // the iterator has been constructed could still be returned by this iterator.
  private def onlinePartitionsIterator: Iterator[Partition] = {
    allPartitions.values.iterator.flatMap {
      case HostedPartition.Online(partition) => Some(partition)
      case _ => None
    }
  }

  private def offlinePartitionCount: Int = {
    allPartitions.values.iterator.count(_ == HostedPartition.Offline)
  }

  def getPartitionOrException(topicPartition: TopicPartition): Partition = {
    getPartitionOrError(topicPartition) match {
      case Left(Errors.KAFKA_STORAGE_ERROR) =>
        throw new KafkaStorageException(s"Partition $topicPartition is in an offline log directory")

      case Left(error) =>
        throw error.exception(s"Error while fetching partition state for $topicPartition")

      case Right(partition) => partition
    }
  }

  def getPartitionOrError(topicPartition: TopicPartition): Either[Errors, Partition] = {
    getPartition(topicPartition) match {
      case HostedPartition.Online(partition) =>
        Right(partition)

      case HostedPartition.Offline =>
        Left(Errors.KAFKA_STORAGE_ERROR)

      case HostedPartition.None if metadataCache.contains(topicPartition) =>
        // The topic exists, but this broker is no longer a replica of it, so we return NOT_LEADER_OR_FOLLOWER which
        // forces clients to refresh metadata to find the new location. This can happen, for example,
        // during a partition reassignment if a produce request from the client is sent to a broker after
        // the local replica has been deleted.
        Left(Errors.NOT_LEADER_OR_FOLLOWER)

      case _: HostedPartition.Deferred =>
        // The topic exists, but this broker is deferring metadata changes for it, so we return NOT_LEADER_OR_FOLLOWER
        // which forces clients to refresh metadata.
        Left(Errors.NOT_LEADER_OR_FOLLOWER)

      case HostedPartition.None =>
        Left(Errors.UNKNOWN_TOPIC_OR_PARTITION)
    }
  }

  def localLogOrException(topicPartition: TopicPartition): Log = {
    getPartitionOrException(topicPartition).localLogOrException
  }

  def futureLocalLogOrException(topicPartition: TopicPartition): Log = {
    getPartitionOrException(topicPartition).futureLocalLogOrException
  }

  def futureLogExists(topicPartition: TopicPartition): Boolean = {
    getPartitionOrException(topicPartition).futureLog.isDefined
  }

  def localLog(topicPartition: TopicPartition): Option[Log] = {
    onlinePartition(topicPartition).flatMap(_.log)
  }

  def getLogDir(topicPartition: TopicPartition): Option[String] = {
    localLog(topicPartition).map(_.parentDir)
  }

  /**
   * TODO: move this action queue to handle thread so we can simplify concurrency handling
   */
  private val actionQueue = new ActionQueue

  def tryCompleteActions(): Unit = actionQueue.tryCompleteActions()

  /**
   * Append messages to leader replicas of the partition, and wait for them to be replicated to other replicas;
   * the callback function will be triggered either when timeout or the required acks are satisfied;
   * if the callback function itself is already synchronized on some object then pass this object to avoid deadlock.
   *
   * Noted that all pending delayed check operations are stored in a queue. All callers to ReplicaManager.appendRecords()
   * are expected to call ActionQueue.tryCompleteActions for all affected partitions, without holding any conflicting
   * locks.
   */
  def appendRecords(timeout: Long,
                    requiredAcks: Short,
                    internalTopicsAllowed: Boolean,
                    origin: AppendOrigin,
                    entriesPerPartition: Map[TopicPartition, MemoryRecords],
                    responseCallback: Map[TopicPartition, PartitionResponse] => Unit,
                    delayedProduceLock: Option[Lock] = None,
                    recordConversionStatsCallback: Map[TopicPartition, RecordConversionStats] => Unit = _ => ()): Unit = {
    if (isValidRequiredAcks(requiredAcks)) {
      val sTime = time.milliseconds
      val localProduceResults = appendToLocalLog(internalTopicsAllowed = internalTopicsAllowed,
        origin, entriesPerPartition, requiredAcks)
      debug("Produce to local log in %d ms".format(time.milliseconds - sTime))

      val produceStatus = localProduceResults.map { case (topicPartition, result) =>
        topicPartition -> ProducePartitionStatus(
          result.info.lastOffset + 1, // required offset
          new PartitionResponse(
            result.error,
            result.info.firstOffset.map(_.messageOffset).getOrElse(-1),
            result.info.logAppendTime,
            result.info.logStartOffset,
            result.info.recordErrors.asJava,
            result.info.errorMessage
          )
        ) // response status
      }

      actionQueue.add {
        () =>
          localProduceResults.foreach {
            case (topicPartition, result) =>
              val requestKey = TopicPartitionOperationKey(topicPartition)
              result.info.leaderHwChange match {
                case LeaderHwChange.Increased =>
                  // some delayed operations may be unblocked after HW changed
                  delayedProducePurgatory.checkAndComplete(requestKey)
                  delayedFetchPurgatory.checkAndComplete(requestKey)
                  delayedDeleteRecordsPurgatory.checkAndComplete(requestKey)
                case LeaderHwChange.Same =>
                  // probably unblock some follower fetch requests since log end offset has been updated
                  delayedFetchPurgatory.checkAndComplete(requestKey)
                case LeaderHwChange.None =>
                  // nothing
              }
          }
      }

      recordConversionStatsCallback(localProduceResults.map { case (k, v) => k -> v.info.recordConversionStats })

      if (delayedProduceRequestRequired(requiredAcks, entriesPerPartition, localProduceResults)) {
        // create delayed produce operation
        val produceMetadata = ProduceMetadata(requiredAcks, produceStatus)
        val delayedProduce = new DelayedProduce(timeout, produceMetadata, this, responseCallback, delayedProduceLock)

        // create a list of (topic, partition) pairs to use as keys for this delayed produce operation
        val producerRequestKeys = entriesPerPartition.keys.map(TopicPartitionOperationKey(_)).toSeq

        // try to complete the request immediately, otherwise put it into the purgatory
        // this is because while the delayed produce operation is being created, new
        // requests may arrive and hence make this operation completable.
        delayedProducePurgatory.tryCompleteElseWatch(delayedProduce, producerRequestKeys)

      } else {
        // we can respond immediately
        val produceResponseStatus = produceStatus.map { case (k, status) => k -> status.responseStatus }
        responseCallback(produceResponseStatus)
      }
    } else {
      // If required.acks is outside accepted range, something is wrong with the client
      // Just return an error and don't handle the request at all
      val responseStatus = entriesPerPartition.map { case (topicPartition, _) =>
        topicPartition -> new PartitionResponse(
          Errors.INVALID_REQUIRED_ACKS,
          LogAppendInfo.UnknownLogAppendInfo.firstOffset.map(_.messageOffset).getOrElse(-1),
          RecordBatch.NO_TIMESTAMP,
          LogAppendInfo.UnknownLogAppendInfo.logStartOffset
        )
      }
      responseCallback(responseStatus)
    }
  }

  /**
   * Delete records on leader replicas of the partition, and wait for delete records operation be propagated to other replicas;
   * the callback function will be triggered either when timeout or logStartOffset of all live replicas have reached the specified offset
   */
  private def deleteRecordsOnLocalLog(offsetPerPartition: Map[TopicPartition, Long]): Map[TopicPartition, LogDeleteRecordsResult] = {
    trace("Delete records on local logs to offsets [%s]".format(offsetPerPartition))
    offsetPerPartition.map { case (topicPartition, requestedOffset) =>
      // reject delete records operation on internal topics
      if (Topic.isInternal(topicPartition.topic)) {
        (topicPartition, LogDeleteRecordsResult(-1L, -1L, Some(new InvalidTopicException(s"Cannot delete records of internal topic ${topicPartition.topic}"))))
      } else {
        try {
          val partition = getPartitionOrException(topicPartition)
          val logDeleteResult = partition.deleteRecordsOnLeader(requestedOffset)
          (topicPartition, logDeleteResult)
        } catch {
          case e@ (_: UnknownTopicOrPartitionException |
                   _: NotLeaderOrFollowerException |
                   _: OffsetOutOfRangeException |
                   _: PolicyViolationException |
                   _: KafkaStorageException) =>
            (topicPartition, LogDeleteRecordsResult(-1L, -1L, Some(e)))
          case t: Throwable =>
            error("Error processing delete records operation on partition %s".format(topicPartition), t)
            (topicPartition, LogDeleteRecordsResult(-1L, -1L, Some(t)))
        }
      }
    }
  }

  // If there exists a topic partition that meets the following requirement,
  // we need to put a delayed DeleteRecordsRequest and wait for the delete records operation to complete
  //
  // 1. the delete records operation on this partition is successful
  // 2. low watermark of this partition is smaller than the specified offset
  private def delayedDeleteRecordsRequired(localDeleteRecordsResults: Map[TopicPartition, LogDeleteRecordsResult]): Boolean = {
    localDeleteRecordsResults.exists{ case (_, deleteRecordsResult) =>
      deleteRecordsResult.exception.isEmpty && deleteRecordsResult.lowWatermark < deleteRecordsResult.requestedOffset
    }
  }

  /**
   * For each pair of partition and log directory specified in the map, if the partition has already been created on
   * this broker, move its log files to the specified log directory. Otherwise, record the pair in the memory so that
   * the partition will be created in the specified log directory when broker receives LeaderAndIsrRequest for the partition later.
   */
  def alterReplicaLogDirs(partitionDirs: Map[TopicPartition, String]): Map[TopicPartition, Errors] = {
    replicaStateChangeLock synchronized {
      partitionDirs.map { case (topicPartition, destinationDir) =>
        try {
          /* If the topic name is exceptionally long, we can't support altering the log directory.
           * See KAFKA-4893 for details.
           * TODO: fix this by implementing topic IDs. */
          if (Log.logFutureDirName(topicPartition).size > 255)
            throw new InvalidTopicException("The topic name is too long.")
          if (!logManager.isLogDirOnline(destinationDir))
            throw new KafkaStorageException(s"Log directory $destinationDir is offline")

          getPartition(topicPartition) match {
            case HostedPartition.Online(partition) =>
              // Stop current replica movement if the destinationDir is different from the existing destination log directory
              if (partition.futureReplicaDirChanged(destinationDir)) {
                replicaAlterLogDirsManager.removeFetcherForPartitions(Set(topicPartition))
                partition.removeFutureLocalReplica()
              }
            case HostedPartition.Offline =>
              throw new KafkaStorageException(s"Partition $topicPartition is offline")

            case _: HostedPartition.Deferred =>
              throw new IllegalStateException(s"Partition $topicPartition is deferred")

            case HostedPartition.None => // Do nothing
          }

          // If the log for this partition has not been created yet:
          // 1) Record the destination log directory in the memory so that the partition will be created in this log directory
          //    when broker receives LeaderAndIsrRequest for this partition later.
          // 2) Respond with NotLeaderOrFollowerException for this partition in the AlterReplicaLogDirsResponse
          logManager.maybeUpdatePreferredLogDir(topicPartition, destinationDir)

          // throw NotLeaderOrFollowerException if replica does not exist for the given partition
          val partition = getPartitionOrException(topicPartition)
          partition.localLogOrException

          // If the destinationLDir is different from the current log directory of the replica:
          // - If there is no offline log directory, create the future log in the destinationDir (if it does not exist) and
          //   start ReplicaAlterDirThread to move data of this partition from the current log to the future log
          // - Otherwise, return KafkaStorageException. We do not create the future log while there is offline log directory
          //   so that we can avoid creating future log for the same partition in multiple log directories.
          val highWatermarkCheckpoints = new LazyOffsetCheckpoints(this.highWatermarkCheckpoints)
          if (partition.maybeCreateFutureReplica(destinationDir, highWatermarkCheckpoints)) {
            val futureLog = futureLocalLogOrException(topicPartition)
            logManager.abortAndPauseCleaning(topicPartition)

            val initialFetchState = InitialFetchState(BrokerEndPoint(config.brokerId, "localhost", -1),
              partition.getLeaderEpoch, futureLog.highWatermark)
            replicaAlterLogDirsManager.addFetcherForPartitions(Map(topicPartition -> initialFetchState))
          }

          (topicPartition, Errors.NONE)
        } catch {
          case e@(_: InvalidTopicException |
                  _: LogDirNotFoundException |
                  _: ReplicaNotAvailableException |
                  _: KafkaStorageException) =>
            warn(s"Unable to alter log dirs for $topicPartition", e)
            (topicPartition, Errors.forException(e))
          case e: NotLeaderOrFollowerException =>
            // Retaining REPLICA_NOT_AVAILABLE exception for ALTER_REPLICA_LOG_DIRS for compatibility
            warn(s"Unable to alter log dirs for $topicPartition", e)
            (topicPartition, Errors.REPLICA_NOT_AVAILABLE)
          case t: Throwable =>
            error("Error while changing replica dir for partition %s".format(topicPartition), t)
            (topicPartition, Errors.forException(t))
        }
      }
    }
  }

  /*
   * Get the LogDirInfo for the specified list of partitions.
   *
   * Each LogDirInfo specifies the following information for a given log directory:
   * 1) Error of the log directory, e.g. whether the log is online or offline
   * 2) size and lag of current and future logs for each partition in the given log directory. Only logs of the queried partitions
   *    are included. There may be future logs (which will replace the current logs of the partition in the future) on the broker after KIP-113 is implemented.
   */
  def describeLogDirs(partitions: Set[TopicPartition]): List[DescribeLogDirsResponseData.DescribeLogDirsResult] = {
    val logsByDir = logManager.allLogs.groupBy(log => log.parentDir)

    config.logDirs.toSet.map { logDir: String =>
      val absolutePath = new File(logDir).getAbsolutePath
      try {
        if (!logManager.isLogDirOnline(absolutePath))
          throw new KafkaStorageException(s"Log directory $absolutePath is offline")

        logsByDir.get(absolutePath) match {
          case Some(logs) =>
            val topicInfos = logs.groupBy(_.topicPartition.topic).map{case (topic, logs) =>
              new DescribeLogDirsResponseData.DescribeLogDirsTopic().setName(topic).setPartitions(
                logs.filter { log =>
                  partitions.contains(log.topicPartition)
                }.map { log =>
                  new DescribeLogDirsResponseData.DescribeLogDirsPartition()
                    .setPartitionSize(log.size)
                    .setPartitionIndex(log.topicPartition.partition)
                    .setOffsetLag(getLogEndOffsetLag(log.topicPartition, log.logEndOffset, log.isFuture))
                    .setIsFutureKey(log.isFuture)
                }.toList.asJava)
            }.toList.asJava

            new DescribeLogDirsResponseData.DescribeLogDirsResult().setLogDir(absolutePath)
              .setErrorCode(Errors.NONE.code).setTopics(topicInfos)
          case None =>
            new DescribeLogDirsResponseData.DescribeLogDirsResult().setLogDir(absolutePath)
              .setErrorCode(Errors.NONE.code)
        }

      } catch {
        case e: KafkaStorageException =>
          warn("Unable to describe replica dirs for %s".format(absolutePath), e)
          new DescribeLogDirsResponseData.DescribeLogDirsResult()
            .setLogDir(absolutePath)
            .setErrorCode(Errors.KAFKA_STORAGE_ERROR.code)
        case t: Throwable =>
          error(s"Error while describing replica in dir $absolutePath", t)
          new DescribeLogDirsResponseData.DescribeLogDirsResult()
            .setLogDir(absolutePath)
            .setErrorCode(Errors.forException(t).code)
      }
    }.toList
  }

  def getLogEndOffsetLag(topicPartition: TopicPartition, logEndOffset: Long, isFuture: Boolean): Long = {
    localLog(topicPartition) match {
      case Some(log) =>
        if (isFuture)
          log.logEndOffset - logEndOffset
        else
          math.max(log.highWatermark - logEndOffset, 0)
      case None =>
        // return -1L to indicate that the LEO lag is not available if the replica is not created or is offline
        DescribeLogDirsResponse.INVALID_OFFSET_LAG
    }
  }

  def deleteRecords(timeout: Long,
                    offsetPerPartition: Map[TopicPartition, Long],
                    responseCallback: Map[TopicPartition, DeleteRecordsPartitionResult] => Unit): Unit = {
    val timeBeforeLocalDeleteRecords = time.milliseconds
    val localDeleteRecordsResults = deleteRecordsOnLocalLog(offsetPerPartition)
    debug("Delete records on local log in %d ms".format(time.milliseconds - timeBeforeLocalDeleteRecords))

    val deleteRecordsStatus = localDeleteRecordsResults.map { case (topicPartition, result) =>
      topicPartition ->
        DeleteRecordsPartitionStatus(
          result.requestedOffset, // requested offset
          new DeleteRecordsPartitionResult()
            .setLowWatermark(result.lowWatermark)
            .setErrorCode(result.error.code)
            .setPartitionIndex(topicPartition.partition)) // response status
    }

    if (delayedDeleteRecordsRequired(localDeleteRecordsResults)) {
      // create delayed delete records operation
      val delayedDeleteRecords = new DelayedDeleteRecords(timeout, deleteRecordsStatus, this, responseCallback)

      // create a list of (topic, partition) pairs to use as keys for this delayed delete records operation
      val deleteRecordsRequestKeys = offsetPerPartition.keys.map(TopicPartitionOperationKey(_)).toSeq

      // try to complete the request immediately, otherwise put it into the purgatory
      // this is because while the delayed delete records operation is being created, new
      // requests may arrive and hence make this operation completable.
      delayedDeleteRecordsPurgatory.tryCompleteElseWatch(delayedDeleteRecords, deleteRecordsRequestKeys)
    } else {
      // we can respond immediately
      val deleteRecordsResponseStatus = deleteRecordsStatus.map { case (k, status) => k -> status.responseStatus }
      responseCallback(deleteRecordsResponseStatus)
    }
  }

  // If all the following conditions are true, we need to put a delayed produce request and wait for replication to complete
  //
  // 1. required acks = -1
  // 2. there is data to append
  // 3. at least one partition append was successful (fewer errors than partitions)
  private def delayedProduceRequestRequired(requiredAcks: Short,
                                            entriesPerPartition: Map[TopicPartition, MemoryRecords],
                                            localProduceResults: Map[TopicPartition, LogAppendResult]): Boolean = {
    requiredAcks == -1 &&
    entriesPerPartition.nonEmpty &&
    localProduceResults.values.count(_.exception.isDefined) < entriesPerPartition.size
  }

  private def isValidRequiredAcks(requiredAcks: Short): Boolean = {
    requiredAcks == -1 || requiredAcks == 1 || requiredAcks == 0
  }

  /**
   * Append the messages to the local replica logs
   */
  private def appendToLocalLog(internalTopicsAllowed: Boolean,
                               origin: AppendOrigin,
                               entriesPerPartition: Map[TopicPartition, MemoryRecords],
                               requiredAcks: Short): Map[TopicPartition, LogAppendResult] = {
    val traceEnabled = isTraceEnabled
    def processFailedRecord(topicPartition: TopicPartition, t: Throwable) = {
      val logStartOffset = onlinePartition(topicPartition).map(_.logStartOffset).getOrElse(-1L)
      brokerTopicStats.topicStats(topicPartition.topic).failedProduceRequestRate.mark()
      brokerTopicStats.allTopicsStats.failedProduceRequestRate.mark()
      error(s"Error processing append operation on partition $topicPartition", t)

      logStartOffset
    }

    if (traceEnabled)
      trace(s"Append [$entriesPerPartition] to local log")

    entriesPerPartition.map { case (topicPartition, records) =>
      brokerTopicStats.topicStats(topicPartition.topic).totalProduceRequestRate.mark()
      brokerTopicStats.allTopicsStats.totalProduceRequestRate.mark()

      // reject appending to internal topics if it is not allowed
      if (Topic.isInternal(topicPartition.topic) && !internalTopicsAllowed) {
        (topicPartition, LogAppendResult(
          LogAppendInfo.UnknownLogAppendInfo,
          Some(new InvalidTopicException(s"Cannot append to internal topic ${topicPartition.topic}"))))
      } else {
        try {
          val partition = getPartitionOrException(topicPartition)
          val info = partition.appendRecordsToLeader(records, origin, requiredAcks)
          val numAppendedMessages = info.numMessages

          // update stats for successfully appended bytes and messages as bytesInRate and messageInRate
          brokerTopicStats.topicStats(topicPartition.topic).bytesInRate.mark(records.sizeInBytes)
          brokerTopicStats.allTopicsStats.bytesInRate.mark(records.sizeInBytes)
          brokerTopicStats.topicStats(topicPartition.topic).messagesInRate.mark(numAppendedMessages)
          brokerTopicStats.allTopicsStats.messagesInRate.mark(numAppendedMessages)

          if (traceEnabled)
            trace(s"${records.sizeInBytes} written to log $topicPartition beginning at offset " +
              s"${info.firstOffset.getOrElse(-1)} and ending at offset ${info.lastOffset}")

          (topicPartition, LogAppendResult(info))
        } catch {
          // NOTE: Failed produce requests metric is not incremented for known exceptions
          // it is supposed to indicate un-expected failures of a broker in handling a produce request
          case e@ (_: UnknownTopicOrPartitionException |
                   _: NotLeaderOrFollowerException |
                   _: RecordTooLargeException |
                   _: RecordBatchTooLargeException |
                   _: CorruptRecordException |
                   _: KafkaStorageException) =>
            (topicPartition, LogAppendResult(LogAppendInfo.UnknownLogAppendInfo, Some(e)))
          case rve: RecordValidationException =>
            val logStartOffset = processFailedRecord(topicPartition, rve.invalidException)
            val recordErrors = rve.recordErrors
            (topicPartition, LogAppendResult(LogAppendInfo.unknownLogAppendInfoWithAdditionalInfo(
              logStartOffset, recordErrors, rve.invalidException.getMessage), Some(rve.invalidException)))
          case t: Throwable =>
            val logStartOffset = processFailedRecord(topicPartition, t)
            (topicPartition, LogAppendResult(LogAppendInfo.unknownLogAppendInfoWithLogStartOffset(logStartOffset), Some(t)))
        }
      }
    }
  }

  def fetchOffsetForTimestamp(topicPartition: TopicPartition,
                              timestamp: Long,
                              isolationLevel: Option[IsolationLevel],
                              currentLeaderEpoch: Optional[Integer],
                              fetchOnlyFromLeader: Boolean): Option[TimestampAndOffset] = {
    val partition = getPartitionOrException(topicPartition)
    partition.fetchOffsetForTimestamp(timestamp, isolationLevel, currentLeaderEpoch, fetchOnlyFromLeader)
  }

  def legacyFetchOffsetsForTimestamp(topicPartition: TopicPartition,
                                     timestamp: Long,
                                     maxNumOffsets: Int,
                                     isFromConsumer: Boolean,
                                     fetchOnlyFromLeader: Boolean): Seq[Long] = {
    val partition = getPartitionOrException(topicPartition)
    partition.legacyFetchOffsetsForTimestamp(timestamp, maxNumOffsets, isFromConsumer, fetchOnlyFromLeader)
  }

  /**
   * Fetch messages from a replica, and wait until enough data can be fetched and return;
   * the callback function will be triggered either when timeout or required fetch info is satisfied.
   * Consumers may fetch from any replica, but followers can only fetch from the leader.
   */
  def fetchMessages(timeout: Long,
                    replicaId: Int,
                    fetchMinBytes: Int,
                    fetchMaxBytes: Int,
                    hardMaxBytesLimit: Boolean,
                    fetchInfos: Seq[(TopicPartition, PartitionData)],
                    quota: ReplicaQuota,
                    responseCallback: Seq[(TopicPartition, FetchPartitionData)] => Unit,
                    isolationLevel: IsolationLevel,
                    clientMetadata: Option[ClientMetadata]): Unit = {
    val isFromFollower = Request.isValidBrokerId(replicaId)
    val isFromConsumer = !(isFromFollower || replicaId == Request.FutureLocalReplicaId)
    val fetchIsolation = if (!isFromConsumer)
      FetchLogEnd
    else if (isolationLevel == IsolationLevel.READ_COMMITTED)
      FetchTxnCommitted
    else
      FetchHighWatermark

    // Restrict fetching to leader if request is from follower or from a client with older version (no ClientMetadata)
    val fetchOnlyFromLeader = isFromFollower || (isFromConsumer && clientMetadata.isEmpty)
    def readFromLog(): Seq[(TopicPartition, LogReadResult)] = {
      val result = readFromLocalLog(
        replicaId = replicaId,
        fetchOnlyFromLeader = fetchOnlyFromLeader,
        fetchIsolation = fetchIsolation,
        fetchMaxBytes = fetchMaxBytes,
        hardMaxBytesLimit = hardMaxBytesLimit,
        readPartitionInfo = fetchInfos,
        quota = quota,
        clientMetadata = clientMetadata)
      if (isFromFollower) updateFollowerFetchState(replicaId, result)
      else result
    }

    val logReadResults = readFromLog()

    // check if this fetch request can be satisfied right away
    var bytesReadable: Long = 0
    var errorReadingData = false
    var hasDivergingEpoch = false
    val logReadResultMap = new mutable.HashMap[TopicPartition, LogReadResult]
    logReadResults.foreach { case (topicPartition, logReadResult) =>
      brokerTopicStats.topicStats(topicPartition.topic).totalFetchRequestRate.mark()
      brokerTopicStats.allTopicsStats.totalFetchRequestRate.mark()

      if (logReadResult.error != Errors.NONE)
        errorReadingData = true
      if (logReadResult.divergingEpoch.nonEmpty)
        hasDivergingEpoch = true
      bytesReadable = bytesReadable + logReadResult.info.records.sizeInBytes
      logReadResultMap.put(topicPartition, logReadResult)
    }

    // respond immediately if 1) fetch request does not want to wait
    //                        2) fetch request does not require any data
    //                        3) has enough data to respond
    //                        4) some error happens while reading data
    //                        5) we found a diverging epoch
    if (timeout <= 0 || fetchInfos.isEmpty || bytesReadable >= fetchMinBytes || errorReadingData || hasDivergingEpoch) {
      val fetchPartitionData = logReadResults.map { case (tp, result) =>
        val isReassignmentFetch = isFromFollower && isAddingReplica(tp, replicaId)
        tp -> result.toFetchPartitionData(isReassignmentFetch)
      }
      responseCallback(fetchPartitionData)
    } else {
      // construct the fetch results from the read results
      val fetchPartitionStatus = new mutable.ArrayBuffer[(TopicPartition, FetchPartitionStatus)]
      fetchInfos.foreach { case (topicPartition, partitionData) =>
        logReadResultMap.get(topicPartition).foreach(logReadResult => {
          val logOffsetMetadata = logReadResult.info.fetchOffsetMetadata
          fetchPartitionStatus += (topicPartition -> FetchPartitionStatus(logOffsetMetadata, partitionData))
        })
      }
      val fetchMetadata: SFetchMetadata = SFetchMetadata(fetchMinBytes, fetchMaxBytes, hardMaxBytesLimit,
        fetchOnlyFromLeader, fetchIsolation, isFromFollower, replicaId, fetchPartitionStatus)
      val delayedFetch = new DelayedFetch(timeout, fetchMetadata, this, quota, clientMetadata,
        responseCallback)

      // create a list of (topic, partition) pairs to use as keys for this delayed fetch operation
      val delayedFetchKeys = fetchPartitionStatus.map { case (tp, _) => TopicPartitionOperationKey(tp) }

      // try to complete the request immediately, otherwise put it into the purgatory;
      // this is because while the delayed fetch operation is being created, new requests
      // may arrive and hence make this operation completable.
      delayedFetchPurgatory.tryCompleteElseWatch(delayedFetch, delayedFetchKeys)
    }
  }

  /**
   * Read from multiple topic partitions at the given offset up to maxSize bytes
   */
  def readFromLocalLog(replicaId: Int,
                       fetchOnlyFromLeader: Boolean,
                       fetchIsolation: FetchIsolation,
                       fetchMaxBytes: Int,
                       hardMaxBytesLimit: Boolean,
                       readPartitionInfo: Seq[(TopicPartition, PartitionData)],
                       quota: ReplicaQuota,
                       clientMetadata: Option[ClientMetadata]): Seq[(TopicPartition, LogReadResult)] = {
    val traceEnabled = isTraceEnabled

    def read(tp: TopicPartition, fetchInfo: PartitionData, limitBytes: Int, minOneMessage: Boolean): LogReadResult = {
      val offset = fetchInfo.fetchOffset
      val partitionFetchSize = fetchInfo.maxBytes
      val followerLogStartOffset = fetchInfo.logStartOffset

      val adjustedMaxBytes = math.min(fetchInfo.maxBytes, limitBytes)
      try {
        if (traceEnabled)
          trace(s"Fetching log segment for partition $tp, offset $offset, partition fetch size $partitionFetchSize, " +
            s"remaining response limit $limitBytes" +
            (if (minOneMessage) s", ignoring response/partition size limits" else ""))

        val partition = getPartitionOrException(tp)
        val fetchTimeMs = time.milliseconds

        // If we are the leader, determine the preferred read-replica
        val preferredReadReplica = clientMetadata.flatMap(
          metadata => findPreferredReadReplica(partition, metadata, replicaId, fetchInfo.fetchOffset, fetchTimeMs))

        if (preferredReadReplica.isDefined) {
          replicaSelectorOpt.foreach { selector =>
            debug(s"Replica selector ${selector.getClass.getSimpleName} returned preferred replica " +
              s"${preferredReadReplica.get} for $clientMetadata")
          }
          // If a preferred read-replica is set, skip the read
          val offsetSnapshot = partition.fetchOffsetSnapshot(fetchInfo.currentLeaderEpoch, fetchOnlyFromLeader = false)
          LogReadResult(info = FetchDataInfo(LogOffsetMetadata.UnknownOffsetMetadata, MemoryRecords.EMPTY),
            divergingEpoch = None,
            highWatermark = offsetSnapshot.highWatermark.messageOffset,
            leaderLogStartOffset = offsetSnapshot.logStartOffset,
            leaderLogEndOffset = offsetSnapshot.logEndOffset.messageOffset,
            followerLogStartOffset = followerLogStartOffset,
            fetchTimeMs = -1L,
            lastStableOffset = Some(offsetSnapshot.lastStableOffset.messageOffset),
            preferredReadReplica = preferredReadReplica,
            exception = None)
        } else {
          // Try the read first, this tells us whether we need all of adjustedFetchSize for this partition
          val readInfo: LogReadInfo = partition.readRecords(
            lastFetchedEpoch = fetchInfo.lastFetchedEpoch,
            fetchOffset = fetchInfo.fetchOffset,
            currentLeaderEpoch = fetchInfo.currentLeaderEpoch,
            maxBytes = adjustedMaxBytes,
            fetchIsolation = fetchIsolation,
            fetchOnlyFromLeader = fetchOnlyFromLeader,
            minOneMessage = minOneMessage)

          val fetchDataInfo = if (shouldLeaderThrottle(quota, partition, replicaId)) {
            // If the partition is being throttled, simply return an empty set.
            FetchDataInfo(readInfo.fetchedData.fetchOffsetMetadata, MemoryRecords.EMPTY)
          } else if (!hardMaxBytesLimit && readInfo.fetchedData.firstEntryIncomplete) {
            // For FetchRequest version 3, we replace incomplete message sets with an empty one as consumers can make
            // progress in such cases and don't need to report a `RecordTooLargeException`
            FetchDataInfo(readInfo.fetchedData.fetchOffsetMetadata, MemoryRecords.EMPTY)
          } else {
            readInfo.fetchedData
          }

          LogReadResult(info = fetchDataInfo,
            divergingEpoch = readInfo.divergingEpoch,
            highWatermark = readInfo.highWatermark,
            leaderLogStartOffset = readInfo.logStartOffset,
            leaderLogEndOffset = readInfo.logEndOffset,
            followerLogStartOffset = followerLogStartOffset,
            fetchTimeMs = fetchTimeMs,
            lastStableOffset = Some(readInfo.lastStableOffset),
            preferredReadReplica = preferredReadReplica,
            exception = None)
        }
      } catch {
        // NOTE: Failed fetch requests metric is not incremented for known exceptions since it
        // is supposed to indicate un-expected failure of a broker in handling a fetch request
        case e@ (_: UnknownTopicOrPartitionException |
                 _: NotLeaderOrFollowerException |
                 _: UnknownLeaderEpochException |
                 _: FencedLeaderEpochException |
                 _: ReplicaNotAvailableException |
                 _: KafkaStorageException |
                 _: OffsetOutOfRangeException) =>
          LogReadResult(info = FetchDataInfo(LogOffsetMetadata.UnknownOffsetMetadata, MemoryRecords.EMPTY),
            divergingEpoch = None,
            highWatermark = Log.UnknownOffset,
            leaderLogStartOffset = Log.UnknownOffset,
            leaderLogEndOffset = Log.UnknownOffset,
            followerLogStartOffset = Log.UnknownOffset,
            fetchTimeMs = -1L,
            lastStableOffset = None,
            exception = Some(e))
        case e: Throwable =>
          brokerTopicStats.topicStats(tp.topic).failedFetchRequestRate.mark()
          brokerTopicStats.allTopicsStats.failedFetchRequestRate.mark()

          val fetchSource = Request.describeReplicaId(replicaId)
          error(s"Error processing fetch with max size $adjustedMaxBytes from $fetchSource " +
            s"on partition $tp: $fetchInfo", e)

          LogReadResult(info = FetchDataInfo(LogOffsetMetadata.UnknownOffsetMetadata, MemoryRecords.EMPTY),
            divergingEpoch = None,
            highWatermark = Log.UnknownOffset,
            leaderLogStartOffset = Log.UnknownOffset,
            leaderLogEndOffset = Log.UnknownOffset,
            followerLogStartOffset = Log.UnknownOffset,
            fetchTimeMs = -1L,
            lastStableOffset = None,
            exception = Some(e))
      }
    }

    var limitBytes = fetchMaxBytes
    val result = new mutable.ArrayBuffer[(TopicPartition, LogReadResult)]
    var minOneMessage = !hardMaxBytesLimit
    readPartitionInfo.foreach { case (tp, fetchInfo) =>
      val readResult = read(tp, fetchInfo, limitBytes, minOneMessage)
      val recordBatchSize = readResult.info.records.sizeInBytes
      // Once we read from a non-empty partition, we stop ignoring request and partition level size limits
      if (recordBatchSize > 0)
        minOneMessage = false
      limitBytes = math.max(0, limitBytes - recordBatchSize)
      result += (tp -> readResult)
    }
    result
  }

  /**
    * Using the configured [[ReplicaSelector]], determine the preferred read replica for a partition given the
    * client metadata, the requested offset, and the current set of replicas. If the preferred read replica is the
    * leader, return None
    */
  def findPreferredReadReplica(partition: Partition,
                               clientMetadata: ClientMetadata,
                               replicaId: Int,
                               fetchOffset: Long,
                               currentTimeMs: Long): Option[Int] = {
    partition.leaderReplicaIdOpt.flatMap { leaderReplicaId =>
      // Don't look up preferred for follower fetches via normal replication
      if (Request.isValidBrokerId(replicaId))
        None
      else {
        replicaSelectorOpt.flatMap { replicaSelector =>
          val replicaEndpoints = metadataCache.getPartitionReplicaEndpoints(partition.topicPartition,
            new ListenerName(clientMetadata.listenerName))
          val replicaInfos = partition.remoteReplicas
            // Exclude replicas that don't have the requested offset (whether or not if they're in the ISR)
            .filter(replica => replica.logEndOffset >= fetchOffset && replica.logStartOffset <= fetchOffset)
            .map(replica => new DefaultReplicaView(
              replicaEndpoints.getOrElse(replica.brokerId, Node.noNode()),
              replica.logEndOffset,
              currentTimeMs - replica.lastCaughtUpTimeMs))

          val leaderReplica = new DefaultReplicaView(
            replicaEndpoints.getOrElse(leaderReplicaId, Node.noNode()),
            partition.localLogOrException.logEndOffset, 0L)
          val replicaInfoSet = mutable.Set[ReplicaView]() ++= replicaInfos += leaderReplica

          val partitionInfo = new DefaultPartitionView(replicaInfoSet.asJava, leaderReplica)
          replicaSelector.select(partition.topicPartition, clientMetadata, partitionInfo).asScala.collect {
            // Even though the replica selector can return the leader, we don't want to send it out with the
            // FetchResponse, so we exclude it here
            case selected if !selected.endpoint.isEmpty && selected != leaderReplica => selected.endpoint.id
          }
        }
      }
    }
  }

  /**
   *  To avoid ISR thrashing, we only throttle a replica on the leader if it's in the throttled replica list,
   *  the quota is exceeded and the replica is not in sync.
   */
  def shouldLeaderThrottle(quota: ReplicaQuota, partition: Partition, replicaId: Int): Boolean = {
    val isReplicaInSync = partition.inSyncReplicaIds.contains(replicaId)
    !isReplicaInSync && quota.isThrottled(partition.topicPartition) && quota.isQuotaExceeded
  }

  def getLogConfig(topicPartition: TopicPartition): Option[LogConfig] = localLog(topicPartition).map(_.config)

  def getMagic(topicPartition: TopicPartition): Option[Byte] = getLogConfig(topicPartition).map(_.messageFormatVersion.recordVersion.value)

  def maybeUpdateMetadataCache(correlationId: Int, updateMetadataRequest: UpdateMetadataRequest) : Seq[TopicPartition] =  {
    replicaStateChangeLock synchronized {
      if (updateMetadataRequest.controllerEpoch < controllerEpoch) {
        val stateControllerEpochErrorMessage = s"Received update metadata request with correlation id $correlationId " +
          s"from an old controller ${updateMetadataRequest.controllerId} with epoch ${updateMetadataRequest.controllerEpoch}. " +
          s"Latest known controller epoch is $controllerEpoch"
        stateChangeLogger.warn(stateControllerEpochErrorMessage)
        throw new ControllerMovedException(stateChangeLogger.messageWithPrefix(stateControllerEpochErrorMessage))
      } else {
        val deletedPartitions = metadataCache.updateMetadata(correlationId, updateMetadataRequest)
        controllerEpoch = updateMetadataRequest.controllerEpoch
        deletedPartitions
      }
    }
  }

  def becomeLeaderOrFollower(correlationId: Int,
                             leaderAndIsrRequest: LeaderAndIsrRequest,
                             onLeadershipChange: (Iterable[Partition], Iterable[Partition]) => Unit): LeaderAndIsrResponse = {
    val startMs = time.milliseconds()
    replicaStateChangeLock synchronized {
      val controllerId = leaderAndIsrRequest.controllerId
      val requestPartitionStates = leaderAndIsrRequest.partitionStates.asScala
      stateChangeLogger.info(s"Handling LeaderAndIsr request correlationId $correlationId from controller " +
        s"$controllerId for ${requestPartitionStates.size} partitions")
      if (stateChangeLogger.isTraceEnabled)
        requestPartitionStates.foreach { partitionState =>
          stateChangeLogger.trace(s"Received LeaderAndIsr request $partitionState " +
            s"correlation id $correlationId from controller $controllerId " +
            s"epoch ${leaderAndIsrRequest.controllerEpoch}")
        }
      val topicIds = leaderAndIsrRequest.topicIds()
      def topicIdFromRequest(topicName: String): Option[Uuid] = {
        val topicId = topicIds.get(topicName)
        // if invalid topic ID return None
        if (topicId == null || topicId == Uuid.ZERO_UUID)
          None
        else
          Some(topicId)
      }

      val response = {
        if (leaderAndIsrRequest.controllerEpoch < controllerEpoch) {
          stateChangeLogger.warn(s"Ignoring LeaderAndIsr request from controller $controllerId with " +
            s"correlation id $correlationId since its controller epoch ${leaderAndIsrRequest.controllerEpoch} is old. " +
            s"Latest known controller epoch is $controllerEpoch")
          leaderAndIsrRequest.getErrorResponse(0, Errors.STALE_CONTROLLER_EPOCH.exception)
        } else {
          val responseMap = new mutable.HashMap[TopicPartition, Errors]
          controllerEpoch = leaderAndIsrRequest.controllerEpoch

          val partitionStates = new mutable.HashMap[Partition, LeaderAndIsrPartitionState]()

          // First create the partition if it doesn't exist already
          requestPartitionStates.foreach { partitionState =>
            val topicPartition = new TopicPartition(partitionState.topicName, partitionState.partitionIndex)
            val partitionOpt = getPartition(topicPartition) match {
              case HostedPartition.Offline =>
                stateChangeLogger.warn(s"Ignoring LeaderAndIsr request from " +
                  s"controller $controllerId with correlation id $correlationId " +
                  s"epoch $controllerEpoch for partition $topicPartition as the local replica for the " +
                  "partition is in an offline log directory")
                responseMap.put(topicPartition, Errors.KAFKA_STORAGE_ERROR)
                None

              case _: HostedPartition.Deferred =>
                throw new IllegalStateException("We should never be deferring partition metadata changes and becoming a leader or follower when using ZooKeeper")

              case HostedPartition.Online(partition) =>
                Some(partition)

              case HostedPartition.None =>
                val partition = Partition(topicPartition, time, configRepository, this)
                allPartitions.putIfNotExists(topicPartition, HostedPartition.Online(partition))
                Some(partition)
            }

            // Next check the topic ID and the partition's leader epoch
            partitionOpt.foreach { partition =>
              val currentLeaderEpoch = partition.getLeaderEpoch
              val requestLeaderEpoch = partitionState.leaderEpoch
              val requestTopicId = topicIdFromRequest(topicPartition.topic)

              if (!hasConsistentTopicId(requestTopicId, partition.topicId)) {
                stateChangeLogger.error(s"Topic ID in memory: ${partition.topicId.get} does not" +
                  s" match the topic ID for partition $topicPartition received: " +
                  s"${requestTopicId.get}.")
                responseMap.put(topicPartition, Errors.INCONSISTENT_TOPIC_ID)
              } else if (requestLeaderEpoch > currentLeaderEpoch) {
                // If the leader epoch is valid record the epoch of the controller that made the leadership decision.
                // This is useful while updating the isr to maintain the decision maker controller's epoch in the zookeeper path
                if (partitionState.replicas.contains(localBrokerId))
                  partitionStates.put(partition, partitionState)
                else {
                  stateChangeLogger.warn(s"Ignoring LeaderAndIsr request from controller $controllerId with " +
                    s"correlation id $correlationId epoch $controllerEpoch for partition $topicPartition as itself is not " +
                    s"in assigned replica list ${partitionState.replicas.asScala.mkString(",")}")
                  responseMap.put(topicPartition, Errors.UNKNOWN_TOPIC_OR_PARTITION)
                }
              } else if (requestLeaderEpoch < currentLeaderEpoch) {
                stateChangeLogger.warn(s"Ignoring LeaderAndIsr request from " +
                  s"controller $controllerId with correlation id $correlationId " +
                  s"epoch $controllerEpoch for partition $topicPartition since its associated " +
                  s"leader epoch $requestLeaderEpoch is smaller than the current " +
                  s"leader epoch $currentLeaderEpoch")
                responseMap.put(topicPartition, Errors.STALE_CONTROLLER_EPOCH)
              } else {
                stateChangeLogger.info(s"Ignoring LeaderAndIsr request from " +
                  s"controller $controllerId with correlation id $correlationId " +
                  s"epoch $controllerEpoch for partition $topicPartition since its associated " +
                  s"leader epoch $requestLeaderEpoch matches the current leader epoch")
                responseMap.put(topicPartition, Errors.STALE_CONTROLLER_EPOCH)
              }
            }
          }

          val partitionsToBeLeader = partitionStates.filter { case (_, partitionState) =>
            partitionState.leader == localBrokerId
          }
          val partitionsToBeFollower = partitionStates.filter { case (k, _) => !partitionsToBeLeader.contains(k) }

          val highWatermarkCheckpoints = new LazyOffsetCheckpoints(this.highWatermarkCheckpoints)
          val partitionsBecomeLeader = if (partitionsToBeLeader.nonEmpty)
            makeLeaders(controllerId, controllerEpoch, partitionsToBeLeader, correlationId, responseMap,
              highWatermarkCheckpoints, topicIdFromRequest)
          else
            Set.empty[Partition]
          val partitionsBecomeFollower = if (partitionsToBeFollower.nonEmpty)
            makeFollowers(controllerId, controllerEpoch, partitionsToBeFollower, correlationId, responseMap,
              highWatermarkCheckpoints, topicIdFromRequest)
          else
            Set.empty[Partition]

          val followerTopicSet = partitionsBecomeFollower.map(_.topic).toSet
          updateLeaderAndFollowerMetrics(followerTopicSet)

          leaderAndIsrRequest.partitionStates.forEach { partitionState =>
            val topicPartition = new TopicPartition(partitionState.topicName, partitionState.partitionIndex)
            /*
           * If there is offline log directory, a Partition object may have been created by getOrCreatePartition()
           * before getOrCreateReplica() failed to create local replica due to KafkaStorageException.
           * In this case ReplicaManager.allPartitions will map this topic-partition to an empty Partition object.
           * we need to map this topic-partition to OfflinePartition instead.
           */
            if (localLog(topicPartition).isEmpty)
              markPartitionOffline(topicPartition)
          }

          // we initialize highwatermark thread after the first leaderisrrequest. This ensures that all the partitions
          // have been completely populated before starting the checkpointing there by avoiding weird race conditions
          startHighWatermarkCheckPointThread()

          maybeAddLogDirFetchers(partitionStates.keySet, highWatermarkCheckpoints, topicIdFromRequest)

          replicaFetcherManager.shutdownIdleFetcherThreads()
          replicaAlterLogDirsManager.shutdownIdleFetcherThreads()
          onLeadershipChange(partitionsBecomeLeader, partitionsBecomeFollower)

          val data = new LeaderAndIsrResponseData().setErrorCode(Errors.NONE.code)
          if (leaderAndIsrRequest.version < 5) {
            responseMap.forKeyValue { (tp, error) =>
              data.partitionErrors.add(new LeaderAndIsrPartitionError()
                .setTopicName(tp.topic)
                .setPartitionIndex(tp.partition)
                .setErrorCode(error.code))
            }
          } else {
            responseMap.forKeyValue { (tp, error) =>
              val topicId = topicIds.get(tp.topic)
              var topic = data.topics.find(topicId)
              if (topic == null) {
                topic = new LeaderAndIsrTopicError().setTopicId(topicId)
                data.topics.add(topic)
              }
              topic.partitionErrors.add(new LeaderAndIsrPartitionError()
                .setPartitionIndex(tp.partition)
                .setErrorCode(error.code))
            }
          }
          new LeaderAndIsrResponse(data, leaderAndIsrRequest.version)
        }
      }
      val endMs = time.milliseconds()
      val elapsedMs = endMs - startMs
      stateChangeLogger.info(s"Finished LeaderAndIsr request in ${elapsedMs}ms correlationId $correlationId from controller " +
        s"$controllerId for ${requestPartitionStates.size} partitions")
      response
    }
  }

  /**
   * Checks if the topic ID provided in the LeaderAndIsr request is consistent with the topic ID in the log.
   *
   * If the request had an invalid topic ID (null or zero), then we assume that topic IDs are not supported.
   * The topic ID was not inconsistent, so return true.
   * If the log does not exist or the topic ID is not yet set, logTopicIdOpt will be None.
   * In both cases, the ID is not inconsistent so return true.
   *
   * @param requestTopicIdOpt the topic ID from the LeaderAndIsr request if it exists
   * @param logTopicIdOpt the topic ID in the log if the log and the topic ID exist
   * @return true if the request topic id is consistent, false otherwise
   */
  private def hasConsistentTopicId(requestTopicIdOpt: Option[Uuid], logTopicIdOpt: Option[Uuid]): Boolean = {
    requestTopicIdOpt match {
      case None => true
      case Some(requestTopicId) => logTopicIdOpt.isEmpty || logTopicIdOpt.contains(requestTopicId)
    }
  }

  /**
   * KAFKA-8392
   * For topic partitions of which the broker is no longer a leader, delete metrics related to
   * those topics. Note that this means the broker stops being either a replica or a leader of
   * partitions of said topics
   */
  protected def updateLeaderAndFollowerMetrics(newFollowerTopics: Set[String]): Unit = {
    val leaderTopicSet = leaderPartitionsIterator.map(_.topic).toSet
    newFollowerTopics.diff(leaderTopicSet).foreach(brokerTopicStats.removeOldLeaderMetrics)

    // remove metrics for brokers which are not followers of a topic
    leaderTopicSet.diff(newFollowerTopics).foreach(brokerTopicStats.removeOldFollowerMetrics)
  }

  protected def maybeAddLogDirFetchers(partitions: Set[Partition],
                                       offsetCheckpoints: OffsetCheckpoints,
                                       topicIds: String => Option[Uuid]): Unit = {
    val futureReplicasAndInitialOffset = new mutable.HashMap[TopicPartition, InitialFetchState]
    for (partition <- partitions) {
      val topicPartition = partition.topicPartition
      if (logManager.getLog(topicPartition, isFuture = true).isDefined) {
        partition.log.foreach { log =>
          val leader = BrokerEndPoint(config.brokerId, "localhost", -1)

          // Add future replica log to partition's map
          partition.createLogIfNotExists(
            isNew = false,
            isFutureReplica = true,
            offsetCheckpoints,
            topicIds(partition.topic))

          // pause cleaning for partitions that are being moved and start ReplicaAlterDirThread to move
          // replica from source dir to destination dir
          logManager.abortAndPauseCleaning(topicPartition)

          futureReplicasAndInitialOffset.put(topicPartition, InitialFetchState(leader,
            partition.getLeaderEpoch, log.highWatermark))
        }
      }
    }

    if (futureReplicasAndInitialOffset.nonEmpty)
      replicaAlterLogDirsManager.addFetcherForPartitions(futureReplicasAndInitialOffset)
  }

  /*
   * Make the current broker to become leader for a given set of partitions by:
   *
   * 1. Stop fetchers for these partitions
   * 2. Update the partition metadata in cache
   * 3. Add these partitions to the leader partitions set
   *
   * If an unexpected error is thrown in this function, it will be propagated to KafkaApis where
   * the error message will be set on each partition since we do not know which partition caused it. Otherwise,
   * return the set of partitions that are made leader due to this method
   *
   *  TODO: the above may need to be fixed later
   */
  private def makeLeaders(controllerId: Int,
                          controllerEpoch: Int,
                          partitionStates: Map[Partition, LeaderAndIsrPartitionState],
                          correlationId: Int,
                          responseMap: mutable.Map[TopicPartition, Errors],
                          highWatermarkCheckpoints: OffsetCheckpoints,
                          topicIds: String => Option[Uuid]): Set[Partition] = {
    val traceEnabled = stateChangeLogger.isTraceEnabled
    partitionStates.keys.foreach { partition =>
      if (traceEnabled)
        stateChangeLogger.trace(s"Handling LeaderAndIsr request correlationId $correlationId from " +
          s"controller $controllerId epoch $controllerEpoch starting the become-leader transition for " +
          s"partition ${partition.topicPartition}")
      responseMap.put(partition.topicPartition, Errors.NONE)
    }

    val partitionsToMakeLeaders = mutable.Set[Partition]()

    try {
      // First stop fetchers for all the partitions
      replicaFetcherManager.removeFetcherForPartitions(partitionStates.keySet.map(_.topicPartition))
      stateChangeLogger.info(s"Stopped fetchers as part of LeaderAndIsr request correlationId $correlationId from " +
        s"controller $controllerId epoch $controllerEpoch as part of the become-leader transition for " +
        s"${partitionStates.size} partitions")
      // Update the partition information to be the leader
      partitionStates.forKeyValue { (partition, partitionState) =>
        try {
          if (partition.makeLeader(partitionState, highWatermarkCheckpoints, topicIds(partitionState.topicName)))
            partitionsToMakeLeaders += partition
          else
            stateChangeLogger.info(s"Skipped the become-leader state change after marking its " +
              s"partition as leader with correlation id $correlationId from controller $controllerId epoch $controllerEpoch for " +
              s"partition ${partition.topicPartition} (last update controller epoch ${partitionState.controllerEpoch}) " +
              s"since it is already the leader for the partition.")
        } catch {
          case e: KafkaStorageException =>
            stateChangeLogger.error(s"Skipped the become-leader state change with " +
              s"correlation id $correlationId from controller $controllerId epoch $controllerEpoch for partition ${partition.topicPartition} " +
              s"(last update controller epoch ${partitionState.controllerEpoch}) since " +
              s"the replica for the partition is offline due to disk error $e")
            val dirOpt = getLogDir(partition.topicPartition)
            error(s"Error while making broker the leader for partition $partition in dir $dirOpt", e)
            responseMap.put(partition.topicPartition, Errors.KAFKA_STORAGE_ERROR)
        }
      }

    } catch {
      case e: Throwable =>
        partitionStates.keys.foreach { partition =>
          stateChangeLogger.error(s"Error while processing LeaderAndIsr request correlationId $correlationId received " +
            s"from controller $controllerId epoch $controllerEpoch for partition ${partition.topicPartition}", e)
        }
        // Re-throw the exception for it to be caught in KafkaApis
        throw e
    }

    if (traceEnabled)
      partitionStates.keys.foreach { partition =>
        stateChangeLogger.trace(s"Completed LeaderAndIsr request correlationId $correlationId from controller $controllerId " +
          s"epoch $controllerEpoch for the become-leader transition for partition ${partition.topicPartition}")
      }

    partitionsToMakeLeaders
  }

  /*
   * Make the current broker to become follower for a given set of partitions by:
   *
   * 1. Remove these partitions from the leader partitions set.
   * 2. Mark the replicas as followers so that no more data can be added from the producer clients.
   * 3. Stop fetchers for these partitions so that no more data can be added by the replica fetcher threads.
   * 4. Truncate the log and checkpoint offsets for these partitions.
   * 5. Clear the produce and fetch requests in the purgatory
   * 6. If the broker is not shutting down, add the fetcher to the new leaders.
   *
   * The ordering of doing these steps make sure that the replicas in transition will not
   * take any more messages before checkpointing offsets so that all messages before the checkpoint
   * are guaranteed to be flushed to disks
   *
   * If an unexpected error is thrown in this function, it will be propagated to KafkaApis where
   * the error message will be set on each partition since we do not know which partition caused it. Otherwise,
   * return the set of partitions that are made follower due to this method
   */
  private def makeFollowers(controllerId: Int,
                            controllerEpoch: Int,
                            partitionStates: Map[Partition, LeaderAndIsrPartitionState],
                            correlationId: Int,
                            responseMap: mutable.Map[TopicPartition, Errors],
                            highWatermarkCheckpoints: OffsetCheckpoints,
                            topicIds: String => Option[Uuid]) : Set[Partition] = {
    val traceLoggingEnabled = stateChangeLogger.isTraceEnabled
    partitionStates.forKeyValue { (partition, partitionState) =>
      if (traceLoggingEnabled)
        stateChangeLogger.trace(s"Handling LeaderAndIsr request correlationId $correlationId from controller $controllerId " +
          s"epoch $controllerEpoch starting the become-follower transition for partition ${partition.topicPartition} with leader " +
          s"${partitionState.leader}")
      responseMap.put(partition.topicPartition, Errors.NONE)
    }

    val partitionsToMakeFollower: mutable.Set[Partition] = mutable.Set()
    try {
      // TODO: Delete leaders from LeaderAndIsrRequest
      partitionStates.forKeyValue { (partition, partitionState) =>
        val newLeaderBrokerId = partitionState.leader
        try {
          metadataCache.getAliveBrokers.find(_.id == newLeaderBrokerId) match {
            // Only change partition state when the leader is available
            case Some(_) =>
              if (partition.makeFollower(partitionState, highWatermarkCheckpoints, topicIds(partitionState.topicName)))
                partitionsToMakeFollower += partition
              else
                stateChangeLogger.info(s"Skipped the become-follower state change after marking its partition as " +
                  s"follower with correlation id $correlationId from controller $controllerId epoch $controllerEpoch " +
                  s"for partition ${partition.topicPartition} (last update " +
                  s"controller epoch ${partitionState.controllerEpoch}) " +
                  s"since the new leader $newLeaderBrokerId is the same as the old leader")
            case None =>
              // The leader broker should always be present in the metadata cache.
              // If not, we should record the error message and abort the transition process for this partition
              stateChangeLogger.error(s"Received LeaderAndIsrRequest with correlation id $correlationId from " +
                s"controller $controllerId epoch $controllerEpoch for partition ${partition.topicPartition} " +
                s"(last update controller epoch ${partitionState.controllerEpoch}) " +
                s"but cannot become follower since the new leader $newLeaderBrokerId is unavailable.")
              // Create the local replica even if the leader is unavailable. This is required to ensure that we include
              // the partition's high watermark in the checkpoint file (see KAFKA-1647)
              partition.createLogIfNotExists(isNew = partitionState.isNew, isFutureReplica = false,
                highWatermarkCheckpoints, topicIds(partitionState.topicName))
          }
        } catch {
          case e: KafkaStorageException =>
            stateChangeLogger.error(s"Skipped the become-follower state change with correlation id $correlationId from " +
              s"controller $controllerId epoch $controllerEpoch for partition ${partition.topicPartition} " +
              s"(last update controller epoch ${partitionState.controllerEpoch}) with leader " +
              s"$newLeaderBrokerId since the replica for the partition is offline due to disk error $e")
            val dirOpt = getLogDir(partition.topicPartition)
            error(s"Error while making broker the follower for partition $partition with leader " +
              s"$newLeaderBrokerId in dir $dirOpt", e)
            responseMap.put(partition.topicPartition, Errors.KAFKA_STORAGE_ERROR)
        }
      }

      replicaFetcherManager.removeFetcherForPartitions(partitionsToMakeFollower.map(_.topicPartition))
      stateChangeLogger.info(s"Stopped fetchers as part of become-follower request from controller $controllerId " +
        s"epoch $controllerEpoch with correlation id $correlationId for ${partitionsToMakeFollower.size} partitions")

      partitionsToMakeFollower.foreach { partition =>
        completeDelayedFetchOrProduceRequests(partition.topicPartition)
      }

      if (isShuttingDown.get()) {
        if (traceLoggingEnabled) {
          partitionsToMakeFollower.foreach { partition =>
            stateChangeLogger.trace(s"Skipped the adding-fetcher step of the become-follower state " +
              s"change with correlation id $correlationId from controller $controllerId epoch $controllerEpoch for " +
              s"partition ${partition.topicPartition} with leader ${partitionStates(partition).leader} " +
              "since it is shutting down")
          }
        }
      } else {
        // we do not need to check if the leader exists again since this has been done at the beginning of this process
        val partitionsToMakeFollowerWithLeaderAndOffset = partitionsToMakeFollower.map { partition =>
          val leader = metadataCache.getAliveBrokers.find(_.id == partition.leaderReplicaIdOpt.get).get
            .brokerEndPoint(config.interBrokerListenerName)
          val log = partition.localLogOrException
          val fetchOffset = initialFetchOffset(log)
          partition.topicPartition -> InitialFetchState(leader, partition.getLeaderEpoch, fetchOffset)
        }.toMap

        replicaFetcherManager.addFetcherForPartitions(partitionsToMakeFollowerWithLeaderAndOffset)
      }
    } catch {
      case e: Throwable =>
        stateChangeLogger.error(s"Error while processing LeaderAndIsr request with correlationId $correlationId " +
          s"received from controller $controllerId epoch $controllerEpoch", e)
        // Re-throw the exception for it to be caught in KafkaApis
        throw e
    }

    if (traceLoggingEnabled)
      partitionStates.keys.foreach { partition =>
        stateChangeLogger.trace(s"Completed LeaderAndIsr request correlationId $correlationId from controller $controllerId " +
          s"epoch $controllerEpoch for the become-follower transition for partition ${partition.topicPartition} with leader " +
          s"${partitionStates(partition).leader}")
      }

    partitionsToMakeFollower
  }

  /**
   * From IBP 2.7 onwards, we send latest fetch epoch in the request and truncate if a
   * diverging epoch is returned in the response, avoiding the need for a separate
   * OffsetForLeaderEpoch request.
   */
  protected def initialFetchOffset(log: Log): Long = {
    if (ApiVersion.isTruncationOnFetchSupported(config.interBrokerProtocolVersion) && log.latestEpoch.nonEmpty)
      log.logEndOffset
    else
      log.highWatermark
  }

  private def maybeShrinkIsr(): Unit = {
    trace("Evaluating ISR list of partitions to see which replicas can be removed from the ISR")

    // Shrink ISRs for non offline partitions
    allPartitions.keys.foreach { topicPartition =>
      onlinePartition(topicPartition).foreach(_.maybeShrinkIsr())
    }
  }

  /**
   * Update the follower's fetch state on the leader based on the last fetch request and update `readResult`.
   * If the follower replica is not recognized to be one of the assigned replicas, do not update
   * `readResult` so that log start/end offset and high watermark is consistent with
   * records in fetch response. Log start/end offset and high watermark may change not only due to
   * this fetch request, e.g., rolling new log segment and removing old log segment may move log
   * start offset further than the last offset in the fetched records. The followers will get the
   * updated leader's state in the next fetch response.
   */
  private def updateFollowerFetchState(followerId: Int,
                                       readResults: Seq[(TopicPartition, LogReadResult)]): Seq[(TopicPartition, LogReadResult)] = {
    readResults.map { case (topicPartition, readResult) =>
      val updatedReadResult = if (readResult.error != Errors.NONE) {
        debug(s"Skipping update of fetch state for follower $followerId since the " +
          s"log read returned error ${readResult.error}")
        readResult
      } else {
        onlinePartition(topicPartition) match {
          case Some(partition) =>
            if (partition.updateFollowerFetchState(followerId,
              followerFetchOffsetMetadata = readResult.info.fetchOffsetMetadata,
              followerStartOffset = readResult.followerLogStartOffset,
              followerFetchTimeMs = readResult.fetchTimeMs,
              leaderEndOffset = readResult.leaderLogEndOffset)) {
              readResult
            } else {
              warn(s"Leader $localBrokerId failed to record follower $followerId's position " +
                s"${readResult.info.fetchOffsetMetadata.messageOffset}, and last sent HW since the replica " +
                s"is not recognized to be one of the assigned replicas ${partition.assignmentState.replicas.mkString(",")} " +
                s"for partition $topicPartition. Empty records will be returned for this partition.")
              readResult.withEmptyFetchInfo
            }
          case None =>
            warn(s"While recording the replica LEO, the partition $topicPartition hasn't been created.")
            readResult
        }
      }
      topicPartition -> updatedReadResult
    }
  }

  private def leaderPartitionsIterator: Iterator[Partition] =
    onlinePartitionsIterator.filter(_.leaderLogIfLocal.isDefined)

  def getLogEndOffset(topicPartition: TopicPartition): Option[Long] =
    onlinePartition(topicPartition).flatMap(_.leaderLogIfLocal.map(_.logEndOffset))

  // Flushes the highwatermark value for all partitions to the highwatermark file
  def checkpointHighWatermarks(): Unit = {
    def putHw(logDirToCheckpoints: mutable.AnyRefMap[String, mutable.AnyRefMap[TopicPartition, Long]],
              log: Log): Unit = {
      val checkpoints = logDirToCheckpoints.getOrElseUpdate(log.parentDir,
        new mutable.AnyRefMap[TopicPartition, Long]())
      checkpoints.put(log.topicPartition, log.highWatermark)
    }

    val logDirToHws = new mutable.AnyRefMap[String, mutable.AnyRefMap[TopicPartition, Long]](
      allPartitions.size)
    onlinePartitionsIterator.foreach { partition =>
      partition.log.foreach(putHw(logDirToHws, _))
      partition.futureLog.foreach(putHw(logDirToHws, _))
    }

    for ((logDir, hws) <- logDirToHws) {
      try highWatermarkCheckpoints.get(logDir).foreach(_.write(hws))
      catch {
        case e: KafkaStorageException =>
          error(s"Error while writing to highwatermark file in directory $logDir", e)
      }
    }
  }

  def markPartitionOffline(tp: TopicPartition): Unit = replicaStateChangeLock synchronized {
    allPartitions.put(tp, HostedPartition.Offline)
    Partition.removeMetrics(tp)
  }

  /**
   * The log directory failure handler for the replica
   *
   * @param dir                     the absolute path of the log directory
   * @param sendZkNotification      check if we need to send notification to zookeeper node (needed for unit test)
   */
  def handleLogDirFailure(dir: String, sendZkNotification: Boolean = true): Unit = {
    if (!logManager.isLogDirOnline(dir))
      return
    warn(s"Stopping serving replicas in dir $dir")
    replicaStateChangeLock synchronized {
      val newOfflinePartitions = onlinePartitionsIterator.filter { partition =>
        partition.log.exists { _.parentDir == dir }
      }.map(_.topicPartition).toSet

      val partitionsWithOfflineFutureReplica = onlinePartitionsIterator.filter { partition =>
        partition.futureLog.exists { _.parentDir == dir }
      }.toSet

      replicaFetcherManager.removeFetcherForPartitions(newOfflinePartitions)
      replicaAlterLogDirsManager.removeFetcherForPartitions(newOfflinePartitions ++ partitionsWithOfflineFutureReplica.map(_.topicPartition))

      partitionsWithOfflineFutureReplica.foreach(partition => partition.removeFutureLocalReplica(deleteFromLogDir = false))
      newOfflinePartitions.foreach { topicPartition =>
        markPartitionOffline(topicPartition)
      }
      newOfflinePartitions.map(_.topic).foreach { topic: String =>
        maybeRemoveTopicMetrics(topic)
      }
      highWatermarkCheckpoints = highWatermarkCheckpoints.filter { case (checkpointDir, _) => checkpointDir != dir }

      warn(s"Broker $localBrokerId stopped fetcher for partitions ${newOfflinePartitions.mkString(",")} and stopped moving logs " +
           s"for partitions ${partitionsWithOfflineFutureReplica.mkString(",")} because they are in the failed log directory $dir.")
    }
    logManager.handleLogDirFailure(dir)

    if (sendZkNotification)
      if (zkClient.isEmpty) {
        warn("Unable to propagate log dir failure via Zookeeper in KRaft mode")
      } else {
        zkClient.get.propagateLogDirEvent(localBrokerId)
      }
    warn(s"Stopped serving replicas in dir $dir")
  }

  def removeMetrics(): Unit = {
    removeMetric("LeaderCount")
    removeMetric("PartitionCount")
    removeMetric("OfflineReplicaCount")
    removeMetric("UnderReplicatedPartitions")
    removeMetric("UnderMinIsrPartitionCount")
    removeMetric("AtMinIsrPartitionCount")
    removeMetric("ReassigningPartitions")
  }

  // High watermark do not need to be checkpointed only when under unit tests
  def shutdown(checkpointHW: Boolean = true): Unit = {
    info("Shutting down")
    removeMetrics()
    if (logDirFailureHandler != null)
      logDirFailureHandler.shutdown()
    replicaFetcherManager.shutdown()
    replicaAlterLogDirsManager.shutdown()
    delayedFetchPurgatory.shutdown()
    delayedProducePurgatory.shutdown()
    delayedDeleteRecordsPurgatory.shutdown()
    delayedElectLeaderPurgatory.shutdown()
    if (checkpointHW)
      checkpointHighWatermarks()
    replicaSelectorOpt.foreach(_.close)
    info("Shut down completely")
  }

  protected def createReplicaFetcherManager(metrics: Metrics, time: Time, threadNamePrefix: Option[String], quotaManager: ReplicationQuotaManager) = {
    new ReplicaFetcherManager(config, this, metrics, time, threadNamePrefix, quotaManager)
  }

  protected def createReplicaAlterLogDirsManager(quotaManager: ReplicationQuotaManager, brokerTopicStats: BrokerTopicStats) = {
    new ReplicaAlterLogDirsManager(config, this, quotaManager, brokerTopicStats)
  }

  protected def createReplicaSelector(): Option[ReplicaSelector] = {
    config.replicaSelectorClassName.map { className =>
      val tmpReplicaSelector: ReplicaSelector = CoreUtils.createObject[ReplicaSelector](className)
      tmpReplicaSelector.configure(config.originals())
      tmpReplicaSelector
    }
  }

  def lastOffsetForLeaderEpoch(
    requestedEpochInfo: Seq[OffsetForLeaderTopic]
  ): Seq[OffsetForLeaderTopicResult] = {
    requestedEpochInfo.map { offsetForLeaderTopic =>
      val partitions = offsetForLeaderTopic.partitions.asScala.map { offsetForLeaderPartition =>
        val tp = new TopicPartition(offsetForLeaderTopic.topic, offsetForLeaderPartition.partition)
        getPartition(tp) match {
          case HostedPartition.Online(partition) =>
            val currentLeaderEpochOpt =
              if (offsetForLeaderPartition.currentLeaderEpoch == RecordBatch.NO_PARTITION_LEADER_EPOCH)
                Optional.empty[Integer]
              else
                Optional.of[Integer](offsetForLeaderPartition.currentLeaderEpoch)

            partition.lastOffsetForLeaderEpoch(
              currentLeaderEpochOpt,
              offsetForLeaderPartition.leaderEpoch,
              fetchOnlyFromLeader = true)

          case HostedPartition.Offline =>
            new EpochEndOffset()
              .setPartition(offsetForLeaderPartition.partition)
              .setErrorCode(Errors.KAFKA_STORAGE_ERROR.code)

          case HostedPartition.None if metadataCache.contains(tp) =>
            new EpochEndOffset()
              .setPartition(offsetForLeaderPartition.partition)
              .setErrorCode(Errors.NOT_LEADER_OR_FOLLOWER.code)

          case _: HostedPartition.Deferred =>
            new EpochEndOffset()
              .setPartition(offsetForLeaderPartition.partition)
              .setErrorCode(Errors.NOT_LEADER_OR_FOLLOWER.code)

          case HostedPartition.None =>
            new EpochEndOffset()
              .setPartition(offsetForLeaderPartition.partition)
              .setErrorCode(Errors.UNKNOWN_TOPIC_OR_PARTITION.code)
        }
      }

      new OffsetForLeaderTopicResult()
        .setTopic(offsetForLeaderTopic.topic)
        .setPartitions(partitions.toList.asJava)
    }
  }

  def electLeaders(
    controller: KafkaController,
    partitions: Set[TopicPartition],
    electionType: ElectionType,
    responseCallback: Map[TopicPartition, ApiError] => Unit,
    requestTimeout: Int
  ): Unit = {

    val deadline = time.milliseconds() + requestTimeout

    def electionCallback(results: Map[TopicPartition, Either[ApiError, Int]]): Unit = {
      val expectedLeaders = mutable.Map.empty[TopicPartition, Int]
      val failures = mutable.Map.empty[TopicPartition, ApiError]
      results.foreach {
        case (partition, Right(leader)) => expectedLeaders += partition -> leader
        case (partition, Left(error)) => failures += partition -> error
      }

      if (expectedLeaders.nonEmpty) {
        val watchKeys = expectedLeaders.iterator.map {
          case (tp, _) => TopicPartitionOperationKey(tp)
        }.toBuffer

        delayedElectLeaderPurgatory.tryCompleteElseWatch(
          new DelayedElectLeader(
            math.max(0, deadline - time.milliseconds()),
            expectedLeaders,
            failures,
            this,
            responseCallback
          ),
          watchKeys
        )
      } else {
          // There are no partitions actually being elected, so return immediately
          responseCallback(failures)
      }
    }

    controller.electLeaders(partitions, electionType, electionCallback)
  }

  def activeProducerState(requestPartition: TopicPartition): DescribeProducersResponseData.PartitionResponse = {
    getPartitionOrError(requestPartition) match {
      case Left(error) => new DescribeProducersResponseData.PartitionResponse()
        .setPartitionIndex(requestPartition.partition)
        .setErrorCode(error.code)
      case Right(partition) => partition.activeProducerState
    }
  }

}<|MERGE_RESOLUTION|>--- conflicted
+++ resolved
@@ -195,11 +195,6 @@
 
 object ReplicaManager {
   val HighWatermarkFilename = "replication-offset-checkpoint"
-<<<<<<< HEAD
-  val IsrChangePropagationBackoff = 5000L
-  val IsrChangePropagationInterval = 60000L
-=======
->>>>>>> 62e88657
 }
 
 class ReplicaManager(val config: KafkaConfig,
@@ -305,35 +300,6 @@
       scheduler.schedule("highwatermark-checkpoint", checkpointHighWatermarks _, period = config.replicaHighWatermarkCheckpointIntervalMs, unit = TimeUnit.MILLISECONDS)
   }
 
-<<<<<<< HEAD
-  def recordIsrChange(topicPartition: TopicPartition): Unit = {
-    isrChangeSet synchronized {
-      isrChangeSet += topicPartition
-      lastIsrChangeMs.set(System.currentTimeMillis())
-    }
-  }
-  /**
-   * This function periodically runs to see if ISR needs to be propagated. It propagates ISR when:
-   * 1. There is ISR change not propagated yet.
-   * 2. There is no ISR Change in the last five seconds, or it has been more than 60 seconds since the last ISR propagation.
-   * This allows an occasional ISR change to be propagated within a few seconds, and avoids overwhelming controller and
-   * other brokers when large amount of ISR change occurs.
-   */
-  def maybePropagateIsrChanges(): Unit = {
-    val now = System.currentTimeMillis()
-    isrChangeSet synchronized {
-      if (isrChangeSet.nonEmpty &&
-        (lastIsrChangeMs.get() + ReplicaManager.IsrChangePropagationBackoff < now ||
-          lastIsrPropagationMs.get() + ReplicaManager.IsrChangePropagationInterval < now)) {
-        zkClient.propagateIsrChanges(isrChangeSet)
-        isrChangeSet.clear()
-        lastIsrPropagationMs.set(now)
-      }
-    }
-  }
-
-=======
->>>>>>> 62e88657
   // When ReplicaAlterDirThread finishes replacing a current replica with a future replica, it will
   // remove the partition from the partition state map. But it will not close itself even if the
   // partition state map is empty. Thus we need to call shutdownIdleReplicaAlterDirThread() periodically
