--- conflicted
+++ resolved
@@ -753,7 +753,6 @@
    *                                      thread calling this method
    * @param actionQueue                   the action queue to use. ReplicaManager#defaultActionQueue is used by default.
    * @param verificationGuards            the mapping from topic partition to verification guards if transaction verification is used
-   * @param preAppendErrors               the mapping from topic partition to LogAppendResult for errors that occurred before appending
    */
   def appendRecords(timeout: Long,
                     requiredAcks: Short,
@@ -926,82 +925,6 @@
     }
   }
 
-<<<<<<< HEAD
-=======
-  /**
-   * Append messages to offsets topic, and wait for them to be replicated to other replicas;
-   * the callback function will be triggered either when timeout or the required acks are satisfied;
-   * if the callback function itself is already synchronized on some object then pass this object to avoid deadlock.
-   * This method should not return until the write to the local log is completed because updating offsets requires updating
-   * the in-memory and persisted state under a lock together.
-   *
-   * Noted that all pending delayed check operations are stored in a queue. All callers to ReplicaManager.appendRecords()
-   * are expected to call ActionQueue.tryCompleteActions for all affected partitions, without holding any conflicting
-   * locks.
-   *
-   * If appending transactional records, call maybeStartTransactionVerificationForPartition(s) and call this method in the callback.
-   * For example, the GroupCoordinator will pass `doCommitTxnOffsets` as the post-verification callback, and that method eventually call this.
-   *
-   * @param timeout                       maximum time we will wait to append before returning
-   * @param requiredAcks                  number of replicas who must acknowledge the append before sending the response
-   * @param entriesPerPartition           the records per partition to be appended
-   * @param responseCallback              callback for sending the response
-   * @param delayedProduceLock            lock for the delayed actions
-   * @param requestLocal                  container for the stateful instances scoped to this request -- this must correspond to the
-   *                                      thread calling this method
-   * @param verificationGuards            the mapping from topic partition to verification guards if transaction verification is used
-   * @param actionQueue                   the action queue to use
-   */
-  def appendForGroup(
-    timeout: Long,
-    requiredAcks: Short,
-    entriesPerPartition: Map[TopicPartition, MemoryRecords],
-    responseCallback: Map[TopicPartition, PartitionResponse] => Unit,
-    delayedProduceLock: Option[Lock],
-    requestLocal: RequestLocal,
-    verificationGuards: Map[TopicPartition, VerificationGuard],
-    actionQueue: ActionQueue = this.defaultActionQueue
-  ): Unit = {
-    if (!isValidRequiredAcks(requiredAcks)) {
-      sendInvalidRequiredAcksResponse(entriesPerPartition, responseCallback)
-      return
-    }
-
-    // This should only be called on __consumer_offsets until KAFKA-15987 is complete
-    entriesPerPartition.keys.foreach { tp =>
-      if (!tp.topic.equals(Topic.GROUP_METADATA_TOPIC_NAME))
-        throw new IllegalArgumentException()
-    }
-
-    val sTime = time.milliseconds
-    val localProduceResults = appendToLocalLog(
-      internalTopicsAllowed = true,
-      origin = AppendOrigin.COORDINATOR,
-      entriesPerPartition,
-      requiredAcks,
-      requestLocal,
-      verificationGuards.toMap
-    )
-
-    debug("Produce to local log in %d ms".format(time.milliseconds - sTime))
-
-    val allResults = localProduceResults
-    val produceStatus = buildProducePartitionStatus(allResults)
-
-    addCompletePurgatoryAction(actionQueue, allResults)
-
-    maybeAddDelayedProduce(
-      requiredAcks,
-      delayedProduceLock,
-      timeout,
-      entriesPerPartition,
-      allResults,
-      produceStatus,
-      responseCallback
-    )
-  }
-
->>>>>>> 89043175
   private def maybeAddDelayedProduce(
     requiredAcks: Short,
     delayedProduceLock: Option[Lock],
