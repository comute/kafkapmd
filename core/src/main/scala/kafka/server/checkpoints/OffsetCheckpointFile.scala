/**
  * Licensed to the Apache Software Foundation (ASF) under one or more
  * contributor license agreements.  See the NOTICE file distributed with
  * this work for additional information regarding copyright ownership.
  * The ASF licenses this file to You under the Apache License, Version 2.0
  * (the "License"); you may not use this file except in compliance with
  * the License.  You may obtain a copy of the License at
  *
  * http://www.apache.org/licenses/LICENSE-2.0
  *
  * Unless required by applicable law or agreed to in writing, software
  * distributed under the License is distributed on an "AS IS" BASIS,
  * WITHOUT WARRANTIES OR CONDITIONS OF ANY KIND, either express or implied.
  * See the License for the specific language governing permissions and
  * limitations under the License.
  */
package kafka.server.checkpoints
import java.io.File

import kafka.server.LogDirFailureChannel
import org.apache.kafka.common.TopicPartition
import scala.collection._

/**
  * This class persists a map of (Partition => Offsets) to a file (for a certain replica)
  */
class OffsetCheckpointFile(val checkpointFile: CheckpointFile[OffsetCheckpointFileEntry]) extends AnyVal {
  def file: File = checkpointFile.file

  @deprecated("prefer using write(Seq[OffsetCheckpointFileEntry]) to avoid intermediate allocation", "2.2.0")
  def write(entries: Map[TopicPartition, Long]): Unit = {
    val converted: Seq[OffsetCheckpointFileEntry] = entries.map({case (tp: TopicPartition, offset: Long) => new OffsetCheckpointFileEntry(tp, offset)})(collection.breakOut)
    write(converted)
  }

  def write(entries: Seq[OffsetCheckpointFileEntry]): Unit = {
    checkpointFile.write(entries)
  }

  def read(): Map[TopicPartition, Long] = {
    val entries = checkpointFile.read()
    entries.map(e => e.topicPartition -> e.offset)(collection.breakOut)
  }
}

<<<<<<< HEAD
object OffsetCheckpointFile {
  val CurrentVersion = 0
  def apply(file: File, logDirFailureChannel: LogDirFailureChannel = null): OffsetCheckpointFile = {
    val checkpointFile = new CheckpointFile[OffsetCheckpointFileEntry](file, CurrentVersion, logDirFailureChannel, file.getParent, (line: String) => OffsetCheckpointFileEntry(line))
    new OffsetCheckpointFile(checkpointFile)
  }
=======
}

trait OffsetCheckpoints {
  def fetch(logDir: String, topicPartition: TopicPartition): Option[Long]
}

class SimpleOffsetCheckpoints(checkpointFilesByLogDir: Map[String, OffsetCheckpointFile])
  extends OffsetCheckpoints {

  override def fetch(logDir: String, topicPartition: TopicPartition): Option[Long] = {
    val checkpoint = checkpointFilesByLogDir(logDir)
    val offsetMap = checkpoint.read()
    offsetMap.get(topicPartition)
  }

>>>>>>> 69132901
}<|MERGE_RESOLUTION|>--- conflicted
+++ resolved
@@ -43,16 +43,13 @@
   }
 }
 
-<<<<<<< HEAD
 object OffsetCheckpointFile {
   val CurrentVersion = 0
   def apply(file: File, logDirFailureChannel: LogDirFailureChannel = null): OffsetCheckpointFile = {
     val checkpointFile = new CheckpointFile[OffsetCheckpointFileEntry](file, CurrentVersion, logDirFailureChannel, file.getParent, (line: String) => OffsetCheckpointFileEntry(line))
     new OffsetCheckpointFile(checkpointFile)
   }
-=======
 }
-
 trait OffsetCheckpoints {
   def fetch(logDir: String, topicPartition: TopicPartition): Option[Long]
 }
@@ -66,5 +63,4 @@
     offsetMap.get(topicPartition)
   }
 
->>>>>>> 69132901
 }