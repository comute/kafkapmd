/**
 * Licensed to the Apache Software Foundation (ASF) under one or more
 * contributor license agreements.  See the NOTICE file distributed with
 * this work for additional information regarding copyright ownership.
 * The ASF licenses this file to You under the Apache License, Version 2.0
 * (the "License"); you may not use this file except in compliance with
 * the License.  You may obtain a copy of the License at
 *
 *    http://www.apache.org/licenses/LICENSE-2.0
 *
 * Unless required by applicable law or agreed to in writing, software
 * distributed under the License is distributed on an "AS IS" BASIS,
 * WITHOUT WARRANTIES OR CONDITIONS OF ANY KIND, either express or implied.
 * See the License for the specific language governing permissions and
 * limitations under the License.
 */

package kafka.server

import java.io.{File, IOException}
import java.net.{InetAddress, SocketTimeoutException}
import java.util
import java.util.concurrent._
import java.util.concurrent.atomic.{AtomicBoolean, AtomicInteger}

import kafka.api.{KAFKA_0_9_0, KAFKA_2_2_IV0, KAFKA_2_4_IV1}
import kafka.cluster.{Broker, EndPoint}
import kafka.common.{GenerateBrokerIdException, InconsistentBrokerIdException, InconsistentBrokerMetadataException, InconsistentClusterIdException}
import kafka.controller.KafkaController
import kafka.coordinator.group.GroupCoordinator
import kafka.coordinator.transaction.TransactionCoordinator
import kafka.log.remote.{RemoteLogManager, RemoteLogManagerConfig}
import kafka.log.{Log, LogConfig, LogManager}
import kafka.metrics.{KafkaMetricsGroup, KafkaMetricsReporter, KafkaYammerMetrics, LinuxIoMetricsCollector}
import kafka.network.SocketServer
import kafka.security.CredentialProvider
import kafka.utils._
import kafka.zk.{BrokerInfo, KafkaZkClient}
import org.apache.kafka.clients.{ApiVersions, ClientDnsLookup, CommonClientConfigs, ManualMetadataUpdater, NetworkClient, NetworkClientUtils}
import org.apache.kafka.common.internals.ClusterResourceListeners
import org.apache.kafka.common.message.ControlledShutdownRequestData
import org.apache.kafka.common.metrics.{JmxReporter, Metrics, MetricsReporter, _}
import org.apache.kafka.common.network._
import org.apache.kafka.common.protocol.Errors
import org.apache.kafka.common.requests.{ControlledShutdownRequest, ControlledShutdownResponse}
import org.apache.kafka.common.security.scram.internals.ScramMechanism
import org.apache.kafka.common.security.token.delegation.internals.DelegationTokenCache
import org.apache.kafka.common.security.{JaasContext, JaasUtils}
import org.apache.kafka.common.utils.{AppInfoParser, LogContext, Time}
import org.apache.kafka.common.{ClusterResource, Endpoint, Node, TopicPartition}
import org.apache.kafka.server.authorizer.Authorizer
import org.apache.zookeeper.client.ZKClientConfig

import scala.collection.{Map, Seq, mutable}
import scala.jdk.CollectionConverters._

object KafkaServer {
  // Copy the subset of properties that are relevant to Logs
  // I'm listing out individual properties here since the names are slightly different in each Config class...
  private[kafka] def copyKafkaConfigToLog(kafkaConfig: KafkaConfig): java.util.Map[String, Object] = {
    val logProps = new util.HashMap[String, Object]()
    logProps.put(LogConfig.SegmentBytesProp, kafkaConfig.logSegmentBytes)
    logProps.put(LogConfig.SegmentMsProp, kafkaConfig.logRollTimeMillis)
    logProps.put(LogConfig.SegmentJitterMsProp, kafkaConfig.logRollTimeJitterMillis)
    logProps.put(LogConfig.SegmentIndexBytesProp, kafkaConfig.logIndexSizeMaxBytes)
    logProps.put(LogConfig.FlushMessagesProp, kafkaConfig.logFlushIntervalMessages)
    logProps.put(LogConfig.FlushMsProp, kafkaConfig.logFlushIntervalMs)
    logProps.put(LogConfig.RetentionBytesProp, kafkaConfig.logRetentionBytes)
    logProps.put(LogConfig.RetentionMsProp, kafkaConfig.logRetentionTimeMillis: java.lang.Long)
    logProps.put(LogConfig.MaxMessageBytesProp, kafkaConfig.messageMaxBytes)
    logProps.put(LogConfig.IndexIntervalBytesProp, kafkaConfig.logIndexIntervalBytes)
    logProps.put(LogConfig.DeleteRetentionMsProp, kafkaConfig.logCleanerDeleteRetentionMs)
    logProps.put(LogConfig.MinCompactionLagMsProp, kafkaConfig.logCleanerMinCompactionLagMs)
    logProps.put(LogConfig.MaxCompactionLagMsProp, kafkaConfig.logCleanerMaxCompactionLagMs)
    logProps.put(LogConfig.FileDeleteDelayMsProp, kafkaConfig.logDeleteDelayMs)
    logProps.put(LogConfig.MinCleanableDirtyRatioProp, kafkaConfig.logCleanerMinCleanRatio)
    logProps.put(LogConfig.CleanupPolicyProp, kafkaConfig.logCleanupPolicy)
    logProps.put(LogConfig.MinInSyncReplicasProp, kafkaConfig.minInSyncReplicas)
    logProps.put(LogConfig.CompressionTypeProp, kafkaConfig.compressionType)
    logProps.put(LogConfig.UncleanLeaderElectionEnableProp, kafkaConfig.uncleanLeaderElectionEnable)
    logProps.put(LogConfig.PreAllocateEnableProp, kafkaConfig.logPreAllocateEnable)
    logProps.put(LogConfig.MessageFormatVersionProp, kafkaConfig.logMessageFormatVersion.version)
    logProps.put(LogConfig.MessageTimestampTypeProp, kafkaConfig.logMessageTimestampType.name)
    logProps.put(LogConfig.MessageTimestampDifferenceMaxMsProp, kafkaConfig.logMessageTimestampDifferenceMaxMs: java.lang.Long)
    logProps.put(LogConfig.MessageDownConversionEnableProp, kafkaConfig.logMessageDownConversionEnable: java.lang.Boolean)
    logProps
  }

  private[server] def metricConfig(kafkaConfig: KafkaConfig): MetricConfig = {
    new MetricConfig()
      .samples(kafkaConfig.metricNumSamples)
      .recordLevel(Sensor.RecordingLevel.forName(kafkaConfig.metricRecordingLevel))
      .timeWindow(kafkaConfig.metricSampleWindowMs, TimeUnit.MILLISECONDS)
  }

  def zkClientConfigFromKafkaConfig(config: KafkaConfig, forceZkSslClientEnable: Boolean = false) =
    if (!config.zkSslClientEnable && !forceZkSslClientEnable)
      None
    else {
      val clientConfig = new ZKClientConfig()
      KafkaConfig.setZooKeeperClientProperty(clientConfig, KafkaConfig.ZkSslClientEnableProp, "true")
      config.zkClientCnxnSocketClassName.foreach(KafkaConfig.setZooKeeperClientProperty(clientConfig, KafkaConfig.ZkClientCnxnSocketProp, _))
      config.zkSslKeyStoreLocation.foreach(KafkaConfig.setZooKeeperClientProperty(clientConfig, KafkaConfig.ZkSslKeyStoreLocationProp, _))
      config.zkSslKeyStorePassword.foreach(x => KafkaConfig.setZooKeeperClientProperty(clientConfig, KafkaConfig.ZkSslKeyStorePasswordProp, x.value))
      config.zkSslKeyStoreType.foreach(KafkaConfig.setZooKeeperClientProperty(clientConfig, KafkaConfig.ZkSslKeyStoreTypeProp, _))
      config.zkSslTrustStoreLocation.foreach(KafkaConfig.setZooKeeperClientProperty(clientConfig, KafkaConfig.ZkSslTrustStoreLocationProp, _))
      config.zkSslTrustStorePassword.foreach(x => KafkaConfig.setZooKeeperClientProperty(clientConfig, KafkaConfig.ZkSslTrustStorePasswordProp, x.value))
      config.zkSslTrustStoreType.foreach(KafkaConfig.setZooKeeperClientProperty(clientConfig, KafkaConfig.ZkSslTrustStoreTypeProp, _))
      KafkaConfig.setZooKeeperClientProperty(clientConfig, KafkaConfig.ZkSslProtocolProp, config.ZkSslProtocol)
      config.ZkSslEnabledProtocols.foreach(KafkaConfig.setZooKeeperClientProperty(clientConfig, KafkaConfig.ZkSslEnabledProtocolsProp, _))
      config.ZkSslCipherSuites.foreach(KafkaConfig.setZooKeeperClientProperty(clientConfig, KafkaConfig.ZkSslCipherSuitesProp, _))
      KafkaConfig.setZooKeeperClientProperty(clientConfig, KafkaConfig.ZkSslEndpointIdentificationAlgorithmProp, config.ZkSslEndpointIdentificationAlgorithm)
      KafkaConfig.setZooKeeperClientProperty(clientConfig, KafkaConfig.ZkSslCrlEnableProp, config.ZkSslCrlEnable.toString)
      KafkaConfig.setZooKeeperClientProperty(clientConfig, KafkaConfig.ZkSslOcspEnableProp, config.ZkSslOcspEnable.toString)
      Some(clientConfig)
    }

  val MIN_INCREMENTAL_FETCH_SESSION_EVICTION_MS: Long = 120000
}

/**
 * Represents the lifecycle of a single Kafka broker. Handles all functionality required
 * to start up and shutdown a single Kafka node.
 */
class KafkaServer(val config: KafkaConfig, time: Time = Time.SYSTEM, threadNamePrefix: Option[String] = None,
                  kafkaMetricsReporters: Seq[KafkaMetricsReporter] = List()) extends Logging with KafkaMetricsGroup {
  private val startupComplete = new AtomicBoolean(false)
  private val isShuttingDown = new AtomicBoolean(false)
  private val isStartingUp = new AtomicBoolean(false)

  private var shutdownLatch = new CountDownLatch(1)

  //properties for MetricsContext
  private val metricsPrefix: String = "kafka.server"
  private val KAFKA_CLUSTER_ID: String = "kafka.cluster.id"
  private val KAFKA_BROKER_ID: String = "kafka.broker.id"


  private var logContext: LogContext = null

  var kafkaYammerMetrics: KafkaYammerMetrics = null
  var metrics: Metrics = null

  val brokerState: BrokerState = new BrokerState

  var dataPlaneRequestProcessor: KafkaApis = null
  var controlPlaneRequestProcessor: KafkaApis = null

  var authorizer: Option[Authorizer] = None
  var socketServer: SocketServer = null
  var dataPlaneRequestHandlerPool: KafkaRequestHandlerPool = null
  var controlPlaneRequestHandlerPool: KafkaRequestHandlerPool = null

  var logDirFailureChannel: LogDirFailureChannel = null
  var logManager: LogManager = null
  var remoteLogManager: Option[RemoteLogManager] = None

  var replicaManager: ReplicaManager = null
  var adminManager: AdminManager = null
  var tokenManager: DelegationTokenManager = null

  var dynamicConfigHandlers: Map[String, ConfigHandler] = null
  var dynamicConfigManager: DynamicConfigManager = null
  var credentialProvider: CredentialProvider = null
  var tokenCache: DelegationTokenCache = null

  var groupCoordinator: GroupCoordinator = null

  var transactionCoordinator: TransactionCoordinator = null

  var kafkaController: KafkaController = null

  var forwardingManager: ForwardingManager = null

  var alterIsrManager: AlterIsrManager = null

  var kafkaScheduler: KafkaScheduler = null

  var metadataCache: MetadataCache = null
  var quotaManagers: QuotaFactory.QuotaManagers = null

  val zkClientConfig: ZKClientConfig = KafkaServer.zkClientConfigFromKafkaConfig(config).getOrElse(new ZKClientConfig())
  private var _zkClient: KafkaZkClient = null

  val correlationId: AtomicInteger = new AtomicInteger(0)
  val brokerMetaPropsFile = "meta.properties"
  val brokerMetadataCheckpoints = config.logDirs.map(logDir => (logDir, new BrokerMetadataCheckpoint(new File(logDir + File.separator + brokerMetaPropsFile)))).toMap

  private var _clusterId: String = null
  private var _brokerTopicStats: BrokerTopicStats = null

  private var _featureChangeListener: FinalizedFeatureChangeListener = null

  val brokerFeatures: BrokerFeatures = BrokerFeatures.createDefault()

  val featureCache: FinalizedFeatureCache = new FinalizedFeatureCache(brokerFeatures)

  def clusterId: String = _clusterId

  // Visible for testing
  private[kafka] def zkClient = _zkClient

  private[kafka] def brokerTopicStats = _brokerTopicStats

  private[kafka] def featureChangeListener = _featureChangeListener

  newGauge("BrokerState", () => brokerState.currentState)
  newGauge("ClusterId", () => clusterId)
  newGauge("yammer-metrics-count", () =>  KafkaYammerMetrics.defaultRegistry.allMetrics.size)

  val linuxIoMetricsCollector = new LinuxIoMetricsCollector("/proc", time, logger.underlying)

  if (linuxIoMetricsCollector.usable()) {
    newGauge("linux-disk-read-bytes", () => linuxIoMetricsCollector.readBytes())
    newGauge("linux-disk-write-bytes", () => linuxIoMetricsCollector.writeBytes())
  }

  /**
   * Start up API for bringing up a single instance of the Kafka server.
   * Instantiates the LogManager, the SocketServer and the request handlers - KafkaRequestHandlers
   */
  def startup(): Unit = {
    try {
      info("starting")

      if (isShuttingDown.get)
        throw new IllegalStateException("Kafka server is still shutting down, cannot re-start!")

      if (startupComplete.get)
        return

      val canStartup = isStartingUp.compareAndSet(false, true)
      if (canStartup) {
        brokerState.newState(Starting)

        /* setup zookeeper */
        initZkClient(time)

        /* initialize features */
        _featureChangeListener = new FinalizedFeatureChangeListener(featureCache, _zkClient)
        if (config.isFeatureVersioningSupported) {
          _featureChangeListener.initOrThrow(config.zkConnectionTimeoutMs)
        }

        /* Get or create cluster_id */
        _clusterId = getOrGenerateClusterId(zkClient)
        info(s"Cluster ID = $clusterId")

        /* load metadata */
        val (preloadedBrokerMetadataCheckpoint, initialOfflineDirs) = getBrokerMetadataAndOfflineDirs

        /* check cluster id */
        if (preloadedBrokerMetadataCheckpoint.clusterId.isDefined && preloadedBrokerMetadataCheckpoint.clusterId.get != clusterId)
          throw new InconsistentClusterIdException(
            s"The Cluster ID ${clusterId} doesn't match stored clusterId ${preloadedBrokerMetadataCheckpoint.clusterId} in meta.properties. " +
            s"The broker is trying to join the wrong cluster. Configured zookeeper.connect may be wrong.")

        /* generate brokerId */
        config.brokerId = getOrGenerateBrokerId(preloadedBrokerMetadataCheckpoint)
        logContext = new LogContext(s"[KafkaServer id=${config.brokerId}] ")
        this.logIdent = logContext.logPrefix

        // initialize dynamic broker configs from ZooKeeper. Any updates made after this will be
        // applied after DynamicConfigManager starts.
        config.dynamicConfig.initialize(zkClient)

        /* start scheduler */
        kafkaScheduler = new KafkaScheduler(config.backgroundThreads)
        kafkaScheduler.startup()

        /* create and configure metrics */
        kafkaYammerMetrics = KafkaYammerMetrics.INSTANCE
        kafkaYammerMetrics.configure(config.originals)

        val jmxReporter = new JmxReporter()
        jmxReporter.configure(config.originals)

        val reporters = new util.ArrayList[MetricsReporter]
        reporters.add(jmxReporter)

        val metricConfig = KafkaServer.metricConfig(config)
        val metricsContext = createKafkaMetricsContext()
        metrics = new Metrics(metricConfig, reporters, time, true, metricsContext)

        /* register broker metrics */
        _brokerTopicStats = new BrokerTopicStats

        quotaManagers = QuotaFactory.instantiate(config, metrics, time, threadNamePrefix.getOrElse(""))
        notifyClusterListeners(kafkaMetricsReporters ++ metrics.reporters.asScala)

        logDirFailureChannel = new LogDirFailureChannel(config.logDirs.size)

        val remoteLogManagerConfig = RemoteLogManager.createRemoteLogManagerConfig(config)

        /* start log manager */
        logManager = LogManager(config, initialOfflineDirs, zkClient, brokerState, kafkaScheduler, time,
          brokerTopicStats, logDirFailureChannel, remoteLogManagerConfig)
        logManager.startup()

        metadataCache = new MetadataCache(config.brokerId)
        // Enable delegation token cache for all SCRAM mechanisms to simplify dynamic update.
        // This keeps the cache up-to-date if new SCRAM mechanisms are enabled dynamically.
        tokenCache = new DelegationTokenCache(ScramMechanism.mechanismNames)
        credentialProvider = new CredentialProvider(ScramMechanism.mechanismNames, tokenCache)

        // Create and start the socket server acceptor threads so that the bound port is known.
        // Delay starting processors until the end of the initialization sequence to ensure
        // that credentials have been loaded before processing authentications.
        //
        // Note that we allow the use of disabled APIs when experimental support for
        // the internal metadata quorum has been enabled
        socketServer = new SocketServer(config, metrics, time, credentialProvider,
          allowDisabledApis = config.metadataQuorumEnabled)
        socketServer.startup(startProcessingRequests = false)

        remoteLogManager = createRemoteLogManager(remoteLogManagerConfig, config.advertisedListeners)

        /* start replica manager */
        alterIsrManager = if (config.interBrokerProtocolVersion.isAlterIsrSupported) {
          AlterIsrManager(
            config = config,
            metadataCache = metadataCache,
            scheduler = kafkaScheduler,
            time = time,
            metrics = metrics,
            threadNamePrefix = threadNamePrefix,
            brokerEpochSupplier = () => kafkaController.brokerEpoch
          )
        } else {
          AlterIsrManager(kafkaScheduler, time, zkClient)
        }
        alterIsrManager.start()

        replicaManager = createReplicaManager(isShuttingDown)
        replicaManager.startup()

        val brokerInfo = createBrokerInfo
        val brokerEpoch = zkClient.registerBroker(brokerInfo)

        // Now that the broker is successfully registered, checkpoint its metadata
        checkpointBrokerMetadata(BrokerMetadata(config.brokerId, Some(clusterId)))

        /* start token manager */
        tokenManager = new DelegationTokenManager(config, tokenCache, time , zkClient)
        tokenManager.startup()

        /* start kafka controller */
        kafkaController = new KafkaController(config, zkClient, time, metrics, brokerInfo, brokerEpoch, tokenManager, brokerFeatures, featureCache, threadNamePrefix)
        kafkaController.startup()

        if (config.metadataQuorumEnabled) {
          forwardingManager = ForwardingManager(
            config,
            metadataCache,
            time,
            metrics,
            threadNamePrefix
          )
          forwardingManager.start()
        }

        adminManager = new AdminManager(config, metrics, metadataCache, zkClient)

        /* start group coordinator */
        // Hardcode Time.SYSTEM for now as some Streams tests fail otherwise, it would be good to fix the underlying issue
        groupCoordinator = GroupCoordinator(config, zkClient, replicaManager, Time.SYSTEM, metrics)
        groupCoordinator.startup()

        /* start transaction coordinator, with a separate background thread scheduler for transaction expiration and log loading */
        // Hardcode Time.SYSTEM for now as some Streams tests fail otherwise, it would be good to fix the underlying issue
        transactionCoordinator = TransactionCoordinator(config, replicaManager, new KafkaScheduler(threads = 1, threadNamePrefix = "transaction-log-manager-"), zkClient, metrics, metadataCache, Time.SYSTEM)
        transactionCoordinator.startup()

        /* Get the authorizer and initialize it if one is specified.*/
        authorizer = config.authorizer
        authorizer.foreach(_.configure(config.originals))
        val authorizerFutures: Map[Endpoint, CompletableFuture[Void]] = authorizer match {
          case Some(authZ) =>
            authZ.start(brokerInfo.broker.toServerInfo(clusterId, config)).asScala.map { case (ep, cs) =>
              ep -> cs.toCompletableFuture
            }
          case None =>
            brokerInfo.broker.endPoints.map { ep =>
              ep.toJava -> CompletableFuture.completedFuture[Void](null)
            }.toMap
        }

        val fetchManager = new FetchManager(Time.SYSTEM,
          new FetchSessionCache(config.maxIncrementalFetchSessionCacheSlots,
            KafkaServer.MIN_INCREMENTAL_FETCH_SESSION_EVICTION_MS))

        /* start processing requests */
        dataPlaneRequestProcessor = new KafkaApis(socketServer.dataPlaneRequestChannel, replicaManager, adminManager, groupCoordinator, transactionCoordinator,
          kafkaController, forwardingManager, zkClient, config.brokerId, config, metadataCache, metrics, authorizer, quotaManagers,
          fetchManager, brokerTopicStats, clusterId, time, tokenManager, brokerFeatures, featureCache)

        dataPlaneRequestHandlerPool = new KafkaRequestHandlerPool(config.brokerId, socketServer.dataPlaneRequestChannel, dataPlaneRequestProcessor, time,
          config.numIoThreads, s"${SocketServer.DataPlaneMetricPrefix}RequestHandlerAvgIdlePercent", SocketServer.DataPlaneThreadPrefix)

        socketServer.controlPlaneRequestChannelOpt.foreach { controlPlaneRequestChannel =>
          controlPlaneRequestProcessor = new KafkaApis(controlPlaneRequestChannel, replicaManager, adminManager, groupCoordinator, transactionCoordinator,
            kafkaController, forwardingManager, zkClient, config.brokerId, config, metadataCache, metrics, authorizer, quotaManagers,
            fetchManager, brokerTopicStats, clusterId, time, tokenManager, brokerFeatures, featureCache)

          controlPlaneRequestHandlerPool = new KafkaRequestHandlerPool(config.brokerId, socketServer.controlPlaneRequestChannelOpt.get, controlPlaneRequestProcessor, time,
            1, s"${SocketServer.ControlPlaneMetricPrefix}RequestHandlerAvgIdlePercent", SocketServer.ControlPlaneThreadPrefix)
        }

        Mx4jLoader.maybeLoad()

        /* Add all reconfigurables for config change notification before starting config handlers */
        config.dynamicConfig.addReconfigurables(this)

        /* start dynamic config manager */
        dynamicConfigHandlers = Map[String, ConfigHandler](ConfigType.Topic -> new TopicConfigHandler(logManager, config, quotaManagers, kafkaController),
                                                           ConfigType.Client -> new ClientIdConfigHandler(quotaManagers),
                                                           ConfigType.User -> new UserConfigHandler(quotaManagers, credentialProvider),
                                                           ConfigType.Broker -> new BrokerConfigHandler(config, quotaManagers),
                                                           ConfigType.Ip -> new IpConfigHandler(socketServer.connectionQuotas))

        // Create the config manager. start listening to notifications
        dynamicConfigManager = new DynamicConfigManager(zkClient, dynamicConfigHandlers)
        dynamicConfigManager.startup()

        // better to start RLM (RSM and RLMM) before processing any requests so that we may avoid missing any
        //leader/isr requests.
        val serverEndpoint = remoteLogManagerConfig.listenerName.map(ListenerName.normalised)
          .map(l => brokerInfo.broker.endPoint(l)) // if no listener is found it throws BrokerEndPointNotAvailableException
          .getOrElse(brokerInfo.broker.endPoints.head) // if no listener is configured, then return the first endpoint.
        remoteLogManager.foreach(rlm => rlm.onEndpointCreated(serverEndpoint.host + ":" + serverEndpoint.port))

        socketServer.startProcessingRequests(authorizerFutures)

        brokerState.newState(RunningAsBroker)
        shutdownLatch = new CountDownLatch(1)
        startupComplete.set(true)
        isStartingUp.set(false)

        AppInfoParser.registerAppInfo(metricsPrefix, config.brokerId.toString, metrics, time.milliseconds())

        info("started")
      }
    }
    catch {
      case e: Throwable =>
        fatal("Fatal error during KafkaServer startup. Prepare to shutdown", e)
        isStartingUp.set(false)
        shutdown()
        throw e
    }
  }

  private[server] def notifyClusterListeners(clusterListeners: Seq[AnyRef]): Unit = {
    val clusterResourceListeners = new ClusterResourceListeners
    clusterResourceListeners.maybeAddAll(clusterListeners.asJava)
    clusterResourceListeners.onUpdate(new ClusterResource(clusterId))
  }

  protected def createRemoteLogManager(remoteLogManagerConfig: RemoteLogManagerConfig,
                                       advertisedEndPoints: Seq[EndPoint]): Option[RemoteLogManager] = {
    if (remoteLogManagerConfig.remoteLogStorageEnable) {
      def fetchLog(tp: TopicPartition): Option[Log] = {
        logManager.getLog(tp)
      }

      def updateRemoteLogStartOffset(tp:TopicPartition, remoteLso:Long) : Unit = {
        logManager.getLog(tp).foreach(log => {
          log.updateLogStartOffsetFromRemoteTier(remoteLso)
        })
      }

      Some(new RemoteLogManager(fetchLog, updateRemoteLogStartOffset, remoteLogManagerConfig, time, config.brokerId, clusterId, config.logDirs.head, brokerTopicStats))
    } else {
      None
    }
  }

  private[server] def notifyMetricsReporters(metricsReporters: Seq[AnyRef]): Unit = {
    val metricsContext = createKafkaMetricsContext()
    metricsReporters.foreach {
      case x: MetricsReporter => x.contextChange(metricsContext)
      case _ => //do nothing
    }
  }

  private[server] def createKafkaMetricsContext() : KafkaMetricsContext = {
    val contextLabels = new util.HashMap[String, Object]
    contextLabels.put(KAFKA_CLUSTER_ID, clusterId)
    contextLabels.put(KAFKA_BROKER_ID, config.brokerId.toString)
    contextLabels.putAll(config.originalsWithPrefix(CommonClientConfigs.METRICS_CONTEXT_PREFIX))
    val metricsContext = new KafkaMetricsContext(metricsPrefix, contextLabels)
    metricsContext
  }

  protected def createReplicaManager(isShuttingDown: AtomicBoolean): ReplicaManager = {
<<<<<<< HEAD
    val alterIsrManager = new AlterIsrManagerImpl(brokerToControllerChannelManager, kafkaScheduler,
      time, config.brokerId, () => kafkaController.brokerEpoch)
    new ReplicaManager(config, metrics, time, zkClient, kafkaScheduler, logManager, remoteLogManager, isShuttingDown,
      quotaManagers, brokerTopicStats, metadataCache, logDirFailureChannel, alterIsrManager)
=======
    new ReplicaManager(config, metrics, time, zkClient, kafkaScheduler, logManager, isShuttingDown, quotaManagers,
      brokerTopicStats, metadataCache, logDirFailureChannel, alterIsrManager)
>>>>>>> 3ebd32b2
  }

  private def initZkClient(time: Time): Unit = {
    info(s"Connecting to zookeeper on ${config.zkConnect}")

    def createZkClient(zkConnect: String, isSecure: Boolean) = {
      KafkaZkClient(zkConnect, isSecure, config.zkSessionTimeoutMs, config.zkConnectionTimeoutMs,
        config.zkMaxInFlightRequests, time, name = Some("Kafka server"), zkClientConfig = Some(zkClientConfig))
    }

    val chrootIndex = config.zkConnect.indexOf("/")
    val chrootOption = {
      if (chrootIndex > 0) Some(config.zkConnect.substring(chrootIndex))
      else None
    }

    val secureAclsEnabled = config.zkEnableSecureAcls
    val isZkSecurityEnabled = JaasUtils.isZkSaslEnabled() || KafkaConfig.zkTlsClientAuthEnabled(zkClientConfig)

    if (secureAclsEnabled && !isZkSecurityEnabled)
      throw new java.lang.SecurityException(s"${KafkaConfig.ZkEnableSecureAclsProp} is true, but ZooKeeper client TLS configuration identifying at least $KafkaConfig.ZkSslClientEnableProp, $KafkaConfig.ZkClientCnxnSocketProp, and $KafkaConfig.ZkSslKeyStoreLocationProp was not present and the " +
        s"verification of the JAAS login file failed ${JaasUtils.zkSecuritySysConfigString}")

    // make sure chroot path exists
    chrootOption.foreach { chroot =>
      val zkConnForChrootCreation = config.zkConnect.substring(0, chrootIndex)
      val zkClient = createZkClient(zkConnForChrootCreation, secureAclsEnabled)
      zkClient.makeSurePersistentPathExists(chroot)
      info(s"Created zookeeper path $chroot")
      zkClient.close()
    }

    _zkClient = createZkClient(config.zkConnect, secureAclsEnabled)
    _zkClient.createTopLevelPaths()
  }

  private def getOrGenerateClusterId(zkClient: KafkaZkClient): String = {
    zkClient.getClusterId.getOrElse(zkClient.createOrGetClusterId(CoreUtils.generateUuidAsBase64()))
  }

  def createBrokerInfo: BrokerInfo = {
    val endPoints = config.advertisedListeners.map(e => s"${e.host}:${e.port}")
    zkClient.getAllBrokersInCluster.filter(_.id != config.brokerId).foreach { broker =>
      val commonEndPoints = broker.endPoints.map(e => s"${e.host}:${e.port}").intersect(endPoints)
      require(commonEndPoints.isEmpty, s"Configured end points ${commonEndPoints.mkString(",")} in" +
        s" advertised listeners are already registered by broker ${broker.id}")
    }

    val listeners = config.advertisedListeners.map { endpoint =>
      if (endpoint.port == 0)
        endpoint.copy(port = socketServer.boundPort(endpoint.listenerName))
      else
        endpoint
    }

    val updatedEndpoints = listeners.map(endpoint =>
      if (endpoint.host == null || endpoint.host.trim.isEmpty)
        endpoint.copy(host = InetAddress.getLocalHost.getCanonicalHostName)
      else
        endpoint
    )

    val jmxPort = System.getProperty("com.sun.management.jmxremote.port", "-1").toInt
    BrokerInfo(
      Broker(config.brokerId, updatedEndpoints, config.rack, brokerFeatures.supportedFeatures),
      config.interBrokerProtocolVersion,
      jmxPort)
  }

  /**
   * Performs controlled shutdown
   */
  private def controlledShutdown(): Unit = {

    def node(broker: Broker): Node = broker.node(config.interBrokerListenerName)

    val socketTimeoutMs = config.controllerSocketTimeoutMs

    def doControlledShutdown(retries: Int): Boolean = {
      val metadataUpdater = new ManualMetadataUpdater()
      val networkClient = {
        val channelBuilder = ChannelBuilders.clientChannelBuilder(
          config.interBrokerSecurityProtocol,
          JaasContext.Type.SERVER,
          config,
          config.interBrokerListenerName,
          config.saslMechanismInterBrokerProtocol,
          time,
          config.saslInterBrokerHandshakeRequestEnable,
          logContext)
        val selector = new Selector(
          NetworkReceive.UNLIMITED,
          config.connectionsMaxIdleMs,
          metrics,
          time,
          "kafka-server-controlled-shutdown",
          Map.empty.asJava,
          false,
          channelBuilder,
          logContext
        )
        new NetworkClient(
          selector,
          metadataUpdater,
          config.brokerId.toString,
          1,
          0,
          0,
          Selectable.USE_DEFAULT_BUFFER_SIZE,
          Selectable.USE_DEFAULT_BUFFER_SIZE,
          config.requestTimeoutMs,
          config.connectionSetupTimeoutMs,
          config.connectionSetupTimeoutMaxMs,
          ClientDnsLookup.USE_ALL_DNS_IPS,
          time,
          false,
          new ApiVersions,
          logContext)
      }

      var shutdownSucceeded: Boolean = false

      try {

        var remainingRetries = retries
        var prevController: Broker = null
        var ioException = false

        while (!shutdownSucceeded && remainingRetries > 0) {
          remainingRetries = remainingRetries - 1

          // 1. Find the controller and establish a connection to it.

          // Get the current controller info. This is to ensure we use the most recent info to issue the
          // controlled shutdown request.
          // If the controller id or the broker registration are missing, we sleep and retry (if there are remaining retries)
          zkClient.getControllerId match {
            case Some(controllerId) =>
              zkClient.getBroker(controllerId) match {
                case Some(broker) =>
                  // if this is the first attempt, if the controller has changed or if an exception was thrown in a previous
                  // attempt, connect to the most recent controller
                  if (ioException || broker != prevController) {

                    ioException = false

                    if (prevController != null)
                      networkClient.close(node(prevController).idString)

                    prevController = broker
                    metadataUpdater.setNodes(Seq(node(prevController)).asJava)
                  }
                case None =>
                  info(s"Broker registration for controller $controllerId is not available (i.e. the Controller's ZK session expired)")
              }
            case None =>
              info("No controller registered in ZooKeeper")
          }

          // 2. issue a controlled shutdown to the controller
          if (prevController != null) {
            try {

              if (!NetworkClientUtils.awaitReady(networkClient, node(prevController), time, socketTimeoutMs))
                throw new SocketTimeoutException(s"Failed to connect within $socketTimeoutMs ms")

              // send the controlled shutdown request
              val controlledShutdownApiVersion: Short =
                if (config.interBrokerProtocolVersion < KAFKA_0_9_0) 0
                else if (config.interBrokerProtocolVersion < KAFKA_2_2_IV0) 1
                else if (config.interBrokerProtocolVersion < KAFKA_2_4_IV1) 2
                else 3

              val controlledShutdownRequest = new ControlledShutdownRequest.Builder(
                  new ControlledShutdownRequestData()
                    .setBrokerId(config.brokerId)
                    .setBrokerEpoch(kafkaController.brokerEpoch),
                    controlledShutdownApiVersion)
              val request = networkClient.newClientRequest(node(prevController).idString, controlledShutdownRequest,
                time.milliseconds(), true)
              val clientResponse = NetworkClientUtils.sendAndReceive(networkClient, request, time)

              val shutdownResponse = clientResponse.responseBody.asInstanceOf[ControlledShutdownResponse]
              if (shutdownResponse.error == Errors.NONE && shutdownResponse.data.remainingPartitions.isEmpty) {
                shutdownSucceeded = true
                info("Controlled shutdown succeeded")
              }
              else {
                info(s"Remaining partitions to move: ${shutdownResponse.data.remainingPartitions}")
                info(s"Error from controller: ${shutdownResponse.error}")
              }
            }
            catch {
              case ioe: IOException =>
                ioException = true
                warn("Error during controlled shutdown, possibly because leader movement took longer than the " +
                  s"configured controller.socket.timeout.ms and/or request.timeout.ms: ${ioe.getMessage}")
                // ignore and try again
            }
          }
          if (!shutdownSucceeded) {
            Thread.sleep(config.controlledShutdownRetryBackoffMs)
            warn("Retrying controlled shutdown after the previous attempt failed...")
          }
        }
      }
      finally
        networkClient.close()

      shutdownSucceeded
    }

    if (startupComplete.get() && config.controlledShutdownEnable) {
      // We request the controller to do a controlled shutdown. On failure, we backoff for a configured period
      // of time and try again for a configured number of retries. If all the attempt fails, we simply force
      // the shutdown.
      info("Starting controlled shutdown")

      brokerState.newState(PendingControlledShutdown)

      val shutdownSucceeded = doControlledShutdown(config.controlledShutdownMaxRetries.intValue)

      if (!shutdownSucceeded)
        warn("Proceeding to do an unclean shutdown as all the controlled shutdown attempts failed")
    }
  }

  /**
   * Shutdown API for shutting down a single instance of the Kafka server.
   * Shuts down the LogManager, the SocketServer and the log cleaner scheduler thread
   */
  def shutdown(): Unit = {
    try {
      info("shutting down")

      if (isStartingUp.get)
        throw new IllegalStateException("Kafka server is still starting up, cannot shut down!")

      // To ensure correct behavior under concurrent calls, we need to check `shutdownLatch` first since it gets updated
      // last in the `if` block. If the order is reversed, we could shutdown twice or leave `isShuttingDown` set to
      // `true` at the end of this method.
      if (shutdownLatch.getCount > 0 && isShuttingDown.compareAndSet(false, true)) {
        CoreUtils.swallow(controlledShutdown(), this)
        brokerState.newState(BrokerShuttingDown)

        if (dynamicConfigManager != null)
          CoreUtils.swallow(dynamicConfigManager.shutdown(), this)

        // Close remote log manager before stopping processing requests, to give a change to any
        // of its underlying clients (especially in the remote metadata manager) to close gracefully.
        remoteLogManager.foreach(x => CoreUtils.swallow(x.close(), this))

        // Stop socket server to stop accepting any more connections and requests.
        // Socket server will be shutdown towards the end of the sequence.
        if (socketServer != null)
          CoreUtils.swallow(socketServer.stopProcessingRequests(), this)
        if (dataPlaneRequestHandlerPool != null)
          CoreUtils.swallow(dataPlaneRequestHandlerPool.shutdown(), this)
        if (controlPlaneRequestHandlerPool != null)
          CoreUtils.swallow(controlPlaneRequestHandlerPool.shutdown(), this)
        if (kafkaScheduler != null)
          CoreUtils.swallow(kafkaScheduler.shutdown(), this)

        if (dataPlaneRequestProcessor != null)
          CoreUtils.swallow(dataPlaneRequestProcessor.close(), this)
        if (controlPlaneRequestProcessor != null)
          CoreUtils.swallow(controlPlaneRequestProcessor.close(), this)
        CoreUtils.swallow(authorizer.foreach(_.close()), this)
        if (adminManager != null)
          CoreUtils.swallow(adminManager.shutdown(), this)

        if (transactionCoordinator != null)
          CoreUtils.swallow(transactionCoordinator.shutdown(), this)
        if (groupCoordinator != null)
          CoreUtils.swallow(groupCoordinator.shutdown(), this)

        if (tokenManager != null)
          CoreUtils.swallow(tokenManager.shutdown(), this)

        if (replicaManager != null)
          CoreUtils.swallow(replicaManager.shutdown(), this)

        if (alterIsrManager != null)
          CoreUtils.swallow(alterIsrManager.shutdown(), this)

        if (forwardingManager != null)
          CoreUtils.swallow(forwardingManager.shutdown(), this)

        if (logManager != null)
          CoreUtils.swallow(logManager.shutdown(), this)

        if (kafkaController != null)
          CoreUtils.swallow(kafkaController.shutdown(), this)

        if (featureChangeListener != null)
          CoreUtils.swallow(featureChangeListener.close(), this)

        if (zkClient != null)
          CoreUtils.swallow(zkClient.close(), this)

        if (quotaManagers != null)
          CoreUtils.swallow(quotaManagers.shutdown(), this)

        // Even though socket server is stopped much earlier, controller can generate
        // response for controlled shutdown request. Shutdown server at the end to
        // avoid any failures (e.g. when metrics are recorded)
        if (socketServer != null)
          CoreUtils.swallow(socketServer.shutdown(), this)
        if (metrics != null)
          CoreUtils.swallow(metrics.close(), this)
        if (brokerTopicStats != null)
          CoreUtils.swallow(brokerTopicStats.close(), this)

        // Clear all reconfigurable instances stored in DynamicBrokerConfig
        config.dynamicConfig.clear()

        brokerState.newState(NotRunning)

        startupComplete.set(false)
        isShuttingDown.set(false)
        CoreUtils.swallow(AppInfoParser.unregisterAppInfo(metricsPrefix, config.brokerId.toString, metrics), this)
        shutdownLatch.countDown()
        info("shut down completed")
      }
    }
    catch {
      case e: Throwable =>
        fatal("Fatal error during KafkaServer shutdown.", e)
        isShuttingDown.set(false)
        throw e
    }
  }

  /**
   * After calling shutdown(), use this API to wait until the shutdown is complete
   */
  def awaitShutdown(): Unit = shutdownLatch.await()

  def getLogManager: LogManager = logManager

  def boundPort(listenerName: ListenerName): Int = socketServer.boundPort(listenerName)

  /**
   * Reads the BrokerMetadata. If the BrokerMetadata doesn't match in all the log.dirs, InconsistentBrokerMetadataException is
   * thrown.
   *
   * The log directories whose meta.properties can not be accessed due to IOException will be returned to the caller
   *
   * @return A 2-tuple containing the brokerMetadata and a sequence of offline log directories.
   */
  private def getBrokerMetadataAndOfflineDirs: (BrokerMetadata, Seq[String]) = {
    val brokerMetadataMap = mutable.HashMap[String, BrokerMetadata]()
    val brokerMetadataSet = mutable.HashSet[BrokerMetadata]()
    val offlineDirs = mutable.ArrayBuffer.empty[String]

    for (logDir <- config.logDirs) {
      try {
        val brokerMetadataOpt = brokerMetadataCheckpoints(logDir).read()
        brokerMetadataOpt.foreach { brokerMetadata =>
          brokerMetadataMap += (logDir -> brokerMetadata)
          brokerMetadataSet += brokerMetadata
        }
      } catch {
        case e: IOException =>
          offlineDirs += logDir
          error(s"Fail to read $brokerMetaPropsFile under log directory $logDir", e)
      }
    }

    if (brokerMetadataSet.size > 1) {
      val builder = new StringBuilder

      for ((logDir, brokerMetadata) <- brokerMetadataMap)
        builder ++= s"- $logDir -> $brokerMetadata\n"

      throw new InconsistentBrokerMetadataException(
        s"BrokerMetadata is not consistent across log.dirs. This could happen if multiple brokers shared a log directory (log.dirs) " +
        s"or partial data was manually copied from another broker. Found:\n${builder.toString()}"
      )
    } else if (brokerMetadataSet.size == 1)
      (brokerMetadataSet.last, offlineDirs)
    else
      (BrokerMetadata(-1, None), offlineDirs)
  }


  /**
   * Checkpoint the BrokerMetadata to all the online log.dirs
   *
   * @param brokerMetadata
   */
  private def checkpointBrokerMetadata(brokerMetadata: BrokerMetadata) = {
    for (logDir <- config.logDirs if logManager.isLogDirOnline(new File(logDir).getAbsolutePath)) {
      val checkpoint = brokerMetadataCheckpoints(logDir)
      checkpoint.write(brokerMetadata)
    }
  }

  /**
   * Generates new brokerId if enabled or reads from meta.properties based on following conditions
   * <ol>
   * <li> config has no broker.id provided and broker id generation is enabled, generates a broker.id based on Zookeeper's sequence
   * <li> config has broker.id and meta.properties contains broker.id if they don't match throws InconsistentBrokerIdException
   * <li> config has broker.id and there is no meta.properties file, creates new meta.properties and stores broker.id
   * <ol>
   *
   * @return The brokerId.
   */
  private def getOrGenerateBrokerId(brokerMetadata: BrokerMetadata): Int = {
    val brokerId = config.brokerId

    if (brokerId >= 0 && brokerMetadata.brokerId >= 0 && brokerMetadata.brokerId != brokerId)
      throw new InconsistentBrokerIdException(
        s"Configured broker.id $brokerId doesn't match stored broker.id ${brokerMetadata.brokerId} in meta.properties. " +
        s"If you moved your data, make sure your configured broker.id matches. " +
        s"If you intend to create a new broker, you should remove all data in your data directories (log.dirs).")
    else if (brokerMetadata.brokerId < 0 && brokerId < 0 && config.brokerIdGenerationEnable) // generate a new brokerId from Zookeeper
      generateBrokerId
    else if (brokerMetadata.brokerId >= 0) // pick broker.id from meta.properties
      brokerMetadata.brokerId
    else
      brokerId
  }

  /**
    * Return a sequence id generated by updating the broker sequence id path in ZK.
    * Users can provide brokerId in the config. To avoid conflicts between ZK generated
    * sequence id and configured brokerId, we increment the generated sequence id by KafkaConfig.MaxReservedBrokerId.
    */
  private def generateBrokerId: Int = {
    try {
      zkClient.generateBrokerSequenceId() + config.maxReservedBrokerId
    } catch {
      case e: Exception =>
        error("Failed to generate broker.id due to ", e)
        throw new GenerateBrokerIdException("Failed to generate broker.id", e)
    }
  }
}<|MERGE_RESOLUTION|>--- conflicted
+++ resolved
@@ -493,15 +493,8 @@
   }
 
   protected def createReplicaManager(isShuttingDown: AtomicBoolean): ReplicaManager = {
-<<<<<<< HEAD
-    val alterIsrManager = new AlterIsrManagerImpl(brokerToControllerChannelManager, kafkaScheduler,
-      time, config.brokerId, () => kafkaController.brokerEpoch)
-    new ReplicaManager(config, metrics, time, zkClient, kafkaScheduler, logManager, remoteLogManager, isShuttingDown,
-      quotaManagers, brokerTopicStats, metadataCache, logDirFailureChannel, alterIsrManager)
-=======
-    new ReplicaManager(config, metrics, time, zkClient, kafkaScheduler, logManager, isShuttingDown, quotaManagers,
+    new ReplicaManager(config, metrics, time, zkClient, kafkaScheduler, logManager, remoteLogManager, isShuttingDown, quotaManagers,
       brokerTopicStats, metadataCache, logDirFailureChannel, alterIsrManager)
->>>>>>> 3ebd32b2
   }
 
   private def initZkClient(time: Time): Unit = {
