--- conflicted
+++ resolved
@@ -311,6 +311,8 @@
         _brokerState = BrokerState.RECOVERY
         logManager.startup(zkClient.getAllTopicsInCluster())
 
+        remoteLogManagerOpt = createRemoteLogManager()
+
         if (config.migrationEnabled) {
           kraftControllerNodes = RaftConfig.voterConnectionsToNodes(
             RaftConfig.parseVoterConnections(config.quorumVoters)).asScala
@@ -321,15 +323,8 @@
           config.brokerId,
           config.interBrokerProtocolVersion,
           brokerFeatures,
-<<<<<<< HEAD
-          kraftControllerNodes)
-
-        remoteLogManagerOpt = createRemoteLogManager()
-
-=======
           kraftControllerNodes,
           config.migrationEnabled)
->>>>>>> fe7a373b
         val controllerNodeProvider = new MetadataCacheControllerNodeProvider(metadataCache, config)
 
         /* initialize feature change listener */
@@ -654,8 +649,7 @@
             log.updateLogStartOffsetFromRemoteTier(remoteLogStartOffset)
           }
       },
-        brokerTopicStats,
-        metadataCache));
+        brokerTopicStats));
     } else {
       None
     }
