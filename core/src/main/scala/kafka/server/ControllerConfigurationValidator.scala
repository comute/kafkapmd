--- conflicted
+++ resolved
@@ -107,12 +107,8 @@
           throw new InvalidConfigurationException("Null value not supported for topic configs: " +
             nullTopicConfigs.mkString(","))
         }
-<<<<<<< HEAD
-        LogConfig.validate(properties, kafkaConfig.extractLogConfigMap, kafkaConfig.isRemoteLogStorageSystemEnabled)
-=======
         LogConfig.validate(properties, kafkaConfig.extractLogConfigMap,
           kafkaConfig.remoteLogManagerConfig.isRemoteStorageSystemEnabled())
->>>>>>> eecb3461
       case BROKER => validateBrokerName(resource.name())
       case CLIENT_METRICS =>
         val properties = new Properties()
