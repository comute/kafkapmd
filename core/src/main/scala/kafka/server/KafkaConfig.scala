--- conflicted
+++ resolved
@@ -21,11 +21,6 @@
 import java.util.concurrent.TimeUnit
 import java.util.{Collections, Properties}
 import kafka.cluster.EndPoint
-<<<<<<< HEAD
-import kafka.server.KafkaConfig.ListenerSecurityProtocolMapProp
-=======
-import kafka.server.KafkaConfig.ControllerListenerNamesProp
->>>>>>> 1b301b30
 import kafka.utils.CoreUtils.parseCsvList
 import kafka.utils.{CoreUtils, Logging}
 import kafka.utils.Implicits._
@@ -52,11 +47,7 @@
 import org.apache.kafka.server.authorizer.Authorizer
 import org.apache.kafka.server.common.{MetadataVersion, MetadataVersionValidator}
 import org.apache.kafka.server.common.MetadataVersion._
-<<<<<<< HEAD
 import org.apache.kafka.server.config.{Defaults, KRaftConfigs, KafkaSecurityConfigs, ReplicationConfigs, ServerLogConfigs, ServerTopicConfigSynonyms, ZkConfigs}
-=======
-import org.apache.kafka.server.config.{Defaults, KafkaSecurityConfigs, ReplicationConfigs, ServerLogConfigs, ServerTopicConfigSynonyms, ZkConfigs}
->>>>>>> 1b301b30
 import org.apache.kafka.server.log.remote.storage.RemoteLogManagerConfig
 import org.apache.kafka.server.record.BrokerCompressionType
 import org.apache.kafka.server.util.Csv
@@ -930,11 +921,7 @@
           if (!listenersSet.contains(listenerName) && !controllerListenersSet.contains(listenerName))
             throw new ConfigException(s"${KafkaConfig.EarlyStartListenersProp} contains " +
               s"listener ${listenerName.value()}, but this is not contained in " +
-<<<<<<< HEAD
-              s"${KafkaConfig.ListenersProp} or ${KRaftConfigs.CONTROLLER_LISTENER_NAMES_CONFIG}")
-=======
-              s"${SocketServerConfigs.LISTENERS_CONFIG} or ${KafkaConfig.ControllerListenerNamesProp}")
->>>>>>> 1b301b30
+              s"${SocketServerConfigs.LISTENERS_CONFIG} or ${KRaftConfigs.CONTROLLER_LISTENER_NAMES_CONFIG}")
           listenerName
         }.toSet
     }
@@ -1445,20 +1432,12 @@
     }
     def validateControllerListenerExistsForKRaftController(): Unit = {
       require(controllerListeners.nonEmpty,
-<<<<<<< HEAD
-        s"${KRaftConfigs.CONTROLLER_LISTENER_NAMES_CONFIG} must contain at least one value appearing in the '${KafkaConfig.ListenersProp}' configuration when running the KRaft controller role")
-=======
-        s"${KafkaConfig.ControllerListenerNamesProp} must contain at least one value appearing in the '${SocketServerConfigs.LISTENERS_CONFIG}' configuration when running the KRaft controller role")
->>>>>>> 1b301b30
+        s"${KRaftConfigs.CONTROLLER_LISTENER_NAMES_CONFIG} must contain at least one value appearing in the '${SocketServerConfigs.LISTENERS_CONFIG}' configuration when running the KRaft controller role")
     }
     def validateControllerListenerNamesMustAppearInListenersForKRaftController(): Unit = {
       val listenerNameValues = listeners.map(_.listenerName.value).toSet
       require(controllerListenerNames.forall(cln => listenerNameValues.contains(cln)),
-<<<<<<< HEAD
-        s"${KRaftConfigs.CONTROLLER_LISTENER_NAMES_CONFIG} must only contain values appearing in the '${KafkaConfig.ListenersProp}' configuration when running the KRaft controller role")
-=======
-        s"${KafkaConfig.ControllerListenerNamesProp} must only contain values appearing in the '${SocketServerConfigs.LISTENERS_CONFIG}' configuration when running the KRaft controller role")
->>>>>>> 1b301b30
+        s"${KRaftConfigs.CONTROLLER_LISTENER_NAMES_CONFIG} must only contain values appearing in the '${SocketServerConfigs.LISTENERS_CONFIG}' configuration when running the KRaft controller role")
     }
     def validateAdvertisedListenersNonEmptyForBroker(): Unit = {
       require(advertisedListenerNames.nonEmpty,
@@ -1478,21 +1457,13 @@
         s"${KRaftConfigs.CONTROLLER_LISTENER_NAMES_CONFIG} must contain at least one value when running KRaft with just the broker role")
       // controller.listener.names are forbidden in listeners...
       require(controllerListeners.isEmpty,
-<<<<<<< HEAD
-        s"${KRaftConfigs.CONTROLLER_LISTENER_NAMES_CONFIG} must not contain a value appearing in the '${KafkaConfig.ListenersProp}' configuration when running KRaft with just the broker role")
-=======
-        s"${KafkaConfig.ControllerListenerNamesProp} must not contain a value appearing in the '${SocketServerConfigs.LISTENERS_CONFIG}' configuration when running KRaft with just the broker role")
->>>>>>> 1b301b30
+        s"${KRaftConfigs.CONTROLLER_LISTENER_NAMES_CONFIG} must not contain a value appearing in the '${SocketServerConfigs.LISTENERS_CONFIG}' configuration when running KRaft with just the broker role")
       // controller.listener.names must all appear in listener.security.protocol.map
       controllerListenerNames.foreach { name =>
         val listenerName = ListenerName.normalised(name)
         if (!effectiveListenerSecurityProtocolMap.contains(listenerName)) {
           throw new ConfigException(s"Controller listener with name ${listenerName.value} defined in " +
-<<<<<<< HEAD
-            s"${KRaftConfigs.CONTROLLER_LISTENER_NAMES_CONFIG} not found in ${KafkaConfig.ListenerSecurityProtocolMapProp}  (an explicit security mapping for each controller listener is required if ${KafkaConfig.ListenerSecurityProtocolMapProp} is non-empty, or if there are security protocols other than PLAINTEXT in use)")
-=======
-            s"${KafkaConfig.ControllerListenerNamesProp} not found in ${SocketServerConfigs.LISTENER_SECURITY_PROTOCOL_MAP_CONFIG}  (an explicit security mapping for each controller listener is required if ${SocketServerConfigs.LISTENER_SECURITY_PROTOCOL_MAP_CONFIG} is non-empty, or if there are security protocols other than PLAINTEXT in use)")
->>>>>>> 1b301b30
+            s"${KRaftConfigs.CONTROLLER_LISTENER_NAMES_CONFIG} not found in ${SocketServerConfigs.LISTENER_SECURITY_PROTOCOL_MAP_CONFIG}  (an explicit security mapping for each controller listener is required if ${SocketServerConfigs.LISTENER_SECURITY_PROTOCOL_MAP_CONFIG} is non-empty, or if there are security protocols other than PLAINTEXT in use)")
         }
       }
       // warn that only the first controller listener is used if there is more than one
@@ -1506,22 +1477,13 @@
       validateControlPlaneListenerEmptyForKRaft()
       // advertised listeners must be empty when only the controller is configured
       require(
-<<<<<<< HEAD
-        getString(KafkaConfig.AdvertisedListenersProp) == null,
-        s"The ${KafkaConfig.AdvertisedListenersProp} config must be empty when ${KRaftConfigs.PROCESS_ROLES_CONFIG}=controller"
-=======
         getString(SocketServerConfigs.ADVERTISED_LISTENERS_CONFIG) == null,
-        s"The ${SocketServerConfigs.ADVERTISED_LISTENERS_CONFIG} config must be empty when ${KafkaConfig.ProcessRolesProp}=controller"
->>>>>>> 1b301b30
+        s"The ${SocketServerConfigs.ADVERTISED_LISTENERS_CONFIG} config must be empty when ${KRaftConfigs.PROCESS_ROLES_CONFIG}=controller"
       )
       // listeners should only contain listeners also enumerated in the controller listener
       require(
         effectiveAdvertisedListeners.isEmpty,
-<<<<<<< HEAD
-        s"The ${KafkaConfig.ListenersProp} config must only contain KRaft controller listeners from ${KRaftConfigs.CONTROLLER_LISTENER_NAMES_CONFIG} when ${KRaftConfigs.PROCESS_ROLES_CONFIG}=controller"
-=======
-        s"The ${SocketServerConfigs.LISTENERS_CONFIG} config must only contain KRaft controller listeners from ${KafkaConfig.ControllerListenerNamesProp} when ${KafkaConfig.ProcessRolesProp}=controller"
->>>>>>> 1b301b30
+        s"The ${SocketServerConfigs.LISTENERS_CONFIG} config must only contain KRaft controller listeners from ${KRaftConfigs.CONTROLLER_LISTENER_NAMES_CONFIG} when ${KRaftConfigs.PROCESS_ROLES_CONFIG}=controller"
       )
       validateControllerQuorumVotersMustContainNodeIdForKRaftController()
       validateControllerListenerExistsForKRaftController()
