--- conflicted
+++ resolved
@@ -2494,18 +2494,6 @@
           }
         }
 
-<<<<<<< HEAD
-        replicaManager.appendRecords(
-          timeout = config.requestTimeoutMs.toLong,
-          requiredAcks = -1,
-          internalTopicsAllowed = true,
-          origin = AppendOrigin.COORDINATOR,
-          entriesPerPartition = controlRecords,
-          requestLocal = requestLocal,
-          responseCallback = errors => {
-            errors.foreachEntry { (topicIdPartition, partitionResponse) =>
-              markerResults.put(topicIdPartition.topicPartition(), partitionResponse.error)
-=======
         if (controlRecords.nonEmpty) {
           replicaManager.appendRecords(
             timeout = config.requestTimeoutMs.toLong,
@@ -2515,10 +2503,9 @@
             entriesPerPartition = controlRecords,
             requestLocal = requestLocal,
             responseCallback = errors => {
-              errors.foreachEntry { (tp, partitionResponse) =>
-                addResultAndMaybeComplete(tp, partitionResponse.error)
+              errors.foreachEntry { (topicIdPartition, partitionResponse) =>
+                addResultAndMaybeComplete(topicIdPartition.topicPartition(), partitionResponse.error)
               }
->>>>>>> 8cbd2edf
             }
           )
         }
