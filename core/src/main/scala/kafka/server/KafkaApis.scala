/**
 * Licensed to the Apache Software Foundation (ASF) under one or more
 * contributor license agreements.  See the NOTICE file distributed with
 * this work for additional information regarding copyright ownership.
 * The ASF licenses this file to You under the Apache License, Version 2.0
 * (the "License"); you may not use this file except in compliance with
 * the License.  You may obtain a copy of the License at
 *
 *    http://www.apache.org/licenses/LICENSE-2.0
 *
 * Unless required by applicable law or agreed to in writing, software
 * distributed under the License is distributed on an "AS IS" BASIS,
 * WITHOUT WARRANTIES OR CONDITIONS OF ANY KIND, either express or implied.
 * See the License for the specific language governing permissions and
 * limitations under the License.
 */

package kafka.server

import java.nio.ByteBuffer
import java.lang.{Long => JLong}
import java.util.{Collections, Properties}
import java.util

import kafka.admin.{AdminUtils, RackAwareMode}
import kafka.api.{ControlledShutdownRequest, ControlledShutdownResponse}
import kafka.cluster.Partition
import kafka.common.{KafkaException, KafkaStorageException, OffsetAndMetadata, OffsetMetadata}
import kafka.common.Topic.{GroupMetadataTopicName, TransactionStateTopicName, isInternal}
import kafka.server.QuotaFactory.{QuotaManagers, UnboundedQuota}
import kafka.controller.KafkaController
import kafka.coordinator.group.{GroupCoordinator, JoinGroupResult}
import kafka.coordinator.transaction.{InitPidResult, TransactionCoordinator}
import kafka.log.{Log, LogManager, TimestampOffset}
import kafka.network.{RequestChannel, RequestOrResponseSend}
import kafka.network.RequestChannel.{Response, Session}
import kafka.security.auth.{Authorizer, ClusterAction, Create, Delete, Describe, Group, Operation, Read, Resource, Write, Topic}
import kafka.utils.{Exit, Logging, ZKGroupTopicDirs, ZkUtils}
import org.apache.kafka.common.errors.{ClusterAuthorizationException, InvalidRequestException, NotLeaderForPartitionException, TopicExistsException, UnknownTopicOrPartitionException, UnsupportedForMessageFormatException}
import org.apache.kafka.common.internals.FatalExitError
import org.apache.kafka.common.metrics.Metrics
import org.apache.kafka.common.network.ListenerName
import org.apache.kafka.common.protocol.{ApiKeys, Errors, Protocol}
<<<<<<< HEAD
import org.apache.kafka.common.record.{RecordBatch, MemoryRecords}
=======
import org.apache.kafka.common.record.{MemoryRecords, RecordBatch, TimestampType}
>>>>>>> 2a6526a8
import org.apache.kafka.common.requests._
import org.apache.kafka.common.requests.ProduceResponse.PartitionResponse
import org.apache.kafka.common.utils.{Time, Utils}
import org.apache.kafka.common.{Node, TopicPartition}
import org.apache.kafka.common.requests.SaslHandshakeResponse

import scala.collection._
import scala.collection.JavaConverters._
import scala.util.Random

/**
 * Logic to handle the various Kafka requests
 */
class KafkaApis(val requestChannel: RequestChannel,
                val replicaManager: ReplicaManager,
                val adminManager: AdminManager,
                val groupCoordinator: GroupCoordinator,
                val txnCoordinator: TransactionCoordinator,
                val controller: KafkaController,
                val zkUtils: ZkUtils,
                val brokerId: Int,
                val config: KafkaConfig,
                val metadataCache: MetadataCache,
                val metrics: Metrics,
                val authorizer: Option[Authorizer],
                val quotas: QuotaManagers,
                val clusterId: String,
                time: Time) extends Logging {

  this.logIdent = "[KafkaApi-%d] ".format(brokerId)

  def close() {
    quotas.shutdown()
    info("Shutdown complete.")
  }

  /**
   * Top-level method that handles all requests and multiplexes to the right api
   */
  def handle(request: RequestChannel.Request) {
    try {
      trace("Handling request:%s from connection %s;securityProtocol:%s,principal:%s".
        format(request.requestDesc(true), request.connectionId, request.securityProtocol, request.session.principal))
      ApiKeys.forId(request.requestId) match {
        case ApiKeys.PRODUCE => handleProducerRequest(request)
        case ApiKeys.FETCH => handleFetchRequest(request)
        case ApiKeys.LIST_OFFSETS => handleListOffsetRequest(request)
        case ApiKeys.METADATA => handleTopicMetadataRequest(request)
        case ApiKeys.LEADER_AND_ISR => handleLeaderAndIsrRequest(request)
        case ApiKeys.STOP_REPLICA => handleStopReplicaRequest(request)
        case ApiKeys.UPDATE_METADATA_KEY => handleUpdateMetadataRequest(request)
        case ApiKeys.CONTROLLED_SHUTDOWN_KEY => handleControlledShutdownRequest(request)
        case ApiKeys.OFFSET_COMMIT => handleOffsetCommitRequest(request)
        case ApiKeys.OFFSET_FETCH => handleOffsetFetchRequest(request)
        case ApiKeys.FIND_COORDINATOR => handleFindCoordinatorRequest(request)
        case ApiKeys.JOIN_GROUP => handleJoinGroupRequest(request)
        case ApiKeys.HEARTBEAT => handleHeartbeatRequest(request)
        case ApiKeys.LEAVE_GROUP => handleLeaveGroupRequest(request)
        case ApiKeys.SYNC_GROUP => handleSyncGroupRequest(request)
        case ApiKeys.DESCRIBE_GROUPS => handleDescribeGroupRequest(request)
        case ApiKeys.LIST_GROUPS => handleListGroupsRequest(request)
        case ApiKeys.SASL_HANDSHAKE => handleSaslHandshakeRequest(request)
        case ApiKeys.API_VERSIONS => handleApiVersionsRequest(request)
        case ApiKeys.CREATE_TOPICS => handleCreateTopicsRequest(request)
        case ApiKeys.DELETE_TOPICS => handleDeleteTopicsRequest(request)
        case ApiKeys.DELETE_RECORDS => handleDeleteRecordsRequest(request)
        case ApiKeys.INIT_PRODUCER_ID => handleInitPidRequest(request)
<<<<<<< HEAD
        case ApiKeys.ADD_PARTITIONS_TO_TXN => handleAddPartitionToTransactionRequest(request)
        case ApiKeys.ADD_OFFSETS_TO_TXN => handleAddOffsetsToTransactionRequest(request)
        case ApiKeys.END_TXN => handleEndTransactionRequest(request)
        case ApiKeys.WRITE_TXN_MARKERS => handleWriteTxnMarkerRequest(request)
        case ApiKeys.TXN_OFFSET_COMMIT => handleTxnOffsetCommitRequest(request)
        case requestId => throw new KafkaException("Unknown api code " + requestId)
=======
        case ApiKeys.OFFSET_FOR_LEADER_EPOCH => handleOffsetForLeaderEpochRequest(request)
        case ApiKeys.ADD_PARTITIONS_TO_TXN => handleAddPartitionToTxnRequest(request)
        case ApiKeys.ADD_OFFSETS_TO_TXN => handleAddOffsetsToTxnRequest(request)
        case ApiKeys.END_TXN => handleEndTxnRequest(request)
        case ApiKeys.WRITE_TXN_MARKERS => handleWriteTxnMarkersRequest(request)
        case ApiKeys.TXN_OFFSET_COMMIT => handleTxnOffsetCommitRequest(request)
>>>>>>> 2a6526a8
      }
    } catch {
      case e: FatalExitError => throw e
      case e: Throwable =>
        if (request.requestObj != null) {
          request.requestObj.handleError(e, requestChannel, request)
          error("Error when handling request %s".format(request.requestObj), e)
        } else {
          val response = request.body[AbstractRequest].getErrorResponse(e)

          /* If request doesn't have a default error response, we just close the connection.
             For example, when produce request has acks set to 0 */
          if (response == null)
            requestChannel.closeConnection(request.processor, request)
          else
            requestChannel.sendResponse(new Response(request, response))

          error("Error when handling request %s".format(request.body[AbstractRequest]), e)
        }
    } finally
      request.apiLocalCompleteTimeMs = time.milliseconds
  }

  def handleLeaderAndIsrRequest(request: RequestChannel.Request) {
    // ensureTopicExists is only for client facing requests
    // We can't have the ensureTopicExists check here since the controller sends it as an advisory to all brokers so they
    // stop serving data to clients for the topic being deleted
    val correlationId = request.header.correlationId
    val leaderAndIsrRequest = request.body[LeaderAndIsrRequest]

    try {
      def onLeadershipChange(updatedLeaders: Iterable[Partition], updatedFollowers: Iterable[Partition]) {
        // for each new leader or follower, call coordinator to handle consumer group migration.
        // this callback is invoked under the replica state change lock to ensure proper order of
        // leadership changes
        updatedLeaders.foreach { partition =>
          if (partition.topic == GroupMetadataTopicName)
            groupCoordinator.handleGroupImmigration(partition.partitionId)
          else if (partition.topic == TransactionStateTopicName)
<<<<<<< HEAD
            txnCoordinator.handleTxnImmigration(partition.partitionId, partition.getLeaderEpoch)
=======
            txnCoordinator.handleTxnImmigration(partition.partitionId)
>>>>>>> 2a6526a8
        }

        updatedFollowers.foreach { partition =>
          if (partition.topic == GroupMetadataTopicName)
            groupCoordinator.handleGroupEmigration(partition.partitionId)
          else if (partition.topic == TransactionStateTopicName)
            txnCoordinator.handleTxnEmigration(partition.partitionId)
        }
      }

      val leaderAndIsrResponse =
        if (authorize(request.session, ClusterAction, Resource.ClusterResource)) {
          val result = replicaManager.becomeLeaderOrFollower(correlationId, leaderAndIsrRequest, onLeadershipChange)
          new LeaderAndIsrResponse(result.error, result.responseMap.asJava)
        } else {
          val result = leaderAndIsrRequest.partitionStates.asScala.keys.map((_, Errors.CLUSTER_AUTHORIZATION_FAILED)).toMap
          new LeaderAndIsrResponse(Errors.CLUSTER_AUTHORIZATION_FAILED, result.asJava)
        }

      requestChannel.sendResponse(new Response(request, leaderAndIsrResponse))
    } catch {
      case e: FatalExitError => throw e
      case e: KafkaStorageException =>
        fatal("Disk error during leadership change.", e)
        Exit.halt(1)
    }
  }

  def handleStopReplicaRequest(request: RequestChannel.Request) {
    // ensureTopicExists is only for client facing requests
    // We can't have the ensureTopicExists check here since the controller sends it as an advisory to all brokers so they
    // stop serving data to clients for the topic being deleted
    val stopReplicaRequest = request.body[StopReplicaRequest]

    val response =
      if (authorize(request.session, ClusterAction, Resource.ClusterResource)) {
        val (result, error) = replicaManager.stopReplicas(stopReplicaRequest)
        // Clearing out the cache for groups that belong to an offsets topic partition for which this broker was the leader,
        // since this broker is no longer a replica for that offsets topic partition.
        // This is required to handle the following scenario :
        // Consider old replicas : {[1,2,3], Leader = 1} is reassigned to new replicas : {[2,3,4], Leader = 2}, broker 1 does not receive a LeaderAndIsr
        // request to become a follower due to which cache for groups that belong to an offsets topic partition for which broker 1 was the leader,
        // is not cleared.
        result.foreach { case (topicPartition, error) =>
          if (error == Errors.NONE && stopReplicaRequest.deletePartitions() && topicPartition.topic == GroupMetadataTopicName) {
            groupCoordinator.handleGroupEmigration(topicPartition.partition)
          }
        }
        new StopReplicaResponse(error, result.asJava)
      } else {
        val result = stopReplicaRequest.partitions.asScala.map((_, Errors.CLUSTER_AUTHORIZATION_FAILED)).toMap
        new StopReplicaResponse(Errors.CLUSTER_AUTHORIZATION_FAILED, result.asJava)
      }

    requestChannel.sendResponse(new RequestChannel.Response(request, response))
    replicaManager.replicaFetcherManager.shutdownIdleFetcherThreads()
  }

  def handleUpdateMetadataRequest(request: RequestChannel.Request) {
    val correlationId = request.header.correlationId
    val updateMetadataRequest = request.body[UpdateMetadataRequest]

    val updateMetadataResponse =
      if (authorize(request.session, ClusterAction, Resource.ClusterResource)) {
        val deletedPartitions = replicaManager.maybeUpdateMetadataCache(correlationId, updateMetadataRequest)
        if (deletedPartitions.nonEmpty)
          groupCoordinator.handleDeletedPartitions(deletedPartitions)

        if (adminManager.hasDelayedTopicOperations) {
          updateMetadataRequest.partitionStates.keySet.asScala.map(_.topic).foreach { topic =>
            adminManager.tryCompleteDelayedTopicOperations(topic)
          }
        }
        new UpdateMetadataResponse(Errors.NONE)
      } else {
        new UpdateMetadataResponse(Errors.CLUSTER_AUTHORIZATION_FAILED)
      }

    requestChannel.sendResponse(new Response(request, updateMetadataResponse))
  }

  def handleControlledShutdownRequest(request: RequestChannel.Request) {
    // ensureTopicExists is only for client facing requests
    // We can't have the ensureTopicExists check here since the controller sends it as an advisory to all brokers so they
    // stop serving data to clients for the topic being deleted
    val controlledShutdownRequest = request.requestObj.asInstanceOf[ControlledShutdownRequest]

    authorizeClusterAction(request)

    val partitionsRemaining = controller.shutdownBroker(controlledShutdownRequest.brokerId)
    val controlledShutdownResponse = new ControlledShutdownResponse(controlledShutdownRequest.correlationId,
      Errors.NONE, partitionsRemaining)
    requestChannel.sendResponse(new Response(request, new RequestOrResponseSend(request.connectionId, controlledShutdownResponse)))
  }

  /**
   * Handle an offset commit request
   */
  def handleOffsetCommitRequest(request: RequestChannel.Request) {
    val header = request.header
    val offsetCommitRequest = request.body[OffsetCommitRequest]

    // reject the request if not authorized to the group
    if (!authorize(request.session, Read, new Resource(Group, offsetCommitRequest.groupId))) {
      val error = Errors.GROUP_AUTHORIZATION_FAILED
      val results = offsetCommitRequest.offsetData.keySet.asScala.map { topicPartition =>
        (topicPartition, error)
      }.toMap
      val response = new OffsetCommitResponse(results.asJava)
      requestChannel.sendResponse(new RequestChannel.Response(request, response))
    } else {
      val (existingAndAuthorizedForDescribeTopics, nonExistingOrUnauthorizedForDescribeTopics) = offsetCommitRequest.offsetData.asScala.toMap.partition {
        case (topicPartition, _) =>
          val authorizedForDescribe = authorize(request.session, Describe, new Resource(Topic, topicPartition.topic))
          val exists = metadataCache.contains(topicPartition.topic)
          if (!authorizedForDescribe && exists)
              debug(s"Offset commit request with correlation id ${header.correlationId} from client ${header.clientId} " +
                s"on partition $topicPartition failing due to user not having DESCRIBE authorization, but returning UNKNOWN_TOPIC_OR_PARTITION")
          authorizedForDescribe && exists
      }

      val (authorizedTopics, unauthorizedForReadTopics) = existingAndAuthorizedForDescribeTopics.partition {
        case (topicPartition, _) => authorize(request.session, Read, new Resource(Topic, topicPartition.topic))
      }

      // the callback for sending an offset commit response
      def sendResponseCallback(commitStatus: immutable.Map[TopicPartition, Errors]) {
        val combinedCommitStatus = commitStatus ++
          unauthorizedForReadTopics.mapValues(_ => Errors.TOPIC_AUTHORIZATION_FAILED) ++
          nonExistingOrUnauthorizedForDescribeTopics.mapValues(_ => Errors.UNKNOWN_TOPIC_OR_PARTITION)

        if (isDebugEnabled)
          combinedCommitStatus.foreach { case (topicPartition, error) =>
            if (error != Errors.NONE) {
              debug(s"Offset commit request with correlation id ${header.correlationId} from client ${header.clientId} " +
                s"on partition $topicPartition failed due to ${error.exceptionName}")
            }
          }
        val response = new OffsetCommitResponse(combinedCommitStatus.asJava)
        requestChannel.sendResponse(new RequestChannel.Response(request, response))
      }

      if (authorizedTopics.isEmpty)
        sendResponseCallback(Map.empty)
      else if (header.apiVersion == 0) {
        // for version 0 always store offsets to ZK
        val responseInfo = authorizedTopics.map {
          case (topicPartition, partitionData) =>
            val topicDirs = new ZKGroupTopicDirs(offsetCommitRequest.groupId, topicPartition.topic)
            try {
              if (partitionData.metadata != null && partitionData.metadata.length > config.offsetMetadataMaxSize)
                (topicPartition, Errors.OFFSET_METADATA_TOO_LARGE)
              else {
                zkUtils.updatePersistentPath(s"${topicDirs.consumerOffsetDir}/${topicPartition.partition}", partitionData.offset.toString)
                (topicPartition, Errors.NONE)
              }
            } catch {
              case e: Throwable => (topicPartition, Errors.forException(e))
            }
        }
        sendResponseCallback(responseInfo)
      } else {
        // for version 1 and beyond store offsets in offset manager

        // compute the retention time based on the request version:
        // if it is v1 or not specified by user, we can use the default retention
        val offsetRetention =
          if (header.apiVersion <= 1 ||
            offsetCommitRequest.retentionTime == OffsetCommitRequest.DEFAULT_RETENTION_TIME)
            groupCoordinator.offsetConfig.offsetsRetentionMs
          else
            offsetCommitRequest.retentionTime

        // commit timestamp is always set to now.
        // "default" expiration timestamp is now + retention (and retention may be overridden if v2)
        // expire timestamp is computed differently for v1 and v2.
        //   - If v1 and no explicit commit timestamp is provided we use default expiration timestamp.
        //   - If v1 and explicit commit timestamp is provided we calculate retention from that explicit commit timestamp
        //   - If v2 we use the default expiration timestamp
        val currentTimestamp = time.milliseconds
        val defaultExpireTimestamp = offsetRetention + currentTimestamp
        val partitionData = authorizedTopics.mapValues { partitionData =>
          val metadata = if (partitionData.metadata == null) OffsetMetadata.NoMetadata else partitionData.metadata
          new OffsetAndMetadata(
            offsetMetadata = OffsetMetadata(partitionData.offset, metadata),
            commitTimestamp = currentTimestamp,
            expireTimestamp = {
              if (partitionData.timestamp == OffsetCommitRequest.DEFAULT_TIMESTAMP)
                defaultExpireTimestamp
              else
                offsetRetention + partitionData.timestamp
            }
          )
        }

        // call coordinator to handle commit offset
        groupCoordinator.handleCommitOffsets(
          offsetCommitRequest.groupId,
          offsetCommitRequest.memberId,
          offsetCommitRequest.generationId,
          partitionData,
          sendResponseCallback)
      }
    }
  }

  private def authorize(session: Session, operation: Operation, resource: Resource): Boolean =
    authorizer.forall(_.authorize(session, operation, resource))

  /**
   * Handle a produce request
   */
  def handleProducerRequest(request: RequestChannel.Request) {
    val produceRequest = request.body[ProduceRequest]
    val numBytesAppended = request.header.toStruct.sizeOf + request.bodyAndSize.size

    val (existingAndAuthorizedForDescribeTopics, nonExistingOrUnauthorizedForDescribeTopics) =
      produceRequest.partitionRecordsOrFail.asScala.partition { case (tp, _) =>
        authorize(request.session, Describe, new Resource(Topic, tp.topic)) && metadataCache.contains(tp.topic)
      }

    val (authorizedRequestInfo, unauthorizedForWriteRequestInfo) = existingAndAuthorizedForDescribeTopics.partition {
      case (tp, _) => authorize(request.session, Write, new Resource(Topic, tp.topic))
    }

    // the callback for sending a produce response
    def sendResponseCallback(responseStatus: Map[TopicPartition, PartitionResponse]) {

      val mergedResponseStatus = responseStatus ++
        unauthorizedForWriteRequestInfo.mapValues(_ => new PartitionResponse(Errors.TOPIC_AUTHORIZATION_FAILED)) ++
        nonExistingOrUnauthorizedForDescribeTopics.mapValues(_ => new PartitionResponse(Errors.UNKNOWN_TOPIC_OR_PARTITION))

      var errorInResponse = false

      mergedResponseStatus.foreach { case (topicPartition, status) =>
        if (status.error != Errors.NONE) {
          errorInResponse = true
          debug("Produce request with correlation id %d from client %s on partition %s failed due to %s".format(
            request.header.correlationId,
            request.header.clientId,
            topicPartition,
            status.error.exceptionName))
        }
      }

      def produceResponseCallback(delayTimeMs: Int) {
        if (produceRequest.acks == 0) {
          // no operation needed if producer request.required.acks = 0; however, if there is any error in handling
          // the request, since no response is expected by the producer, the server will close socket server so that
          // the producer client will know that some error has happened and will refresh its metadata
          if (errorInResponse) {
            val exceptionsSummary = mergedResponseStatus.map { case (topicPartition, status) =>
              topicPartition -> status.error.exceptionName
            }.mkString(", ")
            info(
              s"Closing connection due to error during produce request with correlation id ${request.header.correlationId} " +
                s"from client id ${request.header.clientId} with ack=0\n" +
                s"Topic and partition to exceptions: $exceptionsSummary"
            )
            requestChannel.closeConnection(request.processor, request)
          } else {
            requestChannel.noOperation(request.processor, request)
          }
        } else {
          val respBody = new ProduceResponse(mergedResponseStatus.asJava, delayTimeMs)
          requestChannel.sendResponse(new RequestChannel.Response(request, respBody))
        }
      }

      // When this callback is triggered, the remote API call has completed
      request.apiRemoteCompleteTimeMs = time.milliseconds

      quotas.produce.recordAndMaybeThrottle(
        request.session.sanitizedUser,
        request.header.clientId,
        numBytesAppended,
        produceResponseCallback)
    }

    if (authorizedRequestInfo.isEmpty)
      sendResponseCallback(Map.empty)
    else {
      val internalTopicsAllowed = request.header.clientId == AdminUtils.AdminClientId

      // call the replica manager to append messages to the replicas
      replicaManager.appendRecords(
        produceRequest.timeout.toLong,
        produceRequest.acks,
        internalTopicsAllowed,
        authorizedRequestInfo,
        sendResponseCallback)

      // if the request is put into the purgatory, it will have a held reference and hence cannot be garbage collected;
      // hence we clear its data here inorder to let GC re-claim its memory since it is already appended to log
      produceRequest.clearPartitionRecords()
    }
  }

  /**
   * Handle a fetch request
   */
  def handleFetchRequest(request: RequestChannel.Request) {
    val fetchRequest = request.body[FetchRequest]
    val versionId = request.header.apiVersion
    val clientId = request.header.clientId

    val (existingAndAuthorizedForDescribeTopics, nonExistingOrUnauthorizedForDescribeTopics) = fetchRequest.fetchData.asScala.toSeq.partition {
      case (tp, _) => authorize(request.session, Describe, new Resource(Topic, tp.topic)) && metadataCache.contains(tp.topic)
    }

    val (authorizedRequestInfo, unauthorizedForReadRequestInfo) = existingAndAuthorizedForDescribeTopics.partition {
      case (tp, _) => authorize(request.session, Read, new Resource(Topic, tp.topic))
    }

    val nonExistingOrUnauthorizedForDescribePartitionData = nonExistingOrUnauthorizedForDescribeTopics.map {
      case (tp, _) => (tp, new FetchResponse.PartitionData(Errors.UNKNOWN_TOPIC_OR_PARTITION,
        FetchResponse.INVALID_HIGHWATERMARK, FetchResponse.INVALID_LAST_STABLE_OFFSET, FetchResponse.INVALID_LOG_START_OFFSET, null, MemoryRecords.EMPTY))
    }

    val unauthorizedForReadPartitionData = unauthorizedForReadRequestInfo.map {
      case (tp, _) => (tp, new FetchResponse.PartitionData(Errors.TOPIC_AUTHORIZATION_FAILED,
        FetchResponse.INVALID_HIGHWATERMARK, FetchResponse.INVALID_LAST_STABLE_OFFSET, FetchResponse.INVALID_LOG_START_OFFSET, null, MemoryRecords.EMPTY))
    }

    // the callback for sending a fetch response
    def sendResponseCallback(responsePartitionData: Seq[(TopicPartition, FetchPartitionData)]) {
      val convertedPartitionData = {
        responsePartitionData.map { case (tp, data) =>

          // Down-conversion of the fetched records is needed when the stored magic version is
          // greater than that supported by the client (as indicated by the fetch request version). If the
          // configured magic version for the topic is less than or equal to that supported by the version of the
          // fetch request, we skip the iteration through the records in order to check the magic version since we
          // know it must be supported. However, if the magic version is changed from a higher version back to a
          // lower version, this check will no longer be valid and we will fail to down-convert the messages
          // which were written in the new format prior to the version downgrade.
          val convertedData = replicaManager.getMagic(tp) match {
            case Some(magic) if magic > 0 && versionId <= 1 && !data.records.hasCompatibleMagic(RecordBatch.MAGIC_VALUE_V0) =>
              trace(s"Down converting message to V0 for fetch request from $clientId")
              FetchPartitionData(data.error, data.hw, data.logStartOffset, data.records.downConvert(RecordBatch.MAGIC_VALUE_V0))

            case Some(magic) if magic > 1 && versionId <= 3 && !data.records.hasCompatibleMagic(RecordBatch.MAGIC_VALUE_V1) =>
              trace(s"Down converting message to V1 for fetch request from $clientId")
              FetchPartitionData(data.error, data.hw, data.logStartOffset, data.records.downConvert(RecordBatch.MAGIC_VALUE_V1))

            case _ => data
          }

          tp -> new FetchResponse.PartitionData(convertedData.error, convertedData.hw, FetchResponse.INVALID_LAST_STABLE_OFFSET,
            convertedData.logStartOffset, null, convertedData.records)
        }
      }

      val mergedPartitionData = convertedPartitionData ++ unauthorizedForReadPartitionData ++ nonExistingOrUnauthorizedForDescribePartitionData

      val fetchedPartitionData = new util.LinkedHashMap[TopicPartition, FetchResponse.PartitionData]()

      mergedPartitionData.foreach { case (topicPartition, data) =>
        if (data.error != Errors.NONE)
          debug(s"Fetch request with correlation id ${request.header.correlationId} from client $clientId " +
            s"on partition $topicPartition failed due to ${data.error.exceptionName}")

        fetchedPartitionData.put(topicPartition, data)

        // record the bytes out metrics only when the response is being sent
        BrokerTopicStats.getBrokerTopicStats(topicPartition.topic).bytesOutRate.mark(data.records.sizeInBytes)
        BrokerTopicStats.getBrokerAllTopicsStats().bytesOutRate.mark(data.records.sizeInBytes)
      }

      val response = new FetchResponse(fetchedPartitionData, 0)
      val responseStruct = response.toStruct(versionId)

      def fetchResponseCallback(throttleTimeMs: Int) {
        trace(s"Sending fetch response to client $clientId of ${responseStruct.sizeOf} bytes.")
        val responseSend = response.toSend(responseStruct, throttleTimeMs, request.connectionId, request.header)
        requestChannel.sendResponse(new RequestChannel.Response(request, responseSend))
      }

      // When this callback is triggered, the remote API call has completed
      request.apiRemoteCompleteTimeMs = time.milliseconds

      if (fetchRequest.isFromFollower) {
        // We've already evaluated against the quota and are good to go. Just need to record it now.
        val responseSize = sizeOfThrottledPartitions(versionId, fetchRequest, mergedPartitionData, quotas.leader)
        quotas.leader.record(responseSize)
        fetchResponseCallback(throttleTimeMs = 0)
      } else {
        quotas.fetch.recordAndMaybeThrottle(request.session.sanitizedUser, clientId, responseStruct.sizeOf,
          fetchResponseCallback)
      }
    }

    if (authorizedRequestInfo.isEmpty)
      sendResponseCallback(Seq.empty)
    else {
      // call the replica manager to fetch messages from the local replica
      replicaManager.fetchMessages(
        fetchRequest.maxWait.toLong,
        fetchRequest.replicaId,
        fetchRequest.minBytes,
        fetchRequest.maxBytes,
        versionId <= 2,
        authorizedRequestInfo,
        replicationQuota(fetchRequest),
        sendResponseCallback)
    }
  }

  private def sizeOfThrottledPartitions(versionId: Short,
                                        fetchRequest: FetchRequest,
                                        mergedPartitionData: Seq[(TopicPartition, FetchResponse.PartitionData)],
                                        quota: ReplicationQuotaManager): Int = {
    val partitionData = new util.LinkedHashMap[TopicPartition, FetchResponse.PartitionData]
    mergedPartitionData.foreach { case (tp, data) =>
      if (quota.isThrottled(tp))
        partitionData.put(tp, data)
    }
    FetchResponse.sizeOf(versionId, partitionData)
  }

  def replicationQuota(fetchRequest: FetchRequest): ReplicaQuota =
    if (fetchRequest.isFromFollower) quotas.leader else UnboundedQuota

  /**
   * Handle an offset request
   */
  def handleListOffsetRequest(request: RequestChannel.Request) {
    val version = request.header.apiVersion()

    val mergedResponseMap =
      if (version == 0)
        handleListOffsetRequestV0(request)
      else
        handleListOffsetRequestV1(request)

    val response = new ListOffsetResponse(mergedResponseMap.asJava)
    requestChannel.sendResponse(new RequestChannel.Response(request, response))
  }

  private def handleListOffsetRequestV0(request : RequestChannel.Request) : Map[TopicPartition, ListOffsetResponse.PartitionData] = {
    val correlationId = request.header.correlationId
    val clientId = request.header.clientId
    val offsetRequest = request.body[ListOffsetRequest]

    val (authorizedRequestInfo, unauthorizedRequestInfo) = offsetRequest.offsetData.asScala.partition {
      case (topicPartition, _) => authorize(request.session, Describe, new Resource(Topic, topicPartition.topic))
    }

    val unauthorizedResponseStatus = unauthorizedRequestInfo.mapValues(_ =>
      new ListOffsetResponse.PartitionData(Errors.UNKNOWN_TOPIC_OR_PARTITION, List[JLong]().asJava)
    )

    val responseMap = authorizedRequestInfo.map {case (topicPartition, partitionData) =>
      try {
        // ensure leader exists
        val localReplica = if (offsetRequest.replicaId != ListOffsetRequest.DEBUGGING_REPLICA_ID)
          replicaManager.getLeaderReplicaIfLocal(topicPartition)
        else
          replicaManager.getReplicaOrException(topicPartition)
        val offsets = {
          val allOffsets = fetchOffsets(replicaManager.logManager,
            topicPartition,
            partitionData.timestamp,
            partitionData.maxNumOffsets)
          if (offsetRequest.replicaId != ListOffsetRequest.CONSUMER_REPLICA_ID) {
            allOffsets
          } else {
            val hw = localReplica.highWatermark.messageOffset
            if (allOffsets.exists(_ > hw))
              hw +: allOffsets.dropWhile(_ > hw)
            else
              allOffsets
          }
        }
        (topicPartition, new ListOffsetResponse.PartitionData(Errors.NONE, offsets.map(new JLong(_)).asJava))
      } catch {
        // NOTE: UnknownTopicOrPartitionException and NotLeaderForPartitionException are special cased since these error messages
        // are typically transient and there is no value in logging the entire stack trace for the same
        case e @ ( _ : UnknownTopicOrPartitionException | _ : NotLeaderForPartitionException) =>
          debug("Offset request with correlation id %d from client %s on partition %s failed due to %s".format(
            correlationId, clientId, topicPartition, e.getMessage))
          (topicPartition, new ListOffsetResponse.PartitionData(Errors.forException(e), List[JLong]().asJava))
        case e: Throwable =>
          error("Error while responding to offset request", e)
          (topicPartition, new ListOffsetResponse.PartitionData(Errors.forException(e), List[JLong]().asJava))
      }
    }
    responseMap ++ unauthorizedResponseStatus
  }

  private def handleListOffsetRequestV1(request : RequestChannel.Request): Map[TopicPartition, ListOffsetResponse.PartitionData] = {
    val correlationId = request.header.correlationId
    val clientId = request.header.clientId
    val offsetRequest = request.body[ListOffsetRequest]

    val (authorizedRequestInfo, unauthorizedRequestInfo) = offsetRequest.partitionTimestamps.asScala.partition {
      case (topicPartition, _) => authorize(request.session, Describe, new Resource(Topic, topicPartition.topic))
    }

    val unauthorizedResponseStatus = unauthorizedRequestInfo.mapValues(_ => {
      new ListOffsetResponse.PartitionData(Errors.UNKNOWN_TOPIC_OR_PARTITION,
                                           ListOffsetResponse.UNKNOWN_TIMESTAMP,
                                           ListOffsetResponse.UNKNOWN_OFFSET)
    })

    val responseMap = authorizedRequestInfo.map { case (topicPartition, timestamp) =>
      if (offsetRequest.duplicatePartitions().contains(topicPartition)) {
        debug(s"OffsetRequest with correlation id $correlationId from client $clientId on partition $topicPartition " +
            s"failed because the partition is duplicated in the request.")
        (topicPartition, new ListOffsetResponse.PartitionData(Errors.INVALID_REQUEST,
                                                              ListOffsetResponse.UNKNOWN_TIMESTAMP,
                                                              ListOffsetResponse.UNKNOWN_OFFSET))
      } else {
        try {
          val fromConsumer = offsetRequest.replicaId == ListOffsetRequest.CONSUMER_REPLICA_ID

          // ensure leader exists
          val localReplica = if (offsetRequest.replicaId != ListOffsetRequest.DEBUGGING_REPLICA_ID)
            replicaManager.getLeaderReplicaIfLocal(topicPartition)
          else
            replicaManager.getReplicaOrException(topicPartition)

          val found = {
            if (fromConsumer && timestamp == ListOffsetRequest.LATEST_TIMESTAMP)
              TimestampOffset(RecordBatch.NO_TIMESTAMP, localReplica.highWatermark.messageOffset)
            else {
              def allowed(timestampOffset: TimestampOffset): Boolean =
                !fromConsumer || timestampOffset.offset <= localReplica.highWatermark.messageOffset

              fetchOffsetForTimestamp(replicaManager.logManager, topicPartition, timestamp) match {
                case Some(timestampOffset) if allowed(timestampOffset) => timestampOffset
                case _ => TimestampOffset(ListOffsetResponse.UNKNOWN_TIMESTAMP, ListOffsetResponse.UNKNOWN_OFFSET)
              }
            }
          }

          (topicPartition, new ListOffsetResponse.PartitionData(Errors.NONE, found.timestamp, found.offset))
        } catch {
          // NOTE: These exceptions are special cased since these error messages are typically transient or the client
          // would have received a clear exception and there is no value in logging the entire stack trace for the same
          case e @ (_ : UnknownTopicOrPartitionException |
                    _ : NotLeaderForPartitionException |
                    _ : UnsupportedForMessageFormatException) =>
            debug(s"Offset request with correlation id $correlationId from client $clientId on " +
                s"partition $topicPartition failed due to ${e.getMessage}")
            (topicPartition, new ListOffsetResponse.PartitionData(Errors.forException(e),
                                                                  ListOffsetResponse.UNKNOWN_TIMESTAMP,
                                                                  ListOffsetResponse.UNKNOWN_OFFSET))
          case e: Throwable =>
            error("Error while responding to offset request", e)
            (topicPartition, new ListOffsetResponse.PartitionData(Errors.forException(e),
                                                                  ListOffsetResponse.UNKNOWN_TIMESTAMP,
                                                                  ListOffsetResponse.UNKNOWN_OFFSET))
        }
      }
    }
    responseMap ++ unauthorizedResponseStatus
  }

  def fetchOffsets(logManager: LogManager, topicPartition: TopicPartition, timestamp: Long, maxNumOffsets: Int): Seq[Long] = {
    logManager.getLog(topicPartition) match {
      case Some(log) =>
        fetchOffsetsBefore(log, timestamp, maxNumOffsets)
      case None =>
        if (timestamp == ListOffsetRequest.LATEST_TIMESTAMP || timestamp == ListOffsetRequest.EARLIEST_TIMESTAMP)
          Seq(0L)
        else
          Nil
    }
  }

  private def fetchOffsetForTimestamp(logManager: LogManager, topicPartition: TopicPartition, timestamp: Long) : Option[TimestampOffset] = {
    logManager.getLog(topicPartition) match {
      case Some(log) =>
        log.fetchOffsetsByTimestamp(timestamp)
      case None =>
        throw new UnknownTopicOrPartitionException(s"$topicPartition does not exist on the broker.")
    }
  }

  private[server] def fetchOffsetsBefore(log: Log, timestamp: Long, maxNumOffsets: Int): Seq[Long] = {
    // Cache to avoid race conditions. `toBuffer` is faster than most alternatives and provides
    // constant time access while being safe to use with concurrent collections unlike `toArray`.
    val segments = log.logSegments.toBuffer
    val lastSegmentHasSize = segments.last.size > 0

    val offsetTimeArray =
      if (lastSegmentHasSize)
        new Array[(Long, Long)](segments.length + 1)
      else
        new Array[(Long, Long)](segments.length)

    for (i <- segments.indices)
      offsetTimeArray(i) = (math.max(segments(i).baseOffset, log.logStartOffset), segments(i).lastModified)
    if (lastSegmentHasSize)
      offsetTimeArray(segments.length) = (log.logEndOffset, time.milliseconds)

    var startIndex = -1
    timestamp match {
      case ListOffsetRequest.LATEST_TIMESTAMP =>
        startIndex = offsetTimeArray.length - 1
      case ListOffsetRequest.EARLIEST_TIMESTAMP =>
        startIndex = 0
      case _ =>
        var isFound = false
        debug("Offset time array = " + offsetTimeArray.foreach(o => "%d, %d".format(o._1, o._2)))
        startIndex = offsetTimeArray.length - 1
        while (startIndex >= 0 && !isFound) {
          if (offsetTimeArray(startIndex)._2 <= timestamp)
            isFound = true
          else
            startIndex -= 1
        }
    }

    val retSize = maxNumOffsets.min(startIndex + 1)
    val ret = new Array[Long](retSize)
    for (j <- 0 until retSize) {
      ret(j) = offsetTimeArray(startIndex)._1
      startIndex -= 1
    }
    // ensure that the returned seq is in descending order of offsets
    ret.toSeq.sortBy(-_)
  }

  private def createTopic(topic: String,
                          numPartitions: Int,
                          replicationFactor: Int,
                          properties: Properties = new Properties()): MetadataResponse.TopicMetadata = {
    try {
      AdminUtils.createTopic(zkUtils, topic, numPartitions, replicationFactor, properties, RackAwareMode.Safe)
      info("Auto creation of topic %s with %d partitions and replication factor %d is successful"
        .format(topic, numPartitions, replicationFactor))
      new MetadataResponse.TopicMetadata(Errors.LEADER_NOT_AVAILABLE, topic, isInternal(topic),
        java.util.Collections.emptyList())
    } catch {
      case _: TopicExistsException => // let it go, possibly another broker created this topic
        new MetadataResponse.TopicMetadata(Errors.LEADER_NOT_AVAILABLE, topic, isInternal(topic),
          java.util.Collections.emptyList())
      case ex: Throwable  => // Catch all to prevent unhandled errors
        new MetadataResponse.TopicMetadata(Errors.forException(ex), topic, isInternal(topic),
          java.util.Collections.emptyList())
    }
  }

  private def createInternalTopic(topic: String): MetadataResponse.TopicMetadata = {
    val aliveBrokers = metadataCache.getAliveBrokers
    val requiredReplicas = if (topic == GroupMetadataTopicName)
      config.offsetsTopicReplicationFactor
    else
      config.transactionTopicReplicationFactor

    if (aliveBrokers.size < requiredReplicas) {
      error(s"Number of alive brokers '${aliveBrokers.size}' does not meet the required replication factor " +
        s"'${config.offsetsTopicReplicationFactor}' for the offsets topic (configured via " +
        s"'${KafkaConfig.OffsetsTopicReplicationFactorProp}'). This error can be ignored if the cluster is starting up " +
        s"and not all brokers are up yet.")
      new MetadataResponse.TopicMetadata(Errors.COORDINATOR_NOT_AVAILABLE, topic, true, java.util.Collections.emptyList())
    } else {
      if (topic == GroupMetadataTopicName)
        createTopic(topic, config.offsetsTopicPartitions,
          config.offsetsTopicReplicationFactor.toInt, groupCoordinator.offsetsTopicConfigs)
      else
        createTopic(topic, config.transactionTopicPartitions,
          config.transactionTopicReplicationFactor.toInt, txnCoordinator.transactionTopicConfigs)
    }
  }

  private def getOrCreateInternalTopic(topic: String, listenerName: ListenerName): MetadataResponse.TopicMetadata = {
    val topicMetadata = metadataCache.getTopicMetadata(Set(topic), listenerName)
    topicMetadata.headOption.getOrElse(createInternalTopic(topic))
  }

  private def getTopicMetadata(topics: Set[String], listenerName: ListenerName, errorUnavailableEndpoints: Boolean): Seq[MetadataResponse.TopicMetadata] = {
    val topicResponses = metadataCache.getTopicMetadata(topics, listenerName, errorUnavailableEndpoints)
    if (topics.isEmpty || topicResponses.size == topics.size) {
      topicResponses
    } else {
      val nonExistentTopics = topics -- topicResponses.map(_.topic).toSet
      val responsesForNonExistentTopics = nonExistentTopics.map { topic =>
        if (isInternal(topic)) {
          val topicMetadata = createInternalTopic(topic)
          if (topicMetadata.error == Errors.COORDINATOR_NOT_AVAILABLE)
            new MetadataResponse.TopicMetadata(Errors.INVALID_REPLICATION_FACTOR, topic, true, java.util.Collections.emptyList())
          else
            topicMetadata
        } else if (config.autoCreateTopicsEnable) {
          createTopic(topic, config.numPartitions, config.defaultReplicationFactor)
        } else {
          new MetadataResponse.TopicMetadata(Errors.UNKNOWN_TOPIC_OR_PARTITION, topic, false, java.util.Collections.emptyList())
        }
      }
      topicResponses ++ responsesForNonExistentTopics
    }
  }

  /**
   * Handle a topic metadata request
   */
  def handleTopicMetadataRequest(request: RequestChannel.Request) {
    val metadataRequest = request.body[MetadataRequest]
    val requestVersion = request.header.apiVersion()

    val topics =
      // Handle old metadata request logic. Version 0 has no way to specify "no topics".
      if (requestVersion == 0) {
        if (metadataRequest.topics() == null || metadataRequest.topics().isEmpty)
          metadataCache.getAllTopics()
        else
          metadataRequest.topics.asScala.toSet
      } else {
        if (metadataRequest.isAllTopics)
          metadataCache.getAllTopics()
        else
          metadataRequest.topics.asScala.toSet
      }

    var (authorizedTopics, unauthorizedForDescribeTopics) =
      topics.partition(topic => authorize(request.session, Describe, new Resource(Topic, topic)))

    var unauthorizedForCreateTopics = Set[String]()

    if (authorizedTopics.nonEmpty) {
      val nonExistingTopics = metadataCache.getNonExistingTopics(authorizedTopics)
      if (config.autoCreateTopicsEnable && nonExistingTopics.nonEmpty) {
        if (!authorize(request.session, Create, Resource.ClusterResource)) {
          authorizedTopics --= nonExistingTopics
          unauthorizedForCreateTopics ++= nonExistingTopics
        }
      }
    }

    val unauthorizedForCreateTopicMetadata = unauthorizedForCreateTopics.map(topic =>
      new MetadataResponse.TopicMetadata(Errors.TOPIC_AUTHORIZATION_FAILED, topic, isInternal(topic),
        java.util.Collections.emptyList()))

    // do not disclose the existence of topics unauthorized for Describe, so we've not even checked if they exist or not
    val unauthorizedForDescribeTopicMetadata =
      // In case of all topics, don't include topics unauthorized for Describe
      if ((requestVersion == 0 && (metadataRequest.topics == null || metadataRequest.topics.isEmpty)) || metadataRequest.isAllTopics)
        Set.empty[MetadataResponse.TopicMetadata]
      else
        unauthorizedForDescribeTopics.map(topic =>
          new MetadataResponse.TopicMetadata(Errors.UNKNOWN_TOPIC_OR_PARTITION, topic, false, java.util.Collections.emptyList()))

    // In version 0, we returned an error when brokers with replicas were unavailable,
    // while in higher versions we simply don't include the broker in the returned broker list
    val errorUnavailableEndpoints = requestVersion == 0
    val topicMetadata =
      if (authorizedTopics.isEmpty)
        Seq.empty[MetadataResponse.TopicMetadata]
      else
        getTopicMetadata(authorizedTopics, request.listenerName, errorUnavailableEndpoints)

    val completeTopicMetadata = topicMetadata ++ unauthorizedForCreateTopicMetadata ++ unauthorizedForDescribeTopicMetadata

    val brokers = metadataCache.getAliveBrokers

    trace("Sending topic metadata %s and brokers %s for correlation id %d to client %s".format(completeTopicMetadata.mkString(","),
      brokers.mkString(","), request.header.correlationId, request.header.clientId))

    val responseBody = new MetadataResponse(
      brokers.map(_.getNode(request.listenerName)).asJava,
      clusterId,
      metadataCache.getControllerId.getOrElse(MetadataResponse.NO_CONTROLLER_ID),
      completeTopicMetadata.asJava
    )
    requestChannel.sendResponse(new RequestChannel.Response(request, responseBody))
  }

  /**
   * Handle an offset fetch request
   */
  def handleOffsetFetchRequest(request: RequestChannel.Request) {
    val header = request.header
    val offsetFetchRequest = request.body[OffsetFetchRequest]

    def authorizeTopicDescribe(partition: TopicPartition) =
      authorize(request.session, Describe, new Resource(Topic, partition.topic))

    val offsetFetchResponse =
      // reject the request if not authorized to the group
      if (!authorize(request.session, Read, new Resource(Group, offsetFetchRequest.groupId)))
        offsetFetchRequest.getErrorResponse(Errors.GROUP_AUTHORIZATION_FAILED)
      else {
        if (header.apiVersion == 0) {
          val (authorizedPartitions, unauthorizedPartitions) = offsetFetchRequest.partitions.asScala
            .partition(authorizeTopicDescribe)

          // version 0 reads offsets from ZK
          val authorizedPartitionData = authorizedPartitions.map { topicPartition =>
            val topicDirs = new ZKGroupTopicDirs(offsetFetchRequest.groupId, topicPartition.topic)
            try {
              if (!metadataCache.contains(topicPartition.topic))
                (topicPartition, OffsetFetchResponse.UNKNOWN_PARTITION)
              else {
                val payloadOpt = zkUtils.readDataMaybeNull(s"${topicDirs.consumerOffsetDir}/${topicPartition.partition}")._1
                payloadOpt match {
                  case Some(payload) =>
                    (topicPartition, new OffsetFetchResponse.PartitionData(
                        payload.toLong, OffsetFetchResponse.NO_METADATA, Errors.NONE))
                  case None =>
                    (topicPartition, OffsetFetchResponse.UNKNOWN_PARTITION)
                }
              }
            } catch {
              case e: Throwable =>
                (topicPartition, new OffsetFetchResponse.PartitionData(
                    OffsetFetchResponse.INVALID_OFFSET, OffsetFetchResponse.NO_METADATA, Errors.forException(e)))
            }
          }.toMap

          val unauthorizedPartitionData = unauthorizedPartitions.map(_ -> OffsetFetchResponse.UNKNOWN_PARTITION).toMap
          new OffsetFetchResponse(Errors.NONE, (authorizedPartitionData ++ unauthorizedPartitionData).asJava)
        } else {
          // versions 1 and above read offsets from Kafka
          if (offsetFetchRequest.isAllPartitions) {
            val (error, allPartitionData) = groupCoordinator.handleFetchOffsets(offsetFetchRequest.groupId)
            if (error != Errors.NONE)
              offsetFetchRequest.getErrorResponse(error)
            else {
              // clients are not allowed to see offsets for topics that are not authorized for Describe
              val authorizedPartitionData = allPartitionData.filter { case (topicPartition, _) => authorizeTopicDescribe(topicPartition) }
              new OffsetFetchResponse(Errors.NONE, authorizedPartitionData.asJava)
            }
          } else {
            val (authorizedPartitions, unauthorizedPartitions) = offsetFetchRequest.partitions.asScala
              .partition(authorizeTopicDescribe)
            val (error, authorizedPartitionData) = groupCoordinator.handleFetchOffsets(offsetFetchRequest.groupId,
              Some(authorizedPartitions))
            if (error != Errors.NONE)
              offsetFetchRequest.getErrorResponse(error)
            else {
              val unauthorizedPartitionData = unauthorizedPartitions.map(_ -> OffsetFetchResponse.UNKNOWN_PARTITION).toMap
              new OffsetFetchResponse(Errors.NONE, (authorizedPartitionData ++ unauthorizedPartitionData).asJava)
            }
          }
        }
      }

    trace(s"Sending offset fetch response $offsetFetchResponse for correlation id ${header.correlationId} to client ${header.clientId}.")
    requestChannel.sendResponse(new Response(request, offsetFetchResponse))
  }

  def handleFindCoordinatorRequest(request: RequestChannel.Request) {
    val findCoordinatorRequest = request.body[FindCoordinatorRequest]

    if (findCoordinatorRequest.coordinatorType == FindCoordinatorRequest.CoordinatorType.GROUP &&
      !authorize(request.session, Describe, new Resource(Group, findCoordinatorRequest.coordinatorKey))) {

      val responseBody = new FindCoordinatorResponse(Errors.GROUP_AUTHORIZATION_FAILED, Node.noNode)
      requestChannel.sendResponse(new RequestChannel.Response(request, responseBody))
    } else {
      // TODO: Authorize by transactional id if coordinator type is TRANSACTION

      // get metadata (and create the topic if necessary)
      val (partition, topicMetadata) = findCoordinatorRequest.coordinatorType match {
        case FindCoordinatorRequest.CoordinatorType.GROUP =>
          val partition = groupCoordinator.partitionFor(findCoordinatorRequest.coordinatorKey)
          val metadata = getOrCreateInternalTopic(GroupMetadataTopicName, request.listenerName)
          (partition, metadata)

        case FindCoordinatorRequest.CoordinatorType.TRANSACTION =>
          val partition = txnCoordinator.partitionFor(findCoordinatorRequest.coordinatorKey)
          val metadata = getOrCreateInternalTopic(TransactionStateTopicName, request.listenerName)
          (partition, metadata)

        case _ =>
          throw new InvalidRequestException("Unknown coordinator type in FindCoordinator request")
      }

      val responseBody = if (topicMetadata.error != Errors.NONE) {
        new FindCoordinatorResponse(Errors.COORDINATOR_NOT_AVAILABLE, Node.noNode)
      } else {
        val coordinatorEndpoint = topicMetadata.partitionMetadata.asScala
          .find(_.partition == partition)
          .map(_.leader())

        coordinatorEndpoint match {
          case Some(endpoint) if !endpoint.isEmpty =>
            new FindCoordinatorResponse(Errors.NONE, endpoint)
          case _ =>
            new FindCoordinatorResponse(Errors.COORDINATOR_NOT_AVAILABLE, Node.noNode)
        }
      }

      trace("Sending FindCoordinator response %s for correlation id %d to client %s."
        .format(responseBody, request.header.correlationId, request.header.clientId))
      requestChannel.sendResponse(new RequestChannel.Response(request, responseBody))
    }
  }

  def handleDescribeGroupRequest(request: RequestChannel.Request) {
    val describeRequest = request.body[DescribeGroupsRequest]

    val groups = describeRequest.groupIds().asScala.map { groupId =>
        if (!authorize(request.session, Describe, new Resource(Group, groupId))) {
          groupId -> DescribeGroupsResponse.GroupMetadata.forError(Errors.GROUP_AUTHORIZATION_FAILED)
        } else {
          val (error, summary) = groupCoordinator.handleDescribeGroup(groupId)
          val members = summary.members.map { member =>
            val metadata = ByteBuffer.wrap(member.metadata)
            val assignment = ByteBuffer.wrap(member.assignment)
            new DescribeGroupsResponse.GroupMember(member.memberId, member.clientId, member.clientHost, metadata, assignment)
          }
          groupId -> new DescribeGroupsResponse.GroupMetadata(error, summary.state, summary.protocolType,
            summary.protocol, members.asJava)
        }
    }.toMap

    val responseBody = new DescribeGroupsResponse(groups.asJava)
    requestChannel.sendResponse(new RequestChannel.Response(request, responseBody))
  }

  def handleListGroupsRequest(request: RequestChannel.Request) {
    val responseBody = if (!authorize(request.session, Describe, Resource.ClusterResource)) {
      ListGroupsResponse.fromError(Errors.CLUSTER_AUTHORIZATION_FAILED)
    } else {
      val (error, groups) = groupCoordinator.handleListGroups()
      val allGroups = groups.map { group => new ListGroupsResponse.Group(group.groupId, group.protocolType) }
      new ListGroupsResponse(error, allGroups.asJava)
    }
    requestChannel.sendResponse(new RequestChannel.Response(request, responseBody))
  }

  def handleJoinGroupRequest(request: RequestChannel.Request) {
    val joinGroupRequest = request.body[JoinGroupRequest]

    // the callback for sending a join-group response
    def sendResponseCallback(joinResult: JoinGroupResult) {
      val members = joinResult.members map { case (memberId, metadataArray) => (memberId, ByteBuffer.wrap(metadataArray)) }
      val responseBody = new JoinGroupResponse(joinResult.error, joinResult.generationId,
        joinResult.subProtocol, joinResult.memberId, joinResult.leaderId, members.asJava)

      trace("Sending join group response %s for correlation id %d to client %s."
        .format(responseBody, request.header.correlationId, request.header.clientId))
      requestChannel.sendResponse(new RequestChannel.Response(request, responseBody))
    }

    if (!authorize(request.session, Read, new Resource(Group, joinGroupRequest.groupId()))) {
      val responseBody = new JoinGroupResponse(
        Errors.GROUP_AUTHORIZATION_FAILED,
        JoinGroupResponse.UNKNOWN_GENERATION_ID,
        JoinGroupResponse.UNKNOWN_PROTOCOL,
        JoinGroupResponse.UNKNOWN_MEMBER_ID, // memberId
        JoinGroupResponse.UNKNOWN_MEMBER_ID, // leaderId
        Collections.emptyMap())
      requestChannel.sendResponse(new RequestChannel.Response(request, responseBody))
    } else {
      // let the coordinator to handle join-group
      val protocols = joinGroupRequest.groupProtocols().asScala.map(protocol =>
        (protocol.name, Utils.toArray(protocol.metadata))).toList
      groupCoordinator.handleJoinGroup(
        joinGroupRequest.groupId,
        joinGroupRequest.memberId,
        request.header.clientId,
        request.session.clientAddress.toString,
        joinGroupRequest.rebalanceTimeout,
        joinGroupRequest.sessionTimeout,
        joinGroupRequest.protocolType,
        protocols,
        sendResponseCallback)
    }
  }

  def handleSyncGroupRequest(request: RequestChannel.Request) {
    val syncGroupRequest = request.body[SyncGroupRequest]

    def sendResponseCallback(memberState: Array[Byte], error: Errors) {
      val responseBody = new SyncGroupResponse(error, ByteBuffer.wrap(memberState))
      requestChannel.sendResponse(new Response(request, responseBody))
    }

    if (!authorize(request.session, Read, new Resource(Group, syncGroupRequest.groupId()))) {
      sendResponseCallback(Array[Byte](), Errors.GROUP_AUTHORIZATION_FAILED)
    } else {
      groupCoordinator.handleSyncGroup(
        syncGroupRequest.groupId(),
        syncGroupRequest.generationId(),
        syncGroupRequest.memberId(),
        syncGroupRequest.groupAssignment().asScala.mapValues(Utils.toArray),
        sendResponseCallback
      )
    }
  }

  def handleHeartbeatRequest(request: RequestChannel.Request) {
    val heartbeatRequest = request.body[HeartbeatRequest]

    // the callback for sending a heartbeat response
    def sendResponseCallback(error: Errors) {
      val response = new HeartbeatResponse(error)
      trace("Sending heartbeat response %s for correlation id %d to client %s."
        .format(response, request.header.correlationId, request.header.clientId))
      requestChannel.sendResponse(new RequestChannel.Response(request, response))
    }

    if (!authorize(request.session, Read, new Resource(Group, heartbeatRequest.groupId))) {
      val heartbeatResponse = new HeartbeatResponse(Errors.GROUP_AUTHORIZATION_FAILED)
      requestChannel.sendResponse(new Response(request, heartbeatResponse))
    }
    else {
      // let the coordinator to handle heartbeat
      groupCoordinator.handleHeartbeat(
        heartbeatRequest.groupId(),
        heartbeatRequest.memberId(),
        heartbeatRequest.groupGenerationId(),
        sendResponseCallback)
    }
  }

  def handleLeaveGroupRequest(request: RequestChannel.Request) {
    val leaveGroupRequest = request.body[LeaveGroupRequest]

    // the callback for sending a leave-group response
    def sendResponseCallback(error: Errors) {
      val response = new LeaveGroupResponse(error)
      trace("Sending leave group response %s for correlation id %d to client %s."
                    .format(response, request.header.correlationId, request.header.clientId))
      requestChannel.sendResponse(new RequestChannel.Response(request, response))
    }

    if (!authorize(request.session, Read, new Resource(Group, leaveGroupRequest.groupId))) {
      val leaveGroupResponse = new LeaveGroupResponse(Errors.GROUP_AUTHORIZATION_FAILED)
      requestChannel.sendResponse(new Response(request, leaveGroupResponse))
    } else {
      // let the coordinator to handle leave-group
      groupCoordinator.handleLeaveGroup(
        leaveGroupRequest.groupId(),
        leaveGroupRequest.memberId(),
        sendResponseCallback)
    }
  }

  def handleSaslHandshakeRequest(request: RequestChannel.Request) {
    val response = new SaslHandshakeResponse(Errors.ILLEGAL_SASL_STATE, config.saslEnabledMechanisms)
    requestChannel.sendResponse(new RequestChannel.Response(request, response))
  }

  def handleApiVersionsRequest(request: RequestChannel.Request) {
    // Note that broker returns its full list of supported ApiKeys and versions regardless of current
    // authentication state (e.g., before SASL authentication on an SASL listener, do note that no
    // Kafka protocol requests may take place on a SSL listener before the SSL handshake is finished).
    // If this is considered to leak information about the broker version a workaround is to use SSL
    // with client authentication which is performed at an earlier stage of the connection where the
    // ApiVersionRequest is not available.
    val responseSend =
      if (Protocol.apiVersionSupported(ApiKeys.API_VERSIONS.id, request.header.apiVersion))
        ApiVersionsResponse.API_VERSIONS_RESPONSE.toSend(request.connectionId, request.header)
      else ApiVersionsResponse.unsupportedVersionSend(request.connectionId, request.header)
    requestChannel.sendResponse(new RequestChannel.Response(request, responseSend))
  }

  def handleCreateTopicsRequest(request: RequestChannel.Request) {
    val createTopicsRequest = request.body[CreateTopicsRequest]

    def sendResponseCallback(results: Map[String, CreateTopicsResponse.Error]): Unit = {
      val responseBody = new CreateTopicsResponse(results.asJava)
      trace(s"Sending create topics response $responseBody for correlation id ${request.header.correlationId} to client ${request.header.clientId}.")
      requestChannel.sendResponse(new RequestChannel.Response(request, responseBody))
    }

    if (!controller.isActive) {
      val results = createTopicsRequest.topics.asScala.map { case (topic, _) =>
        (topic, new CreateTopicsResponse.Error(Errors.NOT_CONTROLLER, null))
      }
      sendResponseCallback(results)
    } else if (!authorize(request.session, Create, Resource.ClusterResource)) {
      val results = createTopicsRequest.topics.asScala.map { case (topic, _) =>
        (topic, new CreateTopicsResponse.Error(Errors.CLUSTER_AUTHORIZATION_FAILED, null))
      }
      sendResponseCallback(results)
    } else {
      val (validTopics, duplicateTopics) = createTopicsRequest.topics.asScala.partition { case (topic, _) =>
        !createTopicsRequest.duplicateTopics.contains(topic)
      }

      // Special handling to add duplicate topics to the response
      def sendResponseWithDuplicatesCallback(results: Map[String, CreateTopicsResponse.Error]): Unit = {

        val duplicatedTopicsResults =
          if (duplicateTopics.nonEmpty) {
            val errorMessage = s"Create topics request from client `${request.header.clientId}` contains multiple entries " +
              s"for the following topics: ${duplicateTopics.keySet.mkString(",")}"
            // We can send the error message in the response for version 1, so we don't have to log it any more
            if (request.header.apiVersion == 0)
              warn(errorMessage)
            duplicateTopics.keySet.map((_, new CreateTopicsResponse.Error(Errors.INVALID_REQUEST, errorMessage))).toMap
          } else Map.empty

        val completeResults = results ++ duplicatedTopicsResults
        sendResponseCallback(completeResults)
      }

      adminManager.createTopics(
        createTopicsRequest.timeout,
        createTopicsRequest.validateOnly,
        validTopics,
        sendResponseWithDuplicatesCallback
      )
    }
  }

  def handleDeleteTopicsRequest(request: RequestChannel.Request) {
    val deleteTopicRequest = request.body[DeleteTopicsRequest]

    val (existingAndAuthorizedForDescribeTopics, nonExistingOrUnauthorizedForDescribeTopics) = deleteTopicRequest.topics.asScala.partition { topic =>
      authorize(request.session, Describe, new Resource(Topic, topic)) && metadataCache.contains(topic)
    }

    val (authorizedTopics, unauthorizedForDeleteTopics) = existingAndAuthorizedForDescribeTopics.partition { topic =>
      authorize(request.session, Delete, new Resource(Topic, topic))
    }

    def sendResponseCallback(results: Map[String, Errors]): Unit = {
      val completeResults = nonExistingOrUnauthorizedForDescribeTopics.map(topic => (topic, Errors.UNKNOWN_TOPIC_OR_PARTITION)).toMap ++
          unauthorizedForDeleteTopics.map(topic => (topic, Errors.TOPIC_AUTHORIZATION_FAILED)).toMap ++ results
      val responseBody = new DeleteTopicsResponse(completeResults.asJava)
      trace(s"Sending delete topics response $responseBody for correlation id ${request.header.correlationId} to client ${request.header.clientId}.")
      requestChannel.sendResponse(new RequestChannel.Response(request, responseBody))
    }

    if (!controller.isActive) {
      val results = deleteTopicRequest.topics.asScala.map { topic =>
        (topic, Errors.NOT_CONTROLLER)
      }.toMap
      sendResponseCallback(results)
    } else {
      // If no authorized topics return immediately
      if (authorizedTopics.isEmpty)
        sendResponseCallback(Map())
      else {
        adminManager.deleteTopics(
          deleteTopicRequest.timeout.toInt,
          authorizedTopics,
          sendResponseCallback
        )
      }
    }
  }

  def handleDeleteRecordsRequest(request: RequestChannel.Request) {
    val deleteRecordsRequest = request.body[DeleteRecordsRequest]

    val (authorizedForDescribeTopics, nonExistingOrUnauthorizedForDescribeTopics) = deleteRecordsRequest.partitionOffsets.asScala.partition {
      case (topicPartition, _) => authorize(request.session, Describe, new Resource(Topic, topicPartition.topic)) && metadataCache.contains(topicPartition.topic)
    }

    val (authorizedForDeleteTopics, unauthorizedForDeleteTopics) = authorizedForDescribeTopics.partition {
      case (topicPartition, _) => authorize(request.session, Delete, new Resource(Topic, topicPartition.topic))
    }

    // the callback for sending a DeleteRecordsResponse
    def sendResponseCallback(responseStatus: Map[TopicPartition, DeleteRecordsResponse.PartitionResponse]) {

      val mergedResponseStatus = responseStatus ++
        unauthorizedForDeleteTopics.mapValues(_ =>
          new DeleteRecordsResponse.PartitionResponse(DeleteRecordsResponse.INVALID_LOW_WATERMARK, Errors.TOPIC_AUTHORIZATION_FAILED)) ++
        nonExistingOrUnauthorizedForDescribeTopics.mapValues(_ =>
          new DeleteRecordsResponse.PartitionResponse(DeleteRecordsResponse.INVALID_LOW_WATERMARK, Errors.UNKNOWN_TOPIC_OR_PARTITION))

      mergedResponseStatus.foreach { case (topicPartition, status) =>
        if (status.error != Errors.NONE) {
          debug("DeleteRecordsRequest with correlation id %d from client %s on partition %s failed due to %s".format(
            request.header.correlationId,
            request.header.clientId,
            topicPartition,
            status.error.exceptionName))
        }
      }

      val respBody = new DeleteRecordsResponse(mergedResponseStatus.asJava)
      requestChannel.sendResponse(new RequestChannel.Response(request, respBody))

      // When this callback is triggered, the remote API call has completed
      request.apiRemoteCompleteTimeMs = time.milliseconds
    }

    if (authorizedForDeleteTopics.isEmpty)
      sendResponseCallback(Map.empty)
    else {
      // call the replica manager to append messages to the replicas
      replicaManager.deleteRecords(
        deleteRecordsRequest.timeout.toLong,
        authorizedForDeleteTopics.mapValues(_.toLong),
        sendResponseCallback)
    }
  }

  def handleInitPidRequest(request: RequestChannel.Request): Unit = {
    val initPidRequest = request.body[InitPidRequest]
    val transactionalId = initPidRequest.transactionalId

    // Send response callback
    def sendResponseCallback(result: InitPidResult): Unit = {
      val responseBody: InitPidResponse = new InitPidResponse(result.error, result.pid, result.epoch)
      trace(s"InitPidRequest: Completed $transactionalId's InitPidRequest with result $result from client ${request.header.clientId}.")
<<<<<<< HEAD
      requestChannel.sendResponse(new RequestChannel.Response(request, responseBody))
    }

    txnCoordinator.handleInitPid(transactionalId, initPidRequest.transactionTimeoutMs, sendResponseCallback)
  }

  def handleEndTransactionRequest(request: RequestChannel.Request): Unit = {
    val endTxnRequest = request.body[EndTxnRequest]

    def sendResponseCallback(error: Errors) {
      val responseBody = new EndTxnResponse(error)
      trace(s"Completed ${endTxnRequest.transactionalId()}'s EndTxnRequest with command: ${endTxnRequest.command()}, errors: $error from client ${request.header.clientId()}.")
      requestChannel.sendResponse(new RequestChannel.Response(request, responseBody))
    }

    txnCoordinator.handleEndTransaction(endTxnRequest.transactionalId(),
      endTxnRequest.pid(),
      endTxnRequest.epoch(),
      endTxnRequest.command(),
      sendResponseCallback)
  }

  def handleAddPartitionToTransactionRequest(request: RequestChannel.Request): Unit = {
    val addPartitionsToTxnRequest = request.body[AddPartitionsToTxnRequest]
    val transactionalId = addPartitionsToTxnRequest.transactionalId
    val partitionsToAdd = addPartitionsToTxnRequest.partitions

    // Send response callback
    def sendResponseCallback(error: Errors): Unit = {
      val responseBody: AddPartitionsToTxnResponse = new AddPartitionsToTxnResponse(error)
      trace(s"Completed $transactionalId's AddPartitionsToTxnRequest with partitions $partitionsToAdd: $error from client ${request.header.clientId}")
      requestChannel.sendResponse(new RequestChannel.Response(request, responseBody))
    }

    txnCoordinator.handleAddPartitionsToTransaction(transactionalId,
      addPartitionsToTxnRequest.pid,
      addPartitionsToTxnRequest.epoch,
      partitionsToAdd.asScala.toSet,
      sendResponseCallback)
  }

  def handleAddOffsetsToTransactionRequest(request: RequestChannel.Request): Unit = {
    val addOffsetsToTxnRequest = request.body[AddOffsetsToTxnRequest]
    val transactionalId = addOffsetsToTxnRequest.transactionalId
    val groupId = addOffsetsToTxnRequest.consumerGroupId
    val offsetTopicPartition = new TopicPartition(GroupMetadataTopicName, groupCoordinator.partitionFor(groupId))

    // Send response callback
    def sendResponseCallback(error: Errors): Unit = {
      val responseBody: AddOffsetsToTxnResponse = new AddOffsetsToTxnResponse(error)
      trace(s"Completed $transactionalId's AddOffsetsToTxnRequest for group $groupId as on partition $offsetTopicPartition: $error from client ${request.header.clientId}")
      requestChannel.sendResponse(new RequestChannel.Response(request, responseBody))
    }

    txnCoordinator.handleAddPartitionsToTransaction(transactionalId,
      addOffsetsToTxnRequest.pid,
      addOffsetsToTxnRequest.epoch,
      Set[TopicPartition](offsetTopicPartition),
      sendResponseCallback)
  }

  def handleWriteTxnMarkerRequest(request: RequestChannel.Request): Unit = {
    throw new UnsupportedOperationException
  }

  def handleTxnOffsetCommitRequest(request: RequestChannel.Request): Unit = {
    throw new UnsupportedOperationException
=======
      requestChannel.sendResponse(new RequestChannel.Response(request, responseBody))
    }
    txnCoordinator.handleInitPid(transactionalId, initPidRequest.transactionTimeoutMs, sendResponseCallback)
  }

  def handleEndTxnRequest(request: RequestChannel.Request): Unit = {
    requestChannel.sendResponse(new RequestChannel.Response(request, new EndTxnResponse(Errors.UNSUPPORTED_VERSION)))
  }

  def handleWriteTxnMarkersRequest(request: RequestChannel.Request): Unit = {
    val emptyResponse = new java.util.HashMap[java.lang.Long, java.util.Map[TopicPartition, Errors]]()
    requestChannel.sendResponse(new RequestChannel.Response(request, new WriteTxnMarkersResponse(emptyResponse)))
  }


  def handleAddPartitionToTxnRequest(request: RequestChannel.Request): Unit = {
    val addPartitionsToTxnRequest = request.body[AddPartitionsToTxnRequest]
    val transactionalId = addPartitionsToTxnRequest.transactionalId
    val partitionsToAdd = addPartitionsToTxnRequest.partitions

    // Send response callback
    def sendResponseCallback(error: Errors): Unit = {
      val responseBody: AddPartitionsToTxnResponse = new AddPartitionsToTxnResponse(error)
      trace(s"Completed $transactionalId's AddPartitionsToTxnRequest with partitions $partitionsToAdd: $error from client ${request.header.clientId}")
      requestChannel.sendResponse(new RequestChannel.Response(request, responseBody))
    }

    txnCoordinator.handleAddPartitionsToTransaction(transactionalId,
      addPartitionsToTxnRequest.producerId(),
      addPartitionsToTxnRequest.producerEpoch(),
      partitionsToAdd.asScala.toSet,
      sendResponseCallback)
  }

  def handleAddOffsetsToTxnRequest(request: RequestChannel.Request): Unit = {
    val addOffsetsToTxnRequest = request.body[AddOffsetsToTxnRequest]
    val transactionalId = addOffsetsToTxnRequest.transactionalId
    val groupId = addOffsetsToTxnRequest.consumerGroupId
    val offsetTopicPartition = new TopicPartition(GroupMetadataTopicName, groupCoordinator.partitionFor(groupId))

    // Send response callback
    def sendResponseCallback(error: Errors): Unit = {
      val responseBody: AddOffsetsToTxnResponse = new AddOffsetsToTxnResponse(error)
      trace(s"Completed $transactionalId's AddOffsetsToTxnRequest for group $groupId as on partition $offsetTopicPartition: $error from client ${request.header.clientId}")
      requestChannel.sendResponse(new RequestChannel.Response(request, responseBody))
    }

    txnCoordinator.handleAddPartitionsToTransaction(transactionalId,
      addOffsetsToTxnRequest.producerId(),
      addOffsetsToTxnRequest.producerEpoch(),
      Set[TopicPartition](offsetTopicPartition),
      sendResponseCallback)
  }

  def handleTxnOffsetCommitRequest(request: RequestChannel.Request): Unit = {
    val emptyResponse = new java.util.HashMap[TopicPartition, Errors]()
    requestChannel.sendResponse(new RequestChannel.Response(request, new TxnOffsetCommitResponse(emptyResponse)))
  }

  def handleOffsetForLeaderEpochRequest(request: RequestChannel.Request): Unit = {
    val offsetForEpoch = request.body[OffsetsForLeaderEpochRequest]
    val requestInfo = offsetForEpoch.epochsByTopicPartition()
    authorizeClusterAction(request)

    val responseBody = new OffsetsForLeaderEpochResponse(
      replicaManager.getResponseFor(requestInfo)
    )
    requestChannel.sendResponse(new RequestChannel.Response(request, responseBody))
>>>>>>> 2a6526a8
  }

  def authorizeClusterAction(request: RequestChannel.Request): Unit = {
    if (!authorize(request.session, ClusterAction, Resource.ClusterResource))
      throw new ClusterAuthorizationException(s"Request $request is not authorized.")
  }
}<|MERGE_RESOLUTION|>--- conflicted
+++ resolved
@@ -25,7 +25,7 @@
 import kafka.admin.{AdminUtils, RackAwareMode}
 import kafka.api.{ControlledShutdownRequest, ControlledShutdownResponse}
 import kafka.cluster.Partition
-import kafka.common.{KafkaException, KafkaStorageException, OffsetAndMetadata, OffsetMetadata}
+import kafka.common.{KafkaStorageException, OffsetAndMetadata, OffsetMetadata}
 import kafka.common.Topic.{GroupMetadataTopicName, TransactionStateTopicName, isInternal}
 import kafka.server.QuotaFactory.{QuotaManagers, UnboundedQuota}
 import kafka.controller.KafkaController
@@ -41,11 +41,7 @@
 import org.apache.kafka.common.metrics.Metrics
 import org.apache.kafka.common.network.ListenerName
 import org.apache.kafka.common.protocol.{ApiKeys, Errors, Protocol}
-<<<<<<< HEAD
-import org.apache.kafka.common.record.{RecordBatch, MemoryRecords}
-=======
-import org.apache.kafka.common.record.{MemoryRecords, RecordBatch, TimestampType}
->>>>>>> 2a6526a8
+import org.apache.kafka.common.record.{MemoryRecords, RecordBatch}
 import org.apache.kafka.common.requests._
 import org.apache.kafka.common.requests.ProduceResponse.PartitionResponse
 import org.apache.kafka.common.utils.{Time, Utils}
@@ -54,7 +50,6 @@
 
 import scala.collection._
 import scala.collection.JavaConverters._
-import scala.util.Random
 
 /**
  * Logic to handle the various Kafka requests
@@ -113,21 +108,12 @@
         case ApiKeys.DELETE_TOPICS => handleDeleteTopicsRequest(request)
         case ApiKeys.DELETE_RECORDS => handleDeleteRecordsRequest(request)
         case ApiKeys.INIT_PRODUCER_ID => handleInitPidRequest(request)
-<<<<<<< HEAD
-        case ApiKeys.ADD_PARTITIONS_TO_TXN => handleAddPartitionToTransactionRequest(request)
-        case ApiKeys.ADD_OFFSETS_TO_TXN => handleAddOffsetsToTransactionRequest(request)
-        case ApiKeys.END_TXN => handleEndTransactionRequest(request)
-        case ApiKeys.WRITE_TXN_MARKERS => handleWriteTxnMarkerRequest(request)
-        case ApiKeys.TXN_OFFSET_COMMIT => handleTxnOffsetCommitRequest(request)
-        case requestId => throw new KafkaException("Unknown api code " + requestId)
-=======
         case ApiKeys.OFFSET_FOR_LEADER_EPOCH => handleOffsetForLeaderEpochRequest(request)
         case ApiKeys.ADD_PARTITIONS_TO_TXN => handleAddPartitionToTxnRequest(request)
         case ApiKeys.ADD_OFFSETS_TO_TXN => handleAddOffsetsToTxnRequest(request)
         case ApiKeys.END_TXN => handleEndTxnRequest(request)
         case ApiKeys.WRITE_TXN_MARKERS => handleWriteTxnMarkersRequest(request)
         case ApiKeys.TXN_OFFSET_COMMIT => handleTxnOffsetCommitRequest(request)
->>>>>>> 2a6526a8
       }
     } catch {
       case e: FatalExitError => throw e
@@ -167,11 +153,7 @@
           if (partition.topic == GroupMetadataTopicName)
             groupCoordinator.handleGroupImmigration(partition.partitionId)
           else if (partition.topic == TransactionStateTopicName)
-<<<<<<< HEAD
             txnCoordinator.handleTxnImmigration(partition.partitionId, partition.getLeaderEpoch)
-=======
-            txnCoordinator.handleTxnImmigration(partition.partitionId)
->>>>>>> 2a6526a8
         }
 
         updatedFollowers.foreach { partition =>
@@ -1369,14 +1351,12 @@
     def sendResponseCallback(result: InitPidResult): Unit = {
       val responseBody: InitPidResponse = new InitPidResponse(result.error, result.pid, result.epoch)
       trace(s"InitPidRequest: Completed $transactionalId's InitPidRequest with result $result from client ${request.header.clientId}.")
-<<<<<<< HEAD
       requestChannel.sendResponse(new RequestChannel.Response(request, responseBody))
     }
-
     txnCoordinator.handleInitPid(transactionalId, initPidRequest.transactionTimeoutMs, sendResponseCallback)
   }
 
-  def handleEndTransactionRequest(request: RequestChannel.Request): Unit = {
+  def handleEndTxnRequest(request: RequestChannel.Request): Unit = {
     val endTxnRequest = request.body[EndTxnRequest]
 
     def sendResponseCallback(error: Errors) {
@@ -1386,8 +1366,8 @@
     }
 
     txnCoordinator.handleEndTransaction(endTxnRequest.transactionalId(),
-      endTxnRequest.pid(),
-      endTxnRequest.epoch(),
+      endTxnRequest.producerId(),
+      endTxnRequest.producerEpoch(),
       endTxnRequest.command(),
       sendResponseCallback)
   }
@@ -1405,8 +1385,8 @@
     }
 
     txnCoordinator.handleAddPartitionsToTransaction(transactionalId,
-      addPartitionsToTxnRequest.pid,
-      addPartitionsToTxnRequest.epoch,
+      addPartitionsToTxnRequest.producerId(),
+      addPartitionsToTxnRequest.producerEpoch(),
       partitionsToAdd.asScala.toSet,
       sendResponseCallback)
   }
@@ -1425,26 +1405,10 @@
     }
 
     txnCoordinator.handleAddPartitionsToTransaction(transactionalId,
-      addOffsetsToTxnRequest.pid,
-      addOffsetsToTxnRequest.epoch,
+      addOffsetsToTxnRequest.producerId(),
+      addOffsetsToTxnRequest.producerEpoch(),
       Set[TopicPartition](offsetTopicPartition),
       sendResponseCallback)
-  }
-
-  def handleWriteTxnMarkerRequest(request: RequestChannel.Request): Unit = {
-    throw new UnsupportedOperationException
-  }
-
-  def handleTxnOffsetCommitRequest(request: RequestChannel.Request): Unit = {
-    throw new UnsupportedOperationException
-=======
-      requestChannel.sendResponse(new RequestChannel.Response(request, responseBody))
-    }
-    txnCoordinator.handleInitPid(transactionalId, initPidRequest.transactionTimeoutMs, sendResponseCallback)
-  }
-
-  def handleEndTxnRequest(request: RequestChannel.Request): Unit = {
-    requestChannel.sendResponse(new RequestChannel.Response(request, new EndTxnResponse(Errors.UNSUPPORTED_VERSION)))
   }
 
   def handleWriteTxnMarkersRequest(request: RequestChannel.Request): Unit = {
@@ -1506,7 +1470,6 @@
       replicaManager.getResponseFor(requestInfo)
     )
     requestChannel.sendResponse(new RequestChannel.Response(request, responseBody))
->>>>>>> 2a6526a8
   }
 
   def authorizeClusterAction(request: RequestChannel.Request): Unit = {
