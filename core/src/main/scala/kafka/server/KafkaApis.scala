--- conflicted
+++ resolved
@@ -63,11 +63,8 @@
                 val metadataCache: MetadataCache,
                 val metrics: Metrics,
                 val authorizer: Option[Authorizer],
-<<<<<<< HEAD
+                val quotas: QuotaManagers,
                 val clusterId: String) extends Logging {
-=======
-                val quotas: QuotaManagers) extends Logging {
->>>>>>> 143a33bc
 
   this.logIdent = "[KafkaApi-%d] ".format(brokerId)
 
