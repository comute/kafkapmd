--- conflicted
+++ resolved
@@ -184,11 +184,7 @@
           defaultReplicationFactor else topic.replicationFactor
 
         val assignments = if (topic.assignments.isEmpty) {
-<<<<<<< HEAD
-          CoreUtils.asScala(AdminUtils.assignReplicasToBrokers(
-=======
           CoreUtils.replicaToBrokerAssignmentAsScala(AdminUtils.assignReplicasToBrokers(
->>>>>>> ddeb89f4
             brokers.asJavaCollection, resolvedNumPartitions, resolvedReplicationFactor))
         } else {
           val assignments = new mutable.HashMap[Int, Seq[Int]]
