/**
 * Licensed to the Apache Software Foundation (ASF) under one or more
 * contributor license agreements.  See the NOTICE file distributed with
 * this work for additional information regarding copyright ownership.
 * The ASF licenses this file to You under the Apache License, Version 2.0
 * (the "License"); you may not use this file except in compliance with
 * the License.  You may obtain a copy of the License at
 *
 *    http://www.apache.org/licenses/LICENSE-2.0
 *
 * Unless required by applicable law or agreed to in writing, software
 * distributed under the License is distributed on an "AS IS" BASIS,
 * WITHOUT WARRANTIES OR CONDITIONS OF ANY KIND, either express or implied.
 * See the License for the specific language governing permissions and
 * limitations under the License.
 */

package kafka.tools

import joptsimple.OptionParser
import kafka.api._
import kafka.utils.{IncludeList, _}
import org.apache.kafka.clients._
import org.apache.kafka.clients.admin.{Admin, ListTopicsOptions, TopicDescription}
import org.apache.kafka.clients.consumer.{ConsumerConfig, KafkaConsumer}
import org.apache.kafka.common.message.FetchResponseData
import org.apache.kafka.common.metrics.Metrics
import org.apache.kafka.common.network.{NetworkReceive, Selectable, Selector}
import org.apache.kafka.common.protocol.{ApiKeys, Errors}
import org.apache.kafka.common.requests.AbstractRequest.Builder
import org.apache.kafka.common.requests.{AbstractRequest, FetchResponse, ListOffsetsRequest, FetchRequest => JFetchRequest}
import org.apache.kafka.common.serialization.StringDeserializer
import org.apache.kafka.common.utils.{LogContext, Time}
import org.apache.kafka.common.{Node, TopicPartition, Uuid}

import java.net.SocketTimeoutException
import java.text.SimpleDateFormat
import java.util
import java.util.concurrent.CountDownLatch
import java.util.concurrent.atomic.{AtomicInteger, AtomicReference}
import java.util.regex.{Pattern, PatternSyntaxException}
import java.util.{Date, Optional, Properties}
import scala.collection.Seq
import scala.jdk.CollectionConverters._

/**
 * For verifying the consistency among replicas.
 *
 *  1. start a fetcher on every broker.
 *  2. each fetcher does the following
 *    2.1 issues fetch request
 *    2.2 puts the fetched result in a shared buffer
 *    2.3 waits for all other fetchers to finish step 2.2
 *    2.4 one of the fetchers verifies the consistency of fetched results among replicas
 *
 * The consistency verification is up to the high watermark. The tool reports the
 * max lag between the verified offset and the high watermark among all partitions.
 *
 * If a broker goes down, the verification of the partitions on that broker is delayed
 * until the broker is up again.
 *
 * Caveats:
 * 1. The tools needs all brokers to be up at startup time.
 * 2. The tool doesn't handle out of range offsets.
 */

object ReplicaVerificationTool extends Logging {
  val clientId = "replicaVerificationTool"
  val dateFormatString = "yyyy-MM-dd HH:mm:ss,SSS"
  val dateFormat = new SimpleDateFormat(dateFormatString)

  def getCurrentTimeString() = {
    ReplicaVerificationTool.dateFormat.format(new Date(Time.SYSTEM.milliseconds))
  }

  def main(args: Array[String]): Unit = {
    val parser = new OptionParser(false)
    val brokerListOpt = parser.accepts("broker-list", "REQUIRED: The list of hostname and port of the server to connect to.")
                         .withRequiredArg
                         .describedAs("hostname:port,...,hostname:port")
                         .ofType(classOf[String])
    val fetchSizeOpt = parser.accepts("fetch-size", "The fetch size of each request.")
                         .withRequiredArg
                         .describedAs("bytes")
                         .ofType(classOf[java.lang.Integer])
                         .defaultsTo(ConsumerConfig.DEFAULT_MAX_PARTITION_FETCH_BYTES)
    val maxWaitMsOpt = parser.accepts("max-wait-ms", "The max amount of time each fetch request waits.")
                         .withRequiredArg
                         .describedAs("ms")
                         .ofType(classOf[java.lang.Integer])
                         .defaultsTo(1000)
    val topicWhiteListOpt = parser.accepts("topic-white-list", "White list of topics to verify replica consistency. Defaults to all topics.")
                         .withRequiredArg
                         .describedAs("Java regex (String)")
                         .ofType(classOf[String])
                         .defaultsTo(".*")
    val initialOffsetTimeOpt = parser.accepts("time", "Timestamp for getting the initial offsets.")
                           .withRequiredArg
                           .describedAs("timestamp/-1(latest)/-2(earliest)")
                           .ofType(classOf[java.lang.Long])
                           .defaultsTo(-1L)
    val reportIntervalOpt = parser.accepts("report-interval-ms", "The reporting interval.")
                         .withRequiredArg
                         .describedAs("ms")
                         .ofType(classOf[java.lang.Long])
                         .defaultsTo(30 * 1000L)
    val helpOpt = parser.accepts("help", "Print usage information.").forHelp()
    val versionOpt = parser.accepts("version", "Print version information and exit.").forHelp()

    val options = parser.parse(args: _*)

    if (args.length == 0 || options.has(helpOpt)) {
      CommandLineUtils.printUsageAndDie(parser, "Validate that all replicas for a set of topics have the same data.")
    }

    if (options.has(versionOpt)) {
      CommandLineUtils.printVersionAndDie()
    }
    CommandLineUtils.checkRequiredArgs(parser, options, brokerListOpt)

    val regex = options.valueOf(topicWhiteListOpt)
    val topicWhiteListFiler = new IncludeList(regex)

    try Pattern.compile(regex)
    catch {
      case _: PatternSyntaxException =>
        throw new RuntimeException(s"$regex is an invalid regex.")
    }

    val fetchSize = options.valueOf(fetchSizeOpt).intValue
    val maxWaitMs = options.valueOf(maxWaitMsOpt).intValue
    val initialOffsetTime = options.valueOf(initialOffsetTimeOpt).longValue
    val reportInterval = options.valueOf(reportIntervalOpt).longValue
    // getting topic metadata
    info("Getting topic metadata...")
    val brokerList = options.valueOf(brokerListOpt)
    ToolsUtils.validatePortOrDie(parser, brokerList)

    val (topicsMetadata, brokerInfo) = {
      val adminClient = createAdminClient(brokerList)
      try ((listTopicsMetadata(adminClient), brokerDetails(adminClient)))
      finally CoreUtils.swallow(adminClient.close(), this)
    }

    val topicIds = topicsMetadata.map( metadata => metadata.name() -> metadata.topicId()).toMap

    val filteredTopicMetadata = topicsMetadata.filter { topicMetaData =>
      topicWhiteListFiler.isTopicAllowed(topicMetaData.name, excludeInternalTopics = false)
    }

    if (filteredTopicMetadata.isEmpty) {
      error(s"No topics found. $topicWhiteListOpt if specified, is either filtering out all topics or there is no topic.")
      Exit.exit(1)
    }

    val topicPartitionReplicas = filteredTopicMetadata.flatMap { topicMetadata =>
      topicMetadata.partitions.asScala.flatMap { partitionMetadata =>
        partitionMetadata.replicas.asScala.map { node =>
          TopicPartitionReplica(topic = topicMetadata.name, partitionId = partitionMetadata.partition, replicaId = node.id)
        }
      }
    }
    debug(s"Selected topic partitions: $topicPartitionReplicas")
    val brokerToTopicPartitions = topicPartitionReplicas.groupBy(_.replicaId).map { case (brokerId, partitions) =>
      brokerId -> partitions.map { partition => new TopicPartition(partition.topic, partition.partitionId) }
    }
    debug(s"Topic partitions per broker: $brokerToTopicPartitions")
    val expectedReplicasPerTopicPartition = topicPartitionReplicas.groupBy { replica =>
      new TopicPartition(replica.topic, replica.partitionId)
    }.map { case (topicAndPartition, replicaSet) => topicAndPartition -> replicaSet.size }
    debug(s"Expected replicas per topic partition: $expectedReplicasPerTopicPartition")

    val topicPartitions = filteredTopicMetadata.flatMap { topicMetaData =>
      topicMetaData.partitions.asScala.map { partitionMetadata =>
        new TopicPartition(topicMetaData.name, partitionMetadata.partition)
      }
    }

    val consumerProps = consumerConfig(brokerList)

    val replicaBuffer = new ReplicaBuffer(expectedReplicasPerTopicPartition,
      initialOffsets(topicPartitions, consumerProps, initialOffsetTime),
      brokerToTopicPartitions.size,
      reportInterval)
    // create all replica fetcher threads
    val verificationBrokerId = brokerToTopicPartitions.head._1
    val counter = new AtomicInteger(0)
    val fetcherThreads = brokerToTopicPartitions.map { case (brokerId, topicPartitions) =>
      new ReplicaFetcher(name = s"ReplicaFetcher-$brokerId",
        sourceBroker = brokerInfo(brokerId),
        topicPartitions = topicPartitions,
        topicIds = topicIds,
        replicaBuffer = replicaBuffer,
        socketTimeout = 30000,
        socketBufferSize = 256000,
        fetchSize = fetchSize,
        maxWait = maxWaitMs,
        minBytes = 1,
        doVerification = brokerId == verificationBrokerId,
        consumerProps,
        fetcherId = counter.incrementAndGet())
    }

    Exit.addShutdownHook("ReplicaVerificationToolShutdownHook", {
        info("Stopping all fetchers")
        fetcherThreads.foreach(_.shutdown())
    })
    fetcherThreads.foreach(_.start())
    println(s"${ReplicaVerificationTool.getCurrentTimeString()}: verification process is started.")

  }

  private def listTopicsMetadata(adminClient: Admin): Seq[TopicDescription] = {
    val topics = adminClient.listTopics(new ListTopicsOptions().listInternal(true)).names.get
    adminClient.describeTopics(topics).all.get.values.asScala.toBuffer
  }

  private def brokerDetails(adminClient: Admin): Map[Int, Node] = {
    adminClient.describeCluster.nodes.get.asScala.map(n => (n.id, n)).toMap
  }

  private def createAdminClient(brokerUrl: String): Admin = {
    val props = new Properties()
    props.put(CommonClientConfigs.BOOTSTRAP_SERVERS_CONFIG, brokerUrl)
    Admin.create(props)
  }

  private def initialOffsets(topicPartitions: Seq[TopicPartition], consumerConfig: Properties,
                             initialOffsetTime: Long): collection.Map[TopicPartition, Long] = {
    val consumer = createConsumer(consumerConfig)
    try {
      if (ListOffsetsRequest.LATEST_TIMESTAMP == initialOffsetTime)
        consumer.endOffsets(topicPartitions.asJava).asScala.map { case (k, v) => k -> v.longValue }
      else if (ListOffsetsRequest.EARLIEST_TIMESTAMP == initialOffsetTime)
        consumer.beginningOffsets(topicPartitions.asJava).asScala.map { case (k, v) => k -> v.longValue }
      else {
        val timestampsToSearch = topicPartitions.map(tp => tp -> (initialOffsetTime: java.lang.Long)).toMap
        consumer.offsetsForTimes(timestampsToSearch.asJava).asScala.map { case (k, v) => k -> v.offset }
      }
    } finally consumer.close()
  }

  private def consumerConfig(brokerUrl: String): Properties = {
    val properties = new Properties()
    properties.put(ConsumerConfig.BOOTSTRAP_SERVERS_CONFIG, brokerUrl)
    properties.put(ConsumerConfig.GROUP_ID_CONFIG, "ReplicaVerification")
    properties.put(ConsumerConfig.KEY_DESERIALIZER_CLASS_CONFIG, classOf[StringDeserializer])
    properties.put(ConsumerConfig.VALUE_DESERIALIZER_CLASS_CONFIG, classOf[StringDeserializer])
    properties
  }

  private def createConsumer(consumerConfig: Properties): KafkaConsumer[String, String] =
    new KafkaConsumer(consumerConfig)
}

private case class TopicPartitionReplica(topic: String, partitionId: Int, replicaId: Int)

private case class MessageInfo(replicaId: Int, offset: Long, nextOffset: Long, checksum: Long)

private class ReplicaBuffer(expectedReplicasPerTopicPartition: collection.Map[TopicPartition, Int],
                            initialOffsets: collection.Map[TopicPartition, Long],
                            expectedNumFetchers: Int,
                            reportInterval: Long) extends Logging {
  private val fetchOffsetMap = new Pool[TopicPartition, Long]
  private val recordsCache = new Pool[TopicPartition, Pool[Int, FetchResponseData.PartitionData]]
  private val fetcherBarrier = new AtomicReference(new CountDownLatch(expectedNumFetchers))
  private val verificationBarrier = new AtomicReference(new CountDownLatch(1))
  @volatile private var lastReportTime = Time.SYSTEM.milliseconds
  private var maxLag: Long = -1L
  private var offsetWithMaxLag: Long = -1L
  private var maxLagTopicAndPartition: TopicPartition = null
  initialize()

  def createNewFetcherBarrier(): Unit = {
    fetcherBarrier.set(new CountDownLatch(expectedNumFetchers))
  }

  def getFetcherBarrier() = fetcherBarrier.get

  def createNewVerificationBarrier(): Unit = {
    verificationBarrier.set(new CountDownLatch(1))
  }

  def getVerificationBarrier() = verificationBarrier.get

  private def initialize(): Unit = {
    for (topicPartition <- expectedReplicasPerTopicPartition.keySet)
      recordsCache.put(topicPartition, new Pool[Int, FetchResponseData.PartitionData])
    setInitialOffsets()
  }


  private def setInitialOffsets(): Unit = {
    for ((tp, offset) <- initialOffsets)
      fetchOffsetMap.put(tp, offset)
  }

  def addFetchedData(topicAndPartition: TopicPartition, replicaId: Int, partitionData: FetchResponseData.PartitionData): Unit = {
    recordsCache.get(topicAndPartition).put(replicaId, partitionData)
  }

  def getOffset(topicAndPartition: TopicPartition) = {
    fetchOffsetMap.get(topicAndPartition)
  }

  def verifyCheckSum(println: String => Unit): Unit = {
    debug("Begin verification")
    maxLag = -1L
    for ((topicPartition, fetchResponsePerReplica) <- recordsCache) {
      debug(s"Verifying $topicPartition")
      assert(fetchResponsePerReplica.size == expectedReplicasPerTopicPartition(topicPartition),
        "fetched " + fetchResponsePerReplica.size + " replicas for " + topicPartition + ", but expected "
          + expectedReplicasPerTopicPartition(topicPartition) + " replicas")
      val recordBatchIteratorMap = fetchResponsePerReplica.map { case (replicaId, fetchResponse) =>
        replicaId -> FetchResponse.recordsOrFail(fetchResponse).batches.iterator
      }
      val maxHw = fetchResponsePerReplica.values.map(_.highWatermark).max

      // Iterate one message at a time from every replica, until high watermark is reached.
      var isMessageInAllReplicas = true
      while (isMessageInAllReplicas) {
        var messageInfoFromFirstReplicaOpt: Option[MessageInfo] = None
        for ((replicaId, recordBatchIterator) <- recordBatchIteratorMap) {
          try {
            if (recordBatchIterator.hasNext) {
              val batch = recordBatchIterator.next()

              // only verify up to the high watermark
              if (batch.lastOffset >= fetchResponsePerReplica.get(replicaId).highWatermark)
                isMessageInAllReplicas = false
              else {
                messageInfoFromFirstReplicaOpt match {
                  case None =>
                    messageInfoFromFirstReplicaOpt = Some(
                      MessageInfo(replicaId, batch.lastOffset, batch.nextOffset, batch.checksum))
                  case Some(messageInfoFromFirstReplica) =>
                    if (messageInfoFromFirstReplica.offset != batch.lastOffset) {
                      println(ReplicaVerificationTool.getCurrentTimeString() + ": partition " + topicPartition
                        + ": replica " + messageInfoFromFirstReplica.replicaId + "'s offset "
                        + messageInfoFromFirstReplica.offset + " doesn't match replica "
                        + replicaId + "'s offset " + batch.lastOffset)
                      Exit.exit(1)
                    }
                    if (messageInfoFromFirstReplica.checksum != batch.checksum)
                      println(ReplicaVerificationTool.getCurrentTimeString() + ": partition "
                        + topicPartition + " has unmatched checksum at offset " + batch.lastOffset + "; replica "
                        + messageInfoFromFirstReplica.replicaId + "'s checksum " + messageInfoFromFirstReplica.checksum
                        + "; replica " + replicaId + "'s checksum " + batch.checksum)
                }
              }
            } else
              isMessageInAllReplicas = false
          } catch {
            case t: Throwable =>
              throw new RuntimeException("Error in processing replica %d in partition %s at offset %d."
                .format(replicaId, topicPartition, fetchOffsetMap.get(topicPartition)), t)
          }
        }
        if (isMessageInAllReplicas) {
          val nextOffset = messageInfoFromFirstReplicaOpt.get.nextOffset
          fetchOffsetMap.put(topicPartition, nextOffset)
          debug(s"${expectedReplicasPerTopicPartition(topicPartition)} replicas match at offset " +
            s"$nextOffset for $topicPartition")
        }
      }
      if (maxHw - fetchOffsetMap.get(topicPartition) > maxLag) {
        offsetWithMaxLag = fetchOffsetMap.get(topicPartition)
        maxLag = maxHw - offsetWithMaxLag
        maxLagTopicAndPartition = topicPartition
      }
      fetchResponsePerReplica.clear()
    }
    val currentTimeMs = Time.SYSTEM.milliseconds
    if (currentTimeMs - lastReportTime > reportInterval) {
      println(ReplicaVerificationTool.dateFormat.format(new Date(currentTimeMs)) + ": max lag is "
        + maxLag + " for partition " + maxLagTopicAndPartition + " at offset " + offsetWithMaxLag
        + " among " + recordsCache.size + " partitions")
      lastReportTime = currentTimeMs
    }
  }
}

private class ReplicaFetcher(name: String, sourceBroker: Node, topicPartitions: Iterable[TopicPartition],
                             topicIds: Map[String, Uuid], replicaBuffer: ReplicaBuffer, socketTimeout: Int, socketBufferSize: Int,
                             fetchSize: Int, maxWait: Int, minBytes: Int, doVerification: Boolean, consumerConfig: Properties,
                             fetcherId: Int)
  extends ShutdownableThread(name) {

  private val fetchEndpoint = new ReplicaFetcherBlockingSend(sourceBroker, new ConsumerConfig(consumerConfig), new Metrics(), Time.SYSTEM, fetcherId,
    s"broker-${Request.DebuggingConsumerId}-fetcher-$fetcherId")

  private val topicNames = topicIds.map(_.swap)

  override def doWork(): Unit = {

    val fetcherBarrier = replicaBuffer.getFetcherBarrier()
    val verificationBarrier = replicaBuffer.getVerificationBarrier()

    val requestMap = new util.LinkedHashMap[TopicPartition, JFetchRequest.PartitionData]
    for (topicPartition <- topicPartitions)
      requestMap.put(topicPartition, new JFetchRequest.PartitionData(replicaBuffer.getOffset(topicPartition),
        0L, fetchSize, Optional.empty()))

    val fetchRequestBuilder = JFetchRequest.Builder.
      forReplica(ApiKeys.FETCH.latestVersion, Request.DebuggingConsumerId, maxWait, minBytes, requestMap, topicIds.asJava)

    debug("Issuing fetch request ")

    var fetchResponse: FetchResponse = null
    try {
      val clientResponse = fetchEndpoint.sendRequest(fetchRequestBuilder)
      fetchResponse = clientResponse.responseBody.asInstanceOf[FetchResponse]
    } catch {
      case t: Throwable =>
        if (!isRunning)
          throw t
    }

    if (fetchResponse != null) {
<<<<<<< HEAD
      fetchResponse.responseData(topicNames.asJava, ApiKeys.FETCH.latestVersion()).forEach { (tp, partitionData) =>
        replicaBuffer.addFetchedData(tp, sourceBroker.id, partitionData)
      }
=======
      fetchResponse.data.responses.forEach(topicResponse =>
        topicResponse.partitions.forEach(partitionResponse =>
          replicaBuffer.addFetchedData(new TopicPartition(topicResponse.topic, partitionResponse.partitionIndex),
            sourceBroker.id, partitionResponse)))
>>>>>>> 8d6ae33a
    } else {
      for (topicAndPartition <- topicPartitions)
        replicaBuffer.addFetchedData(topicAndPartition, sourceBroker.id, FetchResponse.partitionResponse(topicAndPartition.partition, Errors.NONE))
    }

    fetcherBarrier.countDown()
    debug("Done fetching")

    // wait for all fetchers to finish
    fetcherBarrier.await()
    debug("Ready for verification")

    // one of the fetchers will do the verification
    if (doVerification) {
      debug("Do verification")
      replicaBuffer.verifyCheckSum(println)
      replicaBuffer.createNewFetcherBarrier()
      replicaBuffer.createNewVerificationBarrier()
      debug("Created new barrier")
      verificationBarrier.countDown()
    }

    verificationBarrier.await()
    debug("Done verification")
  }
}

private class ReplicaFetcherBlockingSend(sourceNode: Node,
                                         consumerConfig: ConsumerConfig,
                                         metrics: Metrics,
                                         time: Time,
                                         fetcherId: Int,
                                         clientId: String) {

  private val socketTimeout: Int = consumerConfig.getInt(ConsumerConfig.REQUEST_TIMEOUT_MS_CONFIG)

  private val networkClient = {
    val logContext = new LogContext()
    val channelBuilder = org.apache.kafka.clients.ClientUtils.createChannelBuilder(consumerConfig, time, logContext)
    val selector = new Selector(
      NetworkReceive.UNLIMITED,
      consumerConfig.getLong(ConsumerConfig.CONNECTIONS_MAX_IDLE_MS_CONFIG),
      metrics,
      time,
      "replica-fetcher",
      Map("broker-id" -> sourceNode.id.toString, "fetcher-id" -> fetcherId.toString).asJava,
      false,
      channelBuilder,
      logContext
    )
    new NetworkClient(
      selector,
      new ManualMetadataUpdater(),
      clientId,
      1,
      0,
      0,
      Selectable.USE_DEFAULT_BUFFER_SIZE,
      consumerConfig.getInt(ConsumerConfig.RECEIVE_BUFFER_CONFIG),
      consumerConfig.getInt(ConsumerConfig.REQUEST_TIMEOUT_MS_CONFIG),
      consumerConfig.getLong(ConsumerConfig.SOCKET_CONNECTION_SETUP_TIMEOUT_MS_CONFIG),
      consumerConfig.getLong(ConsumerConfig.SOCKET_CONNECTION_SETUP_TIMEOUT_MAX_MS_CONFIG),
      ClientDnsLookup.USE_ALL_DNS_IPS,
      time,
      false,
      new ApiVersions,
      logContext
    )
  }

  def sendRequest(requestBuilder: Builder[_ <: AbstractRequest]): ClientResponse = {
    try {
      if (!NetworkClientUtils.awaitReady(networkClient, sourceNode, time, socketTimeout))
        throw new SocketTimeoutException(s"Failed to connect within $socketTimeout ms")
      else {
        val clientRequest = networkClient.newClientRequest(sourceNode.id.toString, requestBuilder,
          time.milliseconds(), true)
        NetworkClientUtils.sendAndReceive(networkClient, clientRequest, time)
      }
    }
    catch {
      case e: Throwable =>
        networkClient.close(sourceNode.id.toString)
        throw e
    }
  }

  def close(): Unit = {
    networkClient.close()
  }
}<|MERGE_RESOLUTION|>--- conflicted
+++ resolved
@@ -417,16 +417,14 @@
     }
 
     if (fetchResponse != null) {
-<<<<<<< HEAD
       fetchResponse.responseData(topicNames.asJava, ApiKeys.FETCH.latestVersion()).forEach { (tp, partitionData) =>
         replicaBuffer.addFetchedData(tp, sourceBroker.id, partitionData)
-      }
-=======
-      fetchResponse.data.responses.forEach(topicResponse =>
-        topicResponse.partitions.forEach(partitionResponse =>
-          replicaBuffer.addFetchedData(new TopicPartition(topicResponse.topic, partitionResponse.partitionIndex),
-            sourceBroker.id, partitionResponse)))
->>>>>>> 8d6ae33a
+      // TODO: fix -- should we change the above to use this?
+      //fetchResponse.data.responses.forEach(topicResponse =>
+        //topicResponse.partitions.forEach(partitionResponse =>
+          //replicaBuffer.addFetchedData(new TopicPartition(topicResponse.topic, partitionResponse.partitionIndex),
+            //sourceBroker.id, partitionResponse)))
+      }
     } else {
       for (topicAndPartition <- topicPartitions)
         replicaBuffer.addFetchedData(topicAndPartition, sourceBroker.id, FetchResponse.partitionResponse(topicAndPartition.partition, Errors.NONE))
