/*
 * Licensed to the Apache Software Foundation (ASF) under one or more
 * contributor license agreements. See the NOTICE file distributed with
 * this work for additional information regarding copyright ownership.
 * The ASF licenses this file to You under the Apache License, Version 2.0
 * (the "License"); you may not use this file except in compliance with
 * the License. You may obtain a copy of the License at
 *
 *    http://www.apache.org/licenses/LICENSE-2.0
 *
 * Unless required by applicable law or agreed to in writing, software
 * distributed under the License is distributed on an "AS IS" BASIS,
 * WITHOUT WARRANTIES OR CONDITIONS OF ANY KIND, either express or implied.
 * See the License for the specific language governing permissions and
 * limitations under the License.
 */
package kafka.tools;


import joptsimple.OptionException;
import joptsimple.OptionParser;
import joptsimple.OptionSet;
import joptsimple.OptionSpec;
import joptsimple.OptionSpecBuilder;

import kafka.admin.AdminClient;
import kafka.admin.TopicCommand;
import kafka.utils.ZkUtils;

import org.apache.kafka.clients.consumer.ConsumerConfig;
import org.apache.kafka.clients.consumer.KafkaConsumer;
import org.apache.kafka.common.TopicPartition;
import org.apache.kafka.common.annotation.InterfaceStability;
import org.apache.kafka.common.security.JaasUtils;
import org.apache.kafka.common.serialization.ByteArrayDeserializer;
import org.apache.kafka.common.utils.Exit;
import org.apache.kafka.common.utils.Utils;

import java.io.IOException;
import java.util.ArrayList;
import java.util.HashSet;
import java.util.LinkedList;
import java.util.List;
import java.util.Properties;
import java.util.Set;

/**
 * {@link StreamsResetter} resets the processing state of a Kafka Streams application so that, for example, you can reprocess its input from scratch.
 * <p>
 * <strong>This class is not part of public API. For backward compatibility, use the provided script in "bin/" instead of calling this class directly from your code.</strong>
 * <p>
 * Resetting the processing state of an application includes the following actions:
 * <ol>
 * <li>setting the application's consumer offsets for input and internal topics to zero</li>
 * <li>skip over all intermediate user topics (i.e., "seekToEnd" for consumers of intermediate topics)</li>
 * <li>deleting any topics created internally by Kafka Streams for this application</li>
 * </ol>
 * <p>
 * Do only use this tool if <strong>no</strong> application instance is running. Otherwise, the application will get into an invalid state and crash or produce wrong results.
 * <p>
 * If you run multiple application instances, running this tool once is sufficient.
 * However, you need to call {@code KafkaStreams#cleanUp()} before re-starting any instance (to clean local state store directory).
 * Otherwise, your application is in an invalid state.
 * <p>
 * User output topics will not be deleted or modified by this tool.
 * If downstream applications consume intermediate or output topics, it is the user's responsibility to adjust those applications manually if required.
 */
@InterfaceStability.Unstable
public class StreamsResetter {
    private static final int EXIT_CODE_SUCCESS = 0;
    private static final int EXIT_CODE_ERROR = 1;

    private static OptionSpec<String> bootstrapServerOption;
    private static OptionSpec<String> zookeeperOption;
    private static OptionSpec<String> applicationIdOption;
    private static OptionSpec<String> inputTopicsOption;
    private static OptionSpec<String> intermediateTopicsOption;
<<<<<<< HEAD
    private static OptionSpec<String> consumerConfigOption;
    private static OptionSpec<String> consumerPropertyOption;
=======
    private static OptionSpecBuilder dryRunOption;
>>>>>>> ebc7f7ca

    private OptionSet options = null;
    private final Properties consumerConfig = new Properties();
    private final List<String> allTopics = new LinkedList<>();
    private boolean dryRun = false;

    public int run(final String[] args) {
        return run(args, new Properties());
    }

    public int run(final String[] args, final Properties config) {
        consumerConfig.clear();
        consumerConfig.putAll(config);

        int exitCode = EXIT_CODE_SUCCESS;

        AdminClient adminClient = null;
        ZkUtils zkUtils = null;
        try {
            parseArguments(args);
<<<<<<< HEAD
            if (options.has(consumerConfigOption)) {
                final Properties consumerPropertyConfig = Utils.loadProps(options.valueOf(consumerConfigOption));
                consumerConfig.putAll(consumerPropertyConfig);
            }
            if (options.has(consumerPropertyOption)) {
                final List<String> consumerProperty = options.valuesOf(consumerPropertyOption);
                consumerConfig.putAll(parseKeyValues(consumerProperty));
            }
=======
            dryRun = options.has(dryRunOption);
>>>>>>> ebc7f7ca

            adminClient = AdminClient.createSimplePlaintext(options.valueOf(bootstrapServerOption));
            final String groupId = options.valueOf(applicationIdOption);


            zkUtils = ZkUtils.apply(options.valueOf(zookeeperOption),
                30000,
                30000,
                JaasUtils.isZkSecurityEnabled());

            allTopics.clear();
            allTopics.addAll(scala.collection.JavaConversions.seqAsJavaList(zkUtils.getAllTopics()));


            if (!adminClient.describeConsumerGroup(groupId, 0).consumers().get().isEmpty()) {
                throw new IllegalStateException("Consumer group '" + groupId + "' is still active. " +
                            "Make sure to stop all running application instances before running the reset tool.");
            }

            if (dryRun) {
                System.out.println("----Dry run displays the actions which will be performed when running Streams Reset Tool----");
            }
            maybeResetInputAndInternalAndSeekToEndIntermediateTopicOffsets();
            maybeDeleteInternalTopics(zkUtils);

        } catch (final Throwable e) {
            exitCode = EXIT_CODE_ERROR;
            System.err.println("ERROR: " + e.getMessage());
        } finally {
            if (adminClient != null) {
                adminClient.close();
            }
            if (zkUtils != null) {
                zkUtils.close();
            }
        }

        return exitCode;
    }

    private Properties parseKeyValues(final List<String> consumerProperties) {

        final Properties parsedConsumerProperties = new Properties();
        for (final String val: consumerProperties) {
            final String[] property = val.split("=");
            if (property.length == 2) {
                parsedConsumerProperties.put(property[0], property[1]);
            } else {
                System.err.println("Invalid command line properties: " + consumerProperties.toString());
                System.exit(1);
            }
        }

        return parsedConsumerProperties;
    }

    private void parseArguments(final String[] args) throws IOException {
        final OptionParser optionParser = new OptionParser();
        applicationIdOption = optionParser.accepts("application-id", "The Kafka Streams application ID (application.id)")
            .withRequiredArg()
            .ofType(String.class)
            .describedAs("id")
            .required();
        bootstrapServerOption = optionParser.accepts("bootstrap-servers", "Comma-separated list of broker urls with format: HOST1:PORT1,HOST2:PORT2")
            .withRequiredArg()
            .ofType(String.class)
            .defaultsTo("localhost:9092")
            .describedAs("urls");
        zookeeperOption = optionParser.accepts("zookeeper", "Format: HOST:POST")
            .withRequiredArg()
            .ofType(String.class)
            .defaultsTo("localhost:2181")
            .describedAs("url");
        inputTopicsOption = optionParser.accepts("input-topics", "Comma-separated list of user input topics. For these topics, the tool will reset the offset to the earliest available offset.")
            .withRequiredArg()
            .ofType(String.class)
            .withValuesSeparatedBy(',')
            .describedAs("list");
        intermediateTopicsOption = optionParser.accepts("intermediate-topics", "Comma-separated list of intermediate user topics (topics used in the through() method). For these topics, the tool will skip to the end.")
            .withRequiredArg()
            .ofType(String.class)
            .withValuesSeparatedBy(',')
            .describedAs("list");
<<<<<<< HEAD
        consumerPropertyOption = optionParser.accepts("consumer-property", "A mechanism to pass user-defined properties in the form key=value to the consumer")
                .withRequiredArg()
                .ofType(String.class)
                .describedAs("consumer property");
        consumerConfigOption = optionParser.accepts("consumer.config", "Consumer configuration properties file, Note that " + consumerPropertyOption.toString() + " takes precedence over this config")
                .withRequiredArg()
                .ofType(String.class)
                .describedAs("Consumer config property file");

=======
        dryRunOption = optionParser.accepts("dry-run", "Option to indicate to run streams reset tool to display actions it will perform");
>>>>>>> ebc7f7ca

        try {
            options = optionParser.parse(args);
        } catch (final OptionException e) {
            printHelp(optionParser);
            throw e;
        }
    }

    private void maybeResetInputAndInternalAndSeekToEndIntermediateTopicOffsets() {
        final List<String> inputTopics = options.valuesOf(inputTopicsOption);
        final List<String> intermediateTopics = options.valuesOf(intermediateTopicsOption);

        final List<String> internalTopics = new ArrayList<>();

        final List<String> notFoundInputTopics = new ArrayList<>();
        final List<String> notFoundIntermediateTopics = new ArrayList<>();

        String groupId = options.valueOf(applicationIdOption);

        if (inputTopics.size() == 0 && intermediateTopics.size() == 0) {
            System.out.println("No input or intermediate topics specified. Skipping seek.");
            return;
        }

        if (!dryRun) {
            if (inputTopics.size() != 0) {
                System.out.println("Seek-to-beginning for input topics " + inputTopics + " and all internal topics.");
            }
            if (intermediateTopics.size() != 0) {
                System.out.println("Seek-to-end for intermediate topics " + intermediateTopics);
            }
        }

        final Set<String> topicsToSubscribe = new HashSet<>(inputTopics.size() + intermediateTopics.size());

        for (final String topic : inputTopics) {
            if (!allTopics.contains(topic)) {
                notFoundInputTopics.add(topic);
            } else {
                topicsToSubscribe.add(topic);
            }
        }
        for (final String topic : intermediateTopics) {
            if (!allTopics.contains(topic)) {
                notFoundIntermediateTopics.add(topic);
            } else {
                topicsToSubscribe.add(topic);
            }
        }
        for (final String topic : allTopics) {
            if (isInternalTopic(topic)) {
                topicsToSubscribe.add(topic);
                internalTopics.add(topic);
            }
        }

        final Properties config = new Properties();
        config.putAll(consumerConfig);
        config.setProperty(ConsumerConfig.BOOTSTRAP_SERVERS_CONFIG, options.valueOf(bootstrapServerOption));
        config.setProperty(ConsumerConfig.GROUP_ID_CONFIG, groupId);
        config.setProperty(ConsumerConfig.ENABLE_AUTO_COMMIT_CONFIG, "false");

        try (final KafkaConsumer<byte[], byte[]> client = new KafkaConsumer<>(config, new ByteArrayDeserializer(), new ByteArrayDeserializer())) {
            client.subscribe(topicsToSubscribe);
            client.poll(1);

            final Set<TopicPartition> partitions = client.assignment();
            final Set<TopicPartition> inputAndInternalTopicPartitions = new HashSet<>();
            final Set<TopicPartition> intermediateTopicPartitions = new HashSet<>();

            for (final TopicPartition p : partitions) {
                final String topic = p.topic();
                if (isInputTopic(topic) || isInternalTopic(topic)) {
                    inputAndInternalTopicPartitions.add(p);
                } else if (isIntermediateTopic(topic)) {
                    intermediateTopicPartitions.add(p);
                } else {
                    System.err.println("Skipping invalid partition: " + p);
                }
            }

            maybeSeekToBeginning(client, inputAndInternalTopicPartitions, internalTopics);

            maybeSeekToEnd(client, intermediateTopicPartitions);

            if (!dryRun) {
                for (final TopicPartition p : partitions) {
                    client.position(p);
                }
                client.commitSync();
            }

            if (notFoundInputTopics.size() > 0) {
                System.out.println("Following input topics are not found, skipping them");
                for (final String topic : notFoundInputTopics) {
                    System.out.println("Topic: " + topic);
                }
            }

            if (notFoundIntermediateTopics.size() > 0) {
                System.out.println("Following intermediate topics are not found, skipping them");
                for (final String topic : notFoundIntermediateTopics) {
                    System.out.println("Topic:" + topic);
                }
            }

        } catch (final RuntimeException e) {
            System.err.println("ERROR: Resetting offsets failed.");
            throw e;
        }
        System.out.println("Done.");
    }

    private void maybeSeekToEnd(final KafkaConsumer<byte[], byte[]> client, final Set<TopicPartition> intermediateTopicPartitions) {

        final String groupId = options.valueOf(applicationIdOption);
        final List<String> intermediateTopics = options.valuesOf(intermediateTopicsOption);

        if (intermediateTopicPartitions.size() > 0) {
            if (!dryRun) {
                client.seekToEnd(intermediateTopicPartitions);
            } else {
                System.out.println("Following intermediate topics offsets will be reset to end (for consumer group " + groupId + ")");
                for (final String topic : intermediateTopics) {
                    if (allTopics.contains(topic)) {
                        System.out.println("Topic: " + topic);
                    }
                }
            }
        }

    }

    private void maybeSeekToBeginning(final KafkaConsumer<byte[], byte[]> client,
                                      final Set<TopicPartition> inputAndInternalTopicPartitions,
                                      final List<String> internalTopics) {

        final List<String> inputTopics = options.valuesOf(inputTopicsOption);
        final String groupId = options.valueOf(applicationIdOption);

        if (inputAndInternalTopicPartitions.size() > 0) {
            if (!dryRun) {
                client.seekToBeginning(inputAndInternalTopicPartitions);
            } else {
                System.out.println("Following input topics offsets will be reset to beginning (for consumer group " + groupId + ")");
                for (final String topic : inputTopics) {
                    if (allTopics.contains(topic)) {
                        System.out.println("Topic: " + topic);
                    }
                }
                System.out.println("Following internal topics offsets will be reset to beginning (for consumer group " + groupId + ")");
                for (final String topic : internalTopics) {
                    System.out.println("Topic: " + topic);
                }
            }
        }
    }

    private boolean isInputTopic(final String topic) {
        return options.valuesOf(inputTopicsOption).contains(topic);
    }

    private boolean isIntermediateTopic(final String topic) {
        return options.valuesOf(intermediateTopicsOption).contains(topic);
    }

    private void maybeDeleteInternalTopics(final ZkUtils zkUtils) {

        System.out.println("Deleting all internal/auto-created topics for application " + options.valueOf(applicationIdOption));

        for (final String topic : allTopics) {
            if (isInternalTopic(topic)) {
                try {
                    if (!dryRun) {
                        final TopicCommand.TopicCommandOptions commandOptions = new TopicCommand.TopicCommandOptions(new String[]{
                            "--zookeeper", options.valueOf(zookeeperOption),
                            "--delete", "--topic", topic});
                        TopicCommand.deleteTopic(zkUtils, commandOptions);
                    } else {
                        System.out.println("Topic: " + topic);
                    }
                } catch (final RuntimeException e) {
                    System.err.println("ERROR: Deleting topic " + topic + " failed.");
                    throw e;
                }
            }
        }
        System.out.println("Done.");
    }

    private boolean isInternalTopic(final String topicName) {
        return topicName.startsWith(options.valueOf(applicationIdOption) + "-")
            && (topicName.endsWith("-changelog") || topicName.endsWith("-repartition"));
    }

    private void printHelp(OptionParser parser) throws IOException {
        System.err.println("The Application Reset Tool allows you to quickly reset an application in order to reprocess "
                + "its data from scratch.\n"
                + "* This tool resets offsets of input topics to the earliest available offset and it skips to the end of "
                + "intermediate topics (topics used in the through() method).\n"
                + "* This tool deletes the internal topics that were created by Kafka Streams (topics starting with "
                + "\"<application.id>-\").\n"
                + "You do not need to specify internal topics because the tool finds them automatically.\n"
                + "* This tool will not delete output topics (if you want to delete them, you need to do it yourself "
                + "with the bin/kafka-topics.sh command).\n"
                + "* This tool will not clean up the local state on the stream application instances (the persisted "
                + "stores used to cache aggregation results).\n"
                + "You need to call KafkaStreams#cleanUp() in your application or manually delete them from the "
                + "directory specified by \"state.dir\" configuration (/tmp/kafka-streams/<application.id> by default).\n\n"
                + "*** Important! You will get wrong output if you don't clean up the local stores after running the "
                + "reset tool!\n\n"
        );
        parser.printHelpOn(System.err);
    }

    public static void main(final String[] args) {
        Exit.exit(new StreamsResetter().run(args));
    }

}<|MERGE_RESOLUTION|>--- conflicted
+++ resolved
@@ -75,12 +75,9 @@
     private static OptionSpec<String> applicationIdOption;
     private static OptionSpec<String> inputTopicsOption;
     private static OptionSpec<String> intermediateTopicsOption;
-<<<<<<< HEAD
     private static OptionSpec<String> consumerConfigOption;
     private static OptionSpec<String> consumerPropertyOption;
-=======
     private static OptionSpecBuilder dryRunOption;
->>>>>>> ebc7f7ca
 
     private OptionSet options = null;
     private final Properties consumerConfig = new Properties();
@@ -101,18 +98,18 @@
         ZkUtils zkUtils = null;
         try {
             parseArguments(args);
-<<<<<<< HEAD
+            
             if (options.has(consumerConfigOption)) {
                 final Properties consumerPropertyConfig = Utils.loadProps(options.valueOf(consumerConfigOption));
                 consumerConfig.putAll(consumerPropertyConfig);
             }
+            
             if (options.has(consumerPropertyOption)) {
                 final List<String> consumerProperty = options.valuesOf(consumerPropertyOption);
                 consumerConfig.putAll(parseKeyValues(consumerProperty));
             }
-=======
+            
             dryRun = options.has(dryRunOption);
->>>>>>> ebc7f7ca
 
             adminClient = AdminClient.createSimplePlaintext(options.valueOf(bootstrapServerOption));
             final String groupId = options.valueOf(applicationIdOption);
@@ -196,7 +193,6 @@
             .ofType(String.class)
             .withValuesSeparatedBy(',')
             .describedAs("list");
-<<<<<<< HEAD
         consumerPropertyOption = optionParser.accepts("consumer-property", "A mechanism to pass user-defined properties in the form key=value to the consumer")
                 .withRequiredArg()
                 .ofType(String.class)
@@ -205,10 +201,8 @@
                 .withRequiredArg()
                 .ofType(String.class)
                 .describedAs("Consumer config property file");
-
-=======
+                
         dryRunOption = optionParser.accepts("dry-run", "Option to indicate to run streams reset tool to display actions it will perform");
->>>>>>> ebc7f7ca
 
         try {
             options = optionParser.parse(args);
