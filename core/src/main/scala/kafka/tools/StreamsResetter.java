--- conflicted
+++ resolved
@@ -647,28 +647,8 @@
             && (topicName.endsWith("-changelog") || topicName.endsWith("-repartition"));
     }
 
-<<<<<<< HEAD
     private void printHelp(OptionParser parser) throws IOException {
         System.err.println(usage);
-=======
-    private void printHelp(final OptionParser parser) throws IOException {
-        System.err.println("The Streams Reset Tool allows you to quickly reset an application in order to reprocess "
-                + "its data from scratch.\n"
-                + "* This tool resets offsets of input topics to the earliest available offset and it skips to the end of "
-                + "intermediate topics (topics used in the through() method).\n"
-                + "* This tool deletes the internal topics that were created by Kafka Streams (topics starting with "
-                + "\"<application.id>-\").\n"
-                + "You do not need to specify internal topics because the tool finds them automatically.\n"
-                + "* This tool will not delete output topics (if you want to delete them, you need to do it yourself "
-                + "with the bin/kafka-topics.sh command).\n"
-                + "* This tool will not clean up the local state on the stream application instances (the persisted "
-                + "stores used to cache aggregation results).\n"
-                + "You need to call KafkaStreams#cleanUp() in your application or manually delete them from the "
-                + "directory specified by \"state.dir\" configuration (/tmp/kafka-streams/<application.id> by default).\n\n"
-                + "*** Important! You will get wrong output if you don't clean up the local stores after running the "
-                + "reset tool!\n\n"
-        );
->>>>>>> 9646602d
         parser.printHelpOn(System.err);
     }
 
