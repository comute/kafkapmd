--- conflicted
+++ resolved
@@ -258,10 +258,7 @@
   /**
    * Register brokers with v3 json format (which includes multiple endpoints and rack).
    * This format also includes default endpoints for compatibility with older clients.
-<<<<<<< HEAD
    *
-=======
->>>>>>> 04585d99
    * @param id
    * @param host
    * @param port
@@ -768,12 +765,8 @@
   /**
    * This API takes in a broker id, queries zookeeper for the broker metadata and returns the metadata for that broker
    * or throws an exception if the broker dies before the query to zookeeper finishes
-<<<<<<< HEAD
-    *
-    * @param brokerId The broker id
-=======
+   *
    * @param brokerId The broker id
->>>>>>> 04585d99
    * @return An optional Broker object encapsulating the broker metadata
    */
   def getBrokerInfo(brokerId: Int): Option[Broker] = {
