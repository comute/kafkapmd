--- conflicted
+++ resolved
@@ -576,15 +576,12 @@
       val apiKey = if (ApiKeys.hasId(requestContext.requestType)) ApiKeys.forId(requestContext.requestType).name else requestContext.requestType
       val refCount = action.resourceReferenceCount
 
-<<<<<<< HEAD
       if (byResourceType)
-        s"Principal = $principal is $authResult Operation = $operation from host = $host on at least one resource of type $resourceType for request = $apiKey"
+        s"Principal = $principal is $authResult Operation = $operation " +
+          s"from host = $host on at least one resource of type $resourceType for request = $apiKey"
       else
-        s"Principal = $principal is $authResult Operation = $operation from host = $host on resource = $resource for request = $apiKey with resourceRefCount = $refCount"
-=======
-      s"Principal = $principal is $authResult Operation = $operation " +
-        s"from host = $host on resource = $resource for request = $apiKey with resourceRefCount = $refCount"
->>>>>>> 9412fc11
+        s"Principal = $principal is $authResult Operation = $operation " +
+          s"from host = $host on resource = $resource for request = $apiKey with resourceRefCount = $refCount"
     }
 
     if (authorized) {
