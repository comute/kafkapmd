/**
 * Licensed to the Apache Software Foundation (ASF) under one or more
 * contributor license agreements.  See the NOTICE file distributed with
 * this work for additional information regarding copyright ownership.
 * The ASF licenses this file to You under the Apache License, Version 2.0
 * (the "License"); you may not use this file except in compliance with
 * the License.  You may obtain a copy of the License at
 *
 *    http://www.apache.org/licenses/LICENSE-2.0
 *
 * Unless required by applicable law or agreed to in writing, software
 * distributed under the License is distributed on an "AS IS" BASIS,
 * WITHOUT WARRANTIES OR CONDITIONS OF ANY KIND, either express or implied.
 * See the License for the specific language governing permissions and
 * limitations under the License.
 */

package kafka.log

import java.io.{File, IOException}
import java.lang.{Long => JLong}
import java.nio.file.{Files, NoSuchFileException}
import java.text.NumberFormat
import java.util.Map.{Entry => JEntry}
import java.util.Optional
import java.util.concurrent.atomic._
import java.util.concurrent.{ConcurrentNavigableMap, ConcurrentSkipListMap, TimeUnit}
import java.util.regex.Pattern

import kafka.api.{ApiVersion, KAFKA_0_10_0_IV0}
import kafka.common.{LogSegmentOffsetOverflowException, LongRef, OffsetsOutOfOrderException, UnexpectedAppendOffsetException}
import kafka.log.remote.RemoteLogManager
import kafka.message.{BrokerCompressionCodec, CompressionCodec, NoCompressionCodec}
import kafka.metrics.KafkaMetricsGroup
import kafka.server.checkpoints.LeaderEpochCheckpointFile
import kafka.server.epoch.LeaderEpochFileCache
import kafka.server.{BrokerTopicStats, FetchDataInfo, FetchHighWatermark, FetchIsolation, FetchLogEnd, FetchTxnCommitted, LogDirFailureChannel, LogOffsetMetadata, OffsetAndEpoch}
import kafka.utils._
import org.apache.kafka.common.errors._
import org.apache.kafka.common.internals.Topic
import org.apache.kafka.common.record.FileRecords.TimestampAndOffset
import org.apache.kafka.common.record._
import org.apache.kafka.common.requests.FetchResponse.AbortedTransaction
import org.apache.kafka.common.requests.ProduceResponse.RecordError
import org.apache.kafka.common.requests.{EpochEndOffset, ListOffsetRequest}
import org.apache.kafka.common.utils.{Time, Utils}
import org.apache.kafka.common.{InvalidRecordException, KafkaException, TopicPartition}

import scala.jdk.CollectionConverters._
import scala.collection.mutable.{ArrayBuffer, ListBuffer}
import scala.collection.{Seq, Set, mutable}

object LogAppendInfo {
  val UnknownLogAppendInfo = LogAppendInfo(None, -1, RecordBatch.NO_TIMESTAMP, -1L, RecordBatch.NO_TIMESTAMP, -1L,
    RecordConversionStats.EMPTY, NoCompressionCodec, NoCompressionCodec, -1, -1, offsetsMonotonic = false, -1L)

  def unknownLogAppendInfoWithLogStartOffset(logStartOffset: Long): LogAppendInfo =
    LogAppendInfo(None, -1, RecordBatch.NO_TIMESTAMP, -1L, RecordBatch.NO_TIMESTAMP, logStartOffset,
      RecordConversionStats.EMPTY, NoCompressionCodec, NoCompressionCodec, -1, -1,
      offsetsMonotonic = false, -1L)

  /**
   * In ProduceResponse V8+, we add two new fields record_errors and error_message (see KIP-467).
   * For any record failures with InvalidTimestamp or InvalidRecordException, we construct a LogAppendInfo object like the one
   * in unknownLogAppendInfoWithLogStartOffset, but with additiona fields recordErrors and errorMessage
   */
  def unknownLogAppendInfoWithAdditionalInfo(logStartOffset: Long, recordErrors: Seq[RecordError], errorMessage: String): LogAppendInfo =
    LogAppendInfo(None, -1, RecordBatch.NO_TIMESTAMP, -1L, RecordBatch.NO_TIMESTAMP, logStartOffset,
      RecordConversionStats.EMPTY, NoCompressionCodec, NoCompressionCodec, -1, -1,
      offsetsMonotonic = false, -1L, recordErrors, errorMessage)
}

/**
 * Struct to hold various quantities we compute about each message set before appending to the log
 *
 * @param firstOffset The first offset in the message set unless the message format is less than V2 and we are appending
 *                    to the follower.
 * @param lastOffset The last offset in the message set
 * @param maxTimestamp The maximum timestamp of the message set.
 * @param offsetOfMaxTimestamp The offset of the message with the maximum timestamp.
 * @param logAppendTime The log append time (if used) of the message set, otherwise Message.NoTimestamp
 * @param logStartOffset The start offset of the log at the time of this append.
 * @param recordConversionStats Statistics collected during record processing, `null` if `assignOffsets` is `false`
 * @param sourceCodec The source codec used in the message set (send by the producer)
 * @param targetCodec The target codec of the message set(after applying the broker compression configuration if any)
 * @param shallowCount The number of shallow messages
 * @param validBytes The number of valid bytes
 * @param offsetsMonotonic Are the offsets in this message set monotonically increasing
 * @param lastOffsetOfFirstBatch The last offset of the first batch
 */
case class LogAppendInfo(var firstOffset: Option[Long],
                         var lastOffset: Long,
                         var maxTimestamp: Long,
                         var offsetOfMaxTimestamp: Long,
                         var logAppendTime: Long,
                         var logStartOffset: Long,
                         var recordConversionStats: RecordConversionStats,
                         sourceCodec: CompressionCodec,
                         targetCodec: CompressionCodec,
                         shallowCount: Int,
                         validBytes: Int,
                         offsetsMonotonic: Boolean,
                         lastOffsetOfFirstBatch: Long,
                         recordErrors: Seq[RecordError] = List(),
                         errorMessage: String = null) {
  /**
   * Get the first offset if it exists, else get the last offset of the first batch
   * For magic versions 2 and newer, this method will return first offset. For magic versions
   * older than 2, we use the last offset of the first batch as an approximation of the first
   * offset to avoid decompressing the data.
   */
  def firstOrLastOffsetOfFirstBatch: Long = firstOffset.getOrElse(lastOffsetOfFirstBatch)

  /**
   * Get the (maximum) number of messages described by LogAppendInfo
   * @return Maximum possible number of messages described by LogAppendInfo
   */
  def numMessages: Long = {
    firstOffset match {
      case Some(firstOffsetVal) if (firstOffsetVal >= 0 && lastOffset >= 0) => (lastOffset - firstOffsetVal + 1)
      case _ => 0
    }
  }
}

/**
 * Container class which represents a snapshot of the significant offsets for a partition. This allows fetching
 * of these offsets atomically without the possibility of a leader change affecting their consistency relative
 * to each other. See [[Log.fetchOffsetSnapshot()]].
 */
case class LogOffsetSnapshot(logStartOffset: Long,
                             logEndOffset: LogOffsetMetadata,
                             highWatermark: LogOffsetMetadata,
                             lastStableOffset: LogOffsetMetadata)

/**
 * Another container which is used for lower level reads using  [[kafka.cluster.Partition.readRecords()]].
 */
case class LogReadInfo(fetchedData: FetchDataInfo,
                       highWatermark: Long,
                       logStartOffset: Long,
                       logEndOffset: Long,
                       lastStableOffset: Long)

/**
 * A class used to hold useful metadata about a completed transaction. This is used to build
 * the transaction index after appending to the log.
 *
 * @param producerId The ID of the producer
 * @param firstOffset The first offset (inclusive) of the transaction
 * @param lastOffset The last offset (inclusive) of the transaction. This is always the offset of the
 *                   COMMIT/ABORT control record which indicates the transaction's completion.
 * @param isAborted Whether or not the transaction was aborted
 */
case class CompletedTxn(producerId: Long, firstOffset: Long, lastOffset: Long, isAborted: Boolean) {
  override def toString: String = {
    "CompletedTxn(" +
      s"producerId=$producerId, " +
      s"firstOffset=$firstOffset, " +
      s"lastOffset=$lastOffset, " +
      s"isAborted=$isAborted)"
  }
}

/**
 * A class used to hold params required to decide to rotate a log segment or not.
 */
case class RollParams(maxSegmentMs: Long,
                      maxSegmentBytes: Int,
                      maxTimestampInMessages: Long,
                      maxOffsetInMessages: Long,
                      messagesSize: Int,
                      now: Long)

object RollParams {
  def apply(config: LogConfig, appendInfo: LogAppendInfo, messagesSize: Int, now: Long): RollParams = {
   new RollParams(config.maxSegmentMs,
     config.segmentSize,
     appendInfo.maxTimestamp,
     appendInfo.lastOffset,
     messagesSize, now)
  }
}

sealed trait LogStartOffsetIncrementReason
case object ClientRecordDeletion extends LogStartOffsetIncrementReason {
  override def toString: String = "client delete records request"
}
case object LeaderOffsetIncremented extends LogStartOffsetIncrementReason {
  override def toString: String = "leader offset increment"
}
case object SegmentDeletion extends LogStartOffsetIncrementReason {
  override def toString: String = "segment deletion"
}

/**
 * An append-only log for storing messages.
 *
 * The log is a sequence of LogSegments, each with a base offset denoting the first message in the segment.
 *
 * New log segments are created according to a configurable policy that controls the size in bytes or time interval
 * for a given segment.
 *
 * @param _dir The directory in which log segments are created.
 * @param config The log configuration settings
 * @param logStartOffset The earliest offset allowed to be exposed to kafka client.
 *                       The logStartOffset can be updated by :
 *                       - user's DeleteRecordsRequest
 *                       - broker's log retention
 *                       - broker's log truncation
 *                       The logStartOffset is used to decide the following:
 *                       - Log deletion. LogSegment whose nextOffset <= log's logStartOffset can be deleted.
 *                         It may trigger log rolling if the active segment is deleted.
 *                       - Earliest offset of the log in response to ListOffsetRequest. To avoid OffsetOutOfRange exception after user seeks to earliest offset,
 *                         we make sure that logStartOffset <= log's highWatermark
 *                       Other activities such as log cleaning are not affected by logStartOffset.
 * @param recoveryPoint The offset at which to begin recovery--i.e. the first offset which has not been flushed to disk
 * @param scheduler The thread pool scheduler used for background actions
 * @param brokerTopicStats Container for Broker Topic Yammer Metrics
 * @param time The time instance used for checking the clock
 * @param maxProducerIdExpirationMs The maximum amount of time to wait before a producer id is considered expired
 * @param producerIdExpirationCheckIntervalMs How often to check for producer ids which need to be expired
 */
@threadsafe
class Log(@volatile private var _dir: File,
          @volatile var config: LogConfig,
          @volatile var logStartOffset: Long,
          @volatile var recoveryPoint: Long,
          scheduler: Scheduler,
          brokerTopicStats: BrokerTopicStats,
          val time: Time,
          val maxProducerIdExpirationMs: Int,
          val producerIdExpirationCheckIntervalMs: Int,
          val topicPartition: TopicPartition,
          val producerStateManager: ProducerStateManager,
          logDirFailureChannel: LogDirFailureChannel,
          val rlmEnabled:Boolean = false) extends Logging with KafkaMetricsGroup {

  import kafka.log.Log._

  this.logIdent = s"[Log partition=$topicPartition, dir=${dir.getParent}] "

  /* A lock that guards all modifications to the log */
  private val lock = new Object

  // The memory mapped buffer for index files of this log will be closed with either delete() or closeHandlers()
  // After memory mapped buffer is closed, no disk IO operation should be performed for this log
  @volatile private var isMemoryMappedBufferClosed = false

  // Cache value of parent directory to avoid allocations in hot paths like ReplicaManager.checkpointHighWatermarks
  @volatile private var _parentDir: String = dir.getParent

  /* last time it was flushed */
  private val lastFlushedTime = new AtomicLong(time.milliseconds)

  @volatile private var nextOffsetMetadata: LogOffsetMetadata = _

  /* The earliest offset which is part of an incomplete transaction. This is used to compute the
   * last stable offset (LSO) in ReplicaManager. Note that it is possible that the "true" first unstable offset
   * gets removed from the log (through record or segment deletion). In this case, the first unstable offset
   * will point to the log start offset, which may actually be either part of a completed transaction or not
   * part of a transaction at all. However, since we only use the LSO for the purpose of restricting the
   * read_committed consumer to fetching decided data (i.e. committed, aborted, or non-transactional), this
   * temporary abuse seems justifiable and saves us from scanning the log after deletion to find the first offsets
   * of each ongoing transaction in order to compute a new first unstable offset. It is possible, however,
   * that this could result in disagreement between replicas depending on when they began replicating the log.
   * In the worst case, the LSO could be seen by a consumer to go backwards.
   */
  @volatile private var firstUnstableOffsetMetadata: Option[LogOffsetMetadata] = None

  /* Keep track of the current high watermark in order to ensure that segments containing offsets at or above it are
   * not eligible for deletion. This means that the active segment is only eligible for deletion if the high watermark
   * equals the log end offset (which may never happen for a partition under consistent load). This is needed to
   * prevent the log start offset (which is exposed in fetch responses) from getting ahead of the high watermark.
   */
  @volatile var highWatermarkMetadata: LogOffsetMetadata = LogOffsetMetadata(logStartOffset)

  /* the actual segments of the log */
  private val segments: ConcurrentNavigableMap[java.lang.Long, LogSegment] = new ConcurrentSkipListMap[java.lang.Long, LogSegment]

  // Visible for testing
  @volatile var leaderEpochCache: Option[LeaderEpochFileCache] = None

  @volatile private var localLogStartOffset:Long = logStartOffset

  @volatile private var highestOffsetWithRemoteIndex:Long = logStartOffset

  private def remoteLogEnabled() : Boolean = {
    // remote logging is enabled only for non-compact and non-internal topics
    rlmEnabled && !(config.compact || Topic.isInternal(topicPartition.topic()))
  }

  locally {
    // create the log directory if it doesn't exist
    Files.createDirectories(dir.toPath)

    initializeLeaderEpochCache()

    val nextOffset = loadSegments()

    /* Calculate the offset of the next message */
    nextOffsetMetadata = LogOffsetMetadata(nextOffset, activeSegment.baseOffset, activeSegment.size)

    leaderEpochCache.foreach(_.truncateFromEnd(nextOffsetMetadata.messageOffset))

    localLogStartOffset = math.max(logStartOffset, segments.firstEntry.getValue.baseOffset)

    if(!remoteLogEnabled) logStartOffset = localLogStartOffset

    // The earliest leader epoch may not be flushed during a hard failure. Recover it here.
    leaderEpochCache.foreach(_.truncateFromStart(logStartOffset))

    // Any segment loading or recovery code must not use producerStateManager, so that we can build the full state here
    // from scratch.
    if (!producerStateManager.isEmpty)
      throw new IllegalStateException("Producer state must be empty during log initialization")
    loadProducerState(logEndOffset, reloadFromCleanShutdown = hasCleanShutdownFile)
<<<<<<< HEAD

    info(s"Completed load of log with ${segments.size} segments, local log start offset $localLogStartOffset and " +
      s"log end offset $logEndOffset in ${time.milliseconds() - startMs} ms")
=======
>>>>>>> 07798469
  }

  def updateLogStartOffsetFromRemoteTier(remoteLogStartOffset: Long): Unit = {
    if (remoteLogEnabled) logStartOffset = if (remoteLogStartOffset < 0) localLogStartOffset else remoteLogStartOffset
    else warn(s"updateLogStartOffsetFromRemoteTier call is ignored as remoteLogEnabled is determined to be false.")
  }

  def dir: File = _dir

  def parentDir: String = _parentDir

  def parentDirFile: File = new File(_parentDir)

  def initFileSize: Int = {
    if (config.preallocate)
      config.segmentSize
    else
      0
  }

  def updateConfig(newConfig: LogConfig): Unit = {
    val oldConfig = this.config
    this.config = newConfig
    val oldRecordVersion = oldConfig.messageFormatVersion.recordVersion
    val newRecordVersion = newConfig.messageFormatVersion.recordVersion
    if (newRecordVersion.precedes(oldRecordVersion))
      warn(s"Record format version has been downgraded from $oldRecordVersion to $newRecordVersion.")
    if (newRecordVersion.value != oldRecordVersion.value)
      initializeLeaderEpochCache()
  }

  private def checkIfMemoryMappedBufferClosed(): Unit = {
    if (isMemoryMappedBufferClosed)
      throw new KafkaStorageException(s"The memory mapped buffer for log of $topicPartition is already closed")
  }

  def highWatermark: Long = highWatermarkMetadata.messageOffset

  /**
   * Update the high watermark to a new offset. The new high watermark will be lower
   * bounded by the log start offset and upper bounded by the log end offset.
   *
   * This is intended to be called when initializing the high watermark or when updating
   * it on a follower after receiving a Fetch response from the leader.
   *
   * @param hw the suggested new value for the high watermark
   * @return the updated high watermark offset
   */
  def updateHighWatermark(hw: Long): Long = {
    val newHighWatermark = if (hw < logStartOffset)
      logStartOffset
    else if (hw > logEndOffset)
      logEndOffset
    else
      hw
    updateHighWatermarkMetadata(LogOffsetMetadata(newHighWatermark))
    newHighWatermark
  }

  def updateRemoteIndexHighestOffset(offset: Long): Unit = {
    if (!remoteLogEnabled)
      warn(s"Received update for highest offset with remote index as: $offset, the existing value: $highestOffsetWithRemoteIndex and remoteLogEnabled: $remoteLogEnabled")
    else if(offset > highestOffsetWithRemoteIndex) highestOffsetWithRemoteIndex = offset
  }

  /**
   * Update the high watermark to a new value if and only if it is larger than the old value. It is
   * an error to update to a value which is larger than the log end offset.
   *
   * This method is intended to be used by the leader to update the high watermark after follower
   * fetch offsets have been updated.
   *
   * @return the old high watermark, if updated by the new value
   */
  def maybeIncrementHighWatermark(newHighWatermark: LogOffsetMetadata): Option[LogOffsetMetadata] = {
    if (newHighWatermark.messageOffset > logEndOffset)
      throw new IllegalArgumentException(s"High watermark $newHighWatermark update exceeds current " +
        s"log end offset $logEndOffsetMetadata")

    lock.synchronized {
      val oldHighWatermark = fetchHighWatermarkMetadata

      // Ensure that the high watermark increases monotonically. We also update the high watermark when the new
      // offset metadata is on a newer segment, which occurs whenever the log is rolled to a new segment.
      if (oldHighWatermark.messageOffset < newHighWatermark.messageOffset ||
        (oldHighWatermark.messageOffset == newHighWatermark.messageOffset && oldHighWatermark.onOlderSegment(newHighWatermark))) {
        updateHighWatermarkMetadata(newHighWatermark)
        Some(oldHighWatermark)
      } else {
        None
      }
    }
  }

  /**
   * Get the offset and metadata for the current high watermark. If offset metadata is not
   * known, this will do a lookup in the index and cache the result.
   */
  private def fetchHighWatermarkMetadata: LogOffsetMetadata = {
    checkIfMemoryMappedBufferClosed()

    val offsetMetadata = highWatermarkMetadata
    if (offsetMetadata.messageOffsetOnly) {
      lock.synchronized {
        val fullOffset = convertToOffsetMetadataOrThrow(highWatermark)
        updateHighWatermarkMetadata(fullOffset)
        fullOffset
      }
    } else {
      offsetMetadata
    }
  }

  private def updateHighWatermarkMetadata(newHighWatermark: LogOffsetMetadata): Unit = {
    if (newHighWatermark.messageOffset < 0)
      throw new IllegalArgumentException("High watermark offset should be non-negative")

    lock synchronized {
      highWatermarkMetadata = newHighWatermark
      producerStateManager.onHighWatermarkUpdated(newHighWatermark.messageOffset)
      maybeIncrementFirstUnstableOffset()
    }
    trace(s"Setting high watermark $newHighWatermark")
  }

  /**
   * Get the first unstable offset. Unlike the last stable offset, which is always defined,
   * the first unstable offset only exists if there are transactions in progress.
   *
   * @return the first unstable offset, if it exists
   */
  private[log] def firstUnstableOffset: Option[Long] = firstUnstableOffsetMetadata.map(_.messageOffset)

  private def fetchLastStableOffsetMetadata: LogOffsetMetadata = {
    checkIfMemoryMappedBufferClosed()

    // cache the current high watermark to avoid a concurrent update invalidating the range check
    val highWatermarkMetadata = fetchHighWatermarkMetadata

    firstUnstableOffsetMetadata match {
      case Some(offsetMetadata) if offsetMetadata.messageOffset < highWatermarkMetadata.messageOffset =>
        if (offsetMetadata.messageOffsetOnly) {
          lock synchronized {
            val fullOffset = convertToOffsetMetadataOrThrow(offsetMetadata.messageOffset)
            if (firstUnstableOffsetMetadata.contains(offsetMetadata))
              firstUnstableOffsetMetadata = Some(fullOffset)
            fullOffset
          }
        } else {
          offsetMetadata
        }
      case _ => highWatermarkMetadata
    }
  }

  /**
   * The last stable offset (LSO) is defined as the first offset such that all lower offsets have been "decided."
   * Non-transactional messages are considered decided immediately, but transactional messages are only decided when
   * the corresponding COMMIT or ABORT marker is written. This implies that the last stable offset will be equal
   * to the high watermark if there are no transactional messages in the log. Note also that the LSO cannot advance
   * beyond the high watermark.
   */
  def lastStableOffset: Long = {
    firstUnstableOffsetMetadata match {
      case Some(offsetMetadata) if offsetMetadata.messageOffset < highWatermark => offsetMetadata.messageOffset
      case _ => highWatermark
    }
  }

  def lastStableOffsetLag: Long = highWatermark - lastStableOffset

  /**
    * Fully materialize and return an offset snapshot including segment position info. This method will update
    * the LogOffsetMetadata for the high watermark and last stable offset if they are message-only. Throws an
    * offset out of range error if the segment info cannot be loaded.
    */
  def fetchOffsetSnapshot: LogOffsetSnapshot = {
    val lastStable = fetchLastStableOffsetMetadata
    val highWatermark = fetchHighWatermarkMetadata

    LogOffsetSnapshot(
      logStartOffset,
      logEndOffsetMetadata,
      highWatermark,
      lastStable
    )
  }

  private val tags = {
    val maybeFutureTag = if (isFuture) Map("is-future" -> "true") else Map.empty[String, String]
    Map("topic" -> topicPartition.topic, "partition" -> topicPartition.partition.toString) ++ maybeFutureTag
  }

  newGauge(LogMetricNames.NumLogSegments, () => numberOfSegments, tags)
  newGauge(LogMetricNames.LogStartOffset, () => logStartOffset, tags)
  newGauge(LogMetricNames.LogEndOffset, () => logEndOffset, tags)
  newGauge(LogMetricNames.Size, () => size, tags)

  val producerExpireCheck = scheduler.schedule(name = "PeriodicProducerExpirationCheck", fun = () => {
    lock synchronized {
      producerStateManager.removeExpiredProducers(time.milliseconds)
    }
  }, period = producerIdExpirationCheckIntervalMs, delay = producerIdExpirationCheckIntervalMs, unit = TimeUnit.MILLISECONDS)

  /** The name of this log */
  def name  = dir.getName()

  def recordVersion: RecordVersion = config.messageFormatVersion.recordVersion

  private def initializeLeaderEpochCache(): Unit = lock synchronized {
    val leaderEpochFile = LeaderEpochCheckpointFile.newFile(dir)

    def newLeaderEpochFileCache(): LeaderEpochFileCache = {
      val checkpointFile = new LeaderEpochCheckpointFile(leaderEpochFile, logDirFailureChannel)
      new LeaderEpochFileCache(topicPartition, () => logEndOffset, checkpointFile)
    }

    if (recordVersion.precedes(RecordVersion.V2)) {
      val currentCache = if (leaderEpochFile.exists())
        Some(newLeaderEpochFileCache())
      else
        None

      if (currentCache.exists(_.nonEmpty))
        warn(s"Deleting non-empty leader epoch cache due to incompatible message format $recordVersion")

      Files.deleteIfExists(leaderEpochFile.toPath)
      leaderEpochCache = None
    } else {
      leaderEpochCache = Some(newLeaderEpochFileCache())
    }
  }

  /**
   * Removes any temporary files found in log directory, and creates a list of all .swap files which could be swapped
   * in place of existing segment(s). For log splitting, we know that any .swap file whose base offset is higher than
   * the smallest offset .clean file could be part of an incomplete split operation. Such .swap files are also deleted
   * by this method.
   * @return Set of .swap files that are valid to be swapped in as segment files
   */
  private def removeTempFilesAndCollectSwapFiles(): Set[File] = {

    def deleteIndicesIfExist(baseFile: File, suffix: String = ""): Unit = {
      info(s"Deleting index files with suffix $suffix for baseFile $baseFile")
      val offset = offsetFromFile(baseFile)
      Files.deleteIfExists(Log.offsetIndexFile(dir, offset, suffix).toPath)
      Files.deleteIfExists(Log.timeIndexFile(dir, offset, suffix).toPath)
      Files.deleteIfExists(Log.transactionIndexFile(dir, offset, suffix).toPath)
    }

    val swapFiles = mutable.Set[File]()
    val cleanFiles = mutable.Set[File]()
    var minCleanedFileOffset = Long.MaxValue

    for (file <- dir.listFiles if file.isFile) {
      if (!file.canRead)
        throw new IOException(s"Could not read file $file")
      val filename = file.getName
      if (filename.endsWith(DeletedFileSuffix)) {
        debug(s"Deleting stray temporary file ${file.getAbsolutePath}")
        Files.deleteIfExists(file.toPath)
      } else if (filename.endsWith(CleanedFileSuffix)) {
        minCleanedFileOffset = Math.min(offsetFromFileName(filename), minCleanedFileOffset)
        cleanFiles += file
      } else if (filename.endsWith(SwapFileSuffix)) {
        // we crashed in the middle of a swap operation, to recover:
        // if a log, delete the index files, complete the swap operation later
        // if an index just delete the index files, they will be rebuilt
        val baseFile = new File(CoreUtils.replaceSuffix(file.getPath, SwapFileSuffix, ""))
        info(s"Found file ${file.getAbsolutePath} from interrupted swap operation.")
        if (isIndexFile(baseFile)) {
          deleteIndicesIfExist(baseFile)
        } else if (isLogFile(baseFile)) {
          deleteIndicesIfExist(baseFile)
          swapFiles += file
        }
      }
    }

    // KAFKA-6264: Delete all .swap files whose base offset is greater than the minimum .cleaned segment offset. Such .swap
    // files could be part of an incomplete split operation that could not complete. See Log#splitOverflowedSegment
    // for more details about the split operation.
    val (invalidSwapFiles, validSwapFiles) = swapFiles.partition(file => offsetFromFile(file) >= minCleanedFileOffset)
    invalidSwapFiles.foreach { file =>
      debug(s"Deleting invalid swap file ${file.getAbsoluteFile} minCleanedFileOffset: $minCleanedFileOffset")
      val baseFile = new File(CoreUtils.replaceSuffix(file.getPath, SwapFileSuffix, ""))
      deleteIndicesIfExist(baseFile, SwapFileSuffix)
      Files.deleteIfExists(file.toPath)
    }

    // Now that we have deleted all .swap files that constitute an incomplete split operation, let's delete all .clean files
    cleanFiles.foreach { file =>
      debug(s"Deleting stray .clean file ${file.getAbsolutePath}")
      Files.deleteIfExists(file.toPath)
    }

    validSwapFiles
  }

  /**
   * This method does not need to convert IOException to KafkaStorageException because it is only called before all logs are loaded
   * It is possible that we encounter a segment with index offset overflow in which case the LogSegmentOffsetOverflowException
   * will be thrown. Note that any segments that were opened before we encountered the exception will remain open and the
   * caller is responsible for closing them appropriately, if needed.
   * @throws LogSegmentOffsetOverflowException if the log directory contains a segment with messages that overflow the index offset
   */
  private def loadSegmentFiles(): Unit = {
    // load segments in ascending order because transactional data from one segment may depend on the
    // segments that come before it
    for (file <- dir.listFiles.sortBy(_.getName) if file.isFile) {
      if (isIndexFile(file)) {
        // if it is an index file, make sure it has a corresponding .log file
        val offset = offsetFromFile(file)
        val logFile = Log.logFile(dir, offset)
        if (!logFile.exists) {
          warn(s"Found an orphaned index file ${file.getAbsolutePath}, with no corresponding log file.")
          Files.deleteIfExists(file.toPath)
        }
      } else if (isLogFile(file)) {
        // if it's a log file, load the corresponding log segment
        val baseOffset = offsetFromFile(file)
        val timeIndexFileNewlyCreated = !Log.timeIndexFile(dir, baseOffset).exists()
        val segment = LogSegment.open(dir = dir,
          baseOffset = baseOffset,
          config,
          time = time,
          fileAlreadyExists = true)

        try segment.sanityCheck(timeIndexFileNewlyCreated)
        catch {
          case _: NoSuchFileException =>
            error(s"Could not find offset index file corresponding to log file ${segment.log.file.getAbsolutePath}, " +
              "recovering segment and rebuilding index files...")
            recoverSegment(segment)
          case e: CorruptIndexException =>
            warn(s"Found a corrupted index file corresponding to log file ${segment.log.file.getAbsolutePath} due " +
              s"to ${e.getMessage}}, recovering segment and rebuilding index files...")
            recoverSegment(segment)
        }
        addSegment(segment)
      }
    }
  }

  /**
   * Recover the given segment.
   * @param segment Segment to recover
   * @param leaderEpochCache Optional cache for updating the leader epoch during recovery
   * @return The number of bytes truncated from the segment
   * @throws LogSegmentOffsetOverflowException if the segment contains messages that cause index offset overflow
   */
  private def recoverSegment(segment: LogSegment,
                             leaderEpochCache: Option[LeaderEpochFileCache] = None): Int = lock synchronized {
    val producerStateManager = new ProducerStateManager(topicPartition, dir, maxProducerIdExpirationMs)
    rebuildProducerState(segment.baseOffset, reloadFromCleanShutdown = false, producerStateManager)
    val bytesTruncated = segment.recover(producerStateManager, leaderEpochCache)
    // once we have recovered the segment's data, take a snapshot to ensure that we won't
    // need to reload the same segment again while recovering another segment.
    producerStateManager.takeSnapshot()
    bytesTruncated
  }

  /**
   * This method does not need to convert IOException to KafkaStorageException because it is only called before all logs
   * are loaded.
   * @throws LogSegmentOffsetOverflowException if the swap file contains messages that cause the log segment offset to
   *                                           overflow. Note that this is currently a fatal exception as we do not have
   *                                           a way to deal with it. The exception is propagated all the way up to
   *                                           KafkaServer#startup which will cause the broker to shut down if we are in
   *                                           this situation. This is expected to be an extremely rare scenario in practice,
   *                                           and manual intervention might be required to get out of it.
   */
  private def completeSwapOperations(swapFiles: Set[File]): Unit = {
    for (swapFile <- swapFiles) {
      val logFile = new File(CoreUtils.replaceSuffix(swapFile.getPath, SwapFileSuffix, ""))
      val baseOffset = offsetFromFile(logFile)
      val swapSegment = LogSegment.open(swapFile.getParentFile,
        baseOffset = baseOffset,
        config,
        time = time,
        fileSuffix = SwapFileSuffix)
      info(s"Found log file ${swapFile.getPath} from interrupted swap operation, repairing.")
      recoverSegment(swapSegment)

      // We create swap files for two cases:
      // (1) Log cleaning where multiple segments are merged into one, and
      // (2) Log splitting where one segment is split into multiple.
      //
      // Both of these mean that the resultant swap segments be composed of the original set, i.e. the swap segment
      // must fall within the range of existing segment(s). If we cannot find such a segment, it means the deletion
      // of that segment was successful. In such an event, we should simply rename the .swap to .log without having to
      // do a replace with an existing segment.
      val oldSegments = logSegments(swapSegment.baseOffset, swapSegment.readNextOffset).filter { segment =>
        segment.readNextOffset > swapSegment.baseOffset
      }
      replaceSegments(Seq(swapSegment), oldSegments.toSeq, isRecoveredSwapFile = true)
    }
  }

  /**
   * Load the log segments from the log files on disk and return the next offset.
   * This method does not need to convert IOException to KafkaStorageException because it is only called before all logs
   * are loaded.
   * @throws LogSegmentOffsetOverflowException if we encounter a .swap file with messages that overflow index offset; or when
   *                                           we find an unexpected number of .log files with overflow
   */
  private def loadSegments(): Long = {
    // first do a pass through the files in the log directory and remove any temporary files
    // and find any interrupted swap operations
    val swapFiles = removeTempFilesAndCollectSwapFiles()

    // Now do a second pass and load all the log and index files.
    // We might encounter legacy log segments with offset overflow (KAFKA-6264). We need to split such segments. When
    // this happens, restart loading segment files from scratch.
    retryOnOffsetOverflow {
      // In case we encounter a segment with offset overflow, the retry logic will split it after which we need to retry
      // loading of segments. In that case, we also need to close all segments that could have been left open in previous
      // call to loadSegmentFiles().
      logSegments.foreach(_.close())
      segments.clear()
      loadSegmentFiles()
    }

    // Finally, complete any interrupted swap operations. To be crash-safe,
    // log files that are replaced by the swap segment should be renamed to .deleted
    // before the swap file is restored as the new segment file.
    completeSwapOperations(swapFiles)

    if (!dir.getAbsolutePath.endsWith(Log.DeleteDirSuffix)) {
      val nextOffset = retryOnOffsetOverflow {
        recoverLog()
      }

      // reset the index size of the currently active log segment to allow more entries
      activeSegment.resizeIndexes(config.maxIndexSize)
      nextOffset
    } else {
       if (logSegments.isEmpty) {
          addSegment(LogSegment.open(dir = dir,
            baseOffset = 0,
            config,
            time = time,
            fileAlreadyExists = false,
            initFileSize = this.initFileSize,
            preallocate = false))
       }
      0
    }
  }

  private def updateLogEndOffset(offset: Long): Unit = {
    nextOffsetMetadata = LogOffsetMetadata(offset, activeSegment.baseOffset, activeSegment.size)

    // Update the high watermark in case it has gotten ahead of the log end offset following a truncation
    // or if a new segment has been rolled and the offset metadata needs to be updated.
    if (highWatermark >= offset) {
      updateHighWatermarkMetadata(nextOffsetMetadata)
    }

    if (this.recoveryPoint > offset) {
      this.recoveryPoint = offset
    }
  }

  private def updateLogStartOffset(offset: Long): Unit = {
    logStartOffset = offset

    if (highWatermark < offset) {
      updateHighWatermark(offset)
    }

    if (this.recoveryPoint < offset) {
      this.recoveryPoint = offset
    }
  }

  /**
   * Recover the log segments and return the next offset after recovery.
   * This method does not need to convert IOException to KafkaStorageException because it is only called before all
   * logs are loaded.
   * @throws LogSegmentOffsetOverflowException if we encountered a legacy segment with offset overflow
   */
  private def recoverLog(): Long = {
    // if we have the clean shutdown marker, skip recovery
    if (!hasCleanShutdownFile) {
      // okay we need to actually recover this log
      val unflushed = logSegments(this.recoveryPoint, Long.MaxValue).iterator
      var truncated = false

      while (unflushed.hasNext && !truncated) {
        val segment = unflushed.next()
        info(s"Recovering unflushed segment ${segment.baseOffset}")
        val truncatedBytes =
          try {
            recoverSegment(segment, leaderEpochCache)
          } catch {
            case _: InvalidOffsetException =>
              val startOffset = segment.baseOffset
              warn("Found invalid offset during recovery. Deleting the corrupt segment and " +
                s"creating an empty one with starting offset $startOffset")
              segment.truncateTo(startOffset)
          }
        if (truncatedBytes > 0) {
          // we had an invalid message, delete all remaining log
          warn(s"Corruption found in segment ${segment.baseOffset}, truncating to offset ${segment.readNextOffset}")
          removeAndDeleteSegments(unflushed.toList,
            asyncDelete = true,
            reason = LogRecovery)
          truncated = true
        }
      }
    }

    if (logSegments.nonEmpty) {
      val logEndOffset = activeSegment.readNextOffset
      if (logEndOffset < localLogStartOffset) {
        warn(s"Deleting all segments because logEndOffset ($logEndOffset) is smaller than localLogStartOffset ($localLogStartOffset). " +
          "This could happen if segment files were deleted from the file system.")
        removeAndDeleteSegments(logSegments,
          asyncDelete = true,
          reason = LogRecovery)
      }
    }

    if (logSegments.isEmpty) {
      //todo-tiering where should this begin from when there are no segments?
      // no existing segments, create a new mutable segment beginning at logStartOffset
      addSegment(LogSegment.open(dir = dir,
        baseOffset = localLogStartOffset,
        config,
        time = time,
        fileAlreadyExists = false,
        initFileSize = this.initFileSize,
        preallocate = config.preallocate))
    }

    recoveryPoint = activeSegment.readNextOffset
    recoveryPoint
  }

  // Rebuild producer state until lastOffset. This method may be called from the recovery code path, and thus must be
  // free of all side-effects, i.e. it must not update any log-specific state.
  private def rebuildProducerState(lastOffset: Long,
                                   reloadFromCleanShutdown: Boolean,
                                   producerStateManager: ProducerStateManager): Unit = lock synchronized {
    checkIfMemoryMappedBufferClosed()
    val messageFormatVersion = config.messageFormatVersion.recordVersion.value
    val segments = logSegments
    val offsetsToSnapshot =
      if (segments.nonEmpty) {
        val nextLatestSegmentBaseOffset = lowerSegment(segments.last.baseOffset).map(_.baseOffset)
        Seq(nextLatestSegmentBaseOffset, Some(segments.last.baseOffset), Some(lastOffset))
      } else {
        Seq(Some(lastOffset))
      }
    info(s"Loading producer state till offset $lastOffset with message format version $messageFormatVersion")

    // We want to avoid unnecessary scanning of the log to build the producer state when the broker is being
    // upgraded. The basic idea is to use the absence of producer snapshot files to detect the upgrade case,
    // but we have to be careful not to assume too much in the presence of broker failures. The two most common
    // upgrade cases in which we expect to find no snapshots are the following:
    //
    // 1. The broker has been upgraded, but the topic is still on the old message format.
    // 2. The broker has been upgraded, the topic is on the new message format, and we had a clean shutdown.
    //
    // If we hit either of these cases, we skip producer state loading and write a new snapshot at the log end
    // offset (see below). The next time the log is reloaded, we will load producer state using this snapshot
    // (or later snapshots). Otherwise, if there is no snapshot file, then we have to rebuild producer state
    // from the first segment.
    if (messageFormatVersion < RecordBatch.MAGIC_VALUE_V2 ||
        (producerStateManager.latestSnapshotOffset.isEmpty && reloadFromCleanShutdown)) {
      // To avoid an expensive scan through all of the segments, we take empty snapshots from the start of the
      // last two segments and the last offset. This should avoid the full scan in the case that the log needs
      // truncation.
      offsetsToSnapshot.flatten.foreach { offset =>
        producerStateManager.updateMapEndOffset(offset)
        producerStateManager.takeSnapshot()
      }
    } else {
      val isEmptyBeforeTruncation = producerStateManager.isEmpty && producerStateManager.mapEndOffset >= lastOffset
      producerStateManager.truncateAndReload(logStartOffset, lastOffset, time.milliseconds())

      // Only do the potentially expensive reloading if the last snapshot offset is lower than the log end
      // offset (which would be the case on first startup) and there were active producers prior to truncation
      // (which could be the case if truncating after initial loading). If there weren't, then truncating
      // shouldn't change that fact (although it could cause a producerId to expire earlier than expected),
      // and we can skip the loading. This is an optimization for users which are not yet using
      // idempotent/transactional features yet.
      if (lastOffset > producerStateManager.mapEndOffset && !isEmptyBeforeTruncation) {
        val segmentOfLastOffset = floorLogSegment(lastOffset)

        logSegments(producerStateManager.mapEndOffset, lastOffset).foreach { segment =>
          val startOffset = Utils.max(segment.baseOffset, producerStateManager.mapEndOffset, logStartOffset)
          producerStateManager.updateMapEndOffset(startOffset)

          if (offsetsToSnapshot.contains(Some(segment.baseOffset)))
            producerStateManager.takeSnapshot()

          val maxPosition = if (segmentOfLastOffset.contains(segment)) {
            Option(segment.translateOffset(lastOffset))
              .map(_.position)
              .getOrElse(segment.size)
          } else {
            segment.size
          }

          val fetchDataInfo = segment.read(startOffset,
            maxSize = Int.MaxValue,
            maxPosition = maxPosition,
            minOneMessage = false)
          if (fetchDataInfo != null)
            loadProducersFromLog(producerStateManager, fetchDataInfo.records)
        }
      }
      producerStateManager.updateMapEndOffset(lastOffset)
      producerStateManager.takeSnapshot()
    }
  }

  private def loadProducerState(lastOffset: Long, reloadFromCleanShutdown: Boolean): Unit = lock synchronized {
    rebuildProducerState(lastOffset, reloadFromCleanShutdown, producerStateManager)
    maybeIncrementFirstUnstableOffset()
  }

  private def loadProducersFromLog(producerStateManager: ProducerStateManager, records: Records): Unit = {
    val loadedProducers = mutable.Map.empty[Long, ProducerAppendInfo]
    val completedTxns = ListBuffer.empty[CompletedTxn]
    records.batches.forEach { batch =>
      if (batch.hasProducerId) {
        val maybeCompletedTxn = updateProducers(batch,
          loadedProducers,
          firstOffsetMetadata = None,
          origin = AppendOrigin.Replication)
        maybeCompletedTxn.foreach(completedTxns += _)
      }
    }
    loadedProducers.values.foreach(producerStateManager.update)
    completedTxns.foreach(producerStateManager.completeTxn)
  }

  private[log] def activeProducersWithLastSequence: Map[Long, Int] = lock synchronized {
    producerStateManager.activeProducers.map { case (producerId, producerIdEntry) =>
      (producerId, producerIdEntry.lastSeq)
    }
  }

  private[log] def lastRecordsOfActiveProducers: Map[Long, LastRecord] = lock synchronized {
    producerStateManager.activeProducers.map { case (producerId, producerIdEntry) =>
      val lastDataOffset = if (producerIdEntry.lastDataOffset >= 0 ) Some(producerIdEntry.lastDataOffset) else None
      val lastRecord = LastRecord(lastDataOffset, producerIdEntry.producerEpoch)
      producerId -> lastRecord
    }
  }

  /**
   * Check if we have the "clean shutdown" file
   */
  private def hasCleanShutdownFile: Boolean = new File(dir.getParentFile, CleanShutdownFile).exists()

  /**
   * The number of segments in the log.
   * Take care! this is an O(n) operation.
   */
  def numberOfSegments: Int = segments.size

  /**
   * Close this log.
   * The memory mapped buffer for index files of this log will be left open until the log is deleted.
   */
  def close(): Unit = {
    debug("Closing log")
    lock synchronized {
      checkIfMemoryMappedBufferClosed()
      producerExpireCheck.cancel(true)
      maybeHandleIOException(s"Error while renaming dir for $topicPartition in dir ${dir.getParent}") {
        // We take a snapshot at the last written offset to hopefully avoid the need to scan the log
        // after restarting and to ensure that we cannot inadvertently hit the upgrade optimization
        // (the clean shutdown file is written after the logs are all closed).
        producerStateManager.takeSnapshot()
        logSegments.foreach(_.close())
      }
    }
  }

  /**
   * Rename the directory of the log
   *
   * @throws KafkaStorageException if rename fails
   */
  def renameDir(name: String): Unit = {
    lock synchronized {
      maybeHandleIOException(s"Error while renaming dir for $topicPartition in log dir ${dir.getParent}") {
        val renamedDir = new File(dir.getParent, name)
        Utils.atomicMoveWithFallback(dir.toPath, renamedDir.toPath)
        if (renamedDir != dir) {
          _dir = renamedDir
          _parentDir = renamedDir.getParent
          logSegments.foreach(_.updateParentDir(renamedDir))
          producerStateManager.logDir = dir
          // re-initialize leader epoch cache so that LeaderEpochCheckpointFile.checkpoint can correctly reference
          // the checkpoint file in renamed log directory
          initializeLeaderEpochCache()
        }
      }
    }
  }

  /**
   * Close file handlers used by log but don't write to disk. This is called if the log directory is offline
   */
  def closeHandlers(): Unit = {
    debug("Closing handlers")
    lock synchronized {
      logSegments.foreach(_.closeHandlers())
      isMemoryMappedBufferClosed = true
    }
  }

  /**
   * Append this message set to the active segment of the log, assigning offsets and Partition Leader Epochs
   *
   * @param records The records to append
   * @param origin Declares the origin of the append which affects required validations
   * @param interBrokerProtocolVersion Inter-broker message protocol version
   * @throws KafkaStorageException If the append fails due to an I/O error.
   * @return Information about the appended messages including the first and last offset.
   */
  def appendAsLeader(records: MemoryRecords,
                     leaderEpoch: Int,
                     origin: AppendOrigin = AppendOrigin.Client,
                     interBrokerProtocolVersion: ApiVersion = ApiVersion.latestVersion): LogAppendInfo = {
    append(records, origin, interBrokerProtocolVersion, assignOffsets = true, leaderEpoch, ignoreRecordSize = false)
  }

  /**
   * Append this message set to the active segment of the log without assigning offsets or Partition Leader Epochs
   *
   * @param records The records to append
   * @throws KafkaStorageException If the append fails due to an I/O error.
   * @return Information about the appended messages including the first and last offset.
   */
  def appendAsFollower(records: MemoryRecords): LogAppendInfo = {
    append(records,
      origin = AppendOrigin.Replication,
      interBrokerProtocolVersion = ApiVersion.latestVersion,
      assignOffsets = false,
      leaderEpoch = -1,
      // disable to check the validation of record size since the record is already accepted by leader.
      ignoreRecordSize = true)
  }

  /**
   * Append this message set to the active segment of the log, rolling over to a fresh segment if necessary.
   *
   * This method will generally be responsible for assigning offsets to the messages,
   * however if the assignOffsets=false flag is passed we will only check that the existing offsets are valid.
   *
   * @param records The log records to append
   * @param origin Declares the origin of the append which affects required validations
   * @param interBrokerProtocolVersion Inter-broker message protocol version
   * @param assignOffsets Should the log assign offsets to this message set or blindly apply what it is given
   * @param leaderEpoch The partition's leader epoch which will be applied to messages when offsets are assigned on the leader
   * @param ignoreRecordSize true to skip validation of record size.
   * @throws KafkaStorageException If the append fails due to an I/O error.
   * @throws OffsetsOutOfOrderException If out of order offsets found in 'records'
   * @throws UnexpectedAppendOffsetException If the first or last offset in append is less than next offset
   * @return Information about the appended messages including the first and last offset.
   */
  private def append(records: MemoryRecords,
                     origin: AppendOrigin,
                     interBrokerProtocolVersion: ApiVersion,
                     assignOffsets: Boolean,
                     leaderEpoch: Int,
                     ignoreRecordSize: Boolean): LogAppendInfo = {
    maybeHandleIOException(s"Error while appending records to $topicPartition in dir ${dir.getParent}") {
      val appendInfo = analyzeAndValidateRecords(records, origin, ignoreRecordSize)

      // return if we have no valid messages or if this is a duplicate of the last appended entry
      if (appendInfo.shallowCount == 0)
        return appendInfo

      // trim any invalid bytes or partial messages before appending it to the on-disk log
      var validRecords = trimInvalidBytes(records, appendInfo)

      // they are valid, insert them in the log
      lock synchronized {
        checkIfMemoryMappedBufferClosed()
        if (assignOffsets) {
          // assign offsets to the message set
          val offset = new LongRef(nextOffsetMetadata.messageOffset)
          appendInfo.firstOffset = Some(offset.value)
          val now = time.milliseconds
          val validateAndOffsetAssignResult = try {
            LogValidator.validateMessagesAndAssignOffsets(validRecords,
              topicPartition,
              offset,
              time,
              now,
              appendInfo.sourceCodec,
              appendInfo.targetCodec,
              config.compact,
              config.messageFormatVersion.recordVersion.value,
              config.messageTimestampType,
              config.messageTimestampDifferenceMaxMs,
              leaderEpoch,
              origin,
              interBrokerProtocolVersion,
              brokerTopicStats)
          } catch {
            case e: IOException =>
              throw new KafkaException(s"Error validating messages while appending to log $name", e)
          }
          validRecords = validateAndOffsetAssignResult.validatedRecords
          appendInfo.maxTimestamp = validateAndOffsetAssignResult.maxTimestamp
          appendInfo.offsetOfMaxTimestamp = validateAndOffsetAssignResult.shallowOffsetOfMaxTimestamp
          appendInfo.lastOffset = offset.value - 1
          appendInfo.recordConversionStats = validateAndOffsetAssignResult.recordConversionStats
          if (config.messageTimestampType == TimestampType.LOG_APPEND_TIME)
            appendInfo.logAppendTime = now

          // re-validate message sizes if there's a possibility that they have changed (due to re-compression or message
          // format conversion)
          if (!ignoreRecordSize && validateAndOffsetAssignResult.messageSizeMaybeChanged) {
            for (batch <- validRecords.batches.asScala) {
              if (batch.sizeInBytes > config.maxMessageSize) {
                // we record the original message set size instead of the trimmed size
                // to be consistent with pre-compression bytesRejectedRate recording
                brokerTopicStats.topicStats(topicPartition.topic).bytesRejectedRate.mark(records.sizeInBytes)
                brokerTopicStats.allTopicsStats.bytesRejectedRate.mark(records.sizeInBytes)
                throw new RecordTooLargeException(s"Message batch size is ${batch.sizeInBytes} bytes in append to" +
                  s"partition $topicPartition which exceeds the maximum configured size of ${config.maxMessageSize}.")
              }
            }
          }
        } else {
          // we are taking the offsets we are given
          if (!appendInfo.offsetsMonotonic)
            throw new OffsetsOutOfOrderException(s"Out of order offsets found in append to $topicPartition: " +
                                                 records.records.asScala.map(_.offset))

          if (appendInfo.firstOrLastOffsetOfFirstBatch < nextOffsetMetadata.messageOffset) {
            // we may still be able to recover if the log is empty
            // one example: fetching from log start offset on the leader which is not batch aligned,
            // which may happen as a result of AdminClient#deleteRecords()
            val firstOffset = appendInfo.firstOffset match {
              case Some(offset) => offset
              case None => records.batches.asScala.head.baseOffset()
            }

            val firstOrLast = if (appendInfo.firstOffset.isDefined) "First offset" else "Last offset of the first batch"
            throw new UnexpectedAppendOffsetException(
              s"Unexpected offset in append to $topicPartition. $firstOrLast " +
              s"${appendInfo.firstOrLastOffsetOfFirstBatch} is less than the next offset ${nextOffsetMetadata.messageOffset}. " +
              s"First 10 offsets in append: ${records.records.asScala.take(10).map(_.offset)}, last offset in" +
              s" append: ${appendInfo.lastOffset}. Log start offset = $logStartOffset",
              firstOffset, appendInfo.lastOffset)
          }
        }

        // update the epoch cache with the epoch stamped onto the message by the leader
        validRecords.batches.forEach { batch =>
          if (batch.magic >= RecordBatch.MAGIC_VALUE_V2) {
            maybeAssignEpochStartOffset(batch.partitionLeaderEpoch, batch.baseOffset)
          } else {
            // In partial upgrade scenarios, we may get a temporary regression to the message format. In
            // order to ensure the safety of leader election, we clear the epoch cache so that we revert
            // to truncation by high watermark after the next leader election.
            leaderEpochCache.filter(_.nonEmpty).foreach { cache =>
              warn(s"Clearing leader epoch cache after unexpected append with message format v${batch.magic}")
              cache.clearAndFlush()
            }
          }
        }

        // check messages set size may be exceed config.segmentSize
        if (validRecords.sizeInBytes > config.segmentSize) {
          throw new RecordBatchTooLargeException(s"Message batch size is ${validRecords.sizeInBytes} bytes in append " +
            s"to partition $topicPartition, which exceeds the maximum configured segment size of ${config.segmentSize}.")
        }

        // maybe roll the log if this segment is full
        val segment = maybeRoll(validRecords.sizeInBytes, appendInfo)

        val logOffsetMetadata = LogOffsetMetadata(
          messageOffset = appendInfo.firstOrLastOffsetOfFirstBatch,
          segmentBaseOffset = segment.baseOffset,
          relativePositionInSegment = segment.size)

        // now that we have valid records, offsets assigned, and timestamps updated, we need to
        // validate the idempotent/transactional state of the producers and collect some metadata
        val (updatedProducers, completedTxns, maybeDuplicate) = analyzeAndValidateProducerState(
          logOffsetMetadata, validRecords, origin)

        maybeDuplicate.foreach { duplicate =>
          appendInfo.firstOffset = Some(duplicate.firstOffset)
          appendInfo.lastOffset = duplicate.lastOffset
          appendInfo.logAppendTime = duplicate.timestamp
          appendInfo.logStartOffset = logStartOffset
          return appendInfo
        }

        segment.append(largestOffset = appendInfo.lastOffset,
          largestTimestamp = appendInfo.maxTimestamp,
          shallowOffsetOfMaxTimestamp = appendInfo.offsetOfMaxTimestamp,
          records = validRecords)

        // Increment the log end offset. We do this immediately after the append because a
        // write to the transaction index below may fail and we want to ensure that the offsets
        // of future appends still grow monotonically. The resulting transaction index inconsistency
        // will be cleaned up after the log directory is recovered. Note that the end offset of the
        // ProducerStateManager will not be updated and the last stable offset will not advance
        // if the append to the transaction index fails.
        updateLogEndOffset(appendInfo.lastOffset + 1)

        // update the producer state
        for (producerAppendInfo <- updatedProducers.values) {
          producerStateManager.update(producerAppendInfo)
        }

        // update the transaction index with the true last stable offset. The last offset visible
        // to consumers using READ_COMMITTED will be limited by this value and the high watermark.
        for (completedTxn <- completedTxns) {
          val lastStableOffset = producerStateManager.lastStableOffset(completedTxn)
          segment.updateTxnIndex(completedTxn, lastStableOffset)
          producerStateManager.completeTxn(completedTxn)
        }

        // always update the last producer id map offset so that the snapshot reflects the current offset
        // even if there isn't any idempotent data being written
        producerStateManager.updateMapEndOffset(appendInfo.lastOffset + 1)

        // update the first unstable offset (which is used to compute LSO)
        maybeIncrementFirstUnstableOffset()

        trace(s"Appended message set with last offset: ${appendInfo.lastOffset}, " +
          s"first offset: ${appendInfo.firstOffset}, " +
          s"next offset: ${nextOffsetMetadata.messageOffset}, " +
          s"and messages: $validRecords")

        if (unflushedMessages >= config.flushInterval)
          flush()

        appendInfo
      }
    }
  }

  def maybeAssignEpochStartOffset(leaderEpoch: Int, startOffset: Long): Unit = {
    leaderEpochCache.foreach { cache =>
      cache.assign(leaderEpoch, startOffset)
    }
  }

  def latestEpoch: Option[Int] = leaderEpochCache.flatMap(_.latestEpoch)

  def endOffsetForEpoch(leaderEpoch: Int): Option[OffsetAndEpoch] = {
    leaderEpochCache.flatMap { cache =>
      val (foundEpoch, foundOffset) = cache.endOffsetFor(leaderEpoch)
      if (foundOffset == EpochEndOffset.UNDEFINED_EPOCH_OFFSET)
        None
      else
        Some(OffsetAndEpoch(foundOffset, foundEpoch))
    }
  }

  private def maybeIncrementFirstUnstableOffset(): Unit = lock synchronized {
    checkIfMemoryMappedBufferClosed()

    val updatedFirstStableOffset = producerStateManager.firstUnstableOffset match {
      case Some(logOffsetMetadata) if logOffsetMetadata.messageOffsetOnly || logOffsetMetadata.messageOffset < logStartOffset =>
        val offset = math.max(logOffsetMetadata.messageOffset, logStartOffset)
        Some(convertToOffsetMetadataOrThrow(offset))
      case other => other
    }

    if (updatedFirstStableOffset != this.firstUnstableOffsetMetadata) {
      debug(s"First unstable offset updated to $updatedFirstStableOffset")
      this.firstUnstableOffsetMetadata = updatedFirstStableOffset
    }
  }

  private def maybeIncrementLocalLogStartOffset(newLogStartOffset: Long): Unit = {
    maybeIncrementLogStartOffset(newLogStartOffset, onlyLocalLogStartOffsetUpdate = true)
  }

  /**
   * Increment the log start offset if the provided offset is larger.
   */
<<<<<<< HEAD
  def maybeIncrementLogStartOffset(newLogStartOffset: Long, onlyLocalLogStartOffsetUpdate:Boolean = false): Unit = {
    if (newLogStartOffset > highWatermark)
      throw new OffsetOutOfRangeException(s"Cannot increment the log start offset to $newLogStartOffset of partition $topicPartition " +
        s"since it is larger than the high watermark $highWatermark")

=======
  def maybeIncrementLogStartOffset(newLogStartOffset: Long, reason: LogStartOffsetIncrementReason): Unit = {
>>>>>>> 07798469
    // We don't have to write the log start offset to log-start-offset-checkpoint immediately.
    // The deleteRecordsOffset may be lost only if all in-sync replicas of this broker are shutdown
    // in an unclean manner within log.flush.start.offset.checkpoint.interval.ms. The chance of this happening is low.
    //todo-tiering it should even update remote storage to clean until LSO
    maybeHandleIOException(s"Exception while increasing log start offset for $topicPartition to $newLogStartOffset in dir ${dir.getParent}") {
      lock synchronized {
        if (newLogStartOffset > highWatermark)
          throw new OffsetOutOfRangeException(s"Cannot increment the log start offset to $newLogStartOffset of partition $topicPartition " +
            s"since it is larger than the high watermark $highWatermark")

        checkIfMemoryMappedBufferClosed()
        if (newLogStartOffset > logStartOffset) {
<<<<<<< HEAD
          localLogStartOffset = math.max(newLogStartOffset, localLogStartOffset)

          // it should always get updated  if tiered-storage is not enabled.
          if(!onlyLocalLogStartOffsetUpdate || !remoteLogEnabled()) {
            info(s"Incrementing log start offset to $newLogStartOffset")
            updateLogStartOffset(newLogStartOffset)
            leaderEpochCache.foreach(_.truncateFromStart(logStartOffset))
            producerStateManager.truncateHead(newLogStartOffset)
            maybeIncrementFirstUnstableOffset()
          } else {
            info(s"Incrementing local log start offset to $localLogStartOffset")
          }
=======
          updateLogStartOffset(newLogStartOffset)
          info(s"Incremented log start offset to $newLogStartOffset due to $reason")
          leaderEpochCache.foreach(_.truncateFromStart(logStartOffset))
          producerStateManager.truncateHead(newLogStartOffset)
          maybeIncrementFirstUnstableOffset()
>>>>>>> 07798469
        }
      }
    }
  }

  private def analyzeAndValidateProducerState(appendOffsetMetadata: LogOffsetMetadata,
                                              records: MemoryRecords,
                                              origin: AppendOrigin):
  (mutable.Map[Long, ProducerAppendInfo], List[CompletedTxn], Option[BatchMetadata]) = {
    val updatedProducers = mutable.Map.empty[Long, ProducerAppendInfo]
    val completedTxns = ListBuffer.empty[CompletedTxn]
    var relativePositionInSegment = appendOffsetMetadata.relativePositionInSegment

    for (batch <- records.batches.asScala) {
      if (batch.hasProducerId) {
        val maybeLastEntry = producerStateManager.lastEntry(batch.producerId)

        // if this is a client produce request, there will be up to 5 batches which could have been duplicated.
        // If we find a duplicate, we return the metadata of the appended batch to the client.
        if (origin == AppendOrigin.Client) {
          maybeLastEntry.flatMap(_.findDuplicateBatch(batch)).foreach { duplicate =>
            return (updatedProducers, completedTxns.toList, Some(duplicate))
          }
        }

        // We cache offset metadata for the start of each transaction. This allows us to
        // compute the last stable offset without relying on additional index lookups.
        val firstOffsetMetadata = if (batch.isTransactional)
          Some(LogOffsetMetadata(batch.baseOffset, appendOffsetMetadata.segmentBaseOffset, relativePositionInSegment))
        else
          None

        val maybeCompletedTxn = updateProducers(batch, updatedProducers, firstOffsetMetadata, origin)
        maybeCompletedTxn.foreach(completedTxns += _)
      }

      relativePositionInSegment += batch.sizeInBytes
    }
    (updatedProducers, completedTxns.toList, None)
  }

  /**
   * Validate the following:
   * <ol>
   * <li> each message matches its CRC
   * <li> each message size is valid (if ignoreRecordSize is false)
   * <li> that the sequence numbers of the incoming record batches are consistent with the existing state and with each other.
   * </ol>
   *
   * Also compute the following quantities:
   * <ol>
   * <li> First offset in the message set
   * <li> Last offset in the message set
   * <li> Number of messages
   * <li> Number of valid bytes
   * <li> Whether the offsets are monotonically increasing
   * <li> Whether any compression codec is used (if many are used, then the last one is given)
   * </ol>
   */
  private def analyzeAndValidateRecords(records: MemoryRecords,
                                        origin: AppendOrigin,
                                        ignoreRecordSize: Boolean): LogAppendInfo = {
    var shallowMessageCount = 0
    var validBytesCount = 0
    var firstOffset: Option[Long] = None
    var lastOffset = -1L
    var sourceCodec: CompressionCodec = NoCompressionCodec
    var monotonic = true
    var maxTimestamp = RecordBatch.NO_TIMESTAMP
    var offsetOfMaxTimestamp = -1L
    var readFirstMessage = false
    var lastOffsetOfFirstBatch = -1L

    for (batch <- records.batches.asScala) {
      // we only validate V2 and higher to avoid potential compatibility issues with older clients
      if (batch.magic >= RecordBatch.MAGIC_VALUE_V2 && origin == AppendOrigin.Client && batch.baseOffset != 0)
        throw new InvalidRecordException(s"The baseOffset of the record batch in the append to $topicPartition should " +
          s"be 0, but it is ${batch.baseOffset}")

      // update the first offset if on the first message. For magic versions older than 2, we use the last offset
      // to avoid the need to decompress the data (the last offset can be obtained directly from the wrapper message).
      // For magic version 2, we can get the first offset directly from the batch header.
      // When appending to the leader, we will update LogAppendInfo.baseOffset with the correct value. In the follower
      // case, validation will be more lenient.
      // Also indicate whether we have the accurate first offset or not
      if (!readFirstMessage) {
        if (batch.magic >= RecordBatch.MAGIC_VALUE_V2)
          firstOffset = Some(batch.baseOffset)
        lastOffsetOfFirstBatch = batch.lastOffset
        readFirstMessage = true
      }

      // check that offsets are monotonically increasing
      if (lastOffset >= batch.lastOffset)
        monotonic = false

      // update the last offset seen
      lastOffset = batch.lastOffset

      // Check if the message sizes are valid.
      val batchSize = batch.sizeInBytes
      if (!ignoreRecordSize && batchSize > config.maxMessageSize) {
        brokerTopicStats.topicStats(topicPartition.topic).bytesRejectedRate.mark(records.sizeInBytes)
        brokerTopicStats.allTopicsStats.bytesRejectedRate.mark(records.sizeInBytes)
        throw new RecordTooLargeException(s"The record batch size in the append to $topicPartition is $batchSize bytes " +
          s"which exceeds the maximum configured value of ${config.maxMessageSize}.")
      }

      // check the validity of the message by checking CRC
      if (!batch.isValid) {
        brokerTopicStats.allTopicsStats.invalidMessageCrcRecordsPerSec.mark()
        throw new CorruptRecordException(s"Record is corrupt (stored crc = ${batch.checksum()}) in topic partition $topicPartition.")
      }

      if (batch.maxTimestamp > maxTimestamp) {
        maxTimestamp = batch.maxTimestamp
        offsetOfMaxTimestamp = lastOffset
      }

      shallowMessageCount += 1
      validBytesCount += batchSize

      val messageCodec = CompressionCodec.getCompressionCodec(batch.compressionType.id)
      if (messageCodec != NoCompressionCodec)
        sourceCodec = messageCodec
    }

    // Apply broker-side compression if any
    val targetCodec = BrokerCompressionCodec.getTargetCompressionCodec(config.compressionType, sourceCodec)
    LogAppendInfo(firstOffset, lastOffset, maxTimestamp, offsetOfMaxTimestamp, RecordBatch.NO_TIMESTAMP, logStartOffset,
      RecordConversionStats.EMPTY, sourceCodec, targetCodec, shallowMessageCount, validBytesCount, monotonic, lastOffsetOfFirstBatch)
  }

  private def updateProducers(batch: RecordBatch,
                              producers: mutable.Map[Long, ProducerAppendInfo],
                              firstOffsetMetadata: Option[LogOffsetMetadata],
                              origin: AppendOrigin): Option[CompletedTxn] = {
    val producerId = batch.producerId
    val appendInfo = producers.getOrElseUpdate(producerId, producerStateManager.prepareUpdate(producerId, origin))
    appendInfo.append(batch, firstOffsetMetadata)
  }

  /**
   * Trim any invalid bytes from the end of this message set (if there are any)
   *
   * @param records The records to trim
   * @param info The general information of the message set
   * @return A trimmed message set. This may be the same as what was passed in or it may not.
   */
  private def trimInvalidBytes(records: MemoryRecords, info: LogAppendInfo): MemoryRecords = {
    val validBytes = info.validBytes
    if (validBytes < 0)
      throw new CorruptRecordException(s"Cannot append record batch with illegal length $validBytes to " +
        s"log for $topicPartition. A possible cause is a corrupted produce request.")
    if (validBytes == records.sizeInBytes) {
      records
    } else {
      // trim invalid bytes
      val validByteBuffer = records.buffer.duplicate()
      validByteBuffer.limit(validBytes)
      MemoryRecords.readableRecords(validByteBuffer)
    }
  }

  private def emptyFetchDataInfo(fetchOffsetMetadata: LogOffsetMetadata,
                                 includeAbortedTxns: Boolean): FetchDataInfo = {
    val abortedTransactions =
      if (includeAbortedTxns) Some(List.empty[AbortedTransaction])
      else None
    FetchDataInfo(fetchOffsetMetadata,
      MemoryRecords.EMPTY,
      firstEntryIncomplete = false,
      abortedTransactions = abortedTransactions)
  }

  /**
   * Read messages from the log.
   *
   * @param startOffset The offset to begin reading at
   * @param maxLength The maximum number of bytes to read
   * @param isolation The fetch isolation, which controls the maximum offset we are allowed to read
   * @param minOneMessage If this is true, the first message will be returned even if it exceeds `maxLength` (if one exists)
   * @throws OffsetOutOfRangeException If startOffset is beyond the log end offset or before the log start offset
   * @return The fetch data information including fetch starting offset metadata and messages read.
   */
  def read(startOffset: Long,
           maxLength: Int,
           isolation: FetchIsolation,
           minOneMessage: Boolean): FetchDataInfo = {
    maybeHandleIOException(s"Exception while reading from $topicPartition in dir ${dir.getParent}") {
      trace(s"Reading $maxLength bytes from offset $startOffset of length $size bytes")

      val includeAbortedTxns = isolation == FetchTxnCommitted

      // Because we don't use the lock for reading, the synchronization is a little bit tricky.
      // We create the local variables to avoid race conditions with updates to the log.
      val endOffsetMetadata = nextOffsetMetadata
      val endOffset = endOffsetMetadata.messageOffset
      var segmentEntry = segments.floorEntry(startOffset)
      // todo-tiering better to have check whether the requested offset is beyond current localLogStartOffset instead of
      //catching this exception later to fetch from remote storage
      // return error on attempt to read beyond the log end offset or read below log start offset
      if (startOffset > endOffset || segmentEntry == null || startOffset < localLogStartOffset)
        throw new OffsetOutOfRangeException(s"Received request for offset $startOffset for partition $topicPartition, " +
          s"but we only have local log segments in the range $localLogStartOffset to $endOffset.")

      val maxOffsetMetadata = isolation match {
        case FetchLogEnd => endOffsetMetadata
        case FetchHighWatermark => fetchHighWatermarkMetadata
        case FetchTxnCommitted => fetchLastStableOffsetMetadata
      }

      if (startOffset == maxOffsetMetadata.messageOffset) {
        return emptyFetchDataInfo(maxOffsetMetadata, includeAbortedTxns)
      } else if (startOffset > maxOffsetMetadata.messageOffset) {
        val startOffsetMetadata = convertToOffsetMetadataOrThrow(startOffset)
        return emptyFetchDataInfo(startOffsetMetadata, includeAbortedTxns)
      }

      // Do the read on the segment with a base offset less than the target offset
      // but if that segment doesn't contain any messages with an offset greater than that
      // continue to read from successive segments until we get some messages or we reach the end of the log
      while (segmentEntry != null) {
        val segment = segmentEntry.getValue

        val maxPosition = {
          // Use the max offset position if it is on this segment; otherwise, the segment size is the limit.
          if (maxOffsetMetadata.segmentBaseOffset == segment.baseOffset) {
            maxOffsetMetadata.relativePositionInSegment
          } else {
            segment.size
          }
        }

        val fetchInfo = segment.read(startOffset, maxLength, maxPosition, minOneMessage)
        if (fetchInfo == null) {
          segmentEntry = segments.higherEntry(segmentEntry.getKey)
        } else {
          return if (includeAbortedTxns)
            addAbortedTransactions(startOffset, segmentEntry, fetchInfo)
          else
            fetchInfo
        }
      }

      // okay we are beyond the end of the last segment with no data fetched although the start offset is in range,
      // this can happen when all messages with offset larger than start offsets have been deleted.
      // In this case, we will return the empty set with log end offset metadata
      FetchDataInfo(nextOffsetMetadata, MemoryRecords.EMPTY)
    }
  }

  private[log] def collectAbortedTransactions(startOffset: Long, upperBoundOffset: Long): List[AbortedTxn] = {
    val segmentEntry = segments.floorEntry(startOffset)
    val allAbortedTxns = ListBuffer.empty[AbortedTxn]
    def accumulator(abortedTxns: List[AbortedTxn]): Unit = allAbortedTxns ++= abortedTxns
    collectAbortedTransactions(logStartOffset, upperBoundOffset, segmentEntry, accumulator)
    allAbortedTxns.toList
  }

  private def addAbortedTransactions(startOffset: Long, segmentEntry: JEntry[JLong, LogSegment],
                                     fetchInfo: FetchDataInfo): FetchDataInfo = {
    val fetchSize = fetchInfo.records.sizeInBytes
    val startOffsetPosition = OffsetPosition(fetchInfo.fetchOffsetMetadata.messageOffset,
      fetchInfo.fetchOffsetMetadata.relativePositionInSegment)
    val upperBoundOffset = segmentEntry.getValue.fetchUpperBoundOffset(startOffsetPosition, fetchSize).getOrElse {
      val nextSegmentEntry = segments.higherEntry(segmentEntry.getKey)
      if (nextSegmentEntry != null)
        nextSegmentEntry.getValue.baseOffset
      else
        logEndOffset
    }

    val abortedTransactions = ListBuffer.empty[AbortedTransaction]
    def accumulator(abortedTxns: List[AbortedTxn]): Unit = abortedTransactions ++= abortedTxns.map(_.asAbortedTransaction)
    collectAbortedTransactions(startOffset, upperBoundOffset, segmentEntry, accumulator)

    FetchDataInfo(fetchOffsetMetadata = fetchInfo.fetchOffsetMetadata,
      records = fetchInfo.records,
      firstEntryIncomplete = fetchInfo.firstEntryIncomplete,
      abortedTransactions = Some(abortedTransactions.toList))
  }

  private def collectAbortedTransactions(startOffset: Long, upperBoundOffset: Long,
                                         startingSegmentEntry: JEntry[JLong, LogSegment],
                                         accumulator: List[AbortedTxn] => Unit): Unit = {
    var segmentEntry = startingSegmentEntry
    while (segmentEntry != null) {
      val searchResult = segmentEntry.getValue.collectAbortedTxns(startOffset, upperBoundOffset)
      accumulator(searchResult.abortedTransactions)
      if (searchResult.isComplete)
        return
      segmentEntry = segments.higherEntry(segmentEntry.getKey)
    }
  }

  /**
   * Get an offset based on the given timestamp
   * The offset returned is the offset of the first message whose timestamp is greater than or equals to the
   * given timestamp.
   *
   * If no such message is found, the log end offset is returned.
   *
   * `NOTE:` OffsetRequest V0 does not use this method, the behavior of OffsetRequest V0 remains the same as before
   * , i.e. it only gives back the timestamp based on the last modification time of the log segments.
   *
   * @param targetTimestamp The given timestamp for offset fetching.
   * @return The offset of the first message whose timestamp is greater than or equals to the given timestamp.
   *         None if no such message is found.
   */
  def fetchOffsetByTimestamp(targetTimestamp: Long, remoteLogManager: Option[RemoteLogManager] = None): Option[TimestampAndOffset] = {
    maybeHandleIOException(s"Error while fetching offset by timestamp for $topicPartition in dir ${dir.getParent}") {
      debug(s"Searching offset for timestamp $targetTimestamp")

      if (config.messageFormatVersion < KAFKA_0_10_0_IV0 &&
        targetTimestamp != ListOffsetRequest.EARLIEST_TIMESTAMP &&
        targetTimestamp != ListOffsetRequest.LATEST_TIMESTAMP &&
        targetTimestamp != ListOffsetRequest.EARLIEST_LOCAL_TIMESTAMP
      )
        throw new UnsupportedForMessageFormatException(s"Cannot search offsets based on timestamp because message format version " +
          s"for partition $topicPartition is ${config.messageFormatVersion} which is earlier than the minimum " +
          s"required version $KAFKA_0_10_0_IV0")

      // Cache to avoid race conditions. `toBuffer` is faster than most alternatives and provides
      // constant time access while being safe to use with concurrent collections unlike `toArray`.
      val segmentsCopy = logSegments.toBuffer

      // For the earliest and latest, we do not need to return the timestamp.
      if (targetTimestamp == ListOffsetRequest.EARLIEST_TIMESTAMP ||
        (!remoteLogEnabled && targetTimestamp == ListOffsetRequest.EARLIEST_LOCAL_TIMESTAMP)) {
        // If remote log is not enabled, NEXT_LOCAL_TIMESTAMP is same with EARLIEST_TIMESTAMP
        // The first cached epoch usually corresponds to the log start offset, but we have to verify this since
        // it may not be true following a message format version bump as the epoch will not be available for
        // log entries written in the older format.
        val earliestEpochEntry = leaderEpochCache.flatMap(_.earliestEntry)
        val epochOpt = earliestEpochEntry match {
          case Some(entry) if entry.startOffset <= logStartOffset => Optional.of[Integer](entry.epoch)
          case _ => Optional.empty[Integer]()
        }
        return Some(new TimestampAndOffset(RecordBatch.NO_TIMESTAMP, logStartOffset, epochOpt))
      } else if (targetTimestamp == ListOffsetRequest.EARLIEST_LOCAL_TIMESTAMP) {
        // NEXT_LOCAL_TIMESTAMP is only used by follower brokers, to find out the offset that they
        // should start fetching from. Since the followers do not need the epoch, we can return
        // an empty epoch here to keep things simple.
        return Some(new TimestampAndOffset(RecordBatch.NO_TIMESTAMP, localLogStartOffset + 1, Optional.empty[Integer]()))
      } else if (targetTimestamp == ListOffsetRequest.LATEST_TIMESTAMP) {
        val latestEpochOpt = leaderEpochCache.flatMap(_.latestEpoch).map(_.asInstanceOf[Integer])
        val epochOptional = Optional.ofNullable(latestEpochOpt.orNull)
        return Some(new TimestampAndOffset(RecordBatch.NO_TIMESTAMP, logEndOffset, epochOptional))
      }

      var isFirstSegment = false
      val targetSeg:Option[LogSegment] = {
        // Get all the segments whose largest timestamp is smaller than target timestamp
        val earlierSegs = segmentsCopy.takeWhile(_.largestTimestamp < targetTimestamp)
        // We need to search the first segment whose largest timestamp is greater than the target timestamp if there is one.
        if (earlierSegs.length < segmentsCopy.length) {
          isFirstSegment = earlierSegs.isEmpty
          Some(segmentsCopy(earlierSegs.length))
        } else
          None
      }

      if (isFirstSegment && remoteLogManager.isDefined) {
        val localOffset = targetSeg.get.findOffsetByTimestamp(targetTimestamp, logStartOffset)
        val remoteOffset = remoteLogManager.get.findOffsetByTimestamp(topicPartition, targetTimestamp, logStartOffset)

        if (localOffset.isEmpty)
          remoteOffset
        else if (remoteOffset.isEmpty)
          localOffset
        else if (localOffset.get.offset <= remoteOffset.get.offset)
          localOffset
        else
          remoteOffset
      } else {
        targetSeg.flatMap(_.findOffsetByTimestamp(targetTimestamp, logStartOffset))
      }
      // We need to search the first segment whose largest timestamp is >= the target timestamp if there is one.
//      val targetSeg = segmentsCopy.find(_.largestTimestamp >= targetTimestamp)
//      targetSeg.flatMap(_.findOffsetByTimestamp(targetTimestamp, logStartOffset))
    }
  }

  def legacyFetchOffsetsBefore(timestamp: Long, maxNumOffsets: Int): Seq[Long] = {
    // Cache to avoid race conditions. `toBuffer` is faster than most alternatives and provides
    // constant time access while being safe to use with concurrent collections unlike `toArray`.
    val segments = logSegments.toBuffer
    val lastSegmentHasSize = segments.last.size > 0

    val offsetTimeArray =
      if (lastSegmentHasSize)
        new Array[(Long, Long)](segments.length + 1)
      else
        new Array[(Long, Long)](segments.length)

    for (i <- segments.indices)
      offsetTimeArray(i) = (math.max(segments(i).baseOffset, logStartOffset), segments(i).lastModified)
    if (lastSegmentHasSize)
      offsetTimeArray(segments.length) = (logEndOffset, time.milliseconds)

    var startIndex = -1
    timestamp match {
      case ListOffsetRequest.LATEST_TIMESTAMP =>
        startIndex = offsetTimeArray.length - 1
      case ListOffsetRequest.EARLIEST_TIMESTAMP =>
        startIndex = 0
      case _ =>
        var isFound = false
        debug("Offset time array = " + offsetTimeArray.foreach(o => "%d, %d".format(o._1, o._2)))
        startIndex = offsetTimeArray.length - 1
        while (startIndex >= 0 && !isFound) {
          if (offsetTimeArray(startIndex)._2 <= timestamp)
            isFound = true
          else
            startIndex -= 1
        }
    }

    val retSize = maxNumOffsets.min(startIndex + 1)
    val ret = new Array[Long](retSize)
    for (j <- 0 until retSize) {
      ret(j) = offsetTimeArray(startIndex)._1
      startIndex -= 1
    }
    // ensure that the returned seq is in descending order of offsets
    ret.toSeq.sortBy(-_)
  }

  /**
    * Given a message offset, find its corresponding offset metadata in the log.
    * If the message offset is out of range, throw an OffsetOutOfRangeException
    */
  private def convertToOffsetMetadataOrThrow(offset: Long): LogOffsetMetadata = {
    val fetchDataInfo = read(offset,
      maxLength = 1,
      isolation = FetchLogEnd,
      minOneMessage = false)
    fetchDataInfo.fetchOffsetMetadata
  }

  /**
   * Delete any log segments matching the given predicate function,
   * starting with the oldest segment and moving forward until a segment doesn't match.
   *
   * @param predicate A function that takes in a candidate log segment and the next higher segment
   *                  (if there is one) and returns true iff it is deletable
   * @return The number of segments deleted
   */
  private def deleteOldSegments(predicate: (LogSegment, Option[LogSegment]) => Boolean,
                                reason: SegmentDeletionReason): Int = {
    lock synchronized {
      val deletable = deletableSegments(predicate)
      if (deletable.nonEmpty)
        deleteSegments(deletable, reason)
      else
        0
    }
  }

  private def deleteSegments(deletable: Iterable[LogSegment], reason: SegmentDeletionReason): Int = {
    maybeHandleIOException(s"Error while deleting segments for $topicPartition in dir ${dir.getParent}") {
      val numToDelete = deletable.size
      if (numToDelete > 0) {
        // we must always have at least one segment, so if we are going to delete all the segments, create a new one first
        if (segments.size == numToDelete)
          roll()
        lock synchronized {
          checkIfMemoryMappedBufferClosed()
          // remove the segments for lookups
<<<<<<< HEAD
          removeAndDeleteSegments(deletable, asyncDelete = true)
          maybeIncrementLocalLogStartOffset(segments.firstEntry.getValue.baseOffset)
=======
          removeAndDeleteSegments(deletable, asyncDelete = true, reason)
          maybeIncrementLogStartOffset(segments.firstEntry.getValue.baseOffset, SegmentDeletion)
>>>>>>> 07798469
        }
      }
      numToDelete
    }
  }

  /**
   * Find segments starting from the oldest until the user-supplied predicate is false or the segment
   * containing the current high watermark is reached. We do not delete segments with offsets at or beyond
   * the high watermark to ensure that the log start offset can never exceed it. If the high watermark
   * has not yet been initialized, no segments are eligible for deletion.
   *
   * A final segment that is empty will never be returned (since we would just end up re-creating it).
   *
   * @param predicate A function that takes in a candidate log segment and the next higher segment
   *                  (if there is one) and returns true iff it is deletable
   * @return the segments ready to be deleted
   */
  private def deletableSegments(predicate: (LogSegment, Option[LogSegment]) => Boolean): Iterable[LogSegment] = {
    if (segments.isEmpty) {
      Seq.empty
    } else {
      val deletable = ArrayBuffer.empty[LogSegment]
      var segmentEntry = segments.firstEntry
      while (segmentEntry != null) {
        val segment = segmentEntry.getValue
        val nextSegmentEntry = segments.higherEntry(segmentEntry.getKey)
        val (nextSegment, upperBoundOffset, isLastSegmentAndEmpty) = if (nextSegmentEntry != null)
          (nextSegmentEntry.getValue, nextSegmentEntry.getValue.baseOffset, false)
        else
          (null, logEndOffset, segment.size == 0)

        // check not to delete segments which do not have remote indexes locally.
        val deleteOnlyWhenRemoteIndexExistsLocally =
          if(remoteLogEnabled) upperBoundOffset > 0 && upperBoundOffset-1 <= highestOffsetWithRemoteIndex else true

        if (deleteOnlyWhenRemoteIndexExistsLocally && highWatermark >= upperBoundOffset
          && predicate(segment, Option(nextSegment)) && !isLastSegmentAndEmpty) {
          deletable += segment
          segmentEntry = nextSegmentEntry
        } else {
          segmentEntry = null
        }
      }
      deletable
    }
  }

  /**
   * If topic deletion is enabled, delete any log segments that have either expired due to time based retention
   * or because the log size is > retentionSize.
   *
   * Whether or not deletion is enabled, delete any log segments that are before the log start offset
   */
  def deleteOldSegments(): Int = {
    if (config.delete) {
      deleteRetentionMsBreachedSegments() + deleteRetentionSizeBreachedSegments() + deleteLogStartOffsetBreachedSegments()
    } else {
      deleteLogStartOffsetBreachedSegments()
    }
  }

  private def deleteRetentionMsBreachedSegments(): Int = {
    if (config.retentionMs < 0) return 0
    val startMs = time.milliseconds

    def shouldDelete(segment: LogSegment, nextSegmentOpt: Option[LogSegment]): Boolean = {
      startMs - segment.largestTimestamp > config.retentionMs
    }

    deleteOldSegments(shouldDelete, RetentionMsBreach)
  }

  private def deleteRetentionSizeBreachedSegments(): Int = {
    if (config.retentionSize < 0 || size < config.retentionSize) return 0
    var diff = size - config.retentionSize
    def shouldDelete(segment: LogSegment, nextSegmentOpt: Option[LogSegment]): Boolean = {
      if (diff - segment.size >= 0) {
        diff -= segment.size
        true
      } else {
        false
      }
    }

    deleteOldSegments(shouldDelete, RetentionSizeBreach)
  }

  private def deleteLogStartOffsetBreachedSegments(): Int = {
<<<<<<< HEAD
    def shouldDelete(segment: LogSegment, nextSegmentOpt: Option[LogSegment]) =
      nextSegmentOpt.exists(_.baseOffset <= localLogStartOffset)

    deleteOldSegments(shouldDelete, reason = s"log start offset $localLogStartOffset breach")
=======
    def shouldDelete(segment: LogSegment, nextSegmentOpt: Option[LogSegment]): Boolean = {
      nextSegmentOpt.exists(_.baseOffset <= logStartOffset)
    }

    deleteOldSegments(shouldDelete, StartOffsetBreach)
>>>>>>> 07798469
  }

  def isFuture: Boolean = dir.getName.endsWith(Log.FutureDirSuffix)

  /**
   * The size of the log in bytes
   */
  def size: Long = Log.sizeInBytes(logSegments)

  /**
   * The offset metadata of the next message that will be appended to the log
   */
  def logEndOffsetMetadata: LogOffsetMetadata = nextOffsetMetadata

  /**
   * The offset of the next message that will be appended to the log
   */
  def logEndOffset: Long = nextOffsetMetadata.messageOffset

  /**
   * Roll the log over to a new empty log segment if necessary.
   *
   * @param messagesSize The messages set size in bytes.
   * @param appendInfo log append information
   * logSegment will be rolled if one of the following conditions met
   * <ol>
   * <li> The logSegment is full
   * <li> The maxTime has elapsed since the timestamp of first message in the segment (or since the create time if
   * the first message does not have a timestamp)
   * <li> The index is full
   * </ol>
   * @return The currently active segment after (perhaps) rolling to a new segment
   */
  private def maybeRoll(messagesSize: Int, appendInfo: LogAppendInfo): LogSegment = {
    val segment = activeSegment
    val now = time.milliseconds

    val maxTimestampInMessages = appendInfo.maxTimestamp
    val maxOffsetInMessages = appendInfo.lastOffset

    if (segment.shouldRoll(RollParams(config, appendInfo, messagesSize, now))) {
      debug(s"Rolling new log segment (log_size = ${segment.size}/${config.segmentSize}}, " +
        s"offset_index_size = ${segment.offsetIndex.entries}/${segment.offsetIndex.maxEntries}, " +
        s"time_index_size = ${segment.timeIndex.entries}/${segment.timeIndex.maxEntries}, " +
        s"inactive_time_ms = ${segment.timeWaitedForRoll(now, maxTimestampInMessages)}/${config.segmentMs - segment.rollJitterMs}).")

      /*
        maxOffsetInMessages - Integer.MAX_VALUE is a heuristic value for the first offset in the set of messages.
        Since the offset in messages will not differ by more than Integer.MAX_VALUE, this is guaranteed <= the real
        first offset in the set. Determining the true first offset in the set requires decompression, which the follower
        is trying to avoid during log append. Prior behavior assigned new baseOffset = logEndOffset from old segment.
        This was problematic in the case that two consecutive messages differed in offset by
        Integer.MAX_VALUE.toLong + 2 or more.  In this case, the prior behavior would roll a new log segment whose
        base offset was too low to contain the next message.  This edge case is possible when a replica is recovering a
        highly compacted topic from scratch.
        Note that this is only required for pre-V2 message formats because these do not store the first message offset
        in the header.
      */
      appendInfo.firstOffset match {
        case Some(firstOffset) => roll(Some(firstOffset))
        case None => roll(Some(maxOffsetInMessages - Integer.MAX_VALUE))
      }
    } else {
      segment
    }
  }

  /**
   * Roll the log over to a new active segment starting with the current logEndOffset.
   * This will trim the index to the exact size of the number of entries it currently contains.
   *
   * @return The newly rolled segment
   */
  def roll(expectedNextOffset: Option[Long] = None): LogSegment = {
    maybeHandleIOException(s"Error while rolling log segment for $topicPartition in dir ${dir.getParent}") {
      val start = time.hiResClockMs()
      lock synchronized {
        checkIfMemoryMappedBufferClosed()
        val newOffset = math.max(expectedNextOffset.getOrElse(0L), logEndOffset)
        val logFile = Log.logFile(dir, newOffset)

        if (segments.containsKey(newOffset)) {
          // segment with the same base offset already exists and loaded
          if (activeSegment.baseOffset == newOffset && activeSegment.size == 0) {
            // We have seen this happen (see KAFKA-6388) after shouldRoll() returns true for an
            // active segment of size zero because of one of the indexes is "full" (due to _maxEntries == 0).
            warn(s"Trying to roll a new log segment with start offset $newOffset " +
                 s"=max(provided offset = $expectedNextOffset, LEO = $logEndOffset) while it already " +
                 s"exists and is active with size 0. Size of time index: ${activeSegment.timeIndex.entries}," +
                 s" size of offset index: ${activeSegment.offsetIndex.entries}.")
            removeAndDeleteSegments(Seq(activeSegment), asyncDelete = true, LogRoll)
          } else {
            throw new KafkaException(s"Trying to roll a new log segment for topic partition $topicPartition with start offset $newOffset" +
                                     s" =max(provided offset = $expectedNextOffset, LEO = $logEndOffset) while it already exists. Existing " +
                                     s"segment is ${segments.get(newOffset)}.")
          }
        } else if (!segments.isEmpty && newOffset < activeSegment.baseOffset) {
          throw new KafkaException(
            s"Trying to roll a new log segment for topic partition $topicPartition with " +
            s"start offset $newOffset =max(provided offset = $expectedNextOffset, LEO = $logEndOffset) lower than start offset of the active segment $activeSegment")
        } else {
          val offsetIdxFile = offsetIndexFile(dir, newOffset)
          val timeIdxFile = timeIndexFile(dir, newOffset)
          val txnIdxFile = transactionIndexFile(dir, newOffset)

          for (file <- List(logFile, offsetIdxFile, timeIdxFile, txnIdxFile) if file.exists) {
            warn(s"Newly rolled segment file ${file.getAbsolutePath} already exists; deleting it first")
            Files.delete(file.toPath)
          }

          Option(segments.lastEntry).foreach(_.getValue.onBecomeInactiveSegment())
        }

        // take a snapshot of the producer state to facilitate recovery. It is useful to have the snapshot
        // offset align with the new segment offset since this ensures we can recover the segment by beginning
        // with the corresponding snapshot file and scanning the segment data. Because the segment base offset
        // may actually be ahead of the current producer state end offset (which corresponds to the log end offset),
        // we manually override the state offset here prior to taking the snapshot.
        producerStateManager.updateMapEndOffset(newOffset)
        producerStateManager.takeSnapshot()

        val segment = LogSegment.open(dir,
          baseOffset = newOffset,
          config,
          time = time,
          fileAlreadyExists = false,
          initFileSize = initFileSize,
          preallocate = config.preallocate)
        addSegment(segment)

        // We need to update the segment base offset and append position data of the metadata when log rolls.
        // The next offset should not change.
        updateLogEndOffset(nextOffsetMetadata.messageOffset)

        // schedule an asynchronous flush of the old segment
        scheduler.schedule("flush-log", () => flush(newOffset), delay = 0L)

        info(s"Rolled new log segment at offset $newOffset in ${time.hiResClockMs() - start} ms.")

        segment
      }
    }
  }

  /**
   * The number of messages appended to the log since the last flush
   */
  def unflushedMessages: Long = this.logEndOffset - this.recoveryPoint

  /**
   * Flush all log segments
   */
  def flush(): Unit = flush(this.logEndOffset)

  /**
   * Flush log segments for all offsets up to offset-1
   *
   * @param offset The offset to flush up to (non-inclusive); the new recovery point
   */
  def flush(offset: Long): Unit = {
    maybeHandleIOException(s"Error while flushing log for $topicPartition in dir ${dir.getParent} with offset $offset") {
      if (offset <= this.recoveryPoint)
        return
      debug(s"Flushing log up to offset $offset, last flushed: $lastFlushTime,  current time: ${time.milliseconds()}, " +
        s"unflushed: $unflushedMessages")
      for (segment <- logSegments(this.recoveryPoint, offset))
        segment.flush()

      lock synchronized {
        checkIfMemoryMappedBufferClosed()
        if (offset > this.recoveryPoint) {
          this.recoveryPoint = offset
          lastFlushedTime.set(time.milliseconds)
        }
      }
    }
  }

  /**
   * Cleanup old producer snapshots after the recovery point is checkpointed. It is useful to retain
   * the snapshots from the recent segments in case we need to truncate and rebuild the producer state.
   * Otherwise, we would always need to rebuild from the earliest segment.
   *
   * More specifically:
   *
   * 1. We always retain the producer snapshot from the last two segments. This solves the common case
   * of truncating to an offset within the active segment, and the rarer case of truncating to the previous segment.
   *
   * 2. We only delete snapshots for offsets less than the recovery point. The recovery point is checkpointed
   * periodically and it can be behind after a hard shutdown. Since recovery starts from the recovery point, the logic
   * of rebuilding the producer snapshots in one pass and without loading older segments is simpler if we always
   * have a producer snapshot for all segments being recovered.
   *
   * Return the minimum snapshots offset that was retained.
   */
  def deleteSnapshotsAfterRecoveryPointCheckpoint(): Long = {
    val minOffsetToRetain = minSnapshotsOffsetToRetain
    producerStateManager.deleteSnapshotsBefore(minOffsetToRetain)
    minOffsetToRetain
  }

  // Visible for testing, see `deleteSnapshotsAfterRecoveryPointCheckpoint()` for details
  private[log] def minSnapshotsOffsetToRetain: Long = {
    lock synchronized {
      val twoSegmentsMinOffset = lowerSegment(activeSegment.baseOffset).getOrElse(activeSegment).baseOffset
      // Prefer segment base offset
      val recoveryPointOffset = lowerSegment(recoveryPoint).map(_.baseOffset).getOrElse(recoveryPoint)
      math.min(recoveryPointOffset, twoSegmentsMinOffset)
    }
  }

  private def lowerSegment(offset: Long): Option[LogSegment] =
    Option(segments.lowerEntry(offset)).map(_.getValue)

  /**
   * Completely delete this log directory and all contents from the file system with no delay
   */
  private[log] def delete(): Unit = {
    maybeHandleIOException(s"Error while deleting log for $topicPartition in dir ${dir.getParent}") {
      lock synchronized {
        checkIfMemoryMappedBufferClosed()
        producerExpireCheck.cancel(true)
        removeAndDeleteSegments(logSegments, asyncDelete = false, LogDeletion)
        leaderEpochCache.foreach(_.clear())
        Utils.delete(dir)
        // File handlers will be closed if this log is deleted
        isMemoryMappedBufferClosed = true
      }
    }
  }

  // visible for testing
  private[log] def takeProducerSnapshot(): Unit = lock synchronized {
    checkIfMemoryMappedBufferClosed()
    producerStateManager.takeSnapshot()
  }

  // visible for testing
  private[log] def latestProducerSnapshotOffset: Option[Long] = lock synchronized {
    producerStateManager.latestSnapshotOffset
  }

  // visible for testing
  private[log] def oldestProducerSnapshotOffset: Option[Long] = lock synchronized {
    producerStateManager.oldestSnapshotOffset
  }

  // visible for testing
  private[log] def latestProducerStateEndOffset: Long = lock synchronized {
    producerStateManager.mapEndOffset
  }

  /**
   * Truncate this log so that it ends with the greatest offset < targetOffset.
   *
   * @param targetOffset The offset to truncate to, an upper bound on all offsets in the log after truncation is complete.
   * @return True iff targetOffset < logEndOffset
   */
  private[log] def truncateTo(targetOffset: Long): Boolean = {
    //todo-tiering truncation is generally done to recover segments
    maybeHandleIOException(s"Error while truncating log to offset $targetOffset for $topicPartition in dir ${dir.getParent}") {
      if (targetOffset < 0)
        throw new IllegalArgumentException(s"Cannot truncate partition $topicPartition to a negative offset (%d).".format(targetOffset))
      if (targetOffset >= logEndOffset) {
        info(s"Truncating to $targetOffset has no effect as the largest offset in the log is ${logEndOffset - 1}")
        false
      } else {
        info(s"Truncating to offset $targetOffset")
        lock synchronized {
          checkIfMemoryMappedBufferClosed()
          if (segments.firstEntry.getValue.baseOffset > targetOffset) {
            truncateFullyAndStartAt(targetOffset)
          } else {
            val deletable = logSegments.filter(segment => segment.baseOffset > targetOffset)
            removeAndDeleteSegments(deletable, asyncDelete = true, LogTruncation)
            activeSegment.truncateTo(targetOffset)
            updateLogEndOffset(targetOffset)

            this.localLogStartOffset = math.min(targetOffset, this.localLogStartOffset)
            updateLogStartOffset(math.min(this.localLogStartOffset, this.logStartOffset))

            leaderEpochCache.foreach(_.truncateFromEnd(targetOffset))
            loadProducerState(targetOffset, reloadFromCleanShutdown = false)
          }
          true
        }
      }
    }
  }

  /**
   *  Delete all data in the log and start at the new offset
   *
   *  @param newOffset The new offset to start the log with
   */
  private[log] def truncateFullyAndStartAt(newOffset: Long): Unit = {
    maybeHandleIOException(s"Error while truncating the entire log for $topicPartition in dir ${dir.getParent}") {
      debug(s"Truncate and start at offset $newOffset")
      lock synchronized {
        checkIfMemoryMappedBufferClosed()
        removeAndDeleteSegments(logSegments, asyncDelete = true, LogTruncation)
        addSegment(LogSegment.open(dir,
          baseOffset = newOffset,
          config = config,
          time = time,
          fileAlreadyExists = false,
          initFileSize = initFileSize,
          preallocate = config.preallocate))
        updateLogEndOffset(newOffset)
        leaderEpochCache.foreach(_.clearAndFlush())

        producerStateManager.truncate()
        producerStateManager.updateMapEndOffset(newOffset)
        maybeIncrementFirstUnstableOffset()
        //todo-tiering cleanup remote logs??
        updateLogStartOffset(newOffset)
      }
    }
  }

  /**
   * The time this log is last known to have been fully flushed to disk
   */
  def lastFlushTime: Long = lastFlushedTime.get

  /**
   * The active segment that is currently taking appends
   */
  def activeSegment = segments.lastEntry.getValue

  /**
   * All the log segments in this log ordered from oldest to newest
   */
  def logSegments: Iterable[LogSegment] = segments.values.asScala

  /**
   * Get all segments beginning with the segment that includes "from" and ending with the segment
   * that includes up to "to-1" or the end of the log (if to > logEndOffset).
   */
  def logSegments(from: Long, to: Long): Iterable[LogSegment] = {
    if (from == to) {
      // Handle non-segment-aligned empty sets
      List.empty[LogSegment]
    } else if (to < from) {
      throw new IllegalArgumentException(s"Invalid log segment range: requested segments in $topicPartition " +
        s"from offset $from which is greater than limit offset $to")
    } else {
      lock synchronized {
        val view = Option(segments.floorKey(from)).map { floor =>
          segments.subMap(floor, to)
        }.getOrElse(segments.headMap(to))
        view.values.asScala
      }
    }
  }

  def nonActiveLogSegmentsFrom(from: Long): Iterable[LogSegment] = {
    lock synchronized {
      if (from > activeSegment.baseOffset)
        Seq.empty
      else
        logSegments(from, activeSegment.baseOffset)
    }
  }

  /**
   * Get the largest log segment with a base offset less than or equal to the given offset, if one exists.
   * @return the optional log segment
   */
  private def floorLogSegment(offset: Long): Option[LogSegment] = {
    Option(segments.floorEntry(offset)).map(_.getValue)
  }

  override def toString: String = {
    val logString = new StringBuilder
    logString.append(s"Log(dir=$dir")
    logString.append(s", topic=${topicPartition.topic}")
    logString.append(s", partition=${topicPartition.partition}")
    logString.append(s", highWatermark=$highWatermark")
    logString.append(s", lastStableOffset=$lastStableOffset")
    logString.append(s", logStartOffset=$logStartOffset")
    logString.append(s", logEndOffset=$logEndOffset")
    logString.append(")")
    logString.toString
  }

  /**
   * This method deletes the given log segments by doing the following for each of them:
   * <ol>
   *   <li>It removes the segment from the segment map so that it will no longer be used for reads.
   *   <li>It renames the index and log files by appending .deleted to the respective file name
   *   <li>It can either schedule an asynchronous delete operation to occur in the future or perform the deletion synchronously
   * </ol>
   * Asynchronous deletion allows reads to happen concurrently without synchronization and without the possibility of
   * physically deleting a file while it is being read.
   *
   * This method does not need to convert IOException to KafkaStorageException because it is either called before all logs are loaded
   * or the immediate caller will catch and handle IOException
   *
   * @param segments The log segments to schedule for deletion
   * @param asyncDelete Whether the segment files should be deleted asynchronously
   */
<<<<<<< HEAD
  def removeAndDeleteSegments(segments: Iterable[LogSegment], asyncDelete: Boolean): Unit = {
    lock synchronized {
      // As most callers hold an iterator into the `segments` collection and `removeAndDeleteSegment` mutates it by
      // removing the deleted segment, we should force materialization of the iterator here, so that results of the
      // iteration remain valid and deterministic.
      val toDelete = segments.toList
      toDelete.foreach { segment =>
        this.segments.remove(segment.baseOffset)
=======
  private def removeAndDeleteSegments(segments: Iterable[LogSegment],
                                      asyncDelete: Boolean,
                                      reason: SegmentDeletionReason): Unit = {
    if (segments.nonEmpty) {
      lock synchronized {
        // As most callers hold an iterator into the `segments` collection and `removeAndDeleteSegment` mutates it by
        // removing the deleted segment, we should force materialization of the iterator here, so that results of the
        // iteration remain valid and deterministic.
        val toDelete = segments.toList
        reason.logReason(this, toDelete)
        toDelete.foreach { segment =>
          this.segments.remove(segment.baseOffset)
        }
        deleteSegmentFiles(toDelete, asyncDelete)
>>>>>>> 07798469
      }
    }
  }

  /**
   * Perform physical deletion for the given file. Allows the file to be deleted asynchronously or synchronously.
   *
   * This method assumes that the file exists and the method is not thread-safe.
   *
   * This method does not need to convert IOException (thrown from changeFileSuffixes) to KafkaStorageException because
   * it is either called before all logs are loaded or the caller will catch and handle IOException
   *
   * @throws IOException if the file can't be renamed and still exists
   */
  private def deleteSegmentFiles(segments: Iterable[LogSegment], asyncDelete: Boolean): Unit = {
    segments.foreach(_.changeFileSuffixes("", Log.DeletedFileSuffix))

    def deleteSegments(): Unit = {
      info(s"Deleting segment files ${segments.mkString(",")}")
      maybeHandleIOException(s"Error while deleting segments for $topicPartition in dir ${dir.getParent}") {
        segments.foreach(_.deleteIfExists())
      }
    }

    if (asyncDelete)
      scheduler.schedule("delete-file", () => deleteSegments(), delay = config.fileDeleteDelayMs)
    else
      deleteSegments()
  }

  /**
   * Swap one or more new segment in place and delete one or more existing segments in a crash-safe manner. The old
   * segments will be asynchronously deleted.
   *
   * This method does not need to convert IOException to KafkaStorageException because it is either called before all logs are loaded
   * or the caller will catch and handle IOException
   *
   * The sequence of operations is:
   * <ol>
   *   <li> Cleaner creates one or more new segments with suffix .cleaned and invokes replaceSegments().
   *        If broker crashes at this point, the clean-and-swap operation is aborted and
   *        the .cleaned files are deleted on recovery in loadSegments().
   *   <li> New segments are renamed .swap. If the broker crashes before all segments were renamed to .swap, the
   *        clean-and-swap operation is aborted - .cleaned as well as .swap files are deleted on recovery in
   *        loadSegments(). We detect this situation by maintaining a specific order in which files are renamed from
   *        .cleaned to .swap. Basically, files are renamed in descending order of offsets. On recovery, all .swap files
   *        whose offset is greater than the minimum-offset .clean file are deleted.
   *   <li> If the broker crashes after all new segments were renamed to .swap, the operation is completed, the swap
   *        operation is resumed on recovery as described in the next step.
   *   <li> Old segment files are renamed to .deleted and asynchronous delete is scheduled.
   *        If the broker crashes, any .deleted files left behind are deleted on recovery in loadSegments().
   *        replaceSegments() is then invoked to complete the swap with newSegment recreated from
   *        the .swap file and oldSegments containing segments which were not renamed before the crash.
   *   <li> Swap segment(s) are renamed to replace the existing segments, completing this operation.
   *        If the broker crashes, any .deleted files which may be left behind are deleted
   *        on recovery in loadSegments().
   * </ol>
   *
   * @param newSegments The new log segment to add to the log
   * @param oldSegments The old log segments to delete from the log
   * @param isRecoveredSwapFile true if the new segment was created from a swap file during recovery after a crash
   */
  private[log] def replaceSegments(newSegments: Seq[LogSegment], oldSegments: Seq[LogSegment], isRecoveredSwapFile: Boolean = false): Unit = {
    lock synchronized {
      val sortedNewSegments = newSegments.sortBy(_.baseOffset)
      // Some old segments may have been removed from index and scheduled for async deletion after the caller reads segments
      // but before this method is executed. We want to filter out those segments to avoid calling asyncDeleteSegment()
      // multiple times for the same segment.
      val sortedOldSegments = oldSegments.filter(seg => segments.containsKey(seg.baseOffset)).sortBy(_.baseOffset)

      checkIfMemoryMappedBufferClosed()
      // need to do this in two phases to be crash safe AND do the delete asynchronously
      // if we crash in the middle of this we complete the swap in loadSegments()
      if (!isRecoveredSwapFile)
        sortedNewSegments.reverse.foreach(_.changeFileSuffixes(Log.CleanedFileSuffix, Log.SwapFileSuffix))
      sortedNewSegments.reverse.foreach(addSegment(_))

      // delete the old files
      for (seg <- sortedOldSegments) {
        // remove the index entry
        if (seg.baseOffset != sortedNewSegments.head.baseOffset)
          segments.remove(seg.baseOffset)
        // delete segment files
        deleteSegmentFiles(List(seg), asyncDelete = true)
      }
      // okay we are safe now, remove the swap suffix
      sortedNewSegments.foreach(_.changeFileSuffixes(Log.SwapFileSuffix, ""))
    }
  }

  /**
    * This function does not acquire Log.lock. The caller has to make sure log segments don't get deleted during
    * this call, and also protects against calling this function on the same segment in parallel.
    *
    * Currently, it is used by LogCleaner threads on log compact non-active segments only with LogCleanerManager's lock
    * to ensure no other logcleaner threads and retention thread can work on the same segment.
    */
  private[log] def getFirstBatchTimestampForSegments(segments: Iterable[LogSegment]): Iterable[Long] = {
    segments.map {
      segment =>
        segment.getFirstBatchTimestamp()
    }
  }

  /**
   * remove deleted log metrics
   */
  private[log] def removeLogMetrics(): Unit = {
    removeMetric(LogMetricNames.NumLogSegments, tags)
    removeMetric(LogMetricNames.LogStartOffset, tags)
    removeMetric(LogMetricNames.LogEndOffset, tags)
    removeMetric(LogMetricNames.Size, tags)
  }

  /**
   * Add the given segment to the segments in this log. If this segment replaces an existing segment, delete it.
   * @param segment The segment to add
   */
  @threadsafe
  def addSegment(segment: LogSegment): LogSegment = this.segments.put(segment.baseOffset, segment)

  private def maybeHandleIOException[T](msg: => String)(fun: => T): T = {
    try {
      fun
    } catch {
      case e: IOException =>
        logDirFailureChannel.maybeAddOfflineLogDir(dir.getParent, msg, e)
        throw new KafkaStorageException(msg, e)
    }
  }

  private[log] def retryOnOffsetOverflow[T](fn: => T): T = {
    while (true) {
      try {
        return fn
      } catch {
        case e: LogSegmentOffsetOverflowException =>
          info(s"Caught segment overflow error: ${e.getMessage}. Split segment and retry.")
          splitOverflowedSegment(e.segment)
      }
    }
    throw new IllegalStateException()
  }

  /**
   * Split a segment into one or more segments such that there is no offset overflow in any of them. The
   * resulting segments will contain the exact same messages that are present in the input segment. On successful
   * completion of this method, the input segment will be deleted and will be replaced by the resulting new segments.
   * See replaceSegments for recovery logic, in case the broker dies in the middle of this operation.
   * <p>Note that this method assumes we have already determined that the segment passed in contains records that cause
   * offset overflow.</p>
   * <p>The split logic overloads the use of .clean files that LogCleaner typically uses to make the process of replacing
   * the input segment with multiple new segments atomic and recoverable in the event of a crash. See replaceSegments
   * and completeSwapOperations for the implementation to make this operation recoverable on crashes.</p>
   * @param segment Segment to split
   * @return List of new segments that replace the input segment
   */
  private[log] def splitOverflowedSegment(segment: LogSegment): List[LogSegment] = {
    require(isLogFile(segment.log.file), s"Cannot split file ${segment.log.file.getAbsoluteFile}")
    require(segment.hasOverflow, "Split operation is only permitted for segments with overflow")

    info(s"Splitting overflowed segment $segment")

    val newSegments = ListBuffer[LogSegment]()
    try {
      var position = 0
      val sourceRecords = segment.log

      while (position < sourceRecords.sizeInBytes) {
        val firstBatch = sourceRecords.batchesFrom(position).asScala.head
        val newSegment = LogCleaner.createNewCleanedSegment(this, firstBatch.baseOffset)
        newSegments += newSegment

        val bytesAppended = newSegment.appendFromFile(sourceRecords, position)
        if (bytesAppended == 0)
          throw new IllegalStateException(s"Failed to append records from position $position in $segment")

        position += bytesAppended
      }

      // prepare new segments
      var totalSizeOfNewSegments = 0
      newSegments.foreach { splitSegment =>
        splitSegment.onBecomeInactiveSegment()
        splitSegment.flush()
        splitSegment.lastModified = segment.lastModified
        totalSizeOfNewSegments += splitSegment.log.sizeInBytes
      }
      // size of all the new segments combined must equal size of the original segment
      if (totalSizeOfNewSegments != segment.log.sizeInBytes)
        throw new IllegalStateException("Inconsistent segment sizes after split" +
          s" before: ${segment.log.sizeInBytes} after: $totalSizeOfNewSegments")

      // replace old segment with new ones
      info(s"Replacing overflowed segment $segment with split segments $newSegments")
      replaceSegments(newSegments.toList, List(segment), isRecoveredSwapFile = false)
      newSegments.toList
    } catch {
      case e: Exception =>
        newSegments.foreach { splitSegment =>
          splitSegment.close()
          splitSegment.deleteIfExists()
        }
        throw e
    }
  }
}

/**
 * Helper functions for logs
 */
object Log {

  /** a log file */
  val LogFileSuffix = ".log"

  /** an index file */
  val IndexFileSuffix = ".index"

  /** a time index file */
  val TimeIndexFileSuffix = ".timeindex"

  val ProducerSnapshotFileSuffix = ".snapshot"

  /** an (aborted) txn index */
  val TxnIndexFileSuffix = ".txnindex"

  /** a file that is scheduled to be deleted */
  val DeletedFileSuffix = ".deleted"

  /** A temporary file that is being used for log cleaning */
  val CleanedFileSuffix = ".cleaned"

  /** A temporary file used when swapping files into the log */
  val SwapFileSuffix = ".swap"

  /** Clean shutdown file that indicates the broker was cleanly shutdown in 0.8 and higher.
   * This is used to avoid unnecessary recovery after a clean shutdown. In theory this could be
   * avoided by passing in the recovery point, however finding the correct position to do this
   * requires accessing the offset index which may not be safe in an unclean shutdown.
   * For more information see the discussion in PR#2104
   */
  val CleanShutdownFile = ".kafka_cleanshutdown"

  /** a directory that is scheduled to be deleted */
  val DeleteDirSuffix = "-delete"

  /** a directory that is used for future partition */
  val FutureDirSuffix = "-future"

  private[log] val DeleteDirPattern = Pattern.compile(s"^(\\S+)-(\\S+)\\.(\\S+)$DeleteDirSuffix")
  private[log] val FutureDirPattern = Pattern.compile(s"^(\\S+)-(\\S+)\\.(\\S+)$FutureDirSuffix")

  val UnknownOffset = -1L

  def apply(dir: File,
            config: LogConfig,
            logStartOffset: Long,
            recoveryPoint: Long,
            scheduler: Scheduler,
            brokerTopicStats: BrokerTopicStats,
            time: Time = Time.SYSTEM,
            maxProducerIdExpirationMs: Int,
            producerIdExpirationCheckIntervalMs: Int,
            logDirFailureChannel: LogDirFailureChannel,
            remoteLogEnable:Boolean = false): Log = {
    val topicPartition = Log.parseTopicPartitionName(dir)
    val producerStateManager = new ProducerStateManager(topicPartition, dir, maxProducerIdExpirationMs)
    new Log(dir, config, logStartOffset, recoveryPoint, scheduler, brokerTopicStats, time, maxProducerIdExpirationMs,
      producerIdExpirationCheckIntervalMs, topicPartition, producerStateManager, logDirFailureChannel, remoteLogEnable)
  }

  /**
   * Make log segment file name from offset bytes. All this does is pad out the offset number with zeros
   * so that ls sorts the files numerically.
   *
   * @param offset The offset to use in the file name
   * @return The filename
   */
  def filenamePrefixFromOffset(offset: Long): String = {
    val nf = NumberFormat.getInstance()
    nf.setMinimumIntegerDigits(20)
    nf.setMaximumFractionDigits(0)
    nf.setGroupingUsed(false)
    nf.format(offset)
  }

  /**
   * Construct a log file name in the given dir with the given base offset and the given suffix
   *
   * @param dir The directory in which the log will reside
   * @param offset The base offset of the log file
   * @param suffix The suffix to be appended to the file name (e.g. "", ".deleted", ".cleaned", ".swap", etc.)
   */
  def logFile(dir: File, offset: Long, suffix: String = ""): File =
    new File(dir, filenamePrefixFromOffset(offset) + LogFileSuffix + suffix)

  /**
   * Return a directory name to rename the log directory to for async deletion.
   * The name will be in the following format: "topic-partitionId.uniqueId-delete".
   * If the topic name is too long, it will be truncated to prevent the total name
   * from exceeding 255 characters.
   */
  def logDeleteDirName(topicPartition: TopicPartition): String = {
    val uniqueId = java.util.UUID.randomUUID.toString.replaceAll("-", "")
    val suffix = s"-${topicPartition.partition()}.${uniqueId}${DeleteDirSuffix}"
    val prefixLength = Math.min(topicPartition.topic().size, 255 - suffix.size)
    s"${topicPartition.topic().substring(0, prefixLength)}${suffix}"
  }

  /**
   * Return a future directory name for the given topic partition. The name will be in the following
   * format: topic-partition.uniqueId-future where topic, partition and uniqueId are variables.
   */
  def logFutureDirName(topicPartition: TopicPartition): String = {
    logDirNameWithSuffix(topicPartition, FutureDirSuffix)
  }

  private def logDirNameWithSuffix(topicPartition: TopicPartition, suffix: String): String = {
    val uniqueId = java.util.UUID.randomUUID.toString.replaceAll("-", "")
    s"${logDirName(topicPartition)}.$uniqueId$suffix"
  }

  /**
   * Return a directory name for the given topic partition. The name will be in the following
   * format: topic-partition where topic, partition are variables.
   */
  def logDirName(topicPartition: TopicPartition): String = {
    s"${topicPartition.topic}-${topicPartition.partition}"
  }

  /**
   * Construct an index file name in the given dir using the given base offset and the given suffix
   *
   * @param dir The directory in which the log will reside
   * @param offset The base offset of the log file
   * @param suffix The suffix to be appended to the file name ("", ".deleted", ".cleaned", ".swap", etc.)
   */
  def offsetIndexFile(dir: File, offset: Long, suffix: String = ""): File =
    new File(dir, filenamePrefixFromOffset(offset) + IndexFileSuffix + suffix)

  /**
   * Construct a time index file name in the given dir using the given base offset and the given suffix
   *
   * @param dir The directory in which the log will reside
   * @param offset The base offset of the log file
   * @param suffix The suffix to be appended to the file name ("", ".deleted", ".cleaned", ".swap", etc.)
   */
  def timeIndexFile(dir: File, offset: Long, suffix: String = ""): File =
    new File(dir, filenamePrefixFromOffset(offset) + TimeIndexFileSuffix + suffix)

  def deleteFileIfExists(file: File, suffix: String = ""): Unit =
    Files.deleteIfExists(new File(file.getPath + suffix).toPath)

  /**
   * Construct a producer id snapshot file using the given offset.
   *
   * @param dir The directory in which the log will reside
   * @param offset The last offset (exclusive) included in the snapshot
   */
  def producerSnapshotFile(dir: File, offset: Long): File =
    new File(dir, filenamePrefixFromOffset(offset) + ProducerSnapshotFileSuffix)

  /**
   * Construct a transaction index file name in the given dir using the given base offset and the given suffix
   *
   * @param dir The directory in which the log will reside
   * @param offset The base offset of the log file
   * @param suffix The suffix to be appended to the file name ("", ".deleted", ".cleaned", ".swap", etc.)
   */
  def transactionIndexFile(dir: File, offset: Long, suffix: String = ""): File =
    new File(dir, filenamePrefixFromOffset(offset) + TxnIndexFileSuffix + suffix)

  def offsetFromFileName(filename: String): Long = {
    filename.substring(0, filename.indexOf('.')).toLong
  }

  def offsetFromFile(file: File): Long = {
    offsetFromFileName(file.getName)
  }

  /**
   * Calculate a log's size (in bytes) based on its log segments
   *
   * @param segments The log segments to calculate the size of
   * @return Sum of the log segments' sizes (in bytes)
   */
  def sizeInBytes(segments: Iterable[LogSegment]): Long =
    segments.map(_.size.toLong).sum

  /**
   * Parse the topic and partition out of the directory name of a log
   */
  def parseTopicPartitionName(dir: File): TopicPartition = {
    if (dir == null)
      throw new KafkaException("dir should not be null")

    def exception(dir: File): KafkaException = {
      new KafkaException(s"Found directory ${dir.getCanonicalPath}, '${dir.getName}' is not in the form of " +
        "topic-partition or topic-partition.uniqueId-delete (if marked for deletion).\n" +
        "Kafka's log directories (and children) should only contain Kafka topic data.")
    }

    val dirName = dir.getName
    if (dirName == null || dirName.isEmpty || !dirName.contains('-'))
      throw exception(dir)
    if (dirName.endsWith(DeleteDirSuffix) && !DeleteDirPattern.matcher(dirName).matches ||
        dirName.endsWith(FutureDirSuffix) && !FutureDirPattern.matcher(dirName).matches)
      throw exception(dir)

    val name: String =
      if (dirName.endsWith(DeleteDirSuffix) || dirName.endsWith(FutureDirSuffix)) dirName.substring(0, dirName.lastIndexOf('.'))
      else dirName

    val index = name.lastIndexOf('-')
    val topic = name.substring(0, index)
    val partitionString = name.substring(index + 1)
    if (topic.isEmpty || partitionString.isEmpty)
      throw exception(dir)

    val partition =
      try partitionString.toInt
      catch { case _: NumberFormatException => throw exception(dir) }

    new TopicPartition(topic, partition)
  }

  private def isIndexFile(file: File): Boolean = {
    val filename = file.getName
    filename.endsWith(IndexFileSuffix) || filename.endsWith(TimeIndexFileSuffix) || filename.endsWith(TxnIndexFileSuffix)
  }

  def isLogFile(file: File): Boolean =
    file.getPath.endsWith(LogFileSuffix)

}

object LogMetricNames {
  val NumLogSegments: String = "NumLogSegments"
  val LogStartOffset: String = "LogStartOffset"
  val LogEndOffset: String = "LogEndOffset"
  val Size: String = "Size"

  def allMetricNames: List[String] = {
    List(NumLogSegments, LogStartOffset, LogEndOffset, Size)
  }
}

sealed trait SegmentDeletionReason {
  def logReason(log: Log, toDelete: List[LogSegment]): Unit
}

case object RetentionMsBreach extends SegmentDeletionReason {
  override def logReason(log: Log, toDelete: List[LogSegment]): Unit = {
    val retentionMs = log.config.retentionMs
    toDelete.foreach { segment =>
      segment.largestRecordTimestamp match {
        case Some(_) =>
          log.info(s"Deleting segment $segment due to retention time ${retentionMs}ms breach based on the largest " +
            s"record timestamp in the segment")
        case None =>
          log.info(s"Deleting segment $segment due to retention time ${retentionMs}ms breach based on the " +
            s"last modified time of the segment")
      }
    }
  }
}

case object RetentionSizeBreach extends SegmentDeletionReason {
  override def logReason(log: Log, toDelete: List[LogSegment]): Unit = {
    var size = log.size
    toDelete.foreach { segment =>
      size -= segment.size
      log.info(s"Deleting segment $segment due to retention size ${log.config.retentionSize} breach. Log size " +
        s"after deletion will be $size.")
    }
  }
}

case object StartOffsetBreach extends SegmentDeletionReason {
  override def logReason(log: Log, toDelete: List[LogSegment]): Unit = {
    log.info(s"Deleting segments due to log start offset ${log.logStartOffset} breach: ${toDelete.mkString(",")}")
  }
}

case object LogRecovery extends SegmentDeletionReason {
  override def logReason(log: Log, toDelete: List[LogSegment]): Unit = {
    log.info(s"Deleting segments as part of log recovery: ${toDelete.mkString(",")}")
  }
}

case object LogTruncation extends SegmentDeletionReason {
  override def logReason(log: Log, toDelete: List[LogSegment]): Unit = {
    log.info(s"Deleting segments as part of log truncation: ${toDelete.mkString(",")}")
  }
}

case object LogRoll extends SegmentDeletionReason {
  override def logReason(log: Log, toDelete: List[LogSegment]): Unit = {
    log.info(s"Deleting segments as part of log roll: ${toDelete.mkString(",")}")
  }
}

case object LogDeletion extends SegmentDeletionReason {
  override def logReason(log: Log, toDelete: List[LogSegment]): Unit = {
    log.info(s"Deleting segments as the log has been deleted: ${toDelete.mkString(",")}")
  }
}<|MERGE_RESOLUTION|>--- conflicted
+++ resolved
@@ -291,6 +291,8 @@
   }
 
   locally {
+    val startMs = time.milliseconds
+
     // create the log directory if it doesn't exist
     Files.createDirectories(dir.toPath)
 
@@ -305,7 +307,7 @@
 
     localLogStartOffset = math.max(logStartOffset, segments.firstEntry.getValue.baseOffset)
 
-    if(!remoteLogEnabled) logStartOffset = localLogStartOffset
+    if(!remoteLogEnabled()) logStartOffset = localLogStartOffset
 
     // The earliest leader epoch may not be flushed during a hard failure. Recover it here.
     leaderEpochCache.foreach(_.truncateFromStart(logStartOffset))
@@ -315,16 +317,13 @@
     if (!producerStateManager.isEmpty)
       throw new IllegalStateException("Producer state must be empty during log initialization")
     loadProducerState(logEndOffset, reloadFromCleanShutdown = hasCleanShutdownFile)
-<<<<<<< HEAD
 
     info(s"Completed load of log with ${segments.size} segments, local log start offset $localLogStartOffset and " +
       s"log end offset $logEndOffset in ${time.milliseconds() - startMs} ms")
-=======
->>>>>>> 07798469
   }
 
   def updateLogStartOffsetFromRemoteTier(remoteLogStartOffset: Long): Unit = {
-    if (remoteLogEnabled) logStartOffset = if (remoteLogStartOffset < 0) localLogStartOffset else remoteLogStartOffset
+    if (remoteLogEnabled()) logStartOffset = if (remoteLogStartOffset < 0) localLogStartOffset else remoteLogStartOffset
     else warn(s"updateLogStartOffsetFromRemoteTier call is ignored as remoteLogEnabled is determined to be false.")
   }
 
@@ -381,8 +380,8 @@
   }
 
   def updateRemoteIndexHighestOffset(offset: Long): Unit = {
-    if (!remoteLogEnabled)
-      warn(s"Received update for highest offset with remote index as: $offset, the existing value: $highestOffsetWithRemoteIndex and remoteLogEnabled: $remoteLogEnabled")
+    if (!remoteLogEnabled())
+      warn(s"Received update for highest offset with remote index as: $offset, the existing value: $highestOffsetWithRemoteIndex")
     else if(offset > highestOffsetWithRemoteIndex) highestOffsetWithRemoteIndex = offset
   }
 
@@ -1302,22 +1301,18 @@
     }
   }
 
-  private def maybeIncrementLocalLogStartOffset(newLogStartOffset: Long): Unit = {
-    maybeIncrementLogStartOffset(newLogStartOffset, onlyLocalLogStartOffsetUpdate = true)
+  private def maybeIncrementLocalLogStartOffset(newLogStartOffset: Long, reason:LogStartOffsetIncrementReason): Unit = {
+    maybeIncrementLogStartOffset(newLogStartOffset, reason, onlyLocalLogStartOffsetUpdate = true)
   }
 
   /**
    * Increment the log start offset if the provided offset is larger.
    */
-<<<<<<< HEAD
-  def maybeIncrementLogStartOffset(newLogStartOffset: Long, onlyLocalLogStartOffsetUpdate:Boolean = false): Unit = {
+  def maybeIncrementLogStartOffset(newLogStartOffset: Long, reason: LogStartOffsetIncrementReason, onlyLocalLogStartOffsetUpdate:Boolean = false): Unit = {
     if (newLogStartOffset > highWatermark)
       throw new OffsetOutOfRangeException(s"Cannot increment the log start offset to $newLogStartOffset of partition $topicPartition " +
         s"since it is larger than the high watermark $highWatermark")
 
-=======
-  def maybeIncrementLogStartOffset(newLogStartOffset: Long, reason: LogStartOffsetIncrementReason): Unit = {
->>>>>>> 07798469
     // We don't have to write the log start offset to log-start-offset-checkpoint immediately.
     // The deleteRecordsOffset may be lost only if all in-sync replicas of this broker are shutdown
     // in an unclean manner within log.flush.start.offset.checkpoint.interval.ms. The chance of this happening is low.
@@ -1330,7 +1325,6 @@
 
         checkIfMemoryMappedBufferClosed()
         if (newLogStartOffset > logStartOffset) {
-<<<<<<< HEAD
           localLogStartOffset = math.max(newLogStartOffset, localLogStartOffset)
 
           // it should always get updated  if tiered-storage is not enabled.
@@ -1343,13 +1337,6 @@
           } else {
             info(s"Incrementing local log start offset to $localLogStartOffset")
           }
-=======
-          updateLogStartOffset(newLogStartOffset)
-          info(s"Incremented log start offset to $newLogStartOffset due to $reason")
-          leaderEpochCache.foreach(_.truncateFromStart(logStartOffset))
-          producerStateManager.truncateHead(newLogStartOffset)
-          maybeIncrementFirstUnstableOffset()
->>>>>>> 07798469
         }
       }
     }
@@ -1679,7 +1666,7 @@
 
       // For the earliest and latest, we do not need to return the timestamp.
       if (targetTimestamp == ListOffsetRequest.EARLIEST_TIMESTAMP ||
-        (!remoteLogEnabled && targetTimestamp == ListOffsetRequest.EARLIEST_LOCAL_TIMESTAMP)) {
+        (!remoteLogEnabled() && targetTimestamp == ListOffsetRequest.EARLIEST_LOCAL_TIMESTAMP)) {
         // If remote log is not enabled, NEXT_LOCAL_TIMESTAMP is same with EARLIEST_TIMESTAMP
         // The first cached epoch usually corresponds to the log start offset, but we have to verify this since
         // it may not be true following a message format version bump as the epoch will not be available for
@@ -1820,13 +1807,8 @@
         lock synchronized {
           checkIfMemoryMappedBufferClosed()
           // remove the segments for lookups
-<<<<<<< HEAD
-          removeAndDeleteSegments(deletable, asyncDelete = true)
-          maybeIncrementLocalLogStartOffset(segments.firstEntry.getValue.baseOffset)
-=======
           removeAndDeleteSegments(deletable, asyncDelete = true, reason)
-          maybeIncrementLogStartOffset(segments.firstEntry.getValue.baseOffset, SegmentDeletion)
->>>>>>> 07798469
+          maybeIncrementLocalLogStartOffset(segments.firstEntry.getValue.baseOffset, SegmentDeletion)
         }
       }
       numToDelete
@@ -1861,7 +1843,7 @@
 
         // check not to delete segments which do not have remote indexes locally.
         val deleteOnlyWhenRemoteIndexExistsLocally =
-          if(remoteLogEnabled) upperBoundOffset > 0 && upperBoundOffset-1 <= highestOffsetWithRemoteIndex else true
+          if(remoteLogEnabled()) upperBoundOffset > 0 && upperBoundOffset-1 <= highestOffsetWithRemoteIndex else true
 
         if (deleteOnlyWhenRemoteIndexExistsLocally && highWatermark >= upperBoundOffset
           && predicate(segment, Option(nextSegment)) && !isLastSegmentAndEmpty) {
@@ -1916,18 +1898,13 @@
   }
 
   private def deleteLogStartOffsetBreachedSegments(): Int = {
-<<<<<<< HEAD
     def shouldDelete(segment: LogSegment, nextSegmentOpt: Option[LogSegment]) =
       nextSegmentOpt.exists(_.baseOffset <= localLogStartOffset)
 
-    deleteOldSegments(shouldDelete, reason = s"log start offset $localLogStartOffset breach")
-=======
-    def shouldDelete(segment: LogSegment, nextSegmentOpt: Option[LogSegment]): Boolean = {
-      nextSegmentOpt.exists(_.baseOffset <= logStartOffset)
-    }
+//    deleteOldSegments(shouldDelete, reason = s"log start offset $localLogStartOffset breach")
+
 
     deleteOldSegments(shouldDelete, StartOffsetBreach)
->>>>>>> 07798469
   }
 
   def isFuture: Boolean = dir.getName.endsWith(Log.FutureDirSuffix)
@@ -2330,16 +2307,6 @@
    * @param segments The log segments to schedule for deletion
    * @param asyncDelete Whether the segment files should be deleted asynchronously
    */
-<<<<<<< HEAD
-  def removeAndDeleteSegments(segments: Iterable[LogSegment], asyncDelete: Boolean): Unit = {
-    lock synchronized {
-      // As most callers hold an iterator into the `segments` collection and `removeAndDeleteSegment` mutates it by
-      // removing the deleted segment, we should force materialization of the iterator here, so that results of the
-      // iteration remain valid and deterministic.
-      val toDelete = segments.toList
-      toDelete.foreach { segment =>
-        this.segments.remove(segment.baseOffset)
-=======
   private def removeAndDeleteSegments(segments: Iterable[LogSegment],
                                       asyncDelete: Boolean,
                                       reason: SegmentDeletionReason): Unit = {
@@ -2354,7 +2321,6 @@
           this.segments.remove(segment.baseOffset)
         }
         deleteSegmentFiles(toDelete, asyncDelete)
->>>>>>> 07798469
       }
     }
   }
