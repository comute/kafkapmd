/**
 * Licensed to the Apache Software Foundation (ASF) under one or more
 * contributor license agreements.  See the NOTICE file distributed with
 * this work for additional information regarding copyright ownership.
 * The ASF licenses this file to You under the Apache License, Version 2.0
 * (the "License"); you may not use this file except in compliance with
 * the License.  You may obtain a copy of the License at
 *
 *    http://www.apache.org/licenses/LICENSE-2.0
 *
 * Unless required by applicable law or agreed to in writing, software
 * distributed under the License is distributed on an "AS IS" BASIS,
 * WITHOUT WARRANTIES OR CONDITIONS OF ANY KIND, either express or implied.
 * See the License for the specific language governing permissions and
 * limitations under the License.
 */

package kafka.log

import kafka.api.KAFKA_0_10_0_IV0
import kafka.utils._
import kafka.common._
import kafka.metrics.KafkaMetricsGroup
import kafka.server.{BrokerTopicStats, FetchDataInfo, LogOffsetMetadata}
import java.io.{File, IOException}
import java.util.concurrent.{ConcurrentNavigableMap, ConcurrentSkipListMap}
import java.util.concurrent.atomic._
import java.text.NumberFormat

import org.apache.kafka.common.errors.{CorruptRecordException, OffsetOutOfRangeException, RecordBatchTooLargeException, RecordTooLargeException, UnsupportedForMessageFormatException}
import org.apache.kafka.common.record._
import org.apache.kafka.common.requests.ListOffsetRequest

import scala.collection.Seq
import scala.collection.JavaConverters._
import com.yammer.metrics.core.Gauge
import org.apache.kafka.common.utils.{Time, Utils}
import kafka.message.{BrokerCompressionCodec, CompressionCodec, NoCompressionCodec}

object LogAppendInfo {
  val UnknownLogAppendInfo = LogAppendInfo(-1, -1, Record.NO_TIMESTAMP, -1L, Record.NO_TIMESTAMP,
    NoCompressionCodec, NoCompressionCodec, -1, -1, offsetsMonotonic = false)
}

/**
 * Struct to hold various quantities we compute about each message set before appending to the log
 *
 * @param firstOffset The first offset in the message set
 * @param lastOffset The last offset in the message set
 * @param maxTimestamp The maximum timestamp of the message set.
 * @param offsetOfMaxTimestamp The offset of the message with the maximum timestamp.
 * @param logAppendTime The log append time (if used) of the message set, otherwise Message.NoTimestamp
 * @param sourceCodec The source codec used in the message set (send by the producer)
 * @param targetCodec The target codec of the message set(after applying the broker compression configuration if any)
 * @param shallowCount The number of shallow messages
 * @param validBytes The number of valid bytes
 * @param offsetsMonotonic Are the offsets in this message set monotonically increasing
 */
case class LogAppendInfo(var firstOffset: Long,
                         var lastOffset: Long,
                         var maxTimestamp: Long,
                         var offsetOfMaxTimestamp: Long,
                         var logAppendTime: Long,
                         sourceCodec: CompressionCodec,
                         targetCodec: CompressionCodec,
                         shallowCount: Int,
                         validBytes: Int,
                         offsetsMonotonic: Boolean)


/**
 * An append-only log for storing messages.
 *
 * The log is a sequence of LogSegments, each with a base offset denoting the first message in the segment.
 *
 * New log segments are created according to a configurable policy that controls the size in bytes or time interval
 * for a given segment.
 *
 * @param dir The directory in which log segments are created.
 * @param config The log configuration settings
 * @param recoveryPoint The offset at which to begin recovery--i.e. the first offset which has not been flushed to disk
 * @param scheduler The thread pool scheduler used for background actions
 * @param time The time instance used for checking the clock
 *
 */
@threadsafe
class Log(@volatile var dir: File,
          @volatile var config: LogConfig,
          @volatile var recoveryPoint: Long = 0L,
          scheduler: Scheduler,
          time: Time = Time.SYSTEM) extends Logging with KafkaMetricsGroup {

  import kafka.log.Log._

  /* A lock that guards all modifications to the log */
  private val lock = new Object

  /* last time it was flushed */
  private val lastflushedTime = new AtomicLong(time.milliseconds)

  def initFileSize() : Int = {
    if (config.preallocate)
      config.segmentSize
    else
      0
  }

  @volatile private var nextOffsetMetadata: LogOffsetMetadata = _

  /* the actual segments of the log */
  private val segments: ConcurrentNavigableMap[java.lang.Long, LogSegment] = new ConcurrentSkipListMap[java.lang.Long, LogSegment]
  locally {
    val startMs = time.milliseconds

    loadSegments()
    /* Calculate the offset of the next message */
    nextOffsetMetadata = new LogOffsetMetadata(activeSegment.nextOffset(), activeSegment.baseOffset,
      activeSegment.size.toInt)

    info("Completed load of log %s with %d log segments and log end offset %d in %d ms"
      .format(name, segments.size(), logEndOffset, time.milliseconds - startMs))
  }

  val topicAndPartition: TopicAndPartition = Log.parseTopicPartitionName(dir)

  private val tags = Map("topic" -> topicAndPartition.topic, "partition" -> topicAndPartition.partition.toString)

  newGauge("NumLogSegments",
    new Gauge[Int] {
      def value = numberOfSegments
    },
    tags)

  newGauge("LogStartOffset",
    new Gauge[Long] {
      def value = logStartOffset
    },
    tags)

  newGauge("LogEndOffset",
    new Gauge[Long] {
      def value = logEndOffset
    },
    tags)

  newGauge("Size",
    new Gauge[Long] {
      def value = size
    },
    tags)

  /** The name of this log */
  def name  = dir.getName()

  /* Load the log segments from the log files on disk */
  private def loadSegments() {
    // create the log directory if it doesn't exist
    dir.mkdirs()
    var swapFiles = Set[File]()

    // first do a pass through the files in the log directory and remove any temporary files
    // and find any interrupted swap operations
    for(file <- dir.listFiles if file.isFile) {
      if(!file.canRead)
        throw new IOException("Could not read file " + file)
      val filename = file.getName
      if(filename.endsWith(DeletedFileSuffix) || filename.endsWith(CleanedFileSuffix)) {
        // if the file ends in .deleted or .cleaned, delete it
        file.delete()
      } else if(filename.endsWith(SwapFileSuffix)) {
        // we crashed in the middle of a swap operation, to recover:
        // if a log, delete the .index file, complete the swap operation later
        // if an index just delete it, it will be rebuilt
        val baseName = new File(CoreUtils.replaceSuffix(file.getPath, SwapFileSuffix, ""))
        if(baseName.getPath.endsWith(IndexFileSuffix)) {
          file.delete()
        } else if(baseName.getPath.endsWith(LogFileSuffix)){
          // delete the index
          val index = new File(CoreUtils.replaceSuffix(baseName.getPath, LogFileSuffix, IndexFileSuffix))
          index.delete()
          swapFiles += file
        }
      }
    }

    // now do a second pass and load all the .log and all index files
    for(file <- dir.listFiles if file.isFile) {
      val filename = file.getName
      if(filename.endsWith(IndexFileSuffix) || filename.endsWith(TimeIndexFileSuffix)) {
        // if it is an index file, make sure it has a corresponding .log file
        val logFile =
          if (filename.endsWith(TimeIndexFileSuffix))
            new File(file.getAbsolutePath.replace(TimeIndexFileSuffix, LogFileSuffix))
          else
            new File(file.getAbsolutePath.replace(IndexFileSuffix, LogFileSuffix))

        if(!logFile.exists) {
          warn("Found an orphaned index file, %s, with no corresponding log file.".format(file.getAbsolutePath))
          file.delete()
        }
      } else if(filename.endsWith(LogFileSuffix)) {
        // if its a log file, load the corresponding log segment
        val start = filename.substring(0, filename.length - LogFileSuffix.length).toLong
        val indexFile = Log.indexFilename(dir, start)
        val timeIndexFile = Log.timeIndexFilename(dir, start)

        val indexFileExists = indexFile.exists()
        val segment = new LogSegment(dir = dir,
                                     startOffset = start,
                                     indexIntervalBytes = config.indexInterval,
                                     maxIndexSize = config.maxIndexSize,
                                     rollJitterMs = config.randomSegmentJitter,
                                     time = time,
                                     fileAlreadyExists = true)

        if (indexFileExists) {
          try {
            segment.index.sanityCheck()
            segment.timeIndex.sanityCheck()
          } catch {
            case e: java.lang.IllegalArgumentException =>
              warn(s"Found a corrupted index file due to ${e.getMessage}}. deleting ${timeIndexFile.getAbsolutePath}, " +
                s"${indexFile.getAbsolutePath} and rebuilding index...")
              indexFile.delete()
              timeIndexFile.delete()
              segment.recover(config.maxMessageSize)
          }
        } else {
          error("Could not find index file corresponding to log file %s, rebuilding index...".format(segment.log.file.getAbsolutePath))
          segment.recover(config.maxMessageSize)
        }
        segments.put(start, segment)
      }
    }

    // Finally, complete any interrupted swap operations. To be crash-safe,
    // log files that are replaced by the swap segment should be renamed to .deleted
    // before the swap file is restored as the new segment file.
    for (swapFile <- swapFiles) {
      val logFile = new File(CoreUtils.replaceSuffix(swapFile.getPath, SwapFileSuffix, ""))
      val fileName = logFile.getName
      val startOffset = fileName.substring(0, fileName.length - LogFileSuffix.length).toLong
      val indexFile = new File(CoreUtils.replaceSuffix(logFile.getPath, LogFileSuffix, IndexFileSuffix) + SwapFileSuffix)
      val index =  new OffsetIndex(indexFile, baseOffset = startOffset, maxIndexSize = config.maxIndexSize)
      val timeIndexFile = new File(CoreUtils.replaceSuffix(logFile.getPath, LogFileSuffix, TimeIndexFileSuffix) + SwapFileSuffix)
      val timeIndex = new TimeIndex(timeIndexFile, baseOffset = startOffset, maxIndexSize = config.maxIndexSize)
      val swapSegment = new LogSegment(FileRecords.open(swapFile),
                                       index = index,
                                       timeIndex = timeIndex,
                                       baseOffset = startOffset,
                                       indexIntervalBytes = config.indexInterval,
                                       rollJitterMs = config.randomSegmentJitter,
                                       time = time)
      info("Found log file %s from interrupted swap operation, repairing.".format(swapFile.getPath))
      swapSegment.recover(config.maxMessageSize)
      val oldSegments = logSegments(swapSegment.baseOffset, swapSegment.nextOffset)
      replaceSegments(swapSegment, oldSegments.toSeq, isRecoveredSwapFile = true)
    }

    if(logSegments.isEmpty) {
      // no existing segments, create a new mutable segment beginning at offset 0
      segments.put(0L, new LogSegment(dir = dir,
                                     startOffset = 0,
                                     indexIntervalBytes = config.indexInterval,
                                     maxIndexSize = config.maxIndexSize,
                                     rollJitterMs = config.randomSegmentJitter,
                                     time = time,
                                     fileAlreadyExists = false,
                                     initFileSize = this.initFileSize(),
                                     preallocate = config.preallocate))
    } else {
      if (!dir.getAbsolutePath.endsWith(Log.DeleteDirSuffix)) {
        recoverLog()
        // reset the index size of the currently active log segment to allow more entries
        activeSegment.index.resize(config.maxIndexSize)
        activeSegment.timeIndex.resize(config.maxIndexSize)
      }
    }
  }

  private def updateLogEndOffset(messageOffset: Long) {
    nextOffsetMetadata = new LogOffsetMetadata(messageOffset, activeSegment.baseOffset, activeSegment.size.toInt)
  }

  private def recoverLog() {
    // if we have the clean shutdown marker, skip recovery
    if(hasCleanShutdownFile) {
      this.recoveryPoint = activeSegment.nextOffset
      return
    }

    // okay we need to actually recovery this log
    val unflushed = logSegments(this.recoveryPoint, Long.MaxValue).iterator
    while(unflushed.hasNext) {
      val curr = unflushed.next
      info("Recovering unflushed segment %d in log %s.".format(curr.baseOffset, name))
      val truncatedBytes =
        try {
          curr.recover(config.maxMessageSize)
        } catch {
          case _: InvalidOffsetException =>
            val startOffset = curr.baseOffset
            warn("Found invalid offset during recovery for log " + dir.getName +". Deleting the corrupt segment and " +
                 "creating an empty one with starting offset " + startOffset)
            curr.truncateTo(startOffset)
        }
      if(truncatedBytes > 0) {
        // we had an invalid message, delete all remaining log
        warn("Corruption found in segment %d of log %s, truncating to offset %d.".format(curr.baseOffset, name, curr.nextOffset))
        unflushed.foreach(deleteSegment)
      }
    }
  }

  /**
   * Check if we have the "clean shutdown" file
   */
  private def hasCleanShutdownFile() = new File(dir.getParentFile, CleanShutdownFile).exists()

  /**
   * The number of segments in the log.
   * Take care! this is an O(n) operation.
   */
  def numberOfSegments: Int = segments.size

  /**
   * Close this log
   */
  def close() {
    debug("Closing log " + name)
    lock synchronized {
      logSegments.foreach(_.close())
    }
  }

  /**
   * Append this message set to the active segment of the log, rolling over to a fresh segment if necessary.
   *
   * This method will generally be responsible for assigning offsets to the messages,
   * however if the assignOffsets=false flag is passed we will only check that the existing offsets are valid.
   *
   * @param records The log records to append
   * @param assignOffsets Should the log assign offsets to this message set or blindly apply what it is given
   * @throws KafkaStorageException If the append fails due to an I/O error.
   * @return Information about the appended messages including the first and last offset.
   */
  def append(records: MemoryRecords, assignOffsets: Boolean = true): LogAppendInfo = {
    val appendInfo = analyzeAndValidateRecords(records)

    // if we have any valid messages, append them to the log
    if (appendInfo.shallowCount == 0)
      return appendInfo

    // trim any invalid bytes or partial messages before appending it to the on-disk log
    var validRecords = trimInvalidBytes(records, appendInfo)

    try {
      // they are valid, insert them in the log
      lock synchronized {

        if (assignOffsets) {
          // assign offsets to the message set
          val offset = new LongRef(nextOffsetMetadata.messageOffset)
          appendInfo.firstOffset = offset.value
          val now = time.milliseconds
          val validateAndOffsetAssignResult = try {
            LogValidator.validateMessagesAndAssignOffsets(validRecords,
                                                          offset,
                                                          now,
                                                          appendInfo.sourceCodec,
                                                          appendInfo.targetCodec,
                                                          config.compact,
                                                          config.messageFormatVersion.messageFormatVersion,
                                                          config.messageTimestampType,
                                                          config.messageTimestampDifferenceMaxMs)
          } catch {
            case e: IOException => throw new KafkaException("Error in validating messages while appending to log '%s'".format(name), e)
          }
          validRecords = validateAndOffsetAssignResult.validatedRecords
          appendInfo.maxTimestamp = validateAndOffsetAssignResult.maxTimestamp
          appendInfo.offsetOfMaxTimestamp = validateAndOffsetAssignResult.shallowOffsetOfMaxTimestamp
          appendInfo.lastOffset = offset.value - 1
          if (config.messageTimestampType == TimestampType.LOG_APPEND_TIME)
            appendInfo.logAppendTime = now

          // re-validate message sizes if there's a possibility that they have changed (due to re-compression or message
          // format conversion)
          if (validateAndOffsetAssignResult.messageSizeMaybeChanged) {
            for (logEntry <- validRecords.shallowIterator.asScala) {
              if (logEntry.sizeInBytes > config.maxMessageSize) {
                // we record the original message set size instead of the trimmed size
                // to be consistent with pre-compression bytesRejectedRate recording
                BrokerTopicStats.getBrokerTopicStats(topicAndPartition.topic).bytesRejectedRate.mark(records.sizeInBytes)
                BrokerTopicStats.getBrokerAllTopicsStats.bytesRejectedRate.mark(records.sizeInBytes)
                throw new RecordTooLargeException("Message size is %d bytes which exceeds the maximum configured message size of %d."
                  .format(logEntry.sizeInBytes, config.maxMessageSize))
              }
            }
          }

        } else {
          // we are taking the offsets we are given
          if (!appendInfo.offsetsMonotonic || appendInfo.firstOffset < nextOffsetMetadata.messageOffset)
            throw new IllegalArgumentException("Out of order offsets found in " + records.deepIterator.asScala.map(_.offset))
        }

        // check messages set size may be exceed config.segmentSize
        if (validRecords.sizeInBytes > config.segmentSize) {
          throw new RecordBatchTooLargeException("Message set size is %d bytes which exceeds the maximum configured segment size of %d."
            .format(validRecords.sizeInBytes, config.segmentSize))
        }

        // maybe roll the log if this segment is full
<<<<<<< HEAD
        val segment = maybeRoll(messagesSize = validMessages.sizeInBytes,
                                maxTimestampInMessages = appendInfo.maxTimestamp,
                                maxOffsetInMessages = appendInfo.lastOffset)

        // now append to the log
        segment.append(firstOffset = appendInfo.firstOffset,
                      largestOffset = appendInfo.lastOffset,
                      largestTimestamp = appendInfo.maxTimestamp,
                      offsetOfLargestTimestamp = appendInfo.offsetOfMaxTimestamp,
                      messages = validMessages)
=======
        val segment = maybeRoll(messagesSize = validRecords.sizeInBytes, maxTimestampInMessages = appendInfo.maxTimestamp)

        // now append to the log
        segment.append(firstOffset = appendInfo.firstOffset, largestTimestamp = appendInfo.maxTimestamp,
          shallowOffsetOfMaxTimestamp = appendInfo.offsetOfMaxTimestamp, records = validRecords)
>>>>>>> 67f1e5b9

        // increment the log end offset
        updateLogEndOffset(appendInfo.lastOffset + 1)

        trace("Appended message set to log %s with first offset: %d, next offset: %d, and messages: %s"
          .format(this.name, appendInfo.firstOffset, nextOffsetMetadata.messageOffset, validRecords))

        if (unflushedMessages >= config.flushInterval)
          flush()

        appendInfo
      }
    } catch {
      case e: IOException => throw new KafkaStorageException("I/O exception in append to log '%s'".format(name), e)
    }
  }

  /**
   * Validate the following:
   * <ol>
   * <li> each message matches its CRC
   * <li> each message size is valid
   * </ol>
   *
   * Also compute the following quantities:
   * <ol>
   * <li> First offset in the message set
   * <li> Last offset in the message set
   * <li> Number of messages
   * <li> Number of valid bytes
   * <li> Whether the offsets are monotonically increasing
   * <li> Whether any compression codec is used (if many are used, then the last one is given)
   * </ol>
   */
  private def analyzeAndValidateRecords(records: MemoryRecords): LogAppendInfo = {
    var shallowMessageCount = 0
    var validBytesCount = 0
    var firstOffset, lastOffset = -1L
    var sourceCodec: CompressionCodec = NoCompressionCodec
    var monotonic = true
    var maxTimestamp = Record.NO_TIMESTAMP
    var offsetOfMaxTimestamp = -1L
    for (entry <- records.shallowIterator.asScala) {
      // update the first offset if on the first message
      if(firstOffset < 0)
        firstOffset = entry.offset
      // check that offsets are monotonically increasing
      if(lastOffset >= entry.offset)
        monotonic = false
      // update the last offset seen
      lastOffset = entry.offset

      val record = entry.record

      // Check if the message sizes are valid.
      val messageSize = entry.sizeInBytes
      if(messageSize > config.maxMessageSize) {
        BrokerTopicStats.getBrokerTopicStats(topicAndPartition.topic).bytesRejectedRate.mark(records.sizeInBytes)
        BrokerTopicStats.getBrokerAllTopicsStats.bytesRejectedRate.mark(records.sizeInBytes)
        throw new RecordTooLargeException("Message size is %d bytes which exceeds the maximum configured message size of %d."
          .format(messageSize, config.maxMessageSize))
      }

      // check the validity of the message by checking CRC
      record.ensureValid()
      if (record.timestamp > maxTimestamp) {
        maxTimestamp = record.timestamp
        offsetOfMaxTimestamp = lastOffset
      }
      shallowMessageCount += 1
      validBytesCount += messageSize

      val messageCodec = CompressionCodec.getCompressionCodec(record.compressionType.id)
      if (messageCodec != NoCompressionCodec)
        sourceCodec = messageCodec
    }

    // Apply broker-side compression if any
    val targetCodec = BrokerCompressionCodec.getTargetCompressionCodec(config.compressionType, sourceCodec)

    LogAppendInfo(firstOffset, lastOffset, maxTimestamp, offsetOfMaxTimestamp, Record.NO_TIMESTAMP, sourceCodec,
      targetCodec, shallowMessageCount, validBytesCount, monotonic)
  }

  /**
   * Trim any invalid bytes from the end of this message set (if there are any)
   *
   * @param records The records to trim
   * @param info The general information of the message set
   * @return A trimmed message set. This may be the same as what was passed in or it may not.
   */
  private def trimInvalidBytes(records: MemoryRecords, info: LogAppendInfo): MemoryRecords = {
    val validBytes = info.validBytes
    if (validBytes < 0)
      throw new CorruptRecordException("Illegal length of message set " + validBytes + " Message set cannot be appended to log. Possible causes are corrupted produce requests")
    if (validBytes == records.sizeInBytes) {
      records
    } else {
      // trim invalid bytes
      val validByteBuffer = records.buffer.duplicate()
      validByteBuffer.limit(validBytes)
      MemoryRecords.readableRecords(validByteBuffer)
    }
  }

  /**
   * Read messages from the log.
   *
   * @param startOffset The offset to begin reading at
   * @param maxLength The maximum number of bytes to read
   * @param maxOffset The offset to read up to, exclusive. (i.e. this offset NOT included in the resulting message set)
   * @param minOneMessage If this is true, the first message will be returned even if it exceeds `maxLength` (if one exists)
   *
   * @throws OffsetOutOfRangeException If startOffset is beyond the log end offset or before the base offset of the first segment.
   * @return The fetch data information including fetch starting offset metadata and messages read.
   */
  def read(startOffset: Long, maxLength: Int, maxOffset: Option[Long] = None, minOneMessage: Boolean = false): FetchDataInfo = {
    trace("Reading %d bytes from offset %d in log %s of length %d bytes".format(maxLength, startOffset, name, size))

    // Because we don't use lock for reading, the synchronization is a little bit tricky.
    // We create the local variables to avoid race conditions with updates to the log.
    val currentNextOffsetMetadata = nextOffsetMetadata
    val next = currentNextOffsetMetadata.messageOffset
    if(startOffset == next)
      return FetchDataInfo(currentNextOffsetMetadata, MemoryRecords.EMPTY)

    var entry = segments.floorEntry(startOffset)

    // attempt to read beyond the log end offset is an error
    if(startOffset > next || entry == null)
      throw new OffsetOutOfRangeException("Request for offset %d but we only have log segments in the range %d to %d.".format(startOffset, segments.firstKey, next))

    // Do the read on the segment with a base offset less than the target offset
    // but if that segment doesn't contain any messages with an offset greater than that
    // continue to read from successive segments until we get some messages or we reach the end of the log
    while(entry != null) {
      // If the fetch occurs on the active segment, there might be a race condition where two fetch requests occur after
      // the message is appended but before the nextOffsetMetadata is updated. In that case the second fetch may
      // cause OffsetOutOfRangeException. To solve that, we cap the reading up to exposed position instead of the log
      // end of the active segment.
      val maxPosition = {
        if (entry == segments.lastEntry) {
          val exposedPos = nextOffsetMetadata.relativePositionInSegment.toLong
          // Check the segment again in case a new segment has just rolled out.
          if (entry != segments.lastEntry)
            // New log segment has rolled out, we can read up to the file end.
            entry.getValue.size
          else
            exposedPos
        } else {
          entry.getValue.size
        }
      }
      val fetchInfo = entry.getValue.read(startOffset, maxOffset, maxLength, maxPosition, minOneMessage)
      if(fetchInfo == null) {
        entry = segments.higherEntry(entry.getKey)
      } else {
        return fetchInfo
      }
    }

    // okay we are beyond the end of the last segment with no data fetched although the start offset is in range,
    // this can happen when all messages with offset larger than start offsets have been deleted.
    // In this case, we will return the empty set with log end offset metadata
    FetchDataInfo(nextOffsetMetadata, MemoryRecords.EMPTY)
  }

  /**
   * Get an offset based on the given timestamp
   * The offset returned is the offset of the first message whose timestamp is greater than or equals to the
   * given timestamp.
   *
   * If no such message is found, the log end offset is returned.
   *
   * `NOTE:` OffsetRequest V0 does not use this method, the behavior of OffsetRequest V0 remains the same as before
   * , i.e. it only gives back the timestamp based on the last modification time of the log segments.
   *
   * @param targetTimestamp The given timestamp for offset fetching.
   * @return The offset of the first message whose timestamp is greater than or equals to the given timestamp.
   *         None if no such message is found.
   */
  def fetchOffsetsByTimestamp(targetTimestamp: Long): Option[TimestampOffset] = {
    debug(s"Searching offset for timestamp $targetTimestamp")

    if (config.messageFormatVersion < KAFKA_0_10_0_IV0 &&
        targetTimestamp != ListOffsetRequest.EARLIEST_TIMESTAMP &&
        targetTimestamp != ListOffsetRequest.LATEST_TIMESTAMP)
      throw new UnsupportedForMessageFormatException(s"Cannot search offsets based on timestamp because message format version " +
          s"for partition $topicAndPartition is ${config.messageFormatVersion} which is earlier than the minimum " +
          s"required version $KAFKA_0_10_0_IV0")

    // Cache to avoid race conditions. `toBuffer` is faster than most alternatives and provides
    // constant time access while being safe to use with concurrent collections unlike `toArray`.
    val segmentsCopy = logSegments.toBuffer
    // For the earliest and latest, we do not need to return the timestamp.
    if (targetTimestamp == ListOffsetRequest.EARLIEST_TIMESTAMP)
        return Some(TimestampOffset(Record.NO_TIMESTAMP, segmentsCopy.head.baseOffset))
    else if (targetTimestamp == ListOffsetRequest.LATEST_TIMESTAMP)
        return Some(TimestampOffset(Record.NO_TIMESTAMP, logEndOffset))

    val targetSeg = {
      // Get all the segments whose largest timestamp is smaller than target timestamp
      val earlierSegs = segmentsCopy.takeWhile(_.largestTimestamp < targetTimestamp)
      // We need to search the first segment whose largest timestamp is greater than the target timestamp if there is one.
      if (earlierSegs.length < segmentsCopy.length)
        Some(segmentsCopy(earlierSegs.length))
      else
        None
    }

    targetSeg.flatMap(_.findOffsetByTimestamp(targetTimestamp))
  }

  /**
   * Given a message offset, find its corresponding offset metadata in the log.
   * If the message offset is out of range, return unknown offset metadata
   */
  def convertToOffsetMetadata(offset: Long): LogOffsetMetadata = {
    try {
      val fetchDataInfo = read(offset, 1)
      fetchDataInfo.fetchOffsetMetadata
    } catch {
      case _: OffsetOutOfRangeException => LogOffsetMetadata.UnknownOffsetMetadata
    }
  }

  /**
   * Delete any log segments matching the given predicate function,
   * starting with the oldest segment and moving forward until a segment doesn't match.
   *
   * @param predicate A function that takes in a single log segment and returns true iff it is deletable
   * @return The number of segments deleted
   */
  private def deleteOldSegments(predicate: LogSegment => Boolean): Int = {
    lock synchronized {
      val deletable = deletableSegments(predicate)
      val numToDelete = deletable.size
      if (numToDelete > 0) {
        // we must always have at least one segment, so if we are going to delete all the segments, create a new one first
        if (segments.size == numToDelete)
          roll()
        // remove the segments for lookups
        deletable.foreach(deleteSegment)
      }
      numToDelete
    }
  }

  /**
    * Find segments starting from the oldest until the the user-supplied predicate is false.
    * A final segment that is empty will never be returned (since we would just end up re-creating it).
    * @param predicate A function that takes in a single log segment and returns true iff it is deletable
    * @return the segments ready to be deleted
    */
  private def deletableSegments(predicate: LogSegment => Boolean) = {
    val lastEntry = segments.lastEntry
    if (lastEntry == null) Seq.empty
    else logSegments.takeWhile(s => predicate(s) && (s.baseOffset != lastEntry.getValue.baseOffset || s.size > 0))
  }

  /**
    * Delete any log segments that have either expired due to time based retention
    * or because the log size is > retentionSize
    */
  def deleteOldSegments(): Int = {
    if (!config.delete) return 0
    deleteRetenionMsBreachedSegments() + deleteRetentionSizeBreachedSegments()
  }

  private def deleteRetenionMsBreachedSegments() : Int = {
    if (config.retentionMs < 0) return 0
    val startMs = time.milliseconds
    deleteOldSegments(startMs - _.largestTimestamp > config.retentionMs)
  }

  private def deleteRetentionSizeBreachedSegments() : Int = {
    if (config.retentionSize < 0 || size < config.retentionSize) return 0
    var diff = size - config.retentionSize
    def shouldDelete(segment: LogSegment) = {
      if (diff - segment.size >= 0) {
        diff -= segment.size
        true
      } else {
        false
      }
    }
    deleteOldSegments(shouldDelete)
  }

  /**
   * The size of the log in bytes
   */
  def size: Long = logSegments.map(_.size).sum

   /**
   * The earliest message offset in the log
   */
  def logStartOffset: Long = logSegments.head.baseOffset

  /**
   * The offset metadata of the next message that will be appended to the log
   */
  def logEndOffsetMetadata: LogOffsetMetadata = nextOffsetMetadata

  /**
   *  The offset of the next message that will be appended to the log
   */
  def logEndOffset: Long = nextOffsetMetadata.messageOffset

  /**
   * Roll the log over to a new empty log segment if necessary.
   *
   * @param messagesSize The messages set size in bytes
   * @param maxTimestampInMessages The maximum timestamp in the messages.
   * logSegment will be rolled if one of the following conditions met
   * <ol>
   * <li> The logSegment is full
   * <li> The maxTime has elapsed since the timestamp of first message in the segment (or since the create time if
   * the first message does not have a timestamp)
   * <li> The index is full
   * </ol>
   * @return The currently active segment after (perhaps) rolling to a new segment
   */
  private def maybeRoll(messagesSize: Int, maxTimestampInMessages: Long, maxOffsetInMessages: Long): LogSegment = {
    val segment = activeSegment
    val now = time.milliseconds
    val reachedRollMs = segment.timeWaitedForRoll(now, maxTimestampInMessages) > config.segmentMs - segment.rollJitterMs
    if (segment.size > config.segmentSize - messagesSize ||
        (segment.size > 0 && reachedRollMs) ||
        segment.index.isFull || segment.timeIndex.isFull || !segment.canConvertToRelativeOffset(maxOffsetInMessages)) {
      debug(s"Rolling new log segment in $name (log_size = ${segment.size}/${config.segmentSize}}, " +
          s"index_size = ${segment.index.entries}/${segment.index.maxEntries}, " +
          s"time_index_size = ${segment.timeIndex.entries}/${segment.timeIndex.maxEntries}, " +
          s"inactive_time_ms = ${segment.timeWaitedForRoll(now, maxTimestampInMessages)}/${config.segmentMs - segment.rollJitterMs}).")
      /*
        maxOffsetInMessages - Integer.MAX_VALUE is a heuristic value for the first offset in the set of messages.
        Since the offset in messages will not differ by more than Integer.MAX_VALUE, this is guaranteed <= the real
        first offset in the set. Determining the true first offset in the set requires decompression, which the follower
        is trying to avoid during log append. Prior behavior assigned new baseOffset = logEndOffset from old segment.
        This was problematic in the case that two consecutive messages differed in offset by
        Integer.MAX_VALUE.toLong + 2 or more.  In this case, the prior behavior would roll a new log segment whose
        base offset was too low to contain the next message.  This edge case is possible when a replica is recovering a
        highly compacted topic from scratch.
       */
      roll(maxOffsetInMessages - Integer.MAX_VALUE)
    } else {
      segment
    }
  }

  /**
   * Roll the log over to a new active segment starting with the current logEndOffset.
   * This will trim the index to the exact size of the number of entries it currently contains.
   *
   * @return The newly rolled segment
   */
  def roll(expectedNextOffset: Long = 0): LogSegment = {
    val start = time.nanoseconds
    lock synchronized {
      val newOffset = Math.max(expectedNextOffset, logEndOffset)
      val logFile = logFilename(dir, newOffset)
      val indexFile = indexFilename(dir, newOffset)
      val timeIndexFile = timeIndexFilename(dir, newOffset)
      for(file <- List(logFile, indexFile, timeIndexFile); if file.exists) {
        warn("Newly rolled segment file " + file.getName + " already exists; deleting it first")
        file.delete()
      }

      segments.lastEntry() match {
        case null =>
        case entry => {
          val seg = entry.getValue
          seg.onBecomeInactiveSegment()
          seg.index.trimToValidSize()
          seg.timeIndex.trimToValidSize()
          seg.log.trim()
        }
      }
      val segment = new LogSegment(dir,
                                   startOffset = newOffset,
                                   indexIntervalBytes = config.indexInterval,
                                   maxIndexSize = config.maxIndexSize,
                                   rollJitterMs = config.randomSegmentJitter,
                                   time = time,
                                   fileAlreadyExists = false,
                                   initFileSize = initFileSize,
                                   preallocate = config.preallocate)
      val prev = addSegment(segment)
      if(prev != null)
        throw new KafkaException("Trying to roll a new log segment for topic partition %s with start offset %d while it already exists.".format(name, newOffset))
      // We need to update the segment base offset and append position data of the metadata when log rolls.
      // The next offset should not change.
      updateLogEndOffset(nextOffsetMetadata.messageOffset)
      // schedule an asynchronous flush of the old segment
      scheduler.schedule("flush-log", () => flush(newOffset), delay = 0L)

      info("Rolled new log segment for '" + name + "' in %.0f ms.".format((System.nanoTime - start) / (1000.0*1000.0)))

      segment
    }
  }

  /**
   * The number of messages appended to the log since the last flush
   */
  def unflushedMessages() = this.logEndOffset - this.recoveryPoint

  /**
   * Flush all log segments
   */
  def flush(): Unit = flush(this.logEndOffset)

  /**
   * Flush log segments for all offsets up to offset-1
   *
   * @param offset The offset to flush up to (non-inclusive); the new recovery point
   */
  def flush(offset: Long) : Unit = {
    if (offset <= this.recoveryPoint)
      return
    debug("Flushing log '" + name + " up to offset " + offset + ", last flushed: " + lastFlushTime + " current time: " +
          time.milliseconds + " unflushed = " + unflushedMessages)
    for(segment <- logSegments(this.recoveryPoint, offset))
      segment.flush()
    lock synchronized {
      if(offset > this.recoveryPoint) {
        this.recoveryPoint = offset
        lastflushedTime.set(time.milliseconds)
      }
    }
  }

  /**
   * Completely delete this log directory and all contents from the file system with no delay
   */
  private[log] def delete() {
    lock synchronized {
      logSegments.foreach(_.delete())
      segments.clear()
      Utils.delete(dir)
    }
  }

  /**
   * Truncate this log so that it ends with the greatest offset < targetOffset.
   *
   * @param targetOffset The offset to truncate to, an upper bound on all offsets in the log after truncation is complete.
   */
  private[log] def truncateTo(targetOffset: Long) {
    info("Truncating log %s to offset %d.".format(name, targetOffset))
    if(targetOffset < 0)
      throw new IllegalArgumentException("Cannot truncate to a negative offset (%d).".format(targetOffset))
    if(targetOffset > logEndOffset) {
      info("Truncating %s to %d has no effect as the largest offset in the log is %d.".format(name, targetOffset, logEndOffset-1))
      return
    }
    lock synchronized {
      if(segments.firstEntry.getValue.baseOffset > targetOffset) {
        truncateFullyAndStartAt(targetOffset)
      } else {
        val deletable = logSegments.filter(segment => segment.baseOffset > targetOffset)
        deletable.foreach(deleteSegment)
        activeSegment.truncateTo(targetOffset)
        updateLogEndOffset(targetOffset)
        this.recoveryPoint = math.min(targetOffset, this.recoveryPoint)
      }
    }
  }

  /**
   *  Delete all data in the log and start at the new offset
   *
   *  @param newOffset The new offset to start the log with
   */
  private[log] def truncateFullyAndStartAt(newOffset: Long) {
    debug("Truncate and start log '" + name + "' to " + newOffset)
    lock synchronized {
      val segmentsToDelete = logSegments.toList
      segmentsToDelete.foreach(deleteSegment)
      addSegment(new LogSegment(dir,
                                newOffset,
                                indexIntervalBytes = config.indexInterval,
                                maxIndexSize = config.maxIndexSize,
                                rollJitterMs = config.randomSegmentJitter,
                                time = time,
                                fileAlreadyExists = false,
                                initFileSize = initFileSize,
                                preallocate = config.preallocate))
      updateLogEndOffset(newOffset)
      this.recoveryPoint = math.min(newOffset, this.recoveryPoint)
    }
  }

  /**
   * The time this log is last known to have been fully flushed to disk
   */
  def lastFlushTime(): Long = lastflushedTime.get

  /**
   * The active segment that is currently taking appends
   */
  def activeSegment = segments.lastEntry.getValue

  /**
   * All the log segments in this log ordered from oldest to newest
   */
  def logSegments: Iterable[LogSegment] = segments.values.asScala

  /**
   * Get all segments beginning with the segment that includes "from" and ending with the segment
   * that includes up to "to-1" or the end of the log (if to > logEndOffset)
   */
  def logSegments(from: Long, to: Long): Iterable[LogSegment] = {
    lock synchronized {
      val floor = segments.floorKey(from)
      if(floor eq null)
        segments.headMap(to).values.asScala
      else
        segments.subMap(floor, true, to, false).values.asScala
    }
  }

  override def toString = "Log(" + dir + ")"

  /**
   * This method performs an asynchronous log segment delete by doing the following:
   * <ol>
   *   <li>It removes the segment from the segment map so that it will no longer be used for reads.
   *   <li>It renames the index and log files by appending .deleted to the respective file name
   *   <li>It schedules an asynchronous delete operation to occur in the future
   * </ol>
   * This allows reads to happen concurrently without synchronization and without the possibility of physically
   * deleting a file while it is being read from.
   *
   * @param segment The log segment to schedule for deletion
   */
  private def deleteSegment(segment: LogSegment) {
    info("Scheduling log segment %d for log %s for deletion.".format(segment.baseOffset, name))
    lock synchronized {
      segments.remove(segment.baseOffset)
      asyncDeleteSegment(segment)
    }
  }

  /**
   * Perform an asynchronous delete on the given file if it exists (otherwise do nothing)
   *
   * @throws KafkaStorageException if the file can't be renamed and still exists
   */
  private def asyncDeleteSegment(segment: LogSegment) {
    segment.changeFileSuffixes("", Log.DeletedFileSuffix)
    def deleteSeg() {
      info("Deleting segment %d from log %s.".format(segment.baseOffset, name))
      segment.delete()
    }
    scheduler.schedule("delete-file", deleteSeg, delay = config.fileDeleteDelayMs)
  }

  /**
   * Swap a new segment in place and delete one or more existing segments in a crash-safe manner. The old segments will
   * be asynchronously deleted.
   *
   * The sequence of operations is:
   * <ol>
   *   <li> Cleaner creates new segment with suffix .cleaned and invokes replaceSegments().
   *        If broker crashes at this point, the clean-and-swap operation is aborted and
   *        the .cleaned file is deleted on recovery in loadSegments().
   *   <li> New segment is renamed .swap. If the broker crashes after this point before the whole
   *        operation is completed, the swap operation is resumed on recovery as described in the next step.
   *   <li> Old segment files are renamed to .deleted and asynchronous delete is scheduled.
   *        If the broker crashes, any .deleted files left behind are deleted on recovery in loadSegments().
   *        replaceSegments() is then invoked to complete the swap with newSegment recreated from
   *        the .swap file and oldSegments containing segments which were not renamed before the crash.
   *   <li> Swap segment is renamed to replace the existing segment, completing this operation.
   *        If the broker crashes, any .deleted files which may be left behind are deleted
   *        on recovery in loadSegments().
   * </ol>
   *
   * @param newSegment The new log segment to add to the log
   * @param oldSegments The old log segments to delete from the log
   * @param isRecoveredSwapFile true if the new segment was created from a swap file during recovery after a crash
   */
  private[log] def replaceSegments(newSegment: LogSegment, oldSegments: Seq[LogSegment], isRecoveredSwapFile : Boolean = false) {
    lock synchronized {
      // need to do this in two phases to be crash safe AND do the delete asynchronously
      // if we crash in the middle of this we complete the swap in loadSegments()
      if (!isRecoveredSwapFile)
        newSegment.changeFileSuffixes(Log.CleanedFileSuffix, Log.SwapFileSuffix)
      addSegment(newSegment)

      // delete the old files
      for(seg <- oldSegments) {
        // remove the index entry
        if(seg.baseOffset != newSegment.baseOffset)
          segments.remove(seg.baseOffset)
        // delete segment
        asyncDeleteSegment(seg)
      }
      // okay we are safe now, remove the swap suffix
      newSegment.changeFileSuffixes(Log.SwapFileSuffix, "")
    }
  }

  /**
   * remove deleted log metrics
   */
  private[log] def removeLogMetrics(): Unit = {
    removeMetric("NumLogSegments", tags)
    removeMetric("LogStartOffset", tags)
    removeMetric("LogEndOffset", tags)
    removeMetric("Size", tags)
  }
  /**
   * Add the given segment to the segments in this log. If this segment replaces an existing segment, delete it.
   *
   * @param segment The segment to add
   */
  def addSegment(segment: LogSegment) = this.segments.put(segment.baseOffset, segment)

}

/**
 * Helper functions for logs
 */
object Log {

  /** a log file */
  val LogFileSuffix = ".log"

  /** an index file */
  val IndexFileSuffix = ".index"

  /** a time index file */
  val TimeIndexFileSuffix = ".timeindex"

  /** a file that is scheduled to be deleted */
  val DeletedFileSuffix = ".deleted"

  /** A temporary file that is being used for log cleaning */
  val CleanedFileSuffix = ".cleaned"

  /** A temporary file used when swapping files into the log */
  val SwapFileSuffix = ".swap"

  /** Clean shutdown file that indicates the broker was cleanly shutdown in 0.8. This is required to maintain backwards compatibility
   * with 0.8 and avoid unnecessary log recovery when upgrading from 0.8 to 0.8.1 */
  /** TODO: Get rid of CleanShutdownFile in 0.8.2 */
  val CleanShutdownFile = ".kafka_cleanshutdown"

  /** a directory that is scheduled to be deleted */
  val DeleteDirSuffix = "-delete"

  /**
   * Make log segment file name from offset bytes. All this does is pad out the offset number with zeros
   * so that ls sorts the files numerically.
   *
   * @param offset The offset to use in the file name
   * @return The filename
   */
  def filenamePrefixFromOffset(offset: Long): String = {
    val nf = NumberFormat.getInstance()
    nf.setMinimumIntegerDigits(20)
    nf.setMaximumFractionDigits(0)
    nf.setGroupingUsed(false)
    nf.format(offset)
  }

  /**
   * Construct a log file name in the given dir with the given base offset
   *
   * @param dir The directory in which the log will reside
   * @param offset The base offset of the log file
   */
  def logFilename(dir: File, offset: Long) =
    new File(dir, filenamePrefixFromOffset(offset) + LogFileSuffix)

  /**
   * Construct an index file name in the given dir using the given base offset
   *
   * @param dir The directory in which the log will reside
   * @param offset The base offset of the log file
   */
  def indexFilename(dir: File, offset: Long) =
    new File(dir, filenamePrefixFromOffset(offset) + IndexFileSuffix)

  /**
   * Construct a time index file name in the given dir using the given base offset
   *
   * @param dir The directory in which the log will reside
   * @param offset The base offset of the log file
   */
  def timeIndexFilename(dir: File, offset: Long) =
    new File(dir, filenamePrefixFromOffset(offset) + TimeIndexFileSuffix)

  /**
   * Parse the topic and partition out of the directory name of a log
   */
  def parseTopicPartitionName(dir: File): TopicAndPartition = {
    val dirName = dir.getName
    if (dirName == null || dirName.isEmpty || !dirName.contains('-')) {
      throwException(dir)
    }

    val name: String =
      if (dirName.endsWith(DeleteDirSuffix)) {
        dirName.substring(0, dirName.indexOf('.'))
      } else {
        dirName
      }

    val index = name.lastIndexOf('-')
    val topic: String = name.substring(0, index)
    val partition: String = name.substring(index + 1)
    if (topic.length < 1 || partition.length < 1) {
      throwException(dir)
    }
    TopicAndPartition(topic, partition.toInt)
  }


  def throwException(dir: File) {
    throw new KafkaException("Found directory " + dir.getCanonicalPath + ", " +
      "'" + dir.getName + "' is not in the form of topic-partition\n" +
      "If a directory does not contain Kafka topic data it should not exist in Kafka's log " +
      "directory")
  }
}
<|MERGE_RESOLUTION|>--- conflicted
+++ resolved
@@ -38,7 +38,7 @@
 import kafka.message.{BrokerCompressionCodec, CompressionCodec, NoCompressionCodec}
 
 object LogAppendInfo {
-  val UnknownLogAppendInfo = LogAppendInfo(-1, -1, Record.NO_TIMESTAMP, -1L, Record.NO_TIMESTAMP,
+  val UnknownLogAppendInfo = LogAppendInfo(-1, -1, -1, Record.NO_TIMESTAMP, -1L, Record.NO_TIMESTAMP,
     NoCompressionCodec, NoCompressionCodec, -1, -1, offsetsMonotonic = false)
 }
 
@@ -47,6 +47,7 @@
  *
  * @param firstOffset The first offset in the message set
  * @param lastOffset The last offset in the message set
+ * @param maxOffset the maximum offset of the message set.
  * @param maxTimestamp The maximum timestamp of the message set.
  * @param offsetOfMaxTimestamp The offset of the message with the maximum timestamp.
  * @param logAppendTime The log append time (if used) of the message set, otherwise Message.NoTimestamp
@@ -58,6 +59,7 @@
  */
 case class LogAppendInfo(var firstOffset: Long,
                          var lastOffset: Long,
+                         var maxOffset: Long,
                          var maxTimestamp: Long,
                          var offsetOfMaxTimestamp: Long,
                          var logAppendTime: Long,
@@ -411,24 +413,17 @@
         }
 
         // maybe roll the log if this segment is full
-<<<<<<< HEAD
-        val segment = maybeRoll(messagesSize = validMessages.sizeInBytes,
-                                maxTimestampInMessages = appendInfo.maxTimestamp,
-                                maxOffsetInMessages = appendInfo.lastOffset)
+        val segment = maybeRoll(messagesSize = validRecords.sizeInBytes,
+          maxTimestampInMessages = appendInfo.maxTimestamp,
+          maxOffsetInMessages = appendInfo.maxOffset)
+
 
         // now append to the log
         segment.append(firstOffset = appendInfo.firstOffset,
-                      largestOffset = appendInfo.lastOffset,
-                      largestTimestamp = appendInfo.maxTimestamp,
-                      offsetOfLargestTimestamp = appendInfo.offsetOfMaxTimestamp,
-                      messages = validMessages)
-=======
-        val segment = maybeRoll(messagesSize = validRecords.sizeInBytes, maxTimestampInMessages = appendInfo.maxTimestamp)
-
-        // now append to the log
-        segment.append(firstOffset = appendInfo.firstOffset, largestTimestamp = appendInfo.maxTimestamp,
-          shallowOffsetOfMaxTimestamp = appendInfo.offsetOfMaxTimestamp, records = validRecords)
->>>>>>> 67f1e5b9
+          largestOffset = appendInfo.maxOffset,
+          largestTimestamp = appendInfo.maxTimestamp,
+          shallowOffsetOfMaxTimestamp = appendInfo.offsetOfMaxTimestamp,
+          records = validRecords)
 
         // increment the log end offset
         updateLogEndOffset(appendInfo.lastOffset + 1)
@@ -466,7 +461,7 @@
   private def analyzeAndValidateRecords(records: MemoryRecords): LogAppendInfo = {
     var shallowMessageCount = 0
     var validBytesCount = 0
-    var firstOffset, lastOffset = -1L
+    var firstOffset, lastOffset, maxOffset = -1L
     var sourceCodec: CompressionCodec = NoCompressionCodec
     var monotonic = true
     var maxTimestamp = Record.NO_TIMESTAMP
@@ -478,6 +473,9 @@
       // check that offsets are monotonically increasing
       if(lastOffset >= entry.offset)
         monotonic = false
+      // keep track of the highest offset seen
+      if (maxOffset < entry.offset)
+        maxOffset = entry.offset
       // update the last offset seen
       lastOffset = entry.offset
 
@@ -509,7 +507,7 @@
     // Apply broker-side compression if any
     val targetCodec = BrokerCompressionCodec.getTargetCompressionCodec(config.compressionType, sourceCodec)
 
-    LogAppendInfo(firstOffset, lastOffset, maxTimestamp, offsetOfMaxTimestamp, Record.NO_TIMESTAMP, sourceCodec,
+    LogAppendInfo(firstOffset, lastOffset, maxOffset, maxTimestamp, offsetOfMaxTimestamp, Record.NO_TIMESTAMP, sourceCodec,
       targetCodec, shallowMessageCount, validBytesCount, monotonic)
   }
 
