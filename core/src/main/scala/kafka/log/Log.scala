/**
 * Licensed to the Apache Software Foundation (ASF) under one or more
 * contributor license agreements.  See the NOTICE file distributed with
 * this work for additional information regarding copyright ownership.
 * The ASF licenses this file to You under the Apache License, Version 2.0
 * (the "License"); you may not use this file except in compliance with
 * the License.  You may obtain a copy of the License at
 *
 *    http://www.apache.org/licenses/LICENSE-2.0
 *
 * Unless required by applicable law or agreed to in writing, software
 * distributed under the License is distributed on an "AS IS" BASIS,
 * WITHOUT WARRANTIES OR CONDITIONS OF ANY KIND, either express or implied.
 * See the License for the specific language governing permissions and
 * limitations under the License.
 */

package kafka.log

import java.io.{File, IOException}
import java.lang.{Long => JLong}
import java.nio.file.{Files, NoSuchFileException}
import java.text.NumberFormat
import java.util.Map.{Entry => JEntry}
import java.util.Optional
import java.util.concurrent.atomic._
import java.util.concurrent.{ConcurrentNavigableMap, ConcurrentSkipListMap, TimeUnit}
import java.util.regex.Pattern

import kafka.api.{ApiVersion, KAFKA_0_10_0_IV0}
import kafka.common.{LogSegmentOffsetOverflowException, LongRef, OffsetsOutOfOrderException, UnexpectedAppendOffsetException}
import kafka.message.{BrokerCompressionCodec, CompressionCodec, NoCompressionCodec}
import kafka.metrics.KafkaMetricsGroup
import kafka.server.checkpoints.LeaderEpochCheckpointFile
import kafka.server.epoch.LeaderEpochFileCache
import kafka.server.{BrokerTopicStats, FetchDataInfo, FetchHighWatermark, FetchIsolation, FetchLogEnd, FetchTxnCommitted, LogDirFailureChannel, LogOffsetMetadata, OffsetAndEpoch, PartitionMetadataFile}
import kafka.utils._
import org.apache.kafka.common.errors._
import org.apache.kafka.common.message.FetchResponseData
import org.apache.kafka.common.record.FileRecords.TimestampAndOffset
import org.apache.kafka.common.record._
import org.apache.kafka.common.requests.FetchResponse.AbortedTransaction
import org.apache.kafka.common.requests.ProduceResponse.RecordError
import org.apache.kafka.common.requests.{EpochEndOffset, ListOffsetRequest}
import org.apache.kafka.common.utils.{Time, Utils}
import org.apache.kafka.common.{InvalidRecordException, KafkaException, TopicPartition, UUID}

import scala.jdk.CollectionConverters._
import scala.collection.mutable.{ArrayBuffer, ListBuffer}
import scala.collection.{Seq, Set, mutable}

object LogAppendInfo {
  val UnknownLogAppendInfo = LogAppendInfo(None, -1, RecordBatch.NO_TIMESTAMP, -1L, RecordBatch.NO_TIMESTAMP, -1L,
    RecordConversionStats.EMPTY, NoCompressionCodec, NoCompressionCodec, -1, -1, offsetsMonotonic = false, -1L)

  def unknownLogAppendInfoWithLogStartOffset(logStartOffset: Long): LogAppendInfo =
    LogAppendInfo(None, -1, RecordBatch.NO_TIMESTAMP, -1L, RecordBatch.NO_TIMESTAMP, logStartOffset,
      RecordConversionStats.EMPTY, NoCompressionCodec, NoCompressionCodec, -1, -1,
      offsetsMonotonic = false, -1L)

  /**
   * In ProduceResponse V8+, we add two new fields record_errors and error_message (see KIP-467).
   * For any record failures with InvalidTimestamp or InvalidRecordException, we construct a LogAppendInfo object like the one
   * in unknownLogAppendInfoWithLogStartOffset, but with additiona fields recordErrors and errorMessage
   */
  def unknownLogAppendInfoWithAdditionalInfo(logStartOffset: Long, recordErrors: Seq[RecordError], errorMessage: String): LogAppendInfo =
    LogAppendInfo(None, -1, RecordBatch.NO_TIMESTAMP, -1L, RecordBatch.NO_TIMESTAMP, logStartOffset,
      RecordConversionStats.EMPTY, NoCompressionCodec, NoCompressionCodec, -1, -1,
      offsetsMonotonic = false, -1L, recordErrors, errorMessage)
}

sealed trait LeaderHwChange
object LeaderHwChange {
  case object Increased extends LeaderHwChange
  case object Same extends LeaderHwChange
  case object None extends LeaderHwChange
}

/**
 * Struct to hold various quantities we compute about each message set before appending to the log
 *
 * @param firstOffset The first offset in the message set unless the message format is less than V2 and we are appending
 *                    to the follower.
 * @param lastOffset The last offset in the message set
 * @param maxTimestamp The maximum timestamp of the message set.
 * @param offsetOfMaxTimestamp The offset of the message with the maximum timestamp.
 * @param logAppendTime The log append time (if used) of the message set, otherwise Message.NoTimestamp
 * @param logStartOffset The start offset of the log at the time of this append.
 * @param recordConversionStats Statistics collected during record processing, `null` if `assignOffsets` is `false`
 * @param sourceCodec The source codec used in the message set (send by the producer)
 * @param targetCodec The target codec of the message set(after applying the broker compression configuration if any)
 * @param shallowCount The number of shallow messages
 * @param validBytes The number of valid bytes
 * @param offsetsMonotonic Are the offsets in this message set monotonically increasing
 * @param lastOffsetOfFirstBatch The last offset of the first batch
 * @param leaderHwChange Incremental if the high watermark needs to be increased after appending record.
 *                       Same if high watermark is not changed. None is the default value and it means append failed
 *
 */
case class LogAppendInfo(var firstOffset: Option[Long],
                         var lastOffset: Long,
                         var maxTimestamp: Long,
                         var offsetOfMaxTimestamp: Long,
                         var logAppendTime: Long,
                         var logStartOffset: Long,
                         var recordConversionStats: RecordConversionStats,
                         sourceCodec: CompressionCodec,
                         targetCodec: CompressionCodec,
                         shallowCount: Int,
                         validBytes: Int,
                         offsetsMonotonic: Boolean,
                         lastOffsetOfFirstBatch: Long,
                         recordErrors: Seq[RecordError] = List(),
                         errorMessage: String = null,
                         leaderHwChange: LeaderHwChange = LeaderHwChange.None) {
  /**
   * Get the first offset if it exists, else get the last offset of the first batch
   * For magic versions 2 and newer, this method will return first offset. For magic versions
   * older than 2, we use the last offset of the first batch as an approximation of the first
   * offset to avoid decompressing the data.
   */
  def firstOrLastOffsetOfFirstBatch: Long = firstOffset.getOrElse(lastOffsetOfFirstBatch)

  /**
   * Get the (maximum) number of messages described by LogAppendInfo
   * @return Maximum possible number of messages described by LogAppendInfo
   */
  def numMessages: Long = {
    firstOffset match {
      case Some(firstOffsetVal) if (firstOffsetVal >= 0 && lastOffset >= 0) => (lastOffset - firstOffsetVal + 1)
      case _ => 0
    }
  }
}

/**
 * Container class which represents a snapshot of the significant offsets for a partition. This allows fetching
 * of these offsets atomically without the possibility of a leader change affecting their consistency relative
 * to each other. See [[Log.fetchOffsetSnapshot()]].
 */
case class LogOffsetSnapshot(logStartOffset: Long,
                             logEndOffset: LogOffsetMetadata,
                             highWatermark: LogOffsetMetadata,
                             lastStableOffset: LogOffsetMetadata)

/**
 * Another container which is used for lower level reads using  [[kafka.cluster.Partition.readRecords()]].
 */
case class LogReadInfo(fetchedData: FetchDataInfo,
                       divergingEpoch: Option[FetchResponseData.EpochEndOffset],
                       highWatermark: Long,
                       logStartOffset: Long,
                       logEndOffset: Long,
                       lastStableOffset: Long)

/**
 * A class used to hold useful metadata about a completed transaction. This is used to build
 * the transaction index after appending to the log.
 *
 * @param producerId The ID of the producer
 * @param firstOffset The first offset (inclusive) of the transaction
 * @param lastOffset The last offset (inclusive) of the transaction. This is always the offset of the
 *                   COMMIT/ABORT control record which indicates the transaction's completion.
 * @param isAborted Whether or not the transaction was aborted
 */
case class CompletedTxn(producerId: Long, firstOffset: Long, lastOffset: Long, isAborted: Boolean) {
  override def toString: String = {
    "CompletedTxn(" +
      s"producerId=$producerId, " +
      s"firstOffset=$firstOffset, " +
      s"lastOffset=$lastOffset, " +
      s"isAborted=$isAborted)"
  }
}

/**
 * A class used to hold params required to decide to rotate a log segment or not.
 */
case class RollParams(maxSegmentMs: Long,
                      maxSegmentBytes: Int,
                      maxTimestampInMessages: Long,
                      maxOffsetInMessages: Long,
                      messagesSize: Int,
                      now: Long)

object RollParams {
  def apply(config: LogConfig, appendInfo: LogAppendInfo, messagesSize: Int, now: Long): RollParams = {
   new RollParams(config.maxSegmentMs,
     config.segmentSize,
     appendInfo.maxTimestamp,
     appendInfo.lastOffset,
     messagesSize, now)
  }
}

sealed trait LogStartOffsetIncrementReason
case object ClientRecordDeletion extends LogStartOffsetIncrementReason {
  override def toString: String = "client delete records request"
}
case object LeaderOffsetIncremented extends LogStartOffsetIncrementReason {
  override def toString: String = "leader offset increment"
}
case object SegmentDeletion extends LogStartOffsetIncrementReason {
  override def toString: String = "segment deletion"
}

/**
 * An append-only log for storing messages.
 *
 * The log is a sequence of LogSegments, each with a base offset denoting the first message in the segment.
 *
 * New log segments are created according to a configurable policy that controls the size in bytes or time interval
 * for a given segment.
 *
 * @param _dir The directory in which log segments are created.
 * @param config The log configuration settings
 * @param logStartOffset The earliest offset allowed to be exposed to kafka client.
 *                       The logStartOffset can be updated by :
 *                       - user's DeleteRecordsRequest
 *                       - broker's log retention
 *                       - broker's log truncation
 *                       The logStartOffset is used to decide the following:
 *                       - Log deletion. LogSegment whose nextOffset <= log's logStartOffset can be deleted.
 *                         It may trigger log rolling if the active segment is deleted.
 *                       - Earliest offset of the log in response to ListOffsetRequest. To avoid OffsetOutOfRange exception after user seeks to earliest offset,
 *                         we make sure that logStartOffset <= log's highWatermark
 *                       Other activities such as log cleaning are not affected by logStartOffset.
 * @param recoveryPoint The offset at which to begin recovery--i.e. the first offset which has not been flushed to disk
 * @param scheduler The thread pool scheduler used for background actions
 * @param brokerTopicStats Container for Broker Topic Yammer Metrics
 * @param time The time instance used for checking the clock
 * @param maxProducerIdExpirationMs The maximum amount of time to wait before a producer id is considered expired
 * @param producerIdExpirationCheckIntervalMs How often to check for producer ids which need to be expired
 * @param hadCleanShutdown boolean flag to indicate if the Log had a clean/graceful shutdown last time. true means
 *                         clean shutdown whereas false means a crash.
 */
@threadsafe
class Log(@volatile private var _dir: File,
          @volatile var config: LogConfig,
          @volatile var logStartOffset: Long,
          @volatile var recoveryPoint: Long,
          scheduler: Scheduler,
          brokerTopicStats: BrokerTopicStats,
          val time: Time,
          val maxProducerIdExpirationMs: Int,
          val producerIdExpirationCheckIntervalMs: Int,
          val topicPartition: TopicPartition,
          val producerStateManager: ProducerStateManager,
          logDirFailureChannel: LogDirFailureChannel,
          private val hadCleanShutdown: Boolean = true) extends Logging with KafkaMetricsGroup {

  import kafka.log.Log._

  this.logIdent = s"[Log partition=$topicPartition, dir=${dir.getParent}] "

  /* A lock that guards all modifications to the log */
  private val lock = new Object

  // The memory mapped buffer for index files of this log will be closed with either delete() or closeHandlers()
  // After memory mapped buffer is closed, no disk IO operation should be performed for this log
  @volatile private var isMemoryMappedBufferClosed = false

  // Cache value of parent directory to avoid allocations in hot paths like ReplicaManager.checkpointHighWatermarks
  @volatile private var _parentDir: String = dir.getParent

  /* last time it was flushed */
  private val lastFlushedTime = new AtomicLong(time.milliseconds)

  @volatile private var nextOffsetMetadata: LogOffsetMetadata = _

  /* The earliest offset which is part of an incomplete transaction. This is used to compute the
   * last stable offset (LSO) in ReplicaManager. Note that it is possible that the "true" first unstable offset
   * gets removed from the log (through record or segment deletion). In this case, the first unstable offset
   * will point to the log start offset, which may actually be either part of a completed transaction or not
   * part of a transaction at all. However, since we only use the LSO for the purpose of restricting the
   * read_committed consumer to fetching decided data (i.e. committed, aborted, or non-transactional), this
   * temporary abuse seems justifiable and saves us from scanning the log after deletion to find the first offsets
   * of each ongoing transaction in order to compute a new first unstable offset. It is possible, however,
   * that this could result in disagreement between replicas depending on when they began replicating the log.
   * In the worst case, the LSO could be seen by a consumer to go backwards.
   */
  @volatile private var firstUnstableOffsetMetadata: Option[LogOffsetMetadata] = None

  /* Keep track of the current high watermark in order to ensure that segments containing offsets at or above it are
   * not eligible for deletion. This means that the active segment is only eligible for deletion if the high watermark
   * equals the log end offset (which may never happen for a partition under consistent load). This is needed to
   * prevent the log start offset (which is exposed in fetch responses) from getting ahead of the high watermark.
   */
  @volatile private var highWatermarkMetadata: LogOffsetMetadata = LogOffsetMetadata(logStartOffset)

  /* the actual segments of the log */
  private val segments: ConcurrentNavigableMap[java.lang.Long, LogSegment] = new ConcurrentSkipListMap[java.lang.Long, LogSegment]

  // Visible for testing
  @volatile var leaderEpochCache: Option[LeaderEpochFileCache] = None

  @volatile var partitionMetadataFile : Option[PartitionMetadataFile] = None

  @volatile var topicId : UUID = UUID.ZERO_UUID

  locally {
    // create the log directory if it doesn't exist
    Files.createDirectories(dir.toPath)

    initializeLeaderEpochCache()
    initializePartitionMetadata()

    val nextOffset = loadSegments()

    /* Calculate the offset of the next message */
    nextOffsetMetadata = LogOffsetMetadata(nextOffset, activeSegment.baseOffset, activeSegment.size)

    leaderEpochCache.foreach(_.truncateFromEnd(nextOffsetMetadata.messageOffset))

    updateLogStartOffset(math.max(logStartOffset, segments.firstEntry.getValue.baseOffset))

    // The earliest leader epoch may not be flushed during a hard failure. Recover it here.
    leaderEpochCache.foreach(_.truncateFromStart(logStartOffset))

    // Any segment loading or recovery code must not use producerStateManager, so that we can build the full state here
    // from scratch.
    if (!producerStateManager.isEmpty)
      throw new IllegalStateException("Producer state must be empty during log initialization")

    // Reload all snapshots into the ProducerStateManager cache, the intermediate ProducerStateManager used
    // during log recovery may have deleted some files without the Log.producerStateManager instance witnessing the
    // deletion.
    producerStateManager.removeStraySnapshots(segments.values().asScala.map(_.baseOffset).toSeq)
<<<<<<< HEAD
    loadProducerState(logEndOffset, reloadFromCleanShutdown = hasCleanShutdownFile)

    // Recover topic ID if present
    if (!partitionMetadataFile.get.isEmpty()) {
      topicId = partitionMetadataFile.get.read().topicId
    }
=======
    loadProducerState(logEndOffset, reloadFromCleanShutdown = hadCleanShutdown)
>>>>>>> 6054837c
  }

  def dir: File = _dir

  def parentDir: String = _parentDir

  def parentDirFile: File = new File(_parentDir)

  def initFileSize: Int = {
    if (config.preallocate)
      config.segmentSize
    else
      0
  }

  def updateConfig(newConfig: LogConfig): Unit = {
    val oldConfig = this.config
    this.config = newConfig
    val oldRecordVersion = oldConfig.messageFormatVersion.recordVersion
    val newRecordVersion = newConfig.messageFormatVersion.recordVersion
    if (newRecordVersion.precedes(oldRecordVersion))
      warn(s"Record format version has been downgraded from $oldRecordVersion to $newRecordVersion.")
    if (newRecordVersion.value != oldRecordVersion.value)
      initializeLeaderEpochCache()
  }

  private def checkIfMemoryMappedBufferClosed(): Unit = {
    if (isMemoryMappedBufferClosed)
      throw new KafkaStorageException(s"The memory mapped buffer for log of $topicPartition is already closed")
  }

  def highWatermark: Long = highWatermarkMetadata.messageOffset

  /**
   * Update the high watermark to a new offset. The new high watermark will be lower
   * bounded by the log start offset and upper bounded by the log end offset.
   *
   * This is intended to be called when initializing the high watermark or when updating
   * it on a follower after receiving a Fetch response from the leader.
   *
   * @param hw the suggested new value for the high watermark
   * @return the updated high watermark offset
   */
  def updateHighWatermark(hw: Long): Long = {
    val newHighWatermark = if (hw < logStartOffset)
      logStartOffset
    else if (hw > logEndOffset)
      logEndOffset
    else
      hw
    updateHighWatermarkMetadata(LogOffsetMetadata(newHighWatermark))
    newHighWatermark
  }

  def updateHighWatermarkOffsetMetadata(hw: LogOffsetMetadata): Long = {
    val newHighWatermark = if (hw.messageOffset < logStartOffset) {
      updateHighWatermarkMetadata(LogOffsetMetadata(logStartOffset))
      logStartOffset
    } else if (hw.messageOffset > logEndOffset) {
      updateHighWatermarkMetadata(logEndOffsetMetadata)
      logEndOffset
    } else {
      updateHighWatermarkMetadata(hw)
      hw.messageOffset
    }
    newHighWatermark
  }

  /**
   * Update the high watermark to a new value if and only if it is larger than the old value. It is
   * an error to update to a value which is larger than the log end offset.
   *
   * This method is intended to be used by the leader to update the high watermark after follower
   * fetch offsets have been updated.
   *
   * @return the old high watermark, if updated by the new value
   */
  def maybeIncrementHighWatermark(newHighWatermark: LogOffsetMetadata): Option[LogOffsetMetadata] = {
    if (newHighWatermark.messageOffset > logEndOffset)
      throw new IllegalArgumentException(s"High watermark $newHighWatermark update exceeds current " +
        s"log end offset $logEndOffsetMetadata")

    lock.synchronized {
      val oldHighWatermark = fetchHighWatermarkMetadata

      // Ensure that the high watermark increases monotonically. We also update the high watermark when the new
      // offset metadata is on a newer segment, which occurs whenever the log is rolled to a new segment.
      if (oldHighWatermark.messageOffset < newHighWatermark.messageOffset ||
        (oldHighWatermark.messageOffset == newHighWatermark.messageOffset && oldHighWatermark.onOlderSegment(newHighWatermark))) {
        updateHighWatermarkMetadata(newHighWatermark)
        Some(oldHighWatermark)
      } else {
        None
      }
    }
  }

  /**
   * Get the offset and metadata for the current high watermark. If offset metadata is not
   * known, this will do a lookup in the index and cache the result.
   */
  private def fetchHighWatermarkMetadata: LogOffsetMetadata = {
    checkIfMemoryMappedBufferClosed()

    val offsetMetadata = highWatermarkMetadata
    if (offsetMetadata.messageOffsetOnly) {
      lock.synchronized {
        val fullOffset = convertToOffsetMetadataOrThrow(highWatermark)
        updateHighWatermarkMetadata(fullOffset)
        fullOffset
      }
    } else {
      offsetMetadata
    }
  }

  private def updateHighWatermarkMetadata(newHighWatermark: LogOffsetMetadata): Unit = {
    if (newHighWatermark.messageOffset < 0)
      throw new IllegalArgumentException("High watermark offset should be non-negative")

    lock synchronized {
      highWatermarkMetadata = newHighWatermark
      producerStateManager.onHighWatermarkUpdated(newHighWatermark.messageOffset)
      maybeIncrementFirstUnstableOffset()
    }
    trace(s"Setting high watermark $newHighWatermark")
  }

  /**
   * Get the first unstable offset. Unlike the last stable offset, which is always defined,
   * the first unstable offset only exists if there are transactions in progress.
   *
   * @return the first unstable offset, if it exists
   */
  private[log] def firstUnstableOffset: Option[Long] = firstUnstableOffsetMetadata.map(_.messageOffset)

  private def fetchLastStableOffsetMetadata: LogOffsetMetadata = {
    checkIfMemoryMappedBufferClosed()

    // cache the current high watermark to avoid a concurrent update invalidating the range check
    val highWatermarkMetadata = fetchHighWatermarkMetadata

    firstUnstableOffsetMetadata match {
      case Some(offsetMetadata) if offsetMetadata.messageOffset < highWatermarkMetadata.messageOffset =>
        if (offsetMetadata.messageOffsetOnly) {
          lock synchronized {
            val fullOffset = convertToOffsetMetadataOrThrow(offsetMetadata.messageOffset)
            if (firstUnstableOffsetMetadata.contains(offsetMetadata))
              firstUnstableOffsetMetadata = Some(fullOffset)
            fullOffset
          }
        } else {
          offsetMetadata
        }
      case _ => highWatermarkMetadata
    }
  }

  /**
   * The last stable offset (LSO) is defined as the first offset such that all lower offsets have been "decided."
   * Non-transactional messages are considered decided immediately, but transactional messages are only decided when
   * the corresponding COMMIT or ABORT marker is written. This implies that the last stable offset will be equal
   * to the high watermark if there are no transactional messages in the log. Note also that the LSO cannot advance
   * beyond the high watermark.
   */
  def lastStableOffset: Long = {
    firstUnstableOffsetMetadata match {
      case Some(offsetMetadata) if offsetMetadata.messageOffset < highWatermark => offsetMetadata.messageOffset
      case _ => highWatermark
    }
  }

  def lastStableOffsetLag: Long = highWatermark - lastStableOffset

  /**
    * Fully materialize and return an offset snapshot including segment position info. This method will update
    * the LogOffsetMetadata for the high watermark and last stable offset if they are message-only. Throws an
    * offset out of range error if the segment info cannot be loaded.
    */
  def fetchOffsetSnapshot: LogOffsetSnapshot = {
    val lastStable = fetchLastStableOffsetMetadata
    val highWatermark = fetchHighWatermarkMetadata

    LogOffsetSnapshot(
      logStartOffset,
      logEndOffsetMetadata,
      highWatermark,
      lastStable
    )
  }

  private val tags = {
    val maybeFutureTag = if (isFuture) Map("is-future" -> "true") else Map.empty[String, String]
    Map("topic" -> topicPartition.topic, "partition" -> topicPartition.partition.toString) ++ maybeFutureTag
  }

  newGauge(LogMetricNames.NumLogSegments, () => numberOfSegments, tags)
  newGauge(LogMetricNames.LogStartOffset, () => logStartOffset, tags)
  newGauge(LogMetricNames.LogEndOffset, () => logEndOffset, tags)
  newGauge(LogMetricNames.Size, () => size, tags)

  val producerExpireCheck = scheduler.schedule(name = "PeriodicProducerExpirationCheck", fun = () => {
    lock synchronized {
      producerStateManager.removeExpiredProducers(time.milliseconds)
    }
  }, period = producerIdExpirationCheckIntervalMs, delay = producerIdExpirationCheckIntervalMs, unit = TimeUnit.MILLISECONDS)

  /** The name of this log */
  def name  = dir.getName()

  def recordVersion: RecordVersion = config.messageFormatVersion.recordVersion

  private def initializePartitionMetadata(): Unit = lock synchronized {
    val partitionMetadata = PartitionMetadataFile.newFile(dir)
    partitionMetadataFile = Some(new PartitionMetadataFile(partitionMetadata, logDirFailureChannel))
  }

  private def initializeLeaderEpochCache(): Unit = lock synchronized {
    val leaderEpochFile = LeaderEpochCheckpointFile.newFile(dir)

    def newLeaderEpochFileCache(): LeaderEpochFileCache = {
      val checkpointFile = new LeaderEpochCheckpointFile(leaderEpochFile, logDirFailureChannel)
      new LeaderEpochFileCache(topicPartition, () => logEndOffset, checkpointFile)
    }

    if (recordVersion.precedes(RecordVersion.V2)) {
      val currentCache = if (leaderEpochFile.exists())
        Some(newLeaderEpochFileCache())
      else
        None

      if (currentCache.exists(_.nonEmpty))
        warn(s"Deleting non-empty leader epoch cache due to incompatible message format $recordVersion")

      Files.deleteIfExists(leaderEpochFile.toPath)
      leaderEpochCache = None
    } else {
      leaderEpochCache = Some(newLeaderEpochFileCache())
    }
  }

  /**
   * Removes any temporary files found in log directory, and creates a list of all .swap files which could be swapped
   * in place of existing segment(s). For log splitting, we know that any .swap file whose base offset is higher than
   * the smallest offset .clean file could be part of an incomplete split operation. Such .swap files are also deleted
   * by this method.
   * @return Set of .swap files that are valid to be swapped in as segment files
   */
  private def removeTempFilesAndCollectSwapFiles(): Set[File] = {

    def deleteIndicesIfExist(baseFile: File, suffix: String = ""): Unit = {
      info(s"Deleting index files with suffix $suffix for baseFile $baseFile")
      val offset = offsetFromFile(baseFile)
      Files.deleteIfExists(Log.offsetIndexFile(dir, offset, suffix).toPath)
      Files.deleteIfExists(Log.timeIndexFile(dir, offset, suffix).toPath)
      Files.deleteIfExists(Log.transactionIndexFile(dir, offset, suffix).toPath)
    }

    val swapFiles = mutable.Set[File]()
    val cleanFiles = mutable.Set[File]()
    var minCleanedFileOffset = Long.MaxValue

    for (file <- dir.listFiles if file.isFile) {
      if (!file.canRead)
        throw new IOException(s"Could not read file $file")
      val filename = file.getName
      if (filename.endsWith(DeletedFileSuffix)) {
        debug(s"Deleting stray temporary file ${file.getAbsolutePath}")
        Files.deleteIfExists(file.toPath)
      } else if (filename.endsWith(CleanedFileSuffix)) {
        minCleanedFileOffset = Math.min(offsetFromFileName(filename), minCleanedFileOffset)
        cleanFiles += file
      } else if (filename.endsWith(SwapFileSuffix)) {
        // we crashed in the middle of a swap operation, to recover:
        // if a log, delete the index files, complete the swap operation later
        // if an index just delete the index files, they will be rebuilt
        val baseFile = new File(CoreUtils.replaceSuffix(file.getPath, SwapFileSuffix, ""))
        info(s"Found file ${file.getAbsolutePath} from interrupted swap operation.")
        if (isIndexFile(baseFile)) {
          deleteIndicesIfExist(baseFile)
        } else if (isLogFile(baseFile)) {
          deleteIndicesIfExist(baseFile)
          swapFiles += file
        }
      }
    }

    // KAFKA-6264: Delete all .swap files whose base offset is greater than the minimum .cleaned segment offset. Such .swap
    // files could be part of an incomplete split operation that could not complete. See Log#splitOverflowedSegment
    // for more details about the split operation.
    val (invalidSwapFiles, validSwapFiles) = swapFiles.partition(file => offsetFromFile(file) >= minCleanedFileOffset)
    invalidSwapFiles.foreach { file =>
      debug(s"Deleting invalid swap file ${file.getAbsoluteFile} minCleanedFileOffset: $minCleanedFileOffset")
      val baseFile = new File(CoreUtils.replaceSuffix(file.getPath, SwapFileSuffix, ""))
      deleteIndicesIfExist(baseFile, SwapFileSuffix)
      Files.deleteIfExists(file.toPath)
    }

    // Now that we have deleted all .swap files that constitute an incomplete split operation, let's delete all .clean files
    cleanFiles.foreach { file =>
      debug(s"Deleting stray .clean file ${file.getAbsolutePath}")
      Files.deleteIfExists(file.toPath)
    }

    validSwapFiles
  }

  /**
   * This method does not need to convert IOException to KafkaStorageException because it is only called before all logs are loaded
   * It is possible that we encounter a segment with index offset overflow in which case the LogSegmentOffsetOverflowException
   * will be thrown. Note that any segments that were opened before we encountered the exception will remain open and the
   * caller is responsible for closing them appropriately, if needed.
   * @throws LogSegmentOffsetOverflowException if the log directory contains a segment with messages that overflow the index offset
   */
  private def loadSegmentFiles(): Unit = {
    // load segments in ascending order because transactional data from one segment may depend on the
    // segments that come before it
    for (file <- dir.listFiles.sortBy(_.getName) if file.isFile) {
      if (isIndexFile(file)) {
        // if it is an index file, make sure it has a corresponding .log file
        val offset = offsetFromFile(file)
        val logFile = Log.logFile(dir, offset)
        if (!logFile.exists) {
          warn(s"Found an orphaned index file ${file.getAbsolutePath}, with no corresponding log file.")
          Files.deleteIfExists(file.toPath)
        }
      } else if (isLogFile(file)) {
        // if it's a log file, load the corresponding log segment
        val baseOffset = offsetFromFile(file)
        val timeIndexFileNewlyCreated = !Log.timeIndexFile(dir, baseOffset).exists()
        val segment = LogSegment.open(dir = dir,
          baseOffset = baseOffset,
          config,
          time = time,
          fileAlreadyExists = true)

        try segment.sanityCheck(timeIndexFileNewlyCreated)
        catch {
          case _: NoSuchFileException =>
            error(s"Could not find offset index file corresponding to log file ${segment.log.file.getAbsolutePath}, " +
              "recovering segment and rebuilding index files...")
            recoverSegment(segment)
          case e: CorruptIndexException =>
            warn(s"Found a corrupted index file corresponding to log file ${segment.log.file.getAbsolutePath} due " +
              s"to ${e.getMessage}}, recovering segment and rebuilding index files...")
            recoverSegment(segment)
        }
        addSegment(segment)
      }
    }
  }

  /**
   * Recover the given segment.
   * @param segment Segment to recover
   * @param leaderEpochCache Optional cache for updating the leader epoch during recovery
   * @return The number of bytes truncated from the segment
   * @throws LogSegmentOffsetOverflowException if the segment contains messages that cause index offset overflow
   */
  private def recoverSegment(segment: LogSegment,
                             leaderEpochCache: Option[LeaderEpochFileCache] = None): Int = lock synchronized {
    val producerStateManager = new ProducerStateManager(topicPartition, dir, maxProducerIdExpirationMs)
    rebuildProducerState(segment.baseOffset, reloadFromCleanShutdown = false, producerStateManager)
    val bytesTruncated = segment.recover(producerStateManager, leaderEpochCache)
    // once we have recovered the segment's data, take a snapshot to ensure that we won't
    // need to reload the same segment again while recovering another segment.
    producerStateManager.takeSnapshot()
    bytesTruncated
  }

  /**
   * This method does not need to convert IOException to KafkaStorageException because it is only called before all logs
   * are loaded.
   * @throws LogSegmentOffsetOverflowException if the swap file contains messages that cause the log segment offset to
   *                                           overflow. Note that this is currently a fatal exception as we do not have
   *                                           a way to deal with it. The exception is propagated all the way up to
   *                                           KafkaServer#startup which will cause the broker to shut down if we are in
   *                                           this situation. This is expected to be an extremely rare scenario in practice,
   *                                           and manual intervention might be required to get out of it.
   */
  private def completeSwapOperations(swapFiles: Set[File]): Unit = {
    for (swapFile <- swapFiles) {
      val logFile = new File(CoreUtils.replaceSuffix(swapFile.getPath, SwapFileSuffix, ""))
      val baseOffset = offsetFromFile(logFile)
      val swapSegment = LogSegment.open(swapFile.getParentFile,
        baseOffset = baseOffset,
        config,
        time = time,
        fileSuffix = SwapFileSuffix)
      info(s"Found log file ${swapFile.getPath} from interrupted swap operation, repairing.")
      recoverSegment(swapSegment)

      // We create swap files for two cases:
      // (1) Log cleaning where multiple segments are merged into one, and
      // (2) Log splitting where one segment is split into multiple.
      //
      // Both of these mean that the resultant swap segments be composed of the original set, i.e. the swap segment
      // must fall within the range of existing segment(s). If we cannot find such a segment, it means the deletion
      // of that segment was successful. In such an event, we should simply rename the .swap to .log without having to
      // do a replace with an existing segment.
      val oldSegments = logSegments(swapSegment.baseOffset, swapSegment.readNextOffset).filter { segment =>
        segment.readNextOffset > swapSegment.baseOffset
      }
      replaceSegments(Seq(swapSegment), oldSegments.toSeq, isRecoveredSwapFile = true)
    }
  }

  /**
   * Load the log segments from the log files on disk and return the next offset.
   * This method does not need to convert IOException to KafkaStorageException because it is only called before all logs
   * are loaded.
   * @throws LogSegmentOffsetOverflowException if we encounter a .swap file with messages that overflow index offset; or when
   *                                           we find an unexpected number of .log files with overflow
   */
  private def loadSegments(): Long = {
    // first do a pass through the files in the log directory and remove any temporary files
    // and find any interrupted swap operations
    val swapFiles = removeTempFilesAndCollectSwapFiles()

    // Now do a second pass and load all the log and index files.
    // We might encounter legacy log segments with offset overflow (KAFKA-6264). We need to split such segments. When
    // this happens, restart loading segment files from scratch.
    retryOnOffsetOverflow {
      // In case we encounter a segment with offset overflow, the retry logic will split it after which we need to retry
      // loading of segments. In that case, we also need to close all segments that could have been left open in previous
      // call to loadSegmentFiles().
      logSegments.foreach(_.close())
      segments.clear()
      loadSegmentFiles()
    }

    // Finally, complete any interrupted swap operations. To be crash-safe,
    // log files that are replaced by the swap segment should be renamed to .deleted
    // before the swap file is restored as the new segment file.
    completeSwapOperations(swapFiles)

    if (!dir.getAbsolutePath.endsWith(Log.DeleteDirSuffix)) {
      val nextOffset = retryOnOffsetOverflow {
        recoverLog()
      }

      // reset the index size of the currently active log segment to allow more entries
      activeSegment.resizeIndexes(config.maxIndexSize)
      nextOffset
    } else {
       if (logSegments.isEmpty) {
          addSegment(LogSegment.open(dir = dir,
            baseOffset = 0,
            config,
            time = time,
            fileAlreadyExists = false,
            initFileSize = this.initFileSize,
            preallocate = false))
       }
      0
    }
  }

  private def updateLogEndOffset(offset: Long): Unit = {
    nextOffsetMetadata = LogOffsetMetadata(offset, activeSegment.baseOffset, activeSegment.size)

    // Update the high watermark in case it has gotten ahead of the log end offset following a truncation
    // or if a new segment has been rolled and the offset metadata needs to be updated.
    if (highWatermark >= offset) {
      updateHighWatermarkMetadata(nextOffsetMetadata)
    }

    if (this.recoveryPoint > offset) {
      this.recoveryPoint = offset
    }
  }

  private def updateLogStartOffset(offset: Long): Unit = {
    logStartOffset = offset

    if (highWatermark < offset) {
      updateHighWatermark(offset)
    }

    if (this.recoveryPoint < offset) {
      this.recoveryPoint = offset
    }
  }

  /**
   * Recover the log segments and return the next offset after recovery.
   * This method does not need to convert IOException to KafkaStorageException because it is only called before all
   * logs are loaded.
   * @throws LogSegmentOffsetOverflowException if we encountered a legacy segment with offset overflow
   */
  private[log] def recoverLog(): Long = {
    // if we have the clean shutdown marker, skip recovery
    if (!hadCleanShutdown) {
      // okay we need to actually recover this log
      val unflushed = logSegments(this.recoveryPoint, Long.MaxValue).iterator
      var truncated = false

      while (unflushed.hasNext && !truncated) {
        val segment = unflushed.next()
        info(s"Recovering unflushed segment ${segment.baseOffset}")
        val truncatedBytes =
          try {
            recoverSegment(segment, leaderEpochCache)
          } catch {
            case _: InvalidOffsetException =>
              val startOffset = segment.baseOffset
              warn("Found invalid offset during recovery. Deleting the corrupt segment and " +
                s"creating an empty one with starting offset $startOffset")
              segment.truncateTo(startOffset)
          }
        if (truncatedBytes > 0) {
          // we had an invalid message, delete all remaining log
          warn(s"Corruption found in segment ${segment.baseOffset}, truncating to offset ${segment.readNextOffset}")
          removeAndDeleteSegments(unflushed.toList,
            asyncDelete = true,
            reason = LogRecovery)
          truncated = true
        }
      }
    }

    if (logSegments.nonEmpty) {
      val logEndOffset = activeSegment.readNextOffset
      if (logEndOffset < logStartOffset) {
        warn(s"Deleting all segments because logEndOffset ($logEndOffset) is smaller than logStartOffset ($logStartOffset). " +
          "This could happen if segment files were deleted from the file system.")
        removeAndDeleteSegments(logSegments,
          asyncDelete = true,
          reason = LogRecovery)
      }
    }

    if (logSegments.isEmpty) {
      // no existing segments, create a new mutable segment beginning at logStartOffset
      addSegment(LogSegment.open(dir = dir,
        baseOffset = logStartOffset,
        config,
        time = time,
        fileAlreadyExists = false,
        initFileSize = this.initFileSize,
        preallocate = config.preallocate))
    }

    recoveryPoint = activeSegment.readNextOffset
    recoveryPoint
  }

  // Rebuild producer state until lastOffset. This method may be called from the recovery code path, and thus must be
  // free of all side-effects, i.e. it must not update any log-specific state.
  private def rebuildProducerState(lastOffset: Long,
                                   reloadFromCleanShutdown: Boolean,
                                   producerStateManager: ProducerStateManager): Unit = lock synchronized {
    checkIfMemoryMappedBufferClosed()
    val messageFormatVersion = config.messageFormatVersion.recordVersion.value
    val segments = logSegments
    val offsetsToSnapshot =
      if (segments.nonEmpty) {
        val nextLatestSegmentBaseOffset = lowerSegment(segments.last.baseOffset).map(_.baseOffset)
        Seq(nextLatestSegmentBaseOffset, Some(segments.last.baseOffset), Some(lastOffset))
      } else {
        Seq(Some(lastOffset))
      }
    info(s"Loading producer state till offset $lastOffset with message format version $messageFormatVersion")

    // We want to avoid unnecessary scanning of the log to build the producer state when the broker is being
    // upgraded. The basic idea is to use the absence of producer snapshot files to detect the upgrade case,
    // but we have to be careful not to assume too much in the presence of broker failures. The two most common
    // upgrade cases in which we expect to find no snapshots are the following:
    //
    // 1. The broker has been upgraded, but the topic is still on the old message format.
    // 2. The broker has been upgraded, the topic is on the new message format, and we had a clean shutdown.
    //
    // If we hit either of these cases, we skip producer state loading and write a new snapshot at the log end
    // offset (see below). The next time the log is reloaded, we will load producer state using this snapshot
    // (or later snapshots). Otherwise, if there is no snapshot file, then we have to rebuild producer state
    // from the first segment.
    if (messageFormatVersion < RecordBatch.MAGIC_VALUE_V2 ||
        (producerStateManager.latestSnapshotOffset.isEmpty && reloadFromCleanShutdown)) {
      // To avoid an expensive scan through all of the segments, we take empty snapshots from the start of the
      // last two segments and the last offset. This should avoid the full scan in the case that the log needs
      // truncation.
      offsetsToSnapshot.flatten.foreach { offset =>
        producerStateManager.updateMapEndOffset(offset)
        producerStateManager.takeSnapshot()
      }
    } else {
      val isEmptyBeforeTruncation = producerStateManager.isEmpty && producerStateManager.mapEndOffset >= lastOffset
      producerStateManager.truncateAndReload(logStartOffset, lastOffset, time.milliseconds())

      // Only do the potentially expensive reloading if the last snapshot offset is lower than the log end
      // offset (which would be the case on first startup) and there were active producers prior to truncation
      // (which could be the case if truncating after initial loading). If there weren't, then truncating
      // shouldn't change that fact (although it could cause a producerId to expire earlier than expected),
      // and we can skip the loading. This is an optimization for users which are not yet using
      // idempotent/transactional features yet.
      if (lastOffset > producerStateManager.mapEndOffset && !isEmptyBeforeTruncation) {
        val segmentOfLastOffset = floorLogSegment(lastOffset)

        logSegments(producerStateManager.mapEndOffset, lastOffset).foreach { segment =>
          val startOffset = Utils.max(segment.baseOffset, producerStateManager.mapEndOffset, logStartOffset)
          producerStateManager.updateMapEndOffset(startOffset)

          if (offsetsToSnapshot.contains(Some(segment.baseOffset)))
            producerStateManager.takeSnapshot()

          val maxPosition = if (segmentOfLastOffset.contains(segment)) {
            Option(segment.translateOffset(lastOffset))
              .map(_.position)
              .getOrElse(segment.size)
          } else {
            segment.size
          }

          val fetchDataInfo = segment.read(startOffset,
            maxSize = Int.MaxValue,
            maxPosition = maxPosition,
            minOneMessage = false)
          if (fetchDataInfo != null)
            loadProducersFromLog(producerStateManager, fetchDataInfo.records)
        }
      }
      producerStateManager.updateMapEndOffset(lastOffset)
      producerStateManager.takeSnapshot()
    }
  }

  private def loadProducerState(lastOffset: Long, reloadFromCleanShutdown: Boolean): Unit = lock synchronized {
    rebuildProducerState(lastOffset, reloadFromCleanShutdown, producerStateManager)
    maybeIncrementFirstUnstableOffset()
  }

  private def loadProducersFromLog(producerStateManager: ProducerStateManager, records: Records): Unit = {
    val loadedProducers = mutable.Map.empty[Long, ProducerAppendInfo]
    val completedTxns = ListBuffer.empty[CompletedTxn]
    records.batches.forEach { batch =>
      if (batch.hasProducerId) {
        val maybeCompletedTxn = updateProducers(batch,
          loadedProducers,
          firstOffsetMetadata = None,
          origin = AppendOrigin.Replication)
        maybeCompletedTxn.foreach(completedTxns += _)
      }
    }
    loadedProducers.values.foreach(producerStateManager.update)
    completedTxns.foreach(producerStateManager.completeTxn)
  }

  private[log] def activeProducersWithLastSequence: Map[Long, Int] = lock synchronized {
    producerStateManager.activeProducers.map { case (producerId, producerIdEntry) =>
      (producerId, producerIdEntry.lastSeq)
    }
  }

  private[log] def lastRecordsOfActiveProducers: Map[Long, LastRecord] = lock synchronized {
    producerStateManager.activeProducers.map { case (producerId, producerIdEntry) =>
      val lastDataOffset = if (producerIdEntry.lastDataOffset >= 0 ) Some(producerIdEntry.lastDataOffset) else None
      val lastRecord = LastRecord(lastDataOffset, producerIdEntry.producerEpoch)
      producerId -> lastRecord
    }
  }

  /**
   * The number of segments in the log.
   * Take care! this is an O(n) operation.
   */
  def numberOfSegments: Int = segments.size

  /**
   * Close this log.
   * The memory mapped buffer for index files of this log will be left open until the log is deleted.
   */
  def close(): Unit = {
    debug("Closing log")
    lock synchronized {
      checkIfMemoryMappedBufferClosed()
      producerExpireCheck.cancel(true)
      maybeHandleIOException(s"Error while renaming dir for $topicPartition in dir ${dir.getParent}") {
        // We take a snapshot at the last written offset to hopefully avoid the need to scan the log
        // after restarting and to ensure that we cannot inadvertently hit the upgrade optimization
        // (the clean shutdown file is written after the logs are all closed).
        producerStateManager.takeSnapshot()
        logSegments.foreach(_.close())
      }
    }
  }

  /**
   * Rename the directory of the log
   *
   * @throws KafkaStorageException if rename fails
   */
  def renameDir(name: String): Unit = {
    lock synchronized {
      maybeHandleIOException(s"Error while renaming dir for $topicPartition in log dir ${dir.getParent}") {
        val renamedDir = new File(dir.getParent, name)
        Utils.atomicMoveWithFallback(dir.toPath, renamedDir.toPath)
        if (renamedDir != dir) {
          _dir = renamedDir
          _parentDir = renamedDir.getParent
          logSegments.foreach(_.updateParentDir(renamedDir))
          producerStateManager.updateParentDir(dir)
          // re-initialize leader epoch cache so that LeaderEpochCheckpointFile.checkpoint can correctly reference
          // the checkpoint file in renamed log directory
          initializeLeaderEpochCache()
          if (!partitionMetadataFile.isEmpty && !partitionMetadataFile.get.isEmpty()) {
            val partitionMetadata = partitionMetadataFile.get.read()
            initializePartitionMetadata()
            partitionMetadataFile.get.write(partitionMetadata.topicId)
          } else {
            initializePartitionMetadata()
          }
        }
      }
    }
  }

  /**
   * Close file handlers used by log but don't write to disk. This is called if the log directory is offline
   */
  def closeHandlers(): Unit = {
    debug("Closing handlers")
    lock synchronized {
      logSegments.foreach(_.closeHandlers())
      isMemoryMappedBufferClosed = true
    }
  }

  /**
   * Append this message set to the active segment of the log, assigning offsets and Partition Leader Epochs
   *
   * @param records The records to append
   * @param origin Declares the origin of the append which affects required validations
   * @param interBrokerProtocolVersion Inter-broker message protocol version
   * @throws KafkaStorageException If the append fails due to an I/O error.
   * @return Information about the appended messages including the first and last offset.
   */
  def appendAsLeader(records: MemoryRecords,
                     leaderEpoch: Int,
                     origin: AppendOrigin = AppendOrigin.Client,
                     interBrokerProtocolVersion: ApiVersion = ApiVersion.latestVersion): LogAppendInfo = {
    append(records, origin, interBrokerProtocolVersion, assignOffsets = true, leaderEpoch, ignoreRecordSize = false)
  }

  /**
   * Append this message set to the active segment of the log without assigning offsets or Partition Leader Epochs
   *
   * @param records The records to append
   * @throws KafkaStorageException If the append fails due to an I/O error.
   * @return Information about the appended messages including the first and last offset.
   */
  def appendAsFollower(records: MemoryRecords): LogAppendInfo = {
    append(records,
      origin = AppendOrigin.Replication,
      interBrokerProtocolVersion = ApiVersion.latestVersion,
      assignOffsets = false,
      leaderEpoch = -1,
      // disable to check the validation of record size since the record is already accepted by leader.
      ignoreRecordSize = true)
  }

  /**
   * Append this message set to the active segment of the log, rolling over to a fresh segment if necessary.
   *
   * This method will generally be responsible for assigning offsets to the messages,
   * however if the assignOffsets=false flag is passed we will only check that the existing offsets are valid.
   *
   * @param records The log records to append
   * @param origin Declares the origin of the append which affects required validations
   * @param interBrokerProtocolVersion Inter-broker message protocol version
   * @param assignOffsets Should the log assign offsets to this message set or blindly apply what it is given
   * @param leaderEpoch The partition's leader epoch which will be applied to messages when offsets are assigned on the leader
   * @param ignoreRecordSize true to skip validation of record size.
   * @throws KafkaStorageException If the append fails due to an I/O error.
   * @throws OffsetsOutOfOrderException If out of order offsets found in 'records'
   * @throws UnexpectedAppendOffsetException If the first or last offset in append is less than next offset
   * @return Information about the appended messages including the first and last offset.
   */
  private def append(records: MemoryRecords,
                     origin: AppendOrigin,
                     interBrokerProtocolVersion: ApiVersion,
                     assignOffsets: Boolean,
                     leaderEpoch: Int,
                     ignoreRecordSize: Boolean): LogAppendInfo = {
    maybeHandleIOException(s"Error while appending records to $topicPartition in dir ${dir.getParent}") {
      val appendInfo = analyzeAndValidateRecords(records, origin, ignoreRecordSize)

      // return if we have no valid messages or if this is a duplicate of the last appended entry
      if (appendInfo.shallowCount == 0) appendInfo
      else {

        // trim any invalid bytes or partial messages before appending it to the on-disk log
        var validRecords = trimInvalidBytes(records, appendInfo)

        // they are valid, insert them in the log
        lock synchronized {
          checkIfMemoryMappedBufferClosed()
          if (assignOffsets) {
            // assign offsets to the message set
            val offset = new LongRef(nextOffsetMetadata.messageOffset)
            appendInfo.firstOffset = Some(offset.value)
            val now = time.milliseconds
            val validateAndOffsetAssignResult = try {
              LogValidator.validateMessagesAndAssignOffsets(validRecords,
                topicPartition,
                offset,
                time,
                now,
                appendInfo.sourceCodec,
                appendInfo.targetCodec,
                config.compact,
                config.messageFormatVersion.recordVersion.value,
                config.messageTimestampType,
                config.messageTimestampDifferenceMaxMs,
                leaderEpoch,
                origin,
                interBrokerProtocolVersion,
                brokerTopicStats)
            } catch {
              case e: IOException =>
                throw new KafkaException(s"Error validating messages while appending to log $name", e)
            }
            validRecords = validateAndOffsetAssignResult.validatedRecords
            appendInfo.maxTimestamp = validateAndOffsetAssignResult.maxTimestamp
            appendInfo.offsetOfMaxTimestamp = validateAndOffsetAssignResult.shallowOffsetOfMaxTimestamp
            appendInfo.lastOffset = offset.value - 1
            appendInfo.recordConversionStats = validateAndOffsetAssignResult.recordConversionStats
            if (config.messageTimestampType == TimestampType.LOG_APPEND_TIME)
              appendInfo.logAppendTime = now

            // re-validate message sizes if there's a possibility that they have changed (due to re-compression or message
            // format conversion)
            if (!ignoreRecordSize && validateAndOffsetAssignResult.messageSizeMaybeChanged) {
              validRecords.batches.forEach { batch =>
                if (batch.sizeInBytes > config.maxMessageSize) {
                  // we record the original message set size instead of the trimmed size
                  // to be consistent with pre-compression bytesRejectedRate recording
                  brokerTopicStats.topicStats(topicPartition.topic).bytesRejectedRate.mark(records.sizeInBytes)
                  brokerTopicStats.allTopicsStats.bytesRejectedRate.mark(records.sizeInBytes)
                  throw new RecordTooLargeException(s"Message batch size is ${batch.sizeInBytes} bytes in append to" +
                    s"partition $topicPartition which exceeds the maximum configured size of ${config.maxMessageSize}.")
                }
              }
            }
          } else {
            // we are taking the offsets we are given
            if (!appendInfo.offsetsMonotonic)
              throw new OffsetsOutOfOrderException(s"Out of order offsets found in append to $topicPartition: " +
                records.records.asScala.map(_.offset))

            if (appendInfo.firstOrLastOffsetOfFirstBatch < nextOffsetMetadata.messageOffset) {
              // we may still be able to recover if the log is empty
              // one example: fetching from log start offset on the leader which is not batch aligned,
              // which may happen as a result of AdminClient#deleteRecords()
              val firstOffset = appendInfo.firstOffset match {
                case Some(offset) => offset
                case None => records.batches.asScala.head.baseOffset()
              }

              val firstOrLast = if (appendInfo.firstOffset.isDefined) "First offset" else "Last offset of the first batch"
              throw new UnexpectedAppendOffsetException(
                s"Unexpected offset in append to $topicPartition. $firstOrLast " +
                  s"${appendInfo.firstOrLastOffsetOfFirstBatch} is less than the next offset ${nextOffsetMetadata.messageOffset}. " +
                  s"First 10 offsets in append: ${records.records.asScala.take(10).map(_.offset)}, last offset in" +
                  s" append: ${appendInfo.lastOffset}. Log start offset = $logStartOffset",
                firstOffset, appendInfo.lastOffset)
            }
          }

          // update the epoch cache with the epoch stamped onto the message by the leader
          validRecords.batches.forEach { batch =>
            if (batch.magic >= RecordBatch.MAGIC_VALUE_V2) {
              maybeAssignEpochStartOffset(batch.partitionLeaderEpoch, batch.baseOffset)
            } else {
              // In partial upgrade scenarios, we may get a temporary regression to the message format. In
              // order to ensure the safety of leader election, we clear the epoch cache so that we revert
              // to truncation by high watermark after the next leader election.
              leaderEpochCache.filter(_.nonEmpty).foreach { cache =>
                warn(s"Clearing leader epoch cache after unexpected append with message format v${batch.magic}")
                cache.clearAndFlush()
              }
            }
          }

          // check messages set size may be exceed config.segmentSize
          if (validRecords.sizeInBytes > config.segmentSize) {
            throw new RecordBatchTooLargeException(s"Message batch size is ${validRecords.sizeInBytes} bytes in append " +
              s"to partition $topicPartition, which exceeds the maximum configured segment size of ${config.segmentSize}.")
          }

          // maybe roll the log if this segment is full
          val segment = maybeRoll(validRecords.sizeInBytes, appendInfo)

          val logOffsetMetadata = LogOffsetMetadata(
            messageOffset = appendInfo.firstOrLastOffsetOfFirstBatch,
            segmentBaseOffset = segment.baseOffset,
            relativePositionInSegment = segment.size)

          // now that we have valid records, offsets assigned, and timestamps updated, we need to
          // validate the idempotent/transactional state of the producers and collect some metadata
          val (updatedProducers, completedTxns, maybeDuplicate) = analyzeAndValidateProducerState(
            logOffsetMetadata, validRecords, origin)

          maybeDuplicate match {
            case Some(duplicate) =>
              appendInfo.firstOffset = Some(duplicate.firstOffset)
              appendInfo.lastOffset = duplicate.lastOffset
              appendInfo.logAppendTime = duplicate.timestamp
              appendInfo.logStartOffset = logStartOffset
            case None =>
              segment.append(largestOffset = appendInfo.lastOffset,
                largestTimestamp = appendInfo.maxTimestamp,
                shallowOffsetOfMaxTimestamp = appendInfo.offsetOfMaxTimestamp,
                records = validRecords)

              // Increment the log end offset. We do this immediately after the append because a
              // write to the transaction index below may fail and we want to ensure that the offsets
              // of future appends still grow monotonically. The resulting transaction index inconsistency
              // will be cleaned up after the log directory is recovered. Note that the end offset of the
              // ProducerStateManager will not be updated and the last stable offset will not advance
              // if the append to the transaction index fails.
              updateLogEndOffset(appendInfo.lastOffset + 1)

              // update the producer state
              updatedProducers.values.foreach(producerAppendInfo => producerStateManager.update(producerAppendInfo))

              // update the transaction index with the true last stable offset. The last offset visible
              // to consumers using READ_COMMITTED will be limited by this value and the high watermark.
              completedTxns.foreach { completedTxn =>
                val lastStableOffset = producerStateManager.lastStableOffset(completedTxn)
                segment.updateTxnIndex(completedTxn, lastStableOffset)
                producerStateManager.completeTxn(completedTxn)
              }

              // always update the last producer id map offset so that the snapshot reflects the current offset
              // even if there isn't any idempotent data being written
              producerStateManager.updateMapEndOffset(appendInfo.lastOffset + 1)

              // update the first unstable offset (which is used to compute LSO)
              maybeIncrementFirstUnstableOffset()

              trace(s"Appended message set with last offset: ${appendInfo.lastOffset}, " +
                s"first offset: ${appendInfo.firstOffset}, " +
                s"next offset: ${nextOffsetMetadata.messageOffset}, " +
                s"and messages: $validRecords")

              if (unflushedMessages >= config.flushInterval) flush()
          }
          appendInfo
        }
      }
    }
  }

  def maybeAssignEpochStartOffset(leaderEpoch: Int, startOffset: Long): Unit = {
    leaderEpochCache.foreach { cache =>
      cache.assign(leaderEpoch, startOffset)
    }
  }

  def latestEpoch: Option[Int] = leaderEpochCache.flatMap(_.latestEpoch)

  def endOffsetForEpoch(leaderEpoch: Int): Option[OffsetAndEpoch] = {
    leaderEpochCache.flatMap { cache =>
      val (foundEpoch, foundOffset) = cache.endOffsetFor(leaderEpoch)
      if (foundOffset == EpochEndOffset.UNDEFINED_EPOCH_OFFSET)
        None
      else
        Some(OffsetAndEpoch(foundOffset, foundEpoch))
    }
  }

  private def maybeIncrementFirstUnstableOffset(): Unit = lock synchronized {
    checkIfMemoryMappedBufferClosed()

    val updatedFirstStableOffset = producerStateManager.firstUnstableOffset match {
      case Some(logOffsetMetadata) if logOffsetMetadata.messageOffsetOnly || logOffsetMetadata.messageOffset < logStartOffset =>
        val offset = math.max(logOffsetMetadata.messageOffset, logStartOffset)
        Some(convertToOffsetMetadataOrThrow(offset))
      case other => other
    }

    if (updatedFirstStableOffset != this.firstUnstableOffsetMetadata) {
      debug(s"First unstable offset updated to $updatedFirstStableOffset")
      this.firstUnstableOffsetMetadata = updatedFirstStableOffset
    }
  }

  /**
   * Increment the log start offset if the provided offset is larger.
   */
  def maybeIncrementLogStartOffset(newLogStartOffset: Long, reason: LogStartOffsetIncrementReason): Unit = {
    // We don't have to write the log start offset to log-start-offset-checkpoint immediately.
    // The deleteRecordsOffset may be lost only if all in-sync replicas of this broker are shutdown
    // in an unclean manner within log.flush.start.offset.checkpoint.interval.ms. The chance of this happening is low.
    maybeHandleIOException(s"Exception while increasing log start offset for $topicPartition to $newLogStartOffset in dir ${dir.getParent}") {
      lock synchronized {
        if (newLogStartOffset > highWatermark)
          throw new OffsetOutOfRangeException(s"Cannot increment the log start offset to $newLogStartOffset of partition $topicPartition " +
            s"since it is larger than the high watermark $highWatermark")

        checkIfMemoryMappedBufferClosed()
        if (newLogStartOffset > logStartOffset) {
          updateLogStartOffset(newLogStartOffset)
          info(s"Incremented log start offset to $newLogStartOffset due to $reason")
          leaderEpochCache.foreach(_.truncateFromStart(logStartOffset))
          producerStateManager.onLogStartOffsetIncremented(newLogStartOffset)
          maybeIncrementFirstUnstableOffset()
        }
      }
    }
  }

  private def analyzeAndValidateProducerState(appendOffsetMetadata: LogOffsetMetadata,
                                              records: MemoryRecords,
                                              origin: AppendOrigin):
  (mutable.Map[Long, ProducerAppendInfo], List[CompletedTxn], Option[BatchMetadata]) = {
    val updatedProducers = mutable.Map.empty[Long, ProducerAppendInfo]
    val completedTxns = ListBuffer.empty[CompletedTxn]
    var relativePositionInSegment = appendOffsetMetadata.relativePositionInSegment

    records.batches.forEach { batch =>
      if (batch.hasProducerId) {
        val maybeLastEntry = producerStateManager.lastEntry(batch.producerId)

        // if this is a client produce request, there will be up to 5 batches which could have been duplicated.
        // If we find a duplicate, we return the metadata of the appended batch to the client.
        if (origin == AppendOrigin.Client) {
          maybeLastEntry.flatMap(_.findDuplicateBatch(batch)).foreach { duplicate =>
            return (updatedProducers, completedTxns.toList, Some(duplicate))
          }
        }

        // We cache offset metadata for the start of each transaction. This allows us to
        // compute the last stable offset without relying on additional index lookups.
        val firstOffsetMetadata = if (batch.isTransactional)
          Some(LogOffsetMetadata(batch.baseOffset, appendOffsetMetadata.segmentBaseOffset, relativePositionInSegment))
        else
          None

        val maybeCompletedTxn = updateProducers(batch, updatedProducers, firstOffsetMetadata, origin)
        maybeCompletedTxn.foreach(completedTxns += _)
      }

      relativePositionInSegment += batch.sizeInBytes
    }
    (updatedProducers, completedTxns.toList, None)
  }

  /**
   * Validate the following:
   * <ol>
   * <li> each message matches its CRC
   * <li> each message size is valid (if ignoreRecordSize is false)
   * <li> that the sequence numbers of the incoming record batches are consistent with the existing state and with each other.
   * </ol>
   *
   * Also compute the following quantities:
   * <ol>
   * <li> First offset in the message set
   * <li> Last offset in the message set
   * <li> Number of messages
   * <li> Number of valid bytes
   * <li> Whether the offsets are monotonically increasing
   * <li> Whether any compression codec is used (if many are used, then the last one is given)
   * </ol>
   */
  private def analyzeAndValidateRecords(records: MemoryRecords,
                                        origin: AppendOrigin,
                                        ignoreRecordSize: Boolean): LogAppendInfo = {
    var shallowMessageCount = 0
    var validBytesCount = 0
    var firstOffset: Option[Long] = None
    var lastOffset = -1L
    var sourceCodec: CompressionCodec = NoCompressionCodec
    var monotonic = true
    var maxTimestamp = RecordBatch.NO_TIMESTAMP
    var offsetOfMaxTimestamp = -1L
    var readFirstMessage = false
    var lastOffsetOfFirstBatch = -1L

    records.batches.forEach { batch =>
      // we only validate V2 and higher to avoid potential compatibility issues with older clients
      if (batch.magic >= RecordBatch.MAGIC_VALUE_V2 && origin == AppendOrigin.Client && batch.baseOffset != 0)
        throw new InvalidRecordException(s"The baseOffset of the record batch in the append to $topicPartition should " +
          s"be 0, but it is ${batch.baseOffset}")

      // update the first offset if on the first message. For magic versions older than 2, we use the last offset
      // to avoid the need to decompress the data (the last offset can be obtained directly from the wrapper message).
      // For magic version 2, we can get the first offset directly from the batch header.
      // When appending to the leader, we will update LogAppendInfo.baseOffset with the correct value. In the follower
      // case, validation will be more lenient.
      // Also indicate whether we have the accurate first offset or not
      if (!readFirstMessage) {
        if (batch.magic >= RecordBatch.MAGIC_VALUE_V2)
          firstOffset = Some(batch.baseOffset)
        lastOffsetOfFirstBatch = batch.lastOffset
        readFirstMessage = true
      }

      // check that offsets are monotonically increasing
      if (lastOffset >= batch.lastOffset)
        monotonic = false

      // update the last offset seen
      lastOffset = batch.lastOffset

      // Check if the message sizes are valid.
      val batchSize = batch.sizeInBytes
      if (!ignoreRecordSize && batchSize > config.maxMessageSize) {
        brokerTopicStats.topicStats(topicPartition.topic).bytesRejectedRate.mark(records.sizeInBytes)
        brokerTopicStats.allTopicsStats.bytesRejectedRate.mark(records.sizeInBytes)
        throw new RecordTooLargeException(s"The record batch size in the append to $topicPartition is $batchSize bytes " +
          s"which exceeds the maximum configured value of ${config.maxMessageSize}.")
      }

      // check the validity of the message by checking CRC
      if (!batch.isValid) {
        brokerTopicStats.allTopicsStats.invalidMessageCrcRecordsPerSec.mark()
        throw new CorruptRecordException(s"Record is corrupt (stored crc = ${batch.checksum()}) in topic partition $topicPartition.")
      }

      if (batch.maxTimestamp > maxTimestamp) {
        maxTimestamp = batch.maxTimestamp
        offsetOfMaxTimestamp = lastOffset
      }

      shallowMessageCount += 1
      validBytesCount += batchSize

      val messageCodec = CompressionCodec.getCompressionCodec(batch.compressionType.id)
      if (messageCodec != NoCompressionCodec)
        sourceCodec = messageCodec
    }

    // Apply broker-side compression if any
    val targetCodec = BrokerCompressionCodec.getTargetCompressionCodec(config.compressionType, sourceCodec)
    LogAppendInfo(firstOffset, lastOffset, maxTimestamp, offsetOfMaxTimestamp, RecordBatch.NO_TIMESTAMP, logStartOffset,
      RecordConversionStats.EMPTY, sourceCodec, targetCodec, shallowMessageCount, validBytesCount, monotonic, lastOffsetOfFirstBatch)
  }

  private def updateProducers(batch: RecordBatch,
                              producers: mutable.Map[Long, ProducerAppendInfo],
                              firstOffsetMetadata: Option[LogOffsetMetadata],
                              origin: AppendOrigin): Option[CompletedTxn] = {
    val producerId = batch.producerId
    val appendInfo = producers.getOrElseUpdate(producerId, producerStateManager.prepareUpdate(producerId, origin))
    appendInfo.append(batch, firstOffsetMetadata)
  }

  /**
   * Trim any invalid bytes from the end of this message set (if there are any)
   *
   * @param records The records to trim
   * @param info The general information of the message set
   * @return A trimmed message set. This may be the same as what was passed in or it may not.
   */
  private def trimInvalidBytes(records: MemoryRecords, info: LogAppendInfo): MemoryRecords = {
    val validBytes = info.validBytes
    if (validBytes < 0)
      throw new CorruptRecordException(s"Cannot append record batch with illegal length $validBytes to " +
        s"log for $topicPartition. A possible cause is a corrupted produce request.")
    if (validBytes == records.sizeInBytes) {
      records
    } else {
      // trim invalid bytes
      val validByteBuffer = records.buffer.duplicate()
      validByteBuffer.limit(validBytes)
      MemoryRecords.readableRecords(validByteBuffer)
    }
  }

  private def emptyFetchDataInfo(fetchOffsetMetadata: LogOffsetMetadata,
                                 includeAbortedTxns: Boolean): FetchDataInfo = {
    val abortedTransactions =
      if (includeAbortedTxns) Some(List.empty[AbortedTransaction])
      else None
    FetchDataInfo(fetchOffsetMetadata,
      MemoryRecords.EMPTY,
      firstEntryIncomplete = false,
      abortedTransactions = abortedTransactions)
  }

  /**
   * Read messages from the log.
   *
   * @param startOffset The offset to begin reading at
   * @param maxLength The maximum number of bytes to read
   * @param isolation The fetch isolation, which controls the maximum offset we are allowed to read
   * @param minOneMessage If this is true, the first message will be returned even if it exceeds `maxLength` (if one exists)
   * @throws OffsetOutOfRangeException If startOffset is beyond the log end offset or before the log start offset
   * @return The fetch data information including fetch starting offset metadata and messages read.
   */
  def read(startOffset: Long,
           maxLength: Int,
           isolation: FetchIsolation,
           minOneMessage: Boolean): FetchDataInfo = {
    maybeHandleIOException(s"Exception while reading from $topicPartition in dir ${dir.getParent}") {
      trace(s"Reading maximum $maxLength bytes at offset $startOffset from log with " +
        s"total length $size bytes")

      val includeAbortedTxns = isolation == FetchTxnCommitted

      // Because we don't use the lock for reading, the synchronization is a little bit tricky.
      // We create the local variables to avoid race conditions with updates to the log.
      val endOffsetMetadata = nextOffsetMetadata
      val endOffset = endOffsetMetadata.messageOffset
      var segmentEntry = segments.floorEntry(startOffset)

      // return error on attempt to read beyond the log end offset or read below log start offset
      if (startOffset > endOffset || segmentEntry == null || startOffset < logStartOffset)
        throw new OffsetOutOfRangeException(s"Received request for offset $startOffset for partition $topicPartition, " +
          s"but we only have log segments in the range $logStartOffset to $endOffset.")

      val maxOffsetMetadata = isolation match {
        case FetchLogEnd => endOffsetMetadata
        case FetchHighWatermark => fetchHighWatermarkMetadata
        case FetchTxnCommitted => fetchLastStableOffsetMetadata
      }

      if (startOffset == maxOffsetMetadata.messageOffset)
        emptyFetchDataInfo(maxOffsetMetadata, includeAbortedTxns)
      else if (startOffset > maxOffsetMetadata.messageOffset)
        emptyFetchDataInfo(convertToOffsetMetadataOrThrow(startOffset), includeAbortedTxns)
      else {
        // Do the read on the segment with a base offset less than the target offset
        // but if that segment doesn't contain any messages with an offset greater than that
        // continue to read from successive segments until we get some messages or we reach the end of the log
        var done = segmentEntry == null
        var fetchDataInfo: FetchDataInfo = null
        while (!done) {
          val segment = segmentEntry.getValue

          val maxPosition =
            // Use the max offset position if it is on this segment; otherwise, the segment size is the limit.
            if (maxOffsetMetadata.segmentBaseOffset == segment.baseOffset) maxOffsetMetadata.relativePositionInSegment
            else segment.size

          fetchDataInfo = segment.read(startOffset, maxLength, maxPosition, minOneMessage)
          if (fetchDataInfo != null) {
            if (includeAbortedTxns)
              fetchDataInfo = addAbortedTransactions(startOffset, segmentEntry, fetchDataInfo)
          } else segmentEntry = segments.higherEntry(segmentEntry.getKey)

          done = fetchDataInfo != null || segmentEntry == null
        }

        if (fetchDataInfo != null) fetchDataInfo
        else {
          // okay we are beyond the end of the last segment with no data fetched although the start offset is in range,
          // this can happen when all messages with offset larger than start offsets have been deleted.
          // In this case, we will return the empty set with log end offset metadata
          FetchDataInfo(nextOffsetMetadata, MemoryRecords.EMPTY)
        }
      }
    }
  }

  private[log] def collectAbortedTransactions(startOffset: Long, upperBoundOffset: Long): List[AbortedTxn] = {
    val segmentEntry = segments.floorEntry(startOffset)
    val allAbortedTxns = ListBuffer.empty[AbortedTxn]
    def accumulator(abortedTxns: List[AbortedTxn]): Unit = allAbortedTxns ++= abortedTxns
    collectAbortedTransactions(logStartOffset, upperBoundOffset, segmentEntry, accumulator)
    allAbortedTxns.toList
  }

  private def addAbortedTransactions(startOffset: Long, segmentEntry: JEntry[JLong, LogSegment],
                                     fetchInfo: FetchDataInfo): FetchDataInfo = {
    val fetchSize = fetchInfo.records.sizeInBytes
    val startOffsetPosition = OffsetPosition(fetchInfo.fetchOffsetMetadata.messageOffset,
      fetchInfo.fetchOffsetMetadata.relativePositionInSegment)
    val upperBoundOffset = segmentEntry.getValue.fetchUpperBoundOffset(startOffsetPosition, fetchSize).getOrElse {
      val nextSegmentEntry = segments.higherEntry(segmentEntry.getKey)
      if (nextSegmentEntry != null)
        nextSegmentEntry.getValue.baseOffset
      else
        logEndOffset
    }

    val abortedTransactions = ListBuffer.empty[AbortedTransaction]
    def accumulator(abortedTxns: List[AbortedTxn]): Unit = abortedTransactions ++= abortedTxns.map(_.asAbortedTransaction)
    collectAbortedTransactions(startOffset, upperBoundOffset, segmentEntry, accumulator)

    FetchDataInfo(fetchOffsetMetadata = fetchInfo.fetchOffsetMetadata,
      records = fetchInfo.records,
      firstEntryIncomplete = fetchInfo.firstEntryIncomplete,
      abortedTransactions = Some(abortedTransactions.toList))
  }

  private def collectAbortedTransactions(startOffset: Long, upperBoundOffset: Long,
                                         startingSegmentEntry: JEntry[JLong, LogSegment],
                                         accumulator: List[AbortedTxn] => Unit): Unit = {
    var segmentEntry = startingSegmentEntry
    while (segmentEntry != null) {
      val searchResult = segmentEntry.getValue.collectAbortedTxns(startOffset, upperBoundOffset)
      accumulator(searchResult.abortedTransactions)
      if (searchResult.isComplete)
        return
      segmentEntry = segments.higherEntry(segmentEntry.getKey)
    }
  }

  /**
   * Get an offset based on the given timestamp
   * The offset returned is the offset of the first message whose timestamp is greater than or equals to the
   * given timestamp.
   *
   * If no such message is found, the log end offset is returned.
   *
   * `NOTE:` OffsetRequest V0 does not use this method, the behavior of OffsetRequest V0 remains the same as before
   * , i.e. it only gives back the timestamp based on the last modification time of the log segments.
   *
   * @param targetTimestamp The given timestamp for offset fetching.
   * @return The offset of the first message whose timestamp is greater than or equals to the given timestamp.
   *         None if no such message is found.
   */
  def fetchOffsetByTimestamp(targetTimestamp: Long): Option[TimestampAndOffset] = {
    maybeHandleIOException(s"Error while fetching offset by timestamp for $topicPartition in dir ${dir.getParent}") {
      debug(s"Searching offset for timestamp $targetTimestamp")

      if (config.messageFormatVersion < KAFKA_0_10_0_IV0 &&
        targetTimestamp != ListOffsetRequest.EARLIEST_TIMESTAMP &&
        targetTimestamp != ListOffsetRequest.LATEST_TIMESTAMP)
        throw new UnsupportedForMessageFormatException(s"Cannot search offsets based on timestamp because message format version " +
          s"for partition $topicPartition is ${config.messageFormatVersion} which is earlier than the minimum " +
          s"required version $KAFKA_0_10_0_IV0")

      // Cache to avoid race conditions. `toBuffer` is faster than most alternatives and provides
      // constant time access while being safe to use with concurrent collections unlike `toArray`.
      val segmentsCopy = logSegments.toBuffer
      // For the earliest and latest, we do not need to return the timestamp.
      if (targetTimestamp == ListOffsetRequest.EARLIEST_TIMESTAMP) {
        // The first cached epoch usually corresponds to the log start offset, but we have to verify this since
        // it may not be true following a message format version bump as the epoch will not be available for
        // log entries written in the older format.
        val earliestEpochEntry = leaderEpochCache.flatMap(_.earliestEntry)
        val epochOpt = earliestEpochEntry match {
          case Some(entry) if entry.startOffset <= logStartOffset => Optional.of[Integer](entry.epoch)
          case _ => Optional.empty[Integer]()
        }
        Some(new TimestampAndOffset(RecordBatch.NO_TIMESTAMP, logStartOffset, epochOpt))
      } else if (targetTimestamp == ListOffsetRequest.LATEST_TIMESTAMP) {
        val latestEpochOpt = leaderEpochCache.flatMap(_.latestEpoch).map(_.asInstanceOf[Integer])
        val epochOptional = Optional.ofNullable(latestEpochOpt.orNull)
        Some(new TimestampAndOffset(RecordBatch.NO_TIMESTAMP, logEndOffset, epochOptional))
      } else {
        // We need to search the first segment whose largest timestamp is >= the target timestamp if there is one.
        val targetSeg = segmentsCopy.find(_.largestTimestamp >= targetTimestamp)
        targetSeg.flatMap(_.findOffsetByTimestamp(targetTimestamp, logStartOffset))
      }
    }
  }

  def legacyFetchOffsetsBefore(timestamp: Long, maxNumOffsets: Int): Seq[Long] = {
    // Cache to avoid race conditions. `toBuffer` is faster than most alternatives and provides
    // constant time access while being safe to use with concurrent collections unlike `toArray`.
    val segments = logSegments.toBuffer
    val lastSegmentHasSize = segments.last.size > 0

    val offsetTimeArray =
      if (lastSegmentHasSize)
        new Array[(Long, Long)](segments.length + 1)
      else
        new Array[(Long, Long)](segments.length)

    for (i <- segments.indices)
      offsetTimeArray(i) = (math.max(segments(i).baseOffset, logStartOffset), segments(i).lastModified)
    if (lastSegmentHasSize)
      offsetTimeArray(segments.length) = (logEndOffset, time.milliseconds)

    var startIndex = -1
    timestamp match {
      case ListOffsetRequest.LATEST_TIMESTAMP =>
        startIndex = offsetTimeArray.length - 1
      case ListOffsetRequest.EARLIEST_TIMESTAMP =>
        startIndex = 0
      case _ =>
        var isFound = false
        debug("Offset time array = " + offsetTimeArray.foreach(o => "%d, %d".format(o._1, o._2)))
        startIndex = offsetTimeArray.length - 1
        while (startIndex >= 0 && !isFound) {
          if (offsetTimeArray(startIndex)._2 <= timestamp)
            isFound = true
          else
            startIndex -= 1
        }
    }

    val retSize = maxNumOffsets.min(startIndex + 1)
    val ret = new Array[Long](retSize)
    for (j <- 0 until retSize) {
      ret(j) = offsetTimeArray(startIndex)._1
      startIndex -= 1
    }
    // ensure that the returned seq is in descending order of offsets
    ret.toSeq.sortBy(-_)
  }

  /**
    * Given a message offset, find its corresponding offset metadata in the log.
    * If the message offset is out of range, throw an OffsetOutOfRangeException
    */
  private def convertToOffsetMetadataOrThrow(offset: Long): LogOffsetMetadata = {
    val fetchDataInfo = read(offset,
      maxLength = 1,
      isolation = FetchLogEnd,
      minOneMessage = false)
    fetchDataInfo.fetchOffsetMetadata
  }

  /**
   * Delete any log segments matching the given predicate function,
   * starting with the oldest segment and moving forward until a segment doesn't match.
   *
   * @param predicate A function that takes in a candidate log segment and the next higher segment
   *                  (if there is one) and returns true iff it is deletable
   * @return The number of segments deleted
   */
  private def deleteOldSegments(predicate: (LogSegment, Option[LogSegment]) => Boolean,
                                reason: SegmentDeletionReason): Int = {
    lock synchronized {
      val deletable = deletableSegments(predicate)
      if (deletable.nonEmpty)
        deleteSegments(deletable, reason)
      else
        0
    }
  }

  private def deleteSegments(deletable: Iterable[LogSegment], reason: SegmentDeletionReason): Int = {
    maybeHandleIOException(s"Error while deleting segments for $topicPartition in dir ${dir.getParent}") {
      val numToDelete = deletable.size
      if (numToDelete > 0) {
        // we must always have at least one segment, so if we are going to delete all the segments, create a new one first
        if (segments.size == numToDelete)
          roll()
        lock synchronized {
          checkIfMemoryMappedBufferClosed()
          // remove the segments for lookups
          removeAndDeleteSegments(deletable, asyncDelete = true, reason)
          maybeIncrementLogStartOffset(segments.firstEntry.getValue.baseOffset, SegmentDeletion)
        }
      }
      numToDelete
    }
  }

  /**
   * Find segments starting from the oldest until the user-supplied predicate is false or the segment
   * containing the current high watermark is reached. We do not delete segments with offsets at or beyond
   * the high watermark to ensure that the log start offset can never exceed it. If the high watermark
   * has not yet been initialized, no segments are eligible for deletion.
   *
   * A final segment that is empty will never be returned (since we would just end up re-creating it).
   *
   * @param predicate A function that takes in a candidate log segment and the next higher segment
   *                  (if there is one) and returns true iff it is deletable
   * @return the segments ready to be deleted
   */
  private def deletableSegments(predicate: (LogSegment, Option[LogSegment]) => Boolean): Iterable[LogSegment] = {
    if (segments.isEmpty) {
      Seq.empty
    } else {
      val deletable = ArrayBuffer.empty[LogSegment]
      var segmentEntry = segments.firstEntry
      while (segmentEntry != null) {
        val segment = segmentEntry.getValue
        val nextSegmentEntry = segments.higherEntry(segmentEntry.getKey)
        val (nextSegment, upperBoundOffset, isLastSegmentAndEmpty) = if (nextSegmentEntry != null)
          (nextSegmentEntry.getValue, nextSegmentEntry.getValue.baseOffset, false)
        else
          (null, logEndOffset, segment.size == 0)

        if (highWatermark >= upperBoundOffset && predicate(segment, Option(nextSegment)) && !isLastSegmentAndEmpty) {
          deletable += segment
          segmentEntry = nextSegmentEntry
        } else {
          segmentEntry = null
        }
      }
      deletable
    }
  }

  /**
   * If topic deletion is enabled, delete any log segments that have either expired due to time based retention
   * or because the log size is > retentionSize.
   *
   * Whether or not deletion is enabled, delete any log segments that are before the log start offset
   */
  def deleteOldSegments(): Int = {
    if (config.delete) {
      deleteRetentionMsBreachedSegments() + deleteRetentionSizeBreachedSegments() + deleteLogStartOffsetBreachedSegments()
    } else {
      deleteLogStartOffsetBreachedSegments()
    }
  }

  private def deleteRetentionMsBreachedSegments(): Int = {
    if (config.retentionMs < 0) return 0
    val startMs = time.milliseconds

    def shouldDelete(segment: LogSegment, nextSegmentOpt: Option[LogSegment]): Boolean = {
      startMs - segment.largestTimestamp > config.retentionMs
    }

    deleteOldSegments(shouldDelete, RetentionMsBreach)
  }

  private def deleteRetentionSizeBreachedSegments(): Int = {
    if (config.retentionSize < 0 || size < config.retentionSize) return 0
    var diff = size - config.retentionSize
    def shouldDelete(segment: LogSegment, nextSegmentOpt: Option[LogSegment]): Boolean = {
      if (diff - segment.size >= 0) {
        diff -= segment.size
        true
      } else {
        false
      }
    }

    deleteOldSegments(shouldDelete, RetentionSizeBreach)
  }

  private def deleteLogStartOffsetBreachedSegments(): Int = {
    def shouldDelete(segment: LogSegment, nextSegmentOpt: Option[LogSegment]): Boolean = {
      nextSegmentOpt.exists(_.baseOffset <= logStartOffset)
    }

    deleteOldSegments(shouldDelete, StartOffsetBreach)
  }

  def isFuture: Boolean = dir.getName.endsWith(Log.FutureDirSuffix)

  /**
   * The size of the log in bytes
   */
  def size: Long = Log.sizeInBytes(logSegments)

  /**
   * The offset metadata of the next message that will be appended to the log
   */
  def logEndOffsetMetadata: LogOffsetMetadata = nextOffsetMetadata

  /**
   * The offset of the next message that will be appended to the log
   */
  def logEndOffset: Long = nextOffsetMetadata.messageOffset

  /**
   * Roll the log over to a new empty log segment if necessary.
   *
   * @param messagesSize The messages set size in bytes.
   * @param appendInfo log append information
   * logSegment will be rolled if one of the following conditions met
   * <ol>
   * <li> The logSegment is full
   * <li> The maxTime has elapsed since the timestamp of first message in the segment (or since the create time if
   * the first message does not have a timestamp)
   * <li> The index is full
   * </ol>
   * @return The currently active segment after (perhaps) rolling to a new segment
   */
  private def maybeRoll(messagesSize: Int, appendInfo: LogAppendInfo): LogSegment = {
    val segment = activeSegment
    val now = time.milliseconds

    val maxTimestampInMessages = appendInfo.maxTimestamp
    val maxOffsetInMessages = appendInfo.lastOffset

    if (segment.shouldRoll(RollParams(config, appendInfo, messagesSize, now))) {
      debug(s"Rolling new log segment (log_size = ${segment.size}/${config.segmentSize}}, " +
        s"offset_index_size = ${segment.offsetIndex.entries}/${segment.offsetIndex.maxEntries}, " +
        s"time_index_size = ${segment.timeIndex.entries}/${segment.timeIndex.maxEntries}, " +
        s"inactive_time_ms = ${segment.timeWaitedForRoll(now, maxTimestampInMessages)}/${config.segmentMs - segment.rollJitterMs}).")

      /*
        maxOffsetInMessages - Integer.MAX_VALUE is a heuristic value for the first offset in the set of messages.
        Since the offset in messages will not differ by more than Integer.MAX_VALUE, this is guaranteed <= the real
        first offset in the set. Determining the true first offset in the set requires decompression, which the follower
        is trying to avoid during log append. Prior behavior assigned new baseOffset = logEndOffset from old segment.
        This was problematic in the case that two consecutive messages differed in offset by
        Integer.MAX_VALUE.toLong + 2 or more.  In this case, the prior behavior would roll a new log segment whose
        base offset was too low to contain the next message.  This edge case is possible when a replica is recovering a
        highly compacted topic from scratch.
        Note that this is only required for pre-V2 message formats because these do not store the first message offset
        in the header.
      */
      appendInfo.firstOffset match {
        case Some(firstOffset) => roll(Some(firstOffset))
        case None => roll(Some(maxOffsetInMessages - Integer.MAX_VALUE))
      }
    } else {
      segment
    }
  }

  /**
   * Roll the log over to a new active segment starting with the current logEndOffset.
   * This will trim the index to the exact size of the number of entries it currently contains.
   *
   * @return The newly rolled segment
   */
  def roll(expectedNextOffset: Option[Long] = None): LogSegment = {
    maybeHandleIOException(s"Error while rolling log segment for $topicPartition in dir ${dir.getParent}") {
      val start = time.hiResClockMs()
      lock synchronized {
        checkIfMemoryMappedBufferClosed()
        val newOffset = math.max(expectedNextOffset.getOrElse(0L), logEndOffset)
        val logFile = Log.logFile(dir, newOffset)

        if (segments.containsKey(newOffset)) {
          // segment with the same base offset already exists and loaded
          if (activeSegment.baseOffset == newOffset && activeSegment.size == 0) {
            // We have seen this happen (see KAFKA-6388) after shouldRoll() returns true for an
            // active segment of size zero because of one of the indexes is "full" (due to _maxEntries == 0).
            warn(s"Trying to roll a new log segment with start offset $newOffset " +
                 s"=max(provided offset = $expectedNextOffset, LEO = $logEndOffset) while it already " +
                 s"exists and is active with size 0. Size of time index: ${activeSegment.timeIndex.entries}," +
                 s" size of offset index: ${activeSegment.offsetIndex.entries}.")
            removeAndDeleteSegments(Seq(activeSegment), asyncDelete = true, LogRoll)
          } else {
            throw new KafkaException(s"Trying to roll a new log segment for topic partition $topicPartition with start offset $newOffset" +
                                     s" =max(provided offset = $expectedNextOffset, LEO = $logEndOffset) while it already exists. Existing " +
                                     s"segment is ${segments.get(newOffset)}.")
          }
        } else if (!segments.isEmpty && newOffset < activeSegment.baseOffset) {
          throw new KafkaException(
            s"Trying to roll a new log segment for topic partition $topicPartition with " +
            s"start offset $newOffset =max(provided offset = $expectedNextOffset, LEO = $logEndOffset) lower than start offset of the active segment $activeSegment")
        } else {
          val offsetIdxFile = offsetIndexFile(dir, newOffset)
          val timeIdxFile = timeIndexFile(dir, newOffset)
          val txnIdxFile = transactionIndexFile(dir, newOffset)

          for (file <- List(logFile, offsetIdxFile, timeIdxFile, txnIdxFile) if file.exists) {
            warn(s"Newly rolled segment file ${file.getAbsolutePath} already exists; deleting it first")
            Files.delete(file.toPath)
          }

          Option(segments.lastEntry).foreach(_.getValue.onBecomeInactiveSegment())
        }

        // take a snapshot of the producer state to facilitate recovery. It is useful to have the snapshot
        // offset align with the new segment offset since this ensures we can recover the segment by beginning
        // with the corresponding snapshot file and scanning the segment data. Because the segment base offset
        // may actually be ahead of the current producer state end offset (which corresponds to the log end offset),
        // we manually override the state offset here prior to taking the snapshot.
        producerStateManager.updateMapEndOffset(newOffset)
        producerStateManager.takeSnapshot()

        val segment = LogSegment.open(dir,
          baseOffset = newOffset,
          config,
          time = time,
          fileAlreadyExists = false,
          initFileSize = initFileSize,
          preallocate = config.preallocate)
        addSegment(segment)

        // We need to update the segment base offset and append position data of the metadata when log rolls.
        // The next offset should not change.
        updateLogEndOffset(nextOffsetMetadata.messageOffset)

        // schedule an asynchronous flush of the old segment
        scheduler.schedule("flush-log", () => flush(newOffset), delay = 0L)

        info(s"Rolled new log segment at offset $newOffset in ${time.hiResClockMs() - start} ms.")

        segment
      }
    }
  }

  /**
   * The number of messages appended to the log since the last flush
   */
  def unflushedMessages: Long = this.logEndOffset - this.recoveryPoint

  /**
   * Flush all log segments
   */
  def flush(): Unit = flush(this.logEndOffset)

  /**
   * Flush log segments for all offsets up to offset-1
   *
   * @param offset The offset to flush up to (non-inclusive); the new recovery point
   */
  def flush(offset: Long): Unit = {
    maybeHandleIOException(s"Error while flushing log for $topicPartition in dir ${dir.getParent} with offset $offset") {
      if (offset > this.recoveryPoint) {
        debug(s"Flushing log up to offset $offset, last flushed: $lastFlushTime,  current time: ${time.milliseconds()}, " +
          s"unflushed: $unflushedMessages")
        logSegments(this.recoveryPoint, offset).foreach(_.flush())

        lock synchronized {
          checkIfMemoryMappedBufferClosed()
          if (offset > this.recoveryPoint) {
            this.recoveryPoint = offset
            lastFlushedTime.set(time.milliseconds)
          }
        }
      }
    }
  }

  private def lowerSegment(offset: Long): Option[LogSegment] =
    Option(segments.lowerEntry(offset)).map(_.getValue)

  /**
   * Completely delete this log directory and all contents from the file system with no delay
   */
  private[log] def delete(): Unit = {
    maybeHandleIOException(s"Error while deleting log for $topicPartition in dir ${dir.getParent}") {
      lock synchronized {
        checkIfMemoryMappedBufferClosed()
        producerExpireCheck.cancel(true)
        removeAndDeleteSegments(logSegments, asyncDelete = false, LogDeletion)
        leaderEpochCache.foreach(_.clear())
        Utils.delete(dir)
        // File handlers will be closed if this log is deleted
        isMemoryMappedBufferClosed = true
      }
    }
  }

  // visible for testing
  private[log] def takeProducerSnapshot(): Unit = lock synchronized {
    checkIfMemoryMappedBufferClosed()
    producerStateManager.takeSnapshot()
  }

  // visible for testing
  private[log] def latestProducerSnapshotOffset: Option[Long] = lock synchronized {
    producerStateManager.latestSnapshotOffset
  }

  // visible for testing
  private[log] def oldestProducerSnapshotOffset: Option[Long] = lock synchronized {
    producerStateManager.oldestSnapshotOffset
  }

  // visible for testing
  private[log] def latestProducerStateEndOffset: Long = lock synchronized {
    producerStateManager.mapEndOffset
  }

  /**
   * Truncate this log so that it ends with the greatest offset < targetOffset.
   *
   * @param targetOffset The offset to truncate to, an upper bound on all offsets in the log after truncation is complete.
   * @return True iff targetOffset < logEndOffset
   */
  private[kafka] def truncateTo(targetOffset: Long): Boolean = {
    maybeHandleIOException(s"Error while truncating log to offset $targetOffset for $topicPartition in dir ${dir.getParent}") {
      if (targetOffset < 0)
        throw new IllegalArgumentException(s"Cannot truncate partition $topicPartition to a negative offset (%d).".format(targetOffset))
      if (targetOffset >= logEndOffset) {
        info(s"Truncating to $targetOffset has no effect as the largest offset in the log is ${logEndOffset - 1}")
        false
      } else {
        info(s"Truncating to offset $targetOffset")
        lock synchronized {
          checkIfMemoryMappedBufferClosed()
          if (segments.firstEntry.getValue.baseOffset > targetOffset) {
            truncateFullyAndStartAt(targetOffset)
          } else {
            val deletable = logSegments.filter(segment => segment.baseOffset > targetOffset)
            removeAndDeleteSegments(deletable, asyncDelete = true, LogTruncation)
            activeSegment.truncateTo(targetOffset)
            updateLogEndOffset(targetOffset)
            updateLogStartOffset(math.min(targetOffset, this.logStartOffset))
            leaderEpochCache.foreach(_.truncateFromEnd(targetOffset))
            loadProducerState(targetOffset, reloadFromCleanShutdown = false)
          }
          true
        }
      }
    }
  }

  /**
   *  Delete all data in the log and start at the new offset
   *
   *  @param newOffset The new offset to start the log with
   */
  private[log] def truncateFullyAndStartAt(newOffset: Long): Unit = {
    maybeHandleIOException(s"Error while truncating the entire log for $topicPartition in dir ${dir.getParent}") {
      debug(s"Truncate and start at offset $newOffset")
      lock synchronized {
        checkIfMemoryMappedBufferClosed()
        removeAndDeleteSegments(logSegments, asyncDelete = true, LogTruncation)
        addSegment(LogSegment.open(dir,
          baseOffset = newOffset,
          config = config,
          time = time,
          fileAlreadyExists = false,
          initFileSize = initFileSize,
          preallocate = config.preallocate))
        updateLogEndOffset(newOffset)
        leaderEpochCache.foreach(_.clearAndFlush())

        producerStateManager.truncate()
        producerStateManager.updateMapEndOffset(newOffset)
        maybeIncrementFirstUnstableOffset()
        updateLogStartOffset(newOffset)
      }
    }
  }

  /**
   * The time this log is last known to have been fully flushed to disk
   */
  def lastFlushTime: Long = lastFlushedTime.get

  /**
   * The active segment that is currently taking appends
   */
  def activeSegment = segments.lastEntry.getValue

  /**
   * All the log segments in this log ordered from oldest to newest
   */
  def logSegments: Iterable[LogSegment] = segments.values.asScala

  /**
   * Get all segments beginning with the segment that includes "from" and ending with the segment
   * that includes up to "to-1" or the end of the log (if to > logEndOffset).
   */
  def logSegments(from: Long, to: Long): Iterable[LogSegment] = {
    if (from == to) {
      // Handle non-segment-aligned empty sets
      List.empty[LogSegment]
    } else if (to < from) {
      throw new IllegalArgumentException(s"Invalid log segment range: requested segments in $topicPartition " +
        s"from offset $from which is greater than limit offset $to")
    } else {
      lock synchronized {
        val view = Option(segments.floorKey(from)).map { floor =>
          segments.subMap(floor, to)
        }.getOrElse(segments.headMap(to))
        view.values.asScala
      }
    }
  }

  def nonActiveLogSegmentsFrom(from: Long): Iterable[LogSegment] = {
    lock synchronized {
      if (from > activeSegment.baseOffset)
        Seq.empty
      else
        logSegments(from, activeSegment.baseOffset)
    }
  }

  /**
   * Get the largest log segment with a base offset less than or equal to the given offset, if one exists.
   * @return the optional log segment
   */
  private def floorLogSegment(offset: Long): Option[LogSegment] = {
    Option(segments.floorEntry(offset)).map(_.getValue)
  }

  override def toString: String = {
    val logString = new StringBuilder
    logString.append(s"Log(dir=$dir")
    logString.append(s", topic=${topicPartition.topic}")
    logString.append(s", partition=${topicPartition.partition}")
    logString.append(s", highWatermark=$highWatermark")
    logString.append(s", lastStableOffset=$lastStableOffset")
    logString.append(s", logStartOffset=$logStartOffset")
    logString.append(s", logEndOffset=$logEndOffset")
    logString.append(")")
    logString.toString
  }

  /**
   * This method deletes the given log segments by doing the following for each of them:
   * <ol>
   *   <li>It removes the segment from the segment map so that it will no longer be used for reads.
   *   <li>It renames the index and log files by appending .deleted to the respective file name
   *   <li>It can either schedule an asynchronous delete operation to occur in the future or perform the deletion synchronously
   * </ol>
   * Asynchronous deletion allows reads to happen concurrently without synchronization and without the possibility of
   * physically deleting a file while it is being read.
   *
   * This method does not need to convert IOException to KafkaStorageException because it is either called before all logs are loaded
   * or the immediate caller will catch and handle IOException
   *
   * @param segments The log segments to schedule for deletion
   * @param asyncDelete Whether the segment files should be deleted asynchronously
   */
  private def removeAndDeleteSegments(segments: Iterable[LogSegment],
                                      asyncDelete: Boolean,
                                      reason: SegmentDeletionReason): Unit = {
    if (segments.nonEmpty) {
      lock synchronized {
        // As most callers hold an iterator into the `segments` collection and `removeAndDeleteSegment` mutates it by
        // removing the deleted segment, we should force materialization of the iterator here, so that results of the
        // iteration remain valid and deterministic.
        val toDelete = segments.toList
        reason.logReason(this, toDelete)
        toDelete.foreach { segment =>
          this.segments.remove(segment.baseOffset)
        }
        deleteSegmentFiles(toDelete, asyncDelete)
      }
    }
  }

  /**
   * Perform physical deletion for the given file. Allows the file to be deleted asynchronously or synchronously.
   *
   * This method assumes that the file exists and the method is not thread-safe.
   *
   * This method does not need to convert IOException (thrown from changeFileSuffixes) to KafkaStorageException because
   * it is either called before all logs are loaded or the caller will catch and handle IOException
   *
   * @throws IOException if the file can't be renamed and still exists
   */
  private def deleteSegmentFiles(segments: Iterable[LogSegment], asyncDelete: Boolean, deleteProducerStateSnapshots: Boolean = true): Unit = {
    segments.foreach(_.changeFileSuffixes("", Log.DeletedFileSuffix))

    def deleteSegments(): Unit = {
      info(s"Deleting segment files ${segments.mkString(",")}")
      maybeHandleIOException(s"Error while deleting segments for $topicPartition in dir ${dir.getParent}") {
        segments.foreach { segment =>
          segment.deleteIfExists()
          if (deleteProducerStateSnapshots)
            producerStateManager.removeAndDeleteSnapshot(segment.baseOffset)
        }
      }
    }

    if (asyncDelete)
      scheduler.schedule("delete-file", () => deleteSegments(), delay = config.fileDeleteDelayMs)
    else
      deleteSegments()
  }

  /**
   * Swap one or more new segment in place and delete one or more existing segments in a crash-safe manner. The old
   * segments will be asynchronously deleted.
   *
   * This method does not need to convert IOException to KafkaStorageException because it is either called before all logs are loaded
   * or the caller will catch and handle IOException
   *
   * The sequence of operations is:
   * <ol>
   *   <li> Cleaner creates one or more new segments with suffix .cleaned and invokes replaceSegments().
   *        If broker crashes at this point, the clean-and-swap operation is aborted and
   *        the .cleaned files are deleted on recovery in loadSegments().
   *   <li> New segments are renamed .swap. If the broker crashes before all segments were renamed to .swap, the
   *        clean-and-swap operation is aborted - .cleaned as well as .swap files are deleted on recovery in
   *        loadSegments(). We detect this situation by maintaining a specific order in which files are renamed from
   *        .cleaned to .swap. Basically, files are renamed in descending order of offsets. On recovery, all .swap files
   *        whose offset is greater than the minimum-offset .clean file are deleted.
   *   <li> If the broker crashes after all new segments were renamed to .swap, the operation is completed, the swap
   *        operation is resumed on recovery as described in the next step.
   *   <li> Old segment files are renamed to .deleted and asynchronous delete is scheduled.
   *        If the broker crashes, any .deleted files left behind are deleted on recovery in loadSegments().
   *        replaceSegments() is then invoked to complete the swap with newSegment recreated from
   *        the .swap file and oldSegments containing segments which were not renamed before the crash.
   *   <li> Swap segment(s) are renamed to replace the existing segments, completing this operation.
   *        If the broker crashes, any .deleted files which may be left behind are deleted
   *        on recovery in loadSegments().
   * </ol>
   *
   * @param newSegments The new log segment to add to the log
   * @param oldSegments The old log segments to delete from the log
   * @param isRecoveredSwapFile true if the new segment was created from a swap file during recovery after a crash
   */
  private[log] def replaceSegments(newSegments: Seq[LogSegment], oldSegments: Seq[LogSegment], isRecoveredSwapFile: Boolean = false): Unit = {
    lock synchronized {
      val sortedNewSegments = newSegments.sortBy(_.baseOffset)
      // Some old segments may have been removed from index and scheduled for async deletion after the caller reads segments
      // but before this method is executed. We want to filter out those segments to avoid calling asyncDeleteSegment()
      // multiple times for the same segment.
      val sortedOldSegments = oldSegments.filter(seg => segments.containsKey(seg.baseOffset)).sortBy(_.baseOffset)

      checkIfMemoryMappedBufferClosed()
      // need to do this in two phases to be crash safe AND do the delete asynchronously
      // if we crash in the middle of this we complete the swap in loadSegments()
      if (!isRecoveredSwapFile)
        sortedNewSegments.reverse.foreach(_.changeFileSuffixes(Log.CleanedFileSuffix, Log.SwapFileSuffix))
      sortedNewSegments.reverse.foreach(addSegment(_))
      val newSegmentBaseOffsets = sortedNewSegments.map(_.baseOffset).toSet

      // delete the old files
      sortedOldSegments.foreach { seg =>
        // remove the index entry
        if (seg.baseOffset != sortedNewSegments.head.baseOffset)
          segments.remove(seg.baseOffset)
        // delete segment files, but do not delete producer state for segment objects which are being replaced.
        deleteSegmentFiles(List(seg), asyncDelete = true, deleteProducerStateSnapshots = !newSegmentBaseOffsets.contains(seg.baseOffset))
      }
      // okay we are safe now, remove the swap suffix
      sortedNewSegments.foreach(_.changeFileSuffixes(Log.SwapFileSuffix, ""))
    }
  }

  /**
    * This function does not acquire Log.lock. The caller has to make sure log segments don't get deleted during
    * this call, and also protects against calling this function on the same segment in parallel.
    *
    * Currently, it is used by LogCleaner threads on log compact non-active segments only with LogCleanerManager's lock
    * to ensure no other logcleaner threads and retention thread can work on the same segment.
    */
  private[log] def getFirstBatchTimestampForSegments(segments: Iterable[LogSegment]): Iterable[Long] = {
    segments.map {
      segment =>
        segment.getFirstBatchTimestamp()
    }
  }

  /**
   * remove deleted log metrics
   */
  private[log] def removeLogMetrics(): Unit = {
    removeMetric(LogMetricNames.NumLogSegments, tags)
    removeMetric(LogMetricNames.LogStartOffset, tags)
    removeMetric(LogMetricNames.LogEndOffset, tags)
    removeMetric(LogMetricNames.Size, tags)
  }

  /**
   * Add the given segment to the segments in this log. If this segment replaces an existing segment, delete it.
   * @param segment The segment to add
   */
  @threadsafe
  def addSegment(segment: LogSegment): LogSegment = this.segments.put(segment.baseOffset, segment)

  private def maybeHandleIOException[T](msg: => String)(fun: => T): T = {
    try {
      fun
    } catch {
      case e: IOException =>
        logDirFailureChannel.maybeAddOfflineLogDir(dir.getParent, msg, e)
        throw new KafkaStorageException(msg, e)
    }
  }

  private[log] def retryOnOffsetOverflow[T](fn: => T): T = {
    while (true) {
      try {
        return fn
      } catch {
        case e: LogSegmentOffsetOverflowException =>
          info(s"Caught segment overflow error: ${e.getMessage}. Split segment and retry.")
          splitOverflowedSegment(e.segment)
      }
    }
    throw new IllegalStateException()
  }

  /**
   * Split a segment into one or more segments such that there is no offset overflow in any of them. The
   * resulting segments will contain the exact same messages that are present in the input segment. On successful
   * completion of this method, the input segment will be deleted and will be replaced by the resulting new segments.
   * See replaceSegments for recovery logic, in case the broker dies in the middle of this operation.
   * <p>Note that this method assumes we have already determined that the segment passed in contains records that cause
   * offset overflow.</p>
   * <p>The split logic overloads the use of .clean files that LogCleaner typically uses to make the process of replacing
   * the input segment with multiple new segments atomic and recoverable in the event of a crash. See replaceSegments
   * and completeSwapOperations for the implementation to make this operation recoverable on crashes.</p>
   * @param segment Segment to split
   * @return List of new segments that replace the input segment
   */
  private[log] def splitOverflowedSegment(segment: LogSegment): List[LogSegment] = {
    require(isLogFile(segment.log.file), s"Cannot split file ${segment.log.file.getAbsoluteFile}")
    require(segment.hasOverflow, "Split operation is only permitted for segments with overflow")

    info(s"Splitting overflowed segment $segment")

    val newSegments = ListBuffer[LogSegment]()
    try {
      var position = 0
      val sourceRecords = segment.log

      while (position < sourceRecords.sizeInBytes) {
        val firstBatch = sourceRecords.batchesFrom(position).asScala.head
        val newSegment = LogCleaner.createNewCleanedSegment(this, firstBatch.baseOffset)
        newSegments += newSegment

        val bytesAppended = newSegment.appendFromFile(sourceRecords, position)
        if (bytesAppended == 0)
          throw new IllegalStateException(s"Failed to append records from position $position in $segment")

        position += bytesAppended
      }

      // prepare new segments
      var totalSizeOfNewSegments = 0
      newSegments.foreach { splitSegment =>
        splitSegment.onBecomeInactiveSegment()
        splitSegment.flush()
        splitSegment.lastModified = segment.lastModified
        totalSizeOfNewSegments += splitSegment.log.sizeInBytes
      }
      // size of all the new segments combined must equal size of the original segment
      if (totalSizeOfNewSegments != segment.log.sizeInBytes)
        throw new IllegalStateException("Inconsistent segment sizes after split" +
          s" before: ${segment.log.sizeInBytes} after: $totalSizeOfNewSegments")

      // replace old segment with new ones
      info(s"Replacing overflowed segment $segment with split segments $newSegments")
      replaceSegments(newSegments.toList, List(segment))
      newSegments.toList
    } catch {
      case e: Exception =>
        newSegments.foreach { splitSegment =>
          splitSegment.close()
          splitSegment.deleteIfExists()
        }
        throw e
    }
  }
}

/**
 * Helper functions for logs
 */
object Log {

  /** a log file */
  val LogFileSuffix = ".log"

  /** an index file */
  val IndexFileSuffix = ".index"

  /** a time index file */
  val TimeIndexFileSuffix = ".timeindex"

  val ProducerSnapshotFileSuffix = ".snapshot"

  /** an (aborted) txn index */
  val TxnIndexFileSuffix = ".txnindex"

  /** a file that is scheduled to be deleted */
  val DeletedFileSuffix = ".deleted"

  /** A temporary file that is being used for log cleaning */
  val CleanedFileSuffix = ".cleaned"

  /** A temporary file used when swapping files into the log */
  val SwapFileSuffix = ".swap"

  /** Clean shutdown file that indicates the broker was cleanly shutdown in 0.8 and higher.
   * This is used to avoid unnecessary recovery after a clean shutdown. In theory this could be
   * avoided by passing in the recovery point, however finding the correct position to do this
   * requires accessing the offset index which may not be safe in an unclean shutdown.
   * For more information see the discussion in PR#2104
   */
  val CleanShutdownFile = ".kafka_cleanshutdown"

  /** a directory that is scheduled to be deleted */
  val DeleteDirSuffix = "-delete"

  /** a directory that is used for future partition */
  val FutureDirSuffix = "-future"

  private[log] val DeleteDirPattern = Pattern.compile(s"^(\\S+)-(\\S+)\\.(\\S+)$DeleteDirSuffix")
  private[log] val FutureDirPattern = Pattern.compile(s"^(\\S+)-(\\S+)\\.(\\S+)$FutureDirSuffix")

  val UnknownOffset = -1L

  def apply(dir: File,
            config: LogConfig,
            logStartOffset: Long,
            recoveryPoint: Long,
            scheduler: Scheduler,
            brokerTopicStats: BrokerTopicStats,
            time: Time = Time.SYSTEM,
            maxProducerIdExpirationMs: Int,
            producerIdExpirationCheckIntervalMs: Int,
            logDirFailureChannel: LogDirFailureChannel,
            lastShutdownClean: Boolean = true): Log = {
    val topicPartition = Log.parseTopicPartitionName(dir)
    val producerStateManager = new ProducerStateManager(topicPartition, dir, maxProducerIdExpirationMs)
    new Log(dir, config, logStartOffset, recoveryPoint, scheduler, brokerTopicStats, time, maxProducerIdExpirationMs,
      producerIdExpirationCheckIntervalMs, topicPartition, producerStateManager, logDirFailureChannel, lastShutdownClean)
  }

  /**
   * Make log segment file name from offset bytes. All this does is pad out the offset number with zeros
   * so that ls sorts the files numerically.
   *
   * @param offset The offset to use in the file name
   * @return The filename
   */
  def filenamePrefixFromOffset(offset: Long): String = {
    val nf = NumberFormat.getInstance()
    nf.setMinimumIntegerDigits(20)
    nf.setMaximumFractionDigits(0)
    nf.setGroupingUsed(false)
    nf.format(offset)
  }

  /**
   * Construct a log file name in the given dir with the given base offset and the given suffix
   *
   * @param dir The directory in which the log will reside
   * @param offset The base offset of the log file
   * @param suffix The suffix to be appended to the file name (e.g. "", ".deleted", ".cleaned", ".swap", etc.)
   */
  def logFile(dir: File, offset: Long, suffix: String = ""): File =
    new File(dir, filenamePrefixFromOffset(offset) + LogFileSuffix + suffix)

  /**
   * Return a directory name to rename the log directory to for async deletion.
   * The name will be in the following format: "topic-partitionId.uniqueId-delete".
   * If the topic name is too long, it will be truncated to prevent the total name
   * from exceeding 255 characters.
   */
  def logDeleteDirName(topicPartition: TopicPartition): String = {
    val uniqueId = java.util.UUID.randomUUID.toString.replaceAll("-", "")
    val suffix = s"-${topicPartition.partition()}.${uniqueId}${DeleteDirSuffix}"
    val prefixLength = Math.min(topicPartition.topic().size, 255 - suffix.size)
    s"${topicPartition.topic().substring(0, prefixLength)}${suffix}"
  }

  /**
   * Return a future directory name for the given topic partition. The name will be in the following
   * format: topic-partition.uniqueId-future where topic, partition and uniqueId are variables.
   */
  def logFutureDirName(topicPartition: TopicPartition): String = {
    logDirNameWithSuffix(topicPartition, FutureDirSuffix)
  }

  private def logDirNameWithSuffix(topicPartition: TopicPartition, suffix: String): String = {
    val uniqueId = java.util.UUID.randomUUID.toString.replaceAll("-", "")
    s"${logDirName(topicPartition)}.$uniqueId$suffix"
  }

  /**
   * Return a directory name for the given topic partition. The name will be in the following
   * format: topic-partition where topic, partition are variables.
   */
  def logDirName(topicPartition: TopicPartition): String = {
    s"${topicPartition.topic}-${topicPartition.partition}"
  }

  /**
   * Construct an index file name in the given dir using the given base offset and the given suffix
   *
   * @param dir The directory in which the log will reside
   * @param offset The base offset of the log file
   * @param suffix The suffix to be appended to the file name ("", ".deleted", ".cleaned", ".swap", etc.)
   */
  def offsetIndexFile(dir: File, offset: Long, suffix: String = ""): File =
    new File(dir, filenamePrefixFromOffset(offset) + IndexFileSuffix + suffix)

  /**
   * Construct a time index file name in the given dir using the given base offset and the given suffix
   *
   * @param dir The directory in which the log will reside
   * @param offset The base offset of the log file
   * @param suffix The suffix to be appended to the file name ("", ".deleted", ".cleaned", ".swap", etc.)
   */
  def timeIndexFile(dir: File, offset: Long, suffix: String = ""): File =
    new File(dir, filenamePrefixFromOffset(offset) + TimeIndexFileSuffix + suffix)

  def deleteFileIfExists(file: File, suffix: String = ""): Unit =
    Files.deleteIfExists(new File(file.getPath + suffix).toPath)

  /**
   * Construct a producer id snapshot file using the given offset.
   *
   * @param dir The directory in which the log will reside
   * @param offset The last offset (exclusive) included in the snapshot
   */
  def producerSnapshotFile(dir: File, offset: Long): File =
    new File(dir, filenamePrefixFromOffset(offset) + ProducerSnapshotFileSuffix)

  /**
   * Construct a transaction index file name in the given dir using the given base offset and the given suffix
   *
   * @param dir The directory in which the log will reside
   * @param offset The base offset of the log file
   * @param suffix The suffix to be appended to the file name ("", ".deleted", ".cleaned", ".swap", etc.)
   */
  def transactionIndexFile(dir: File, offset: Long, suffix: String = ""): File =
    new File(dir, filenamePrefixFromOffset(offset) + TxnIndexFileSuffix + suffix)

  def offsetFromFileName(filename: String): Long = {
    filename.substring(0, filename.indexOf('.')).toLong
  }

  def offsetFromFile(file: File): Long = {
    offsetFromFileName(file.getName)
  }

  /**
   * Calculate a log's size (in bytes) based on its log segments
   *
   * @param segments The log segments to calculate the size of
   * @return Sum of the log segments' sizes (in bytes)
   */
  def sizeInBytes(segments: Iterable[LogSegment]): Long =
    segments.map(_.size.toLong).sum

  /**
   * Parse the topic and partition out of the directory name of a log
   */
  def parseTopicPartitionName(dir: File): TopicPartition = {
    if (dir == null)
      throw new KafkaException("dir should not be null")

    def exception(dir: File): KafkaException = {
      new KafkaException(s"Found directory ${dir.getCanonicalPath}, '${dir.getName}' is not in the form of " +
        "topic-partition or topic-partition.uniqueId-delete (if marked for deletion).\n" +
        "Kafka's log directories (and children) should only contain Kafka topic data.")
    }

    val dirName = dir.getName
    if (dirName == null || dirName.isEmpty || !dirName.contains('-'))
      throw exception(dir)
    if (dirName.endsWith(DeleteDirSuffix) && !DeleteDirPattern.matcher(dirName).matches ||
        dirName.endsWith(FutureDirSuffix) && !FutureDirPattern.matcher(dirName).matches)
      throw exception(dir)

    val name: String =
      if (dirName.endsWith(DeleteDirSuffix) || dirName.endsWith(FutureDirSuffix)) dirName.substring(0, dirName.lastIndexOf('.'))
      else dirName

    val index = name.lastIndexOf('-')
    val topic = name.substring(0, index)
    val partitionString = name.substring(index + 1)
    if (topic.isEmpty || partitionString.isEmpty)
      throw exception(dir)

    val partition =
      try partitionString.toInt
      catch { case _: NumberFormatException => throw exception(dir) }

    new TopicPartition(topic, partition)
  }

  private def isIndexFile(file: File): Boolean = {
    val filename = file.getName
    filename.endsWith(IndexFileSuffix) || filename.endsWith(TimeIndexFileSuffix) || filename.endsWith(TxnIndexFileSuffix)
  }

  private def isLogFile(file: File): Boolean =
    file.getPath.endsWith(LogFileSuffix)

}

object LogMetricNames {
  val NumLogSegments: String = "NumLogSegments"
  val LogStartOffset: String = "LogStartOffset"
  val LogEndOffset: String = "LogEndOffset"
  val Size: String = "Size"

  def allMetricNames: List[String] = {
    List(NumLogSegments, LogStartOffset, LogEndOffset, Size)
  }
}

sealed trait SegmentDeletionReason {
  def logReason(log: Log, toDelete: List[LogSegment]): Unit
}

case object RetentionMsBreach extends SegmentDeletionReason {
  override def logReason(log: Log, toDelete: List[LogSegment]): Unit = {
    val retentionMs = log.config.retentionMs
    toDelete.foreach { segment =>
      segment.largestRecordTimestamp match {
        case Some(_) =>
          log.info(s"Deleting segment $segment due to retention time ${retentionMs}ms breach based on the largest " +
            s"record timestamp in the segment")
        case None =>
          log.info(s"Deleting segment $segment due to retention time ${retentionMs}ms breach based on the " +
            s"last modified time of the segment")
      }
    }
  }
}

case object RetentionSizeBreach extends SegmentDeletionReason {
  override def logReason(log: Log, toDelete: List[LogSegment]): Unit = {
    var size = log.size
    toDelete.foreach { segment =>
      size -= segment.size
      log.info(s"Deleting segment $segment due to retention size ${log.config.retentionSize} breach. Log size " +
        s"after deletion will be $size.")
    }
  }
}

case object StartOffsetBreach extends SegmentDeletionReason {
  override def logReason(log: Log, toDelete: List[LogSegment]): Unit = {
    log.info(s"Deleting segments due to log start offset ${log.logStartOffset} breach: ${toDelete.mkString(",")}")
  }
}

case object LogRecovery extends SegmentDeletionReason {
  override def logReason(log: Log, toDelete: List[LogSegment]): Unit = {
    log.info(s"Deleting segments as part of log recovery: ${toDelete.mkString(",")}")
  }
}

case object LogTruncation extends SegmentDeletionReason {
  override def logReason(log: Log, toDelete: List[LogSegment]): Unit = {
    log.info(s"Deleting segments as part of log truncation: ${toDelete.mkString(",")}")
  }
}

case object LogRoll extends SegmentDeletionReason {
  override def logReason(log: Log, toDelete: List[LogSegment]): Unit = {
    log.info(s"Deleting segments as part of log roll: ${toDelete.mkString(",")}")
  }
}

case object LogDeletion extends SegmentDeletionReason {
  override def logReason(log: Log, toDelete: List[LogSegment]): Unit = {
    log.info(s"Deleting segments as the log has been deleted: ${toDelete.mkString(",")}")
  }
}<|MERGE_RESOLUTION|>--- conflicted
+++ resolved
@@ -326,16 +326,7 @@
     // during log recovery may have deleted some files without the Log.producerStateManager instance witnessing the
     // deletion.
     producerStateManager.removeStraySnapshots(segments.values().asScala.map(_.baseOffset).toSeq)
-<<<<<<< HEAD
-    loadProducerState(logEndOffset, reloadFromCleanShutdown = hasCleanShutdownFile)
-
-    // Recover topic ID if present
-    if (!partitionMetadataFile.get.isEmpty()) {
-      topicId = partitionMetadataFile.get.read().topicId
-    }
-=======
     loadProducerState(logEndOffset, reloadFromCleanShutdown = hadCleanShutdown)
->>>>>>> 6054837c
   }
 
   def dir: File = _dir
