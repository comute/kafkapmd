--- conflicted
+++ resolved
@@ -265,20 +265,6 @@
           case None =>
         }
 
-<<<<<<< HEAD
-        val expectedOffset = expectedInnerOffset.getAndIncrement()
-
-        // inner records offset should always be continuous
-        if (record.offset != expectedOffset) {
-          brokerTopicStats.allTopicsStats.invalidOffsetOrSequenceRecordsPerSec.mark()
-          recordErrors += new RecordError(
-            batchIndex,
-            s"Inner record $record inside the compressed record batch does not have incremental offsets, expected offset is $expectedOffset in topic partition $topicPartition."
-          )
-        }
-
-=======
->>>>>>> 6b905ade
         val offset = offsetCounter.getAndIncrement()
         if (batch.magic > RecordBatch.MAGIC_VALUE_V0 && record.timestamp > maxBatchTimestamp) {
           maxBatchTimestamp = record.timestamp
