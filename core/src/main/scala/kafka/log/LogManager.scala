--- conflicted
+++ resolved
@@ -507,15 +507,9 @@
           e => warn(s"There was an error in one of the threads during LogManager shutdown: ${e.getCause}"))) {
           val logs = logsInDir(localLogsByDir, dir)
 
-<<<<<<< HEAD
-        // update the last flush point
-        debug(s"Updating recovery points at $dir")
-        checkpointRecoveryOffsetsInDir(dir, logs)
-=======
           // update the last flush point
           debug(s"Updating recovery points at $dir")
           checkpointRecoveryOffsetsInDir(dir, logs)
->>>>>>> 62e88657
 
           debug(s"Updating log start offsets at $dir")
           checkpointLogStartOffsetsInDir(dir, logs)
