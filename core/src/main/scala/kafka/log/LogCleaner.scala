/**
 * Licensed to the Apache Software Foundation (ASF) under one or more
 * contributor license agreements.  See the NOTICE file distributed with
 * this work for additional information regarding copyright ownership.
 * The ASF licenses this file to You under the Apache License, Version 2.0
 * (the "License"); you may not use this file except in compliance with
 * the License.  You may obtain a copy of the License at
 *
 *    http://www.apache.org/licenses/LICENSE-2.0
 *
 * Unless required by applicable law or agreed to in writing, software
 * distributed under the License is distributed on an "AS IS" BASIS,
 * WITHOUT WARRANTIES OR CONDITIONS OF ANY KIND, either express or implied.
 * See the License for the specific language governing permissions and
 * limitations under the License.
 */

package kafka.log

import java.io.{File, IOException}
import java.nio._
import java.util.Date
import java.util.concurrent.TimeUnit
import kafka.common._
import kafka.metrics.KafkaMetricsGroup
import kafka.server.{BrokerReconfigurable, KafkaConfig, LogDirFailureChannel}
import kafka.utils._
import org.apache.kafka.common.{KafkaException, TopicPartition}
import org.apache.kafka.common.config.ConfigException
import org.apache.kafka.common.errors.{CorruptRecordException, KafkaStorageException}
import org.apache.kafka.common.record.MemoryRecords.RecordFilter
import org.apache.kafka.common.record.MemoryRecords.RecordFilter.BatchRetention
import org.apache.kafka.common.record._
import org.apache.kafka.common.utils.{BufferSupplier, Time}

import scala.jdk.CollectionConverters._
import scala.collection.mutable.ListBuffer
import scala.collection.{Iterable, Seq, Set, mutable}
import scala.util.control.ControlThrowable

/**
 * The cleaner is responsible for removing obsolete records from logs which have the "compact" retention strategy.
 * A message with key K and offset O is obsolete if there exists a message with key K and offset O' such that O < O'.
 *
 * Each log can be thought of being split into two sections of segments: a "clean" section which has previously been cleaned followed by a
 * "dirty" section that has not yet been cleaned. The dirty section is further divided into the "cleanable" section followed by an "uncleanable" section.
 * The uncleanable section is excluded from cleaning. The active log segment is always uncleanable. If there is a
 * compaction lag time set, segments whose largest message timestamp is within the compaction lag time of the cleaning operation are also uncleanable.
 *
 * The cleaning is carried out by a pool of background threads. Each thread chooses the dirtiest log that has the "compact" retention policy
 * and cleans that. The dirtiness of the log is guessed by taking the ratio of bytes in the dirty section of the log to the total bytes in the log.
 *
 * To clean a log the cleaner first builds a mapping of key=>last_offset for the dirty section of the log. See kafka.log.OffsetMap for details of
 * the implementation of the mapping.
 *
 * Once the key=>last_offset map is built, the log is cleaned by recopying each log segment but omitting any key that appears in the offset map with a
 * higher offset than what is found in the segment (i.e. messages with a key that appears in the dirty section of the log).
 *
 * When cleaning, the segment base offset will always be the base offset of the first batch in the segment.
 * The log start offset will also be the base offset of the first batch in the log.
 *
 * To avoid segments shrinking to very small sizes with repeated cleanings we implement a rule by which if we will merge successive segments when
 * doing a cleaning if their log and index size are less than the maximum log and index size prior to the clean beginning.
 *
 * Cleaned segments are swapped into the log as they become available.
 *
 * One nuance that the cleaner must handle is log truncation. If a log is truncated while it is being cleaned the cleaning of that log is aborted.
 *
 * Messages with null payload are treated as deletes for the purpose of log compaction. This means that they receive special treatment by the cleaner.
 * The cleaner will only retain delete records for a period of time to avoid accumulating space indefinitely. This period of time is configurable on a per-topic
 * basis and is measured from the time the segment enters the clean portion of the log (at which point any prior message with that key has been removed).
 * Delete markers in the clean section of the log that are older than this time will not be retained when log segments are being recopied as part of cleaning.
 *
 * Note that cleaning is more complicated with the idempotent/transactional producer capabilities. The following
 * are the key points:
 *
 * 1. In order to maintain sequence number continuity for active producers, we always retain the last batch
 *    from each producerId, even if all the records from the batch have been removed. The batch will be removed
 *    once the producer either writes a new batch or is expired due to inactivity.
 * 2. We do not clean beyond the last stable offset. This ensures that all records observed by the cleaner have
 *    been decided (i.e. committed or aborted). In particular, this allows us to use the transaction index to
 *    collect the aborted transactions ahead of time.
 * 3. Records from aborted transactions are removed by the cleaner immediately without regard to record keys.
 * 4. Transaction markers are retained until all record batches from the same transaction have been removed and
 *    a sufficient amount of time has passed to reasonably ensure that an active consumer wouldn't consume any
 *    data from the transaction prior to reaching the offset of the marker. This follows the same logic used for
 *    tombstone deletion.
 *
 * @param initialConfig Initial configuration parameters for the cleaner. Actual config may be dynamically updated.
 * @param logDirs The directories where offset checkpoints reside
 * @param logs The pool of logs
 * @param time A way to control the passage of time
 */
class LogCleaner(initialConfig: CleanerConfig,
                 val logDirs: Seq[File],
                 val logs: Pool[TopicPartition, Log],
                 val logDirFailureChannel: LogDirFailureChannel,
                 time: Time = Time.SYSTEM) extends Logging with KafkaMetricsGroup with BrokerReconfigurable
{

  /* Log cleaner configuration which may be dynamically updated */
  @volatile private var config = initialConfig

  /* for managing the state of partitions being cleaned. package-private to allow access in tests */
  private[log] val cleanerManager = new LogCleanerManager(logDirs, logs, logDirFailureChannel)

  /* a throttle used to limit the I/O of all the cleaner threads to a user-specified maximum rate */
  private val throttler = new Throttler(desiredRatePerSec = config.maxIoBytesPerSecond,
                                        checkIntervalMs = 300,
                                        throttleDown = true,
                                        "cleaner-io",
                                        "bytes",
                                        time = time)

  private[log] val cleaners = mutable.ArrayBuffer[CleanerThread]()

  /**
   * scala 2.12 does not support maxOption so we handle the empty manually.
   * @param f to compute the result
   * @return the max value (int value) or 0 if there is no cleaner
   */
  private def maxOverCleanerThreads(f: CleanerThread => Double): Int =
    cleaners.foldLeft(0.0d)((max: Double, thread: CleanerThread) => math.max(max, f(thread))).toInt


  /* a metric to track the maximum utilization of any thread's buffer in the last cleaning */
  newGauge("max-buffer-utilization-percent",
    () => maxOverCleanerThreads(_.lastStats.bufferUtilization) * 100)

  /* a metric to track the recopy rate of each thread's last cleaning */
  newGauge("cleaner-recopy-percent", () => {
    val stats = cleaners.map(_.lastStats)
    val recopyRate = stats.iterator.map(_.bytesWritten).sum.toDouble / math.max(stats.iterator.map(_.bytesRead).sum, 1)
    (100 * recopyRate).toInt
  })

  /* a metric to track the maximum cleaning time for the last cleaning from each thread */
  newGauge("max-clean-time-secs",
    () => maxOverCleanerThreads(_.lastStats.elapsedSecs))


  // a metric to track delay between the time when a log is required to be compacted
  // as determined by max compaction lag and the time of last cleaner run.
  newGauge("max-compaction-delay-secs",
    () => maxOverCleanerThreads(_.lastPreCleanStats.maxCompactionDelayMs.toDouble) / 1000)

  newGauge("DeadThreadCount", () => deadThreadCount)

  private[log] def deadThreadCount: Int = cleaners.count(_.isThreadFailed)

  /**
   * Start the background cleaning
   */
  def startup(): Unit = {
    info("Starting the log cleaner")
    (0 until config.numThreads).foreach { i =>
      val cleaner = new CleanerThread(i)
      cleaners += cleaner
      cleaner.start()
    }
  }

  /**
   * Stop the background cleaning
   */
  def shutdown(): Unit = {
    info("Shutting down the log cleaner.")
    cleaners.foreach(_.shutdown())
    cleaners.clear()
  }

  override def reconfigurableConfigs: Set[String] = {
    LogCleaner.ReconfigurableConfigs
  }

  override def validateReconfiguration(newConfig: KafkaConfig): Unit = {
    val newCleanerConfig = LogCleaner.cleanerConfig(newConfig)
    val numThreads = newCleanerConfig.numThreads
    val currentThreads = config.numThreads
    if (numThreads < 1)
      throw new ConfigException(s"Log cleaner threads should be at least 1")
    if (numThreads < currentThreads / 2)
      throw new ConfigException(s"Log cleaner threads cannot be reduced to less than half the current value $currentThreads")
    if (numThreads > currentThreads * 2)
      throw new ConfigException(s"Log cleaner threads cannot be increased to more than double the current value $currentThreads")

  }

  /**
    * Reconfigure log clean config. This simply stops current log cleaners and creates new ones.
    * That ensures that if any of the cleaners had failed, new cleaners are created to match the new config.
    */
  override def reconfigure(oldConfig: KafkaConfig, newConfig: KafkaConfig): Unit = {
    config = LogCleaner.cleanerConfig(newConfig)
    shutdown()
    startup()
  }

  /**
   *  Abort the cleaning of a particular partition, if it's in progress. This call blocks until the cleaning of
   *  the partition is aborted.
   */
  def abortCleaning(topicPartition: TopicPartition): Unit = {
    cleanerManager.abortCleaning(topicPartition)
  }

  /**
   * Update checkpoint file to remove partitions if necessary.
   */
  def updateCheckpoints(dataDir: File, partitionToRemove: Option[TopicPartition] = None): Unit = {
    cleanerManager.updateCheckpoints(dataDir, partitionToRemove = partitionToRemove)
  }

  /**
   * alter the checkpoint directory for the topicPartition, to remove the data in sourceLogDir, and add the data in destLogDir
   */
  def alterCheckpointDir(topicPartition: TopicPartition, sourceLogDir: File, destLogDir: File): Unit = {
    cleanerManager.alterCheckpointDir(topicPartition, sourceLogDir, destLogDir)
  }

  /**
   * Stop cleaning logs in the provided directory
   *
   * @param dir     the absolute path of the log dir
   */
  def handleLogDirFailure(dir: String): Unit = {
    cleanerManager.handleLogDirFailure(dir)
  }

  /**
   * Truncate cleaner offset checkpoint for the given partition if its checkpointed offset is larger than the given offset
   */
  def maybeTruncateCheckpoint(dataDir: File, topicPartition: TopicPartition, offset: Long): Unit = {
    cleanerManager.maybeTruncateCheckpoint(dataDir, topicPartition, offset)
  }

  /**
   *  Abort the cleaning of a particular partition if it's in progress, and pause any future cleaning of this partition.
   *  This call blocks until the cleaning of the partition is aborted and paused.
   */
  def abortAndPauseCleaning(topicPartition: TopicPartition): Unit = {
    cleanerManager.abortAndPauseCleaning(topicPartition)
  }

  /**
    *  Resume the cleaning of paused partitions.
    */
  def resumeCleaning(topicPartitions: Iterable[TopicPartition]): Unit = {
    cleanerManager.resumeCleaning(topicPartitions)
  }

  /**
   * For testing, a way to know when work has completed. This method waits until the
   * cleaner has processed up to the given offset on the specified topic/partition
   *
   * @param topicPartition The topic and partition to be cleaned
   * @param offset The first dirty offset that the cleaner doesn't have to clean
   * @param maxWaitMs The maximum time in ms to wait for cleaner
   *
   * @return A boolean indicating whether the work has completed before timeout
   */
  def awaitCleaned(topicPartition: TopicPartition, offset: Long, maxWaitMs: Long = 60000L): Boolean = {
    def isCleaned = cleanerManager.allCleanerCheckpoints.get(topicPartition).fold(false)(_ >= offset)
    var remainingWaitMs = maxWaitMs
    while (!isCleaned && remainingWaitMs > 0) {
      val sleepTime = math.min(100, remainingWaitMs)
      Thread.sleep(sleepTime)
      remainingWaitMs -= sleepTime
    }
    isCleaned
  }

  /**
    * To prevent race between retention and compaction,
    * retention threads need to make this call to obtain:
    * @return A list of log partitions that retention threads can safely work on
    */
  def pauseCleaningForNonCompactedPartitions(): Iterable[(TopicPartition, Log)] = {
    cleanerManager.pauseCleaningForNonCompactedPartitions()
  }

  // Only for testing
  private[kafka] def currentConfig: CleanerConfig = config

  // Only for testing
  private[log] def cleanerCount: Int = cleaners.size

  /**
   * The cleaner threads do the actual log cleaning. Each thread processes does its cleaning repeatedly by
   * choosing the dirtiest log, cleaning it, and then swapping in the cleaned segments.
   */
  private[log] class CleanerThread(threadId: Int)
    extends ShutdownableThread(name = s"kafka-log-cleaner-thread-$threadId", isInterruptible = false) {

    protected override def loggerName = classOf[LogCleaner].getName

    if (config.dedupeBufferSize / config.numThreads > Int.MaxValue)
      warn("Cannot use more than 2G of cleaner buffer space per cleaner thread, ignoring excess buffer space...")

    val cleaner = new Cleaner(id = threadId,
                              offsetMap = new SkimpyOffsetMap(memory = math.min(config.dedupeBufferSize / config.numThreads, Int.MaxValue).toInt,
                                                              hashAlgorithm = config.hashAlgorithm),
                              ioBufferSize = config.ioBufferSize / config.numThreads / 2,
                              maxIoBufferSize = config.maxMessageSize,
                              dupBufferLoadFactor = config.dedupeBufferLoadFactor,
                              throttler = throttler,
                              time = time,
                              checkDone = checkDone)

    @volatile var lastStats: CleanerStats = new CleanerStats()
    @volatile var lastPreCleanStats: PreCleanStats = new PreCleanStats()

    private def checkDone(topicPartition: TopicPartition): Unit = {
      if (!isRunning)
        throw new ThreadShutdownException
      cleanerManager.checkCleaningAborted(topicPartition)
    }

    /**
     * The main loop for the cleaner thread
     * Clean a log if there is a dirty log available, otherwise sleep for a bit
     */
    override def doWork(): Unit = {
      val cleaned = tryCleanFilthiestLog()
      if (!cleaned)
        pause(config.backOffMs, TimeUnit.MILLISECONDS)
    }

    /**
     * Cleans a log if there is a dirty log available
     * @return whether a log was cleaned
     */
    private def tryCleanFilthiestLog(): Boolean = {
      try {
        cleanFilthiestLog()
      } catch {
        case e: LogCleaningException =>
          warn(s"Unexpected exception thrown when cleaning log ${e.log}. Marking its partition (${e.log.topicPartition}) as uncleanable", e)
          cleanerManager.markPartitionUncleanable(e.log.parentDir, e.log.topicPartition)

          false
      }
    }

    @throws(classOf[LogCleaningException])
    private def cleanFilthiestLog(): Boolean = {
      val preCleanStats = new PreCleanStats()
      val cleaned = cleanerManager.grabFilthiestCompactedLog(time, preCleanStats) match {
        case None =>
          false
        case Some(cleanable) =>
          // there's a log, clean it
          this.lastPreCleanStats = preCleanStats
          try {
            cleanLog(cleanable)
            true
          } catch {
            case e @ (_: ThreadShutdownException | _: ControlThrowable) => throw e
            case e: Exception => throw new LogCleaningException(cleanable.log, e.getMessage, e)
          }
      }
      val deletable: Iterable[(TopicPartition, Log)] = cleanerManager.deletableLogs()
      try {
        deletable.foreach { case (_, log) =>
          try {
            log.deleteOldSegments()
          } catch {
            case e @ (_: ThreadShutdownException | _: ControlThrowable) => throw e
            case e: Exception => throw new LogCleaningException(log, e.getMessage, e)
          }
        }
      } finally  {
        cleanerManager.doneDeleting(deletable.map(_._1))
      }

      cleaned
    }

    private def cleanLog(cleanable: LogToClean): Unit = {
      val startOffset = cleanable.firstDirtyOffset
      var endOffset = startOffset
      try {
        val (nextDirtyOffset, cleanerStats) = cleaner.clean(cleanable)
        endOffset = nextDirtyOffset
        recordStats(cleaner.id, cleanable.log.name, startOffset, endOffset, cleanerStats)
      } catch {
        case _: LogCleaningAbortedException => // task can be aborted, let it go.
        case _: KafkaStorageException => // partition is already offline. let it go.
        case e: IOException =>
          val logDirectory = cleanable.log.parentDir
          val msg = s"Failed to clean up log for ${cleanable.topicPartition} in dir $logDirectory due to IOException"
          logDirFailureChannel.maybeAddOfflineLogDir(logDirectory, msg, e)
      } finally {
        cleanerManager.doneCleaning(cleanable.topicPartition, cleanable.log.parentDirFile, endOffset)
      }
    }

    /**
     * Log out statistics on a single run of the cleaner.
     */
    def recordStats(id: Int, name: String, from: Long, to: Long, stats: CleanerStats): Unit = {
      this.lastStats = stats
      def mb(bytes: Double) = bytes / (1024*1024)
      val message =
        "%n\tLog cleaner thread %d cleaned log %s (dirty section = [%d, %d])%n".format(id, name, from, to) +
        "\t%,.1f MB of log processed in %,.1f seconds (%,.1f MB/sec).%n".format(mb(stats.bytesRead.toDouble),
                                                                                stats.elapsedSecs,
                                                                                mb(stats.bytesRead.toDouble / stats.elapsedSecs)) +
        "\tIndexed %,.1f MB in %.1f seconds (%,.1f Mb/sec, %.1f%% of total time)%n".format(mb(stats.mapBytesRead.toDouble),
                                                                                           stats.elapsedIndexSecs,
                                                                                           mb(stats.mapBytesRead.toDouble) / stats.elapsedIndexSecs,
                                                                                           100 * stats.elapsedIndexSecs / stats.elapsedSecs) +
        "\tBuffer utilization: %.1f%%%n".format(100 * stats.bufferUtilization) +
        "\tCleaned %,.1f MB in %.1f seconds (%,.1f Mb/sec, %.1f%% of total time)%n".format(mb(stats.bytesRead.toDouble),
                                                                                           stats.elapsedSecs - stats.elapsedIndexSecs,
                                                                                           mb(stats.bytesRead.toDouble) / (stats.elapsedSecs - stats.elapsedIndexSecs), 100 * (stats.elapsedSecs - stats.elapsedIndexSecs) / stats.elapsedSecs) +
        "\tStart size: %,.1f MB (%,d messages)%n".format(mb(stats.bytesRead.toDouble), stats.messagesRead) +
        "\tEnd size: %,.1f MB (%,d messages)%n".format(mb(stats.bytesWritten.toDouble), stats.messagesWritten) +
        "\t%.1f%% size reduction (%.1f%% fewer messages)%n".format(100.0 * (1.0 - stats.bytesWritten.toDouble/stats.bytesRead),
                                                                   100.0 * (1.0 - stats.messagesWritten.toDouble/stats.messagesRead))
      info(message)
      if (lastPreCleanStats.delayedPartitions > 0) {
        info("\tCleanable partitions: %d, Delayed partitions: %d, max delay: %d".format(lastPreCleanStats.cleanablePartitions, lastPreCleanStats.delayedPartitions, lastPreCleanStats.maxCompactionDelayMs))
      }
      if (stats.invalidMessagesRead > 0) {
        warn("\tFound %d invalid messages during compaction.".format(stats.invalidMessagesRead))
      }
    }

  }
}

object LogCleaner {
  val ReconfigurableConfigs = Set(
    KafkaConfig.LogCleanerThreadsProp,
    KafkaConfig.LogCleanerDedupeBufferSizeProp,
    KafkaConfig.LogCleanerDedupeBufferLoadFactorProp,
    KafkaConfig.LogCleanerIoBufferSizeProp,
    KafkaConfig.MessageMaxBytesProp,
    KafkaConfig.LogCleanerIoMaxBytesPerSecondProp,
    KafkaConfig.LogCleanerBackoffMsProp
  )

  def cleanerConfig(config: KafkaConfig): CleanerConfig = {
    CleanerConfig(numThreads = config.logCleanerThreads,
      dedupeBufferSize = config.logCleanerDedupeBufferSize,
      dedupeBufferLoadFactor = config.logCleanerDedupeBufferLoadFactor,
      ioBufferSize = config.logCleanerIoBufferSize,
      maxMessageSize = config.messageMaxBytes,
      maxIoBytesPerSecond = config.logCleanerIoMaxBytesPerSecond,
      backOffMs = config.logCleanerBackoffMs,
      enableCleaner = config.logCleanerEnable)

  }

  def createNewCleanedSegment(dir: File, logConfig: LogConfig, baseOffset: Long): LogSegment = {
    LogSegment.deleteIfExists(dir, baseOffset, fileSuffix = Log.CleanedFileSuffix)
    LogSegment.open(dir, baseOffset, logConfig, Time.SYSTEM,
      fileSuffix = Log.CleanedFileSuffix, initFileSize = logConfig.initFileSize, preallocate = logConfig.preallocate)
  }
}

/**
 * This class holds the actual logic for cleaning a log
 * @param id An identifier used for logging
 * @param offsetMap The map used for deduplication
 * @param ioBufferSize The size of the buffers to use. Memory usage will be 2x this number as there is a read and write buffer.
 * @param maxIoBufferSize The maximum size of a message that can appear in the log
 * @param dupBufferLoadFactor The maximum percent full for the deduplication buffer
 * @param throttler The throttler instance to use for limiting I/O rate.
 * @param time The time instance
 * @param checkDone Check if the cleaning for a partition is finished or aborted.
 */
private[log] class Cleaner(val id: Int,
                           val offsetMap: OffsetMap,
                           ioBufferSize: Int,
                           maxIoBufferSize: Int,
                           dupBufferLoadFactor: Double,
                           throttler: Throttler,
                           time: Time,
                           checkDone: TopicPartition => Unit) extends Logging {

  protected override def loggerName = classOf[LogCleaner].getName

  this.logIdent = s"Cleaner $id: "

  /* buffer used for read i/o */
  private var readBuffer = ByteBuffer.allocate(ioBufferSize)

  /* buffer used for write i/o */
  private var writeBuffer = ByteBuffer.allocate(ioBufferSize)

  private val decompressionBufferSupplier = BufferSupplier.create();

  require(offsetMap.slots * dupBufferLoadFactor > 1, "offset map is too small to fit in even a single message, so log cleaning will never make progress. You can increase log.cleaner.dedupe.buffer.size or decrease log.cleaner.threads")

  /**
   * Clean the given log
   *
   * @param cleanable The log to be cleaned
   *
   * @return The first offset not cleaned and the statistics for this round of cleaning
   */
  private[log] def clean(cleanable: LogToClean): (Long, CleanerStats) = {
    // figure out the timestamp below which it is safe to remove delete tombstones
    // this position is defined to be a configurable time beneath the last modified time of the last clean segment
    val deleteHorizonMs =
      cleanable.log.logSegments(0, cleanable.firstDirtyOffset).lastOption match {
        case None => 0L
        case Some(seg) => seg.lastModified - cleanable.log.config.deleteRetentionMs
    }

    doClean(cleanable, deleteHorizonMs)
  }

  private[log] def doClean(cleanable: LogToClean, deleteHorizonMs: Long): (Long, CleanerStats) = {
    info("Beginning cleaning of log %s.".format(cleanable.log.name))

    val log = cleanable.log
    val stats = new CleanerStats()

    // build the offset map
    info("Building offset map for %s...".format(cleanable.log.name))
    val upperBoundOffset = cleanable.firstUncleanableOffset
    buildOffsetMap(log, cleanable.firstDirtyOffset, upperBoundOffset, offsetMap, stats)
    val endOffset = offsetMap.latestOffset + 1
    stats.indexDone()

    // determine the timestamp up to which the log will be cleaned
    // this is the lower of the last active segment and the compaction lag
    val cleanableHorizonMs = log.logSegments(0, cleanable.firstUncleanableOffset).lastOption.map(_.lastModified).getOrElse(0L)

    // group the segments and clean the groups
    info("Cleaning log %s (cleaning prior to %s, discarding tombstones prior to %s)...".format(log.name, new Date(cleanableHorizonMs), new Date(deleteHorizonMs)))
    val transactionMetadata = new CleanedTransactionMetadata

    val groupedSegments = groupSegmentsBySize(log.logSegments(0, endOffset), log.config.segmentSize,
      log.config.maxIndexSize, cleanable.firstUncleanableOffset)
    for (group <- groupedSegments)
      cleanSegments(log, group, offsetMap, deleteHorizonMs, stats, transactionMetadata)

    // record buffer utilization
    stats.bufferUtilization = offsetMap.utilization

    stats.allDone()

    (endOffset, stats)
  }

  /**
   * Clean a group of segments into a single replacement segment
   *
   * @param log The log being cleaned
   * @param segments The group of segments being cleaned
   * @param map The offset map to use for cleaning segments
   * @param deleteHorizonMs The time to retain delete tombstones
   * @param stats Collector for cleaning statistics
   * @param transactionMetadata State of ongoing transactions which is carried between the cleaning
   *                            of the grouped segments
   */
  private[log] def cleanSegments(log: Log,
                                 segments: Seq[LogSegment],
                                 map: OffsetMap,
                                 deleteHorizonMs: Long,
                                 stats: CleanerStats,
                                 transactionMetadata: CleanedTransactionMetadata): Unit = {
<<<<<<< HEAD
    var cleanedSegment: Option[LogSegment] = Option.empty
=======
    // create a new segment with a suffix appended to the name of the log and indexes
    val cleaned = LogCleaner.createNewCleanedSegment(log.dir, log.config, segments.head.baseOffset)
    transactionMetadata.cleanedIndex = Some(cleaned.txnIndex)

>>>>>>> bcfe9103
    try {
      // clean segments into the new destination segment
      val iter = segments.iterator
      var currentSegmentOpt: Option[LogSegment] = Some(iter.next())
      val lastOffsetOfActiveProducers = log.lastRecordsOfActiveProducers

      while (currentSegmentOpt.isDefined) {
        val currentSegment = currentSegmentOpt.get
        val nextSegmentOpt = if (iter.hasNext) Some(iter.next()) else None

        val startOffset = currentSegment.baseOffset
        val upperBoundOffset = nextSegmentOpt.map(_.baseOffset).getOrElse(map.latestOffset + 1)
        val abortedTransactions = log.collectAbortedTransactions(startOffset, upperBoundOffset)
        transactionMetadata.addAbortedTransactions(abortedTransactions)

        val retainDeletesAndTxnMarkers = currentSegment.lastModified > deleteHorizonMs

        try {
           cleanedSegment = cleanInto(log, currentSegment.log, cleanedSegment, map, retainDeletesAndTxnMarkers, log.config.maxMessageSize,
            transactionMetadata, lastOffsetOfActiveProducers, stats)
          cleanedSegment match {
            case Some(cleaned) =>
              info(s" Cleaned $currentSegment in log ${log.name} into ${cleaned.baseOffset}" +
                s"with deletion horizon $deleteHorizonMs, " +
                s"${if(retainDeletesAndTxnMarkers) "retained" else "discarded"} deletes.")
            case _ =>
              info(s"Cleaned $currentSegment in log ${log.name}" +
                s"with deletion horizon $deleteHorizonMs, " +
                s"${if(retainDeletesAndTxnMarkers) "retained" else "discarded"} deletes. " +
                s"No records were retained in the segment.")
          }
        } catch {
          case e: LogSegmentOffsetOverflowException =>
            // Split the current segment. It's also safest to abort the current cleaning process, so that we retry from
            // scratch once the split is complete.
            info(s"Caught segment overflow error during cleaning: ${e.getMessage}")
            log.splitOverflowedSegment(currentSegment)
            throw new LogCleaningAbortedException()
        }
        currentSegmentOpt = nextSegmentOpt
      }

      cleanedSegment match {
        case Some(cleaned) =>
          // Result of cleaning included at least one record.
          cleaned.onBecomeInactiveSegment()
          // flush new segment to disk before swap
          cleaned.flush()

          // update the modification date to retain the last modified date of the original files
          val modified = segments.last.lastModified
          cleaned.lastModified = modified

          // swap in new segment
          info(s"Swapping in cleaned segment $cleaned for segment(s) $segments in log $log")
          log.replaceSegments(List(cleaned), segments)
        case None =>
          info(s"Deleting segment(s) $segments in log $log")
          log.deleteSegments(segments, SegmentCompaction)
      }
    } catch {
      case e: LogCleaningAbortedException =>
        try cleanedSegment.foreach(_.deleteIfExists())
        catch {
          case deleteException: Exception =>
            e.addSuppressed(deleteException)
        } finally throw e
    }
  }

  /**
   * Clean the given source log segment into the destination segment using the key=>offset mapping
   * provided
   *
   * @param log The log being cleaned
   * @param sourceRecords The dirty log segment
   * @param dest The cleaned log segment if it exists
   * @param map The key=>offset mapping
   * @param retainDeletesAndTxnMarkers Should tombstones and markers be retained while cleaning this segment
   * @param maxLogMessageSize The maximum message size of the corresponding topic
   * @param stats Collector for cleaning statistics
   */
  private[log] def cleanInto(log: Log,
                             sourceRecords: FileRecords,
                             dest: Option[LogSegment],
                             map: OffsetMap,
                             retainDeletesAndTxnMarkers: Boolean,
                             maxLogMessageSize: Int,
                             transactionMetadata: CleanedTransactionMetadata,
                             lastRecordsOfActiveProducers: Map[Long, LastRecord],
                             stats: CleanerStats): Option[LogSegment] = {
    val logCleanerFilter: RecordFilter = new RecordFilter {
      var discardBatchRecords: Boolean = _

      override def checkBatchRetention(batch: RecordBatch): BatchRetention = {
        // we piggy-back on the tombstone retention logic to delay deletion of transaction markers.
        // note that we will never delete a marker until all the records from that transaction are removed.
        discardBatchRecords = shouldDiscardBatch(batch, transactionMetadata, retainTxnMarkers = retainDeletesAndTxnMarkers)

        def isBatchLastRecordOfProducer: Boolean = {
          // We retain the batch in order to preserve the state of active producers. There are three cases:
          // 1) The producer is no longer active, which means we can delete all records for that producer.
          // 2) The producer is still active and has a last data offset. We retain the batch that contains
          //    this offset since it also contains the last sequence number for this producer.
          // 3) The last entry in the log is a transaction marker. We retain this marker since it has the
          //    last producer epoch, which is needed to ensure fencing.
          lastRecordsOfActiveProducers.get(batch.producerId).exists { lastRecord =>
            lastRecord.lastDataOffset match {
              case Some(offset) => batch.lastOffset == offset
              case None => batch.isControlBatch && batch.producerEpoch == lastRecord.producerEpoch
            }
          }
        }

        if (batch.hasProducerId && isBatchLastRecordOfProducer)
          BatchRetention.RETAIN_EMPTY
        else if (discardBatchRecords)
          BatchRetention.DELETE
        else
          BatchRetention.DELETE_EMPTY
      }

      override def shouldRetainRecord(batch: RecordBatch, record: Record): Boolean = {
        if (discardBatchRecords)
          // The batch is only retained to preserve producer sequence information; the records can be removed
          false
        else
          Cleaner.this.shouldRetainRecord(map, retainDeletesAndTxnMarkers, batch, record, stats)
      }
    }

    var position = 0
    var destSegment = dest
    while (position < sourceRecords.sizeInBytes) {
      checkDone(log.topicPartition)
      // read a chunk of messages and copy any that are to be retained to the write buffer to be written out
      readBuffer.clear()
      writeBuffer.clear()

      sourceRecords.readInto(readBuffer, position)
      val records = MemoryRecords.readableRecords(readBuffer)
      throttler.maybeThrottle(records.sizeInBytes)
      val result = records.filterTo(log.topicPartition, logCleanerFilter, writeBuffer, maxLogMessageSize, decompressionBufferSupplier)
      stats.readMessages(result.messagesRead, result.bytesRead)
      stats.recopyMessages(result.messagesRetained, result.bytesRetained)

      position += result.bytesRead

      // if any messages are to be retained, write them out
      val outputBuffer = result.outputBuffer
      if (outputBuffer.position() > 0) {
        if (destSegment.isEmpty) {
          // create a new segment with a suffix appended to the name of the log and indexes
          destSegment = Some(LogCleaner.createNewCleanedSegment(log, result.baseOffsetOfFirstBatch()))
          transactionMetadata.cleanedIndex = Some(destSegment.get.txnIndex)
          transactionMetadata.appendTransactionIndex()
        }
        
        outputBuffer.flip()
        val retained = MemoryRecords.readableRecords(outputBuffer)
        // it's OK not to hold the Log's lock in this case, because this segment is only accessed by other threads
        // after `Log.replaceSegments` (which acquires the lock) is called
        destSegment.get.append(largestOffset = result.maxOffset,
          largestTimestamp = result.maxTimestamp,
          shallowOffsetOfMaxTimestamp = result.shallowOffsetOfMaxTimestamp,
          records = retained)
        throttler.maybeThrottle(outputBuffer.limit())
      }

      // if we read bytes but didn't get even one complete batch, our I/O buffer is too small, grow it and try again
      // `result.bytesRead` contains bytes from `messagesRead` and any discarded batches.
      if (readBuffer.limit() > 0 && result.bytesRead == 0)
        growBuffersOrFail(sourceRecords, position, maxLogMessageSize, records)
    }
    restoreBuffers()
    destSegment
  }


  /**
   * Grow buffers to process next batch of records from `sourceRecords.` Buffers are doubled in size
   * up to a maximum of `maxLogMessageSize`. In some scenarios, a record could be bigger than the
   * current maximum size configured for the log. For example:
   *   1. A compacted topic using compression may contain a message set slightly larger than max.message.bytes
   *   2. max.message.bytes of a topic could have been reduced after writing larger messages
   * In these cases, grow the buffer to hold the next batch.
   */
  private def growBuffersOrFail(sourceRecords: FileRecords,
                                position: Int,
                                maxLogMessageSize: Int,
                                memoryRecords: MemoryRecords): Unit = {

    val maxSize = if (readBuffer.capacity >= maxLogMessageSize) {
      val nextBatchSize = memoryRecords.firstBatchSize
      val logDesc = s"log segment ${sourceRecords.file} at position $position"
      if (nextBatchSize == null)
        throw new IllegalStateException(s"Could not determine next batch size for $logDesc")
      if (nextBatchSize <= 0)
        throw new IllegalStateException(s"Invalid batch size $nextBatchSize for $logDesc")
      if (nextBatchSize <= readBuffer.capacity)
        throw new IllegalStateException(s"Batch size $nextBatchSize < buffer size ${readBuffer.capacity}, but not processed for $logDesc")
      val bytesLeft = sourceRecords.channel.size - position
      if (nextBatchSize > bytesLeft)
        throw new CorruptRecordException(s"Log segment may be corrupt, batch size $nextBatchSize > $bytesLeft bytes left in segment for $logDesc")
      nextBatchSize.intValue
    } else
      maxLogMessageSize

    growBuffers(maxSize)
  }

  private def shouldDiscardBatch(batch: RecordBatch,
                                 transactionMetadata: CleanedTransactionMetadata,
                                 retainTxnMarkers: Boolean): Boolean = {
    if (batch.isControlBatch) {
      val canDiscardControlBatch = transactionMetadata.onControlBatchRead(batch)
      canDiscardControlBatch && !retainTxnMarkers
    } else {
      val canDiscardBatch = transactionMetadata.onBatchRead(batch)
      canDiscardBatch
    }
  }

  private def shouldRetainRecord(map: kafka.log.OffsetMap,
                                 retainDeletes: Boolean,
                                 batch: RecordBatch,
                                 record: Record,
                                 stats: CleanerStats): Boolean = {
    val pastLatestOffset = record.offset > map.latestOffset
    if (pastLatestOffset)
      return true

    if (record.hasKey) {
      val key = record.key
      val foundOffset = map.get(key)
      /* First,the message must have the latest offset for the key
       * then there are two cases in which we can retain a message:
       *   1) The message has value
       *   2) The message doesn't has value but it can't be deleted now.
       */
      val latestOffsetForKey = record.offset() >= foundOffset
      val isRetainedValue = record.hasValue || retainDeletes
      latestOffsetForKey && isRetainedValue
    } else {
      stats.invalidMessage()
      false
    }
  }

  /**
   * Double the I/O buffer capacity
   */
  def growBuffers(maxLogMessageSize: Int): Unit = {
    val maxBufferSize = math.max(maxLogMessageSize, maxIoBufferSize)
    if(readBuffer.capacity >= maxBufferSize || writeBuffer.capacity >= maxBufferSize)
      throw new IllegalStateException("This log contains a message larger than maximum allowable size of %s.".format(maxBufferSize))
    val newSize = math.min(this.readBuffer.capacity * 2, maxBufferSize)
    info(s"Growing cleaner I/O buffers from ${readBuffer.capacity} bytes to $newSize bytes.")
    this.readBuffer = ByteBuffer.allocate(newSize)
    this.writeBuffer = ByteBuffer.allocate(newSize)
  }

  /**
   * Restore the I/O buffer capacity to its original size
   */
  def restoreBuffers(): Unit = {
    if(this.readBuffer.capacity > this.ioBufferSize)
      this.readBuffer = ByteBuffer.allocate(this.ioBufferSize)
    if(this.writeBuffer.capacity > this.ioBufferSize)
      this.writeBuffer = ByteBuffer.allocate(this.ioBufferSize)
  }

  /**
   * Group the segments in a log into groups totaling less than a given size. the size is enforced separately for the log data and the index data.
   * We collect a group of such segments together into a single
   * destination segment. This prevents segment sizes from shrinking too much.
   *
   * @param segments The log segments to group
   * @param maxSize the maximum size in bytes for the total of all log data in a group
   * @param maxIndexSize the maximum size in bytes for the total of all index data in a group
   *
   * @return A list of grouped segments
   */
  private[log] def groupSegmentsBySize(segments: Iterable[LogSegment], maxSize: Int, maxIndexSize: Int, firstUncleanableOffset: Long): List[Seq[LogSegment]] = {
    var grouped = List[List[LogSegment]]()
    var segs = segments.toList
    while(segs.nonEmpty) {
      var group = List(segs.head)
      var logSize = segs.head.size.toLong
      var indexSize = segs.head.offsetIndex.sizeInBytes.toLong
      var timeIndexSize = segs.head.timeIndex.sizeInBytes.toLong
      segs = segs.tail
      while(segs.nonEmpty &&
            logSize + segs.head.size <= maxSize &&
            indexSize + segs.head.offsetIndex.sizeInBytes <= maxIndexSize &&
            timeIndexSize + segs.head.timeIndex.sizeInBytes <= maxIndexSize &&
            lastOffsetForFirstSegment(segs, firstUncleanableOffset) - group.last.baseOffset <= Int.MaxValue) {
        group = segs.head :: group
        logSize += segs.head.size
        indexSize += segs.head.offsetIndex.sizeInBytes
        timeIndexSize += segs.head.timeIndex.sizeInBytes
        segs = segs.tail
      }
      grouped ::= group.reverse
    }
    grouped.reverse
  }

  /**
    * We want to get the last offset in the first log segment in segs.
    * LogSegment.nextOffset() gives the exact last offset in a segment, but can be expensive since it requires
    * scanning the segment from the last index entry.
    * Therefore, we estimate the last offset of the first log segment by using
    * the base offset of the next segment in the list.
    * If the next segment doesn't exist, first Uncleanable Offset will be used.
    *
    * @param segs - remaining segments to group.
    * @return The estimated last offset for the first segment in segs
    */
  private def lastOffsetForFirstSegment(segs: List[LogSegment], firstUncleanableOffset: Long): Long = {
    if (segs.size > 1) {
      /* if there is a next segment, use its base offset as the bounding offset to guarantee we know
       * the worst case offset */
      segs(1).baseOffset - 1
    } else {
      //for the last segment in the list, use the first uncleanable offset.
      firstUncleanableOffset - 1
    }
  }

  /**
   * Build a map of key_hash => offset for the keys in the cleanable dirty portion of the log to use in cleaning.
   * @param log The log to use
   * @param start The offset at which dirty messages begin
   * @param end The ending offset for the map that is being built
   * @param map The map in which to store the mappings
   * @param stats Collector for cleaning statistics
   */
  private[log] def buildOffsetMap(log: Log,
                                  start: Long,
                                  end: Long,
                                  map: OffsetMap,
                                  stats: CleanerStats): Unit = {
    map.clear()
    val dirty = log.logSegments(start, end).toBuffer
    val nextSegmentStartOffsets = new ListBuffer[Long]
    if (dirty.nonEmpty) {
      for (nextSegment <- dirty.tail) nextSegmentStartOffsets.append(nextSegment.baseOffset)
      nextSegmentStartOffsets.append(end)
    }
    info("Building offset map for log %s for %d segments in offset range [%d, %d).".format(log.name, dirty.size, start, end))

    val transactionMetadata = new CleanedTransactionMetadata
    val abortedTransactions = log.collectAbortedTransactions(start, end)
    transactionMetadata.addAbortedTransactions(abortedTransactions)

    // Add all the cleanable dirty segments. We must take at least map.slots * load_factor,
    // but we may be able to fit more (if there is lots of duplication in the dirty section of the log)
    var full = false
    for ((segment, nextSegmentStartOffset) <- dirty.zip(nextSegmentStartOffsets) if !full) {
      checkDone(log.topicPartition)

      full = buildOffsetMapForSegment(log.topicPartition, segment, map, start, nextSegmentStartOffset, log.config.maxMessageSize,
        transactionMetadata, stats)
      if (full)
        debug("Offset map is full, %d segments fully mapped, segment with base offset %d is partially mapped".format(dirty.indexOf(segment), segment.baseOffset))
    }
    info("Offset map for log %s complete.".format(log.name))
  }

  /**
   * Add the messages in the given segment to the offset map
   *
   * @param segment The segment to index
   * @param map The map in which to store the key=>offset mapping
   * @param stats Collector for cleaning statistics
   *
   * @return If the map was filled whilst loading from this segment
   */
  private def buildOffsetMapForSegment(topicPartition: TopicPartition,
                                       segment: LogSegment,
                                       map: OffsetMap,
                                       startOffset: Long,
                                       nextSegmentStartOffset: Long,
                                       maxLogMessageSize: Int,
                                       transactionMetadata: CleanedTransactionMetadata,
                                       stats: CleanerStats): Boolean = {
    var position = segment.offsetIndex.lookup(startOffset).position
    val maxDesiredMapSize = (map.slots * this.dupBufferLoadFactor).toInt
    while (position < segment.log.sizeInBytes) {
      checkDone(topicPartition)
      readBuffer.clear()
      try {
        segment.log.readInto(readBuffer, position)
      } catch {
        case e: Exception =>
          throw new KafkaException(s"Failed to read from segment $segment of partition $topicPartition " +
            "while loading offset map", e)
      }
      val records = MemoryRecords.readableRecords(readBuffer)
      throttler.maybeThrottle(records.sizeInBytes)

      val startPosition = position
      for (batch <- records.batches.asScala) {
        if (batch.isControlBatch) {
          transactionMetadata.onControlBatchRead(batch)
          stats.indexMessagesRead(1)
        } else {
          val isAborted = transactionMetadata.onBatchRead(batch)
          if (isAborted) {
            // If the batch is aborted, do not bother populating the offset map.
            // Note that abort markers are supported in v2 and above, which means count is defined.
            stats.indexMessagesRead(batch.countOrNull)
          } else {
            val recordsIterator = batch.streamingIterator(decompressionBufferSupplier)
            try {
              for (record <- recordsIterator.asScala) {
                if (record.hasKey && record.offset >= startOffset) {
                  if (map.size < maxDesiredMapSize)
                    map.put(record.key, record.offset)
                  else
                    return true
                }
                stats.indexMessagesRead(1)
              }
            } finally recordsIterator.close()
          }
        }

        if (batch.lastOffset >= startOffset)
          map.updateLatestOffset(batch.lastOffset)
      }
      val bytesRead = records.validBytes
      position += bytesRead
      stats.indexBytesRead(bytesRead)

      // if we didn't read even one complete message, our read buffer may be too small
      if(position == startPosition)
        growBuffersOrFail(segment.log, position, maxLogMessageSize, records)
    }

    // In the case of offsets gap, fast forward to latest expected offset in this segment.
    map.updateLatestOffset(nextSegmentStartOffset - 1L)

    restoreBuffers()
    false
  }
}

/**
  * A simple struct for collecting pre-clean stats
  */
private class PreCleanStats() {
  var maxCompactionDelayMs = 0L
  var delayedPartitions = 0
  var cleanablePartitions = 0

  def updateMaxCompactionDelay(delayMs: Long): Unit = {
    maxCompactionDelayMs = Math.max(maxCompactionDelayMs, delayMs)
    if (delayMs > 0) {
      delayedPartitions += 1
    }
  }
  def recordCleanablePartitions(numOfCleanables: Int): Unit = {
    cleanablePartitions = numOfCleanables
  }
}

/**
 * A simple struct for collecting stats about log cleaning
 */
private class CleanerStats(time: Time = Time.SYSTEM) {
  val startTime = time.milliseconds
  var mapCompleteTime = -1L
  var endTime = -1L
  var bytesRead = 0L
  var bytesWritten = 0L
  var mapBytesRead = 0L
  var mapMessagesRead = 0L
  var messagesRead = 0L
  var invalidMessagesRead = 0L
  var messagesWritten = 0L
  var bufferUtilization = 0.0d

  def readMessages(messagesRead: Int, bytesRead: Int): Unit = {
    this.messagesRead += messagesRead
    this.bytesRead += bytesRead
  }

  def invalidMessage(): Unit = {
    invalidMessagesRead += 1
  }

  def recopyMessages(messagesWritten: Int, bytesWritten: Int): Unit = {
    this.messagesWritten += messagesWritten
    this.bytesWritten += bytesWritten
  }

  def indexMessagesRead(size: Int): Unit = {
    mapMessagesRead += size
  }

  def indexBytesRead(size: Int): Unit = {
    mapBytesRead += size
  }

  def indexDone(): Unit = {
    mapCompleteTime = time.milliseconds
  }

  def allDone(): Unit = {
    endTime = time.milliseconds
  }

  def elapsedSecs: Double = (endTime - startTime) / 1000.0

  def elapsedIndexSecs: Double = (mapCompleteTime - startTime) / 1000.0

}

/**
  * Helper class for a log, its topic/partition, the first cleanable position, the first uncleanable dirty position,
  * and whether it needs compaction immediately.
  */
private case class LogToClean(topicPartition: TopicPartition,
                              log: Log,
                              firstDirtyOffset: Long,
                              uncleanableOffset: Long,
                              needCompactionNow: Boolean = false) extends Ordered[LogToClean] {
  val cleanBytes = log.logSegments(-1, firstDirtyOffset).map(_.size.toLong).sum
  val (firstUncleanableOffset, cleanableBytes) = LogCleanerManager.calculateCleanableBytes(log, firstDirtyOffset, uncleanableOffset)
  val totalBytes = cleanBytes + cleanableBytes
  val cleanableRatio = cleanableBytes / totalBytes.toDouble
  override def compare(that: LogToClean): Int = math.signum(this.cleanableRatio - that.cleanableRatio).toInt
}

/**
 * This is a helper class to facilitate tracking transaction state while cleaning the log. It maintains a set
 * of the ongoing aborted and committed transactions as the cleaner is working its way through the log. This
 * class is responsible for deciding when transaction markers can be removed and is therefore also responsible
 * for updating the cleaned transaction index accordingly.
 */
private[log] class CleanedTransactionMetadata {
  private val ongoingCommittedTxns = mutable.Set.empty[Long]
  private val ongoingAbortedTxns = mutable.Map.empty[Long, AbortedTransactionMetadata]
  // Minheap of aborted transactions sorted by the transaction first offset
  private val abortedTransactions = mutable.PriorityQueue.empty[AbortedTxn](new Ordering[AbortedTxn] {
    override def compare(x: AbortedTxn, y: AbortedTxn): Int = x.firstOffset compare y.firstOffset
  }.reverse)

  // Output cleaned index to write retained aborted transactions
  var cleanedIndex: Option[TransactionIndex] = None

  // List of aborted transactions to append when cleanedIndex is created
  var toAppend: ListBuffer[AbortedTxn] = ListBuffer.empty

  def addAbortedTransactions(abortedTransactions: List[AbortedTxn]): Unit = {
    this.abortedTransactions ++= abortedTransactions
  }

  /**
   * Update the cleaned transaction state with a control batch that has just been traversed by the cleaner.
   * Return true if the control batch can be discarded.
   */
  def onControlBatchRead(controlBatch: RecordBatch): Boolean = {
    consumeAbortedTxnsUpTo(controlBatch.lastOffset)

    val controlRecordIterator = controlBatch.iterator
    if (controlRecordIterator.hasNext) {
      val controlRecord = controlRecordIterator.next()
      val controlType = ControlRecordType.parse(controlRecord.key)
      val producerId = controlBatch.producerId
      controlType match {
        case ControlRecordType.ABORT =>
          ongoingAbortedTxns.remove(producerId) match {
            // Retain the marker until all batches from the transaction have been removed.
            // We may retain a record from an aborted transaction if it is the last entry
            // written by a given producerId.
            case Some(abortedTxnMetadata) if abortedTxnMetadata.lastObservedBatchOffset.isDefined =>
              cleanedIndex match {
                case Some(index) => index.append(abortedTxnMetadata.abortedTxn)
                case _ => toAppend += abortedTxnMetadata.abortedTxn
              }
              false
            case _ => true
          }

        case ControlRecordType.COMMIT =>
          // This marker is eligible for deletion if we didn't traverse any batches from the transaction
          !ongoingCommittedTxns.remove(producerId)

        case _ => false
      }
    } else {
      // An empty control batch was already cleaned, so it's safe to discard
      true
    }
  }

  private def consumeAbortedTxnsUpTo(offset: Long): Unit = {
    while (abortedTransactions.headOption.exists(_.firstOffset <= offset)) {
      val abortedTxn = abortedTransactions.dequeue()
      ongoingAbortedTxns.getOrElseUpdate(abortedTxn.producerId, new AbortedTransactionMetadata(abortedTxn))
    }
  }

  /**
   * Update the transactional state for the incoming non-control batch. If the batch is part of
   * an aborted transaction, return true to indicate that it is safe to discard.
   */
  def onBatchRead(batch: RecordBatch): Boolean = {
    consumeAbortedTxnsUpTo(batch.lastOffset)
    if (batch.isTransactional) {
      ongoingAbortedTxns.get(batch.producerId) match {
        case Some(abortedTransactionMetadata) =>
          abortedTransactionMetadata.lastObservedBatchOffset = Some(batch.lastOffset)
          true
        case None =>
          ongoingCommittedTxns += batch.producerId
          false
      }
    } else {
      false
    }
  }

  /**
   * Apply transactions that accumulated before cleanedIndex was applied
   */
  def appendTransactionIndex(): Unit = {
    toAppend.foreach(transaction => cleanedIndex.foreach(_.append(transaction)))
    toAppend = ListBuffer.empty
  }

}

private class AbortedTransactionMetadata(val abortedTxn: AbortedTxn) {
  var lastObservedBatchOffset: Option[Long] = None

  override def toString: String = s"(txn: $abortedTxn, lastOffset: $lastObservedBatchOffset)"
}<|MERGE_RESOLUTION|>--- conflicted
+++ resolved
@@ -564,14 +564,7 @@
                                  deleteHorizonMs: Long,
                                  stats: CleanerStats,
                                  transactionMetadata: CleanedTransactionMetadata): Unit = {
-<<<<<<< HEAD
     var cleanedSegment: Option[LogSegment] = Option.empty
-=======
-    // create a new segment with a suffix appended to the name of the log and indexes
-    val cleaned = LogCleaner.createNewCleanedSegment(log.dir, log.config, segments.head.baseOffset)
-    transactionMetadata.cleanedIndex = Some(cleaned.txnIndex)
-
->>>>>>> bcfe9103
     try {
       // clean segments into the new destination segment
       val iter = segments.iterator
@@ -725,7 +718,7 @@
       if (outputBuffer.position() > 0) {
         if (destSegment.isEmpty) {
           // create a new segment with a suffix appended to the name of the log and indexes
-          destSegment = Some(LogCleaner.createNewCleanedSegment(log, result.baseOffsetOfFirstBatch()))
+          destSegment = Some(LogCleaner.createNewCleanedSegment(log.dir, log.config, result.baseOffsetOfFirstBatch()))
           transactionMetadata.cleanedIndex = Some(destSegment.get.txnIndex)
           transactionMetadata.appendTransactionIndex()
         }
