/**
 * Licensed to the Apache Software Foundation (ASF) under one or more
 * contributor license agreements.  See the NOTICE file distributed with
 * this work for additional information regarding copyright ownership.
 * The ASF licenses this file to You under the Apache License, Version 2.0
 * (the "License"); you may not use this file except in compliance with
 * the License.  You may obtain a copy of the License at
 *
 *    http://www.apache.org/licenses/LICENSE-2.0
 *
 * Unless required by applicable law or agreed to in writing, software
 * distributed under the License is distributed on an "AS IS" BASIS,
 * WITHOUT WARRANTIES OR CONDITIONS OF ANY KIND, either express or implied.
 * See the License for the specific language governing permissions and
 * limitations under the License.
 */

package kafka.log

import java.util.{Collections, Locale, Properties}

import scala.collection.JavaConverters._
import kafka.api.{ApiVersion, ApiVersionValidator}
import kafka.message.BrokerCompressionCodec
import kafka.server.{KafkaConfig, ThrottledReplicaListValidator}
import kafka.utils.Implicits._
import org.apache.kafka.common.errors.InvalidConfigurationException
import org.apache.kafka.common.config.{AbstractConfig, ConfigDef, TopicConfig}
import org.apache.kafka.common.record.{LegacyRecord, TimestampType}
import org.apache.kafka.common.utils.Utils

import scala.collection.{Map, mutable}
import org.apache.kafka.common.config.ConfigDef.{ConfigKey, ValidList, Validator}

object Defaults {
  val SegmentSize = kafka.server.Defaults.LogSegmentBytes
<<<<<<< HEAD
  val MinTopicSegmentSize = kafka.server.Defaults.MinTopicSegmentBytes
=======
  val MinTopicSegmentSize = kafka.server.Defaults.MinLogSegmentBytes
>>>>>>> 2ea7257e
  val SegmentMs = kafka.server.Defaults.LogRollHours * 60 * 60 * 1000L
  val MinTopicSegmentMs = kafka.server.Defaults.LogRollHours
  val SegmentJitterMs = kafka.server.Defaults.LogRollJitterHours * 60 * 60 * 1000L
  val FlushInterval = kafka.server.Defaults.LogFlushIntervalMessages
  val FlushMs = kafka.server.Defaults.LogFlushSchedulerIntervalMs
  val RetentionSize = kafka.server.Defaults.LogRetentionBytes
  val RetentionMs = kafka.server.Defaults.LogRetentionHours * 60 * 60 * 1000L
  val MaxMessageSize = kafka.server.Defaults.MessageMaxBytes
  val MaxIndexSize = kafka.server.Defaults.LogIndexSizeMaxBytes
  val IndexInterval = kafka.server.Defaults.LogIndexIntervalBytes
  val FileDeleteDelayMs = kafka.server.Defaults.LogDeleteDelayMs
  val DeleteRetentionMs = kafka.server.Defaults.LogCleanerDeleteRetentionMs
  val MinCompactionLagMs = kafka.server.Defaults.LogCleanerMinCompactionLagMs
  val MinCleanableDirtyRatio = kafka.server.Defaults.LogCleanerMinCleanRatio

  @deprecated(message = "This is a misleading variable name as it actually refers to the 'delete' cleanup policy. Use " +
                        "`CleanupPolicy` instead.", since = "1.0.0")
  val Compact = kafka.server.Defaults.LogCleanupPolicy

  val CleanupPolicy = kafka.server.Defaults.LogCleanupPolicy
  val UncleanLeaderElectionEnable = kafka.server.Defaults.UncleanLeaderElectionEnable
  val MinInSyncReplicas = kafka.server.Defaults.MinInSyncReplicas
  val CompressionType = kafka.server.Defaults.CompressionType
  val PreAllocateEnable = kafka.server.Defaults.LogPreAllocateEnable
  val MessageFormatVersion = kafka.server.Defaults.LogMessageFormatVersion
  val MessageTimestampType = kafka.server.Defaults.LogMessageTimestampType
  val MessageTimestampDifferenceMaxMs = kafka.server.Defaults.LogMessageTimestampDifferenceMaxMs
  val LeaderReplicationThrottledReplicas = Collections.emptyList[String]()
  val FollowerReplicationThrottledReplicas = Collections.emptyList[String]()
  val MaxIdMapSnapshots = kafka.server.Defaults.MaxIdMapSnapshots
  val MessageDownConversionEnable = kafka.server.Defaults.MessageDownConversionEnable
}

case class LogConfig(props: java.util.Map[_, _], overriddenConfigs: Set[String] = Set.empty)
  extends AbstractConfig(LogConfig.configDef, props, false) {
  /**
   * Important note: Any configuration parameter that is passed along from KafkaConfig to LogConfig
   * should also go in [[kafka.server.KafkaServer.copyKafkaConfigToLog]].
   */
  val segmentSize = getInt(LogConfig.SegmentBytesProp)
  val segmentMs = getLong(LogConfig.SegmentMsProp)
  val segmentJitterMs = getLong(LogConfig.SegmentJitterMsProp)
  val maxIndexSize = getInt(LogConfig.SegmentIndexBytesProp)
  val flushInterval = getLong(LogConfig.FlushMessagesProp)
  val flushMs = getLong(LogConfig.FlushMsProp)
  val retentionSize = getLong(LogConfig.RetentionBytesProp)
  val retentionMs = getLong(LogConfig.RetentionMsProp)
  val maxMessageSize = getInt(LogConfig.MaxMessageBytesProp)
  val indexInterval = getInt(LogConfig.IndexIntervalBytesProp)
  val fileDeleteDelayMs = getLong(LogConfig.FileDeleteDelayMsProp)
  val deleteRetentionMs = getLong(LogConfig.DeleteRetentionMsProp)
  val compactionLagMs = getLong(LogConfig.MinCompactionLagMsProp)
  val minCleanableRatio = getDouble(LogConfig.MinCleanableDirtyRatioProp)
  val compact = getList(LogConfig.CleanupPolicyProp).asScala.map(_.toLowerCase(Locale.ROOT)).contains(LogConfig.Compact)
  val delete = getList(LogConfig.CleanupPolicyProp).asScala.map(_.toLowerCase(Locale.ROOT)).contains(LogConfig.Delete)
  val uncleanLeaderElectionEnable = getBoolean(LogConfig.UncleanLeaderElectionEnableProp)
  val minInSyncReplicas = getInt(LogConfig.MinInSyncReplicasProp)
  val compressionType = getString(LogConfig.CompressionTypeProp).toLowerCase(Locale.ROOT)
  val preallocate = getBoolean(LogConfig.PreAllocateEnableProp)
  val messageFormatVersion = ApiVersion(getString(LogConfig.MessageFormatVersionProp))
  val messageTimestampType = TimestampType.forName(getString(LogConfig.MessageTimestampTypeProp))
  val messageTimestampDifferenceMaxMs = getLong(LogConfig.MessageTimestampDifferenceMaxMsProp).longValue
  val LeaderReplicationThrottledReplicas = getList(LogConfig.LeaderReplicationThrottledReplicasProp)
  val FollowerReplicationThrottledReplicas = getList(LogConfig.FollowerReplicationThrottledReplicasProp)
  val messageDownConversionEnable = getBoolean(LogConfig.MessageDownConversionEnableProp)

  def randomSegmentJitter: Long =
    if (segmentJitterMs == 0) 0 else Utils.abs(scala.util.Random.nextInt()) % math.min(segmentJitterMs, segmentMs)
}

object LogConfig {

  def main(args: Array[String]) {
    println(configDef.toHtmlTable)
  }

  val SegmentBytesProp = TopicConfig.SEGMENT_BYTES_CONFIG
  val SegmentMsProp = TopicConfig.SEGMENT_MS_CONFIG
  val SegmentJitterMsProp = TopicConfig.SEGMENT_JITTER_MS_CONFIG
  val SegmentIndexBytesProp = TopicConfig.SEGMENT_INDEX_BYTES_CONFIG
  val FlushMessagesProp = TopicConfig.FLUSH_MESSAGES_INTERVAL_CONFIG
  val FlushMsProp = TopicConfig.FLUSH_MS_CONFIG
  val RetentionBytesProp = TopicConfig.RETENTION_BYTES_CONFIG
  val RetentionMsProp = TopicConfig.RETENTION_MS_CONFIG
  val MaxMessageBytesProp = TopicConfig.MAX_MESSAGE_BYTES_CONFIG
  val IndexIntervalBytesProp = TopicConfig.INDEX_INTERVAL_BYTES_CONFIG
  val DeleteRetentionMsProp = TopicConfig.DELETE_RETENTION_MS_CONFIG
  val MinCompactionLagMsProp = TopicConfig.MIN_COMPACTION_LAG_MS_CONFIG
  val FileDeleteDelayMsProp = TopicConfig.FILE_DELETE_DELAY_MS_CONFIG
  val MinCleanableDirtyRatioProp = TopicConfig.MIN_CLEANABLE_DIRTY_RATIO_CONFIG
  val CleanupPolicyProp = TopicConfig.CLEANUP_POLICY_CONFIG
  val Delete = TopicConfig.CLEANUP_POLICY_DELETE
  val Compact = TopicConfig.CLEANUP_POLICY_COMPACT
  val UncleanLeaderElectionEnableProp = TopicConfig.UNCLEAN_LEADER_ELECTION_ENABLE_CONFIG
  val MinInSyncReplicasProp = TopicConfig.MIN_IN_SYNC_REPLICAS_CONFIG
  val CompressionTypeProp = TopicConfig.COMPRESSION_TYPE_CONFIG
  val PreAllocateEnableProp = TopicConfig.PREALLOCATE_CONFIG
  val MessageFormatVersionProp = TopicConfig.MESSAGE_FORMAT_VERSION_CONFIG
  val MessageTimestampTypeProp = TopicConfig.MESSAGE_TIMESTAMP_TYPE_CONFIG
  val MessageTimestampDifferenceMaxMsProp = TopicConfig.MESSAGE_TIMESTAMP_DIFFERENCE_MAX_MS_CONFIG
  val MessageDownConversionEnableProp = TopicConfig.MESSAGE_DOWNCONVERSION_ENABLE_CONFIG

  // Leave these out of TopicConfig for now as they are replication quota configs
  val LeaderReplicationThrottledReplicasProp = "leader.replication.throttled.replicas"
  val FollowerReplicationThrottledReplicasProp = "follower.replication.throttled.replicas"

  val SegmentSizeDoc = TopicConfig.SEGMENT_BYTES_DOC
  val MinTopicSegmentBytesDoc = TopicConfig.MIN_TOPIC_SEGMENT_BYTES_DOC
  val SegmentMsDoc = TopicConfig.SEGMENT_MS_DOC
  val MinTopicSegmentMsDoc = TopicConfig.MIN_TOPIC_SEGMENT_MS_DOC
  val SegmentJitterMsDoc = TopicConfig.SEGMENT_JITTER_MS_DOC
  val MaxIndexSizeDoc = TopicConfig.SEGMENT_INDEX_BYTES_DOC
  val FlushIntervalDoc = TopicConfig.FLUSH_MESSAGES_INTERVAL_DOC
  val FlushMsDoc = TopicConfig.FLUSH_MS_DOC
  val RetentionSizeDoc = TopicConfig.RETENTION_BYTES_DOC
  val RetentionMsDoc = TopicConfig.RETENTION_MS_DOC
  val MaxMessageSizeDoc = TopicConfig.MAX_MESSAGE_BYTES_DOC
  val IndexIntervalDoc = TopicConfig.INDEX_INTERVAL_BYTES_DOCS
  val FileDeleteDelayMsDoc = TopicConfig.FILE_DELETE_DELAY_MS_DOC
  val DeleteRetentionMsDoc = TopicConfig.DELETE_RETENTION_MS_DOC
  val MinCompactionLagMsDoc = TopicConfig.MIN_COMPACTION_LAG_MS_DOC
  val MinCleanableRatioDoc = TopicConfig.MIN_CLEANABLE_DIRTY_RATIO_DOC
  val CompactDoc = TopicConfig.CLEANUP_POLICY_DOC
  val UncleanLeaderElectionEnableDoc = TopicConfig.UNCLEAN_LEADER_ELECTION_ENABLE_DOC
  val MinInSyncReplicasDoc = TopicConfig.MIN_IN_SYNC_REPLICAS_DOC
  val CompressionTypeDoc = TopicConfig.COMPRESSION_TYPE_DOC
  val PreAllocateEnableDoc = TopicConfig.PREALLOCATE_DOC
  val MessageFormatVersionDoc = TopicConfig.MESSAGE_FORMAT_VERSION_DOC
  val MessageTimestampTypeDoc = TopicConfig.MESSAGE_TIMESTAMP_TYPE_DOC
  val MessageTimestampDifferenceMaxMsDoc = TopicConfig.MESSAGE_TIMESTAMP_DIFFERENCE_MAX_MS_DOC
  val MessageDownConversionEnableDoc = TopicConfig.MESSAGE_DOWNCONVERSION_ENABLE_DOC

  val LeaderReplicationThrottledReplicasDoc = "A list of replicas for which log replication should be throttled on " +
    "the leader side. The list should describe a set of replicas in the form " +
    "[PartitionId]:[BrokerId],[PartitionId]:[BrokerId]:... or alternatively the wildcard '*' can be used to throttle " +
    "all replicas for this topic."
  val FollowerReplicationThrottledReplicasDoc = "A list of replicas for which log replication should be throttled on " +
    "the follower side. The list should describe a set of " + "replicas in the form " +
    "[PartitionId]:[BrokerId],[PartitionId]:[BrokerId]:... or alternatively the wildcard '*' can be used to throttle " +
    "all replicas for this topic."

  private class LogConfigDef extends ConfigDef {

    private final val serverDefaultConfigNames = mutable.Map[String, String]()

    def define(name: String, defType: ConfigDef.Type, defaultValue: Any, validator: Validator,
               importance: ConfigDef.Importance, doc: String, serverDefaultConfigName: String): LogConfigDef = {
      super.define(name, defType, defaultValue, validator, importance, doc)
      serverDefaultConfigNames.put(name, serverDefaultConfigName)
      this
    }

    def define(name: String, defType: ConfigDef.Type, defaultValue: Any, importance: ConfigDef.Importance,
               documentation: String, serverDefaultConfigName: String): LogConfigDef = {
      super.define(name, defType, defaultValue, importance, documentation)
      serverDefaultConfigNames.put(name, serverDefaultConfigName)
      this
    }

    def define(name: String, defType: ConfigDef.Type, importance: ConfigDef.Importance, documentation: String,
               serverDefaultConfigName: String): LogConfigDef = {
      super.define(name, defType, importance, documentation)
      serverDefaultConfigNames.put(name, serverDefaultConfigName)
      this
    }

    override def headers = List("Name", "Description", "Type", "Default", "Valid Values", "Server Default Property", "Importance").asJava

    override def getConfigValue(key: ConfigKey, headerName: String): String = {
      headerName match {
        case "Server Default Property" => serverDefaultConfigNames.get(key.name).get
        case _ => super.getConfigValue(key, headerName)
      }
    }

    def serverConfigName(configName: String): Option[String] = serverDefaultConfigNames.get(configName)
  }

  private val configDef: LogConfigDef = {
    import org.apache.kafka.common.config.ConfigDef.Importance._
    import org.apache.kafka.common.config.ConfigDef.Range._
    import org.apache.kafka.common.config.ConfigDef.Type._
    import org.apache.kafka.common.config.ConfigDef.ValidString._

    new LogConfigDef()
      .define(SegmentBytesProp, INT, Defaults.SegmentSize, atLeast(kafka.server.Defaults.MinTopicSegmentBytes), MEDIUM,
        SegmentSizeDoc, KafkaConfig.LogSegmentBytesProp)
<<<<<<< HEAD
      .define(SegmentMsProp, LONG, Defaults.SegmentMs, atLeast(kafka.server.Defaults.MinTopicSegmentMs), MEDIUM, SegmentMsDoc,
=======
      .define(MinTopicSegmentBytesProp, INT, Defaults.MinTopicSegmentSize, atLeast(LegacyRecord.RECORD_OVERHEAD_V0), MEDIUM,
        MinTopicSegmentBytesDoc, KafkaConfig.MinLogSegmentBytesProp)
      .define(SegmentMsProp, LONG, Defaults.SegmentMs, atLeast(1), MEDIUM, SegmentMsDoc,
>>>>>>> 2ea7257e
        KafkaConfig.LogRollTimeMillisProp)
      .define(MinTopicSegmentMsProp, LONG, Defaults.MinTopicSegmentMs, atLeast(1), MEDIUM, MinTopicSegmentMsDoc,
        KafkaConfig.MinLogSegmentMsProp)
      .define(SegmentJitterMsProp, LONG, Defaults.SegmentJitterMs, atLeast(0), MEDIUM, SegmentJitterMsDoc,
        KafkaConfig.LogRollTimeJitterMillisProp)
      .define(SegmentIndexBytesProp, INT, Defaults.MaxIndexSize, atLeast(0), MEDIUM, MaxIndexSizeDoc,
        KafkaConfig.LogIndexSizeMaxBytesProp)
      .define(FlushMessagesProp, LONG, Defaults.FlushInterval, atLeast(0), MEDIUM, FlushIntervalDoc,
        KafkaConfig.LogFlushIntervalMessagesProp)
      .define(FlushMsProp, LONG, Defaults.FlushMs, atLeast(0), MEDIUM, FlushMsDoc,
        KafkaConfig.LogFlushIntervalMsProp)
      // can be negative. See kafka.log.LogManager.cleanupSegmentsToMaintainSize
      .define(RetentionBytesProp, LONG, Defaults.RetentionSize, MEDIUM, RetentionSizeDoc,
        KafkaConfig.LogRetentionBytesProp)
      // can be negative. See kafka.log.LogManager.cleanupExpiredSegments
      .define(RetentionMsProp, LONG, Defaults.RetentionMs, atLeast(-1), MEDIUM, RetentionMsDoc,
        KafkaConfig.LogRetentionTimeMillisProp)
      .define(MaxMessageBytesProp, INT, Defaults.MaxMessageSize, atLeast(0), MEDIUM, MaxMessageSizeDoc,
        KafkaConfig.MessageMaxBytesProp)
      .define(IndexIntervalBytesProp, INT, Defaults.IndexInterval, atLeast(0), MEDIUM, IndexIntervalDoc,
        KafkaConfig.LogIndexIntervalBytesProp)
      .define(DeleteRetentionMsProp, LONG, Defaults.DeleteRetentionMs, atLeast(0), MEDIUM,
        DeleteRetentionMsDoc, KafkaConfig.LogCleanerDeleteRetentionMsProp)
      .define(MinCompactionLagMsProp, LONG, Defaults.MinCompactionLagMs, atLeast(0), MEDIUM, MinCompactionLagMsDoc,
        KafkaConfig.LogCleanerMinCompactionLagMsProp)
      .define(FileDeleteDelayMsProp, LONG, Defaults.FileDeleteDelayMs, atLeast(0), MEDIUM, FileDeleteDelayMsDoc,
        KafkaConfig.LogDeleteDelayMsProp)
      .define(MinCleanableDirtyRatioProp, DOUBLE, Defaults.MinCleanableDirtyRatio, between(0, 1), MEDIUM,
        MinCleanableRatioDoc, KafkaConfig.LogCleanerMinCleanRatioProp)
      .define(CleanupPolicyProp, LIST, Defaults.CleanupPolicy, ValidList.in(LogConfig.Compact, LogConfig.Delete), MEDIUM, CompactDoc,
        KafkaConfig.LogCleanupPolicyProp)
      .define(UncleanLeaderElectionEnableProp, BOOLEAN, Defaults.UncleanLeaderElectionEnable,
        MEDIUM, UncleanLeaderElectionEnableDoc, KafkaConfig.UncleanLeaderElectionEnableProp)
      .define(MinInSyncReplicasProp, INT, Defaults.MinInSyncReplicas, atLeast(1), MEDIUM, MinInSyncReplicasDoc,
        KafkaConfig.MinInSyncReplicasProp)
      .define(CompressionTypeProp, STRING, Defaults.CompressionType, in(BrokerCompressionCodec.brokerCompressionOptions:_*),
        MEDIUM, CompressionTypeDoc, KafkaConfig.CompressionTypeProp)
      .define(PreAllocateEnableProp, BOOLEAN, Defaults.PreAllocateEnable, MEDIUM, PreAllocateEnableDoc,
        KafkaConfig.LogPreAllocateProp)
      .define(MessageFormatVersionProp, STRING, Defaults.MessageFormatVersion, ApiVersionValidator, MEDIUM, MessageFormatVersionDoc,
        KafkaConfig.LogMessageFormatVersionProp)
      .define(MessageTimestampTypeProp, STRING, Defaults.MessageTimestampType, in("CreateTime", "LogAppendTime"), MEDIUM, MessageTimestampTypeDoc,
        KafkaConfig.LogMessageTimestampTypeProp)
      .define(MessageTimestampDifferenceMaxMsProp, LONG, Defaults.MessageTimestampDifferenceMaxMs,
        atLeast(0), MEDIUM, MessageTimestampDifferenceMaxMsDoc, KafkaConfig.LogMessageTimestampDifferenceMaxMsProp)
      .define(LeaderReplicationThrottledReplicasProp, LIST, Defaults.LeaderReplicationThrottledReplicas, ThrottledReplicaListValidator, MEDIUM,
        LeaderReplicationThrottledReplicasDoc, LeaderReplicationThrottledReplicasProp)
      .define(FollowerReplicationThrottledReplicasProp, LIST, Defaults.FollowerReplicationThrottledReplicas, ThrottledReplicaListValidator, MEDIUM,
        FollowerReplicationThrottledReplicasDoc, FollowerReplicationThrottledReplicasProp)
      .define(MessageDownConversionEnableProp, BOOLEAN, Defaults.MessageDownConversionEnable, LOW,
        MessageDownConversionEnableDoc, KafkaConfig.LogMessageDownConversionEnableProp)
  }

  def apply(): LogConfig = LogConfig(new Properties())

  def configNames: Seq[String] = configDef.names.asScala.toSeq.sorted

  def serverConfigName(configName: String): Option[String] = configDef.serverConfigName(configName)

  /**
   * Create a log config instance using the given properties and defaults
   */
  def fromProps(defaults: java.util.Map[_ <: Object, _ <: Object], overrides: Properties): LogConfig = {
    val props = new Properties()
    defaults.asScala.foreach { case (k, v) => props.put(k, v) }
    props ++= overrides
    val overriddenKeys = overrides.keySet.asScala.map(_.asInstanceOf[String]).toSet
    new LogConfig(props, overriddenKeys)
  }

  /**
   * Check that property names are valid
   */
  def validateNames(props: Properties) {
    val names = configNames
    for(name <- props.asScala.keys)
      if (!names.contains(name))
        throw new InvalidConfigurationException(s"Unknown topic config name: $name")
  }

  /**
   * Check that the given properties contain only valid log config names and that all values can be parsed and are valid
   */
  def validate(props: Properties) {
    validateNames(props)
    configDef.parse(props)
  }

  /**
   * Map topic config to the broker config with highest priority. Some of these have additional synonyms
   * that can be obtained using [[kafka.server.DynamicBrokerConfig#brokerConfigSynonyms]]
   */
  val TopicConfigSynonyms = Map(
    SegmentBytesProp -> KafkaConfig.LogSegmentBytesProp,
    SegmentMsProp -> KafkaConfig.LogRollTimeMillisProp,
    SegmentJitterMsProp -> KafkaConfig.LogRollTimeJitterMillisProp,
    SegmentIndexBytesProp -> KafkaConfig.LogIndexSizeMaxBytesProp,
    FlushMessagesProp -> KafkaConfig.LogFlushIntervalMessagesProp,
    FlushMsProp -> KafkaConfig.LogFlushIntervalMsProp,
    RetentionBytesProp -> KafkaConfig.LogRetentionBytesProp,
    RetentionMsProp -> KafkaConfig.LogRetentionTimeMillisProp,
    MaxMessageBytesProp -> KafkaConfig.MessageMaxBytesProp,
    IndexIntervalBytesProp -> KafkaConfig.LogIndexIntervalBytesProp,
    DeleteRetentionMsProp -> KafkaConfig.LogCleanerDeleteRetentionMsProp,
    MinCompactionLagMsProp -> KafkaConfig.LogCleanerMinCompactionLagMsProp,
    FileDeleteDelayMsProp -> KafkaConfig.LogDeleteDelayMsProp,
    MinCleanableDirtyRatioProp -> KafkaConfig.LogCleanerMinCleanRatioProp,
    CleanupPolicyProp -> KafkaConfig.LogCleanupPolicyProp,
    UncleanLeaderElectionEnableProp -> KafkaConfig.UncleanLeaderElectionEnableProp,
    MinInSyncReplicasProp -> KafkaConfig.MinInSyncReplicasProp,
    CompressionTypeProp -> KafkaConfig.CompressionTypeProp,
    PreAllocateEnableProp -> KafkaConfig.LogPreAllocateProp,
    MessageFormatVersionProp -> KafkaConfig.LogMessageFormatVersionProp,
    MessageTimestampTypeProp -> KafkaConfig.LogMessageTimestampTypeProp,
    MessageTimestampDifferenceMaxMsProp -> KafkaConfig.LogMessageTimestampDifferenceMaxMsProp,
    MessageDownConversionEnableProp -> KafkaConfig.LogMessageDownConversionEnableProp
  )

}<|MERGE_RESOLUTION|>--- conflicted
+++ resolved
@@ -34,13 +34,7 @@
 
 object Defaults {
   val SegmentSize = kafka.server.Defaults.LogSegmentBytes
-<<<<<<< HEAD
-  val MinTopicSegmentSize = kafka.server.Defaults.MinTopicSegmentBytes
-=======
-  val MinTopicSegmentSize = kafka.server.Defaults.MinLogSegmentBytes
->>>>>>> 2ea7257e
   val SegmentMs = kafka.server.Defaults.LogRollHours * 60 * 60 * 1000L
-  val MinTopicSegmentMs = kafka.server.Defaults.LogRollHours
   val SegmentJitterMs = kafka.server.Defaults.LogRollJitterHours * 60 * 60 * 1000L
   val FlushInterval = kafka.server.Defaults.LogFlushIntervalMessages
   val FlushMs = kafka.server.Defaults.LogFlushSchedulerIntervalMs
@@ -146,9 +140,7 @@
   val FollowerReplicationThrottledReplicasProp = "follower.replication.throttled.replicas"
 
   val SegmentSizeDoc = TopicConfig.SEGMENT_BYTES_DOC
-  val MinTopicSegmentBytesDoc = TopicConfig.MIN_TOPIC_SEGMENT_BYTES_DOC
   val SegmentMsDoc = TopicConfig.SEGMENT_MS_DOC
-  val MinTopicSegmentMsDoc = TopicConfig.MIN_TOPIC_SEGMENT_MS_DOC
   val SegmentJitterMsDoc = TopicConfig.SEGMENT_JITTER_MS_DOC
   val MaxIndexSizeDoc = TopicConfig.SEGMENT_INDEX_BYTES_DOC
   val FlushIntervalDoc = TopicConfig.FLUSH_MESSAGES_INTERVAL_DOC
@@ -226,16 +218,8 @@
     new LogConfigDef()
       .define(SegmentBytesProp, INT, Defaults.SegmentSize, atLeast(kafka.server.Defaults.MinTopicSegmentBytes), MEDIUM,
         SegmentSizeDoc, KafkaConfig.LogSegmentBytesProp)
-<<<<<<< HEAD
-      .define(SegmentMsProp, LONG, Defaults.SegmentMs, atLeast(kafka.server.Defaults.MinTopicSegmentMs), MEDIUM, SegmentMsDoc,
-=======
-      .define(MinTopicSegmentBytesProp, INT, Defaults.MinTopicSegmentSize, atLeast(LegacyRecord.RECORD_OVERHEAD_V0), MEDIUM,
-        MinTopicSegmentBytesDoc, KafkaConfig.MinLogSegmentBytesProp)
       .define(SegmentMsProp, LONG, Defaults.SegmentMs, atLeast(1), MEDIUM, SegmentMsDoc,
->>>>>>> 2ea7257e
         KafkaConfig.LogRollTimeMillisProp)
-      .define(MinTopicSegmentMsProp, LONG, Defaults.MinTopicSegmentMs, atLeast(1), MEDIUM, MinTopicSegmentMsDoc,
-        KafkaConfig.MinLogSegmentMsProp)
       .define(SegmentJitterMsProp, LONG, Defaults.SegmentJitterMs, atLeast(0), MEDIUM, SegmentJitterMsDoc,
         KafkaConfig.LogRollTimeJitterMillisProp)
       .define(SegmentIndexBytesProp, INT, Defaults.MaxIndexSize, atLeast(0), MEDIUM, MaxIndexSizeDoc,
