/*
 * Licensed to the Apache Software Foundation (ASF) under one or more
 * contributor license agreements.  See the NOTICE file distributed with
 * this work for additional information regarding copyright ownership.
 * The ASF licenses this file to You under the Apache License, Version 2.0
 * (the "License"); you may not use this file except in compliance with
 * the License.  You may obtain a copy of the License at
 *
 *      http://www.apache.org/licenses/LICENSE-2.0
 *
 * Unless required by applicable law or agreed to in writing, software
 * distributed under the License is distributed on an "AS IS" BASIS,
 * WITHOUT WARRANTIES OR CONDITIONS OF ANY KIND, either express or implied.
 * See the License for the specific language governing permissions and
 * limitations under the License.
 */

package kafka.api

import org.apache.kafka.common.config.ConfigDef.Validator
import org.apache.kafka.common.config.ConfigException
import org.apache.kafka.common.record.RecordVersion

/**
 * This class contains the different Kafka versions.
 * Right now, we use them for upgrades - users can configure the version of the API brokers will use to communicate between themselves.
 * This is only for inter-broker communications - when communicating with clients, the client decides on the API version.
 *
 * Note that the ID we initialize for each version is important.
 * We consider a version newer than another, if it has a higher ID (to avoid depending on lexicographic order)
 *
 * Since the api protocol may change more than once within the same release and to facilitate people deploying code from
 * trunk, we have the concept of internal versions (first introduced during the 0.10.0 development cycle). For example,
 * the first time we introduce a version change in a release, say 0.10.0, we will add a config value "0.10.0-IV0" and a
 * corresponding case object KAFKA_0_10_0-IV0. We will also add a config value "0.10.0" that will be mapped to the
 * latest internal version object, which is KAFKA_0_10_0-IV0. When we change the protocol a second time while developing
 * 0.10.0, we will add a new config value "0.10.0-IV1" and a corresponding case object KAFKA_0_10_0-IV1. We will change
 * the config value "0.10.0" to map to the latest internal version object KAFKA_0_10_0-IV1. The config value of
 * "0.10.0-IV0" is still mapped to KAFKA_0_10_0-IV0. This way, if people are deploying from trunk, they can use
 * "0.10.0-IV0" and "0.10.0-IV1" to upgrade one internal version at a time. For most people who just want to use
 * released version, they can use "0.10.0" when upgrading to the 0.10.0 release.
 */
object ApiVersion {
  // This implicit is necessary due to: https://issues.scala-lang.org/browse/SI-8541
  implicit def orderingByVersion[A <: ApiVersion]: Ordering[A] = Ordering.by(_.id)

  val allVersions: Seq[ApiVersion] = Seq(
    KAFKA_0_8_0,
    KAFKA_0_8_1,
    KAFKA_0_8_2,
    KAFKA_0_9_0,
    // 0.10.0-IV0 is introduced for KIP-31/32 which changes the message format.
    KAFKA_0_10_0_IV0,
    // 0.10.0-IV1 is introduced for KIP-36(rack awareness) and KIP-43(SASL handshake).
    KAFKA_0_10_0_IV1,
    // introduced for JoinGroup protocol change in KIP-62
    KAFKA_0_10_1_IV0,
    // 0.10.1-IV1 is introduced for KIP-74(fetch response size limit).
    KAFKA_0_10_1_IV1,
    // introduced ListOffsetRequest v1 in KIP-79
    KAFKA_0_10_1_IV2,
    // introduced UpdateMetadataRequest v3 in KIP-103
    KAFKA_0_10_2_IV0,
    // KIP-98 (idempotent and transactional producer support)
    KAFKA_0_11_0_IV0,
    // introduced DeleteRecordsRequest v0 and FetchRequest v4 in KIP-107
    KAFKA_0_11_0_IV1,
    // Introduced leader epoch fetches to the replica fetcher via KIP-101
    KAFKA_0_11_0_IV2,
    // Introduced LeaderAndIsrRequest V1, UpdateMetadataRequest V4 and FetchRequest V6 via KIP-112
    KAFKA_1_0_IV0,
    // Introduced DeleteGroupsRequest V0 via KIP-229, plus KIP-227 incremental fetch requests,
    // and KafkaStorageException for fetch requests.
    KAFKA_1_1_IV0,
    // Introduced OffsetsForLeaderEpochRequest V1 via KIP-279 (Fix log divergence between leader and follower after fast leader fail over)
    KAFKA_2_0_IV0,
    // Several request versions were bumped due to KIP-219 (Improve quota communication)
    KAFKA_2_0_IV1,
    // Introduced new schemas for group offset (v2) and group metadata (v2) (KIP-211)
    KAFKA_2_1_IV0,
    // New Fetch, OffsetsForLeaderEpoch, and ListOffsets schemas (KIP-320)
    KAFKA_2_1_IV1,
    // Support ZStandard Compression Codec (KIP-110)
    KAFKA_2_1_IV2,
    // Introduced broker generation (KIP-380), and
    // LeaderAdnIsrRequest V2, UpdateMetadataRequest V5, StopReplicaRequest V1
    KAFKA_2_2_IV0,
    // New error code for ListOffsets when a new leader is lagging behind former HW (KIP-207)
    KAFKA_2_2_IV1,
    // Introduced static membership.
    KAFKA_2_3_IV0,
    // Add rack_id to FetchRequest, preferred_read_replica to FetchResponse, and replica_id to OffsetsForLeaderRequest
    KAFKA_2_3_IV1,
    // Add adding_replicas and removing_replicas fields to LeaderAndIsrRequest
    KAFKA_2_4_IV0,
<<<<<<< HEAD
    // InitProducerIdRequest V2 - allow producers to safely bump the producer epoch (KIP-360)
    KAFKA_2_4_IV1,
=======
    // Flexible version support in inter-broker APIs
    KAFKA_2_4_IV1
>>>>>>> 6b905ade
  )

  // Map keys are the union of the short and full versions
  private val versionMap: Map[String, ApiVersion] =
    allVersions.map(v => v.version -> v).toMap ++ allVersions.groupBy(_.shortVersion).map { case (k, v) => k -> v.last }

  /**
   * Return an `ApiVersion` instance for `versionString`, which can be in a variety of formats (e.g. "0.8.0", "0.8.0.x",
   * "0.10.0", "0.10.0-IV1"). `IllegalArgumentException` is thrown if `versionString` cannot be mapped to an `ApiVersion`.
   */
  def apply(versionString: String): ApiVersion = {
    val versionSegments = versionString.split('.').toSeq
    val numSegments = if (versionString.startsWith("0.")) 3 else 2
    val key = versionSegments.take(numSegments).mkString(".")
    versionMap.getOrElse(key, throw new IllegalArgumentException(s"Version `$versionString` is not a valid version"))
  }

  def latestVersion: ApiVersion = allVersions.last

  /**
   * Return the minimum `ApiVersion` that supports `RecordVersion`.
   */
  def minSupportedFor(recordVersion: RecordVersion): ApiVersion = {
    recordVersion match {
      case RecordVersion.V0 => KAFKA_0_8_0
      case RecordVersion.V1 => KAFKA_0_10_0_IV0
      case RecordVersion.V2 => KAFKA_0_11_0_IV0
      case _ => throw new IllegalArgumentException(s"Invalid message format version $recordVersion")
    }
  }
}

sealed trait ApiVersion extends Ordered[ApiVersion] {
  def version: String
  def shortVersion: String
  def recordVersion: RecordVersion
  def id: Int

  override def compare(that: ApiVersion): Int =
    ApiVersion.orderingByVersion.compare(this, that)

  override def toString: String = version
}

/**
 * For versions before 0.10.0, `version` and `shortVersion` were the same.
 */
sealed trait LegacyApiVersion extends ApiVersion {
  def version = shortVersion
}

/**
 * From 0.10.0 onwards, each version has a sub-version. For example, IV0 is the sub-version of 0.10.0-IV0.
 */
sealed trait DefaultApiVersion extends ApiVersion {
  lazy val version = shortVersion + "-" + subVersion
  protected def subVersion: String
}

// Keep the IDs in order of versions
case object KAFKA_0_8_0 extends LegacyApiVersion {
  val shortVersion = "0.8.0"
  val recordVersion = RecordVersion.V0
  val id: Int = 0
}

case object KAFKA_0_8_1 extends LegacyApiVersion {
  val shortVersion = "0.8.1"
  val recordVersion = RecordVersion.V0
  val id: Int = 1
}

case object KAFKA_0_8_2 extends LegacyApiVersion {
  val shortVersion = "0.8.2"
  val recordVersion = RecordVersion.V0
  val id: Int = 2
}

case object KAFKA_0_9_0 extends LegacyApiVersion {
  val shortVersion = "0.9.0"
  val subVersion = ""
  val recordVersion = RecordVersion.V0
  val id: Int = 3
}

case object KAFKA_0_10_0_IV0 extends DefaultApiVersion {
  val shortVersion = "0.10.0"
  val subVersion = "IV0"
  val recordVersion = RecordVersion.V1
  val id: Int = 4
}

case object KAFKA_0_10_0_IV1 extends DefaultApiVersion {
  val shortVersion = "0.10.0"
  val subVersion = "IV1"
  val recordVersion = RecordVersion.V1
  val id: Int = 5
}

case object KAFKA_0_10_1_IV0 extends DefaultApiVersion {
  val shortVersion = "0.10.1"
  val subVersion = "IV0"
  val recordVersion = RecordVersion.V1
  val id: Int = 6
}

case object KAFKA_0_10_1_IV1 extends DefaultApiVersion {
  val shortVersion = "0.10.1"
  val subVersion = "IV1"
  val recordVersion = RecordVersion.V1
  val id: Int = 7
}

case object KAFKA_0_10_1_IV2 extends DefaultApiVersion {
  val shortVersion = "0.10.1"
  val subVersion = "IV2"
  val recordVersion = RecordVersion.V1
  val id: Int = 8
}

case object KAFKA_0_10_2_IV0 extends DefaultApiVersion {
  val shortVersion = "0.10.2"
  val subVersion = "IV0"
  val recordVersion = RecordVersion.V1
  val id: Int = 9
}

case object KAFKA_0_11_0_IV0 extends DefaultApiVersion {
  val shortVersion = "0.11.0"
  val subVersion = "IV0"
  val recordVersion = RecordVersion.V2
  val id: Int = 10
}

case object KAFKA_0_11_0_IV1 extends DefaultApiVersion {
  val shortVersion = "0.11.0"
  val subVersion = "IV1"
  val recordVersion = RecordVersion.V2
  val id: Int = 11
}

case object KAFKA_0_11_0_IV2 extends DefaultApiVersion {
  val shortVersion = "0.11.0"
  val subVersion = "IV2"
  val recordVersion = RecordVersion.V2
  val id: Int = 12
}

case object KAFKA_1_0_IV0 extends DefaultApiVersion {
  val shortVersion = "1.0"
  val subVersion = "IV0"
  val recordVersion = RecordVersion.V2
  val id: Int = 13
}

case object KAFKA_1_1_IV0 extends DefaultApiVersion {
  val shortVersion = "1.1"
  val subVersion = "IV0"
  val recordVersion = RecordVersion.V2
  val id: Int = 14
}

case object KAFKA_2_0_IV0 extends DefaultApiVersion {
  val shortVersion: String = "2.0"
  val subVersion = "IV0"
  val recordVersion = RecordVersion.V2
  val id: Int = 15
}

case object KAFKA_2_0_IV1 extends DefaultApiVersion {
  val shortVersion: String = "2.0"
  val subVersion = "IV1"
  val recordVersion = RecordVersion.V2
  val id: Int = 16
}

case object KAFKA_2_1_IV0 extends DefaultApiVersion {
  val shortVersion: String = "2.1"
  val subVersion = "IV0"
  val recordVersion = RecordVersion.V2
  val id: Int = 17
}

case object KAFKA_2_1_IV1 extends DefaultApiVersion {
  val shortVersion: String = "2.1"
  val subVersion = "IV1"
  val recordVersion = RecordVersion.V2
  val id: Int = 18
}

case object KAFKA_2_1_IV2 extends DefaultApiVersion {
  val shortVersion: String = "2.1"
  val subVersion = "IV2"
  val recordVersion = RecordVersion.V2
  val id: Int = 19
}

case object KAFKA_2_2_IV0 extends DefaultApiVersion {
  val shortVersion: String = "2.2"
  val subVersion = "IV0"
  val recordVersion = RecordVersion.V2
  val id: Int = 20
}

case object KAFKA_2_2_IV1 extends DefaultApiVersion {
  val shortVersion: String = "2.2"
  val subVersion = "IV1"
  val recordVersion = RecordVersion.V2
  val id: Int = 21
}

case object KAFKA_2_3_IV0 extends DefaultApiVersion {
  val shortVersion: String = "2.3"
  val subVersion = "IV0"
  val recordVersion = RecordVersion.V2
  val id: Int = 22
}

case object KAFKA_2_3_IV1 extends DefaultApiVersion {
  val shortVersion: String = "2.3"
  val subVersion = "IV1"
  val recordVersion = RecordVersion.V2
  val id: Int = 23
}

case object KAFKA_2_4_IV0 extends DefaultApiVersion {
  val shortVersion: String = "2.4"
  val subVersion = "IV0"
  val recordVersion = RecordVersion.V2
  val id: Int = 24
}

case object KAFKA_2_4_IV1 extends DefaultApiVersion {
  val shortVersion: String = "2.4"
  val subVersion = "IV1"
  val recordVersion = RecordVersion.V2
  val id: Int = 25
}

object ApiVersionValidator extends Validator {

  override def ensureValid(name: String, value: Any): Unit = {
    try {
      ApiVersion(value.toString)
    } catch {
      case e: IllegalArgumentException => throw new ConfigException(name, value.toString, e.getMessage)
    }
  }

  override def toString: String = "[" + ApiVersion.allVersions.map(_.version).distinct.mkString(", ") + "]"
}<|MERGE_RESOLUTION|>--- conflicted
+++ resolved
@@ -93,13 +93,10 @@
     KAFKA_2_3_IV1,
     // Add adding_replicas and removing_replicas fields to LeaderAndIsrRequest
     KAFKA_2_4_IV0,
-<<<<<<< HEAD
+    // Flexible version support in inter-broker APIs
+    KAFKA_2_4_IV1,
     // InitProducerIdRequest V2 - allow producers to safely bump the producer epoch (KIP-360)
-    KAFKA_2_4_IV1,
-=======
-    // Flexible version support in inter-broker APIs
-    KAFKA_2_4_IV1
->>>>>>> 6b905ade
+    KAFKA_2_5_IV0,
   )
 
   // Map keys are the union of the short and full versions
@@ -339,6 +336,13 @@
   val id: Int = 25
 }
 
+case object KAFKA_2_5_IV0 extends DefaultApiVersion {
+  val shortVersion: String = "2.5"
+  val subVersion = "IV0"
+  val recordVersion = RecordVersion.V2
+  val id: Int = 26
+}
+
 object ApiVersionValidator extends Validator {
 
   override def ensureValid(name: String, value: Any): Unit = {
