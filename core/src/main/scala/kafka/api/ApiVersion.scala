/*
 * Licensed to the Apache Software Foundation (ASF) under one or more
 * contributor license agreements.  See the NOTICE file distributed with
 * this work for additional information regarding copyright ownership.
 * The ASF licenses this file to You under the Apache License, Version 2.0
 * (the "License"); you may not use this file except in compliance with
 * the License.  You may obtain a copy of the License at
 *
 *      http://www.apache.org/licenses/LICENSE-2.0
 *
 * Unless required by applicable law or agreed to in writing, software
 * distributed under the License is distributed on an "AS IS" BASIS,
 * WITHOUT WARRANTIES OR CONDITIONS OF ANY KIND, either express or implied.
 * See the License for the specific language governing permissions and
 * limitations under the License.
 */

package kafka.api

import kafka.message.Message

/**
 * This class contains the different Kafka versions.
 * Right now, we use them for upgrades - users can configure the version of the API brokers will use to communicate between themselves.
 * This is only for inter-broker communications - when communicating with clients, the client decides on the API version.
 *
 * Note that the ID we initialize for each version is important.
 * We consider a version newer than another, if it has a higher ID (to avoid depending on lexicographic order)
 * 
 * Since the api protocol may change more than once within the same release and to facilitate people deploying code from
 * trunk, we have the concept of internal versions (first introduced during the 0.10.0 development cycle). For example,
 * the first time we introduce a version change in a release, say 0.10.0, we will add a config value "0.10.0-IV0" and a
 * corresponding case object KAFKA_0_10_0-IV0. We will also add a config value "0.10.0" that will be mapped to the
 * latest internal version object, which is KAFKA_0_10_0-IV0. When we change the protocol a second time while developing
 * 0.10.0, we will add a new config value "0.10.0-IV1" and a corresponding case object KAFKA_0_10_0-IV1. We will change
 * the config value "0.10.0" to map to the latest internal version object KAFKA_0_10_0-IV1. The config value of
 * "0.10.0-IV0" is still mapped to KAFKA_0_10_0-IV0. This way, if people are deploying from trunk, they can use
 * "0.10.0-IV0" and "0.10.0-IV1" to upgrade one internal version at a time. For most people who just want to use
 * released version, they can use "0.10.0" when upgrading to the 0.10.0 release.
 */
object ApiVersion {
  // This implicit is necessary due to: https://issues.scala-lang.org/browse/SI-8541
  implicit def orderingByVersion[A <: ApiVersion]: Ordering[A] = Ordering.by(_.id)

  private val versionNameMap = Map(
<<<<<<< HEAD
    "0.8.0" -> KAFKA_080,
    "0.8.1" -> KAFKA_081,
    "0.8.2" -> KAFKA_082,
    "0.9.0" -> KAFKA_090,
    "0.9.1" -> KAFKA_091
=======
    "0.8.0" -> KAFKA_0_8_0,
    "0.8.1" -> KAFKA_0_8_1,
    "0.8.2" -> KAFKA_0_8_2,
    "0.9.0" -> KAFKA_0_9_0,
    "0.10.0-IV0" -> KAFKA_0_10_0_IV0,
    "0.10.0" -> KAFKA_0_10_0_IV0
>>>>>>> 5caa800e
  )

  def apply(version: String): ApiVersion  = versionNameMap(version.split("\\.").slice(0,3).mkString("."))

  def latestVersion = versionNameMap.values.max
}

sealed trait ApiVersion extends Ordered[ApiVersion] {
  val version: String
  val messageFormatVersion: Byte
  val id: Int

  override def compare(that: ApiVersion): Int = {
    ApiVersion.orderingByVersion.compare(this, that)
  }

  def onOrAfter(that: ApiVersion): Boolean = {
    this.compare(that) >= 0
  }

  override def toString(): String = version
}

// Keep the IDs in order of versions
case object KAFKA_0_8_0 extends ApiVersion {
  val version: String = "0.8.0.X"
  val messageFormatVersion: Byte = Message.MagicValue_V0
  val id: Int = 0
}

case object KAFKA_0_8_1 extends ApiVersion {
  val version: String = "0.8.1.X"
  val messageFormatVersion: Byte = Message.MagicValue_V0
  val id: Int = 1
}

case object KAFKA_0_8_2 extends ApiVersion {
  val version: String = "0.8.2.X"
  val messageFormatVersion: Byte = Message.MagicValue_V0
  val id: Int = 2
}

case object KAFKA_0_9_0 extends ApiVersion {
  val version: String = "0.9.0.X"
  val messageFormatVersion: Byte = Message.MagicValue_V0
  val id: Int = 3
}

<<<<<<< HEAD
case object KAFKA_091 extends ApiVersion {
  val version: String = "0.9.1.X"
=======
case object KAFKA_0_10_0_IV0 extends ApiVersion {
  val version: String = "0.10.0-IV0"
  val messageFormatVersion: Byte = Message.MagicValue_V1
>>>>>>> 5caa800e
  val id: Int = 4
}<|MERGE_RESOLUTION|>--- conflicted
+++ resolved
@@ -43,20 +43,12 @@
   implicit def orderingByVersion[A <: ApiVersion]: Ordering[A] = Ordering.by(_.id)
 
   private val versionNameMap = Map(
-<<<<<<< HEAD
-    "0.8.0" -> KAFKA_080,
-    "0.8.1" -> KAFKA_081,
-    "0.8.2" -> KAFKA_082,
-    "0.9.0" -> KAFKA_090,
-    "0.9.1" -> KAFKA_091
-=======
     "0.8.0" -> KAFKA_0_8_0,
     "0.8.1" -> KAFKA_0_8_1,
     "0.8.2" -> KAFKA_0_8_2,
     "0.9.0" -> KAFKA_0_9_0,
     "0.10.0-IV0" -> KAFKA_0_10_0_IV0,
     "0.10.0" -> KAFKA_0_10_0_IV0
->>>>>>> 5caa800e
   )
 
   def apply(version: String): ApiVersion  = versionNameMap(version.split("\\.").slice(0,3).mkString("."))
@@ -105,13 +97,8 @@
   val id: Int = 3
 }
 
-<<<<<<< HEAD
-case object KAFKA_091 extends ApiVersion {
-  val version: String = "0.9.1.X"
-=======
 case object KAFKA_0_10_0_IV0 extends ApiVersion {
   val version: String = "0.10.0-IV0"
   val messageFormatVersion: Byte = Message.MagicValue_V1
->>>>>>> 5caa800e
   val id: Int = 4
 }