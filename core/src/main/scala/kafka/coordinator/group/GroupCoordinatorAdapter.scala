/**
 * Licensed to the Apache Software Foundation (ASF) under one or more
 * contributor license agreements.  See the NOTICE file distributed with
 * this work for additional information regarding copyright ownership.
 * The ASF licenses this file to You under the Apache License, Version 2.0
 * (the "License"); you may not use this file except in compliance with
 * the License.  You may obtain a copy of the License at
 *
 *    http://www.apache.org/licenses/LICENSE-2.0
 *
 * Unless required by applicable law or agreed to in writing, software
 * distributed under the License is distributed on an "AS IS" BASIS,
 * WITHOUT WARRANTIES OR CONDITIONS OF ANY KIND, either express or implied.
 * See the License for the specific language governing permissions and
 * limitations under the License.
 */
package kafka.coordinator.group

import kafka.server.RequestLocal
<<<<<<< HEAD
import org.apache.kafka.common.message.{DescribeGroupsResponseData, HeartbeatRequestData, HeartbeatResponseData, JoinGroupRequestData, JoinGroupResponseData, LeaveGroupRequestData, LeaveGroupResponseData, SyncGroupRequestData, SyncGroupResponseData}
=======
import org.apache.kafka.common.message.{HeartbeatRequestData, HeartbeatResponseData, JoinGroupRequestData, JoinGroupResponseData, LeaveGroupRequestData, LeaveGroupResponseData, ListGroupsRequestData, ListGroupsResponseData, SyncGroupRequestData, SyncGroupResponseData}
>>>>>>> 854dfb5f
import org.apache.kafka.common.requests.RequestContext
import org.apache.kafka.common.utils.BufferSupplier

import java.util.concurrent.CompletableFuture
import scala.collection.immutable
import scala.jdk.CollectionConverters._

/**
 * GroupCoordinatorAdapter is a thin wrapper around kafka.coordinator.group.GroupCoordinator
 * that exposes the new org.apache.kafka.coordinator.group.GroupCoordinator interface.
 */
class GroupCoordinatorAdapter(
  val coordinator: GroupCoordinator
) extends org.apache.kafka.coordinator.group.GroupCoordinator {

  override def joinGroup(
    context: RequestContext,
    request: JoinGroupRequestData,
    bufferSupplier: BufferSupplier
  ): CompletableFuture[JoinGroupResponseData] = {
    val future = new CompletableFuture[JoinGroupResponseData]()

    def callback(joinResult: JoinGroupResult): Unit = {
      future.complete(new JoinGroupResponseData()
        .setErrorCode(joinResult.error.code)
        .setGenerationId(joinResult.generationId)
        .setProtocolType(joinResult.protocolType.orNull)
        .setProtocolName(joinResult.protocolName.orNull)
        .setLeader(joinResult.leaderId)
        .setSkipAssignment(joinResult.skipAssignment)
        .setMemberId(joinResult.memberId)
        .setMembers(joinResult.members.asJava)
      )
    }

    val groupInstanceId = Option(request.groupInstanceId)

    // Only return MEMBER_ID_REQUIRED error if joinGroupRequest version is >= 4
    // and groupInstanceId is configured to unknown.
    val requireKnownMemberId = context.apiVersion >= 4 && groupInstanceId.isEmpty

    val protocols = request.protocols.valuesList.asScala.map { protocol =>
      (protocol.name, protocol.metadata)
    }.toList

    val supportSkippingAssignment = context.apiVersion >= 9

    coordinator.handleJoinGroup(
      request.groupId,
      request.memberId,
      groupInstanceId,
      requireKnownMemberId,
      supportSkippingAssignment,
      context.clientId,
      context.clientAddress.toString,
      request.rebalanceTimeoutMs,
      request.sessionTimeoutMs,
      request.protocolType,
      protocols,
      callback,
      Option(request.reason),
      RequestLocal(bufferSupplier)
    )

    future
  }

  override def syncGroup(
    context: RequestContext,
    request: SyncGroupRequestData,
    bufferSupplier: BufferSupplier
  ): CompletableFuture[SyncGroupResponseData] = {
    val future = new CompletableFuture[SyncGroupResponseData]()

    def callback(syncGroupResult: SyncGroupResult): Unit = {
      future.complete(new SyncGroupResponseData()
        .setErrorCode(syncGroupResult.error.code)
        .setProtocolType(syncGroupResult.protocolType.orNull)
        .setProtocolName(syncGroupResult.protocolName.orNull)
        .setAssignment(syncGroupResult.memberAssignment)
      )
    }

    val assignmentMap = immutable.Map.newBuilder[String, Array[Byte]]
    request.assignments.forEach { assignment =>
      assignmentMap += assignment.memberId -> assignment.assignment
    }

    coordinator.handleSyncGroup(
      request.groupId,
      request.generationId,
      request.memberId,
      Option(request.protocolType),
      Option(request.protocolName),
      Option(request.groupInstanceId),
      assignmentMap.result(),
      callback,
      RequestLocal(bufferSupplier)
    )

    future
  }

  override def heartbeat(
    context: RequestContext,
    request: HeartbeatRequestData
  ): CompletableFuture[HeartbeatResponseData] = {
    val future = new CompletableFuture[HeartbeatResponseData]()

    coordinator.handleHeartbeat(
      request.groupId,
      request.memberId,
      Option(request.groupInstanceId),
      request.generationId,
      error => future.complete(new HeartbeatResponseData()
        .setErrorCode(error.code))
    )

    future
  }

  override def leaveGroup(
    context: RequestContext,
    request: LeaveGroupRequestData
  ): CompletableFuture[LeaveGroupResponseData] = {
    val future = new CompletableFuture[LeaveGroupResponseData]()

    def callback(leaveGroupResult: LeaveGroupResult): Unit = {
      future.complete(new LeaveGroupResponseData()
        .setErrorCode(leaveGroupResult.topLevelError.code)
        .setMembers(leaveGroupResult.memberResponses.map { member =>
          new LeaveGroupResponseData.MemberResponse()
            .setErrorCode(member.error.code)
            .setMemberId(member.memberId)
            .setGroupInstanceId(member.groupInstanceId.orNull)
        }.asJava)
      )
    }

    coordinator.handleLeaveGroup(
      request.groupId,
      request.members.asScala.toList,
      callback
    )

    future
  }

<<<<<<< HEAD
  override def describeGroup(
    context: RequestContext,
    groupId: String
  ): CompletableFuture[DescribeGroupsResponseData.DescribedGroup] = {
    val (error, summary) = coordinator.handleDescribeGroup(groupId)

    CompletableFuture.completedFuture(new DescribeGroupsResponseData.DescribedGroup()
      .setErrorCode(error.code)
      .setGroupId(groupId)
      .setGroupState(summary.state)
      .setProtocolType(summary.protocolType)
      .setProtocolData(summary.protocol)
      .setMembers(summary.members.map { member =>
        new DescribeGroupsResponseData.DescribedGroupMember()
          .setMemberId(member.memberId)
          .setGroupInstanceId(member.groupInstanceId.orNull)
          .setClientId(member.clientId)
          .setClientHost(member.clientHost)
          .setMemberAssignment(member.assignment)
          .setMemberMetadata(member.metadata)
      }.asJava)
    )
=======
  override def listGroups(
    context: RequestContext,
    request: ListGroupsRequestData
  ): CompletableFuture[ListGroupsResponseData] = {
    // Handle a null array the same as empty
    val (error, groups) = coordinator.handleListGroups(
      Option(request.statesFilter).map(_.asScala.toSet).getOrElse(Set.empty)
    )

    val response = new ListGroupsResponseData()
      .setErrorCode(error.code)

    groups.foreach { group =>
      response.groups.add(new ListGroupsResponseData.ListedGroup()
        .setGroupId(group.groupId)
        .setProtocolType(group.protocolType)
        .setGroupState(group.state))
    }

    CompletableFuture.completedFuture(response)
>>>>>>> 854dfb5f
  }
}<|MERGE_RESOLUTION|>--- conflicted
+++ resolved
@@ -17,11 +17,7 @@
 package kafka.coordinator.group
 
 import kafka.server.RequestLocal
-<<<<<<< HEAD
-import org.apache.kafka.common.message.{DescribeGroupsResponseData, HeartbeatRequestData, HeartbeatResponseData, JoinGroupRequestData, JoinGroupResponseData, LeaveGroupRequestData, LeaveGroupResponseData, SyncGroupRequestData, SyncGroupResponseData}
-=======
-import org.apache.kafka.common.message.{HeartbeatRequestData, HeartbeatResponseData, JoinGroupRequestData, JoinGroupResponseData, LeaveGroupRequestData, LeaveGroupResponseData, ListGroupsRequestData, ListGroupsResponseData, SyncGroupRequestData, SyncGroupResponseData}
->>>>>>> 854dfb5f
+import org.apache.kafka.common.message.{DescribeGroupsResponseData, HeartbeatRequestData, HeartbeatResponseData, JoinGroupRequestData, JoinGroupResponseData, LeaveGroupRequestData, LeaveGroupResponseData, ListGroupsRequestData, ListGroupsResponseData, SyncGroupRequestData, SyncGroupResponseData}
 import org.apache.kafka.common.requests.RequestContext
 import org.apache.kafka.common.utils.BufferSupplier
 
@@ -170,7 +166,28 @@
     future
   }
 
-<<<<<<< HEAD
+  override def listGroups(
+    context: RequestContext,
+    request: ListGroupsRequestData
+  ): CompletableFuture[ListGroupsResponseData] = {
+    // Handle a null array the same as empty
+    val (error, groups) = coordinator.handleListGroups(
+      Option(request.statesFilter).map(_.asScala.toSet).getOrElse(Set.empty)
+    )
+
+    val response = new ListGroupsResponseData()
+      .setErrorCode(error.code)
+
+    groups.foreach { group =>
+      response.groups.add(new ListGroupsResponseData.ListedGroup()
+        .setGroupId(group.groupId)
+        .setProtocolType(group.protocolType)
+        .setGroupState(group.state))
+    }
+
+    CompletableFuture.completedFuture(response)
+  }
+
   override def describeGroup(
     context: RequestContext,
     groupId: String
@@ -193,27 +210,5 @@
           .setMemberMetadata(member.metadata)
       }.asJava)
     )
-=======
-  override def listGroups(
-    context: RequestContext,
-    request: ListGroupsRequestData
-  ): CompletableFuture[ListGroupsResponseData] = {
-    // Handle a null array the same as empty
-    val (error, groups) = coordinator.handleListGroups(
-      Option(request.statesFilter).map(_.asScala.toSet).getOrElse(Set.empty)
-    )
-
-    val response = new ListGroupsResponseData()
-      .setErrorCode(error.code)
-
-    groups.foreach { group =>
-      response.groups.add(new ListGroupsResponseData.ListedGroup()
-        .setGroupId(group.groupId)
-        .setProtocolType(group.protocolType)
-        .setGroupState(group.state))
-    }
-
-    CompletableFuture.completedFuture(response)
->>>>>>> 854dfb5f
   }
 }