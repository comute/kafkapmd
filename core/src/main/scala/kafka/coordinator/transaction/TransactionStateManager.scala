/*
 * Licensed to the Apache Software Foundation (ASF) under one or more
 * contributor license agreements. See the NOTICE file distributed with
 * this work for additional information regarding copyright ownership.
 * The ASF licenses this file to You under the Apache License, Version 2.0
 * (the "License"); you may not use this file except in compliance with
 * the License. You may obtain a copy of the License at
 *
 *    http://www.apache.org/licenses/LICENSE-2.0
 *
 * Unless required by applicable law or agreed to in writing, software
 * distributed under the License is distributed on an "AS IS" BASIS,
 * WITHOUT WARRANTIES OR CONDITIONS OF ANY KIND, either express or implied.
 * See the License for the specific language governing permissions and
 * limitations under the License.
 */
package kafka.coordinator.transaction

import java.nio.ByteBuffer
import java.util.Properties
import java.util.concurrent.TimeUnit
import java.util.concurrent.atomic.AtomicBoolean
import java.util.concurrent.locks.ReentrantReadWriteLock

import kafka.common.KafkaException
import kafka.log.LogConfig
import kafka.message.UncompressedCodec
import kafka.server.ReplicaManager
import kafka.utils.CoreUtils.{inReadLock, inWriteLock}
import kafka.utils.{Logging, Pool, Scheduler, ZkUtils}
import org.apache.kafka.common.TopicPartition
import org.apache.kafka.common.internals.Topic
import org.apache.kafka.common.protocol.Errors
import org.apache.kafka.common.record.{FileRecords, MemoryRecords, SimpleRecord}
import org.apache.kafka.common.requests.IsolationLevel
import org.apache.kafka.common.requests.ProduceResponse.PartitionResponse
import org.apache.kafka.common.requests.TransactionResult
import org.apache.kafka.common.utils.{Time, Utils}

import scala.collection.mutable
import scala.collection.JavaConverters._


object TransactionStateManager {
  // default transaction management config values
  // TODO: this needs to be replaces by the config values
  val DefaultTransactionsMaxTimeoutMs: Int = TimeUnit.MINUTES.toMillis(15).toInt
  val DefaultTransactionalIdExpirationMs: Int = TimeUnit.DAYS.toMillis(7).toInt
  val DefaultRemoveExpiredTransactionsIntervalMs: Int = TimeUnit.MINUTES.toMillis(1).toInt
}

/**
 * Transaction state manager is part of the transaction coordinator, it manages:
 *
 * 1. the transaction log, which is a special internal topic.
 * 2. the transaction metadata including its ongoing transaction status.
 * 3. the background expiration of the transaction as well as the transactional id.
 */
class TransactionStateManager(brokerId: Int,
                              zkUtils: ZkUtils,
                              scheduler: Scheduler,
                              replicaManager: ReplicaManager,
                              config: TransactionConfig,
                              time: Time) extends Logging {

  this.logIdent = "[Transaction Log Manager " + brokerId + "]: "

  type SendTxnMarkersCallback = (String, Int, TransactionResult, TransactionMetadata, TxnTransitMetadata) => Unit

  /** shutting down flag */
  private val shuttingDown = new AtomicBoolean(false)

  /** lock protecting access to the transactional metadata cache, including loading and leaving partition sets */
  private val stateLock = new ReentrantReadWriteLock()

  /** partitions of transaction topic that are being loaded, state lock should be called BEFORE accessing this set */
  private val loadingPartitions: mutable.Set[TransactionPartitionAndLeaderEpoch] = mutable.Set()

  /** partitions of transaction topic that are being removed, state lock should be called BEFORE accessing this set */
  private val leavingPartitions: mutable.Set[TransactionPartitionAndLeaderEpoch] = mutable.Set()

  /** transaction metadata cache indexed by assigned transaction topic partition ids */
  private val transactionMetadataCache: mutable.Map[Int, TxnMetadataCacheEntry] = mutable.Map()

  /** number of partitions for the transaction log topic */
  private val transactionTopicPartitionCount = getTransactionTopicPartitionCount

  // this is best-effort expiration and hence not grabbing the lock on the metadata object upon checking its state
  // we will get the lock when actually trying to transit the transaction metadata to abort later.
  def transactionsToExpire(): Iterable[TransactionalIdAndProducerIdEpoch] = {
    val now = time.milliseconds()
    inReadLock(stateLock) {
      transactionMetadataCache.filter { case (txnPartitionId, _) =>
        !leavingPartitions.exists(_.txnPartitionId == txnPartitionId)
      }.flatMap { case (_, entry) =>
        entry.metadataPerTransactionalId.filter { case (_, txnMetadata) =>
          if (txnMetadata.pendingTransitionInProgress) {
            false
          } else {
            txnMetadata.state match {
              case Ongoing =>
                txnMetadata.txnStartTimestamp + txnMetadata.txnTimeoutMs < now
              case _ => false
            }
          }
        }.map { case (txnId, txnMetadata) =>
          TransactionalIdAndProducerIdEpoch(txnId, txnMetadata.producerId, txnMetadata.producerEpoch)
        }
      }
    }
  }

  def enableProducerIdExpiration() {
    // TODO: add producer id expiration logic
  }

  /**
   * Get the transaction metadata associated with the given transactional id, or an error if
   * the coordinator does not own the transaction partition or is still loading it; if not found
   * either return None or create a new metadata and added to the cache
   *
   * This function is covered by the state read lock
   */
  def getAndMaybeAddTransactionState(transactionalId: String,
                                     createdTxnMetadata: Option[TransactionMetadata] = None): Either[Errors, Option[CoordinatorEpochAndTxnMetadata]]
  = inReadLock(stateLock) {
    val partitionId = partitionFor(transactionalId)

    if (loadingPartitions.exists(_.txnPartitionId == partitionId))
      return Left(Errors.COORDINATOR_LOAD_IN_PROGRESS)

<<<<<<< HEAD
    if (leavingPartitions.exists(_.txnPartitionId == partitionId))
      Right(Errors.NOT_COORDINATOR)

    transactionMetadataCache.get(partitionId) match {
      case Some(cacheEntry) =>
        cacheEntry.metadataPerTransactionalId.get(transactionalId) match {
          case null =>
            createdTxnMetadata match {
              case None =>
                Right(None)

              case Some(txnMetadata) =>
                val currentTxnMetadata = cacheEntry.metadataPerTransactionalId.putIfNotExists(transactionalId, txnMetadata)
                if (currentTxnMetadata != null) {
                  Right(Some(CoordinatorEpochAndTxnMetadata(cacheEntry.coordinatorEpoch, currentTxnMetadata)))
                } else {
                  Right(Some(CoordinatorEpochAndTxnMetadata(cacheEntry.coordinatorEpoch, txnMetadata)))
                }
            }

          case currentTxnMetadata =>
            Right(Some(CoordinatorEpochAndTxnMetadata(cacheEntry.coordinatorEpoch, currentTxnMetadata)))
=======
  /**
   * Add a new transaction metadata, or retrieve the metadata if it already exists with the associated transactional id
   * along with the current coordinator epoch for that belonging transaction topic partition
   */
  def addTransaction(txnMetadata: TransactionMetadata): CoordinatorEpochAndTxnMetadata = {
    val partitionId = partitionFor(txnMetadata.transactionalId)

    transactionMetadataCache.get(partitionId) match {
      case Some(txnMetadataCacheEntry) =>
        val currentTxnMetadata = txnMetadataCacheEntry.metadataPerTransactionalId.putIfNotExists(
          txnMetadata.transactionalId, txnMetadata)
        if (currentTxnMetadata != null) {
          CoordinatorEpochAndTxnMetadata(txnMetadataCacheEntry.coordinatorEpoch, currentTxnMetadata)
        } else {
          CoordinatorEpochAndTxnMetadata(txnMetadataCacheEntry.coordinatorEpoch, txnMetadata)
>>>>>>> 70ec4b1d
        }

      case None =>
        Left(Errors.NOT_COORDINATOR)
    }
  }

  /**
   * Validate the given transaction timeout value
   */
  def validateTransactionTimeoutMs(txnTimeoutMs: Int): Boolean =
    txnTimeoutMs <= config.transactionMaxTimeoutMs && txnTimeoutMs > 0

  def transactionTopicConfigs: Properties = {
    val props = new Properties

    // enforce disabled unclean leader election, no compression types, and compact cleanup policy
    props.put(LogConfig.UncleanLeaderElectionEnableProp, "false")
    props.put(LogConfig.CompressionTypeProp, UncompressedCodec.name)
    props.put(LogConfig.CleanupPolicyProp, LogConfig.Compact)
    props.put(LogConfig.MinInSyncReplicasProp, config.transactionLogMinInsyncReplicas.toString)
    props.put(LogConfig.SegmentBytesProp, config.transactionLogSegmentBytes.toString)

    props
  }

  def partitionFor(transactionalId: String): Int = Utils.abs(transactionalId.hashCode) % transactionTopicPartitionCount

  /**
   * Gets the partition count of the transaction log topic from ZooKeeper.
   * If the topic does not exist, the default partition count is returned.
   */
  private def getTransactionTopicPartitionCount: Int = {
    zkUtils.getTopicPartitionCount(Topic.TRANSACTION_STATE_TOPIC_NAME).getOrElse(config.transactionLogNumPartitions)
  }

  private def loadTransactionMetadata(topicPartition: TopicPartition, coordinatorEpoch: Int): Pool[String, TransactionMetadata] =  {
    def logEndOffset = replicaManager.getLogEndOffset(topicPartition).getOrElse(-1L)

    val startMs = time.milliseconds()
    val loadedTransactions = new Pool[String, TransactionMetadata]

    replicaManager.getLog(topicPartition) match {
      case None =>
        warn(s"Attempted to load offsets and group metadata from $topicPartition, but found no log")

      case Some(log) =>
        lazy val buffer = ByteBuffer.allocate(config.transactionLogLoadBufferSize)

        // loop breaks if leader changes at any time during the load, since getHighWatermark is -1
        var currOffset = log.logStartOffset

        try {
          while (currOffset < logEndOffset
            && !shuttingDown.get()
            && inReadLock(stateLock) {loadingPartitions.exists { idAndEpoch: TransactionPartitionAndLeaderEpoch =>
              idAndEpoch.txnPartitionId == topicPartition.partition && idAndEpoch.coordinatorEpoch == coordinatorEpoch}}) {
            val fetchDataInfo = log.read(currOffset, config.transactionLogLoadBufferSize, maxOffset = None,
              minOneMessage = true, isolationLevel = IsolationLevel.READ_UNCOMMITTED)
            val memRecords = fetchDataInfo.records match {
              case records: MemoryRecords => records
              case fileRecords: FileRecords =>
                buffer.clear()
                val bufferRead = fileRecords.readInto(buffer, 0)
                MemoryRecords.readableRecords(bufferRead)
            }

            memRecords.batches.asScala.foreach { batch =>
              for (record <- batch.asScala) {
                require(record.hasKey, "Transaction state log's key should not be null")
                val txnKey = TransactionLog.readTxnRecordKey(record.key)
                // load transaction metadata along with transaction state
                val transactionalId = txnKey.transactionalId
                if (!record.hasValue) {
                  loadedTransactions.remove(transactionalId)
                } else {
                  val txnMetadata = TransactionLog.readTxnRecordValue(transactionalId, record.value)
                  loadedTransactions.put(transactionalId, txnMetadata)
                }
                currOffset = batch.nextOffset
              }
            }

            info(s"Finished loading ${loadedTransactions.size} transaction metadata from $topicPartition in ${time.milliseconds() - startMs} milliseconds")
          }
        } catch {
          case t: Throwable => error(s"Error loading transactions from transaction log $topicPartition", t)
        }
    }

    loadedTransactions
  }

  /**
   * Add a transaction topic partition into the cache
   *
   * Make it package-private to be used only for unit tests.
   */
  private[transaction] def addLoadedTransactionsToCache(txnTopicPartition: Int, coordinatorEpoch: Int, metadataPerTransactionalId: Pool[String, TransactionMetadata]): Unit = {
    val txnMetadataCacheEntry = TxnMetadataCacheEntry(coordinatorEpoch, metadataPerTransactionalId)
    val currentTxnMetadataCacheEntry = transactionMetadataCache.put(txnTopicPartition, txnMetadataCacheEntry)

    if (currentTxnMetadataCacheEntry.isDefined) {
      val coordinatorEpoch = currentTxnMetadataCacheEntry.get.coordinatorEpoch
      val metadataPerTxnId = currentTxnMetadataCacheEntry.get.metadataPerTransactionalId
      info(s"The metadata cache for txn partition $txnTopicPartition has already exist with epoch $coordinatorEpoch " +
        s"and ${metadataPerTxnId.size} entries while trying to add to it; " +
        s"it is likely that another process for loading from the transaction log has just executed earlier before")

      throw new IllegalStateException(s"The metadata cache entry for txn partition $txnTopicPartition has already exist while trying to add to it.")
    }
  }

  /**
   * When this broker becomes a leader for a transaction log partition, load this partition and
   * populate the transaction metadata cache with the transactional ids.
   */
  def loadTransactionsForTxnTopicPartition(partitionId: Int, coordinatorEpoch: Int, sendTxnMarkers: SendTxnMarkersCallback) {
    validateTransactionTopicPartitionCountIsStable()

    val topicPartition = new TopicPartition(Topic.TRANSACTION_STATE_TOPIC_NAME, partitionId)
    val partitionAndLeaderEpoch = TransactionPartitionAndLeaderEpoch(partitionId, coordinatorEpoch)

    inWriteLock(stateLock) {
      leavingPartitions.remove(partitionAndLeaderEpoch)
      loadingPartitions.add(partitionAndLeaderEpoch)
    }

    def loadTransactions() {
      info(s"Loading transaction metadata from $topicPartition")
      val loadedTransactions = loadTransactionMetadata(topicPartition, coordinatorEpoch)

      inWriteLock(stateLock) {
        if (loadingPartitions.contains(partitionAndLeaderEpoch)) {
          addLoadedTransactionsToCache(topicPartition.partition, coordinatorEpoch, loadedTransactions)

          loadedTransactions.foreach {
            case (transactionalId, txnMetadata) =>
              val result = txnMetadata synchronized {
                // if state is PrepareCommit or PrepareAbort we need to complete the transaction
                txnMetadata.state match {
                  case PrepareAbort =>
                    Some(TransactionResult.ABORT, txnMetadata.prepareComplete(time.milliseconds()))
                  case PrepareCommit =>
                    Some(TransactionResult.COMMIT, txnMetadata.prepareComplete(time.milliseconds()))
                  case _ =>
                    // nothing need to be done
                    None
                }
              }

              result.foreach { case (command, newMetadata) =>
                sendTxnMarkers(transactionalId, coordinatorEpoch, command, txnMetadata, newMetadata)
              }
          }

          loadingPartitions.remove(partitionAndLeaderEpoch)
        }
      }
    }

    scheduler.schedule(s"load-txns-for-partition-$topicPartition", loadTransactions)
  }

  /**
   * When this broker becomes a follower for a transaction log partition, clear out the cache for corresponding transactional ids
   * that belong to that partition.
   */
  def removeTransactionsForTxnTopicPartition(partitionId: Int, coordinatorEpoch: Int) {
    validateTransactionTopicPartitionCountIsStable()

    val topicPartition = new TopicPartition(Topic.TRANSACTION_STATE_TOPIC_NAME, partitionId)
    val partitionAndLeaderEpoch = TransactionPartitionAndLeaderEpoch(partitionId, coordinatorEpoch)

    inWriteLock(stateLock) {
      loadingPartitions.remove(partitionAndLeaderEpoch)
      leavingPartitions.add(partitionAndLeaderEpoch)
    }

    def removeTransactions() {
      inWriteLock(stateLock) {
        if (leavingPartitions.contains(partitionAndLeaderEpoch)) {
          transactionMetadataCache.remove(partitionId) match {
            case Some(txnMetadataCacheEntry) =>
              info(s"Removed ${txnMetadataCacheEntry.metadataPerTransactionalId.size} cached transaction metadata for $topicPartition on follower transition")

            case None =>
              info(s"Trying to remove cached transaction metadata for $topicPartition on follower transition but there is no entries remaining; " +
                s"it is likely that another process for removing the cached entries has just executed earlier before")
          }

          leavingPartitions.remove(partitionAndLeaderEpoch)
        }
      }
    }

    scheduler.schedule(s"remove-txns-for-partition-$topicPartition", removeTransactions)
  }

  private def validateTransactionTopicPartitionCountIsStable(): Unit = {
    val curTransactionTopicPartitionCount = getTransactionTopicPartitionCount
    if (transactionTopicPartitionCount != curTransactionTopicPartitionCount)
      throw new KafkaException(s"Transaction topic number of partitions has changed from $transactionTopicPartitionCount to $curTransactionTopicPartitionCount")
  }

  // TODO: check broker message format and error if < V2
  def appendTransactionToLog(transactionalId: String,
                             coordinatorEpoch: Int,
                             newMetadata: TxnTransitMetadata,
                             responseCallback: Errors => Unit): Unit = {

    // generate the message for this transaction metadata
    val keyBytes = TransactionLog.keyToBytes(transactionalId)
    val valueBytes = TransactionLog.valueToBytes(newMetadata)
    val timestamp = time.milliseconds()

    val records = MemoryRecords.withRecords(TransactionLog.EnforcedCompressionType, new SimpleRecord(timestamp, keyBytes, valueBytes))
    val topicPartition = new TopicPartition(Topic.TRANSACTION_STATE_TOPIC_NAME, partitionFor(transactionalId))
    val recordsPerPartition = Map(topicPartition -> records)

    // set the callback function to update transaction status in cache after log append completed
    def updateCacheCallback(responseStatus: collection.Map[TopicPartition, PartitionResponse]): Unit = {
      // the append response should only contain the topics partition
      if (responseStatus.size != 1 || !responseStatus.contains(topicPartition))
        throw new IllegalStateException("Append status %s should only have one partition %s"
          .format(responseStatus, topicPartition))

      val status = responseStatus(topicPartition)

      var responseError = if (status.error == Errors.NONE) {
        Errors.NONE
      } else {
        debug(s"Transaction state update $newMetadata for $transactionalId failed when appending to log " +
          s"due to ${status.error.exceptionName}")

        // transform the log append error code to the corresponding coordinator error code
        status.error match {
          case Errors.UNKNOWN_TOPIC_OR_PARTITION
               | Errors.NOT_ENOUGH_REPLICAS
               | Errors.NOT_ENOUGH_REPLICAS_AFTER_APPEND
               | Errors.REQUEST_TIMED_OUT => // note that for timed out request we return NOT_AVAILABLE error code to let client retry

            info(s"Appending transaction message $newMetadata for $transactionalId failed due to " +
              s"${status.error.exceptionName}, returning ${Errors.COORDINATOR_NOT_AVAILABLE} to the client")

            Errors.COORDINATOR_NOT_AVAILABLE

          case Errors.NOT_LEADER_FOR_PARTITION =>

            info(s"Appending transaction message $newMetadata for $transactionalId failed due to " +
              s"${status.error.exceptionName}, returning ${Errors.NOT_COORDINATOR} to the client")

            Errors.NOT_COORDINATOR

          case Errors.MESSAGE_TOO_LARGE
               | Errors.RECORD_LIST_TOO_LARGE =>

            error(s"Appending transaction message $newMetadata for $transactionalId failed due to " +
              s"${status.error.exceptionName}, returning UNKNOWN error code to the client")

            Errors.UNKNOWN

          case other =>
            error(s"Appending metadata message $newMetadata for $transactionalId failed due to " +
              s"unexpected error: ${status.error.message}")

            other
        }
      }

      if (responseError == Errors.NONE) {
        // now try to update the cache: we need to update the status in-place instead of
        // overwriting the whole object to ensure synchronization
        getAndMaybeAddTransactionState(transactionalId) match {

          case Left(err) =>
            responseCallback(err)

          case Right(Some(epochAndMetadata)) =>
            val metadata = epochAndMetadata.transactionMetadata

            metadata synchronized {
              if (epochAndMetadata.coordinatorEpoch != coordinatorEpoch) {
                // the cache may have been changed due to txn topic partition emigration and immigration,
                // in this case directly return NOT_COORDINATOR to client and let it to re-discover the transaction coordinator
                info(s"Updating $transactionalId's transaction state to $newMetadata with coordinator epoch $coordinatorEpoch for $transactionalId failed after the transaction message " +
                  s"has been appended to the log. The cached coordinator epoch has changed to ${epochAndMetadata.coordinatorEpoch}")

                responseError = Errors.NOT_COORDINATOR
              } else {
                metadata.completeTransitionTo(newMetadata)

                debug(s"Updating $transactionalId's transaction state to $newMetadata with coordinator epoch $coordinatorEpoch for $transactionalId succeeded")
              }
            }

          case Right(None) =>
            // this transactional id no longer exists, maybe the corresponding partition has already been migrated out.
            // return NOT_COORDINATOR to let the client re-discover the transaction coordinator
            info(s"Updating $transactionalId's transaction state (txn topic partition ${partitionFor(transactionalId)}) to $newMetadata with coordinator epoch $coordinatorEpoch for $transactionalId " +
              s"failed after the transaction message has been appended to the log since the corresponding metadata does not exist in the cache anymore")

            responseError = Errors.NOT_COORDINATOR
        }
      }

      responseCallback(responseError)
    }

    inReadLock(stateLock) {
      // we need to hold the read lock on the transaction metadata cache until appending to local log returns;
      // this is to avoid the case where an emigration followed by an immigration could have completed after the check
      // returns and before appendRecords() is called, since otherwise entries with a high coordinator epoch could have
      // been appended to the log in between these two events, and therefore appendRecords() would append entries with
      // an old coordinator epoch that can still be successfully replicated on followers and make the log in a bad state.
      getAndMaybeAddTransactionState(transactionalId) match {
        case Left(err) =>
          responseCallback(err)

        case Right(None) =>
          // the coordinator metadata has been removed, reply to client immediately with NOT_COORDINATOR
          responseCallback(Errors.NOT_COORDINATOR)

        case Right(Some(epochAndMetadata)) =>
          val metadata = epochAndMetadata.transactionMetadata

          metadata synchronized {
            if (epochAndMetadata.coordinatorEpoch != coordinatorEpoch) {
              // the coordinator epoch has changed, reply to client immediately with with NOT_COORDINATOR
              responseCallback(Errors.NOT_COORDINATOR)
            } else {
              // do not need to check the metadata object itself since no concurrent thread should be able to modify it
              // under the same coordinator epoch, so directly append to txn log now

              replicaManager.appendRecords(
                newMetadata.txnTimeoutMs.toLong,
                TransactionLog.EnforcedRequiredAcks,
                internalTopicsAllowed = true,
                isFromClient = false,
                recordsPerPartition,
                updateCacheCallback,
                delayedProduceSyncObject = Some(newMetadata))

              trace(s"Appended new metadata $newMetadata for transaction id $transactionalId with coordinator epoch $coordinatorEpoch to the local transaction log")
            }
          }
      }
    }
  }

  def shutdown() {
    shuttingDown.set(true)
    loadingPartitions.clear()
    transactionMetadataCache.clear()

    info("Shutdown complete")
  }
}


private[transaction] case class TxnMetadataCacheEntry(coordinatorEpoch: Int, metadataPerTransactionalId: Pool[String, TransactionMetadata])

private[transaction] case class CoordinatorEpochAndTxnMetadata(coordinatorEpoch: Int, transactionMetadata: TransactionMetadata)

private[transaction] case class TransactionConfig(transactionalIdExpirationMs: Int = TransactionStateManager.DefaultTransactionalIdExpirationMs,
                                                  transactionMaxTimeoutMs: Int = TransactionStateManager.DefaultTransactionsMaxTimeoutMs,
                                                  transactionLogNumPartitions: Int = TransactionLog.DefaultNumPartitions,
                                                  transactionLogReplicationFactor: Short = TransactionLog.DefaultReplicationFactor,
                                                  transactionLogSegmentBytes: Int = TransactionLog.DefaultSegmentBytes,
                                                  transactionLogLoadBufferSize: Int = TransactionLog.DefaultLoadBufferSize,
                                                  transactionLogMinInsyncReplicas: Int = TransactionLog.DefaultMinInSyncReplicas,
                                                  removeExpiredTransactionsIntervalMs: Int = TransactionStateManager.DefaultRemoveExpiredTransactionsIntervalMs)

case class TransactionalIdAndProducerIdEpoch(transactionalId: String, producerId: Long, producerEpoch: Short)

case class TransactionPartitionAndLeaderEpoch(txnPartitionId: Int, coordinatorEpoch: Int)<|MERGE_RESOLUTION|>--- conflicted
+++ resolved
@@ -129,7 +129,6 @@
     if (loadingPartitions.exists(_.txnPartitionId == partitionId))
       return Left(Errors.COORDINATOR_LOAD_IN_PROGRESS)
 
-<<<<<<< HEAD
     if (leavingPartitions.exists(_.txnPartitionId == partitionId))
       Right(Errors.NOT_COORDINATOR)
 
@@ -152,23 +151,6 @@
 
           case currentTxnMetadata =>
             Right(Some(CoordinatorEpochAndTxnMetadata(cacheEntry.coordinatorEpoch, currentTxnMetadata)))
-=======
-  /**
-   * Add a new transaction metadata, or retrieve the metadata if it already exists with the associated transactional id
-   * along with the current coordinator epoch for that belonging transaction topic partition
-   */
-  def addTransaction(txnMetadata: TransactionMetadata): CoordinatorEpochAndTxnMetadata = {
-    val partitionId = partitionFor(txnMetadata.transactionalId)
-
-    transactionMetadataCache.get(partitionId) match {
-      case Some(txnMetadataCacheEntry) =>
-        val currentTxnMetadata = txnMetadataCacheEntry.metadataPerTransactionalId.putIfNotExists(
-          txnMetadata.transactionalId, txnMetadata)
-        if (currentTxnMetadata != null) {
-          CoordinatorEpochAndTxnMetadata(txnMetadataCacheEntry.coordinatorEpoch, currentTxnMetadata)
-        } else {
-          CoordinatorEpochAndTxnMetadata(txnMetadataCacheEntry.coordinatorEpoch, txnMetadata)
->>>>>>> 70ec4b1d
         }
 
       case None =>
