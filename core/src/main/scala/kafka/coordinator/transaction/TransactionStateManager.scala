--- conflicted
+++ resolved
@@ -248,13 +248,8 @@
     expiredForPartition: Iterable[TransactionalIdCoordinatorEpochAndMetadata],
     tombstoneRecords: MemoryRecords
   ): Unit = {
-<<<<<<< HEAD
     def removeFromCacheCallback(responses: collection.Map[TopicIdPartition, PartitionResponse]): Unit = {
-      responses.forKeyValue { (topicPartition, response) =>
-=======
-    def removeFromCacheCallback(responses: collection.Map[TopicPartition, PartitionResponse]): Unit = {
       responses.foreachEntry { (topicPartition, response) =>
->>>>>>> 52017a83
         inReadLock(stateLock) {
           transactionMetadataCache.get(topicPartition.partition).foreach { txnMetadataCacheEntry =>
             expiredForPartition.foreach { idCoordinatorEpochAndMetadata =>
