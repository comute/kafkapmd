--- conflicted
+++ resolved
@@ -25,13 +25,10 @@
 import kafka.common.KafkaException
 import kafka.log.LogConfig
 import kafka.message.UncompressedCodec
-<<<<<<< HEAD
-import kafka.server.{Defaults, KafkaConfig, ReplicaManager}
+import kafka.server.Defaults
 import kafka.utils.CoreUtils.inLock
-=======
 import kafka.server.ReplicaManager
 import kafka.utils.CoreUtils.{inReadLock, inWriteLock}
->>>>>>> 4d89db96
 import kafka.utils.{Logging, Pool, Scheduler, ZkUtils}
 import org.apache.kafka.common.TopicPartition
 import org.apache.kafka.common.internals.Topic
@@ -90,17 +87,11 @@
   /** number of partitions for the transaction log topic */
   private val transactionTopicPartitionCount = getTransactionTopicPartitionCount
 
-<<<<<<< HEAD
-  // this is best-effort expiration and hence not grabing the lock on metadata upon checking its state
-  // we will get the lock when actually trying to transit the transaction metadata to abort later.
-  def timedOutTransactions(): Iterable[TransactionalIdAndProducerIdEpoch] = {
-=======
   // this is best-effort expiration of an ongoing transaction which has been open for more than its
   // txn timeout value, we do not need to grab the lock on the metadata object upon checking its state
   // since the timestamp is volatile and we will get the lock when actually trying to transit the transaction
   // metadata to abort later.
-  def transactionsToExpire(): Iterable[TransactionalIdAndProducerIdEpoch] = {
->>>>>>> 4d89db96
+  def timedOutTransactions(): Iterable[TransactionalIdAndProducerIdEpoch] = {
     val now = time.milliseconds()
     inReadLock(stateLock) {
       transactionMetadataCache.filter { case (txnPartitionId, _) =>
@@ -123,29 +114,29 @@
     }
   }
 
-<<<<<<< HEAD
 
 
   def enableTransactionalIdExpiration() {
     scheduler.schedule("transactionalId-expiration", () => {
       val now = time.milliseconds()
-      val(transactionalIdAndTransitionByPartition, recordsPerPartition) = inLock(stateLock) {
+      inReadLock(stateLock) {
         val transactionalIdByPartition: Map[Int, mutable.Iterable[TransactionalIdCoordinatorEpochAndMetadata]] =
           transactionMetadataCache.flatMap { case (partition, entry) =>
-          entry.metadataPerTransactionalId.filter { case (_, txnMetadata) => txnMetadata.state match {
-            case Empty | CompleteCommit | CompleteAbort => true
-            case _ => false
-          }}.filter { case (_, txnMetadata) =>
-            txnMetadata.txnLastUpdateTimestamp <= now - config.transactionalIdExpirationMs
-          }.map { case (transactionalId, txnMetadata) =>
-            val txnMetadataTransition = txnMetadata synchronized {
-              txnMetadata.prepareDead
-            }
-            TransactionalIdCoordinatorEpochAndMetadata(transactionalId, entry.coordinatorEpoch, txnMetadataTransition)
-          }
-        }.groupBy { transactionalIdCoordinatorEpochAndMetadata =>
-          partitionFor(transactionalIdCoordinatorEpochAndMetadata.transactionalId)
-        }
+            entry.metadataPerTransactionalId.filter { case (_, txnMetadata) => txnMetadata.state match {
+              case Empty | CompleteCommit | CompleteAbort => true
+              case _ => false
+            }
+            }.filter { case (_, txnMetadata) =>
+              txnMetadata.txnLastUpdateTimestamp <= now - config.transactionalIdExpirationMs
+            }.map { case (transactionalId, txnMetadata) =>
+              val txnMetadataTransition = txnMetadata synchronized {
+                txnMetadata.prepareDead
+              }
+              TransactionalIdCoordinatorEpochAndMetadata(transactionalId, entry.coordinatorEpoch, txnMetadataTransition)
+            }
+          }.groupBy { transactionalIdCoordinatorEpochAndMetadata =>
+            partitionFor(transactionalIdCoordinatorEpochAndMetadata.transactionalId)
+          }
 
         val recordsPerPartition = transactionalIdByPartition
           .map { case (partition, transactionalIdCoordinatorEpochAndMetadatas) =>
@@ -157,49 +148,47 @@
             (topicPartition, records)
           }
 
-        (transactionalIdByPartition, recordsPerPartition)
+
+        def removeFromCacheCallback(responses: collection.Map[TopicPartition, PartitionResponse]): Unit = {
+          responses.foreach { case (topicPartition, response) =>
+            response.error match {
+              case Errors.NONE =>
+                inReadLock(stateLock) {
+                  val toRemove = transactionalIdByPartition(topicPartition.partition())
+                  transactionMetadataCache.get(topicPartition.partition)
+                    .foreach { txnMetadataCacheEntry =>
+                      toRemove.foreach { idCoordinatorEpochAndMetadata =>
+                        val txnMetadata = txnMetadataCacheEntry.metadataPerTransactionalId.get(idCoordinatorEpochAndMetadata.transactionalId)
+                        txnMetadata synchronized {
+                          if (txnMetadataCacheEntry.coordinatorEpoch == idCoordinatorEpochAndMetadata.coordinatorEpoch)
+                            try {
+                              txnMetadata.completeTransitionTo(idCoordinatorEpochAndMetadata.transitMetadata)
+                              txnMetadataCacheEntry.metadataPerTransactionalId.remove(idCoordinatorEpochAndMetadata.transactionalId)
+                            } catch {
+                              case ise: IllegalStateException => debug(s"failed to remove transactionalId: ${idCoordinatorEpochAndMetadata.transactionalId} from cache", ise)
+                            }
+                        }
+                      }
+                    }
+                }
+              case _ =>
+                error(s"writing transactionalId tombstones for partition: ${topicPartition.partition} failed with error: ${response.error.message()}")
+            }
+          }
+        }
+
+        replicaManager.appendRecords(
+          config.requestTimeoutMs,
+          TransactionLog.EnforcedRequiredAcks,
+          internalTopicsAllowed = true,
+          isFromClient = false,
+          recordsPerPartition,
+          removeFromCacheCallback,
+          None
+        )
       }
 
-      def removeFromCacheCallback(responses: collection.Map[TopicPartition, PartitionResponse]): Unit = {
-        responses.foreach { case (topicPartition, response) =>
-          response.error match {
-            case Errors.NONE =>
-              inLock(stateLock) {
-                val toRemove = transactionalIdAndTransitionByPartition(topicPartition.partition())
-                transactionMetadataCache.get(topicPartition.partition)
-                  .foreach { txnMetadataCacheEntry =>
-                    toRemove.foreach { idCoordinatorEpochAndMetadata =>
-                      if (txnMetadataCacheEntry.coordinatorEpoch == idCoordinatorEpochAndMetadata.coordinatorEpoch)
-                        try {
-                          txnMetadataCacheEntry.metadataPerTransactionalId.get(idCoordinatorEpochAndMetadata.transactionalId)
-                            .completeTransitionTo(idCoordinatorEpochAndMetadata.transactionMetadataTransition)
-                          txnMetadataCacheEntry.metadataPerTransactionalId.remove(idCoordinatorEpochAndMetadata.transactionalId)
-                        } catch {
-                          case ise: IllegalStateException => debug(s"failed to remove transactionalId: ${idCoordinatorEpochAndMetadata.transactionalId} from cache", ise)
-                        }
-                    }
-                  }
-              }
-            case _ =>
-              error(s"writing transactionalId tombstones for partition: ${topicPartition.partition} failed with error: ${response.error.message()}")
-          }
-        }
-      }
-
-      replicaManager.appendRecords(
-        config.requestTimeoutMs,
-        TransactionLog.EnforcedRequiredAcks,
-        internalTopicsAllowed = true,
-        isFromClient = false,
-        recordsPerPartition,
-        removeFromCacheCallback
-      )
-
     }, delay = config.removeExpiredTransactionalIdsIntervalMs, period = config.removeExpiredTransactionalIdsIntervalMs)
-=======
-  def enableProducerIdExpiration() {
-    // TODO: add producer id expiration logic
->>>>>>> 4d89db96
   }
 
   /**
@@ -619,4 +608,4 @@
 case class TransactionPartitionAndLeaderEpoch(txnPartitionId: Int, coordinatorEpoch: Int)
 case class TransactionalIdCoordinatorEpochAndMetadata(transactionalId: String,
                                                       coordinatorEpoch: Int,
-                                                      transactionMetadataTransition: TransactionMetadataTransition)+                                                      transitMetadata: TxnTransitMetadata)