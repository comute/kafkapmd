--- conflicted
+++ resolved
@@ -16,13 +16,10 @@
 */
 package kafka.controller
 
-<<<<<<< HEAD
-import kafka.api.{KAFKA_091, LeaderAndIsr, KAFKA_090, PartitionStateInfo}
-=======
-import kafka.api.{LeaderAndIsr, KAFKA_0_9_0, PartitionStateInfo}
->>>>>>> 5caa800e
+import kafka.api._
 import kafka.utils._
 import org.apache.kafka.clients.{ClientResponse, ClientRequest, ManualMetadataUpdater, NetworkClient}
+import org.apache.kafka.common.requests.UpdateMetadataRequest
 import org.apache.kafka.common.{BrokerEndPoint, TopicPartition, Node}
 import org.apache.kafka.common.metrics.Metrics
 import org.apache.kafka.common.network.{LoginType, Selectable, ChannelBuilders, Selector, NetworkReceive, Mode}
@@ -384,13 +381,9 @@
           topicPartition -> partitionState
         }
 
-<<<<<<< HEAD
-        val version = if (controller.config.interBrokerProtocolVersion.onOrAfter(KAFKA_091)) (2: Short)
-                      else if (controller.config.interBrokerProtocolVersion.compare(KAFKA_090) == 0)  (1: Short)
+        val version = if (controller.config.interBrokerProtocolVersion.onOrAfter(KAFKA_0_10_0_IV0)) (2: Short)
+                      else if (controller.config.interBrokerProtocolVersion.compare(KAFKA_0_9_0) == 0)  (1: Short)
                       else 0:Short
-=======
-        val version = if (controller.config.interBrokerProtocolVersion.onOrAfter(KAFKA_0_9_0)) (1: Short) else (0: Short)
->>>>>>> 5caa800e
 
         val updateMetadataRequest =
           if (version == 0) {
