--- conflicted
+++ resolved
@@ -19,12 +19,7 @@
 
 import kafka.cluster.Broker
 import kafka.utils.Implicits._
-<<<<<<< HEAD
-import org.apache.kafka.common.TopicPartition
-import org.apache.kafka.common.UUID
-=======
 import org.apache.kafka.common.{TopicPartition, Uuid}
->>>>>>> 6054837c
 
 import scala.collection.{Map, Seq, Set, mutable}
 
@@ -88,13 +83,8 @@
   var epochZkVersion: Int = KafkaController.InitialControllerEpochZkVersion
 
   val allTopics = mutable.Set.empty[String]
-<<<<<<< HEAD
-  var topicIds = mutable.Map.empty[String, UUID]
-  var topicNames = mutable.Map.empty[UUID, String]
-=======
   var topicIds = mutable.Map.empty[String, Uuid]
   var topicNames = mutable.Map.empty[Uuid, String]
->>>>>>> 6054837c
   val partitionAssignments = mutable.Map.empty[String, mutable.Map[Int, ReplicaAssignment]]
   private val partitionLeadershipInfo = mutable.Map.empty[TopicPartition, LeaderIsrAndControllerEpoch]
   val partitionsBeingReassigned = mutable.Set.empty[TopicPartition]
@@ -140,22 +130,6 @@
     replicaStates.clear()
   }
 
-<<<<<<< HEAD
-  def addTopicId(topic: String, id: UUID): Unit = {
-    topicIds.get(topic).foreach { existingId =>
-      if (!existingId.equals(id))
-        throw new IllegalStateException("topic ID map already contained ID for topic "
-          + topic + " and new ID " + id + " did not match existing ID "
-          + existingId)
-    }
-    topicIds.put(topic, id)
-    topicNames.get(id).foreach { existingName =>
-      if (!existingName.equals(topic))
-        throw new IllegalStateException("topic name map already contained id "
-          + id + " and new name " + topic + " did not match existing name "
-          + existingName)
-    }
-=======
   def addTopicId(topic: String, id: Uuid): Unit = {
     if (!allTopics.contains(topic))
       throw new IllegalStateException(s"topic $topic is not contained in all topics.")
@@ -171,7 +145,6 @@
           s"$id and new name $topic did not match existing name $existingName")
     }
     topicIds.put(topic, id)
->>>>>>> 6054837c
     topicNames.put(id, topic)
   }
 
@@ -344,14 +317,8 @@
     topicsToBeDeleted -= topic
     topicsWithDeletionStarted -= topic
     allTopics -= topic
-<<<<<<< HEAD
-    if (topicIds.get(topic)!= None) {
-      topicNames.remove(topicIds.get(topic).get)
-      topicIds.remove(topic)
-=======
     topicIds.remove(topic).foreach { topicId =>
       topicNames.remove(topicId)
->>>>>>> 6054837c
     }
     partitionAssignments.remove(topic).foreach { assignments =>
       assignments.keys.foreach { partition =>
