--- conflicted
+++ resolved
@@ -104,11 +104,8 @@
   metrics: Metrics
 ) extends RaftManager[T] with Logging {
 
-<<<<<<< HEAD
-=======
   private val nodeId = config.brokerId
   private val raftConfig = new RaftConfig(config.originals)
->>>>>>> 4c6f9006
   private val logContext = new LogContext(s"[RaftManager $nodeId] ")
   this.logIdent = logContext.logPrefix()
 
