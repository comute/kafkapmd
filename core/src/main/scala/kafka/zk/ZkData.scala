/**
 * Licensed to the Apache Software Foundation (ASF) under one or more
 * contributor license agreements.  See the NOTICE file distributed with
 * this work for additional information regarding copyright ownership.
 * The ASF licenses this file to You under the Apache License, Version 2.0
 * (the "License"); you may not use this file except in compliance with
 * the License.  You may obtain a copy of the License at
 *
 *    http://www.apache.org/licenses/LICENSE-2.0
 *
 * Unless required by applicable law or agreed to in writing, software
 * distributed under the License is distributed on an "AS IS" BASIS,
 * WITHOUT WARRANTIES OR CONDITIONS OF ANY KIND, either express or implied.
 * See the License for the specific language governing permissions and
 * limitations under the License.
*/
package kafka.zk

import java.nio.charset.StandardCharsets.UTF_8
import java.util.Properties

import com.fasterxml.jackson.annotation.JsonProperty
import com.fasterxml.jackson.core.JsonProcessingException
import kafka.api.{ApiVersion, KAFKA_0_10_0_IV1, LeaderAndIsr}
import kafka.cluster.{Broker, EndPoint}
import kafka.common.KafkaException
import kafka.controller.{IsrChangeNotificationHandler, LeaderIsrAndControllerEpoch}
import kafka.security.auth.SimpleAclAuthorizer.VersionedAcls
import kafka.security.auth.{Acl, Resource, ResourceType}
import kafka.server.{ConfigType, DelegationTokenManager}
import kafka.utils.Json
import org.apache.kafka.common.TopicPartition
import org.apache.kafka.common.errors.UnsupportedVersionException
import org.apache.kafka.common.network.ListenerName
import org.apache.kafka.common.resource.ResourceNameType
import org.apache.kafka.common.security.auth.SecurityProtocol
import org.apache.kafka.common.security.token.delegation.{DelegationToken, TokenInformation}
import org.apache.kafka.common.utils.Time
import org.apache.zookeeper.ZooDefs
import org.apache.zookeeper.data.{ACL, Stat}

import scala.beans.BeanProperty
import scala.collection.JavaConverters._
import scala.collection.mutable.ArrayBuffer
import scala.collection.{Seq, breakOut}
import scala.util.{Failure, Success, Try}

// This file contains objects for encoding/decoding data stored in ZooKeeper nodes (znodes).

object ControllerZNode {
  def path = "/controller"
  def encode(brokerId: Int, timestamp: Long): Array[Byte] = {
    Json.encodeAsBytes(Map("version" -> 1, "brokerid" -> brokerId, "timestamp" -> timestamp.toString).asJava)
  }
  def decode(bytes: Array[Byte]): Option[Int] = Json.parseBytes(bytes).map { js =>
    js.asJsonObject("brokerid").to[Int]
  }
}

object ControllerEpochZNode {
  def path = "/controller_epoch"
  def encode(epoch: Int): Array[Byte] = epoch.toString.getBytes(UTF_8)
  def decode(bytes: Array[Byte]): Int = new String(bytes, UTF_8).toInt
}

object ConfigZNode {
  def path = "/config"
}

object BrokersZNode {
  def path = "/brokers"
}

object BrokerIdsZNode {
  def path = s"${BrokersZNode.path}/ids"
  def encode: Array[Byte] = null
}

object BrokerInfo {

  /**
   * Create a broker info with v4 json format (which includes multiple endpoints and rack) if
   * the apiVersion is 0.10.0.X or above. Register the broker with v2 json format otherwise.
   *
   * Due to KAFKA-3100, 0.9.0.0 broker and old clients will break if JSON version is above 2.
   *
   * We include v2 to make it possible for the broker to migrate from 0.9.0.0 to 0.10.0.X or above without having to
   * upgrade to 0.9.0.1 first (clients have to be upgraded to 0.9.0.1 in any case).
   */
  def apply(broker: Broker, apiVersion: ApiVersion, jmxPort: Int): BrokerInfo = {
    // see method documentation for the reason why we do this
    val version = if (apiVersion >= KAFKA_0_10_0_IV1) 4 else 2
    BrokerInfo(broker, version, jmxPort)
  }

}

case class BrokerInfo(broker: Broker, version: Int, jmxPort: Int) {
  val path: String = BrokerIdZNode.path(broker.id)
  def toJsonBytes: Array[Byte] = BrokerIdZNode.encode(this)
}

object BrokerIdZNode {
  private val HostKey = "host"
  private val PortKey = "port"
  private val VersionKey = "version"
  private val EndpointsKey = "endpoints"
  private val RackKey = "rack"
  private val JmxPortKey = "jmx_port"
  private val ListenerSecurityProtocolMapKey = "listener_security_protocol_map"
  private val TimestampKey = "timestamp"

  def path(id: Int) = s"${BrokerIdsZNode.path}/$id"

  /**
   * Encode to JSON bytes.
   *
   * The JSON format includes a top level host and port for compatibility with older clients.
   */
  def encode(version: Int, host: String, port: Int, advertisedEndpoints: Seq[EndPoint], jmxPort: Int,
             rack: Option[String]): Array[Byte] = {
    val jsonMap = collection.mutable.Map(VersionKey -> version,
      HostKey -> host,
      PortKey -> port,
      EndpointsKey -> advertisedEndpoints.map(_.connectionString).toBuffer.asJava,
      JmxPortKey -> jmxPort,
      TimestampKey -> Time.SYSTEM.milliseconds().toString
    )
    rack.foreach(rack => if (version >= 3) jsonMap += (RackKey -> rack))

    if (version >= 4) {
      jsonMap += (ListenerSecurityProtocolMapKey -> advertisedEndpoints.map { endPoint =>
        endPoint.listenerName.value -> endPoint.securityProtocol.name
      }.toMap.asJava)
    }
    Json.encodeAsBytes(jsonMap.asJava)
  }

  def encode(brokerInfo: BrokerInfo): Array[Byte] = {
    val broker = brokerInfo.broker
    // the default host and port are here for compatibility with older clients that only support PLAINTEXT
    // we choose the first plaintext port, if there is one
    // or we register an empty endpoint, which means that older clients will not be able to connect
    val plaintextEndpoint = broker.endPoints.find(_.securityProtocol == SecurityProtocol.PLAINTEXT).getOrElse(
      new EndPoint(null, -1, null, null))
    encode(brokerInfo.version, plaintextEndpoint.host, plaintextEndpoint.port, broker.endPoints, brokerInfo.jmxPort,
      broker.rack)
  }

  /**
    * Create a BrokerInfo object from id and JSON bytes.
    *
    * @param id
    * @param jsonBytes
    *
    * Version 1 JSON schema for a broker is:
    * {
    *   "version":1,
    *   "host":"localhost",
    *   "port":9092
    *   "jmx_port":9999,
    *   "timestamp":"2233345666"
    * }
    *
    * Version 2 JSON schema for a broker is:
    * {
    *   "version":2,
    *   "host":"localhost",
    *   "port":9092,
    *   "jmx_port":9999,
    *   "timestamp":"2233345666",
    *   "endpoints":["PLAINTEXT://host1:9092", "SSL://host1:9093"]
    * }
    *
    * Version 3 JSON schema for a broker is:
    * {
    *   "version":3,
    *   "host":"localhost",
    *   "port":9092,
    *   "jmx_port":9999,
    *   "timestamp":"2233345666",
    *   "endpoints":["PLAINTEXT://host1:9092", "SSL://host1:9093"],
    *   "rack":"dc1"
    * }
    *
    * Version 4 (current) JSON schema for a broker is:
    * {
    *   "version":4,
    *   "host":"localhost",
    *   "port":9092,
    *   "jmx_port":9999,
    *   "timestamp":"2233345666",
    *   "endpoints":["CLIENT://host1:9092", "REPLICATION://host1:9093"],
    *   "listener_security_protocol_map":{"CLIENT":"SSL", "REPLICATION":"PLAINTEXT"},
    *   "rack":"dc1"
    * }
    */
  def decode(id: Int, jsonBytes: Array[Byte]): BrokerInfo = {
    Json.tryParseBytes(jsonBytes) match {
      case Right(js) =>
        val brokerInfo = js.asJsonObject
        val version = brokerInfo(VersionKey).to[Int]
        val jmxPort = brokerInfo(JmxPortKey).to[Int]

        val endpoints =
          if (version < 1)
            throw new KafkaException("Unsupported version of broker registration: " +
              s"${new String(jsonBytes, UTF_8)}")
          else if (version == 1) {
            val host = brokerInfo(HostKey).to[String]
            val port = brokerInfo(PortKey).to[Int]
            val securityProtocol = SecurityProtocol.PLAINTEXT
            val endPoint = new EndPoint(host, port, ListenerName.forSecurityProtocol(securityProtocol), securityProtocol)
            Seq(endPoint)
          }
          else {
            val securityProtocolMap = brokerInfo.get(ListenerSecurityProtocolMapKey).map(
              _.to[Map[String, String]].map { case (listenerName, securityProtocol) =>
                new ListenerName(listenerName) -> SecurityProtocol.forName(securityProtocol)
              })
            val listeners = brokerInfo(EndpointsKey).to[Seq[String]]
            listeners.map(EndPoint.createEndPoint(_, securityProtocolMap))
          }

        val rack = brokerInfo.get(RackKey).flatMap(_.to[Option[String]])
        BrokerInfo(Broker(id, endpoints, rack), version, jmxPort)
      case Left(e) =>
        throw new KafkaException(s"Failed to parse ZooKeeper registration for broker $id: " +
          s"${new String(jsonBytes, UTF_8)}", e)
    }
  }
}

object TopicsZNode {
  def path = s"${BrokersZNode.path}/topics"
}

object TopicZNode {
  def path(topic: String) = s"${TopicsZNode.path}/$topic"
  def encode(assignment: collection.Map[TopicPartition, Seq[Int]]): Array[Byte] = {
    val assignmentJson = assignment.map { case (partition, replicas) =>
      partition.partition.toString -> replicas.asJava
    }
    Json.encodeAsBytes(Map("version" -> 1, "partitions" -> assignmentJson.asJava).asJava)
  }
  def decode(topic: String, bytes: Array[Byte]): Map[TopicPartition, Seq[Int]] = {
    Json.parseBytes(bytes).flatMap { js =>
      val assignmentJson = js.asJsonObject
      val partitionsJsonOpt = assignmentJson.get("partitions").map(_.asJsonObject)
      partitionsJsonOpt.map { partitionsJson =>
        partitionsJson.iterator.map { case (partition, replicas) =>
          new TopicPartition(topic, partition.toInt) -> replicas.to[Seq[Int]]
        }
      }
    }.map(_.toMap).getOrElse(Map.empty)
  }
}

object TopicPartitionsZNode {
  def path(topic: String) = s"${TopicZNode.path(topic)}/partitions"
}

object TopicPartitionZNode {
  def path(partition: TopicPartition) = s"${TopicPartitionsZNode.path(partition.topic)}/${partition.partition}"
}

object TopicPartitionStateZNode {
  def path(partition: TopicPartition) = s"${TopicPartitionZNode.path(partition)}/state"
  def encode(leaderIsrAndControllerEpoch: LeaderIsrAndControllerEpoch): Array[Byte] = {
    val leaderAndIsr = leaderIsrAndControllerEpoch.leaderAndIsr
    val controllerEpoch = leaderIsrAndControllerEpoch.controllerEpoch
    Json.encodeAsBytes(Map("version" -> 1, "leader" -> leaderAndIsr.leader, "leader_epoch" -> leaderAndIsr.leaderEpoch,
      "controller_epoch" -> controllerEpoch, "isr" -> leaderAndIsr.isr.asJava).asJava)
  }
  def decode(bytes: Array[Byte], stat: Stat): Option[LeaderIsrAndControllerEpoch] = {
    Json.parseBytes(bytes).map { js =>
      val leaderIsrAndEpochInfo = js.asJsonObject
      val leader = leaderIsrAndEpochInfo("leader").to[Int]
      val epoch = leaderIsrAndEpochInfo("leader_epoch").to[Int]
      val isr = leaderIsrAndEpochInfo("isr").to[List[Int]]
      val controllerEpoch = leaderIsrAndEpochInfo("controller_epoch").to[Int]
      val zkPathVersion = stat.getVersion
      LeaderIsrAndControllerEpoch(LeaderAndIsr(leader, epoch, isr, zkPathVersion), controllerEpoch)
    }
  }
}

object ConfigEntityTypeZNode {
  def path(entityType: String) = s"${ConfigZNode.path}/$entityType"
}

object ConfigEntityZNode {
  def path(entityType: String, entityName: String) = s"${ConfigEntityTypeZNode.path(entityType)}/$entityName"
  def encode(config: Properties): Array[Byte] = {
    Json.encodeAsBytes(Map("version" -> 1, "config" -> config).asJava)
  }
  def decode(bytes: Array[Byte]): Properties = {
    val props = new Properties()
    if (bytes != null) {
      Json.parseBytes(bytes).foreach { js =>
        val configOpt = js.asJsonObjectOption.flatMap(_.get("config").flatMap(_.asJsonObjectOption))
        configOpt.foreach(config => config.iterator.foreach { case (k, v) => props.setProperty(k, v.to[String]) })
      }
    }
    props
  }
}

object ConfigEntityChangeNotificationZNode {
  def path = s"${ConfigZNode.path}/changes"
}

object ConfigEntityChangeNotificationSequenceZNode {
  val SequenceNumberPrefix = "config_change_"
  def createPath = s"${ConfigEntityChangeNotificationZNode.path}/$SequenceNumberPrefix"
  def encode(sanitizedEntityPath: String): Array[Byte] = Json.encodeAsBytes(
    Map("version" -> 2, "entity_path" -> sanitizedEntityPath).asJava)
}

object IsrChangeNotificationZNode {
  def path = "/isr_change_notification"
}

object IsrChangeNotificationSequenceZNode {
  val SequenceNumberPrefix = "isr_change_"
  def path(sequenceNumber: String = "") = s"${IsrChangeNotificationZNode.path}/$SequenceNumberPrefix$sequenceNumber"
  def encode(partitions: collection.Set[TopicPartition]): Array[Byte] = {
    val partitionsJson = partitions.map(partition => Map("topic" -> partition.topic, "partition" -> partition.partition).asJava)
    Json.encodeAsBytes(Map("version" -> IsrChangeNotificationHandler.Version, "partitions" -> partitionsJson.asJava).asJava)
  }

  def decode(bytes: Array[Byte]): Set[TopicPartition] = {
    Json.parseBytes(bytes).map { js =>
      val partitionsJson = js.asJsonObject("partitions").asJsonArray
      partitionsJson.iterator.map { partitionsJson =>
        val partitionJson = partitionsJson.asJsonObject
        val topic = partitionJson("topic").to[String]
        val partition = partitionJson("partition").to[Int]
        new TopicPartition(topic, partition)
      }
    }
  }.map(_.toSet).getOrElse(Set.empty)
  def sequenceNumber(path: String) = path.substring(path.lastIndexOf(SequenceNumberPrefix) + SequenceNumberPrefix.length)
}

object LogDirEventNotificationZNode {
  def path = "/log_dir_event_notification"
}

object LogDirEventNotificationSequenceZNode {
  val SequenceNumberPrefix = "log_dir_event_"
  val LogDirFailureEvent = 1
  def path(sequenceNumber: String) = s"${LogDirEventNotificationZNode.path}/$SequenceNumberPrefix$sequenceNumber"
  def encode(brokerId: Int) = {
    Json.encodeAsBytes(Map("version" -> 1, "broker" -> brokerId, "event" -> LogDirFailureEvent).asJava)
  }
  def decode(bytes: Array[Byte]): Option[Int] = Json.parseBytes(bytes).map { js =>
    js.asJsonObject("broker").to[Int]
  }
  def sequenceNumber(path: String) = path.substring(path.lastIndexOf(SequenceNumberPrefix) + SequenceNumberPrefix.length)
}

object AdminZNode {
  def path = "/admin"
}

object DeleteTopicsZNode {
  def path = s"${AdminZNode.path}/delete_topics"
}

object DeleteTopicsTopicZNode {
  def path(topic: String) = s"${DeleteTopicsZNode.path}/$topic"
}

object ReassignPartitionsZNode {

  /**
    * The assignment of brokers for a `TopicPartition`.
    *
    * A replica assignment consists of a `topic`, `partition` and a list of `replicas`, which
    * represent the broker ids that the `TopicPartition` is assigned to.
    */
  case class ReplicaAssignment(@BeanProperty @JsonProperty("topic") topic: String,
                               @BeanProperty @JsonProperty("partition") partition: Int,
                               @BeanProperty @JsonProperty("replicas") replicas: java.util.List[Int])

  /**
    * An assignment consists of a `version` and a list of `partitions`, which represent the
    * assignment of topic-partitions to brokers.
    */
  case class PartitionAssignment(@BeanProperty @JsonProperty("version") version: Int,
                                 @BeanProperty @JsonProperty("partitions") partitions: java.util.List[ReplicaAssignment])

  def path = s"${AdminZNode.path}/reassign_partitions"

  def encode(reassignmentMap: collection.Map[TopicPartition, Seq[Int]]): Array[Byte] = {
    val reassignment = PartitionAssignment(1,
      reassignmentMap.toSeq.map { case (tp, replicas) =>
        ReplicaAssignment(tp.topic, tp.partition, replicas.asJava)
      }.asJava
    )
    Json.encodeAsBytes(reassignment)
  }

  def decode(bytes: Array[Byte]): Either[JsonProcessingException, collection.Map[TopicPartition, Seq[Int]]] =
    Json.parseBytesAs[PartitionAssignment](bytes).right.map { partitionAssignment =>
      partitionAssignment.partitions.asScala.map { replicaAssignment =>
        new TopicPartition(replicaAssignment.topic, replicaAssignment.partition) -> replicaAssignment.replicas.asScala
      }(breakOut)
    }
}

object PreferredReplicaElectionZNode {
  def path = s"${AdminZNode.path}/preferred_replica_election"
  def encode(partitions: Set[TopicPartition]): Array[Byte] = {
    val jsonMap = Map("version" -> 1,
      "partitions" -> partitions.map(tp => Map("topic" -> tp.topic, "partition" -> tp.partition).asJava).asJava)
    Json.encodeAsBytes(jsonMap.asJava)
  }
  def decode(bytes: Array[Byte]): Set[TopicPartition] = Json.parseBytes(bytes).map { js =>
    val partitionsJson = js.asJsonObject("partitions").asJsonArray
    partitionsJson.iterator.map { partitionsJson =>
      val partitionJson = partitionsJson.asJsonObject
      val topic = partitionJson("topic").to[String]
      val partition = partitionJson("partition").to[Int]
      new TopicPartition(topic, partition)
    }
  }.map(_.toSet).getOrElse(Set.empty)
}

object ConsumerOffset {
  def path(group: String, topic: String, partition: Integer) = s"/consumers/${group}/offsets/${topic}/${partition}"
  def encode(offset: Long): Array[Byte] = offset.toString.getBytes(UTF_8)
  def decode(bytes: Array[Byte]): Option[Long] = Option(bytes).map(new String(_, UTF_8).toLong)
}

object ZkVersion {
  val NoVersion = -1
}

object ZkStat {
  val NoStat = new Stat()
}

object StateChangeHandlers {
  val ControllerHandler = "controller-state-change-handler"
  def zkNodeChangeListenerHandler(seqNodeRoot: String) = s"change-notification-$seqNodeRoot"
}

/**
  * Acls for resources are stored in ZK under a root node that is determined by the [[ResourceNameType]].
  * Under each [[ResourceNameType]] node there will be one child node per resource type (Topic, Cluster, Group, etc).
  * Under each resourceType there will be a unique child for each resource path and the data for that child will contain
  * list of its acls as a json object. Following gives an example:
  *
  * <pre>
  * /kafka-acl/Topic/topic-1 => {"version": 1, "acls": [ { "host":"host1", "permissionType": "Allow","operation": "Read","principal": "User:alice"}]}
  * /kafka-acl/Cluster/kafka-cluster => {"version": 1, "acls": [ { "host":"host1", "permissionType": "Allow","operation": "Read","principal": "User:alice"}]}
  * /kafka-prefixed-acl/Group/group-1 => {"version": 1, "acls": [ { "host":"host1", "permissionType": "Allow","operation": "Read","principal": "User:alice"}]}
  * </pre>
  */
case class ZkAclStore(nameType: ResourceNameType) {
  val aclPath: String = nameType match {
<<<<<<< HEAD
    case Literal => "/kafka-acl"
    case Prefixed => "/kafka-prefixed-acl"
    case _ => throw new IllegalArgumentException("Invalid name type:" + nameType)
=======
    case ResourceNameType.LITERAL => "/kafka-acl"
    case ResourceNameType.PREFIXED => "/kafka-prefixed-acl"
    case _ => throw new IllegalArgumentException("Unknown name type:" + nameType)
  }

  val aclChangePath: String = nameType match {
    case ResourceNameType.LITERAL => "/kafka-acl-changes"
    case ResourceNameType.PREFIXED => "/kafka-prefixed-acl-changes"
    case _ => throw new IllegalArgumentException("Unknown name type:" + nameType)
>>>>>>> 74bdafe3
  }

  def path(resourceType: ResourceType) = s"$aclPath/$resourceType"

  def path(resourceType: ResourceType, resourceName: String): String = s"$aclPath/$resourceType/$resourceName"
}

object ZkAclStore {
  val stores: Seq[ZkAclStore] = ResourceNameType.values
    .filter(nameType => nameType != ResourceNameType.ANY && nameType != ResourceNameType.UNKNOWN)
    .map(nameType => ZkAclStore(nameType))

  val securePaths: Seq[String] = stores
    .flatMap(store => List(store.aclPath)) ++ Seq(AclChangeNotificationZNode.path)
}

object ResourceZNode {
  def path(resource: Resource): String = ZkAclStore(resource.nameType).path(resource.resourceType, resource.name)

  def encode(acls: Set[Acl]): Array[Byte] = Json.encodeAsBytes(Acl.toJsonCompatibleMap(acls).asJava)
  def decode(bytes: Array[Byte], stat: Stat): VersionedAcls = VersionedAcls(Acl.fromBytes(bytes), stat.getVersion)
}

object AclChangeNotificationZNode {
  def path = "/kafka-acl-changes"
}

case class AclChangeEvent(@BeanProperty @JsonProperty("version") version: Int,
                          @BeanProperty @JsonProperty("resourceType") resourceType: String,
                          @BeanProperty @JsonProperty("name") name: String,
                          @BeanProperty @JsonProperty("resourceNameType") resourceNameType: String) {
  if (version > AclChangeEvent.currentVersion)
    throw new UnsupportedVersionException(s"Acl change event received for unsupported version: $version")

  def toResource : Try[Resource] = {
    for {
      resType <- Try(ResourceType.fromString(resourceType))
      nameType <- Try(ResourceNameType.fromString(resourceNameType))
      resource = Resource(resType, name, nameType)
    } yield resource
  }
}

object AclChangeEvent {
  val currentVersion: Int = 1
}

object AclChangeNotificationSequenceZNode {
  def SequenceNumberPrefix = "acl_changes_"

  def createPath = s"${AclChangeNotificationZNode.path}/$SequenceNumberPrefix"
  def deletePath(sequenceNode: String) = s"${AclChangeNotificationZNode.path}/$sequenceNode"

  def encode(resource: Resource): Array[Byte] =
    Json.encodeAsBytes(AclChangeEvent(
      AclChangeEvent.currentVersion,
      resource.resourceType.name,
      resource.name,
      resource.nameType.name))

  def decode(bytes: Array[Byte]): Resource = {
    val changeEvent = Json.parseBytesAs[AclChangeEvent](bytes) match {
      case Right(event) => event
      case Left(e) => throw new IllegalArgumentException("Failed to parse ACL change event", e)
    }

    changeEvent.toResource match {
      case Success(r) => r
      case Failure(e) => throw new IllegalArgumentException("Failed to parse ACL change event", e)
    }
  }
}

object ClusterZNode {
  def path = "/cluster"
}

object ClusterIdZNode {
  def path = s"${ClusterZNode.path}/id"

  def toJson(id: String): Array[Byte] = {
    Json.encodeAsBytes(Map("version" -> "1", "id" -> id).asJava)
  }

  def fromJson(clusterIdJson:  Array[Byte]): String = {
    Json.parseBytes(clusterIdJson).map(_.asJsonObject("id").to[String]).getOrElse {
      throw new KafkaException(s"Failed to parse the cluster id json $clusterIdJson")
    }
  }
}

object BrokerSequenceIdZNode {
  def path = s"${BrokersZNode.path}/seqid"
}

object ProducerIdBlockZNode {
  def path = "/latest_producer_id_block"
}

object DelegationTokenAuthZNode {
  def path = "/delegation_token"
}

object DelegationTokenChangeNotificationZNode {
  def path =  s"${DelegationTokenAuthZNode.path}/token_changes"
}

object DelegationTokenChangeNotificationSequenceZNode {
  val SequenceNumberPrefix = "token_change_"
  def createPath = s"${DelegationTokenChangeNotificationZNode.path}/$SequenceNumberPrefix"
  def deletePath(sequenceNode: String) = s"${DelegationTokenChangeNotificationZNode.path}/${sequenceNode}"
  def encode(tokenId : String): Array[Byte] = tokenId.getBytes(UTF_8)
  def decode(bytes: Array[Byte]): String = new String(bytes, UTF_8)
}

object DelegationTokensZNode {
  def path = s"${DelegationTokenAuthZNode.path}/tokens"
}

object DelegationTokenInfoZNode {
  def path(tokenId: String) =  s"${DelegationTokensZNode.path}/$tokenId"
  def encode(token: DelegationToken): Array[Byte] =  Json.encodeAsBytes(DelegationTokenManager.toJsonCompatibleMap(token).asJava)
  def decode(bytes: Array[Byte]): Option[TokenInformation] = DelegationTokenManager.fromBytes(bytes)
}

object ZkData {

  // Important: it is necessary to add any new top level Zookeeper path to the Seq
  val SecureRootPaths = Seq(AdminZNode.path,
    BrokersZNode.path,
    ClusterZNode.path,
    ConfigZNode.path,
    ControllerZNode.path,
    ControllerEpochZNode.path,
    IsrChangeNotificationZNode.path,
    ProducerIdBlockZNode.path,
    LogDirEventNotificationZNode.path,
    DelegationTokenAuthZNode.path) ++ ZkAclStore.securePaths

  // These are persistent ZK paths that should exist on kafka broker startup.
  val PersistentZkPaths = Seq(
    "/consumers", // old consumer path
    BrokerIdsZNode.path,
    TopicsZNode.path,
    ConfigEntityChangeNotificationZNode.path,
    DeleteTopicsZNode.path,
    BrokerSequenceIdZNode.path,
    IsrChangeNotificationZNode.path,
    ProducerIdBlockZNode.path,
    LogDirEventNotificationZNode.path
  ) ++ ConfigType.all.map(ConfigEntityTypeZNode.path)

  val SensitiveRootPaths = Seq(
    ConfigEntityTypeZNode.path(ConfigType.User),
    ConfigEntityTypeZNode.path(ConfigType.Broker),
    DelegationTokensZNode.path
  )

  def sensitivePath(path: String): Boolean = {
    path != null && SensitiveRootPaths.exists(path.startsWith)
  }

  def defaultAcls(isSecure: Boolean, path: String): Seq[ACL] = {
    if (isSecure) {
      val acls = new ArrayBuffer[ACL]
      acls ++= ZooDefs.Ids.CREATOR_ALL_ACL.asScala
      if (!sensitivePath(path))
        acls ++= ZooDefs.Ids.READ_ACL_UNSAFE.asScala
      acls
    } else ZooDefs.Ids.OPEN_ACL_UNSAFE.asScala
  }
}<|MERGE_RESOLUTION|>--- conflicted
+++ resolved
@@ -461,21 +461,9 @@
   */
 case class ZkAclStore(nameType: ResourceNameType) {
   val aclPath: String = nameType match {
-<<<<<<< HEAD
-    case Literal => "/kafka-acl"
-    case Prefixed => "/kafka-prefixed-acl"
-    case _ => throw new IllegalArgumentException("Invalid name type:" + nameType)
-=======
     case ResourceNameType.LITERAL => "/kafka-acl"
     case ResourceNameType.PREFIXED => "/kafka-prefixed-acl"
-    case _ => throw new IllegalArgumentException("Unknown name type:" + nameType)
-  }
-
-  val aclChangePath: String = nameType match {
-    case ResourceNameType.LITERAL => "/kafka-acl-changes"
-    case ResourceNameType.PREFIXED => "/kafka-prefixed-acl-changes"
-    case _ => throw new IllegalArgumentException("Unknown name type:" + nameType)
->>>>>>> 74bdafe3
+    case _ => throw new IllegalArgumentException("Invalid name type:" + nameType)
   }
 
   def path(resourceType: ResourceType) = s"$aclPath/$resourceType"
@@ -513,7 +501,7 @@
   def toResource : Try[Resource] = {
     for {
       resType <- Try(ResourceType.fromString(resourceType))
-      nameType <- Try(ResourceNameType.fromString(resourceNameType))
+      nameType <- Try(ResourceNameType.valueOf(resourceNameType))
       resource = Resource(resType, name, nameType)
     } yield resource
   }
