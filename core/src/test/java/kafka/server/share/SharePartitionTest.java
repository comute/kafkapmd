--- conflicted
+++ resolved
@@ -5447,14 +5447,9 @@
         private int defaultAcquisitionLockTimeoutMs = 30000;
         private int maxDeliveryCount = MAX_DELIVERY_COUNT;
         private int maxInflightMessages = MAX_IN_FLIGHT_MESSAGES;
-<<<<<<< HEAD
-        private Persister persister = NoOpShareStatePersister.getInstance();
+
+        private Persister persister = new NoOpShareStatePersister();
         private ReplicaManager replicaManager = Mockito.mock(ReplicaManager.class);
-=======
-
-        private Persister persister = new NoOpShareStatePersister();
-        private final ReplicaManager replicaManager = Mockito.mock(ReplicaManager.class);
->>>>>>> 0707c1fd
         private GroupConfigManager groupConfigManager = Mockito.mock(GroupConfigManager.class);
         private SharePartitionState state = SharePartitionState.EMPTY;
 
