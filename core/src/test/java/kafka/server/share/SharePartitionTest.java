--- conflicted
+++ resolved
@@ -4948,13 +4948,9 @@
         private int defaultAcquisitionLockTimeoutMs = 30000;
         private int maxDeliveryCount = MAX_DELIVERY_COUNT;
         private int maxInflightMessages = MAX_IN_FLIGHT_MESSAGES;
-<<<<<<< HEAD
+
         private Persister persister = new NoOpShareStatePersister();
-        private final DelayedOperationPurgatory<DelayedShareFetch> delayedShareFetchPurgatory = Mockito.mock(DelayedOperationPurgatory.class);
-=======
-        private Persister persister = NoOpShareStatePersister.getInstance();
         private final ReplicaManager replicaManager = Mockito.mock(ReplicaManager.class);
->>>>>>> 84ab3b9a
         private GroupConfigManager groupConfigManager = Mockito.mock(GroupConfigManager.class);
 
         private SharePartitionBuilder withMaxInflightMessages(int maxInflightMessages) {
