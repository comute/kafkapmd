--- conflicted
+++ resolved
@@ -128,6 +128,7 @@
     private static final int DEFAULT_RECORD_LOCK_DURATION_MS = 30000;
     private static final int MAX_DELIVERY_COUNT = 5;
     private static final short MAX_IN_FLIGHT_MESSAGES = 200;
+    private static final short MAX_FETCH_RECORDS = 500;
     private static final int DELAYED_SHARE_FETCH_MAX_WAIT_MS = 2000;
     private static final int DELAYED_SHARE_FETCH_TIMEOUT_MS = 3000;
     static final int PARTITION_MAX_BYTES = 40000;
@@ -1611,52 +1612,6 @@
     }
 
     @Test
-<<<<<<< HEAD
-    public void testFetchQueueProcessingWhenFrontItemIsEmpty() {
-        String groupId = "grp";
-        String memberId = Uuid.randomUuid().toString();
-        FetchParams fetchParams = new FetchParams(ApiKeys.SHARE_FETCH.latestVersion(), FetchRequest.ORDINARY_CONSUMER_ID, -1, DELAYED_SHARE_FETCH_MAX_WAIT_MS,
-            1, 1024 * 1024, FetchIsolation.HIGH_WATERMARK, Optional.empty());
-        TopicIdPartition tp0 = new TopicIdPartition(Uuid.randomUuid(), new TopicPartition("foo", 0));
-        Map<TopicIdPartition, Integer> partitionMaxBytes = new HashMap<>();
-        partitionMaxBytes.put(tp0, PARTITION_MAX_BYTES);
-
-        final Time time = new MockTime();
-        ReplicaManager replicaManager = mock(ReplicaManager.class);
-
-        ShareFetchData shareFetchData1 = new ShareFetchData(
-                fetchParams, groupId, memberId, new CompletableFuture<>(), Collections.emptyMap(), 100);
-        ShareFetchData shareFetchData2 = new ShareFetchData(
-            fetchParams, groupId, memberId, new CompletableFuture<>(), partitionMaxBytes, 100);
-
-        ConcurrentLinkedQueue<ShareFetchData> fetchQueue = new ConcurrentLinkedQueue<>();
-        // First request added to fetch queue is empty i.e. no topic partitions to fetch.
-        fetchQueue.add(shareFetchData1);
-        // Second request added to fetch queue has a topic partition to fetch.
-        fetchQueue.add(shareFetchData2);
-
-        DelayedOperationPurgatory<DelayedShareFetch> delayedShareFetchPurgatory = new DelayedOperationPurgatory<>(
-                "TestShareFetch", mockTimer, replicaManager.localBrokerId(),
-                DELAYED_SHARE_FETCH_PURGATORY_PURGE_INTERVAL, true, true);
-        mockReplicaManagerDelayedShareFetch(replicaManager, delayedShareFetchPurgatory);
-
-        SharePartitionManager sharePartitionManager = SharePartitionManagerBuilder.builder()
-            .withReplicaManager(replicaManager)
-            .withTime(time)
-            .withTimer(mockTimer)
-            .withFetchQueue(fetchQueue).build();
-
-        doAnswer(invocation -> buildLogReadResult(partitionMaxBytes.keySet())).when(replicaManager).readFromLog(any(), any(), any(ReplicaQuota.class), anyBoolean());
-
-        sharePartitionManager.maybeProcessFetchQueue();
-
-        // Verifying that the second item in the fetchQueue is processed, even though the first item is empty.
-        verify(replicaManager, times(1)).readFromLog(any(), any(), any(ReplicaQuota.class), anyBoolean());
-    }
-
-    @Test
-=======
->>>>>>> 7efbed4e
     public void testAcknowledgeCompletesDelayedShareFetchRequest() {
         String groupId = "grp";
         String memberId = Uuid.randomUuid().toString();
@@ -2340,6 +2295,7 @@
                     timer,
                     MAX_DELIVERY_COUNT,
                     MAX_IN_FLIGHT_MESSAGES,
+                    MAX_FETCH_RECORDS,
                     persister,
                     mock(GroupConfigManager.class),
                     metrics);
