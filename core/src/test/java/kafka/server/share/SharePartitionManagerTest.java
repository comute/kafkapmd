/*
 * Licensed to the Apache Software Foundation (ASF) under one or more
 * contributor license agreements. See the NOTICE file distributed with
 * this work for additional information regarding copyright ownership.
 * The ASF licenses this file to You under the Apache License, Version 2.0
 * (the "License"); you may not use this file except in compliance with
 * the License. You may obtain a copy of the License at
 *
 *    http://www.apache.org/licenses/LICENSE-2.0
 *
 * Unless required by applicable law or agreed to in writing, software
 * distributed under the License is distributed on an "AS IS" BASIS,
 * WITHOUT WARRANTIES OR CONDITIONS OF ANY KIND, either express or implied.
 * See the License for the specific language governing permissions and
 * limitations under the License.
 */
package kafka.server.share;

import kafka.server.DelayedOperationPurgatory;
import kafka.server.LogReadResult;
import kafka.server.ReplicaManager;
import kafka.server.ReplicaQuota;

import org.apache.kafka.clients.consumer.AcknowledgeType;
import org.apache.kafka.common.MetricName;
import org.apache.kafka.common.TopicIdPartition;
import org.apache.kafka.common.TopicPartition;
import org.apache.kafka.common.Uuid;
import org.apache.kafka.common.errors.BrokerNotAvailableException;
import org.apache.kafka.common.errors.CoordinatorNotAvailableException;
import org.apache.kafka.common.errors.FencedStateEpochException;
import org.apache.kafka.common.errors.InvalidRecordStateException;
import org.apache.kafka.common.errors.InvalidRequestException;
import org.apache.kafka.common.errors.InvalidShareSessionEpochException;
import org.apache.kafka.common.errors.LeaderNotAvailableException;
import org.apache.kafka.common.errors.NotLeaderOrFollowerException;
import org.apache.kafka.common.errors.ShareSessionNotFoundException;
import org.apache.kafka.common.message.ShareAcknowledgeResponseData;
import org.apache.kafka.common.message.ShareFetchResponseData;
import org.apache.kafka.common.metrics.Metrics;
import org.apache.kafka.common.protocol.ApiKeys;
import org.apache.kafka.common.protocol.Errors;
import org.apache.kafka.common.protocol.ObjectSerializationCache;
import org.apache.kafka.common.record.MemoryRecords;
import org.apache.kafka.common.requests.FetchRequest;
import org.apache.kafka.common.requests.ShareFetchRequest;
import org.apache.kafka.common.requests.ShareFetchResponse;
import org.apache.kafka.common.requests.ShareRequestMetadata;
import org.apache.kafka.common.utils.ImplicitLinkedHashCollection;
import org.apache.kafka.common.utils.MockTime;
import org.apache.kafka.common.utils.Time;
import org.apache.kafka.coordinator.group.GroupConfigManager;
import org.apache.kafka.server.share.CachedSharePartition;
import org.apache.kafka.server.share.ErroneousAndValidPartitionData;
import org.apache.kafka.server.share.SharePartitionKey;
import org.apache.kafka.server.share.acknowledge.ShareAcknowledgementBatch;
import org.apache.kafka.server.share.context.FinalContext;
import org.apache.kafka.server.share.context.ShareFetchContext;
import org.apache.kafka.server.share.context.ShareSessionContext;
import org.apache.kafka.server.share.fetch.ShareFetchData;
import org.apache.kafka.server.share.persister.NoOpShareStatePersister;
import org.apache.kafka.server.share.persister.Persister;
import org.apache.kafka.server.share.session.ShareSession;
import org.apache.kafka.server.share.session.ShareSessionCache;
import org.apache.kafka.server.share.session.ShareSessionKey;
import org.apache.kafka.server.storage.log.FetchIsolation;
import org.apache.kafka.server.storage.log.FetchParams;
import org.apache.kafka.server.util.FutureUtils;
import org.apache.kafka.server.util.timer.MockTimer;
import org.apache.kafka.server.util.timer.SystemTimer;
import org.apache.kafka.server.util.timer.SystemTimerReaper;
import org.apache.kafka.server.util.timer.Timer;
import org.apache.kafka.storage.internals.log.FetchDataInfo;
import org.apache.kafka.storage.internals.log.LogOffsetMetadata;
import org.apache.kafka.test.TestUtils;

import org.junit.jupiter.api.AfterEach;
import org.junit.jupiter.api.BeforeEach;
import org.junit.jupiter.api.Test;
import org.junit.jupiter.api.Timeout;
import org.mockito.ArgumentMatchers;
import org.mockito.Mockito;

import java.util.ArrayList;
import java.util.Arrays;
import java.util.Collections;
import java.util.HashMap;
import java.util.HashSet;
import java.util.LinkedHashMap;
import java.util.List;
import java.util.Map;
import java.util.Optional;
import java.util.Set;
import java.util.concurrent.CompletableFuture;
import java.util.concurrent.ConcurrentLinkedQueue;
import java.util.concurrent.ExecutionException;
import java.util.concurrent.ExecutorService;
import java.util.concurrent.Executors;
import java.util.concurrent.TimeUnit;
import java.util.function.Consumer;

import scala.Option;
import scala.Tuple2;
import scala.collection.Seq;
import scala.jdk.javaapi.CollectionConverters;

import static org.apache.kafka.test.TestUtils.assertFutureThrows;
import static org.junit.jupiter.api.Assertions.assertEquals;
import static org.junit.jupiter.api.Assertions.assertFalse;
import static org.junit.jupiter.api.Assertions.assertInstanceOf;
import static org.junit.jupiter.api.Assertions.assertNotEquals;
import static org.junit.jupiter.api.Assertions.assertNotNull;
import static org.junit.jupiter.api.Assertions.assertNull;
import static org.junit.jupiter.api.Assertions.assertThrows;
import static org.junit.jupiter.api.Assertions.assertTrue;
import static org.mockito.ArgumentMatchers.any;
import static org.mockito.ArgumentMatchers.anyBoolean;
import static org.mockito.Mockito.atLeast;
import static org.mockito.Mockito.atMost;
import static org.mockito.Mockito.doAnswer;
import static org.mockito.Mockito.mock;
import static org.mockito.Mockito.spy;
import static org.mockito.Mockito.times;
import static org.mockito.Mockito.verify;
import static org.mockito.Mockito.when;

@Timeout(120)
@SuppressWarnings({"ClassDataAbstractionCoupling"})
public class SharePartitionManagerTest {

    private static final int DEFAULT_RECORD_LOCK_DURATION_MS = 30000;
    private static final int MAX_DELIVERY_COUNT = 5;
    private static final short MAX_IN_FLIGHT_MESSAGES = 200;
    private static final int DELAYED_SHARE_FETCH_MAX_WAIT_MS = 2000;
    private static final int DELAYED_SHARE_FETCH_TIMEOUT_MS = 3000;
    static final int PARTITION_MAX_BYTES = 40000;
    static final int DELAYED_SHARE_FETCH_PURGATORY_PURGE_INTERVAL = 1000;

    private static Timer mockTimer;

    private static final List<TopicIdPartition> EMPTY_PART_LIST = Collections.unmodifiableList(new ArrayList<>());

    @BeforeEach
    public void setUp() {
        mockTimer = new SystemTimerReaper("sharePartitionManagerTestReaper",
            new SystemTimer("sharePartitionManagerTestTimer"));
    }

    @AfterEach
    public void tearDown() throws Exception {
        mockTimer.close();
    }

    @Test
    public void testNewContextReturnsFinalContextWithoutRequestData() {
        Time time = new MockTime();
        ShareSessionCache cache = new ShareSessionCache(10, 1000);
        SharePartitionManager sharePartitionManager = SharePartitionManagerBuilder.builder()
                .withCache(cache).withTime(time).build();
        Uuid tpId0 = Uuid.randomUuid();
        TopicIdPartition tp0 = new TopicIdPartition(tpId0, new TopicPartition("foo", 0));
        TopicIdPartition tp1 = new TopicIdPartition(tpId0, new TopicPartition("foo", 1));

        String groupId = "grp";
        Uuid memberId = Uuid.randomUuid();

        // Create a new share session with an initial share fetch request
        Map<TopicIdPartition, ShareFetchRequest.SharePartitionData> reqData1 = new LinkedHashMap<>();
        reqData1.put(tp0, new ShareFetchRequest.SharePartitionData(tp0.topicId(), PARTITION_MAX_BYTES));
        reqData1.put(tp1, new ShareFetchRequest.SharePartitionData(tp1.topicId(), PARTITION_MAX_BYTES));

        ShareRequestMetadata reqMetadata1 = new ShareRequestMetadata(memberId, ShareRequestMetadata.INITIAL_EPOCH);
        ShareFetchContext context1 = sharePartitionManager.newContext(groupId, reqData1, EMPTY_PART_LIST, reqMetadata1, false);
        assertEquals(ShareSessionContext.class, context1.getClass());
        assertFalse(((ShareSessionContext) context1).isSubsequent());

        ShareRequestMetadata reqMetadata2 = new ShareRequestMetadata(memberId, ShareRequestMetadata.FINAL_EPOCH);
        ShareFetchContext context2 = sharePartitionManager.newContext(groupId, Collections.emptyMap(), Collections.emptyList(), reqMetadata2, true);
        assertEquals(FinalContext.class, context2.getClass());
    }

    @Test
    public void testNewContextReturnsFinalContextWithRequestData() {
        Time time = new MockTime();
        ShareSessionCache cache = new ShareSessionCache(10, 1000);
        SharePartitionManager sharePartitionManager = SharePartitionManagerBuilder.builder()
                .withCache(cache).withTime(time).build();
        Uuid tpId0 = Uuid.randomUuid();
        Uuid tpId1 = Uuid.randomUuid();
        TopicIdPartition tp0 = new TopicIdPartition(tpId0, new TopicPartition("foo", 0));
        TopicIdPartition tp1 = new TopicIdPartition(tpId0, new TopicPartition("foo", 1));

        String groupId = "grp";
        Uuid memberId = Uuid.randomUuid();

        // Create a new share session with an initial share fetch request
        Map<TopicIdPartition, ShareFetchRequest.SharePartitionData> reqData1 = new LinkedHashMap<>();
        reqData1.put(tp0, new ShareFetchRequest.SharePartitionData(tp0.topicId(), PARTITION_MAX_BYTES));
        reqData1.put(tp1, new ShareFetchRequest.SharePartitionData(tp1.topicId(), PARTITION_MAX_BYTES));

        ShareRequestMetadata reqMetadata1 = new ShareRequestMetadata(memberId, ShareRequestMetadata.INITIAL_EPOCH);
        ShareFetchContext context1 = sharePartitionManager.newContext(groupId, reqData1, EMPTY_PART_LIST, reqMetadata1, false);
        assertEquals(ShareSessionContext.class, context1.getClass());
        assertFalse(((ShareSessionContext) context1).isSubsequent());

        ShareRequestMetadata reqMetadata2 = new ShareRequestMetadata(memberId, ShareRequestMetadata.FINAL_EPOCH);

        // shareFetchData is not empty, but the maxBytes of topic partition is 0, which means this is added only for acknowledgements.
        // New context should be created successfully
        Map<TopicIdPartition, ShareFetchRequest.SharePartitionData> reqData3 = Collections.singletonMap(new TopicIdPartition(tpId1, new TopicPartition("foo", 0)),
                new ShareFetchRequest.SharePartitionData(tpId1, 0));
        ShareFetchContext context2 = sharePartitionManager.newContext(groupId, reqData3, Collections.emptyList(), reqMetadata2, true);
        assertEquals(FinalContext.class, context2.getClass());
    }

    @Test
    public void testNewContextReturnsFinalContextError() {
        Time time = new MockTime();
        ShareSessionCache cache = new ShareSessionCache(10, 1000);
        SharePartitionManager sharePartitionManager = SharePartitionManagerBuilder.builder()
                .withCache(cache).withTime(time).build();
        Uuid tpId0 = Uuid.randomUuid();
        Uuid tpId1 = Uuid.randomUuid();
        TopicIdPartition tp0 = new TopicIdPartition(tpId0, new TopicPartition("foo", 0));
        TopicIdPartition tp1 = new TopicIdPartition(tpId0, new TopicPartition("foo", 1));

        String groupId = "grp";
        Uuid memberId = Uuid.randomUuid();

        // Create a new share session with an initial share fetch request
        Map<TopicIdPartition, ShareFetchRequest.SharePartitionData> reqData1 = new LinkedHashMap<>();
        reqData1.put(tp0, new ShareFetchRequest.SharePartitionData(tp0.topicId(), PARTITION_MAX_BYTES));
        reqData1.put(tp1, new ShareFetchRequest.SharePartitionData(tp1.topicId(), PARTITION_MAX_BYTES));

        ShareRequestMetadata reqMetadata1 = new ShareRequestMetadata(memberId, ShareRequestMetadata.INITIAL_EPOCH);
        ShareFetchContext context1 = sharePartitionManager.newContext(groupId, reqData1, EMPTY_PART_LIST, reqMetadata1, false);
        assertEquals(ShareSessionContext.class, context1.getClass());
        assertFalse(((ShareSessionContext) context1).isSubsequent());

        ShareRequestMetadata reqMetadata2 = new ShareRequestMetadata(memberId, ShareRequestMetadata.FINAL_EPOCH);

        // shareFetchData is not empty and the maxBytes of topic partition is not 0, which means this is trying to fetch on a Final request.
        // New context should throw an error
        Map<TopicIdPartition, ShareFetchRequest.SharePartitionData> reqData3 = Collections.singletonMap(new TopicIdPartition(tpId1, new TopicPartition("foo", 0)),
                new ShareFetchRequest.SharePartitionData(tpId1, PARTITION_MAX_BYTES));
        assertThrows(InvalidRequestException.class,
                () -> sharePartitionManager.newContext(groupId, reqData3, Collections.emptyList(), reqMetadata2, true));
    }

    @Test
    public void testNewContext() {
        Time time = new MockTime();
        ShareSessionCache cache = new ShareSessionCache(10, 1000);
        SharePartitionManager sharePartitionManager = SharePartitionManagerBuilder.builder()
                .withCache(cache).withTime(time).build();
        Map<Uuid, String> topicNames = new HashMap<>();
        Uuid tpId0 = Uuid.randomUuid();
        Uuid tpId1 = Uuid.randomUuid();
        topicNames.put(tpId0, "foo");
        topicNames.put(tpId1, "bar");
        TopicIdPartition tp0 = new TopicIdPartition(tpId0, new TopicPartition("foo", 0));
        TopicIdPartition tp1 = new TopicIdPartition(tpId0, new TopicPartition("foo", 1));
        TopicIdPartition tp2 = new TopicIdPartition(tpId1, new TopicPartition("bar", 0));
        TopicIdPartition tp3 = new TopicIdPartition(tpId1, new TopicPartition("bar", 1));

        String groupId = "grp";

        // Create a new share session with an initial share fetch request
        Map<TopicIdPartition, ShareFetchRequest.SharePartitionData> reqData2 = new LinkedHashMap<>();
        reqData2.put(tp0, new ShareFetchRequest.SharePartitionData(tp0.topicId(), 100));
        reqData2.put(tp1, new ShareFetchRequest.SharePartitionData(tp1.topicId(), 100));


        ShareRequestMetadata reqMetadata2 = new ShareRequestMetadata(Uuid.randomUuid(), ShareRequestMetadata.INITIAL_EPOCH);
        ShareFetchContext context2 = sharePartitionManager.newContext(groupId, reqData2, EMPTY_PART_LIST, reqMetadata2, false);
        assertEquals(ShareSessionContext.class, context2.getClass());
        assertFalse(((ShareSessionContext) context2).isSubsequent());

        ((ShareSessionContext) context2).shareFetchData().forEach((topicIdPartition, sharePartitionData) -> {
            assertTrue(reqData2.containsKey(topicIdPartition));
            assertEquals(reqData2.get(topicIdPartition), sharePartitionData);
        });

        LinkedHashMap<TopicIdPartition, ShareFetchResponseData.PartitionData> respData2 = new LinkedHashMap<>();
        respData2.put(tp0, new ShareFetchResponseData.PartitionData().setPartitionIndex(0));
        respData2.put(tp1, new ShareFetchResponseData.PartitionData().setPartitionIndex(1));

        ShareFetchResponse resp2 = context2.updateAndGenerateResponseData(groupId, reqMetadata2.memberId(), respData2);
        assertEquals(Errors.NONE, resp2.error());
        assertEquals(respData2, resp2.responseData(topicNames));

        ShareSessionKey shareSessionKey2 = new ShareSessionKey(groupId,
                reqMetadata2.memberId());

        // Test trying to create a new session with an invalid epoch
        assertThrows(InvalidShareSessionEpochException.class, () -> sharePartitionManager.newContext(groupId, reqData2, EMPTY_PART_LIST,
                new ShareRequestMetadata(shareSessionKey2.memberId(), 5), true));

        // Test trying to create a new session with a non-existent session key
        Uuid memberId4 = Uuid.randomUuid();
        assertThrows(ShareSessionNotFoundException.class, () -> sharePartitionManager.newContext(groupId, reqData2, EMPTY_PART_LIST,
                new ShareRequestMetadata(memberId4, 1), true));

        // Continue the first share session we created.
        ShareFetchContext context5 = sharePartitionManager.newContext(groupId, Collections.emptyMap(), EMPTY_PART_LIST,
                new ShareRequestMetadata(shareSessionKey2.memberId(), 1), true);
        assertEquals(ShareSessionContext.class, context5.getClass());
        assertTrue(((ShareSessionContext) context5).isSubsequent());

        ShareSessionContext shareSessionContext5 = (ShareSessionContext) context5;
        synchronized (shareSessionContext5.session()) {
            shareSessionContext5.session().partitionMap().forEach(cachedSharePartition -> {
                TopicIdPartition topicIdPartition = new TopicIdPartition(cachedSharePartition.topicId(), new
                        TopicPartition(cachedSharePartition.topic(), cachedSharePartition.partition()));
                ShareFetchRequest.SharePartitionData data = cachedSharePartition.reqData();
                assertTrue(reqData2.containsKey(topicIdPartition));
                assertEquals(reqData2.get(topicIdPartition), data);
            });
        }
        ShareFetchResponse resp5 = context5.updateAndGenerateResponseData(groupId, reqMetadata2.memberId(), respData2);
        assertEquals(Errors.NONE, resp5.error());
        assertEquals(0, resp5.responseData(topicNames).size());

        // Test setting an invalid share session epoch.
        assertThrows(InvalidShareSessionEpochException.class, () -> sharePartitionManager.newContext(groupId, reqData2, EMPTY_PART_LIST,
                new ShareRequestMetadata(shareSessionKey2.memberId(), 5), true));

        // Test generating a throttled response for a subsequent share session
        ShareFetchContext context7 = sharePartitionManager.newContext(groupId, Collections.emptyMap(), EMPTY_PART_LIST,
                new ShareRequestMetadata(shareSessionKey2.memberId(), 2), true);
        ShareFetchResponse resp7 = context7.throttleResponse(100);
        assertEquals(Errors.NONE, resp7.error());
        assertEquals(100, resp7.throttleTimeMs());

        // Get the final share session.
        ShareFetchContext context8 = sharePartitionManager.newContext(groupId, Collections.emptyMap(), EMPTY_PART_LIST,
                new ShareRequestMetadata(reqMetadata2.memberId(), ShareRequestMetadata.FINAL_EPOCH), true);
        assertEquals(FinalContext.class, context8.getClass());
        assertEquals(1, cache.size());

        LinkedHashMap<TopicIdPartition, ShareFetchResponseData.PartitionData> respData8 = new LinkedHashMap<>();
        respData8.put(tp2, new ShareFetchResponseData.PartitionData().setPartitionIndex(0));
        respData8.put(tp3, new ShareFetchResponseData.PartitionData().setPartitionIndex(1));

        ShareFetchResponse resp8 = context8.updateAndGenerateResponseData(groupId, reqMetadata2.memberId(), respData8);
        assertEquals(Errors.NONE, resp8.error());

        // Close the session.
        CompletableFuture<Map<TopicIdPartition, ShareAcknowledgeResponseData.PartitionData>> releaseResponse =
            sharePartitionManager.releaseSession(groupId, reqMetadata2.memberId().toString());
        assertTrue(releaseResponse.isDone());
        assertFalse(releaseResponse.isCompletedExceptionally());
        assertEquals(0, cache.size());
    }

    @Test
    public void testShareSessionExpiration() {
        Time time = new MockTime();
        ShareSessionCache cache = new ShareSessionCache(2, 1000);
        SharePartitionManager sharePartitionManager = SharePartitionManagerBuilder.builder()
                .withCache(cache).withTime(time).build();
        Map<Uuid, String> topicNames = new HashMap<>();
        Uuid fooId = Uuid.randomUuid();
        topicNames.put(fooId, "foo");
        TopicIdPartition foo0 = new TopicIdPartition(fooId, new TopicPartition("foo", 0));
        TopicIdPartition foo1 = new TopicIdPartition(fooId, new TopicPartition("foo", 1));

        // Create a new share session, session 1
        Map<TopicIdPartition, ShareFetchRequest.SharePartitionData> session1req = new LinkedHashMap<>();
        session1req.put(foo0, new ShareFetchRequest.SharePartitionData(foo0.topicId(), 100));
        session1req.put(foo1, new ShareFetchRequest.SharePartitionData(foo1.topicId(), 100));

        String groupId = "grp";
        ShareRequestMetadata reqMetadata1 = new ShareRequestMetadata(Uuid.randomUuid(), ShareRequestMetadata.INITIAL_EPOCH);

        ShareFetchContext session1context = sharePartitionManager.newContext(groupId, session1req, EMPTY_PART_LIST, reqMetadata1, false);
        assertEquals(session1context.getClass(), ShareSessionContext.class);

        LinkedHashMap<TopicIdPartition, ShareFetchResponseData.PartitionData> respData1 = new LinkedHashMap<>();
        respData1.put(foo0, new ShareFetchResponseData.PartitionData().setPartitionIndex(foo0.partition()));
        respData1.put(foo1, new ShareFetchResponseData.PartitionData().setPartitionIndex(foo1.partition()));

        ShareFetchResponse session1resp = session1context.updateAndGenerateResponseData(groupId, reqMetadata1.memberId(), respData1);
        assertEquals(Errors.NONE, session1resp.error());
        assertEquals(2, session1resp.responseData(topicNames).size());

        ShareSessionKey session1Key = new ShareSessionKey(groupId, reqMetadata1.memberId());
        // check share session entered into cache
        assertNotNull(cache.get(session1Key));

        time.sleep(500);

        // Create a second new share session
        Map<TopicIdPartition, ShareFetchRequest.SharePartitionData> session2req = new LinkedHashMap<>();
        session2req.put(foo0, new ShareFetchRequest.SharePartitionData(foo0.topicId(), 100));
        session2req.put(foo1, new ShareFetchRequest.SharePartitionData(foo1.topicId(), 100));

        ShareRequestMetadata reqMetadata2 = new ShareRequestMetadata(Uuid.randomUuid(), ShareRequestMetadata.INITIAL_EPOCH);

        ShareFetchContext session2context = sharePartitionManager.newContext(groupId, session2req, EMPTY_PART_LIST, reqMetadata2, false);
        assertEquals(session2context.getClass(), ShareSessionContext.class);

        LinkedHashMap<TopicIdPartition, ShareFetchResponseData.PartitionData> respData2 = new LinkedHashMap<>();
        respData2.put(foo0, new ShareFetchResponseData.PartitionData().setPartitionIndex(foo0.partition()));
        respData2.put(foo1, new ShareFetchResponseData.PartitionData().setPartitionIndex(foo1.partition()));

        ShareFetchResponse session2resp = session2context.updateAndGenerateResponseData(groupId, reqMetadata2.memberId(), respData2);
        assertEquals(Errors.NONE, session2resp.error());
        assertEquals(2, session2resp.responseData(topicNames).size());

        ShareSessionKey session2Key = new ShareSessionKey(groupId, reqMetadata2.memberId());

        // both newly created entries are present in cache
        assertNotNull(cache.get(session1Key));
        assertNotNull(cache.get(session2Key));

        time.sleep(500);

        // Create a subsequent share fetch context for session 1
        ShareFetchContext session1context2 = sharePartitionManager.newContext(groupId, Collections.emptyMap(), EMPTY_PART_LIST,
                new ShareRequestMetadata(reqMetadata1.memberId(), 1), true);
        assertEquals(session1context2.getClass(), ShareSessionContext.class);

        // total sleep time will now be large enough that share session 1 will be evicted if not correctly touched
        time.sleep(501);

        // create one final share session to test that the least recently used entry is evicted
        // the second share session should be evicted because the first share session was incrementally fetched
        // more recently than the second session was created
        Map<TopicIdPartition, ShareFetchRequest.SharePartitionData> session3req = new LinkedHashMap<>();
        session3req.put(foo0, new ShareFetchRequest.SharePartitionData(foo0.topicId(), 100));
        session3req.put(foo1, new ShareFetchRequest.SharePartitionData(foo1.topicId(), 100));

        ShareRequestMetadata reqMetadata3 = new ShareRequestMetadata(Uuid.randomUuid(), ShareRequestMetadata.INITIAL_EPOCH);

        ShareFetchContext session3context = sharePartitionManager.newContext(groupId, session3req, EMPTY_PART_LIST, reqMetadata3, false);

        LinkedHashMap<TopicIdPartition, ShareFetchResponseData.PartitionData> respData3 = new LinkedHashMap<>();
        respData3.put(foo0, new ShareFetchResponseData.PartitionData().setPartitionIndex(foo0.partition()));
        respData3.put(foo1, new ShareFetchResponseData.PartitionData().setPartitionIndex(foo1.partition()));

        ShareFetchResponse session3resp = session3context.updateAndGenerateResponseData(groupId, reqMetadata3.memberId(), respData3);
        assertEquals(Errors.NONE, session3resp.error());
        assertEquals(2, session3resp.responseData(topicNames).size());

        ShareSessionKey session3Key = new ShareSessionKey(groupId, reqMetadata3.memberId());

        assertNotNull(cache.get(session1Key));
        assertNull(cache.get(session2Key), "share session 2 should have been evicted by latest share session, " +
                "as share session 1 was used more recently");
        assertNotNull(cache.get(session3Key));
    }

    @Test
    public void testSubsequentShareSession() {
        SharePartitionManager sharePartitionManager = SharePartitionManagerBuilder.builder().build();
        Map<Uuid, String> topicNames = new HashMap<>();
        Uuid fooId = Uuid.randomUuid();
        Uuid barId = Uuid.randomUuid();
        topicNames.put(fooId, "foo");
        topicNames.put(barId, "bar");
        TopicIdPartition tp0 = new TopicIdPartition(fooId, new TopicPartition("foo", 0));
        TopicIdPartition tp1 = new TopicIdPartition(fooId, new TopicPartition("foo", 1));
        TopicIdPartition tp2 = new TopicIdPartition(barId, new TopicPartition("bar", 0));

        // Create a new share session with foo-0 and foo-1
        Map<TopicIdPartition, ShareFetchRequest.SharePartitionData> reqData1 = new LinkedHashMap<>();
        reqData1.put(tp0, new ShareFetchRequest.SharePartitionData(tp0.topicId(), 100));
        reqData1.put(tp1, new ShareFetchRequest.SharePartitionData(tp1.topicId(), 100));

        String groupId = "grp";
        ShareRequestMetadata reqMetadata1 = new ShareRequestMetadata(Uuid.randomUuid(), ShareRequestMetadata.INITIAL_EPOCH);

        ShareFetchContext context1 = sharePartitionManager.newContext(groupId, reqData1, EMPTY_PART_LIST, reqMetadata1, false);
        assertEquals(ShareSessionContext.class, context1.getClass());

        LinkedHashMap<TopicIdPartition, ShareFetchResponseData.PartitionData> respData1 = new LinkedHashMap<>();
        respData1.put(tp0, new ShareFetchResponseData.PartitionData().setPartitionIndex(tp0.partition()));
        respData1.put(tp1, new ShareFetchResponseData.PartitionData().setPartitionIndex(tp1.partition()));

        ShareFetchResponse resp1 = context1.updateAndGenerateResponseData(groupId, reqMetadata1.memberId(), respData1);
        assertEquals(Errors.NONE, resp1.error());
        assertEquals(2, resp1.responseData(topicNames).size());

        // Create a subsequent fetch request that removes foo-0 and adds bar-0
        Map<TopicIdPartition, ShareFetchRequest.SharePartitionData> reqData2 = Collections.singletonMap(
                tp2, new ShareFetchRequest.SharePartitionData(tp2.topicId(), 100));
        List<TopicIdPartition> removed2 = new ArrayList<>();
        removed2.add(tp0);
        ShareFetchContext context2 = sharePartitionManager.newContext(groupId, reqData2, removed2,
                new ShareRequestMetadata(reqMetadata1.memberId(), 1), true);
        assertEquals(ShareSessionContext.class, context2.getClass());

        Set<TopicIdPartition> expectedTopicIdPartitions2 = new HashSet<>();
        expectedTopicIdPartitions2.add(tp1);
        expectedTopicIdPartitions2.add(tp2);
        Set<TopicIdPartition> actualTopicIdPartitions2 = new HashSet<>();
        ShareSessionContext shareSessionContext = (ShareSessionContext) context2;
        shareSessionContext.session().partitionMap().forEach(cachedSharePartition -> {
            TopicIdPartition topicIdPartition = new TopicIdPartition(cachedSharePartition.topicId(), new
                    TopicPartition(cachedSharePartition.topic(), cachedSharePartition.partition()));
            actualTopicIdPartitions2.add(topicIdPartition);
        });

        assertEquals(expectedTopicIdPartitions2, actualTopicIdPartitions2);
        LinkedHashMap<TopicIdPartition, ShareFetchResponseData.PartitionData> respData2 = new LinkedHashMap<>();
        respData2.put(tp1, new ShareFetchResponseData.PartitionData().setPartitionIndex(tp1.partition()));
        respData2.put(tp2, new ShareFetchResponseData.PartitionData().setPartitionIndex(tp2.partition()));

        ShareFetchResponse resp2 = context2.updateAndGenerateResponseData(groupId, reqMetadata1.memberId(), respData2);
        assertEquals(Errors.NONE, resp2.error());
        assertEquals(1, resp2.data().responses().size());
        assertEquals(barId, resp2.data().responses().get(0).topicId());
        assertEquals(1, resp2.data().responses().get(0).partitions().size());
        assertEquals(0, resp2.data().responses().get(0).partitions().get(0).partitionIndex());
        assertEquals(1, resp2.responseData(topicNames).size());
    }

    @Test
    public void testZeroSizeShareSession() {
        ShareSessionCache cache = new ShareSessionCache(10, 1000);
        SharePartitionManager sharePartitionManager = SharePartitionManagerBuilder.builder()
                .withCache(cache).build();
        Map<Uuid, String> topicNames = new HashMap<>();
        Uuid fooId = Uuid.randomUuid();
        topicNames.put(fooId, "foo");
        TopicIdPartition foo0 = new TopicIdPartition(fooId, new TopicPartition("foo", 0));
        TopicIdPartition foo1 = new TopicIdPartition(fooId, new TopicPartition("foo", 1));

        // Create a new share session with foo-0 and foo-1
        Map<TopicIdPartition, ShareFetchRequest.SharePartitionData> reqData1 = new LinkedHashMap<>();
        reqData1.put(foo0, new ShareFetchRequest.SharePartitionData(foo0.topicId(), 100));
        reqData1.put(foo1, new ShareFetchRequest.SharePartitionData(foo1.topicId(), 100));

        String groupId = "grp";
        ShareRequestMetadata reqMetadata1 = new ShareRequestMetadata(Uuid.randomUuid(), ShareRequestMetadata.INITIAL_EPOCH);

        ShareFetchContext context1 = sharePartitionManager.newContext(groupId, reqData1, EMPTY_PART_LIST, reqMetadata1, false);
        assertEquals(ShareSessionContext.class, context1.getClass());

        LinkedHashMap<TopicIdPartition, ShareFetchResponseData.PartitionData> respData1 = new LinkedHashMap<>();
        respData1.put(foo0, new ShareFetchResponseData.PartitionData().setPartitionIndex(foo0.partition()));
        respData1.put(foo1, new ShareFetchResponseData.PartitionData().setPartitionIndex(foo1.partition()));

        ShareFetchResponse resp1 = context1.updateAndGenerateResponseData(groupId, reqMetadata1.memberId(), respData1);
        assertEquals(Errors.NONE, resp1.error());
        assertEquals(2, resp1.responseData(topicNames).size());

        // Create a subsequent share request that removes foo-0 and foo-1
        // Verify that the previous share session was closed.
        List<TopicIdPartition> removed2 = new ArrayList<>();
        removed2.add(foo0);
        removed2.add(foo1);
        ShareFetchContext context2 = sharePartitionManager.newContext(groupId, Collections.emptyMap(), removed2,
                new ShareRequestMetadata(reqMetadata1.memberId(), 1), true);
        assertEquals(ShareSessionContext.class, context2.getClass());

        LinkedHashMap<TopicIdPartition, ShareFetchResponseData.PartitionData> respData2 = new LinkedHashMap<>();
        ShareFetchResponse resp2 = context2.updateAndGenerateResponseData(groupId, reqMetadata1.memberId(), respData2);
        assertTrue(resp2.responseData(topicNames).isEmpty());
        assertEquals(1, cache.size());
    }

    @Test
    public void testToForgetPartitions() {
        String groupId = "grp";
        ShareSessionCache cache = new ShareSessionCache(10, 1000);
        SharePartitionManager sharePartitionManager = SharePartitionManagerBuilder.builder()
                .withCache(cache).build();
        Uuid fooId = Uuid.randomUuid();
        Uuid barId = Uuid.randomUuid();
        TopicIdPartition foo = new TopicIdPartition(fooId, new TopicPartition("foo", 0));
        TopicIdPartition bar = new TopicIdPartition(barId, new TopicPartition("bar", 0));

        ShareRequestMetadata reqMetadata1 = new ShareRequestMetadata(Uuid.randomUuid(), ShareRequestMetadata.INITIAL_EPOCH);

        Map<TopicIdPartition, ShareFetchRequest.SharePartitionData> reqData1 = new LinkedHashMap<>();
        reqData1.put(foo, new ShareFetchRequest.SharePartitionData(foo.topicId(), 100));
        reqData1.put(bar, new ShareFetchRequest.SharePartitionData(bar.topicId(), 100));


        ShareFetchContext context1 = sharePartitionManager.newContext(groupId, reqData1, EMPTY_PART_LIST, reqMetadata1, false);
        assertEquals(ShareSessionContext.class, context1.getClass());
        assertPartitionsPresent((ShareSessionContext) context1, Arrays.asList(foo, bar));

        mockUpdateAndGenerateResponseData(context1, groupId, reqMetadata1.memberId());

        ShareFetchContext context2 = sharePartitionManager.newContext(groupId, Collections.emptyMap(), Collections.singletonList(foo),
                new ShareRequestMetadata(reqMetadata1.memberId(), 1), true);

        // So foo is removed but not the others.
        assertPartitionsPresent((ShareSessionContext) context2, Collections.singletonList(bar));

        mockUpdateAndGenerateResponseData(context2, groupId, reqMetadata1.memberId());

        ShareFetchContext context3 = sharePartitionManager.newContext(groupId, Collections.emptyMap(), Collections.singletonList(bar),
                new ShareRequestMetadata(reqMetadata1.memberId(), 2), true);
        assertPartitionsPresent((ShareSessionContext) context3, Collections.emptyList());
    }

    // This test simulates a share session where the topic ID changes broker side (the one handling the request) in both the metadata cache and the log
    // -- as though the topic is deleted and recreated.
    @Test
    public void testShareSessionUpdateTopicIdsBrokerSide() {
        String groupId = "grp";
        ShareSessionCache cache = new ShareSessionCache(10, 1000);
        SharePartitionManager sharePartitionManager = SharePartitionManagerBuilder.builder()
                .withCache(cache).build();
        Uuid fooId = Uuid.randomUuid();
        Uuid barId = Uuid.randomUuid();
        TopicIdPartition foo = new TopicIdPartition(fooId, new TopicPartition("foo", 0));
        TopicIdPartition bar = new TopicIdPartition(barId, new TopicPartition("bar", 1));

        Map<Uuid, String> topicNames = new HashMap<>();
        topicNames.put(fooId, "foo");
        topicNames.put(barId, "bar");

        // Create a new share session with foo-0 and bar-1
        Map<TopicIdPartition, ShareFetchRequest.SharePartitionData> reqData1 = new LinkedHashMap<>();
        reqData1.put(foo, new ShareFetchRequest.SharePartitionData(foo.topicId(), 100));
        reqData1.put(bar, new ShareFetchRequest.SharePartitionData(bar.topicId(), 100));

        ShareRequestMetadata reqMetadata1 = new ShareRequestMetadata(Uuid.randomUuid(), ShareRequestMetadata.INITIAL_EPOCH);
        ShareFetchContext context1 = sharePartitionManager.newContext(groupId, reqData1, EMPTY_PART_LIST, reqMetadata1, false);

        assertEquals(ShareSessionContext.class, context1.getClass());
        assertFalse(((ShareSessionContext) context1).isSubsequent());

        LinkedHashMap<TopicIdPartition, ShareFetchResponseData.PartitionData> respData1 = new LinkedHashMap<>();
        respData1.put(bar, new ShareFetchResponseData.PartitionData().setPartitionIndex(bar.partition()));
        respData1.put(foo, new ShareFetchResponseData.PartitionData().setPartitionIndex(foo.partition()).setErrorCode(
                Errors.UNKNOWN_TOPIC_OR_PARTITION.code()));

        ShareFetchResponse resp1 = context1.updateAndGenerateResponseData(groupId, reqMetadata1.memberId(), respData1);
        assertEquals(Errors.NONE, resp1.error());
        assertEquals(2, resp1.responseData(topicNames).size());

        // Create a subsequent share fetch request as though no topics changed.
        ShareFetchContext context2 = sharePartitionManager.newContext(groupId, Collections.emptyMap(), EMPTY_PART_LIST,
                new ShareRequestMetadata(reqMetadata1.memberId(), 1), true);

        assertEquals(ShareSessionContext.class, context2.getClass());
        assertTrue(((ShareSessionContext) context2).isSubsequent());

        LinkedHashMap<TopicIdPartition, ShareFetchResponseData.PartitionData> respData2 = new LinkedHashMap<>();
        // Likely if the topic ID is different in the broker, it will be different in the log. Simulate the log check finding an inconsistent ID.
        respData2.put(foo, new ShareFetchResponseData.PartitionData().setPartitionIndex(foo.partition()).setErrorCode(
                Errors.INCONSISTENT_TOPIC_ID.code()));
        ShareFetchResponse resp2 = context2.updateAndGenerateResponseData(groupId, reqMetadata1.memberId(), respData2);
        assertEquals(Errors.NONE, resp2.error());
        // We should have the inconsistent topic ID error on the partition
        assertEquals(Errors.INCONSISTENT_TOPIC_ID.code(), resp2.responseData(topicNames).get(foo).errorCode());
    }

    @Test
    public void testGetErroneousAndValidTopicIdPartitions() {
        Time time = new MockTime();
        ShareSessionCache cache = new ShareSessionCache(10, 1000);
        SharePartitionManager sharePartitionManager = SharePartitionManagerBuilder.builder()
                .withCache(cache).withTime(time).build();
        Uuid tpId0 = Uuid.randomUuid();
        TopicIdPartition tp0 = new TopicIdPartition(tpId0, new TopicPartition("foo", 0));
        TopicIdPartition tp1 = new TopicIdPartition(tpId0, new TopicPartition("foo", 1));
        TopicIdPartition tpNull1 = new TopicIdPartition(Uuid.randomUuid(), new TopicPartition(null, 0));
        TopicIdPartition tpNull2 = new TopicIdPartition(Uuid.randomUuid(), new TopicPartition(null, 1));

        String groupId = "grp";

        // Create a new share session with an initial share fetch request
        Map<TopicIdPartition, ShareFetchRequest.SharePartitionData> reqData2 = new LinkedHashMap<>();
        reqData2.put(tp0, new ShareFetchRequest.SharePartitionData(tp0.topicId(), 100));
        reqData2.put(tp1, new ShareFetchRequest.SharePartitionData(tp1.topicId(), 100));
        reqData2.put(tpNull1, new ShareFetchRequest.SharePartitionData(tpNull1.topicId(), 100));


        ShareRequestMetadata reqMetadata2 = new ShareRequestMetadata(Uuid.randomUuid(), ShareRequestMetadata.INITIAL_EPOCH);
        ShareFetchContext context2 = sharePartitionManager.newContext(groupId, reqData2, EMPTY_PART_LIST, reqMetadata2, false);
        assertEquals(ShareSessionContext.class, context2.getClass());
        assertFalse(((ShareSessionContext) context2).isSubsequent());
        assertErroneousAndValidTopicIdPartitions(context2.getErroneousAndValidTopicIdPartitions(), Collections.singletonList(tpNull1), Arrays.asList(tp0, tp1));

        LinkedHashMap<TopicIdPartition, ShareFetchResponseData.PartitionData> respData2 = new LinkedHashMap<>();
        respData2.put(tp0, new ShareFetchResponseData.PartitionData().setPartitionIndex(0));
        respData2.put(tp1, new ShareFetchResponseData.PartitionData().setPartitionIndex(1));
        respData2.put(tpNull1, new ShareFetchResponseData.PartitionData().setPartitionIndex(0));

        ShareFetchResponse resp2 = context2.updateAndGenerateResponseData(groupId, reqMetadata2.memberId(), respData2);
        assertEquals(Errors.NONE, resp2.error());

        ShareSessionKey shareSessionKey2 = new ShareSessionKey(groupId, reqMetadata2.memberId());

        // Check for throttled response
        ShareFetchResponse resp2Throttle = context2.throttleResponse(100);
        assertEquals(Errors.NONE, resp2Throttle.error());
        assertEquals(100, resp2Throttle.throttleTimeMs());

        // Test trying to create a new session with an invalid epoch
        assertThrows(InvalidShareSessionEpochException.class, () -> sharePartitionManager.newContext(groupId, reqData2, EMPTY_PART_LIST,
                new ShareRequestMetadata(shareSessionKey2.memberId(), 5), true));

        // Test trying to create a new session with a non-existent session key
        assertThrows(ShareSessionNotFoundException.class, () -> sharePartitionManager.newContext(groupId, reqData2, EMPTY_PART_LIST,
                new ShareRequestMetadata(Uuid.randomUuid(), 1), true));

        // Continue the first share session we created.
        ShareFetchContext context5 = sharePartitionManager.newContext(groupId, Collections.emptyMap(), EMPTY_PART_LIST,
                new ShareRequestMetadata(shareSessionKey2.memberId(), 1), true);
        assertEquals(ShareSessionContext.class, context5.getClass());
        assertTrue(((ShareSessionContext) context5).isSubsequent());

        assertErroneousAndValidTopicIdPartitions(context5.getErroneousAndValidTopicIdPartitions(), Collections.singletonList(tpNull1), Arrays.asList(tp0, tp1));

        ShareFetchResponse resp5 = context5.updateAndGenerateResponseData(groupId, reqMetadata2.memberId(), respData2);
        assertEquals(Errors.NONE, resp5.error());

        // Test setting an invalid share session epoch.
        assertThrows(InvalidShareSessionEpochException.class, () -> sharePartitionManager.newContext(groupId, reqData2, EMPTY_PART_LIST,
                new ShareRequestMetadata(shareSessionKey2.memberId(), 5), true));

        // Test generating a throttled response for a subsequent share session
        Map<TopicIdPartition, ShareFetchRequest.SharePartitionData> reqData7 = Collections.singletonMap(
                tpNull2, new ShareFetchRequest.SharePartitionData(tpNull2.topicId(), 100));
        ShareFetchContext context7 = sharePartitionManager.newContext(groupId, reqData7, EMPTY_PART_LIST,
                new ShareRequestMetadata(shareSessionKey2.memberId(), 2), true);
        // Check for throttled response
        ShareFetchResponse resp7 = context7.throttleResponse(100);
        assertEquals(Errors.NONE, resp7.error());
        assertEquals(100, resp7.throttleTimeMs());

        assertErroneousAndValidTopicIdPartitions(context7.getErroneousAndValidTopicIdPartitions(), Arrays.asList(tpNull1, tpNull2), Arrays.asList(tp0, tp1));

        // Get the final share session.
        ShareFetchContext context8 = sharePartitionManager.newContext(groupId, Collections.emptyMap(), EMPTY_PART_LIST,
                new ShareRequestMetadata(reqMetadata2.memberId(), ShareRequestMetadata.FINAL_EPOCH), true);
        assertEquals(FinalContext.class, context8.getClass());
        assertEquals(1, cache.size());

        assertErroneousAndValidTopicIdPartitions(context8.getErroneousAndValidTopicIdPartitions(), Collections.emptyList(), Collections.emptyList());
        // Check for throttled response
        ShareFetchResponse resp8 = context8.throttleResponse(100);
        assertEquals(Errors.NONE, resp8.error());
        assertEquals(100, resp8.throttleTimeMs());

        // Close the session.
        CompletableFuture<Map<TopicIdPartition, ShareAcknowledgeResponseData.PartitionData>> releaseResponse =
            sharePartitionManager.releaseSession(groupId, reqMetadata2.memberId().toString());
        assertTrue(releaseResponse.isDone());
        assertFalse(releaseResponse.isCompletedExceptionally());
        assertEquals(0, cache.size());
    }

    @Test
    public void testShareFetchContextResponseSize() {
        Time time = new MockTime();
        ShareSessionCache cache = new ShareSessionCache(10, 1000);
        SharePartitionManager sharePartitionManager = SharePartitionManagerBuilder.builder()
                .withCache(cache).withTime(time).build();
        Map<Uuid, String> topicNames = new HashMap<>();
        Uuid tpId0 = Uuid.randomUuid();
        Uuid tpId1 = Uuid.randomUuid();
        topicNames.put(tpId0, "foo");
        topicNames.put(tpId1, "bar");
        TopicIdPartition tp0 = new TopicIdPartition(tpId0, new TopicPartition("foo", 0));
        TopicIdPartition tp1 = new TopicIdPartition(tpId0, new TopicPartition("foo", 1));
        TopicIdPartition tp2 = new TopicIdPartition(tpId1, new TopicPartition("bar", 0));
        TopicIdPartition tp3 = new TopicIdPartition(tpId1, new TopicPartition("bar", 1));

        String groupId = "grp";

        // Create a new share session with an initial share fetch request
        Map<TopicIdPartition, ShareFetchRequest.SharePartitionData> reqData2 = new LinkedHashMap<>();
        reqData2.put(tp0, new ShareFetchRequest.SharePartitionData(tp0.topicId(), 100));
        reqData2.put(tp1, new ShareFetchRequest.SharePartitionData(tp1.topicId(), 100));

        // For response size expected value calculation
        ObjectSerializationCache objectSerializationCache = new ObjectSerializationCache();
        short version = ApiKeys.SHARE_FETCH.latestVersion();

        ShareRequestMetadata reqMetadata2 = new ShareRequestMetadata(Uuid.randomUuid(), ShareRequestMetadata.INITIAL_EPOCH);
        ShareFetchContext context2 = sharePartitionManager.newContext(groupId, reqData2, EMPTY_PART_LIST, reqMetadata2, false);
        assertEquals(ShareSessionContext.class, context2.getClass());
        assertFalse(((ShareSessionContext) context2).isSubsequent());

        LinkedHashMap<TopicIdPartition, ShareFetchResponseData.PartitionData> respData2 = new LinkedHashMap<>();
        respData2.put(tp0, new ShareFetchResponseData.PartitionData().setPartitionIndex(0));
        respData2.put(tp1, new ShareFetchResponseData.PartitionData().setPartitionIndex(1));

        int respSize2 = context2.responseSize(respData2, version);
        ShareFetchResponse resp2 = context2.updateAndGenerateResponseData(groupId, reqMetadata2.memberId(), respData2);
        assertEquals(Errors.NONE, resp2.error());
        assertEquals(respData2, resp2.responseData(topicNames));
        // We add 4 here in response to 4 being added in sizeOf() method in ShareFetchResponse class.
        assertEquals(4 + resp2.data().size(objectSerializationCache, version), respSize2);

        ShareSessionKey shareSessionKey2 = new ShareSessionKey(groupId,
                reqMetadata2.memberId());

        // Test trying to create a new session with an invalid epoch
        assertThrows(InvalidShareSessionEpochException.class, () -> sharePartitionManager.newContext(groupId, reqData2, EMPTY_PART_LIST,
                new ShareRequestMetadata(shareSessionKey2.memberId(), 5), true));

        // Test trying to create a new session with a non-existent session key
        Uuid memberId4 = Uuid.randomUuid();
        assertThrows(ShareSessionNotFoundException.class, () -> sharePartitionManager.newContext(groupId, reqData2, EMPTY_PART_LIST,
                new ShareRequestMetadata(memberId4, 1), true));

        // Continue the first share session we created.
        Map<TopicIdPartition, ShareFetchRequest.SharePartitionData> reqData5 = Collections.singletonMap(
                tp2, new ShareFetchRequest.SharePartitionData(tp2.topicId(), 100));
        ShareFetchContext context5 = sharePartitionManager.newContext(groupId, reqData5, EMPTY_PART_LIST,
                new ShareRequestMetadata(shareSessionKey2.memberId(), 1), true);
        assertEquals(ShareSessionContext.class, context5.getClass());
        assertTrue(((ShareSessionContext) context5).isSubsequent());

        LinkedHashMap<TopicIdPartition, ShareFetchResponseData.PartitionData> respData5 = new LinkedHashMap<>();
        respData5.put(tp2, new ShareFetchResponseData.PartitionData().setPartitionIndex(0));

        int respSize5 = context5.responseSize(respData5, version);
        ShareFetchResponse resp5 = context5.updateAndGenerateResponseData(groupId, reqMetadata2.memberId(), respData5);
        assertEquals(Errors.NONE, resp5.error());
        // We add 4 here in response to 4 being added in sizeOf() method in ShareFetchResponse class.
        assertEquals(4 + resp5.data().size(objectSerializationCache, version), respSize5);

        // Test setting an invalid share session epoch.
        assertThrows(InvalidShareSessionEpochException.class, () -> sharePartitionManager.newContext(groupId, reqData2, EMPTY_PART_LIST,
                new ShareRequestMetadata(shareSessionKey2.memberId(), 5), true));

        // Test generating a throttled response for a subsequent share session
        ShareFetchContext context7 = sharePartitionManager.newContext(groupId, Collections.emptyMap(), EMPTY_PART_LIST,
                new ShareRequestMetadata(shareSessionKey2.memberId(), 2), true);

        int respSize7 = context7.responseSize(respData2, version);
        ShareFetchResponse resp7 = context7.throttleResponse(100);
        assertEquals(Errors.NONE, resp7.error());
        assertEquals(100, resp7.throttleTimeMs());
        // We add 4 here in response to 4 being added in sizeOf() method in ShareFetchResponse class.
        assertEquals(4 + new ShareFetchResponseData().size(objectSerializationCache, version), respSize7);

        // Get the final share session.
        ShareFetchContext context8 = sharePartitionManager.newContext(groupId, Collections.emptyMap(), EMPTY_PART_LIST,
                new ShareRequestMetadata(reqMetadata2.memberId(), ShareRequestMetadata.FINAL_EPOCH), true);
        assertEquals(FinalContext.class, context8.getClass());
        assertEquals(1, cache.size());

        LinkedHashMap<TopicIdPartition, ShareFetchResponseData.PartitionData> respData8 = new LinkedHashMap<>();
        respData8.put(tp3, new ShareFetchResponseData.PartitionData().setPartitionIndex(1));

        int respSize8 = context8.responseSize(respData8, version);
        ShareFetchResponse resp8 = context8.updateAndGenerateResponseData(groupId, reqMetadata2.memberId(), respData8);
        assertEquals(Errors.NONE, resp8.error());
        // We add 4 here in response to 4 being added in sizeOf() method in ShareFetchResponse class.
        assertEquals(4 + resp8.data().size(objectSerializationCache, version), respSize8);
    }

    @Test
    public void testCachedTopicPartitionsWithNoTopicPartitions() {
        ShareSessionCache cache = new ShareSessionCache(10, 1000);
        SharePartitionManager sharePartitionManager = SharePartitionManagerBuilder.builder()
                .withCache(cache).build();

        List<TopicIdPartition> result = sharePartitionManager.cachedTopicIdPartitionsInShareSession("grp", Uuid.randomUuid());
        assertTrue(result.isEmpty());
    }

    @Test
    public void testCachedTopicPartitionsForValidShareSessions() {
        ShareSessionCache cache = new ShareSessionCache(10, 1000);
        SharePartitionManager sharePartitionManager = SharePartitionManagerBuilder.builder()
                .withCache(cache).build();
        Uuid tpId0 = Uuid.randomUuid();
        Uuid tpId1 = Uuid.randomUuid();
        TopicIdPartition tp0 = new TopicIdPartition(tpId0, new TopicPartition("foo", 0));
        TopicIdPartition tp1 = new TopicIdPartition(tpId0, new TopicPartition("foo", 1));
        TopicIdPartition tp2 = new TopicIdPartition(tpId1, new TopicPartition("bar", 0));
        TopicIdPartition tp3 = new TopicIdPartition(tpId1, new TopicPartition("bar", 1));
        String groupId = "grp";
        Uuid memberId1 = Uuid.randomUuid();
        Uuid memberId2 = Uuid.randomUuid();

        // Create a new share session with an initial share fetch request.
        Map<TopicIdPartition, ShareFetchRequest.SharePartitionData> reqData1 = new LinkedHashMap<>();
        reqData1.put(tp0, new ShareFetchRequest.SharePartitionData(tp0.topicId(), 100));
        reqData1.put(tp1, new ShareFetchRequest.SharePartitionData(tp1.topicId(), 100));

        ShareRequestMetadata reqMetadata1 = new ShareRequestMetadata(memberId1, ShareRequestMetadata.INITIAL_EPOCH);
        ShareFetchContext context1 = sharePartitionManager.newContext(groupId, reqData1, EMPTY_PART_LIST, reqMetadata1, false);
        assertEquals(ShareSessionContext.class, context1.getClass());
        assertFalse(((ShareSessionContext) context1).isSubsequent());

        ShareSessionKey shareSessionKey1 = new ShareSessionKey(groupId,
                reqMetadata1.memberId());

        LinkedHashMap<TopicIdPartition, ShareFetchResponseData.PartitionData> respData1 = new LinkedHashMap<>();
        respData1.put(tp0, new ShareFetchResponseData.PartitionData().setPartitionIndex(0));
        respData1.put(tp1, new ShareFetchResponseData.PartitionData().setPartitionIndex(1));

        ShareFetchResponse resp1 = context1.updateAndGenerateResponseData(groupId, reqMetadata1.memberId(), respData1);
        assertEquals(Errors.NONE, resp1.error());

        assertEquals(new HashSet<>(Arrays.asList(tp0, tp1)),
                new HashSet<>(sharePartitionManager.cachedTopicIdPartitionsInShareSession(groupId, memberId1)));

        // Create a new share session with an initial share fetch request.
        Map<TopicIdPartition, ShareFetchRequest.SharePartitionData> reqData2 = Collections.singletonMap(
                tp2, new ShareFetchRequest.SharePartitionData(tp2.topicId(), 100));

        ShareRequestMetadata reqMetadata2 = new ShareRequestMetadata(memberId2, ShareRequestMetadata.INITIAL_EPOCH);
        ShareFetchContext context2 = sharePartitionManager.newContext(groupId, reqData2, EMPTY_PART_LIST, reqMetadata2, false);
        assertEquals(ShareSessionContext.class, context2.getClass());
        assertFalse(((ShareSessionContext) context2).isSubsequent());

        ShareSessionKey shareSessionKey2 = new ShareSessionKey(groupId,
                reqMetadata2.memberId());

        LinkedHashMap<TopicIdPartition, ShareFetchResponseData.PartitionData> respData2 = new LinkedHashMap<>();
        respData2.put(tp2, new ShareFetchResponseData.PartitionData().setPartitionIndex(0));

        ShareFetchResponse resp2 = context2.updateAndGenerateResponseData(groupId, reqMetadata2.memberId(), respData2);
        assertEquals(Errors.NONE, resp2.error());

        assertEquals(Collections.singletonList(tp2), sharePartitionManager.cachedTopicIdPartitionsInShareSession(groupId, memberId2));

        // Continue the first share session we created.
        Map<TopicIdPartition, ShareFetchRequest.SharePartitionData> reqData3 = Collections.singletonMap(
                tp2, new ShareFetchRequest.SharePartitionData(tp2.topicId(), 100));
        ShareFetchContext context3 = sharePartitionManager.newContext(groupId, reqData3, EMPTY_PART_LIST,
                new ShareRequestMetadata(shareSessionKey1.memberId(), 1), true);
        assertEquals(ShareSessionContext.class, context3.getClass());
        assertTrue(((ShareSessionContext) context3).isSubsequent());

        LinkedHashMap<TopicIdPartition, ShareFetchResponseData.PartitionData> respData3 = new LinkedHashMap<>();
        respData3.put(tp2, new ShareFetchResponseData.PartitionData().setPartitionIndex(0));
        ShareFetchResponse resp3 = context3.updateAndGenerateResponseData(groupId, reqMetadata1.memberId(), respData3);
        assertEquals(Errors.NONE, resp3.error());

        assertEquals(new HashSet<>(Arrays.asList(tp0, tp1, tp2)),
                new HashSet<>(sharePartitionManager.cachedTopicIdPartitionsInShareSession(groupId, memberId1)));

        // Continue the second session we created.
        Map<TopicIdPartition, ShareFetchRequest.SharePartitionData> reqData4 = Collections.singletonMap(
                tp3, new ShareFetchRequest.SharePartitionData(tp3.topicId(), 100));
        ShareFetchContext context4 = sharePartitionManager.newContext(groupId, reqData4, Collections.singletonList(tp2),
                new ShareRequestMetadata(shareSessionKey2.memberId(), 1), true);
        assertEquals(ShareSessionContext.class, context4.getClass());
        assertTrue(((ShareSessionContext) context4).isSubsequent());

        LinkedHashMap<TopicIdPartition, ShareFetchResponseData.PartitionData> respData4 = new LinkedHashMap<>();
        respData4.put(tp3, new ShareFetchResponseData.PartitionData().setPartitionIndex(1));
        ShareFetchResponse resp4 = context4.updateAndGenerateResponseData(groupId, reqMetadata2.memberId(), respData4);
        assertEquals(Errors.NONE, resp4.error());

        assertEquals(Collections.singletonList(tp3), sharePartitionManager.cachedTopicIdPartitionsInShareSession(groupId, memberId2));

        // Get the final share session.
        ShareFetchContext context5 = sharePartitionManager.newContext(groupId, Collections.emptyMap(), EMPTY_PART_LIST,
                new ShareRequestMetadata(reqMetadata1.memberId(), ShareRequestMetadata.FINAL_EPOCH), true);
        assertEquals(FinalContext.class, context5.getClass());

        LinkedHashMap<TopicIdPartition, ShareFetchResponseData.PartitionData> respData5 = new LinkedHashMap<>();
        ShareFetchResponse resp5 = context5.updateAndGenerateResponseData(groupId, reqMetadata1.memberId(), respData5);
        assertEquals(Errors.NONE, resp5.error());

        assertFalse(sharePartitionManager.cachedTopicIdPartitionsInShareSession(groupId, memberId1).isEmpty());

        // Close the first session.
        sharePartitionManager.releaseSession(groupId, reqMetadata1.memberId().toString());
        assertTrue(sharePartitionManager.cachedTopicIdPartitionsInShareSession(groupId, memberId1).isEmpty());

        // Continue the second share session .
        ShareFetchContext context6 = sharePartitionManager.newContext(groupId, Collections.emptyMap(), Collections.singletonList(tp3),
                new ShareRequestMetadata(shareSessionKey2.memberId(), 2), true);
        assertEquals(ShareSessionContext.class, context6.getClass());
        assertTrue(((ShareSessionContext) context6).isSubsequent());

        LinkedHashMap<TopicIdPartition, ShareFetchResponseData.PartitionData> respData6 = new LinkedHashMap<>();
        ShareFetchResponse resp6 = context6.updateAndGenerateResponseData(groupId, reqMetadata2.memberId(), respData6);
        assertEquals(Errors.NONE, resp6.error());

        assertEquals(Collections.emptyList(), sharePartitionManager.cachedTopicIdPartitionsInShareSession(groupId, memberId2));
    }

    @Test
    public void testSharePartitionKey() {
        SharePartitionKey sharePartitionKey1 = new SharePartitionKey("mock-group-1",
                new TopicIdPartition(new Uuid(0L, 1L), new TopicPartition("test", 0)));
        SharePartitionKey sharePartitionKey2 = new SharePartitionKey("mock-group-2",
                new TopicIdPartition(new Uuid(0L, 1L), new TopicPartition("test", 0)));
        SharePartitionKey sharePartitionKey3 = new SharePartitionKey("mock-group-1",
                new TopicIdPartition(new Uuid(1L, 1L), new TopicPartition("test-1", 0)));
        SharePartitionKey sharePartitionKey4 = new SharePartitionKey("mock-group-1",
                new TopicIdPartition(new Uuid(0L, 1L), new TopicPartition("test", 1)));
        SharePartitionKey sharePartitionKey5 = new SharePartitionKey("mock-group-1",
                new TopicIdPartition(new Uuid(0L, 0L), new TopicPartition("test-2", 0)));
        SharePartitionKey sharePartitionKey1Copy = new SharePartitionKey("mock-group-1",
                new TopicIdPartition(new Uuid(0L, 1L), new TopicPartition("test", 0)));

        assertEquals(sharePartitionKey1, sharePartitionKey1Copy);
        assertNotEquals(sharePartitionKey1, sharePartitionKey2);
        assertNotEquals(sharePartitionKey1, sharePartitionKey3);
        assertNotEquals(sharePartitionKey1, sharePartitionKey4);
        assertNotEquals(sharePartitionKey1, sharePartitionKey5);
        assertNotEquals(sharePartitionKey1, null);
    }

    @Test
    public void testMultipleSequentialShareFetches() {
        String groupId = "grp";
        Uuid memberId1 = Uuid.randomUuid();
        FetchParams fetchParams = new FetchParams(ApiKeys.SHARE_FETCH.latestVersion(), FetchRequest.ORDINARY_CONSUMER_ID, -1, DELAYED_SHARE_FETCH_MAX_WAIT_MS,
            1, 1024 * 1024, FetchIsolation.HIGH_WATERMARK, Optional.empty());
        Uuid fooId = Uuid.randomUuid();
        Uuid barId = Uuid.randomUuid();
        TopicIdPartition tp0 = new TopicIdPartition(fooId, new TopicPartition("foo", 0));
        TopicIdPartition tp1 = new TopicIdPartition(fooId, new TopicPartition("foo", 1));
        TopicIdPartition tp2 = new TopicIdPartition(barId, new TopicPartition("bar", 0));
        TopicIdPartition tp3 = new TopicIdPartition(barId, new TopicPartition("bar", 1));
        TopicIdPartition tp4 = new TopicIdPartition(fooId, new TopicPartition("foo", 2));
        TopicIdPartition tp5 = new TopicIdPartition(barId, new TopicPartition("bar", 2));
        TopicIdPartition tp6 = new TopicIdPartition(fooId, new TopicPartition("foo", 3));
        Map<TopicIdPartition, Integer> partitionMaxBytes = new HashMap<>();
        partitionMaxBytes.put(tp0, PARTITION_MAX_BYTES);
        partitionMaxBytes.put(tp1, PARTITION_MAX_BYTES);
        partitionMaxBytes.put(tp2, PARTITION_MAX_BYTES);
        partitionMaxBytes.put(tp3, PARTITION_MAX_BYTES);
        partitionMaxBytes.put(tp4, PARTITION_MAX_BYTES);
        partitionMaxBytes.put(tp5, PARTITION_MAX_BYTES);
        partitionMaxBytes.put(tp6, PARTITION_MAX_BYTES);

        ReplicaManager replicaManager = mock(ReplicaManager.class);
        Time time = mock(Time.class);
        when(time.hiResClockMs()).thenReturn(0L).thenReturn(100L);
        Metrics metrics = new Metrics();
        DelayedOperationPurgatory<DelayedShareFetch> delayedShareFetchPurgatory = new DelayedOperationPurgatory<>(
            "TestShareFetch", mockTimer, replicaManager.localBrokerId(),
            DELAYED_SHARE_FETCH_PURGATORY_PURGE_INTERVAL, true, true);
        mockReplicaManagerDelayedShareFetch(replicaManager, delayedShareFetchPurgatory);

        SharePartitionManager sharePartitionManager = SharePartitionManagerBuilder.builder()
            .withReplicaManager(replicaManager)
            .withTime(time)
            .withMetrics(metrics)
            .withTimer(mockTimer)
            .build();

        doAnswer(invocation -> buildLogReadResult(partitionMaxBytes.keySet())).when(replicaManager).readFromLog(any(), any(), any(ReplicaQuota.class), anyBoolean());

        sharePartitionManager.fetchMessages(groupId, memberId1.toString(), fetchParams, partitionMaxBytes);
        Mockito.verify(replicaManager, times(1)).readFromLog(
            any(), any(), any(ReplicaQuota.class), anyBoolean());

        sharePartitionManager.fetchMessages(groupId, memberId1.toString(), fetchParams, partitionMaxBytes);
        Mockito.verify(replicaManager, times(2)).readFromLog(
            any(), any(), any(ReplicaQuota.class), anyBoolean());

        sharePartitionManager.fetchMessages(groupId, memberId1.toString(), fetchParams, partitionMaxBytes);
        Mockito.verify(replicaManager, times(3)).readFromLog(
            any(), any(), any(ReplicaQuota.class), anyBoolean());

        Map<MetricName, Consumer<Double>> expectedMetrics = new HashMap<>();
        expectedMetrics.put(
                metrics.metricName(SharePartitionManager.ShareGroupMetrics.PARTITION_LOAD_TIME_AVG, SharePartitionManager.ShareGroupMetrics.METRICS_GROUP_NAME),
                val -> assertEquals(val.intValue(), (int) 100.0 / 7, SharePartitionManager.ShareGroupMetrics.PARTITION_LOAD_TIME_AVG)
        );
        expectedMetrics.put(
                metrics.metricName(SharePartitionManager.ShareGroupMetrics.PARTITION_LOAD_TIME_MAX, SharePartitionManager.ShareGroupMetrics.METRICS_GROUP_NAME),
                val -> assertEquals(val, 100.0, SharePartitionManager.ShareGroupMetrics.PARTITION_LOAD_TIME_MAX)
        );
        expectedMetrics.forEach((metric, test) -> {
            assertTrue(metrics.metrics().containsKey(metric));
            test.accept((Double) metrics.metrics().get(metric).metricValue());
        });
    }

    @Test
    public void testMultipleConcurrentShareFetches() throws InterruptedException {

        String groupId = "grp";
        Uuid memberId1 = Uuid.randomUuid();
        FetchParams fetchParams = new FetchParams(ApiKeys.SHARE_FETCH.latestVersion(), FetchRequest.ORDINARY_CONSUMER_ID, -1, DELAYED_SHARE_FETCH_MAX_WAIT_MS,
            1, 1024 * 1024, FetchIsolation.HIGH_WATERMARK, Optional.empty());
        Uuid fooId = Uuid.randomUuid();
        Uuid barId = Uuid.randomUuid();
        TopicIdPartition tp0 = new TopicIdPartition(fooId, new TopicPartition("foo", 0));
        TopicIdPartition tp1 = new TopicIdPartition(fooId, new TopicPartition("foo", 1));
        TopicIdPartition tp2 = new TopicIdPartition(barId, new TopicPartition("bar", 0));
        TopicIdPartition tp3 = new TopicIdPartition(barId, new TopicPartition("bar", 1));
        Map<TopicIdPartition, Integer> partitionMaxBytes = new HashMap<>();
        partitionMaxBytes.put(tp0, PARTITION_MAX_BYTES);
        partitionMaxBytes.put(tp1, PARTITION_MAX_BYTES);
        partitionMaxBytes.put(tp2, PARTITION_MAX_BYTES);
        partitionMaxBytes.put(tp3, PARTITION_MAX_BYTES);

        final Time time = new MockTime(0, System.currentTimeMillis(), 0);
        ReplicaManager replicaManager = mock(ReplicaManager.class);
        DelayedOperationPurgatory<DelayedShareFetch> delayedShareFetchPurgatory = new DelayedOperationPurgatory<>(
            "TestShareFetch", mockTimer, replicaManager.localBrokerId(),
            DELAYED_SHARE_FETCH_PURGATORY_PURGE_INTERVAL, true, true);
        mockReplicaManagerDelayedShareFetch(replicaManager, delayedShareFetchPurgatory);

        SharePartitionManager sharePartitionManager = SharePartitionManagerBuilder.builder()
            .withTime(time)
            .withReplicaManager(replicaManager)
            .withTimer(mockTimer)
            .build();

        SharePartition sp0 = mock(SharePartition.class);
        SharePartition sp1 = mock(SharePartition.class);
        SharePartition sp2 = mock(SharePartition.class);
        SharePartition sp3 = mock(SharePartition.class);

        when(sp0.nextFetchOffset()).thenReturn((long) 1, (long) 15, (long) 6, (long) 30, (long) 25);
        when(sp1.nextFetchOffset()).thenReturn((long) 4, (long) 1, (long) 18, (long) 5);
        when(sp2.nextFetchOffset()).thenReturn((long) 10, (long) 25, (long) 26);
        when(sp3.nextFetchOffset()).thenReturn((long) 20, (long) 15, (long) 23, (long) 16);

        doAnswer(invocation -> {
            assertEquals(1, sp0.nextFetchOffset());
            assertEquals(4, sp1.nextFetchOffset());
            assertEquals(10, sp2.nextFetchOffset());
            assertEquals(20, sp3.nextFetchOffset());
            return buildLogReadResult(partitionMaxBytes.keySet());
        }).doAnswer(invocation -> {
            assertEquals(15, sp0.nextFetchOffset());
            assertEquals(1, sp1.nextFetchOffset());
            assertEquals(25, sp2.nextFetchOffset());
            assertEquals(15, sp3.nextFetchOffset());
            return buildLogReadResult(partitionMaxBytes.keySet());
        }).doAnswer(invocation -> {
            assertEquals(6, sp0.nextFetchOffset());
            assertEquals(18, sp1.nextFetchOffset());
            assertEquals(26, sp2.nextFetchOffset());
            assertEquals(23, sp3.nextFetchOffset());
            return buildLogReadResult(partitionMaxBytes.keySet());
        }).doAnswer(invocation -> {
            assertEquals(30, sp0.nextFetchOffset());
            assertEquals(5, sp1.nextFetchOffset());
            assertEquals(26, sp2.nextFetchOffset());
            assertEquals(16, sp3.nextFetchOffset());
            return buildLogReadResult(partitionMaxBytes.keySet());
        }).doAnswer(invocation -> {
            assertEquals(25, sp0.nextFetchOffset());
            assertEquals(5, sp1.nextFetchOffset());
            assertEquals(26, sp2.nextFetchOffset());
            assertEquals(16, sp3.nextFetchOffset());
            return buildLogReadResult(partitionMaxBytes.keySet());
        }).when(replicaManager).readFromLog(any(), any(), any(ReplicaQuota.class), anyBoolean());

        int threadCount = 100;
        ExecutorService executorService = Executors.newFixedThreadPool(threadCount);

        try {
            for (int i = 0; i != threadCount; ++i) {
                executorService.submit(() -> {
                    sharePartitionManager.fetchMessages(groupId, memberId1.toString(), fetchParams, partitionMaxBytes);
                });
                // We are blocking the main thread at an interval of 10 threads so that the currently running executorService threads can complete.
                if (i % 10 == 0)
                    executorService.awaitTermination(50, TimeUnit.MILLISECONDS);
            }
        } finally {
            if (!executorService.awaitTermination(50, TimeUnit.MILLISECONDS))
                executorService.shutdown();
        }
        // We are checking the number of replicaManager readFromLog() calls
        Mockito.verify(replicaManager, atMost(100)).readFromLog(
            any(), any(), any(ReplicaQuota.class), anyBoolean());
        Mockito.verify(replicaManager, atLeast(10)).readFromLog(
            any(), any(), any(ReplicaQuota.class), anyBoolean());
    }

    @Test
    public void testReplicaManagerFetchShouldNotProceed() {
        String groupId = "grp";
        Uuid memberId = Uuid.randomUuid();
        FetchParams fetchParams = new FetchParams(ApiKeys.SHARE_FETCH.latestVersion(), FetchRequest.ORDINARY_CONSUMER_ID, -1,
                DELAYED_SHARE_FETCH_MAX_WAIT_MS, 1, 1024 * 1024, FetchIsolation.HIGH_WATERMARK, Optional.empty());
        Uuid fooId = Uuid.randomUuid();
        TopicIdPartition tp0 = new TopicIdPartition(fooId, new TopicPartition("foo", 0));
        Map<TopicIdPartition, Integer> partitionMaxBytes = new HashMap<>();
        partitionMaxBytes.put(tp0, PARTITION_MAX_BYTES);

        ReplicaManager replicaManager = mock(ReplicaManager.class);

        SharePartition sp0 = mock(SharePartition.class);
        when(sp0.maybeAcquireFetchLock()).thenReturn(true);
        when(sp0.canAcquireRecords()).thenReturn(false);
        when(sp0.maybeInitialize()).thenReturn(CompletableFuture.completedFuture(null));
        Map<SharePartitionKey, SharePartition> partitionCacheMap = new HashMap<>();
        partitionCacheMap.put(new SharePartitionKey(groupId, tp0), sp0);

        DelayedOperationPurgatory<DelayedShareFetch> delayedShareFetchPurgatory = new DelayedOperationPurgatory<>(
                "TestShareFetch", mockTimer, replicaManager.localBrokerId(),
                DELAYED_SHARE_FETCH_PURGATORY_PURGE_INTERVAL, true, true);
        mockReplicaManagerDelayedShareFetch(replicaManager, delayedShareFetchPurgatory);

        SharePartitionManager sharePartitionManager = SharePartitionManagerBuilder.builder()
            .withPartitionCacheMap(partitionCacheMap)
            .withReplicaManager(replicaManager)
            .withTimer(mockTimer)
            .build();

        CompletableFuture<Map<TopicIdPartition, ShareFetchResponseData.PartitionData>> future =
            sharePartitionManager.fetchMessages(groupId, memberId.toString(), fetchParams, partitionMaxBytes);
        Mockito.verify(replicaManager, times(0)).readFromLog(
            any(), any(), any(ReplicaQuota.class), anyBoolean());
        Map<TopicIdPartition, ShareFetchResponseData.PartitionData> result = future.join();
        assertEquals(0, result.size());
    }

    @Test
    public void testReplicaManagerFetchShouldProceed() {
        String groupId = "grp";
        Uuid memberId = Uuid.randomUuid();
        FetchParams fetchParams = new FetchParams(ApiKeys.SHARE_FETCH.latestVersion(), FetchRequest.ORDINARY_CONSUMER_ID, -1, DELAYED_SHARE_FETCH_PURGATORY_PURGE_INTERVAL,
            1, 1024 * 1024, FetchIsolation.HIGH_WATERMARK, Optional.empty());
        Uuid fooId = Uuid.randomUuid();
        TopicIdPartition tp0 = new TopicIdPartition(fooId, new TopicPartition("foo", 0));
        Map<TopicIdPartition, Integer> partitionMaxBytes = new HashMap<>();
        partitionMaxBytes.put(tp0, PARTITION_MAX_BYTES);

        ReplicaManager replicaManager = mock(ReplicaManager.class);

        DelayedOperationPurgatory<DelayedShareFetch> delayedShareFetchPurgatory = new DelayedOperationPurgatory<>(
            "TestShareFetch", mockTimer, replicaManager.localBrokerId(),
            DELAYED_SHARE_FETCH_PURGATORY_PURGE_INTERVAL, true, true);
        mockReplicaManagerDelayedShareFetch(replicaManager, delayedShareFetchPurgatory);

        SharePartitionManager sharePartitionManager = SharePartitionManagerBuilder.builder()
            .withReplicaManager(replicaManager)
            .withTimer(mockTimer)
            .build();

        doAnswer(invocation -> buildLogReadResult(partitionMaxBytes.keySet())).when(replicaManager).readFromLog(any(), any(), any(ReplicaQuota.class), anyBoolean());

        sharePartitionManager.fetchMessages(groupId, memberId.toString(), fetchParams, partitionMaxBytes);
        // Since the nextFetchOffset does not point to endOffset + 1, i.e. some of the records in the cachedState are AVAILABLE,
        // even though the maxInFlightMessages limit is exceeded, replicaManager.readFromLog should be called
        Mockito.verify(replicaManager, times(1)).readFromLog(
            any(), any(), any(ReplicaQuota.class), anyBoolean());
    }

    @Test
    public void testCloseSharePartitionManager() throws Exception {
        Timer timer = Mockito.mock(SystemTimerReaper.class);
        Persister persister = Mockito.mock(Persister.class);
        SharePartitionManager sharePartitionManager = SharePartitionManagerBuilder.builder()
                .withTimer(timer).withShareGroupPersister(persister).build();

        // Verify that 0 calls are made to timer.close() and persister.stop().
        Mockito.verify(timer, times(0)).close();
        Mockito.verify(persister, times(0)).stop();
        // Closing the sharePartitionManager closes timer object in sharePartitionManager.
        sharePartitionManager.close();
        // Verify that the timer object in sharePartitionManager is closed by checking the calls to timer.close() and persister.stop().
        Mockito.verify(timer, times(1)).close();
        Mockito.verify(persister, times(1)).stop();
    }

    @Test
    public void testCloseShouldCompletePendingFetchRequests() throws Exception {
        String groupId = "grp";
        Uuid memberId = Uuid.randomUuid();
        FetchParams fetchParams = new FetchParams(ApiKeys.SHARE_FETCH.latestVersion(), FetchRequest.ORDINARY_CONSUMER_ID, -1, 0,
            1, 1024 * 1024, FetchIsolation.HIGH_WATERMARK, Optional.empty());
        Uuid fooId = Uuid.randomUuid();
        TopicIdPartition tp0 = new TopicIdPartition(fooId, new TopicPartition("foo", 0));
        Map<TopicIdPartition, Integer> partitionMaxBytes = Collections.singletonMap(tp0, PARTITION_MAX_BYTES);

        SharePartitionManager sharePartitionManager = SharePartitionManagerBuilder.builder().build();

        // Acquire the fetch lock so fetch requests keep waiting in the queue.
        assertTrue(sharePartitionManager.acquireProcessFetchQueueLock());
        CompletableFuture<Map<TopicIdPartition, ShareFetchResponseData.PartitionData>> future =
            sharePartitionManager.fetchMessages(groupId, memberId.toString(), fetchParams, partitionMaxBytes);
        // Verify that the fetch request is not completed.
        assertFalse(future.isDone());

        // Closing the sharePartitionManager closes pending fetch requests in the fetch queue.
        sharePartitionManager.close();
        // Verify that the fetch request is now completed.
        assertTrue(future.isDone());
        assertFutureThrows(future, BrokerNotAvailableException.class);
    }

    @Test
    public void testReleaseSessionSuccess() {
        String groupId = "grp";
        Uuid memberId = Uuid.randomUuid();

        TopicIdPartition tp1 = new TopicIdPartition(Uuid.randomUuid(), new TopicPartition("foo", 0));
        TopicIdPartition tp2 = new TopicIdPartition(Uuid.randomUuid(), new TopicPartition("bar", 2));
        TopicIdPartition tp3 = new TopicIdPartition(Uuid.randomUuid(), new TopicPartition("baz", 4));

        SharePartition sp1 = mock(SharePartition.class);
        SharePartition sp2 = mock(SharePartition.class);
        when(sp1.releaseAcquiredRecords(ArgumentMatchers.eq(memberId.toString()))).thenReturn(CompletableFuture.completedFuture(null));
        when(sp2.releaseAcquiredRecords(ArgumentMatchers.eq(memberId.toString()))).thenReturn(FutureUtils.failedFuture(
                new InvalidRecordStateException("Unable to release acquired records for the batch")
        ));

        ShareSessionCache cache = mock(ShareSessionCache.class);
        ShareSession shareSession = mock(ShareSession.class);
        when(cache.get(new ShareSessionKey(groupId, memberId))).thenReturn(shareSession);
        when(cache.remove(new ShareSessionKey(groupId, memberId))).thenReturn(shareSession);

        ImplicitLinkedHashCollection<CachedSharePartition> partitionMap = new ImplicitLinkedHashCollection<>(3);
        partitionMap.add(new CachedSharePartition(tp1));
        partitionMap.add(new CachedSharePartition(tp2));
        partitionMap.add(new CachedSharePartition(tp3));
        when(shareSession.partitionMap()).thenReturn(partitionMap);

        Map<SharePartitionKey, SharePartition> partitionCacheMap = new HashMap<>();
        partitionCacheMap.put(new SharePartitionKey(groupId, tp1), sp1);
        partitionCacheMap.put(new SharePartitionKey(groupId, tp2), sp2);

        SharePartitionManager sharePartitionManager = SharePartitionManagerBuilder.builder()
            .withCache(cache)
            .withPartitionCacheMap(partitionCacheMap)
            .build();

        CompletableFuture<Map<TopicIdPartition, ShareAcknowledgeResponseData.PartitionData>> resultFuture =
                sharePartitionManager.releaseSession(groupId, memberId.toString());
        Map<TopicIdPartition, ShareAcknowledgeResponseData.PartitionData> result = resultFuture.join();
        assertEquals(3, result.size());
        assertTrue(result.containsKey(tp1));
        assertTrue(result.containsKey(tp2));
        assertTrue(result.containsKey(tp3));
        assertEquals(0, result.get(tp1).partitionIndex());
        assertEquals(Errors.NONE.code(), result.get(tp1).errorCode());
        assertEquals(2, result.get(tp2).partitionIndex());
        assertEquals(Errors.INVALID_RECORD_STATE.code(), result.get(tp2).errorCode());
        // tp3 was not a part of partitionCacheMap.
        assertEquals(4, result.get(tp3).partitionIndex());
        assertEquals(Errors.UNKNOWN_TOPIC_OR_PARTITION.code(), result.get(tp3).errorCode());
    }

    @Test
    public void testReleaseSessionWithIncorrectGroupId() {
        String groupId = "grp";
        Uuid memberId = Uuid.randomUuid();

        TopicIdPartition tp1 = new TopicIdPartition(Uuid.randomUuid(), new TopicPartition("foo", 0));

        ShareSessionCache cache = mock(ShareSessionCache.class);
        ShareSession shareSession = mock(ShareSession.class);
        when(cache.get(new ShareSessionKey(groupId, memberId))).thenReturn(shareSession);

        ImplicitLinkedHashCollection<CachedSharePartition> partitionMap = new ImplicitLinkedHashCollection<>(3);
        partitionMap.add(new CachedSharePartition(tp1));
        when(shareSession.partitionMap()).thenReturn(partitionMap);

        SharePartitionManager sharePartitionManager = SharePartitionManagerBuilder.builder()
            .withCache(cache)
            .build();

        // Calling releaseSession with incorrect groupId.
        CompletableFuture<Map<TopicIdPartition, ShareAcknowledgeResponseData.PartitionData>> resultFuture =
                sharePartitionManager.releaseSession("grp-2", memberId.toString());
        assertTrue(resultFuture.isDone());
        assertTrue(resultFuture.isCompletedExceptionally());
        Throwable exception = assertThrows(ExecutionException.class, resultFuture::get);
        assertInstanceOf(ShareSessionNotFoundException.class, exception.getCause());
    }

    @Test
    public void testReleaseSessionWithIncorrectMemberId() {
        String groupId = "grp";
        Uuid memberId = Uuid.randomUuid();

        TopicIdPartition tp1 = new TopicIdPartition(memberId, new TopicPartition("foo", 0));

        ShareSessionCache cache = mock(ShareSessionCache.class);
        ShareSession shareSession = mock(ShareSession.class);
        // Member with random Uuid so that it does not match the memberId.
        when(cache.get(new ShareSessionKey(groupId, Uuid.randomUuid()))).thenReturn(shareSession);

        ImplicitLinkedHashCollection<CachedSharePartition> partitionMap = new ImplicitLinkedHashCollection<>(3);
        partitionMap.add(new CachedSharePartition(tp1));
        when(shareSession.partitionMap()).thenReturn(partitionMap);

        SharePartitionManager sharePartitionManager = SharePartitionManagerBuilder.builder()
            .withCache(cache)
            .build();

        CompletableFuture<Map<TopicIdPartition, ShareAcknowledgeResponseData.PartitionData>> resultFuture =
                sharePartitionManager.releaseSession(groupId, memberId.toString());
        assertTrue(resultFuture.isDone());
        assertTrue(resultFuture.isCompletedExceptionally());
        Throwable exception = assertThrows(ExecutionException.class, resultFuture::get);
        assertInstanceOf(ShareSessionNotFoundException.class, exception.getCause());
    }

    @Test
    public void testReleaseSessionWithEmptyTopicPartitions() {
        String groupId = "grp";
        Uuid memberId = Uuid.randomUuid();

        ShareSessionCache cache = mock(ShareSessionCache.class);
        ShareSession shareSession = mock(ShareSession.class);
        when(cache.get(new ShareSessionKey(groupId, memberId))).thenReturn(shareSession);
        when(cache.remove(new ShareSessionKey(groupId, memberId))).thenReturn(shareSession);
        when(shareSession.partitionMap()).thenReturn(new ImplicitLinkedHashCollection<>());

        SharePartitionManager sharePartitionManager = SharePartitionManagerBuilder.builder()
            .withCache(cache)
            .build();

        // Empty list of TopicIdPartitions to releaseSession. This should return an empty map.
        CompletableFuture<Map<TopicIdPartition, ShareAcknowledgeResponseData.PartitionData>> resultFuture =
                sharePartitionManager.releaseSession(groupId, memberId.toString());
        Map<TopicIdPartition, ShareAcknowledgeResponseData.PartitionData> result = resultFuture.join();
        assertEquals(0, result.size());
    }

    @Test
    public void testReleaseSessionWithNullShareSession() {
        String groupId = "grp";
        Uuid memberId = Uuid.randomUuid();

        ShareSessionCache cache = mock(ShareSessionCache.class);
        // Null share session in get response so empty topic partitions should be returned.
        when(cache.get(new ShareSessionKey(groupId, memberId))).thenReturn(null);
        // Make the response not null for remove so can further check for the return value from topic partitions.
        when(cache.remove(new ShareSessionKey(groupId, memberId))).thenReturn(mock(ShareSession.class));

        SharePartitionManager sharePartitionManager = SharePartitionManagerBuilder.builder()
            .withCache(cache)
            .build();

        CompletableFuture<Map<TopicIdPartition, ShareAcknowledgeResponseData.PartitionData>> resultFuture =
            sharePartitionManager.releaseSession(groupId, memberId.toString());
        Map<TopicIdPartition, ShareAcknowledgeResponseData.PartitionData> result = resultFuture.join();
        assertEquals(0, result.size());
    }

    @Test
    public void testAcknowledgeSinglePartition() {
        String groupId = "grp";
        String memberId = Uuid.randomUuid().toString();

        TopicIdPartition tp = new TopicIdPartition(Uuid.randomUuid(), new TopicPartition("foo", 0));
        SharePartition sp = mock(SharePartition.class);

        when(sp.acknowledge(ArgumentMatchers.eq(memberId), any())).thenReturn(CompletableFuture.completedFuture(null));

        Map<SharePartitionKey, SharePartition> partitionCacheMap = new HashMap<>();
        partitionCacheMap.put(new SharePartitionKey(groupId, tp), sp);
        SharePartitionManager sharePartitionManager = SharePartitionManagerBuilder.builder()
            .withPartitionCacheMap(partitionCacheMap).build();

        Map<TopicIdPartition, List<ShareAcknowledgementBatch>> acknowledgeTopics = new HashMap<>();
        acknowledgeTopics.put(tp, Arrays.asList(
            new ShareAcknowledgementBatch(12, 20, Collections.singletonList((byte) 1)),
            new ShareAcknowledgementBatch(24, 56, Collections.singletonList((byte) 1))
        ));
        CompletableFuture<Map<TopicIdPartition, ShareAcknowledgeResponseData.PartitionData>> resultFuture =
                sharePartitionManager.acknowledge(memberId, groupId, acknowledgeTopics);
        Map<TopicIdPartition, ShareAcknowledgeResponseData.PartitionData> result = resultFuture.join();
        assertEquals(1, result.size());
        assertTrue(result.containsKey(tp));
        assertEquals(0, result.get(tp).partitionIndex());
        assertEquals(Errors.NONE.code(), result.get(tp).errorCode());
    }

    @Test
    public void testAcknowledgeMultiplePartition() {
        String groupId = "grp";
        String memberId = Uuid.randomUuid().toString();

        TopicIdPartition tp1 = new TopicIdPartition(Uuid.randomUuid(), new TopicPartition("foo1", 0));
        TopicIdPartition tp2 = new TopicIdPartition(Uuid.randomUuid(), new TopicPartition("foo2", 0));
        TopicIdPartition tp3 = new TopicIdPartition(Uuid.randomUuid(), new TopicPartition("foo3", 0));

        SharePartition sp1 = mock(SharePartition.class);
        SharePartition sp2 = mock(SharePartition.class);
        SharePartition sp3 = mock(SharePartition.class);

        when(sp1.acknowledge(ArgumentMatchers.eq(memberId), any())).thenReturn(CompletableFuture.completedFuture(null));
        when(sp2.acknowledge(ArgumentMatchers.eq(memberId), any())).thenReturn(CompletableFuture.completedFuture(null));
        when(sp3.acknowledge(ArgumentMatchers.eq(memberId), any())).thenReturn(CompletableFuture.completedFuture(null));

        Map<SharePartitionKey, SharePartition> partitionCacheMap = new HashMap<>();
        partitionCacheMap.put(new SharePartitionKey(groupId, tp1), sp1);
        partitionCacheMap.put(new SharePartitionKey(groupId, tp2), sp2);
        partitionCacheMap.put(new SharePartitionKey(groupId, tp3), sp3);

        Metrics metrics = new Metrics();
        SharePartitionManager sharePartitionManager = SharePartitionManagerBuilder.builder()
                .withPartitionCacheMap(partitionCacheMap).withMetrics(metrics).build();

        Map<TopicIdPartition, List<ShareAcknowledgementBatch>> acknowledgeTopics = new HashMap<>();
        acknowledgeTopics.put(tp1, Arrays.asList(
                new ShareAcknowledgementBatch(12, 20, Collections.singletonList((byte) 1)),
                new ShareAcknowledgementBatch(24, 56, Collections.singletonList((byte) 1))
        ));
        acknowledgeTopics.put(tp2, Arrays.asList(
                new ShareAcknowledgementBatch(15, 26, Collections.singletonList((byte) 2)),
                new ShareAcknowledgementBatch(34, 56, Collections.singletonList((byte) 2))
        ));
        acknowledgeTopics.put(tp3, Arrays.asList(
                new ShareAcknowledgementBatch(4, 15, Collections.singletonList((byte) 3)),
                new ShareAcknowledgementBatch(16, 21, Collections.singletonList((byte) 3))
        ));
        CompletableFuture<Map<TopicIdPartition, ShareAcknowledgeResponseData.PartitionData>> resultFuture =
                sharePartitionManager.acknowledge(memberId, groupId, acknowledgeTopics);
        Map<TopicIdPartition, ShareAcknowledgeResponseData.PartitionData> result = resultFuture.join();
        assertEquals(3, result.size());
        assertTrue(result.containsKey(tp1));
        assertTrue(result.containsKey(tp2));
        assertTrue(result.containsKey(tp3));
        assertEquals(0, result.get(tp1).partitionIndex());
        assertEquals(Errors.NONE.code(), result.get(tp1).errorCode());
        assertEquals(0, result.get(tp2).partitionIndex());
        assertEquals(Errors.NONE.code(), result.get(tp2).errorCode());
        assertEquals(0, result.get(tp3).partitionIndex());
        assertEquals(Errors.NONE.code(), result.get(tp3).errorCode());

        Map<MetricName, Consumer<Double>> expectedMetrics = new HashMap<>();
        expectedMetrics.put(
                metrics.metricName(SharePartitionManager.ShareGroupMetrics.SHARE_ACK_COUNT, SharePartitionManager.ShareGroupMetrics.METRICS_GROUP_NAME),
                val -> assertEquals(val, 1.0)
        );
        expectedMetrics.put(
                metrics.metricName(SharePartitionManager.ShareGroupMetrics.SHARE_ACK_RATE, SharePartitionManager.ShareGroupMetrics.METRICS_GROUP_NAME),
                val -> assertTrue(val > 0)
        );
        expectedMetrics.put(
                metrics.metricName(SharePartitionManager.ShareGroupMetrics.RECORD_ACK_COUNT, SharePartitionManager.ShareGroupMetrics.METRICS_GROUP_NAME,
                        Collections.singletonMap(SharePartitionManager.ShareGroupMetrics.ACK_TYPE, AcknowledgeType.ACCEPT.toString())),
                val -> assertEquals(2.0, val)
        );
        expectedMetrics.put(
                metrics.metricName(SharePartitionManager.ShareGroupMetrics.RECORD_ACK_COUNT, SharePartitionManager.ShareGroupMetrics.METRICS_GROUP_NAME,
                        Collections.singletonMap(SharePartitionManager.ShareGroupMetrics.ACK_TYPE, AcknowledgeType.RELEASE.toString())),
                val -> assertEquals(2.0, val)
        );
        expectedMetrics.put(
                metrics.metricName(SharePartitionManager.ShareGroupMetrics.RECORD_ACK_COUNT, SharePartitionManager.ShareGroupMetrics.METRICS_GROUP_NAME,
                        Collections.singletonMap(SharePartitionManager.ShareGroupMetrics.ACK_TYPE, AcknowledgeType.REJECT.toString())),
                val -> assertEquals(2.0, val)
        );
        expectedMetrics.put(
                metrics.metricName(SharePartitionManager.ShareGroupMetrics.RECORD_ACK_RATE, SharePartitionManager.ShareGroupMetrics.METRICS_GROUP_NAME,
                        Collections.singletonMap(SharePartitionManager.ShareGroupMetrics.ACK_TYPE, AcknowledgeType.ACCEPT.toString())),
                val -> assertTrue(val > 0)
        );
        expectedMetrics.put(
                metrics.metricName(SharePartitionManager.ShareGroupMetrics.RECORD_ACK_RATE, SharePartitionManager.ShareGroupMetrics.METRICS_GROUP_NAME,
                        Collections.singletonMap(SharePartitionManager.ShareGroupMetrics.ACK_TYPE, AcknowledgeType.RELEASE.toString())),
                val -> assertTrue(val > 0)
        );
        expectedMetrics.put(
                metrics.metricName(SharePartitionManager.ShareGroupMetrics.RECORD_ACK_RATE, SharePartitionManager.ShareGroupMetrics.METRICS_GROUP_NAME,
                        Collections.singletonMap(SharePartitionManager.ShareGroupMetrics.ACK_TYPE, AcknowledgeType.REJECT.toString())),
                val -> assertTrue(val > 0)
        );
        expectedMetrics.forEach((metric, test) -> {
            assertTrue(metrics.metrics().containsKey(metric));
            test.accept((Double) metrics.metrics().get(metric).metricValue());
        });
    }

    @Test
    public void testAcknowledgeIncorrectGroupId() {
        String groupId = "grp";
        String groupId2 = "grp2";
        String memberId = Uuid.randomUuid().toString();

        TopicIdPartition tp = new TopicIdPartition(Uuid.randomUuid(), new TopicPartition("foo", 0));
        SharePartition sp = mock(SharePartition.class);

        Map<SharePartitionKey, SharePartition> partitionCacheMap = new HashMap<>();
        partitionCacheMap.put(new SharePartitionKey(groupId, tp), sp);
        SharePartitionManager sharePartitionManager = SharePartitionManagerBuilder.builder()
                .withPartitionCacheMap(partitionCacheMap).build();

        Map<TopicIdPartition, List<ShareAcknowledgementBatch>> acknowledgeTopics = new HashMap<>();
        acknowledgeTopics.put(tp, Arrays.asList(
            new ShareAcknowledgementBatch(12, 20, Collections.singletonList((byte) 1)),
            new ShareAcknowledgementBatch(24, 56, Collections.singletonList((byte) 1))
        ));
        CompletableFuture<Map<TopicIdPartition, ShareAcknowledgeResponseData.PartitionData>> resultFuture =
                sharePartitionManager.acknowledge(memberId, groupId2, acknowledgeTopics);
        Map<TopicIdPartition, ShareAcknowledgeResponseData.PartitionData> result = resultFuture.join();
        assertEquals(1, result.size());
        assertTrue(result.containsKey(tp));
        assertEquals(0, result.get(tp).partitionIndex());
        assertEquals(Errors.UNKNOWN_TOPIC_OR_PARTITION.code(), result.get(tp).errorCode());
    }

    @Test
    public void testAcknowledgeIncorrectMemberId() {
        String groupId = "grp";
        String memberId = Uuid.randomUuid().toString();

        TopicIdPartition tp = new TopicIdPartition(Uuid.randomUuid(), new TopicPartition("foo", 0));
        SharePartition sp = mock(SharePartition.class);
        when(sp.acknowledge(ArgumentMatchers.eq(memberId), any())).thenReturn(FutureUtils.failedFuture(
                new InvalidRequestException("Member is not the owner of batch record")
        ));
        Map<SharePartitionKey, SharePartition> partitionCacheMap = new HashMap<>();
        partitionCacheMap.put(new SharePartitionKey(groupId, tp), sp);
        SharePartitionManager sharePartitionManager = SharePartitionManagerBuilder.builder()
                .withPartitionCacheMap(partitionCacheMap).build();

        Map<TopicIdPartition, List<ShareAcknowledgementBatch>> acknowledgeTopics = new HashMap<>();
        acknowledgeTopics.put(tp, Arrays.asList(
            new ShareAcknowledgementBatch(12, 20, Collections.singletonList((byte) 1)),
            new ShareAcknowledgementBatch(24, 56, Collections.singletonList((byte) 1))
        ));

        CompletableFuture<Map<TopicIdPartition, ShareAcknowledgeResponseData.PartitionData>> resultFuture =
            sharePartitionManager.acknowledge(memberId, groupId, acknowledgeTopics);
        Map<TopicIdPartition, ShareAcknowledgeResponseData.PartitionData> result = resultFuture.join();
        assertEquals(1, result.size());
        assertTrue(result.containsKey(tp));
        assertEquals(0, result.get(tp).partitionIndex());
        assertEquals(Errors.INVALID_REQUEST.code(), result.get(tp).errorCode());
    }

    @Test
    public void testAcknowledgeEmptyPartitionCacheMap() {
        String groupId = "grp";
        String memberId = Uuid.randomUuid().toString();

        TopicIdPartition tp = new TopicIdPartition(Uuid.randomUuid(), new TopicPartition("foo4", 3));
        SharePartitionManager sharePartitionManager = SharePartitionManagerBuilder.builder().build();

        Map<TopicIdPartition, List<ShareAcknowledgementBatch>> acknowledgeTopics = new HashMap<>();
        acknowledgeTopics.put(tp, Arrays.asList(
                new ShareAcknowledgementBatch(78, 90, Collections.singletonList((byte) 2)),
                new ShareAcknowledgementBatch(94, 99, Collections.singletonList((byte) 2))
        ));
        CompletableFuture<Map<TopicIdPartition, ShareAcknowledgeResponseData.PartitionData>> resultFuture =
                sharePartitionManager.acknowledge(memberId, groupId, acknowledgeTopics);
        Map<TopicIdPartition, ShareAcknowledgeResponseData.PartitionData> result = resultFuture.join();
        assertEquals(1, result.size());
        assertTrue(result.containsKey(tp));
        assertEquals(3, result.get(tp).partitionIndex());
        assertEquals(Errors.UNKNOWN_TOPIC_OR_PARTITION.code(), result.get(tp).errorCode());
    }

    @Test
    public void testFetchQueueProcessingWhenFrontItemIsEmpty() {
        String groupId = "grp";
        String memberId = Uuid.randomUuid().toString();
        FetchParams fetchParams = new FetchParams(ApiKeys.SHARE_FETCH.latestVersion(), FetchRequest.ORDINARY_CONSUMER_ID, -1, DELAYED_SHARE_FETCH_MAX_WAIT_MS,
            1, 1024 * 1024, FetchIsolation.HIGH_WATERMARK, Optional.empty());
        TopicIdPartition tp0 = new TopicIdPartition(Uuid.randomUuid(), new TopicPartition("foo", 0));
        Map<TopicIdPartition, Integer> partitionMaxBytes = new HashMap<>();
        partitionMaxBytes.put(tp0, PARTITION_MAX_BYTES);

        final Time time = new MockTime();
        ReplicaManager replicaManager = mock(ReplicaManager.class);

        ShareFetchData shareFetchData1 = new ShareFetchData(
                fetchParams, groupId, memberId, new CompletableFuture<>(), Collections.emptyMap());
        ShareFetchData shareFetchData2 = new ShareFetchData(
            fetchParams, groupId, memberId, new CompletableFuture<>(), partitionMaxBytes);

        ConcurrentLinkedQueue<ShareFetchData> fetchQueue = new ConcurrentLinkedQueue<>();
        // First request added to fetch queue is empty i.e. no topic partitions to fetch.
        fetchQueue.add(shareFetchData1);
        // Second request added to fetch queue has a topic partition to fetch.
        fetchQueue.add(shareFetchData2);

        DelayedOperationPurgatory<DelayedShareFetch> delayedShareFetchPurgatory = new DelayedOperationPurgatory<>(
                "TestShareFetch", mockTimer, replicaManager.localBrokerId(),
                DELAYED_SHARE_FETCH_PURGATORY_PURGE_INTERVAL, true, true);
        mockReplicaManagerDelayedShareFetch(replicaManager, delayedShareFetchPurgatory);

        SharePartitionManager sharePartitionManager = SharePartitionManagerBuilder.builder()
            .withReplicaManager(replicaManager)
            .withTime(time)
            .withTimer(mockTimer)
            .withFetchQueue(fetchQueue).build();

        doAnswer(invocation -> buildLogReadResult(partitionMaxBytes.keySet())).when(replicaManager).readFromLog(any(), any(), any(ReplicaQuota.class), anyBoolean());

        sharePartitionManager.maybeProcessFetchQueue();

        // Verifying that the second item in the fetchQueue is processed, even though the first item is empty.
        verify(replicaManager, times(1)).readFromLog(any(), any(), any(ReplicaQuota.class), anyBoolean());
    }

    @Test
    public void testAcknowledgeCompletesDelayedShareFetchRequest() {
        String groupId = "grp";
        String memberId = Uuid.randomUuid().toString();

        TopicIdPartition tp1 = new TopicIdPartition(Uuid.randomUuid(), new TopicPartition("foo1", 0));
        TopicIdPartition tp2 = new TopicIdPartition(Uuid.randomUuid(), new TopicPartition("foo2", 0));

        Map<TopicIdPartition, Integer> partitionMaxBytes = new HashMap<>();
        partitionMaxBytes.put(tp1, PARTITION_MAX_BYTES);
        partitionMaxBytes.put(tp2, PARTITION_MAX_BYTES);

        SharePartition sp1 = mock(SharePartition.class);
        SharePartition sp2 = mock(SharePartition.class);

        // mocked share partitions sp1 and sp2 can be acquired once there is an acknowledgement for it.
        doAnswer(invocation -> {
            when(sp1.canAcquireRecords()).thenReturn(true);
            return CompletableFuture.completedFuture(Optional.empty());
        }).when(sp1).acknowledge(ArgumentMatchers.eq(memberId), any());
        doAnswer(invocation -> {
            when(sp2.canAcquireRecords()).thenReturn(true);
            return CompletableFuture.completedFuture(Optional.empty());
        }).when(sp2).acknowledge(ArgumentMatchers.eq(memberId), any());

        Map<SharePartitionKey, SharePartition> partitionCacheMap = new HashMap<>();
        partitionCacheMap.put(new SharePartitionKey(groupId, tp1), sp1);
        partitionCacheMap.put(new SharePartitionKey(groupId, tp2), sp2);

        ShareFetchData shareFetchData = new ShareFetchData(
                new FetchParams(ApiKeys.SHARE_FETCH.latestVersion(), FetchRequest.ORDINARY_CONSUMER_ID, -1, DELAYED_SHARE_FETCH_MAX_WAIT_MS,
                        1, 1024 * 1024, FetchIsolation.HIGH_WATERMARK, Optional.empty()),
                groupId,
                Uuid.randomUuid().toString(),
                new CompletableFuture<>(),
                partitionMaxBytes);
        ReplicaManager replicaManager = mock(ReplicaManager.class);

        DelayedOperationPurgatory<DelayedShareFetch> delayedShareFetchPurgatory = new DelayedOperationPurgatory<>(
                "TestShareFetch", mockTimer, replicaManager.localBrokerId(),
                DELAYED_SHARE_FETCH_PURGATORY_PURGE_INTERVAL, true, true);
        mockReplicaManagerDelayedShareFetch(replicaManager, delayedShareFetchPurgatory);

        // Initially you cannot acquire records for both sp1 and sp2.
        when(sp1.maybeAcquireFetchLock()).thenReturn(true);
        when(sp1.canAcquireRecords()).thenReturn(false);
        when(sp2.maybeAcquireFetchLock()).thenReturn(true);
        when(sp2.canAcquireRecords()).thenReturn(false);

        Set<Object> delayedShareFetchWatchKeys = new HashSet<>();
        partitionMaxBytes.keySet().forEach(topicIdPartition -> delayedShareFetchWatchKeys.add(new DelayedShareFetchGroupKey(groupId, topicIdPartition.topicId(), topicIdPartition.partition())));

        SharePartitionManager sharePartitionManager = SharePartitionManagerBuilder.builder()
            .withPartitionCacheMap(partitionCacheMap)
            .withReplicaManager(replicaManager)
            .withTimer(mockTimer)
            .build();

        DelayedShareFetch delayedShareFetch = DelayedShareFetchTest.DelayedShareFetchBuilder.builder()
            .withShareFetchData(shareFetchData)
            .withReplicaManager(replicaManager)
            .withSharePartitionManager(sharePartitionManager)
            .build();

        delayedShareFetchPurgatory.tryCompleteElseWatch(
            delayedShareFetch, CollectionConverters.asScala(delayedShareFetchWatchKeys).toSeq());

        // Since acquisition lock for sp1 and sp2 cannot be acquired, we should have 2 watched keys.
        assertEquals(2, delayedShareFetchPurgatory.watched());

        doAnswer(invocation -> buildLogReadResult(partitionMaxBytes.keySet())).when(replicaManager).readFromLog(any(), any(), any(ReplicaQuota.class), anyBoolean());

        Map<TopicIdPartition, List<ShareAcknowledgementBatch>> acknowledgeTopics = new HashMap<>();
        acknowledgeTopics.put(tp1, Arrays.asList(
                new ShareAcknowledgementBatch(12, 20, Collections.singletonList((byte) 1)),
                new ShareAcknowledgementBatch(24, 56, Collections.singletonList((byte) 1))
        ));

        assertEquals(2, delayedShareFetchPurgatory.watched());
        // Acknowledgement request for sp1.
        sharePartitionManager.acknowledge(memberId, groupId, acknowledgeTopics);

        // Since sp1 is acknowledged, the delayedShareFetchPurgatory should have 1 watched key corresponding to sp2.
        assertEquals(1, delayedShareFetchPurgatory.watched());

        Mockito.verify(sp1, times(1)).nextFetchOffset();
        Mockito.verify(sp2, times(0)).nextFetchOffset();
    }

    @Test
    public void testAcknowledgeDoesNotCompleteDelayedShareFetchRequest() {
        String groupId = "grp";
        String memberId = Uuid.randomUuid().toString();

        TopicIdPartition tp1 = new TopicIdPartition(Uuid.randomUuid(), new TopicPartition("foo1", 0));
        TopicIdPartition tp2 = new TopicIdPartition(Uuid.randomUuid(), new TopicPartition("foo2", 0));
        TopicIdPartition tp3 = new TopicIdPartition(Uuid.randomUuid(), new TopicPartition("foo3", 0));

        Map<TopicIdPartition, Integer> partitionMaxBytes = new HashMap<>();
        partitionMaxBytes.put(tp1, PARTITION_MAX_BYTES);
        partitionMaxBytes.put(tp2, PARTITION_MAX_BYTES);

        SharePartition sp1 = mock(SharePartition.class);
        SharePartition sp2 = mock(SharePartition.class);
        SharePartition sp3 = mock(SharePartition.class);

        // mocked share partitions sp1, sp2 and sp3 can be acquired once there is an acknowledgement for it.
        doAnswer(invocation -> {
            when(sp1.canAcquireRecords()).thenReturn(true);
            return CompletableFuture.completedFuture(Optional.empty());
        }).when(sp1).acknowledge(ArgumentMatchers.eq(memberId), any());
        doAnswer(invocation -> {
            when(sp2.canAcquireRecords()).thenReturn(true);
            return CompletableFuture.completedFuture(Optional.empty());
        }).when(sp2).acknowledge(ArgumentMatchers.eq(memberId), any());
        doAnswer(invocation -> {
            when(sp3.canAcquireRecords()).thenReturn(true);
            return CompletableFuture.completedFuture(Optional.empty());
        }).when(sp3).acknowledge(ArgumentMatchers.eq(memberId), any());

        Map<SharePartitionKey, SharePartition> partitionCacheMap = new HashMap<>();
        partitionCacheMap.put(new SharePartitionKey(groupId, tp1), sp1);
        partitionCacheMap.put(new SharePartitionKey(groupId, tp2), sp2);
        partitionCacheMap.put(new SharePartitionKey(groupId, tp3), sp3);

        ShareFetchData shareFetchData = new ShareFetchData(
                new FetchParams(ApiKeys.SHARE_FETCH.latestVersion(), FetchRequest.ORDINARY_CONSUMER_ID, -1, DELAYED_SHARE_FETCH_MAX_WAIT_MS,
                        1, 1024 * 1024, FetchIsolation.HIGH_WATERMARK, Optional.empty()),
                groupId,
                Uuid.randomUuid().toString(),
                new CompletableFuture<>(),
                partitionMaxBytes);
        ReplicaManager replicaManager = mock(ReplicaManager.class);

        DelayedOperationPurgatory<DelayedShareFetch> delayedShareFetchPurgatory = new DelayedOperationPurgatory<>(
                "TestShareFetch", mockTimer, replicaManager.localBrokerId(),
                DELAYED_SHARE_FETCH_PURGATORY_PURGE_INTERVAL, true, true);
        mockReplicaManagerDelayedShareFetch(replicaManager, delayedShareFetchPurgatory);

        // Initially you cannot acquire records for both all 3 share partitions.
        when(sp1.maybeAcquireFetchLock()).thenReturn(true);
        when(sp1.canAcquireRecords()).thenReturn(false);
        when(sp2.maybeAcquireFetchLock()).thenReturn(true);
        when(sp2.canAcquireRecords()).thenReturn(false);
        when(sp3.maybeAcquireFetchLock()).thenReturn(true);
        when(sp3.canAcquireRecords()).thenReturn(false);

        Set<Object> delayedShareFetchWatchKeys = new HashSet<>();
        partitionMaxBytes.keySet().forEach(topicIdPartition -> delayedShareFetchWatchKeys.add(new DelayedShareFetchGroupKey(groupId, topicIdPartition.topicId(), topicIdPartition.partition())));

        SharePartitionManager sharePartitionManager = SharePartitionManagerBuilder.builder()
            .withPartitionCacheMap(partitionCacheMap)
            .withReplicaManager(replicaManager)
            .withTimer(mockTimer)
            .build();

        DelayedShareFetch delayedShareFetch = DelayedShareFetchTest.DelayedShareFetchBuilder.builder()
            .withShareFetchData(shareFetchData)
            .withReplicaManager(replicaManager)
            .withSharePartitionManager(sharePartitionManager)
            .build();

        delayedShareFetchPurgatory.tryCompleteElseWatch(
                delayedShareFetch, CollectionConverters.asScala(delayedShareFetchWatchKeys).toSeq());

        // Since acquisition lock for sp1 and sp2 cannot be acquired, we should have 2 watched keys.
        assertEquals(2, delayedShareFetchPurgatory.watched());

        Map<TopicIdPartition, List<ShareAcknowledgementBatch>> acknowledgeTopics = new HashMap<>();
        acknowledgeTopics.put(tp3, Arrays.asList(
                new ShareAcknowledgementBatch(12, 20, Collections.singletonList((byte) 1)),
                new ShareAcknowledgementBatch(24, 56, Collections.singletonList((byte) 1))
        ));

        // Acknowledgement request for sp3.
        sharePartitionManager.acknowledge(memberId, groupId, acknowledgeTopics);

        // Since neither sp1 and sp2 have been acknowledged, the delayedShareFetchPurgatory should have 2 watched keys.
        assertEquals(2, delayedShareFetchPurgatory.watched());

        Mockito.verify(sp1, times(0)).nextFetchOffset();
        Mockito.verify(sp2, times(0)).nextFetchOffset();
    }

    @Test
    public void testReleaseSessionCompletesDelayedShareFetchRequest() {
        String groupId = "grp";
        String memberId = Uuid.randomUuid().toString();

        TopicIdPartition tp1 = new TopicIdPartition(Uuid.randomUuid(), new TopicPartition("foo1", 0));
        TopicIdPartition tp2 = new TopicIdPartition(Uuid.randomUuid(), new TopicPartition("foo2", 0));
        TopicIdPartition tp3 = new TopicIdPartition(Uuid.randomUuid(), new TopicPartition("foo3", 0));

        Map<TopicIdPartition, Integer> partitionMaxBytes = new HashMap<>();
        partitionMaxBytes.put(tp1, PARTITION_MAX_BYTES);
        partitionMaxBytes.put(tp2, PARTITION_MAX_BYTES);

        SharePartition sp1 = mock(SharePartition.class);
        SharePartition sp2 = mock(SharePartition.class);

        ShareSessionCache cache = mock(ShareSessionCache.class);
        ShareSession shareSession = mock(ShareSession.class);
        when(cache.remove(new ShareSessionKey(groupId, Uuid.fromString(memberId)))).thenReturn(shareSession);

        // mocked share partitions sp1 and sp2 can be acquired once there is a release acquired records on session close request for it.
        doAnswer(invocation -> {
            when(sp1.canAcquireRecords()).thenReturn(true);
            return CompletableFuture.completedFuture(Optional.empty());
        }).when(sp1).releaseAcquiredRecords(ArgumentMatchers.eq(memberId));
        doAnswer(invocation -> {
            when(sp2.canAcquireRecords()).thenReturn(true);
            return CompletableFuture.completedFuture(Optional.empty());
        }).when(sp2).releaseAcquiredRecords(ArgumentMatchers.eq(memberId));

        Map<SharePartitionKey, SharePartition> partitionCacheMap = new HashMap<>();
        partitionCacheMap.put(new SharePartitionKey(groupId, tp1), sp1);
        partitionCacheMap.put(new SharePartitionKey(groupId, tp2), sp2);

        ShareFetchData shareFetchData = new ShareFetchData(
                new FetchParams(ApiKeys.SHARE_FETCH.latestVersion(), FetchRequest.ORDINARY_CONSUMER_ID, -1, DELAYED_SHARE_FETCH_MAX_WAIT_MS,
                        1, 1024 * 1024, FetchIsolation.HIGH_WATERMARK, Optional.empty()),
                groupId,
                Uuid.randomUuid().toString(),
                new CompletableFuture<>(),
                partitionMaxBytes);
        ReplicaManager replicaManager = mock(ReplicaManager.class);

        DelayedOperationPurgatory<DelayedShareFetch> delayedShareFetchPurgatory = new DelayedOperationPurgatory<>(
                "TestShareFetch", mockTimer, replicaManager.localBrokerId(),
                DELAYED_SHARE_FETCH_PURGATORY_PURGE_INTERVAL, true, true);
        mockReplicaManagerDelayedShareFetch(replicaManager, delayedShareFetchPurgatory);

        // Initially you cannot acquire records for both sp1 and sp2.
        when(sp1.maybeAcquireFetchLock()).thenReturn(true);
        when(sp1.canAcquireRecords()).thenReturn(false);
        when(sp2.maybeAcquireFetchLock()).thenReturn(true);
        when(sp2.canAcquireRecords()).thenReturn(false);

        Set<Object> delayedShareFetchWatchKeys = new HashSet<>();
        partitionMaxBytes.keySet().forEach(topicIdPartition -> delayedShareFetchWatchKeys.add(new DelayedShareFetchGroupKey(groupId, topicIdPartition.topicId(), topicIdPartition.partition())));

        SharePartitionManager sharePartitionManager = spy(SharePartitionManagerBuilder.builder()
            .withPartitionCacheMap(partitionCacheMap)
            .withCache(cache)
            .withReplicaManager(replicaManager)
            .withTimer(mockTimer)
            .build());

        DelayedShareFetch delayedShareFetch = DelayedShareFetchTest.DelayedShareFetchBuilder.builder()
            .withShareFetchData(shareFetchData)
            .withReplicaManager(replicaManager)
            .withSharePartitionManager(sharePartitionManager)
            .build();

        delayedShareFetchPurgatory.tryCompleteElseWatch(
                delayedShareFetch, CollectionConverters.asScala(delayedShareFetchWatchKeys).toSeq());

        // Since acquisition lock for sp1 and sp2 cannot be acquired, we should have 2 watched keys.
        assertEquals(2, delayedShareFetchPurgatory.watched());

        doAnswer(invocation -> buildLogReadResult(partitionMaxBytes.keySet())).when(replicaManager).readFromLog(any(), any(), any(ReplicaQuota.class), anyBoolean());

        assertEquals(2, delayedShareFetchPurgatory.watched());

        // The share session for this share group member returns tp1 and tp3, tp1 is common in both the delayed fetch request and the share session.
        when(sharePartitionManager.cachedTopicIdPartitionsInShareSession(groupId, Uuid.fromString(memberId))).thenReturn(Arrays.asList(tp1, tp3));

        // Release acquired records on session close request for tp1 and tp3.
        sharePartitionManager.releaseSession(groupId, memberId);

        // Since sp1's request to release acquired records on session close is completed, the delayedShareFetchPurgatory
        // should have 1 watched key corresponding to sp2.
        assertEquals(1, delayedShareFetchPurgatory.watched());

        Mockito.verify(sp1, times(1)).nextFetchOffset();
        Mockito.verify(sp2, times(0)).nextFetchOffset();
    }

    @Test
    public void testReleaseSessionDoesNotCompleteDelayedShareFetchRequest() {
        String groupId = "grp";
        String memberId = Uuid.randomUuid().toString();

        TopicIdPartition tp1 = new TopicIdPartition(Uuid.randomUuid(), new TopicPartition("foo1", 0));
        TopicIdPartition tp2 = new TopicIdPartition(Uuid.randomUuid(), new TopicPartition("foo2", 0));
        TopicIdPartition tp3 = new TopicIdPartition(Uuid.randomUuid(), new TopicPartition("foo3", 0));

        Map<TopicIdPartition, Integer> partitionMaxBytes = new HashMap<>();
        partitionMaxBytes.put(tp1, PARTITION_MAX_BYTES);
        partitionMaxBytes.put(tp2, PARTITION_MAX_BYTES);

        SharePartition sp1 = mock(SharePartition.class);
        SharePartition sp2 = mock(SharePartition.class);
        SharePartition sp3 = mock(SharePartition.class);

        ShareSessionCache cache = mock(ShareSessionCache.class);
        ShareSession shareSession = mock(ShareSession.class);
        when(cache.remove(new ShareSessionKey(groupId, Uuid.fromString(memberId)))).thenReturn(shareSession);

        // mocked share partitions sp1, sp2 and sp3 can be acquired once there is a release acquired records on session close for it.
        doAnswer(invocation -> {
            when(sp1.canAcquireRecords()).thenReturn(true);
            return CompletableFuture.completedFuture(Optional.empty());
        }).when(sp1).releaseAcquiredRecords(ArgumentMatchers.eq(memberId));
        doAnswer(invocation -> {
            when(sp2.canAcquireRecords()).thenReturn(true);
            return CompletableFuture.completedFuture(Optional.empty());
        }).when(sp2).releaseAcquiredRecords(ArgumentMatchers.eq(memberId));
        doAnswer(invocation -> {
            when(sp3.canAcquireRecords()).thenReturn(true);
            return CompletableFuture.completedFuture(Optional.empty());
        }).when(sp3).releaseAcquiredRecords(ArgumentMatchers.eq(memberId));

        Map<SharePartitionKey, SharePartition> partitionCacheMap = new HashMap<>();
        partitionCacheMap.put(new SharePartitionKey(groupId, tp1), sp1);
        partitionCacheMap.put(new SharePartitionKey(groupId, tp2), sp2);
        partitionCacheMap.put(new SharePartitionKey(groupId, tp3), sp3);

        ShareFetchData shareFetchData = new ShareFetchData(
                new FetchParams(ApiKeys.SHARE_FETCH.latestVersion(), FetchRequest.ORDINARY_CONSUMER_ID, -1, DELAYED_SHARE_FETCH_MAX_WAIT_MS,
                        1, 1024 * 1024, FetchIsolation.HIGH_WATERMARK, Optional.empty()),
                groupId,
                Uuid.randomUuid().toString(),
                new CompletableFuture<>(),
                partitionMaxBytes);
        ReplicaManager replicaManager = mock(ReplicaManager.class);

        DelayedOperationPurgatory<DelayedShareFetch> delayedShareFetchPurgatory = new DelayedOperationPurgatory<>(
                "TestShareFetch", mockTimer, replicaManager.localBrokerId(),
                DELAYED_SHARE_FETCH_PURGATORY_PURGE_INTERVAL, true, true);
        mockReplicaManagerDelayedShareFetch(replicaManager, delayedShareFetchPurgatory);

        // Initially you cannot acquire records for both all 3 share partitions.
        when(sp1.maybeAcquireFetchLock()).thenReturn(true);
        when(sp1.canAcquireRecords()).thenReturn(false);
        when(sp2.maybeAcquireFetchLock()).thenReturn(true);
        when(sp2.canAcquireRecords()).thenReturn(false);
        when(sp3.maybeAcquireFetchLock()).thenReturn(true);
        when(sp3.canAcquireRecords()).thenReturn(false);

        Set<Object> delayedShareFetchWatchKeys = new HashSet<>();
        partitionMaxBytes.keySet().forEach(topicIdPartition -> delayedShareFetchWatchKeys.add(new DelayedShareFetchGroupKey(groupId, topicIdPartition.topicId(), topicIdPartition.partition())));

        SharePartitionManager sharePartitionManager = spy(SharePartitionManagerBuilder.builder()
            .withPartitionCacheMap(partitionCacheMap)
            .withCache(cache)
            .withReplicaManager(replicaManager)
            .withTimer(mockTimer)
            .build());

        DelayedShareFetch delayedShareFetch = DelayedShareFetchTest.DelayedShareFetchBuilder.builder()
            .withShareFetchData(shareFetchData)
            .withReplicaManager(replicaManager)
            .withSharePartitionManager(sharePartitionManager)
            .build();

        delayedShareFetchPurgatory.tryCompleteElseWatch(
                delayedShareFetch, CollectionConverters.asScala(delayedShareFetchWatchKeys).toSeq());

        // Since acquisition lock for sp1 and sp2 cannot be acquired, we should have 2 watched keys.
        assertEquals(2, delayedShareFetchPurgatory.watched());

        // The share session for this share group member returns tp1 and tp3. No topic partition is common in
        // both the delayed fetch request and the share session.
        when(sharePartitionManager.cachedTopicIdPartitionsInShareSession(groupId, Uuid.fromString(memberId))).thenReturn(Collections.singletonList(tp3));

        // Release acquired records on session close for sp3.
        sharePartitionManager.releaseSession(groupId, memberId);

        // Since neither sp1 and sp2 are a part of the release acquired records request on session close, the
        // delayedShareFetchPurgatory should have 2 watched keys.
        assertEquals(2, delayedShareFetchPurgatory.watched());

        Mockito.verify(sp1, times(0)).nextFetchOffset();
        Mockito.verify(sp2, times(0)).nextFetchOffset();
    }

    @Test
    public void testPendingInitializationShouldCompleteFetchRequest() throws Exception {
        String groupId = "grp";
        Uuid memberId = Uuid.randomUuid();
        FetchParams fetchParams = new FetchParams(ApiKeys.SHARE_FETCH.latestVersion(), FetchRequest.ORDINARY_CONSUMER_ID, -1, DELAYED_SHARE_FETCH_MAX_WAIT_MS,
            1, 1024 * 1024, FetchIsolation.HIGH_WATERMARK, Optional.empty());
        Uuid fooId = Uuid.randomUuid();
        TopicIdPartition tp0 = new TopicIdPartition(fooId, new TopicPartition("foo", 0));
        Map<TopicIdPartition, Integer> partitionMaxBytes = Collections.singletonMap(tp0, PARTITION_MAX_BYTES);

        SharePartition sp0 = mock(SharePartition.class);
        Map<SharePartitionKey, SharePartition> partitionCacheMap = new HashMap<>();
        partitionCacheMap.put(new SharePartitionKey(groupId, tp0), sp0);

        // Keep the initialization future pending, so fetch request is stuck.
        CompletableFuture<Void> pendingInitializationFuture = new CompletableFuture<>();
        when(sp0.maybeInitialize()).thenReturn(pendingInitializationFuture);

        // Mock replica manager to verify no calls are made to fetchMessages.
        ReplicaManager replicaManager = mock(ReplicaManager.class);

        DelayedOperationPurgatory<DelayedShareFetch> delayedShareFetchPurgatory = new DelayedOperationPurgatory<>(
                "TestShareFetch", mockTimer, replicaManager.localBrokerId(),
                DELAYED_SHARE_FETCH_PURGATORY_PURGE_INTERVAL, true, true);
        mockReplicaManagerDelayedShareFetch(replicaManager, delayedShareFetchPurgatory);

        SharePartitionManager sharePartitionManager = SharePartitionManagerBuilder.builder()
            .withPartitionCacheMap(partitionCacheMap).withReplicaManager(replicaManager).withTimer(mockTimer)
            .build();

        CompletableFuture<Map<TopicIdPartition, ShareFetchResponseData.PartitionData>> future =
            sharePartitionManager.fetchMessages(groupId, memberId.toString(), fetchParams, partitionMaxBytes);
        // Verify that the fetch request is completed.
        TestUtils.waitForCondition(
            future::isDone,
            DELAYED_SHARE_FETCH_TIMEOUT_MS,
            () -> "Processing in delayed share fetch queue never ended.");
        assertTrue(future.join().isEmpty());
        // Verify that replica manager fetch is not called.
        Mockito.verify(replicaManager, times(0)).readFromLog(
            any(), any(), any(ReplicaQuota.class), anyBoolean());
        // Complete the pending initialization future.
        pendingInitializationFuture.complete(null);
    }

    @Test
    public void testSharePartitionInitializationExceptions() throws Exception {
        String groupId = "grp";
        Uuid memberId = Uuid.randomUuid();
        FetchParams fetchParams = new FetchParams(ApiKeys.SHARE_FETCH.latestVersion(), FetchRequest.ORDINARY_CONSUMER_ID, -1, DELAYED_SHARE_FETCH_MAX_WAIT_MS,
            1, 1024 * 1024, FetchIsolation.HIGH_WATERMARK, Optional.empty());
        Uuid fooId = Uuid.randomUuid();
        TopicIdPartition tp0 = new TopicIdPartition(fooId, new TopicPartition("foo", 0));
        Map<TopicIdPartition, Integer> partitionMaxBytes = Collections.singletonMap(tp0, PARTITION_MAX_BYTES);

        SharePartition sp0 = mock(SharePartition.class);
        Map<SharePartitionKey, SharePartition> partitionCacheMap = new HashMap<>();
        partitionCacheMap.put(new SharePartitionKey(groupId, tp0), sp0);

        ReplicaManager replicaManager = mock(ReplicaManager.class);
        DelayedOperationPurgatory<DelayedShareFetch> delayedShareFetchPurgatory = new DelayedOperationPurgatory<>(
                "TestShareFetch", mockTimer, replicaManager.localBrokerId(),
                DELAYED_SHARE_FETCH_PURGATORY_PURGE_INTERVAL, true, true);
        mockReplicaManagerDelayedShareFetch(replicaManager, delayedShareFetchPurgatory);

        SharePartitionManager sharePartitionManager = SharePartitionManagerBuilder.builder()
            .withPartitionCacheMap(partitionCacheMap).withReplicaManager(replicaManager).withTimer(mockTimer)
            .build();

        // Return LeaderNotAvailableException to simulate initialization failure.
        when(sp0.maybeInitialize()).thenReturn(FutureUtils.failedFuture(new LeaderNotAvailableException("Leader not available")));
        CompletableFuture<Map<TopicIdPartition, ShareFetchResponseData.PartitionData>> future =
            sharePartitionManager.fetchMessages(groupId, memberId.toString(), fetchParams, partitionMaxBytes);
        TestUtils.waitForCondition(
            future::isDone,
            DELAYED_SHARE_FETCH_TIMEOUT_MS,
            () -> "Processing in delayed share fetch queue never ended.");
        // Exception for client should not occur for LeaderNotAvailableException, this exception is to communicate
        // between SharePartitionManager and SharePartition to retry the request as SharePartition is not yet ready.
        assertFalse(future.isCompletedExceptionally());
        assertTrue(future.join().isEmpty());

        // Return IllegalStateException to simulate initialization failure.
        when(sp0.maybeInitialize()).thenReturn(FutureUtils.failedFuture(new IllegalStateException("Illegal state")));
        future = sharePartitionManager.fetchMessages(groupId, memberId.toString(), fetchParams, partitionMaxBytes);
        TestUtils.waitForCondition(
            future::isDone,
            DELAYED_SHARE_FETCH_TIMEOUT_MS,
            () -> "Processing in delayed share fetch queue never ended.");
        assertTrue(future.isCompletedExceptionally());
        assertFutureThrows(future, IllegalStateException.class);

        // Return CoordinatorNotAvailableException to simulate initialization failure.
        when(sp0.maybeInitialize()).thenReturn(FutureUtils.failedFuture(new CoordinatorNotAvailableException("Coordinator not available")));
        future = sharePartitionManager.fetchMessages(groupId, memberId.toString(), fetchParams, partitionMaxBytes);
        TestUtils.waitForCondition(
            future::isDone,
            DELAYED_SHARE_FETCH_TIMEOUT_MS,
            () -> "Processing in delayed share fetch queue never ended.");
        assertTrue(future.isCompletedExceptionally());
        assertFutureThrows(future, CoordinatorNotAvailableException.class);

        // Return InvalidRequestException to simulate initialization failure.
        when(sp0.maybeInitialize()).thenReturn(FutureUtils.failedFuture(new InvalidRequestException("Invalid request")));
        future = sharePartitionManager.fetchMessages(groupId, memberId.toString(), fetchParams, partitionMaxBytes);
        TestUtils.waitForCondition(
            future::isDone,
            DELAYED_SHARE_FETCH_TIMEOUT_MS,
            () -> "Processing in delayed share fetch queue never ended.");
        assertTrue(future.isCompletedExceptionally());
        assertFutureThrows(future, InvalidRequestException.class);

        // Return FencedStateEpochException to simulate initialization failure.
        when(sp0.maybeInitialize()).thenReturn(FutureUtils.failedFuture(new FencedStateEpochException("Fenced state epoch")));
        // Assert that partitionCacheMap contains instance before the fetch request.
        assertEquals(1, partitionCacheMap.size());
        future = sharePartitionManager.fetchMessages(groupId, memberId.toString(), fetchParams, partitionMaxBytes);
        TestUtils.waitForCondition(
            future::isDone,
            DELAYED_SHARE_FETCH_TIMEOUT_MS,
            () -> "Processing in delayed share fetch queue never ended.");
        assertTrue(future.isCompletedExceptionally());
        assertFutureThrows(future, FencedStateEpochException.class);
        // Verify that the share partition is removed from the cache.
        assertTrue(partitionCacheMap.isEmpty());

        // The last exception removes the share partition from the cache hence re-add the share partition to cache.
        partitionCacheMap.put(new SharePartitionKey(groupId, tp0), sp0);
        // Return NotLeaderOrFollowerException to simulate initialization failure.
        when(sp0.maybeInitialize()).thenReturn(FutureUtils.failedFuture(new NotLeaderOrFollowerException("Not leader or follower")));
        future = sharePartitionManager.fetchMessages(groupId, memberId.toString(), fetchParams, partitionMaxBytes);
        TestUtils.waitForCondition(
            future::isDone,
            DELAYED_SHARE_FETCH_TIMEOUT_MS,
            () -> "Processing in delayed share fetch queue never ended.");
        assertTrue(future.isCompletedExceptionally());
        assertFutureThrows(future, NotLeaderOrFollowerException.class);
        // Verify that the share partition is removed from the cache.
        assertTrue(partitionCacheMap.isEmpty());

        // The last exception removes the share partition from the cache hence re-add the share partition to cache.
        partitionCacheMap.put(new SharePartitionKey(groupId, tp0), sp0);
        // Return RuntimeException to simulate initialization failure.
        when(sp0.maybeInitialize()).thenReturn(FutureUtils.failedFuture(new RuntimeException("Runtime exception")));
        future = sharePartitionManager.fetchMessages(groupId, memberId.toString(), fetchParams, partitionMaxBytes);
        TestUtils.waitForCondition(
            future::isDone,
            DELAYED_SHARE_FETCH_TIMEOUT_MS,
            () -> "Processing in delayed share fetch queue never ended.");
        assertTrue(future.isCompletedExceptionally());
        assertFutureThrows(future, RuntimeException.class);
    }

    private ShareFetchResponseData.PartitionData noErrorShareFetchResponse() {
        return new ShareFetchResponseData.PartitionData().setPartitionIndex(0);
    }

    private ShareFetchResponseData.PartitionData errorShareFetchResponse(Short errorCode) {
        return new ShareFetchResponseData.PartitionData().setPartitionIndex(0).setErrorCode(errorCode);
    }

    private void mockUpdateAndGenerateResponseData(ShareFetchContext context, String groupId, Uuid memberId) {
        LinkedHashMap<TopicIdPartition, ShareFetchResponseData.PartitionData> data = new LinkedHashMap<>();
        if (context.getClass() == ShareSessionContext.class) {
            ShareSessionContext shareSessionContext = (ShareSessionContext) context;
            if (!shareSessionContext.isSubsequent()) {
                shareSessionContext.shareFetchData().forEach((topicIdPartition, sharePartitionData) -> data.put(topicIdPartition,
                        topicIdPartition.topic() == null ? errorShareFetchResponse(Errors.UNKNOWN_TOPIC_ID.code()) :
                                noErrorShareFetchResponse()));
            } else {
                synchronized (shareSessionContext.session()) {
                    shareSessionContext.session().partitionMap().forEach(cachedSharePartition -> {
                        TopicIdPartition topicIdPartition = new TopicIdPartition(cachedSharePartition.topicId(), new
                                TopicPartition(cachedSharePartition.topic(), cachedSharePartition.partition()));
                        data.put(topicIdPartition, topicIdPartition.topic() == null ? errorShareFetchResponse(Errors.UNKNOWN_TOPIC_ID.code()) :
                                noErrorShareFetchResponse());
                    });
                }
            }
        }
        context.updateAndGenerateResponseData(groupId, memberId, data);
    }

    private void assertPartitionsPresent(ShareSessionContext context, List<TopicIdPartition> partitions) {
        Set<TopicIdPartition> partitionsInContext = new HashSet<>();
        if (!context.isSubsequent()) {
            context.shareFetchData().forEach((topicIdPartition, sharePartitionData) ->
                    partitionsInContext.add(topicIdPartition));
        } else {
            context.session().partitionMap().forEach(cachedSharePartition -> {
                TopicIdPartition topicIdPartition = new TopicIdPartition(cachedSharePartition.topicId(), new
                        TopicPartition(cachedSharePartition.topic(), cachedSharePartition.partition()));
                partitionsInContext.add(topicIdPartition);
            });
        }
        Set<TopicIdPartition> partitionsSet = new HashSet<>(partitions);
        assertEquals(partitionsSet, partitionsInContext);
    }

    private void assertErroneousAndValidTopicIdPartitions(
        ErroneousAndValidPartitionData erroneousAndValidPartitionData,
                                                          List<TopicIdPartition> expectedErroneous, List<TopicIdPartition> expectedValid) {
        Set<TopicIdPartition> expectedErroneousSet = new HashSet<>(expectedErroneous);
        Set<TopicIdPartition> expectedValidSet = new HashSet<>(expectedValid);
        Set<TopicIdPartition> actualErroneousPartitions = new HashSet<>();
        Set<TopicIdPartition> actualValidPartitions = new HashSet<>();
        erroneousAndValidPartitionData.erroneous().forEach((topicIdPartition, partitionData) ->
                actualErroneousPartitions.add(topicIdPartition));
        erroneousAndValidPartitionData.validTopicIdPartitions().forEach((topicIdPartition, partitionData) ->
                actualValidPartitions.add(topicIdPartition));
        assertEquals(expectedErroneousSet, actualErroneousPartitions);
        assertEquals(expectedValidSet, actualValidPartitions);
    }

    static Seq<Tuple2<TopicIdPartition, LogReadResult>> buildLogReadResult(Set<TopicIdPartition> topicIdPartitions) {
        List<Tuple2<TopicIdPartition, LogReadResult>> logReadResults = new ArrayList<>();
        topicIdPartitions.forEach(topicIdPartition -> logReadResults.add(new Tuple2<>(topicIdPartition, new LogReadResult(
            new FetchDataInfo(LogOffsetMetadata.UNKNOWN_OFFSET_METADATA, MemoryRecords.EMPTY),
            Option.empty(),
            -1L,
            -1L,
            -1L,
            -1L,
            -1L,
            Option.empty(),
            Option.empty(),
            Option.empty()
        ))));
        return CollectionConverters.asScala(logReadResults).toSeq();
    }

    static void mockReplicaManagerDelayedShareFetch(ReplicaManager replicaManager,
                                                    DelayedOperationPurgatory<DelayedShareFetch> delayedShareFetchPurgatory) {
        doAnswer(invocationOnMock -> {
            Object[] args = invocationOnMock.getArguments();
            delayedShareFetchPurgatory.checkAndComplete(args[0]);
            return null;
        }).when(replicaManager).completeDelayedShareFetchRequest(any(DelayedShareFetchKey.class));

        doAnswer(invocationOnMock -> {
            Object[] args = invocationOnMock.getArguments();
            delayedShareFetchPurgatory.tryCompleteElseWatch((DelayedShareFetch) args[0], (Seq<Object>) args[1]);
            return null;
        }).when(replicaManager).addDelayedShareFetchRequest(any(), any());
    }

    static class SharePartitionManagerBuilder {
        private ReplicaManager replicaManager = mock(ReplicaManager.class);
        private Time time = new MockTime();
        private ShareSessionCache cache = new ShareSessionCache(10, 1000);
        private Map<SharePartitionKey, SharePartition> partitionCacheMap = new HashMap<>();
        private Persister persister = NoOpShareStatePersister.getInstance();
        private Timer timer = new MockTimer();
        private Metrics metrics = new Metrics();
        private ConcurrentLinkedQueue<ShareFetchData> fetchQueue = new ConcurrentLinkedQueue<>();

        private SharePartitionManagerBuilder withReplicaManager(ReplicaManager replicaManager) {
            this.replicaManager = replicaManager;
            return this;
        }

        private SharePartitionManagerBuilder withTime(Time time) {
            this.time = time;
            return this;
        }

        private SharePartitionManagerBuilder withCache(ShareSessionCache cache) {
            this.cache = cache;
            return this;
        }

        SharePartitionManagerBuilder withPartitionCacheMap(Map<SharePartitionKey, SharePartition> partitionCacheMap) {
            this.partitionCacheMap = partitionCacheMap;
            return this;
        }

        private SharePartitionManagerBuilder withShareGroupPersister(Persister persister) {
            this.persister = persister;
            return this;
        }

        private SharePartitionManagerBuilder withTimer(Timer timer) {
            this.timer = timer;
            return this;
        }

        private SharePartitionManagerBuilder withMetrics(Metrics metrics) {
            this.metrics = metrics;
            return this;
        }

        private SharePartitionManagerBuilder withFetchQueue(ConcurrentLinkedQueue<ShareFetchData> fetchQueue) {
            this.fetchQueue = fetchQueue;
            return this;
        }

        public static SharePartitionManagerBuilder builder() {
            return new SharePartitionManagerBuilder();
        }

        public SharePartitionManager build() {
            return new SharePartitionManager(replicaManager,
                    time,
                    cache,
                    partitionCacheMap,
                    fetchQueue,
                    DEFAULT_RECORD_LOCK_DURATION_MS,
                    timer,
                    MAX_DELIVERY_COUNT,
                    MAX_IN_FLIGHT_MESSAGES,
                    persister,
<<<<<<< HEAD
                    new GroupConfigManager(new HashMap<>()),
=======
                    delayedShareFetchPurgatory,
                    delayedActionsQueue,
                    mock(GroupConfigManager.class),
>>>>>>> 491395e0
                    metrics);
        }
    }
}<|MERGE_RESOLUTION|>--- conflicted
+++ resolved
@@ -2371,13 +2371,7 @@
                     MAX_DELIVERY_COUNT,
                     MAX_IN_FLIGHT_MESSAGES,
                     persister,
-<<<<<<< HEAD
-                    new GroupConfigManager(new HashMap<>()),
-=======
-                    delayedShareFetchPurgatory,
-                    delayedActionsQueue,
                     mock(GroupConfigManager.class),
->>>>>>> 491395e0
                     metrics);
         }
     }
