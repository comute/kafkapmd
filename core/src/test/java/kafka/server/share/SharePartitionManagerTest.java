/*
 * Licensed to the Apache Software Foundation (ASF) under one or more
 * contributor license agreements. See the NOTICE file distributed with
 * this work for additional information regarding copyright ownership.
 * The ASF licenses this file to You under the Apache License, Version 2.0
 * (the "License"); you may not use this file except in compliance with
 * the License. You may obtain a copy of the License at
 *
 *    http://www.apache.org/licenses/LICENSE-2.0
 *
 * Unless required by applicable law or agreed to in writing, software
 * distributed under the License is distributed on an "AS IS" BASIS,
 * WITHOUT WARRANTIES OR CONDITIONS OF ANY KIND, either express or implied.
 * See the License for the specific language governing permissions and
 * limitations under the License.
 */
package kafka.server.share;

import kafka.server.DelayedOperationPurgatory;
import kafka.server.LogReadResult;
import kafka.server.ReplicaManager;
import kafka.server.ReplicaQuota;

import org.apache.kafka.clients.consumer.AcknowledgeType;
import org.apache.kafka.common.MetricName;
import org.apache.kafka.common.TopicIdPartition;
import org.apache.kafka.common.TopicPartition;
import org.apache.kafka.common.Uuid;
import org.apache.kafka.common.errors.BrokerNotAvailableException;
import org.apache.kafka.common.errors.CoordinatorNotAvailableException;
import org.apache.kafka.common.errors.FencedStateEpochException;
import org.apache.kafka.common.errors.InvalidRecordStateException;
import org.apache.kafka.common.errors.InvalidRequestException;
import org.apache.kafka.common.errors.InvalidShareSessionEpochException;
import org.apache.kafka.common.errors.LeaderNotAvailableException;
import org.apache.kafka.common.errors.NotLeaderOrFollowerException;
import org.apache.kafka.common.errors.ShareSessionNotFoundException;
import org.apache.kafka.common.message.ShareAcknowledgeResponseData;
import org.apache.kafka.common.message.ShareFetchResponseData;
import org.apache.kafka.common.metrics.Metrics;
import org.apache.kafka.common.protocol.ApiKeys;
import org.apache.kafka.common.protocol.Errors;
import org.apache.kafka.common.protocol.ObjectSerializationCache;
import org.apache.kafka.common.record.MemoryRecords;
import org.apache.kafka.common.requests.FetchRequest;
import org.apache.kafka.common.requests.ShareFetchRequest;
import org.apache.kafka.common.requests.ShareFetchResponse;
import org.apache.kafka.common.requests.ShareRequestMetadata;
import org.apache.kafka.common.utils.ImplicitLinkedHashCollection;
import org.apache.kafka.common.utils.MockTime;
import org.apache.kafka.common.utils.Time;
import org.apache.kafka.server.group.share.NoOpShareStatePersister;
import org.apache.kafka.server.group.share.Persister;
import org.apache.kafka.server.share.CachedSharePartition;
import org.apache.kafka.server.share.ErroneousAndValidPartitionData;
import org.apache.kafka.server.share.FinalContext;
import org.apache.kafka.server.share.ShareAcknowledgementBatch;
import org.apache.kafka.server.share.ShareFetchContext;
import org.apache.kafka.server.share.ShareSession;
import org.apache.kafka.server.share.ShareSessionCache;
import org.apache.kafka.server.share.ShareSessionContext;
import org.apache.kafka.server.share.ShareSessionKey;
import org.apache.kafka.server.util.FutureUtils;
import org.apache.kafka.server.util.timer.MockTimer;
import org.apache.kafka.server.util.timer.SystemTimer;
import org.apache.kafka.server.util.timer.SystemTimerReaper;
import org.apache.kafka.server.util.timer.Timer;
import org.apache.kafka.storage.internals.log.FetchDataInfo;
import org.apache.kafka.storage.internals.log.FetchIsolation;
import org.apache.kafka.storage.internals.log.FetchParams;
import org.apache.kafka.storage.internals.log.LogOffsetMetadata;

import org.junit.jupiter.api.AfterEach;
import org.junit.jupiter.api.BeforeEach;
import org.junit.jupiter.api.Test;
import org.junit.jupiter.api.Timeout;
import org.mockito.ArgumentMatchers;
import org.mockito.Mockito;

import java.util.ArrayList;
import java.util.Arrays;
import java.util.Collections;
import java.util.HashMap;
import java.util.HashSet;
import java.util.LinkedHashMap;
import java.util.List;
import java.util.Map;
import java.util.Optional;
import java.util.Set;
import java.util.concurrent.CompletableFuture;
import java.util.concurrent.ConcurrentLinkedQueue;
import java.util.concurrent.ExecutionException;
import java.util.concurrent.ExecutorService;
import java.util.concurrent.Executors;
import java.util.concurrent.TimeUnit;
import java.util.function.Consumer;

import scala.Option;
import scala.Tuple2;
import scala.collection.Seq;
import scala.jdk.javaapi.CollectionConverters;

import static org.apache.kafka.test.TestUtils.assertFutureThrows;
import static org.junit.jupiter.api.Assertions.assertEquals;
import static org.junit.jupiter.api.Assertions.assertFalse;
import static org.junit.jupiter.api.Assertions.assertInstanceOf;
import static org.junit.jupiter.api.Assertions.assertNotEquals;
import static org.junit.jupiter.api.Assertions.assertNotNull;
import static org.junit.jupiter.api.Assertions.assertNull;
import static org.junit.jupiter.api.Assertions.assertThrows;
import static org.junit.jupiter.api.Assertions.assertTrue;
import static org.mockito.ArgumentMatchers.any;
import static org.mockito.ArgumentMatchers.anyBoolean;
import static org.mockito.Mockito.atLeast;
import static org.mockito.Mockito.atMost;
import static org.mockito.Mockito.doAnswer;
import static org.mockito.Mockito.mock;
import static org.mockito.Mockito.spy;
import static org.mockito.Mockito.times;
import static org.mockito.Mockito.verify;
import static org.mockito.Mockito.when;

@Timeout(120)
@SuppressWarnings({"ClassDataAbstractionCoupling"})
public class SharePartitionManagerTest {

    private static final int RECORD_LOCK_DURATION_MS = 30000;
    private static final int MAX_DELIVERY_COUNT = 5;
    private static final short MAX_IN_FLIGHT_MESSAGES = 200;
    static final int PARTITION_MAX_BYTES = 40000;
    private static final int DELAYED_SHARE_FETCH_MAX_WAIT_MS = 2000;
    private static final int DELAYED_SHARE_FETCH_PURGATORY_PURGE_INTERVAL = 1000;

    private static Timer mockTimer;

    private static final List<TopicIdPartition> EMPTY_PART_LIST = Collections.unmodifiableList(new ArrayList<>());

    @BeforeEach
    public void setUp() {
        mockTimer = new SystemTimerReaper("sharePartitionManagerTestReaper",
            new SystemTimer("sharePartitionManagerTestTimer"));
    }

    @AfterEach
    public void tearDown() throws Exception {
        mockTimer.close();
    }

    @Test
    public void testNewContextReturnsFinalContextWithoutRequestData() {
        Time time = new MockTime();
        ShareSessionCache cache = new ShareSessionCache(10, 1000);
        SharePartitionManager sharePartitionManager = SharePartitionManagerBuilder.builder()
                .withCache(cache).withTime(time).build();
        Uuid tpId0 = Uuid.randomUuid();
        TopicIdPartition tp0 = new TopicIdPartition(tpId0, new TopicPartition("foo", 0));
        TopicIdPartition tp1 = new TopicIdPartition(tpId0, new TopicPartition("foo", 1));

        String groupId = "grp";
        Uuid memberId = Uuid.randomUuid();

        // Create a new share session with an initial share fetch request
        Map<TopicIdPartition, ShareFetchRequest.SharePartitionData> reqData1 = new LinkedHashMap<>();
        reqData1.put(tp0, new ShareFetchRequest.SharePartitionData(tp0.topicId(), PARTITION_MAX_BYTES));
        reqData1.put(tp1, new ShareFetchRequest.SharePartitionData(tp1.topicId(), PARTITION_MAX_BYTES));

        ShareRequestMetadata reqMetadata1 = new ShareRequestMetadata(memberId, ShareRequestMetadata.INITIAL_EPOCH);
        ShareFetchContext context1 = sharePartitionManager.newContext(groupId, reqData1, EMPTY_PART_LIST, reqMetadata1, false);
        assertEquals(ShareSessionContext.class, context1.getClass());
        assertFalse(((ShareSessionContext) context1).isSubsequent());

        ShareRequestMetadata reqMetadata2 = new ShareRequestMetadata(memberId, ShareRequestMetadata.FINAL_EPOCH);
        ShareFetchContext context2 = sharePartitionManager.newContext(groupId, Collections.emptyMap(), Collections.emptyList(), reqMetadata2, true);
        assertEquals(FinalContext.class, context2.getClass());
    }

    @Test
    public void testNewContextReturnsFinalContextWithRequestData() {
        Time time = new MockTime();
        ShareSessionCache cache = new ShareSessionCache(10, 1000);
        SharePartitionManager sharePartitionManager = SharePartitionManagerBuilder.builder()
                .withCache(cache).withTime(time).build();
        Uuid tpId0 = Uuid.randomUuid();
        Uuid tpId1 = Uuid.randomUuid();
        TopicIdPartition tp0 = new TopicIdPartition(tpId0, new TopicPartition("foo", 0));
        TopicIdPartition tp1 = new TopicIdPartition(tpId0, new TopicPartition("foo", 1));

        String groupId = "grp";
        Uuid memberId = Uuid.randomUuid();

        // Create a new share session with an initial share fetch request
        Map<TopicIdPartition, ShareFetchRequest.SharePartitionData> reqData1 = new LinkedHashMap<>();
        reqData1.put(tp0, new ShareFetchRequest.SharePartitionData(tp0.topicId(), PARTITION_MAX_BYTES));
        reqData1.put(tp1, new ShareFetchRequest.SharePartitionData(tp1.topicId(), PARTITION_MAX_BYTES));

        ShareRequestMetadata reqMetadata1 = new ShareRequestMetadata(memberId, ShareRequestMetadata.INITIAL_EPOCH);
        ShareFetchContext context1 = sharePartitionManager.newContext(groupId, reqData1, EMPTY_PART_LIST, reqMetadata1, false);
        assertEquals(ShareSessionContext.class, context1.getClass());
        assertFalse(((ShareSessionContext) context1).isSubsequent());

        ShareRequestMetadata reqMetadata2 = new ShareRequestMetadata(memberId, ShareRequestMetadata.FINAL_EPOCH);

        // shareFetchData is not empty, but the maxBytes of topic partition is 0, which means this is added only for acknowledgements.
        // New context should be created successfully
        Map<TopicIdPartition, ShareFetchRequest.SharePartitionData> reqData3 = Collections.singletonMap(new TopicIdPartition(tpId1, new TopicPartition("foo", 0)),
                new ShareFetchRequest.SharePartitionData(tpId1, 0));
        ShareFetchContext context2 = sharePartitionManager.newContext(groupId, reqData3, Collections.emptyList(), reqMetadata2, true);
        assertEquals(FinalContext.class, context2.getClass());
    }

    @Test
    public void testNewContextReturnsFinalContextError() {
        Time time = new MockTime();
        ShareSessionCache cache = new ShareSessionCache(10, 1000);
        SharePartitionManager sharePartitionManager = SharePartitionManagerBuilder.builder()
                .withCache(cache).withTime(time).build();
        Uuid tpId0 = Uuid.randomUuid();
        Uuid tpId1 = Uuid.randomUuid();
        TopicIdPartition tp0 = new TopicIdPartition(tpId0, new TopicPartition("foo", 0));
        TopicIdPartition tp1 = new TopicIdPartition(tpId0, new TopicPartition("foo", 1));

        String groupId = "grp";
        Uuid memberId = Uuid.randomUuid();

        // Create a new share session with an initial share fetch request
        Map<TopicIdPartition, ShareFetchRequest.SharePartitionData> reqData1 = new LinkedHashMap<>();
        reqData1.put(tp0, new ShareFetchRequest.SharePartitionData(tp0.topicId(), PARTITION_MAX_BYTES));
        reqData1.put(tp1, new ShareFetchRequest.SharePartitionData(tp1.topicId(), PARTITION_MAX_BYTES));

        ShareRequestMetadata reqMetadata1 = new ShareRequestMetadata(memberId, ShareRequestMetadata.INITIAL_EPOCH);
        ShareFetchContext context1 = sharePartitionManager.newContext(groupId, reqData1, EMPTY_PART_LIST, reqMetadata1, false);
        assertEquals(ShareSessionContext.class, context1.getClass());
        assertFalse(((ShareSessionContext) context1).isSubsequent());

        ShareRequestMetadata reqMetadata2 = new ShareRequestMetadata(memberId, ShareRequestMetadata.FINAL_EPOCH);

        // shareFetchData is not empty and the maxBytes of topic partition is not 0, which means this is trying to fetch on a Final request.
        // New context should throw an error
        Map<TopicIdPartition, ShareFetchRequest.SharePartitionData> reqData3 = Collections.singletonMap(new TopicIdPartition(tpId1, new TopicPartition("foo", 0)),
                new ShareFetchRequest.SharePartitionData(tpId1, PARTITION_MAX_BYTES));
        assertThrows(InvalidRequestException.class,
                () -> sharePartitionManager.newContext(groupId, reqData3, Collections.emptyList(), reqMetadata2, true));
    }

    @Test
    public void testNewContext() {
        Time time = new MockTime();
        ShareSessionCache cache = new ShareSessionCache(10, 1000);
        SharePartitionManager sharePartitionManager = SharePartitionManagerBuilder.builder()
                .withCache(cache).withTime(time).build();
        Map<Uuid, String> topicNames = new HashMap<>();
        Uuid tpId0 = Uuid.randomUuid();
        Uuid tpId1 = Uuid.randomUuid();
        topicNames.put(tpId0, "foo");
        topicNames.put(tpId1, "bar");
        TopicIdPartition tp0 = new TopicIdPartition(tpId0, new TopicPartition("foo", 0));
        TopicIdPartition tp1 = new TopicIdPartition(tpId0, new TopicPartition("foo", 1));
        TopicIdPartition tp2 = new TopicIdPartition(tpId1, new TopicPartition("bar", 0));
        TopicIdPartition tp3 = new TopicIdPartition(tpId1, new TopicPartition("bar", 1));

        String groupId = "grp";

        // Create a new share session with an initial share fetch request
        Map<TopicIdPartition, ShareFetchRequest.SharePartitionData> reqData2 = new LinkedHashMap<>();
        reqData2.put(tp0, new ShareFetchRequest.SharePartitionData(tp0.topicId(), 100));
        reqData2.put(tp1, new ShareFetchRequest.SharePartitionData(tp1.topicId(), 100));


        ShareRequestMetadata reqMetadata2 = new ShareRequestMetadata(Uuid.randomUuid(), ShareRequestMetadata.INITIAL_EPOCH);
        ShareFetchContext context2 = sharePartitionManager.newContext(groupId, reqData2, EMPTY_PART_LIST, reqMetadata2, false);
        assertEquals(ShareSessionContext.class, context2.getClass());
        assertFalse(((ShareSessionContext) context2).isSubsequent());

        ((ShareSessionContext) context2).shareFetchData().forEach((topicIdPartition, sharePartitionData) -> {
            assertTrue(reqData2.containsKey(topicIdPartition));
            assertEquals(reqData2.get(topicIdPartition), sharePartitionData);
        });

        LinkedHashMap<TopicIdPartition, ShareFetchResponseData.PartitionData> respData2 = new LinkedHashMap<>();
        respData2.put(tp0, new ShareFetchResponseData.PartitionData().setPartitionIndex(0));
        respData2.put(tp1, new ShareFetchResponseData.PartitionData().setPartitionIndex(1));

        ShareFetchResponse resp2 = context2.updateAndGenerateResponseData(groupId, reqMetadata2.memberId(), respData2);
        assertEquals(Errors.NONE, resp2.error());
        assertEquals(respData2, resp2.responseData(topicNames));

        ShareSessionKey shareSessionKey2 = new ShareSessionKey(groupId,
                reqMetadata2.memberId());

        // Test trying to create a new session with an invalid epoch
        assertThrows(InvalidShareSessionEpochException.class, () -> sharePartitionManager.newContext(groupId, reqData2, EMPTY_PART_LIST,
                new ShareRequestMetadata(shareSessionKey2.memberId(), 5), true));

        // Test trying to create a new session with a non-existent session key
        Uuid memberId4 = Uuid.randomUuid();
        assertThrows(ShareSessionNotFoundException.class, () -> sharePartitionManager.newContext(groupId, reqData2, EMPTY_PART_LIST,
                new ShareRequestMetadata(memberId4, 1), true));

        // Continue the first share session we created.
        ShareFetchContext context5 = sharePartitionManager.newContext(groupId, Collections.emptyMap(), EMPTY_PART_LIST,
                new ShareRequestMetadata(shareSessionKey2.memberId(), 1), true);
        assertEquals(ShareSessionContext.class, context5.getClass());
        assertTrue(((ShareSessionContext) context5).isSubsequent());

        ShareSessionContext shareSessionContext5 = (ShareSessionContext) context5;
        synchronized (shareSessionContext5.session()) {
            shareSessionContext5.session().partitionMap().forEach(cachedSharePartition -> {
                TopicIdPartition topicIdPartition = new TopicIdPartition(cachedSharePartition.topicId(), new
                        TopicPartition(cachedSharePartition.topic(), cachedSharePartition.partition()));
                ShareFetchRequest.SharePartitionData data = cachedSharePartition.reqData();
                assertTrue(reqData2.containsKey(topicIdPartition));
                assertEquals(reqData2.get(topicIdPartition), data);
            });
        }
        ShareFetchResponse resp5 = context5.updateAndGenerateResponseData(groupId, reqMetadata2.memberId(), respData2);
        assertEquals(Errors.NONE, resp5.error());
        assertEquals(0, resp5.responseData(topicNames).size());

        // Test setting an invalid share session epoch.
        assertThrows(InvalidShareSessionEpochException.class, () -> sharePartitionManager.newContext(groupId, reqData2, EMPTY_PART_LIST,
                new ShareRequestMetadata(shareSessionKey2.memberId(), 5), true));

        // Test generating a throttled response for a subsequent share session
        ShareFetchContext context7 = sharePartitionManager.newContext(groupId, Collections.emptyMap(), EMPTY_PART_LIST,
                new ShareRequestMetadata(shareSessionKey2.memberId(), 2), true);
        ShareFetchResponse resp7 = context7.throttleResponse(100);
        assertEquals(Errors.NONE, resp7.error());
        assertEquals(100, resp7.throttleTimeMs());

        // Get the final share session.
        ShareFetchContext context8 = sharePartitionManager.newContext(groupId, Collections.emptyMap(), EMPTY_PART_LIST,
                new ShareRequestMetadata(reqMetadata2.memberId(), ShareRequestMetadata.FINAL_EPOCH), true);
        assertEquals(FinalContext.class, context8.getClass());
        assertEquals(1, cache.size());

        LinkedHashMap<TopicIdPartition, ShareFetchResponseData.PartitionData> respData8 = new LinkedHashMap<>();
        respData8.put(tp2, new ShareFetchResponseData.PartitionData().setPartitionIndex(0));
        respData8.put(tp3, new ShareFetchResponseData.PartitionData().setPartitionIndex(1));

        ShareFetchResponse resp8 = context8.updateAndGenerateResponseData(groupId, reqMetadata2.memberId(), respData8);
        assertEquals(Errors.NONE, resp8.error());

        // Close the session.
        CompletableFuture<Map<TopicIdPartition, ShareAcknowledgeResponseData.PartitionData>> releaseResponse =
            sharePartitionManager.releaseSession(groupId, reqMetadata2.memberId().toString());
        assertTrue(releaseResponse.isDone());
        assertFalse(releaseResponse.isCompletedExceptionally());
        assertEquals(0, cache.size());
    }

    @Test
    public void testShareSessionExpiration() {
        Time time = new MockTime();
        ShareSessionCache cache = new ShareSessionCache(2, 1000);
        SharePartitionManager sharePartitionManager = SharePartitionManagerBuilder.builder()
                .withCache(cache).withTime(time).build();
        Map<Uuid, String> topicNames = new HashMap<>();
        Uuid fooId = Uuid.randomUuid();
        topicNames.put(fooId, "foo");
        TopicIdPartition foo0 = new TopicIdPartition(fooId, new TopicPartition("foo", 0));
        TopicIdPartition foo1 = new TopicIdPartition(fooId, new TopicPartition("foo", 1));

        // Create a new share session, session 1
        Map<TopicIdPartition, ShareFetchRequest.SharePartitionData> session1req = new LinkedHashMap<>();
        session1req.put(foo0, new ShareFetchRequest.SharePartitionData(foo0.topicId(), 100));
        session1req.put(foo1, new ShareFetchRequest.SharePartitionData(foo1.topicId(), 100));

        String groupId = "grp";
        ShareRequestMetadata reqMetadata1 = new ShareRequestMetadata(Uuid.randomUuid(), ShareRequestMetadata.INITIAL_EPOCH);

        ShareFetchContext session1context = sharePartitionManager.newContext(groupId, session1req, EMPTY_PART_LIST, reqMetadata1, false);
        assertEquals(session1context.getClass(), ShareSessionContext.class);

        LinkedHashMap<TopicIdPartition, ShareFetchResponseData.PartitionData> respData1 = new LinkedHashMap<>();
        respData1.put(foo0, new ShareFetchResponseData.PartitionData().setPartitionIndex(foo0.partition()));
        respData1.put(foo1, new ShareFetchResponseData.PartitionData().setPartitionIndex(foo1.partition()));

        ShareFetchResponse session1resp = session1context.updateAndGenerateResponseData(groupId, reqMetadata1.memberId(), respData1);
        assertEquals(Errors.NONE, session1resp.error());
        assertEquals(2, session1resp.responseData(topicNames).size());

        ShareSessionKey session1Key = new ShareSessionKey(groupId, reqMetadata1.memberId());
        // check share session entered into cache
        assertNotNull(cache.get(session1Key));

        time.sleep(500);

        // Create a second new share session
        Map<TopicIdPartition, ShareFetchRequest.SharePartitionData> session2req = new LinkedHashMap<>();
        session2req.put(foo0, new ShareFetchRequest.SharePartitionData(foo0.topicId(), 100));
        session2req.put(foo1, new ShareFetchRequest.SharePartitionData(foo1.topicId(), 100));

        ShareRequestMetadata reqMetadata2 = new ShareRequestMetadata(Uuid.randomUuid(), ShareRequestMetadata.INITIAL_EPOCH);

        ShareFetchContext session2context = sharePartitionManager.newContext(groupId, session2req, EMPTY_PART_LIST, reqMetadata2, false);
        assertEquals(session2context.getClass(), ShareSessionContext.class);

        LinkedHashMap<TopicIdPartition, ShareFetchResponseData.PartitionData> respData2 = new LinkedHashMap<>();
        respData2.put(foo0, new ShareFetchResponseData.PartitionData().setPartitionIndex(foo0.partition()));
        respData2.put(foo1, new ShareFetchResponseData.PartitionData().setPartitionIndex(foo1.partition()));

        ShareFetchResponse session2resp = session2context.updateAndGenerateResponseData(groupId, reqMetadata2.memberId(), respData2);
        assertEquals(Errors.NONE, session2resp.error());
        assertEquals(2, session2resp.responseData(topicNames).size());

        ShareSessionKey session2Key = new ShareSessionKey(groupId, reqMetadata2.memberId());

        // both newly created entries are present in cache
        assertNotNull(cache.get(session1Key));
        assertNotNull(cache.get(session2Key));

        time.sleep(500);

        // Create a subsequent share fetch context for session 1
        ShareFetchContext session1context2 = sharePartitionManager.newContext(groupId, Collections.emptyMap(), EMPTY_PART_LIST,
                new ShareRequestMetadata(reqMetadata1.memberId(), 1), true);
        assertEquals(session1context2.getClass(), ShareSessionContext.class);

        // total sleep time will now be large enough that share session 1 will be evicted if not correctly touched
        time.sleep(501);

        // create one final share session to test that the least recently used entry is evicted
        // the second share session should be evicted because the first share session was incrementally fetched
        // more recently than the second session was created
        Map<TopicIdPartition, ShareFetchRequest.SharePartitionData> session3req = new LinkedHashMap<>();
        session3req.put(foo0, new ShareFetchRequest.SharePartitionData(foo0.topicId(), 100));
        session3req.put(foo1, new ShareFetchRequest.SharePartitionData(foo1.topicId(), 100));

        ShareRequestMetadata reqMetadata3 = new ShareRequestMetadata(Uuid.randomUuid(), ShareRequestMetadata.INITIAL_EPOCH);

        ShareFetchContext session3context = sharePartitionManager.newContext(groupId, session3req, EMPTY_PART_LIST, reqMetadata3, false);

        LinkedHashMap<TopicIdPartition, ShareFetchResponseData.PartitionData> respData3 = new LinkedHashMap<>();
        respData3.put(foo0, new ShareFetchResponseData.PartitionData().setPartitionIndex(foo0.partition()));
        respData3.put(foo1, new ShareFetchResponseData.PartitionData().setPartitionIndex(foo1.partition()));

        ShareFetchResponse session3resp = session3context.updateAndGenerateResponseData(groupId, reqMetadata3.memberId(), respData3);
        assertEquals(Errors.NONE, session3resp.error());
        assertEquals(2, session3resp.responseData(topicNames).size());

        ShareSessionKey session3Key = new ShareSessionKey(groupId, reqMetadata3.memberId());

        assertNotNull(cache.get(session1Key));
        assertNull(cache.get(session2Key), "share session 2 should have been evicted by latest share session, " +
                "as share session 1 was used more recently");
        assertNotNull(cache.get(session3Key));
    }

    @Test
    public void testSubsequentShareSession() {
        SharePartitionManager sharePartitionManager = SharePartitionManagerBuilder.builder().build();
        Map<Uuid, String> topicNames = new HashMap<>();
        Uuid fooId = Uuid.randomUuid();
        Uuid barId = Uuid.randomUuid();
        topicNames.put(fooId, "foo");
        topicNames.put(barId, "bar");
        TopicIdPartition tp0 = new TopicIdPartition(fooId, new TopicPartition("foo", 0));
        TopicIdPartition tp1 = new TopicIdPartition(fooId, new TopicPartition("foo", 1));
        TopicIdPartition tp2 = new TopicIdPartition(barId, new TopicPartition("bar", 0));

        // Create a new share session with foo-0 and foo-1
        Map<TopicIdPartition, ShareFetchRequest.SharePartitionData> reqData1 = new LinkedHashMap<>();
        reqData1.put(tp0, new ShareFetchRequest.SharePartitionData(tp0.topicId(), 100));
        reqData1.put(tp1, new ShareFetchRequest.SharePartitionData(tp1.topicId(), 100));

        String groupId = "grp";
        ShareRequestMetadata reqMetadata1 = new ShareRequestMetadata(Uuid.randomUuid(), ShareRequestMetadata.INITIAL_EPOCH);

        ShareFetchContext context1 = sharePartitionManager.newContext(groupId, reqData1, EMPTY_PART_LIST, reqMetadata1, false);
        assertEquals(ShareSessionContext.class, context1.getClass());

        LinkedHashMap<TopicIdPartition, ShareFetchResponseData.PartitionData> respData1 = new LinkedHashMap<>();
        respData1.put(tp0, new ShareFetchResponseData.PartitionData().setPartitionIndex(tp0.partition()));
        respData1.put(tp1, new ShareFetchResponseData.PartitionData().setPartitionIndex(tp1.partition()));

        ShareFetchResponse resp1 = context1.updateAndGenerateResponseData(groupId, reqMetadata1.memberId(), respData1);
        assertEquals(Errors.NONE, resp1.error());
        assertEquals(2, resp1.responseData(topicNames).size());

        // Create a subsequent fetch request that removes foo-0 and adds bar-0
        Map<TopicIdPartition, ShareFetchRequest.SharePartitionData> reqData2 = Collections.singletonMap(
                tp2, new ShareFetchRequest.SharePartitionData(tp2.topicId(), 100));
        List<TopicIdPartition> removed2 = new ArrayList<>();
        removed2.add(tp0);
        ShareFetchContext context2 = sharePartitionManager.newContext(groupId, reqData2, removed2,
                new ShareRequestMetadata(reqMetadata1.memberId(), 1), true);
        assertEquals(ShareSessionContext.class, context2.getClass());

        Set<TopicIdPartition> expectedTopicIdPartitions2 = new HashSet<>();
        expectedTopicIdPartitions2.add(tp1);
        expectedTopicIdPartitions2.add(tp2);
        Set<TopicIdPartition> actualTopicIdPartitions2 = new HashSet<>();
        ShareSessionContext shareSessionContext = (ShareSessionContext) context2;
        shareSessionContext.session().partitionMap().forEach(cachedSharePartition -> {
            TopicIdPartition topicIdPartition = new TopicIdPartition(cachedSharePartition.topicId(), new
                    TopicPartition(cachedSharePartition.topic(), cachedSharePartition.partition()));
            actualTopicIdPartitions2.add(topicIdPartition);
        });

        assertEquals(expectedTopicIdPartitions2, actualTopicIdPartitions2);
        LinkedHashMap<TopicIdPartition, ShareFetchResponseData.PartitionData> respData2 = new LinkedHashMap<>();
        respData2.put(tp1, new ShareFetchResponseData.PartitionData().setPartitionIndex(tp1.partition()));
        respData2.put(tp2, new ShareFetchResponseData.PartitionData().setPartitionIndex(tp2.partition()));

        ShareFetchResponse resp2 = context2.updateAndGenerateResponseData(groupId, reqMetadata1.memberId(), respData2);
        assertEquals(Errors.NONE, resp2.error());
        assertEquals(1, resp2.data().responses().size());
        assertEquals(barId, resp2.data().responses().get(0).topicId());
        assertEquals(1, resp2.data().responses().get(0).partitions().size());
        assertEquals(0, resp2.data().responses().get(0).partitions().get(0).partitionIndex());
        assertEquals(1, resp2.responseData(topicNames).size());
    }

    @Test
    public void testZeroSizeShareSession() {
        ShareSessionCache cache = new ShareSessionCache(10, 1000);
        SharePartitionManager sharePartitionManager = SharePartitionManagerBuilder.builder()
                .withCache(cache).build();
        Map<Uuid, String> topicNames = new HashMap<>();
        Uuid fooId = Uuid.randomUuid();
        topicNames.put(fooId, "foo");
        TopicIdPartition foo0 = new TopicIdPartition(fooId, new TopicPartition("foo", 0));
        TopicIdPartition foo1 = new TopicIdPartition(fooId, new TopicPartition("foo", 1));

        // Create a new share session with foo-0 and foo-1
        Map<TopicIdPartition, ShareFetchRequest.SharePartitionData> reqData1 = new LinkedHashMap<>();
        reqData1.put(foo0, new ShareFetchRequest.SharePartitionData(foo0.topicId(), 100));
        reqData1.put(foo1, new ShareFetchRequest.SharePartitionData(foo1.topicId(), 100));

        String groupId = "grp";
        ShareRequestMetadata reqMetadata1 = new ShareRequestMetadata(Uuid.randomUuid(), ShareRequestMetadata.INITIAL_EPOCH);

        ShareFetchContext context1 = sharePartitionManager.newContext(groupId, reqData1, EMPTY_PART_LIST, reqMetadata1, false);
        assertEquals(ShareSessionContext.class, context1.getClass());

        LinkedHashMap<TopicIdPartition, ShareFetchResponseData.PartitionData> respData1 = new LinkedHashMap<>();
        respData1.put(foo0, new ShareFetchResponseData.PartitionData().setPartitionIndex(foo0.partition()));
        respData1.put(foo1, new ShareFetchResponseData.PartitionData().setPartitionIndex(foo1.partition()));

        ShareFetchResponse resp1 = context1.updateAndGenerateResponseData(groupId, reqMetadata1.memberId(), respData1);
        assertEquals(Errors.NONE, resp1.error());
        assertEquals(2, resp1.responseData(topicNames).size());

        // Create a subsequent share request that removes foo-0 and foo-1
        // Verify that the previous share session was closed.
        List<TopicIdPartition> removed2 = new ArrayList<>();
        removed2.add(foo0);
        removed2.add(foo1);
        ShareFetchContext context2 = sharePartitionManager.newContext(groupId, Collections.emptyMap(), removed2,
                new ShareRequestMetadata(reqMetadata1.memberId(), 1), true);
        assertEquals(ShareSessionContext.class, context2.getClass());

        LinkedHashMap<TopicIdPartition, ShareFetchResponseData.PartitionData> respData2 = new LinkedHashMap<>();
        ShareFetchResponse resp2 = context2.updateAndGenerateResponseData(groupId, reqMetadata1.memberId(), respData2);
        assertTrue(resp2.responseData(topicNames).isEmpty());
        assertEquals(1, cache.size());
    }

    @Test
    public void testToForgetPartitions() {
        String groupId = "grp";
        ShareSessionCache cache = new ShareSessionCache(10, 1000);
        SharePartitionManager sharePartitionManager = SharePartitionManagerBuilder.builder()
                .withCache(cache).build();
        Uuid fooId = Uuid.randomUuid();
        Uuid barId = Uuid.randomUuid();
        TopicIdPartition foo = new TopicIdPartition(fooId, new TopicPartition("foo", 0));
        TopicIdPartition bar = new TopicIdPartition(barId, new TopicPartition("bar", 0));

        ShareRequestMetadata reqMetadata1 = new ShareRequestMetadata(Uuid.randomUuid(), ShareRequestMetadata.INITIAL_EPOCH);

        Map<TopicIdPartition, ShareFetchRequest.SharePartitionData> reqData1 = new LinkedHashMap<>();
        reqData1.put(foo, new ShareFetchRequest.SharePartitionData(foo.topicId(), 100));
        reqData1.put(bar, new ShareFetchRequest.SharePartitionData(bar.topicId(), 100));


        ShareFetchContext context1 = sharePartitionManager.newContext(groupId, reqData1, EMPTY_PART_LIST, reqMetadata1, false);
        assertEquals(ShareSessionContext.class, context1.getClass());
        assertPartitionsPresent((ShareSessionContext) context1, Arrays.asList(foo, bar));

        mockUpdateAndGenerateResponseData(context1, groupId, reqMetadata1.memberId());

        ShareFetchContext context2 = sharePartitionManager.newContext(groupId, Collections.emptyMap(), Collections.singletonList(foo),
                new ShareRequestMetadata(reqMetadata1.memberId(), 1), true);

        // So foo is removed but not the others.
        assertPartitionsPresent((ShareSessionContext) context2, Collections.singletonList(bar));

        mockUpdateAndGenerateResponseData(context2, groupId, reqMetadata1.memberId());

        ShareFetchContext context3 = sharePartitionManager.newContext(groupId, Collections.emptyMap(), Collections.singletonList(bar),
                new ShareRequestMetadata(reqMetadata1.memberId(), 2), true);
        assertPartitionsPresent((ShareSessionContext) context3, Collections.emptyList());
    }

    // This test simulates a share session where the topic ID changes broker side (the one handling the request) in both the metadata cache and the log
    // -- as though the topic is deleted and recreated.
    @Test
    public void testShareSessionUpdateTopicIdsBrokerSide() {
        String groupId = "grp";
        ShareSessionCache cache = new ShareSessionCache(10, 1000);
        SharePartitionManager sharePartitionManager = SharePartitionManagerBuilder.builder()
                .withCache(cache).build();
        Uuid fooId = Uuid.randomUuid();
        Uuid barId = Uuid.randomUuid();
        TopicIdPartition foo = new TopicIdPartition(fooId, new TopicPartition("foo", 0));
        TopicIdPartition bar = new TopicIdPartition(barId, new TopicPartition("bar", 1));

        Map<Uuid, String> topicNames = new HashMap<>();
        topicNames.put(fooId, "foo");
        topicNames.put(barId, "bar");

        // Create a new share session with foo-0 and bar-1
        Map<TopicIdPartition, ShareFetchRequest.SharePartitionData> reqData1 = new LinkedHashMap<>();
        reqData1.put(foo, new ShareFetchRequest.SharePartitionData(foo.topicId(), 100));
        reqData1.put(bar, new ShareFetchRequest.SharePartitionData(bar.topicId(), 100));

        ShareRequestMetadata reqMetadata1 = new ShareRequestMetadata(Uuid.randomUuid(), ShareRequestMetadata.INITIAL_EPOCH);
        ShareFetchContext context1 = sharePartitionManager.newContext(groupId, reqData1, EMPTY_PART_LIST, reqMetadata1, false);

        assertEquals(ShareSessionContext.class, context1.getClass());
        assertFalse(((ShareSessionContext) context1).isSubsequent());

        LinkedHashMap<TopicIdPartition, ShareFetchResponseData.PartitionData> respData1 = new LinkedHashMap<>();
        respData1.put(bar, new ShareFetchResponseData.PartitionData().setPartitionIndex(bar.partition()));
        respData1.put(foo, new ShareFetchResponseData.PartitionData().setPartitionIndex(foo.partition()).setErrorCode(
                Errors.UNKNOWN_TOPIC_OR_PARTITION.code()));

        ShareFetchResponse resp1 = context1.updateAndGenerateResponseData(groupId, reqMetadata1.memberId(), respData1);
        assertEquals(Errors.NONE, resp1.error());
        assertEquals(2, resp1.responseData(topicNames).size());

        // Create a subsequent share fetch request as though no topics changed.
        ShareFetchContext context2 = sharePartitionManager.newContext(groupId, Collections.emptyMap(), EMPTY_PART_LIST,
                new ShareRequestMetadata(reqMetadata1.memberId(), 1), true);

        assertEquals(ShareSessionContext.class, context2.getClass());
        assertTrue(((ShareSessionContext) context2).isSubsequent());

        LinkedHashMap<TopicIdPartition, ShareFetchResponseData.PartitionData> respData2 = new LinkedHashMap<>();
        // Likely if the topic ID is different in the broker, it will be different in the log. Simulate the log check finding an inconsistent ID.
        respData2.put(foo, new ShareFetchResponseData.PartitionData().setPartitionIndex(foo.partition()).setErrorCode(
                Errors.INCONSISTENT_TOPIC_ID.code()));
        ShareFetchResponse resp2 = context2.updateAndGenerateResponseData(groupId, reqMetadata1.memberId(), respData2);
        assertEquals(Errors.NONE, resp2.error());
        // We should have the inconsistent topic ID error on the partition
        assertEquals(Errors.INCONSISTENT_TOPIC_ID.code(), resp2.responseData(topicNames).get(foo).errorCode());
    }

    @Test
    public void testGetErroneousAndValidTopicIdPartitions() {
        Time time = new MockTime();
        ShareSessionCache cache = new ShareSessionCache(10, 1000);
        SharePartitionManager sharePartitionManager = SharePartitionManagerBuilder.builder()
                .withCache(cache).withTime(time).build();
        Uuid tpId0 = Uuid.randomUuid();
        TopicIdPartition tp0 = new TopicIdPartition(tpId0, new TopicPartition("foo", 0));
        TopicIdPartition tp1 = new TopicIdPartition(tpId0, new TopicPartition("foo", 1));
        TopicIdPartition tpNull1 = new TopicIdPartition(Uuid.randomUuid(), new TopicPartition(null, 0));
        TopicIdPartition tpNull2 = new TopicIdPartition(Uuid.randomUuid(), new TopicPartition(null, 1));

        String groupId = "grp";

        // Create a new share session with an initial share fetch request
        Map<TopicIdPartition, ShareFetchRequest.SharePartitionData> reqData2 = new LinkedHashMap<>();
        reqData2.put(tp0, new ShareFetchRequest.SharePartitionData(tp0.topicId(), 100));
        reqData2.put(tp1, new ShareFetchRequest.SharePartitionData(tp1.topicId(), 100));
        reqData2.put(tpNull1, new ShareFetchRequest.SharePartitionData(tpNull1.topicId(), 100));


        ShareRequestMetadata reqMetadata2 = new ShareRequestMetadata(Uuid.randomUuid(), ShareRequestMetadata.INITIAL_EPOCH);
        ShareFetchContext context2 = sharePartitionManager.newContext(groupId, reqData2, EMPTY_PART_LIST, reqMetadata2, false);
        assertEquals(ShareSessionContext.class, context2.getClass());
        assertFalse(((ShareSessionContext) context2).isSubsequent());
        assertErroneousAndValidTopicIdPartitions(context2.getErroneousAndValidTopicIdPartitions(), Collections.singletonList(tpNull1), Arrays.asList(tp0, tp1));

        LinkedHashMap<TopicIdPartition, ShareFetchResponseData.PartitionData> respData2 = new LinkedHashMap<>();
        respData2.put(tp0, new ShareFetchResponseData.PartitionData().setPartitionIndex(0));
        respData2.put(tp1, new ShareFetchResponseData.PartitionData().setPartitionIndex(1));
        respData2.put(tpNull1, new ShareFetchResponseData.PartitionData().setPartitionIndex(0));

        ShareFetchResponse resp2 = context2.updateAndGenerateResponseData(groupId, reqMetadata2.memberId(), respData2);
        assertEquals(Errors.NONE, resp2.error());

        ShareSessionKey shareSessionKey2 = new ShareSessionKey(groupId, reqMetadata2.memberId());

        // Check for throttled response
        ShareFetchResponse resp2Throttle = context2.throttleResponse(100);
        assertEquals(Errors.NONE, resp2Throttle.error());
        assertEquals(100, resp2Throttle.throttleTimeMs());

        // Test trying to create a new session with an invalid epoch
        assertThrows(InvalidShareSessionEpochException.class, () -> sharePartitionManager.newContext(groupId, reqData2, EMPTY_PART_LIST,
                new ShareRequestMetadata(shareSessionKey2.memberId(), 5), true));

        // Test trying to create a new session with a non-existent session key
        assertThrows(ShareSessionNotFoundException.class, () -> sharePartitionManager.newContext(groupId, reqData2, EMPTY_PART_LIST,
                new ShareRequestMetadata(Uuid.randomUuid(), 1), true));

        // Continue the first share session we created.
        ShareFetchContext context5 = sharePartitionManager.newContext(groupId, Collections.emptyMap(), EMPTY_PART_LIST,
                new ShareRequestMetadata(shareSessionKey2.memberId(), 1), true);
        assertEquals(ShareSessionContext.class, context5.getClass());
        assertTrue(((ShareSessionContext) context5).isSubsequent());

        assertErroneousAndValidTopicIdPartitions(context5.getErroneousAndValidTopicIdPartitions(), Collections.singletonList(tpNull1), Arrays.asList(tp0, tp1));

        ShareFetchResponse resp5 = context5.updateAndGenerateResponseData(groupId, reqMetadata2.memberId(), respData2);
        assertEquals(Errors.NONE, resp5.error());

        // Test setting an invalid share session epoch.
        assertThrows(InvalidShareSessionEpochException.class, () -> sharePartitionManager.newContext(groupId, reqData2, EMPTY_PART_LIST,
                new ShareRequestMetadata(shareSessionKey2.memberId(), 5), true));

        // Test generating a throttled response for a subsequent share session
        Map<TopicIdPartition, ShareFetchRequest.SharePartitionData> reqData7 = Collections.singletonMap(
                tpNull2, new ShareFetchRequest.SharePartitionData(tpNull2.topicId(), 100));
        ShareFetchContext context7 = sharePartitionManager.newContext(groupId, reqData7, EMPTY_PART_LIST,
                new ShareRequestMetadata(shareSessionKey2.memberId(), 2), true);
        // Check for throttled response
        ShareFetchResponse resp7 = context7.throttleResponse(100);
        assertEquals(Errors.NONE, resp7.error());
        assertEquals(100, resp7.throttleTimeMs());

        assertErroneousAndValidTopicIdPartitions(context7.getErroneousAndValidTopicIdPartitions(), Arrays.asList(tpNull1, tpNull2), Arrays.asList(tp0, tp1));

        // Get the final share session.
        ShareFetchContext context8 = sharePartitionManager.newContext(groupId, Collections.emptyMap(), EMPTY_PART_LIST,
                new ShareRequestMetadata(reqMetadata2.memberId(), ShareRequestMetadata.FINAL_EPOCH), true);
        assertEquals(FinalContext.class, context8.getClass());
        assertEquals(1, cache.size());

        assertErroneousAndValidTopicIdPartitions(context8.getErroneousAndValidTopicIdPartitions(), Collections.emptyList(), Collections.emptyList());
        // Check for throttled response
        ShareFetchResponse resp8 = context8.throttleResponse(100);
        assertEquals(Errors.NONE, resp8.error());
        assertEquals(100, resp8.throttleTimeMs());

        // Close the session.
        CompletableFuture<Map<TopicIdPartition, ShareAcknowledgeResponseData.PartitionData>> releaseResponse =
            sharePartitionManager.releaseSession(groupId, reqMetadata2.memberId().toString());
        assertTrue(releaseResponse.isDone());
        assertFalse(releaseResponse.isCompletedExceptionally());
        assertEquals(0, cache.size());
    }

    @Test
    public void testShareFetchContextResponseSize() {
        Time time = new MockTime();
        ShareSessionCache cache = new ShareSessionCache(10, 1000);
        SharePartitionManager sharePartitionManager = SharePartitionManagerBuilder.builder()
                .withCache(cache).withTime(time).build();
        Map<Uuid, String> topicNames = new HashMap<>();
        Uuid tpId0 = Uuid.randomUuid();
        Uuid tpId1 = Uuid.randomUuid();
        topicNames.put(tpId0, "foo");
        topicNames.put(tpId1, "bar");
        TopicIdPartition tp0 = new TopicIdPartition(tpId0, new TopicPartition("foo", 0));
        TopicIdPartition tp1 = new TopicIdPartition(tpId0, new TopicPartition("foo", 1));
        TopicIdPartition tp2 = new TopicIdPartition(tpId1, new TopicPartition("bar", 0));
        TopicIdPartition tp3 = new TopicIdPartition(tpId1, new TopicPartition("bar", 1));

        String groupId = "grp";

        // Create a new share session with an initial share fetch request
        Map<TopicIdPartition, ShareFetchRequest.SharePartitionData> reqData2 = new LinkedHashMap<>();
        reqData2.put(tp0, new ShareFetchRequest.SharePartitionData(tp0.topicId(), 100));
        reqData2.put(tp1, new ShareFetchRequest.SharePartitionData(tp1.topicId(), 100));

        // For response size expected value calculation
        ObjectSerializationCache objectSerializationCache = new ObjectSerializationCache();
        short version = ApiKeys.SHARE_FETCH.latestVersion();

        ShareRequestMetadata reqMetadata2 = new ShareRequestMetadata(Uuid.randomUuid(), ShareRequestMetadata.INITIAL_EPOCH);
        ShareFetchContext context2 = sharePartitionManager.newContext(groupId, reqData2, EMPTY_PART_LIST, reqMetadata2, false);
        assertEquals(ShareSessionContext.class, context2.getClass());
        assertFalse(((ShareSessionContext) context2).isSubsequent());

        LinkedHashMap<TopicIdPartition, ShareFetchResponseData.PartitionData> respData2 = new LinkedHashMap<>();
        respData2.put(tp0, new ShareFetchResponseData.PartitionData().setPartitionIndex(0));
        respData2.put(tp1, new ShareFetchResponseData.PartitionData().setPartitionIndex(1));

        int respSize2 = context2.responseSize(respData2, version);
        ShareFetchResponse resp2 = context2.updateAndGenerateResponseData(groupId, reqMetadata2.memberId(), respData2);
        assertEquals(Errors.NONE, resp2.error());
        assertEquals(respData2, resp2.responseData(topicNames));
        // We add 4 here in response to 4 being added in sizeOf() method in ShareFetchResponse class.
        assertEquals(4 + resp2.data().size(objectSerializationCache, version), respSize2);

        ShareSessionKey shareSessionKey2 = new ShareSessionKey(groupId,
                reqMetadata2.memberId());

        // Test trying to create a new session with an invalid epoch
        assertThrows(InvalidShareSessionEpochException.class, () -> sharePartitionManager.newContext(groupId, reqData2, EMPTY_PART_LIST,
                new ShareRequestMetadata(shareSessionKey2.memberId(), 5), true));

        // Test trying to create a new session with a non-existent session key
        Uuid memberId4 = Uuid.randomUuid();
        assertThrows(ShareSessionNotFoundException.class, () -> sharePartitionManager.newContext(groupId, reqData2, EMPTY_PART_LIST,
                new ShareRequestMetadata(memberId4, 1), true));

        // Continue the first share session we created.
        Map<TopicIdPartition, ShareFetchRequest.SharePartitionData> reqData5 = Collections.singletonMap(
                tp2, new ShareFetchRequest.SharePartitionData(tp2.topicId(), 100));
        ShareFetchContext context5 = sharePartitionManager.newContext(groupId, reqData5, EMPTY_PART_LIST,
                new ShareRequestMetadata(shareSessionKey2.memberId(), 1), true);
        assertEquals(ShareSessionContext.class, context5.getClass());
        assertTrue(((ShareSessionContext) context5).isSubsequent());

        LinkedHashMap<TopicIdPartition, ShareFetchResponseData.PartitionData> respData5 = new LinkedHashMap<>();
        respData5.put(tp2, new ShareFetchResponseData.PartitionData().setPartitionIndex(0));

        int respSize5 = context5.responseSize(respData5, version);
        ShareFetchResponse resp5 = context5.updateAndGenerateResponseData(groupId, reqMetadata2.memberId(), respData5);
        assertEquals(Errors.NONE, resp5.error());
        // We add 4 here in response to 4 being added in sizeOf() method in ShareFetchResponse class.
        assertEquals(4 + resp5.data().size(objectSerializationCache, version), respSize5);

        // Test setting an invalid share session epoch.
        assertThrows(InvalidShareSessionEpochException.class, () -> sharePartitionManager.newContext(groupId, reqData2, EMPTY_PART_LIST,
                new ShareRequestMetadata(shareSessionKey2.memberId(), 5), true));

        // Test generating a throttled response for a subsequent share session
        ShareFetchContext context7 = sharePartitionManager.newContext(groupId, Collections.emptyMap(), EMPTY_PART_LIST,
                new ShareRequestMetadata(shareSessionKey2.memberId(), 2), true);

        int respSize7 = context7.responseSize(respData2, version);
        ShareFetchResponse resp7 = context7.throttleResponse(100);
        assertEquals(Errors.NONE, resp7.error());
        assertEquals(100, resp7.throttleTimeMs());
        // We add 4 here in response to 4 being added in sizeOf() method in ShareFetchResponse class.
        assertEquals(4 + new ShareFetchResponseData().size(objectSerializationCache, version), respSize7);

        // Get the final share session.
        ShareFetchContext context8 = sharePartitionManager.newContext(groupId, Collections.emptyMap(), EMPTY_PART_LIST,
                new ShareRequestMetadata(reqMetadata2.memberId(), ShareRequestMetadata.FINAL_EPOCH), true);
        assertEquals(FinalContext.class, context8.getClass());
        assertEquals(1, cache.size());

        LinkedHashMap<TopicIdPartition, ShareFetchResponseData.PartitionData> respData8 = new LinkedHashMap<>();
        respData8.put(tp3, new ShareFetchResponseData.PartitionData().setPartitionIndex(1));

        int respSize8 = context8.responseSize(respData8, version);
        ShareFetchResponse resp8 = context8.updateAndGenerateResponseData(groupId, reqMetadata2.memberId(), respData8);
        assertEquals(Errors.NONE, resp8.error());
        // We add 4 here in response to 4 being added in sizeOf() method in ShareFetchResponse class.
        assertEquals(4 + resp8.data().size(objectSerializationCache, version), respSize8);
    }

    @Test
    public void testCachedTopicPartitionsWithNoTopicPartitions() {
        ShareSessionCache cache = new ShareSessionCache(10, 1000);
        SharePartitionManager sharePartitionManager = SharePartitionManagerBuilder.builder()
                .withCache(cache).build();

        List<TopicIdPartition> result = sharePartitionManager.cachedTopicIdPartitionsInShareSession("grp", Uuid.randomUuid());
        assertTrue(result.isEmpty());
    }

    @Test
    public void testCachedTopicPartitionsForValidShareSessions() {
        ShareSessionCache cache = new ShareSessionCache(10, 1000);
        SharePartitionManager sharePartitionManager = SharePartitionManagerBuilder.builder()
                .withCache(cache).build();
        Uuid tpId0 = Uuid.randomUuid();
        Uuid tpId1 = Uuid.randomUuid();
        TopicIdPartition tp0 = new TopicIdPartition(tpId0, new TopicPartition("foo", 0));
        TopicIdPartition tp1 = new TopicIdPartition(tpId0, new TopicPartition("foo", 1));
        TopicIdPartition tp2 = new TopicIdPartition(tpId1, new TopicPartition("bar", 0));
        TopicIdPartition tp3 = new TopicIdPartition(tpId1, new TopicPartition("bar", 1));
        String groupId = "grp";
        Uuid memberId1 = Uuid.randomUuid();
        Uuid memberId2 = Uuid.randomUuid();

        // Create a new share session with an initial share fetch request.
        Map<TopicIdPartition, ShareFetchRequest.SharePartitionData> reqData1 = new LinkedHashMap<>();
        reqData1.put(tp0, new ShareFetchRequest.SharePartitionData(tp0.topicId(), 100));
        reqData1.put(tp1, new ShareFetchRequest.SharePartitionData(tp1.topicId(), 100));

        ShareRequestMetadata reqMetadata1 = new ShareRequestMetadata(memberId1, ShareRequestMetadata.INITIAL_EPOCH);
        ShareFetchContext context1 = sharePartitionManager.newContext(groupId, reqData1, EMPTY_PART_LIST, reqMetadata1, false);
        assertEquals(ShareSessionContext.class, context1.getClass());
        assertFalse(((ShareSessionContext) context1).isSubsequent());

        ShareSessionKey shareSessionKey1 = new ShareSessionKey(groupId,
                reqMetadata1.memberId());

        LinkedHashMap<TopicIdPartition, ShareFetchResponseData.PartitionData> respData1 = new LinkedHashMap<>();
        respData1.put(tp0, new ShareFetchResponseData.PartitionData().setPartitionIndex(0));
        respData1.put(tp1, new ShareFetchResponseData.PartitionData().setPartitionIndex(1));

        ShareFetchResponse resp1 = context1.updateAndGenerateResponseData(groupId, reqMetadata1.memberId(), respData1);
        assertEquals(Errors.NONE, resp1.error());

        assertEquals(new HashSet<>(Arrays.asList(tp0, tp1)),
                new HashSet<>(sharePartitionManager.cachedTopicIdPartitionsInShareSession(groupId, memberId1)));

        // Create a new share session with an initial share fetch request.
        Map<TopicIdPartition, ShareFetchRequest.SharePartitionData> reqData2 = Collections.singletonMap(
                tp2, new ShareFetchRequest.SharePartitionData(tp2.topicId(), 100));

        ShareRequestMetadata reqMetadata2 = new ShareRequestMetadata(memberId2, ShareRequestMetadata.INITIAL_EPOCH);
        ShareFetchContext context2 = sharePartitionManager.newContext(groupId, reqData2, EMPTY_PART_LIST, reqMetadata2, false);
        assertEquals(ShareSessionContext.class, context2.getClass());
        assertFalse(((ShareSessionContext) context2).isSubsequent());

        ShareSessionKey shareSessionKey2 = new ShareSessionKey(groupId,
                reqMetadata2.memberId());

        LinkedHashMap<TopicIdPartition, ShareFetchResponseData.PartitionData> respData2 = new LinkedHashMap<>();
        respData2.put(tp2, new ShareFetchResponseData.PartitionData().setPartitionIndex(0));

        ShareFetchResponse resp2 = context2.updateAndGenerateResponseData(groupId, reqMetadata2.memberId(), respData2);
        assertEquals(Errors.NONE, resp2.error());

        assertEquals(Collections.singletonList(tp2), sharePartitionManager.cachedTopicIdPartitionsInShareSession(groupId, memberId2));

        // Continue the first share session we created.
        Map<TopicIdPartition, ShareFetchRequest.SharePartitionData> reqData3 = Collections.singletonMap(
                tp2, new ShareFetchRequest.SharePartitionData(tp2.topicId(), 100));
        ShareFetchContext context3 = sharePartitionManager.newContext(groupId, reqData3, EMPTY_PART_LIST,
                new ShareRequestMetadata(shareSessionKey1.memberId(), 1), true);
        assertEquals(ShareSessionContext.class, context3.getClass());
        assertTrue(((ShareSessionContext) context3).isSubsequent());

        LinkedHashMap<TopicIdPartition, ShareFetchResponseData.PartitionData> respData3 = new LinkedHashMap<>();
        respData3.put(tp2, new ShareFetchResponseData.PartitionData().setPartitionIndex(0));
        ShareFetchResponse resp3 = context3.updateAndGenerateResponseData(groupId, reqMetadata1.memberId(), respData3);
        assertEquals(Errors.NONE, resp3.error());

        assertEquals(new HashSet<>(Arrays.asList(tp0, tp1, tp2)),
                new HashSet<>(sharePartitionManager.cachedTopicIdPartitionsInShareSession(groupId, memberId1)));

        // Continue the second session we created.
        Map<TopicIdPartition, ShareFetchRequest.SharePartitionData> reqData4 = Collections.singletonMap(
                tp3, new ShareFetchRequest.SharePartitionData(tp3.topicId(), 100));
        ShareFetchContext context4 = sharePartitionManager.newContext(groupId, reqData4, Collections.singletonList(tp2),
                new ShareRequestMetadata(shareSessionKey2.memberId(), 1), true);
        assertEquals(ShareSessionContext.class, context4.getClass());
        assertTrue(((ShareSessionContext) context4).isSubsequent());

        LinkedHashMap<TopicIdPartition, ShareFetchResponseData.PartitionData> respData4 = new LinkedHashMap<>();
        respData4.put(tp3, new ShareFetchResponseData.PartitionData().setPartitionIndex(1));
        ShareFetchResponse resp4 = context4.updateAndGenerateResponseData(groupId, reqMetadata2.memberId(), respData4);
        assertEquals(Errors.NONE, resp4.error());

        assertEquals(Collections.singletonList(tp3), sharePartitionManager.cachedTopicIdPartitionsInShareSession(groupId, memberId2));

        // Get the final share session.
        ShareFetchContext context5 = sharePartitionManager.newContext(groupId, Collections.emptyMap(), EMPTY_PART_LIST,
                new ShareRequestMetadata(reqMetadata1.memberId(), ShareRequestMetadata.FINAL_EPOCH), true);
        assertEquals(FinalContext.class, context5.getClass());

        LinkedHashMap<TopicIdPartition, ShareFetchResponseData.PartitionData> respData5 = new LinkedHashMap<>();
        ShareFetchResponse resp5 = context5.updateAndGenerateResponseData(groupId, reqMetadata1.memberId(), respData5);
        assertEquals(Errors.NONE, resp5.error());

        assertFalse(sharePartitionManager.cachedTopicIdPartitionsInShareSession(groupId, memberId1).isEmpty());

        // Close the first session.
        sharePartitionManager.releaseSession(groupId, reqMetadata1.memberId().toString());
        assertTrue(sharePartitionManager.cachedTopicIdPartitionsInShareSession(groupId, memberId1).isEmpty());

        // Continue the second share session .
        ShareFetchContext context6 = sharePartitionManager.newContext(groupId, Collections.emptyMap(), Collections.singletonList(tp3),
                new ShareRequestMetadata(shareSessionKey2.memberId(), 2), true);
        assertEquals(ShareSessionContext.class, context6.getClass());
        assertTrue(((ShareSessionContext) context6).isSubsequent());

        LinkedHashMap<TopicIdPartition, ShareFetchResponseData.PartitionData> respData6 = new LinkedHashMap<>();
        ShareFetchResponse resp6 = context6.updateAndGenerateResponseData(groupId, reqMetadata2.memberId(), respData6);
        assertEquals(Errors.NONE, resp6.error());

        assertEquals(Collections.emptyList(), sharePartitionManager.cachedTopicIdPartitionsInShareSession(groupId, memberId2));
    }

    @Test
    public void testSharePartitionKey() {
        SharePartitionManager.SharePartitionKey sharePartitionKey1 = new SharePartitionManager.SharePartitionKey("mock-group-1",
                new TopicIdPartition(new Uuid(0L, 1L), new TopicPartition("test", 0)));
        SharePartitionManager.SharePartitionKey sharePartitionKey2 = new SharePartitionManager.SharePartitionKey("mock-group-2",
                new TopicIdPartition(new Uuid(0L, 1L), new TopicPartition("test", 0)));
        SharePartitionManager.SharePartitionKey sharePartitionKey3 = new SharePartitionManager.SharePartitionKey("mock-group-1",
                new TopicIdPartition(new Uuid(1L, 1L), new TopicPartition("test-1", 0)));
        SharePartitionManager.SharePartitionKey sharePartitionKey4 = new SharePartitionManager.SharePartitionKey("mock-group-1",
                new TopicIdPartition(new Uuid(0L, 1L), new TopicPartition("test", 1)));
        SharePartitionManager.SharePartitionKey sharePartitionKey5 = new SharePartitionManager.SharePartitionKey("mock-group-1",
                new TopicIdPartition(new Uuid(0L, 0L), new TopicPartition("test-2", 0)));
        SharePartitionManager.SharePartitionKey sharePartitionKey1Copy = new SharePartitionManager.SharePartitionKey("mock-group-1",
                new TopicIdPartition(new Uuid(0L, 1L), new TopicPartition("test", 0)));

        assertEquals(sharePartitionKey1, sharePartitionKey1Copy);
        assertNotEquals(sharePartitionKey1, sharePartitionKey2);
        assertNotEquals(sharePartitionKey1, sharePartitionKey3);
        assertNotEquals(sharePartitionKey1, sharePartitionKey4);
        assertNotEquals(sharePartitionKey1, sharePartitionKey5);
        assertNotEquals(sharePartitionKey1, null);
    }

    @Test
    public void testMultipleSequentialShareFetches() {
        String groupId = "grp";
        Uuid memberId1 = Uuid.randomUuid();
        FetchParams fetchParams = new FetchParams(ApiKeys.SHARE_FETCH.latestVersion(), FetchRequest.ORDINARY_CONSUMER_ID, -1, DELAYED_SHARE_FETCH_MAX_WAIT_MS,
            1, 1024 * 1024, FetchIsolation.HIGH_WATERMARK, Optional.empty());
        Uuid fooId = Uuid.randomUuid();
        Uuid barId = Uuid.randomUuid();
        TopicIdPartition tp0 = new TopicIdPartition(fooId, new TopicPartition("foo", 0));
        TopicIdPartition tp1 = new TopicIdPartition(fooId, new TopicPartition("foo", 1));
        TopicIdPartition tp2 = new TopicIdPartition(barId, new TopicPartition("bar", 0));
        TopicIdPartition tp3 = new TopicIdPartition(barId, new TopicPartition("bar", 1));
        TopicIdPartition tp4 = new TopicIdPartition(fooId, new TopicPartition("foo", 2));
        TopicIdPartition tp5 = new TopicIdPartition(barId, new TopicPartition("bar", 2));
        TopicIdPartition tp6 = new TopicIdPartition(fooId, new TopicPartition("foo", 3));
        Map<TopicIdPartition, Integer> partitionMaxBytes = new HashMap<>();
        partitionMaxBytes.put(tp0, PARTITION_MAX_BYTES);
        partitionMaxBytes.put(tp1, PARTITION_MAX_BYTES);
        partitionMaxBytes.put(tp2, PARTITION_MAX_BYTES);
        partitionMaxBytes.put(tp3, PARTITION_MAX_BYTES);
        partitionMaxBytes.put(tp4, PARTITION_MAX_BYTES);
        partitionMaxBytes.put(tp5, PARTITION_MAX_BYTES);
        partitionMaxBytes.put(tp6, PARTITION_MAX_BYTES);

        ReplicaManager replicaManager = mock(ReplicaManager.class);
        Time time = mock(Time.class);
        when(time.hiResClockMs()).thenReturn(0L).thenReturn(100L);
        Metrics metrics = new Metrics();
        DelayedOperationPurgatory<DelayedShareFetch> delayedShareFetchPurgatory = new DelayedOperationPurgatory<>(
            "TestShareFetch", mockTimer, replicaManager.localBrokerId(),
            DELAYED_SHARE_FETCH_PURGATORY_PURGE_INTERVAL, true, true);

        SharePartitionManager sharePartitionManager = SharePartitionManagerBuilder.builder()
            .withReplicaManager(replicaManager)
            .withTime(time)
            .withMetrics(metrics)
            .withTimer(mockTimer)
            .withDelayedShareFetchPurgatory(delayedShareFetchPurgatory)
            .build();

        doAnswer(invocation -> {
            sharePartitionManager.releaseFetchQueueAndPartitionsLock(groupId, partitionMaxBytes.keySet());
            return buildLogReadResult(partitionMaxBytes.keySet());
        }).when(replicaManager).readFromLog(any(), any(), any(ReplicaQuota.class), anyBoolean());

        sharePartitionManager.fetchMessages(groupId, memberId1.toString(), fetchParams, partitionMaxBytes);
        Mockito.verify(replicaManager, times(1)).readFromLog(
            any(), any(), any(ReplicaQuota.class), anyBoolean());

        sharePartitionManager.fetchMessages(groupId, memberId1.toString(), fetchParams, partitionMaxBytes);
        Mockito.verify(replicaManager, times(2)).readFromLog(
            any(), any(), any(ReplicaQuota.class), anyBoolean());

        sharePartitionManager.fetchMessages(groupId, memberId1.toString(), fetchParams, partitionMaxBytes);
        Mockito.verify(replicaManager, times(3)).readFromLog(
            any(), any(), any(ReplicaQuota.class), anyBoolean());

        Map<MetricName, Consumer<Double>> expectedMetrics = new HashMap<>();
        expectedMetrics.put(
                metrics.metricName(SharePartitionManager.ShareGroupMetrics.PARTITION_LOAD_TIME_AVG, SharePartitionManager.ShareGroupMetrics.METRICS_GROUP_NAME),
                val -> assertEquals(val.intValue(), (int) 100.0 / 7, SharePartitionManager.ShareGroupMetrics.PARTITION_LOAD_TIME_AVG)
        );
        expectedMetrics.put(
                metrics.metricName(SharePartitionManager.ShareGroupMetrics.PARTITION_LOAD_TIME_MAX, SharePartitionManager.ShareGroupMetrics.METRICS_GROUP_NAME),
                val -> assertEquals(val, 100.0, SharePartitionManager.ShareGroupMetrics.PARTITION_LOAD_TIME_MAX)
        );
        expectedMetrics.forEach((metric, test) -> {
            assertTrue(metrics.metrics().containsKey(metric));
            test.accept((Double) metrics.metrics().get(metric).metricValue());
        });
    }

    @Test
    public void testMultipleConcurrentShareFetches() throws InterruptedException {

        String groupId = "grp";
        Uuid memberId1 = Uuid.randomUuid();
        FetchParams fetchParams = new FetchParams(ApiKeys.SHARE_FETCH.latestVersion(), FetchRequest.ORDINARY_CONSUMER_ID, -1, DELAYED_SHARE_FETCH_MAX_WAIT_MS,
            1, 1024 * 1024, FetchIsolation.HIGH_WATERMARK, Optional.empty());
        Uuid fooId = Uuid.randomUuid();
        Uuid barId = Uuid.randomUuid();
        TopicIdPartition tp0 = new TopicIdPartition(fooId, new TopicPartition("foo", 0));
        TopicIdPartition tp1 = new TopicIdPartition(fooId, new TopicPartition("foo", 1));
        TopicIdPartition tp2 = new TopicIdPartition(barId, new TopicPartition("bar", 0));
        TopicIdPartition tp3 = new TopicIdPartition(barId, new TopicPartition("bar", 1));
        Map<TopicIdPartition, Integer> partitionMaxBytes = new HashMap<>();
        partitionMaxBytes.put(tp0, PARTITION_MAX_BYTES);
        partitionMaxBytes.put(tp1, PARTITION_MAX_BYTES);
        partitionMaxBytes.put(tp2, PARTITION_MAX_BYTES);
        partitionMaxBytes.put(tp3, PARTITION_MAX_BYTES);

        final Time time = new MockTime(0, System.currentTimeMillis(), 0);
        ReplicaManager replicaManager = mock(ReplicaManager.class);
        DelayedOperationPurgatory<DelayedShareFetch> delayedShareFetchPurgatory = new DelayedOperationPurgatory<>(
            "TestShareFetch", mockTimer, replicaManager.localBrokerId(),
            DELAYED_SHARE_FETCH_PURGATORY_PURGE_INTERVAL, true, true);

        SharePartitionManager sharePartitionManager = SharePartitionManagerBuilder.builder()
            .withTime(time)
            .withReplicaManager(replicaManager)
            .withTimer(mockTimer)
            .withDelayedShareFetchPurgatory(delayedShareFetchPurgatory)
            .build();

        SharePartition sp0 = mock(SharePartition.class);
        SharePartition sp1 = mock(SharePartition.class);
        SharePartition sp2 = mock(SharePartition.class);
        SharePartition sp3 = mock(SharePartition.class);

        when(sp0.nextFetchOffset()).thenReturn((long) 1, (long) 15, (long) 6, (long) 30, (long) 25);
        when(sp1.nextFetchOffset()).thenReturn((long) 4, (long) 1, (long) 18, (long) 5);
        when(sp2.nextFetchOffset()).thenReturn((long) 10, (long) 25, (long) 26);
        when(sp3.nextFetchOffset()).thenReturn((long) 20, (long) 15, (long) 23, (long) 16);

        doAnswer(invocation -> {
            assertEquals(1, sp0.nextFetchOffset());
            assertEquals(4, sp1.nextFetchOffset());
            assertEquals(10, sp2.nextFetchOffset());
            assertEquals(20, sp3.nextFetchOffset());
            sharePartitionManager.releaseFetchQueueAndPartitionsLock(groupId, partitionMaxBytes.keySet());
            return buildLogReadResult(partitionMaxBytes.keySet());
        }).doAnswer(invocation -> {
            assertEquals(15, sp0.nextFetchOffset());
            assertEquals(1, sp1.nextFetchOffset());
            assertEquals(25, sp2.nextFetchOffset());
            assertEquals(15, sp3.nextFetchOffset());
            sharePartitionManager.releaseFetchQueueAndPartitionsLock(groupId, partitionMaxBytes.keySet());
            return buildLogReadResult(partitionMaxBytes.keySet());
        }).doAnswer(invocation -> {
            assertEquals(6, sp0.nextFetchOffset());
            assertEquals(18, sp1.nextFetchOffset());
            assertEquals(26, sp2.nextFetchOffset());
            assertEquals(23, sp3.nextFetchOffset());
            sharePartitionManager.releaseFetchQueueAndPartitionsLock(groupId, partitionMaxBytes.keySet());
            return buildLogReadResult(partitionMaxBytes.keySet());
        }).doAnswer(invocation -> {
            assertEquals(30, sp0.nextFetchOffset());
            assertEquals(5, sp1.nextFetchOffset());
            assertEquals(26, sp2.nextFetchOffset());
            assertEquals(16, sp3.nextFetchOffset());
            sharePartitionManager.releaseFetchQueueAndPartitionsLock(groupId, partitionMaxBytes.keySet());
            return buildLogReadResult(partitionMaxBytes.keySet());
        }).doAnswer(invocation -> {
            assertEquals(25, sp0.nextFetchOffset());
            assertEquals(5, sp1.nextFetchOffset());
            assertEquals(26, sp2.nextFetchOffset());
            assertEquals(16, sp3.nextFetchOffset());
            sharePartitionManager.releaseFetchQueueAndPartitionsLock(groupId, partitionMaxBytes.keySet());
            return buildLogReadResult(partitionMaxBytes.keySet());
        }).when(replicaManager).readFromLog(any(), any(), any(ReplicaQuota.class), anyBoolean());

        int threadCount = 100;
        ExecutorService executorService = Executors.newFixedThreadPool(threadCount);

        try {
            for (int i = 0; i != threadCount; ++i) {
                executorService.submit(() -> {
                    sharePartitionManager.fetchMessages(groupId, memberId1.toString(), fetchParams, partitionMaxBytes);
                });
                // We are blocking the main thread at an interval of 10 threads so that the currently running executorService threads can complete.
                if (i % 10 == 0)
                    executorService.awaitTermination(50, TimeUnit.MILLISECONDS);
            }
        } finally {
            if (!executorService.awaitTermination(50, TimeUnit.MILLISECONDS))
                executorService.shutdown();
        }
        // We are checking the number of replicaManager readFromLog() calls
        Mockito.verify(replicaManager, atMost(100)).readFromLog(
            any(), any(), any(ReplicaQuota.class), anyBoolean());
        Mockito.verify(replicaManager, atLeast(10)).readFromLog(
            any(), any(), any(ReplicaQuota.class), anyBoolean());
    }

    @Test
    public void testReplicaManagerFetchShouldNotProceed() {
        String groupId = "grp";
        Uuid memberId = Uuid.randomUuid();
        FetchParams fetchParams = new FetchParams(ApiKeys.SHARE_FETCH.latestVersion(), FetchRequest.ORDINARY_CONSUMER_ID, -1,
                DELAYED_SHARE_FETCH_MAX_WAIT_MS, 1, 1024 * 1024, FetchIsolation.HIGH_WATERMARK, Optional.empty());
        Uuid fooId = Uuid.randomUuid();
        TopicIdPartition tp0 = new TopicIdPartition(fooId, new TopicPartition("foo", 0));
        Map<TopicIdPartition, Integer> partitionMaxBytes = new HashMap<>();
        partitionMaxBytes.put(tp0, PARTITION_MAX_BYTES);

        ReplicaManager replicaManager = mock(ReplicaManager.class);

        SharePartition sp0 = mock(SharePartition.class);
        when(sp0.maybeAcquireFetchLock()).thenReturn(true);
        when(sp0.canAcquireRecords()).thenReturn(false);
        when(sp0.maybeInitialize()).thenReturn(CompletableFuture.completedFuture(null));
        Map<SharePartitionManager.SharePartitionKey, SharePartition> partitionCacheMap = new HashMap<>();
        partitionCacheMap.put(new SharePartitionManager.SharePartitionKey(groupId, tp0), sp0);

        DelayedOperationPurgatory<DelayedShareFetch> delayedShareFetchPurgatory = new DelayedOperationPurgatory<>(
                "TestShareFetch", mockTimer, replicaManager.localBrokerId(),
                DELAYED_SHARE_FETCH_PURGATORY_PURGE_INTERVAL, true, true);

        SharePartitionManager sharePartitionManager = SharePartitionManagerBuilder.builder()
            .withPartitionCacheMap(partitionCacheMap)
            .withReplicaManager(replicaManager)
            .withTimer(mockTimer)
            .withDelayedShareFetchPurgatory(delayedShareFetchPurgatory).build();

        CompletableFuture<Map<TopicIdPartition, ShareFetchResponseData.PartitionData>> future =
            sharePartitionManager.fetchMessages(groupId, memberId.toString(), fetchParams, partitionMaxBytes);
        Mockito.verify(replicaManager, times(0)).readFromLog(
            any(), any(), any(ReplicaQuota.class), anyBoolean());
        Map<TopicIdPartition, ShareFetchResponseData.PartitionData> result = future.join();
        assertEquals(0, result.size());
    }

    @Test
    public void testReplicaManagerFetchShouldProceed() {
        String groupId = "grp";
        Uuid memberId = Uuid.randomUuid();
        FetchParams fetchParams = new FetchParams(ApiKeys.SHARE_FETCH.latestVersion(), FetchRequest.ORDINARY_CONSUMER_ID, -1, DELAYED_SHARE_FETCH_PURGATORY_PURGE_INTERVAL,
            1, 1024 * 1024, FetchIsolation.HIGH_WATERMARK, Optional.empty());
        Uuid fooId = Uuid.randomUuid();
        TopicIdPartition tp0 = new TopicIdPartition(fooId, new TopicPartition("foo", 0));
        Map<TopicIdPartition, Integer> partitionMaxBytes = new HashMap<>();
        partitionMaxBytes.put(tp0, PARTITION_MAX_BYTES);

        ReplicaManager replicaManager = mock(ReplicaManager.class);

<<<<<<< HEAD
        DelayedOperationPurgatory<DelayedShareFetch> delayedShareFetchPurgatory = new DelayedOperationPurgatory<>(
            "TestShareFetch", mockTimer, replicaManager.localBrokerId(),
            DELAYED_SHARE_FETCH_PURGATORY_PURGE_INTERVAL, true, true);
=======
        SharePartition sp0 = mock(SharePartition.class);
        when(sp0.maybeAcquireFetchLock()).thenReturn(true);
        when(sp0.canAcquireRecords()).thenReturn(true);
        when(sp0.maybeInitialize()).thenReturn(CompletableFuture.completedFuture(null));
        Map<SharePartitionManager.SharePartitionKey, SharePartition> partitionCacheMap = new HashMap<>();
        partitionCacheMap.put(new SharePartitionManager.SharePartitionKey(groupId, tp0), sp0);
>>>>>>> 4ac1dd4f

        SharePartitionManager sharePartitionManager = SharePartitionManagerBuilder.builder()
            .withReplicaManager(replicaManager)
            .withTimer(mockTimer)
            .withDelayedShareFetchPurgatory(delayedShareFetchPurgatory)
            .build();

        doAnswer(invocation -> {
            sharePartitionManager.releaseFetchQueueAndPartitionsLock(groupId, partitionMaxBytes.keySet());
            return buildLogReadResult(partitionMaxBytes.keySet());
        }).when(replicaManager).readFromLog(any(), any(), any(ReplicaQuota.class), anyBoolean());

        sharePartitionManager.fetchMessages(groupId, memberId.toString(), fetchParams, partitionMaxBytes);
        // Since the nextFetchOffset does not point to endOffset + 1, i.e. some of the records in the cachedState are AVAILABLE,
        // even though the maxInFlightMessages limit is exceeded, replicaManager.readFromLog should be called
        Mockito.verify(replicaManager, times(1)).readFromLog(
            any(), any(), any(ReplicaQuota.class), anyBoolean());
    }

    @Test
    public void testCloseSharePartitionManager() throws Exception {
        Timer timer = Mockito.mock(SystemTimerReaper.class);
        Persister persister = Mockito.mock(Persister.class);
        SharePartitionManager sharePartitionManager = SharePartitionManagerBuilder.builder()
                .withTimer(timer).withShareGroupPersister(persister).build();

        // Verify that 0 calls are made to timer.close() and persister.stop().
        Mockito.verify(timer, times(0)).close();
        Mockito.verify(persister, times(0)).stop();
        // Closing the sharePartitionManager closes timer object in sharePartitionManager.
        sharePartitionManager.close();
        // Verify that the timer object in sharePartitionManager is closed by checking the calls to timer.close() and persister.stop().
        Mockito.verify(timer, times(1)).close();
        Mockito.verify(persister, times(1)).stop();
    }

    @Test
    public void testCloseShouldCompletePendingFetchRequests() throws Exception {
        String groupId = "grp";
        Uuid memberId = Uuid.randomUuid();
        FetchParams fetchParams = new FetchParams(ApiKeys.SHARE_FETCH.latestVersion(), FetchRequest.ORDINARY_CONSUMER_ID, -1, 0,
            1, 1024 * 1024, FetchIsolation.HIGH_WATERMARK, Optional.empty());
        Uuid fooId = Uuid.randomUuid();
        TopicIdPartition tp0 = new TopicIdPartition(fooId, new TopicPartition("foo", 0));
        Map<TopicIdPartition, Integer> partitionMaxBytes = Collections.singletonMap(tp0, PARTITION_MAX_BYTES);

        SharePartitionManager sharePartitionManager = SharePartitionManagerBuilder.builder().build();

        // Acquire the fetch lock so fetch requests keep waiting in the queue.
        assertTrue(sharePartitionManager.acquireProcessFetchQueueLock());
        CompletableFuture<Map<TopicIdPartition, ShareFetchResponseData.PartitionData>> future =
            sharePartitionManager.fetchMessages(groupId, memberId.toString(), fetchParams, partitionMaxBytes);
        // Verify that the fetch request is not completed.
        assertFalse(future.isDone());

        // Closing the sharePartitionManager closes pending fetch requests in the fetch queue.
        sharePartitionManager.close();
        // Verify that the fetch request is now completed.
        assertTrue(future.isDone());
        assertFutureThrows(future, BrokerNotAvailableException.class);
    }

    @Test
    public void testReleaseSessionSuccess() {
        String groupId = "grp";
        Uuid memberId = Uuid.randomUuid();

        TopicIdPartition tp1 = new TopicIdPartition(Uuid.randomUuid(), new TopicPartition("foo", 0));
        TopicIdPartition tp2 = new TopicIdPartition(Uuid.randomUuid(), new TopicPartition("bar", 2));
        TopicIdPartition tp3 = new TopicIdPartition(Uuid.randomUuid(), new TopicPartition("baz", 4));

        SharePartition sp1 = mock(SharePartition.class);
        SharePartition sp2 = mock(SharePartition.class);
        when(sp1.releaseAcquiredRecords(ArgumentMatchers.eq(memberId.toString()))).thenReturn(CompletableFuture.completedFuture(null));
        when(sp2.releaseAcquiredRecords(ArgumentMatchers.eq(memberId.toString()))).thenReturn(FutureUtils.failedFuture(
                new InvalidRecordStateException("Unable to release acquired records for the batch")
        ));

        ShareSessionCache cache = mock(ShareSessionCache.class);
        ShareSession shareSession = mock(ShareSession.class);
        when(cache.get(new ShareSessionKey(groupId, memberId))).thenReturn(shareSession);
        when(cache.remove(new ShareSessionKey(groupId, memberId))).thenReturn(shareSession);

        ImplicitLinkedHashCollection<CachedSharePartition> partitionMap = new ImplicitLinkedHashCollection<>(3);
        partitionMap.add(new CachedSharePartition(tp1));
        partitionMap.add(new CachedSharePartition(tp2));
        partitionMap.add(new CachedSharePartition(tp3));
        when(shareSession.partitionMap()).thenReturn(partitionMap);

        Map<SharePartitionManager.SharePartitionKey, SharePartition> partitionCacheMap = new HashMap<>();
        partitionCacheMap.put(new SharePartitionManager.SharePartitionKey(groupId, tp1), sp1);
        partitionCacheMap.put(new SharePartitionManager.SharePartitionKey(groupId, tp2), sp2);

        SharePartitionManager sharePartitionManager = SharePartitionManagerBuilder.builder()
            .withCache(cache)
            .withPartitionCacheMap(partitionCacheMap)
            .build();

        CompletableFuture<Map<TopicIdPartition, ShareAcknowledgeResponseData.PartitionData>> resultFuture =
                sharePartitionManager.releaseSession(groupId, memberId.toString());
        Map<TopicIdPartition, ShareAcknowledgeResponseData.PartitionData> result = resultFuture.join();
        assertEquals(3, result.size());
        assertTrue(result.containsKey(tp1));
        assertTrue(result.containsKey(tp2));
        assertTrue(result.containsKey(tp3));
        assertEquals(0, result.get(tp1).partitionIndex());
        assertEquals(Errors.NONE.code(), result.get(tp1).errorCode());
        assertEquals(2, result.get(tp2).partitionIndex());
        assertEquals(Errors.INVALID_RECORD_STATE.code(), result.get(tp2).errorCode());
        // tp3 was not a part of partitionCacheMap.
        assertEquals(4, result.get(tp3).partitionIndex());
        assertEquals(Errors.UNKNOWN_TOPIC_OR_PARTITION.code(), result.get(tp3).errorCode());
    }

    @Test
    public void testReleaseSessionWithIncorrectGroupId() {
        String groupId = "grp";
        Uuid memberId = Uuid.randomUuid();

        TopicIdPartition tp1 = new TopicIdPartition(Uuid.randomUuid(), new TopicPartition("foo", 0));

        ShareSessionCache cache = mock(ShareSessionCache.class);
        ShareSession shareSession = mock(ShareSession.class);
        when(cache.get(new ShareSessionKey(groupId, memberId))).thenReturn(shareSession);

        ImplicitLinkedHashCollection<CachedSharePartition> partitionMap = new ImplicitLinkedHashCollection<>(3);
        partitionMap.add(new CachedSharePartition(tp1));
        when(shareSession.partitionMap()).thenReturn(partitionMap);

        SharePartitionManager sharePartitionManager = SharePartitionManagerBuilder.builder()
            .withCache(cache)
            .build();

        // Calling releaseSession with incorrect groupId.
        CompletableFuture<Map<TopicIdPartition, ShareAcknowledgeResponseData.PartitionData>> resultFuture =
                sharePartitionManager.releaseSession("grp-2", memberId.toString());
        assertTrue(resultFuture.isDone());
        assertTrue(resultFuture.isCompletedExceptionally());
        Throwable exception = assertThrows(ExecutionException.class, resultFuture::get);
        assertInstanceOf(ShareSessionNotFoundException.class, exception.getCause());
    }

    @Test
    public void testReleaseSessionWithIncorrectMemberId() {
        String groupId = "grp";
        Uuid memberId = Uuid.randomUuid();

        TopicIdPartition tp1 = new TopicIdPartition(memberId, new TopicPartition("foo", 0));

        ShareSessionCache cache = mock(ShareSessionCache.class);
        ShareSession shareSession = mock(ShareSession.class);
        // Member with random Uuid so that it does not match the memberId.
        when(cache.get(new ShareSessionKey(groupId, Uuid.randomUuid()))).thenReturn(shareSession);

        ImplicitLinkedHashCollection<CachedSharePartition> partitionMap = new ImplicitLinkedHashCollection<>(3);
        partitionMap.add(new CachedSharePartition(tp1));
        when(shareSession.partitionMap()).thenReturn(partitionMap);

        SharePartitionManager sharePartitionManager = SharePartitionManagerBuilder.builder()
            .withCache(cache)
            .build();

        CompletableFuture<Map<TopicIdPartition, ShareAcknowledgeResponseData.PartitionData>> resultFuture =
                sharePartitionManager.releaseSession(groupId, memberId.toString());
        assertTrue(resultFuture.isDone());
        assertTrue(resultFuture.isCompletedExceptionally());
        Throwable exception = assertThrows(ExecutionException.class, resultFuture::get);
        assertInstanceOf(ShareSessionNotFoundException.class, exception.getCause());
    }

    @Test
    public void testReleaseSessionWithEmptyTopicPartitions() {
        String groupId = "grp";
        Uuid memberId = Uuid.randomUuid();

        ShareSessionCache cache = mock(ShareSessionCache.class);
        ShareSession shareSession = mock(ShareSession.class);
        when(cache.get(new ShareSessionKey(groupId, memberId))).thenReturn(shareSession);
        when(cache.remove(new ShareSessionKey(groupId, memberId))).thenReturn(shareSession);
        when(shareSession.partitionMap()).thenReturn(new ImplicitLinkedHashCollection<>());

        SharePartitionManager sharePartitionManager = SharePartitionManagerBuilder.builder()
            .withCache(cache)
            .build();

        // Empty list of TopicIdPartitions to releaseSession. This should return an empty map.
        CompletableFuture<Map<TopicIdPartition, ShareAcknowledgeResponseData.PartitionData>> resultFuture =
                sharePartitionManager.releaseSession(groupId, memberId.toString());
        Map<TopicIdPartition, ShareAcknowledgeResponseData.PartitionData> result = resultFuture.join();
        assertEquals(0, result.size());
    }

    @Test
    public void testReleaseSessionWithNullShareSession() {
        String groupId = "grp";
        Uuid memberId = Uuid.randomUuid();

        ShareSessionCache cache = mock(ShareSessionCache.class);
        // Null share session in get response so empty topic partitions should be returned.
        when(cache.get(new ShareSessionKey(groupId, memberId))).thenReturn(null);
        // Make the response not null for remove so can further check for the return value from topic partitions.
        when(cache.remove(new ShareSessionKey(groupId, memberId))).thenReturn(mock(ShareSession.class));

        SharePartitionManager sharePartitionManager = SharePartitionManagerBuilder.builder()
            .withCache(cache)
            .build();

        CompletableFuture<Map<TopicIdPartition, ShareAcknowledgeResponseData.PartitionData>> resultFuture =
            sharePartitionManager.releaseSession(groupId, memberId.toString());
        Map<TopicIdPartition, ShareAcknowledgeResponseData.PartitionData> result = resultFuture.join();
        assertEquals(0, result.size());
    }

    @Test
    public void testAcknowledgeSinglePartition() {
        String groupId = "grp";
        String memberId = Uuid.randomUuid().toString();

        TopicIdPartition tp = new TopicIdPartition(Uuid.randomUuid(), new TopicPartition("foo", 0));
        SharePartition sp = mock(SharePartition.class);

        when(sp.acknowledge(ArgumentMatchers.eq(memberId), any())).thenReturn(CompletableFuture.completedFuture(null));

        Map<SharePartitionManager.SharePartitionKey, SharePartition> partitionCacheMap = new HashMap<>();
        partitionCacheMap.put(new SharePartitionManager.SharePartitionKey(groupId, tp), sp);
        SharePartitionManager sharePartitionManager = SharePartitionManagerBuilder.builder()
            .withPartitionCacheMap(partitionCacheMap).build();

        Map<TopicIdPartition, List<ShareAcknowledgementBatch>> acknowledgeTopics = new HashMap<>();
        acknowledgeTopics.put(tp, Arrays.asList(
            new ShareAcknowledgementBatch(12, 20, Collections.singletonList((byte) 1)),
            new ShareAcknowledgementBatch(24, 56, Collections.singletonList((byte) 1))
        ));
        CompletableFuture<Map<TopicIdPartition, ShareAcknowledgeResponseData.PartitionData>> resultFuture =
                sharePartitionManager.acknowledge(memberId, groupId, acknowledgeTopics);
        Map<TopicIdPartition, ShareAcknowledgeResponseData.PartitionData> result = resultFuture.join();
        assertEquals(1, result.size());
        assertTrue(result.containsKey(tp));
        assertEquals(0, result.get(tp).partitionIndex());
        assertEquals(Errors.NONE.code(), result.get(tp).errorCode());
    }

    @Test
    public void testAcknowledgeMultiplePartition() {
        String groupId = "grp";
        String memberId = Uuid.randomUuid().toString();

        TopicIdPartition tp1 = new TopicIdPartition(Uuid.randomUuid(), new TopicPartition("foo1", 0));
        TopicIdPartition tp2 = new TopicIdPartition(Uuid.randomUuid(), new TopicPartition("foo2", 0));
        TopicIdPartition tp3 = new TopicIdPartition(Uuid.randomUuid(), new TopicPartition("foo3", 0));

        SharePartition sp1 = mock(SharePartition.class);
        SharePartition sp2 = mock(SharePartition.class);
        SharePartition sp3 = mock(SharePartition.class);

        when(sp1.acknowledge(ArgumentMatchers.eq(memberId), any())).thenReturn(CompletableFuture.completedFuture(null));
        when(sp2.acknowledge(ArgumentMatchers.eq(memberId), any())).thenReturn(CompletableFuture.completedFuture(null));
        when(sp3.acknowledge(ArgumentMatchers.eq(memberId), any())).thenReturn(CompletableFuture.completedFuture(null));

        Map<SharePartitionManager.SharePartitionKey, SharePartition> partitionCacheMap = new HashMap<>();
        partitionCacheMap.put(new SharePartitionManager.SharePartitionKey(groupId, tp1), sp1);
        partitionCacheMap.put(new SharePartitionManager.SharePartitionKey(groupId, tp2), sp2);
        partitionCacheMap.put(new SharePartitionManager.SharePartitionKey(groupId, tp3), sp3);

        Metrics metrics = new Metrics();
        SharePartitionManager sharePartitionManager = SharePartitionManagerBuilder.builder()
                .withPartitionCacheMap(partitionCacheMap).withMetrics(metrics).build();

        Map<TopicIdPartition, List<ShareAcknowledgementBatch>> acknowledgeTopics = new HashMap<>();
        acknowledgeTopics.put(tp1, Arrays.asList(
                new ShareAcknowledgementBatch(12, 20, Collections.singletonList((byte) 1)),
                new ShareAcknowledgementBatch(24, 56, Collections.singletonList((byte) 1))
        ));
        acknowledgeTopics.put(tp2, Arrays.asList(
                new ShareAcknowledgementBatch(15, 26, Collections.singletonList((byte) 2)),
                new ShareAcknowledgementBatch(34, 56, Collections.singletonList((byte) 2))
        ));
        acknowledgeTopics.put(tp3, Arrays.asList(
                new ShareAcknowledgementBatch(4, 15, Collections.singletonList((byte) 3)),
                new ShareAcknowledgementBatch(16, 21, Collections.singletonList((byte) 3))
        ));
        CompletableFuture<Map<TopicIdPartition, ShareAcknowledgeResponseData.PartitionData>> resultFuture =
                sharePartitionManager.acknowledge(memberId, groupId, acknowledgeTopics);
        Map<TopicIdPartition, ShareAcknowledgeResponseData.PartitionData> result = resultFuture.join();
        assertEquals(3, result.size());
        assertTrue(result.containsKey(tp1));
        assertTrue(result.containsKey(tp2));
        assertTrue(result.containsKey(tp3));
        assertEquals(0, result.get(tp1).partitionIndex());
        assertEquals(Errors.NONE.code(), result.get(tp1).errorCode());
        assertEquals(0, result.get(tp2).partitionIndex());
        assertEquals(Errors.NONE.code(), result.get(tp2).errorCode());
        assertEquals(0, result.get(tp3).partitionIndex());
        assertEquals(Errors.NONE.code(), result.get(tp3).errorCode());

        Map<MetricName, Consumer<Double>> expectedMetrics = new HashMap<>();
        expectedMetrics.put(
                metrics.metricName(SharePartitionManager.ShareGroupMetrics.SHARE_ACK_COUNT, SharePartitionManager.ShareGroupMetrics.METRICS_GROUP_NAME),
                val -> assertEquals(val, 1.0)
        );
        expectedMetrics.put(
                metrics.metricName(SharePartitionManager.ShareGroupMetrics.SHARE_ACK_RATE, SharePartitionManager.ShareGroupMetrics.METRICS_GROUP_NAME),
                val -> assertTrue(val > 0)
        );
        expectedMetrics.put(
                metrics.metricName(SharePartitionManager.ShareGroupMetrics.RECORD_ACK_COUNT, SharePartitionManager.ShareGroupMetrics.METRICS_GROUP_NAME,
                        Collections.singletonMap(SharePartitionManager.ShareGroupMetrics.ACK_TYPE, AcknowledgeType.ACCEPT.toString())),
                val -> assertEquals(2.0, val)
        );
        expectedMetrics.put(
                metrics.metricName(SharePartitionManager.ShareGroupMetrics.RECORD_ACK_COUNT, SharePartitionManager.ShareGroupMetrics.METRICS_GROUP_NAME,
                        Collections.singletonMap(SharePartitionManager.ShareGroupMetrics.ACK_TYPE, AcknowledgeType.RELEASE.toString())),
                val -> assertEquals(2.0, val)
        );
        expectedMetrics.put(
                metrics.metricName(SharePartitionManager.ShareGroupMetrics.RECORD_ACK_COUNT, SharePartitionManager.ShareGroupMetrics.METRICS_GROUP_NAME,
                        Collections.singletonMap(SharePartitionManager.ShareGroupMetrics.ACK_TYPE, AcknowledgeType.REJECT.toString())),
                val -> assertEquals(2.0, val)
        );
        expectedMetrics.put(
                metrics.metricName(SharePartitionManager.ShareGroupMetrics.RECORD_ACK_RATE, SharePartitionManager.ShareGroupMetrics.METRICS_GROUP_NAME,
                        Collections.singletonMap(SharePartitionManager.ShareGroupMetrics.ACK_TYPE, AcknowledgeType.ACCEPT.toString())),
                val -> assertTrue(val > 0)
        );
        expectedMetrics.put(
                metrics.metricName(SharePartitionManager.ShareGroupMetrics.RECORD_ACK_RATE, SharePartitionManager.ShareGroupMetrics.METRICS_GROUP_NAME,
                        Collections.singletonMap(SharePartitionManager.ShareGroupMetrics.ACK_TYPE, AcknowledgeType.RELEASE.toString())),
                val -> assertTrue(val > 0)
        );
        expectedMetrics.put(
                metrics.metricName(SharePartitionManager.ShareGroupMetrics.RECORD_ACK_RATE, SharePartitionManager.ShareGroupMetrics.METRICS_GROUP_NAME,
                        Collections.singletonMap(SharePartitionManager.ShareGroupMetrics.ACK_TYPE, AcknowledgeType.REJECT.toString())),
                val -> assertTrue(val > 0)
        );
        expectedMetrics.forEach((metric, test) -> {
            assertTrue(metrics.metrics().containsKey(metric));
            test.accept((Double) metrics.metrics().get(metric).metricValue());
        });
    }

    @Test
    public void testAcknowledgeIncorrectGroupId() {
        String groupId = "grp";
        String groupId2 = "grp2";
        String memberId = Uuid.randomUuid().toString();

        TopicIdPartition tp = new TopicIdPartition(Uuid.randomUuid(), new TopicPartition("foo", 0));
        SharePartition sp = mock(SharePartition.class);

        Map<SharePartitionManager.SharePartitionKey, SharePartition> partitionCacheMap = new HashMap<>();
        partitionCacheMap.put(new SharePartitionManager.SharePartitionKey(groupId, tp), sp);
        SharePartitionManager sharePartitionManager = SharePartitionManagerBuilder.builder()
                .withPartitionCacheMap(partitionCacheMap).build();

        Map<TopicIdPartition, List<ShareAcknowledgementBatch>> acknowledgeTopics = new HashMap<>();
        acknowledgeTopics.put(tp, Arrays.asList(
            new ShareAcknowledgementBatch(12, 20, Collections.singletonList((byte) 1)),
            new ShareAcknowledgementBatch(24, 56, Collections.singletonList((byte) 1))
        ));
        CompletableFuture<Map<TopicIdPartition, ShareAcknowledgeResponseData.PartitionData>> resultFuture =
                sharePartitionManager.acknowledge(memberId, groupId2, acknowledgeTopics);
        Map<TopicIdPartition, ShareAcknowledgeResponseData.PartitionData> result = resultFuture.join();
        assertEquals(1, result.size());
        assertTrue(result.containsKey(tp));
        assertEquals(0, result.get(tp).partitionIndex());
        assertEquals(Errors.UNKNOWN_TOPIC_OR_PARTITION.code(), result.get(tp).errorCode());
    }

    @Test
    public void testAcknowledgeIncorrectMemberId() {
        String groupId = "grp";
        String memberId = Uuid.randomUuid().toString();

        TopicIdPartition tp = new TopicIdPartition(Uuid.randomUuid(), new TopicPartition("foo", 0));
        SharePartition sp = mock(SharePartition.class);
        when(sp.acknowledge(ArgumentMatchers.eq(memberId), any())).thenReturn(FutureUtils.failedFuture(
                new InvalidRequestException("Member is not the owner of batch record")
        ));
        Map<SharePartitionManager.SharePartitionKey, SharePartition> partitionCacheMap = new HashMap<>();
        partitionCacheMap.put(new SharePartitionManager.SharePartitionKey(groupId, tp), sp);
        SharePartitionManager sharePartitionManager = SharePartitionManagerBuilder.builder()
                .withPartitionCacheMap(partitionCacheMap).build();

        Map<TopicIdPartition, List<ShareAcknowledgementBatch>> acknowledgeTopics = new HashMap<>();
        acknowledgeTopics.put(tp, Arrays.asList(
            new ShareAcknowledgementBatch(12, 20, Collections.singletonList((byte) 1)),
            new ShareAcknowledgementBatch(24, 56, Collections.singletonList((byte) 1))
        ));

        CompletableFuture<Map<TopicIdPartition, ShareAcknowledgeResponseData.PartitionData>> resultFuture =
            sharePartitionManager.acknowledge(memberId, groupId, acknowledgeTopics);
        Map<TopicIdPartition, ShareAcknowledgeResponseData.PartitionData> result = resultFuture.join();
        assertEquals(1, result.size());
        assertTrue(result.containsKey(tp));
        assertEquals(0, result.get(tp).partitionIndex());
        assertEquals(Errors.INVALID_REQUEST.code(), result.get(tp).errorCode());
    }

    @Test
    public void testAcknowledgeEmptyPartitionCacheMap() {
        String groupId = "grp";
        String memberId = Uuid.randomUuid().toString();

        TopicIdPartition tp = new TopicIdPartition(Uuid.randomUuid(), new TopicPartition("foo4", 3));
        SharePartitionManager sharePartitionManager = SharePartitionManagerBuilder.builder().build();

        Map<TopicIdPartition, List<ShareAcknowledgementBatch>> acknowledgeTopics = new HashMap<>();
        acknowledgeTopics.put(tp, Arrays.asList(
                new ShareAcknowledgementBatch(78, 90, Collections.singletonList((byte) 2)),
                new ShareAcknowledgementBatch(94, 99, Collections.singletonList((byte) 2))
        ));
        CompletableFuture<Map<TopicIdPartition, ShareAcknowledgeResponseData.PartitionData>> resultFuture =
                sharePartitionManager.acknowledge(memberId, groupId, acknowledgeTopics);
        Map<TopicIdPartition, ShareAcknowledgeResponseData.PartitionData> result = resultFuture.join();
        assertEquals(1, result.size());
        assertTrue(result.containsKey(tp));
        assertEquals(3, result.get(tp).partitionIndex());
        assertEquals(Errors.UNKNOWN_TOPIC_OR_PARTITION.code(), result.get(tp).errorCode());
    }

    @Test
    public void testFetchQueueProcessingWhenFrontItemIsEmpty() {
        String groupId = "grp";
        String memberId = Uuid.randomUuid().toString();
        FetchParams fetchParams = new FetchParams(ApiKeys.SHARE_FETCH.latestVersion(), FetchRequest.ORDINARY_CONSUMER_ID, -1, DELAYED_SHARE_FETCH_MAX_WAIT_MS,
            1, 1024 * 1024, FetchIsolation.HIGH_WATERMARK, Optional.empty());
        TopicIdPartition tp0 = new TopicIdPartition(Uuid.randomUuid(), new TopicPartition("foo", 0));
        Map<TopicIdPartition, Integer> partitionMaxBytes = new HashMap<>();
        partitionMaxBytes.put(tp0, PARTITION_MAX_BYTES);

        final Time time = new MockTime();
        ReplicaManager replicaManager = mock(ReplicaManager.class);

        SharePartitionManager.ShareFetchPartitionData shareFetchPartitionData1 = new SharePartitionManager.ShareFetchPartitionData(
                fetchParams, groupId, memberId, new CompletableFuture<>(), Collections.emptyMap());
        SharePartitionManager.ShareFetchPartitionData shareFetchPartitionData2 = new SharePartitionManager.ShareFetchPartitionData(
            fetchParams, groupId, memberId, new CompletableFuture<>(), partitionMaxBytes);

        ConcurrentLinkedQueue<SharePartitionManager.ShareFetchPartitionData> fetchQueue = new ConcurrentLinkedQueue<>();
        // First request added to fetch queue is empty i.e. no topic partitions to fetch.
        fetchQueue.add(shareFetchPartitionData1);
        // Second request added to fetch queue has a topic partition to fetch.
        fetchQueue.add(shareFetchPartitionData2);

        DelayedOperationPurgatory<DelayedShareFetch> delayedShareFetchPurgatory = new DelayedOperationPurgatory<>(
                "TestShareFetch", mockTimer, replicaManager.localBrokerId(),
                DELAYED_SHARE_FETCH_PURGATORY_PURGE_INTERVAL, true, true);

        SharePartitionManager sharePartitionManager = SharePartitionManagerBuilder.builder()
            .withReplicaManager(replicaManager)
            .withTime(time)
            .withTimer(mockTimer)
            .withDelayedShareFetchPurgatory(delayedShareFetchPurgatory)
            .withFetchQueue(fetchQueue).build();

        doAnswer(invocation -> {
            sharePartitionManager.releaseFetchQueueAndPartitionsLock(groupId, partitionMaxBytes.keySet());
            return buildLogReadResult(partitionMaxBytes.keySet());
        }).when(replicaManager).readFromLog(any(), any(), any(ReplicaQuota.class), anyBoolean());

        sharePartitionManager.maybeProcessFetchQueue();

        // Verifying that the second item in the fetchQueue is processed, even though the first item is empty.
        verify(replicaManager, times(1)).readFromLog(any(), any(), any(ReplicaQuota.class), anyBoolean());
    }

    @Test
    public void testAcknowledgeCompletesDelayedShareFetchRequest() {
        String groupId = "grp";
        String memberId = Uuid.randomUuid().toString();

        TopicIdPartition tp1 = new TopicIdPartition(Uuid.randomUuid(), new TopicPartition("foo1", 0));
        TopicIdPartition tp2 = new TopicIdPartition(Uuid.randomUuid(), new TopicPartition("foo2", 0));

        Map<TopicIdPartition, Integer> partitionMaxBytes = new HashMap<>();
        partitionMaxBytes.put(tp1, PARTITION_MAX_BYTES);
        partitionMaxBytes.put(tp2, PARTITION_MAX_BYTES);

        SharePartition sp1 = mock(SharePartition.class);
        SharePartition sp2 = mock(SharePartition.class);

        // mocked share partitions sp1 and sp2 can be acquired once there is an acknowledgement for it.
        doAnswer(invocation -> {
            when(sp1.canAcquireRecords()).thenReturn(true);
            return CompletableFuture.completedFuture(Optional.empty());
        }).when(sp1).acknowledge(ArgumentMatchers.eq(memberId), any());
        doAnswer(invocation -> {
            when(sp2.canAcquireRecords()).thenReturn(true);
            return CompletableFuture.completedFuture(Optional.empty());
        }).when(sp2).acknowledge(ArgumentMatchers.eq(memberId), any());

        Map<SharePartitionManager.SharePartitionKey, SharePartition> partitionCacheMap = new HashMap<>();
        partitionCacheMap.put(new SharePartitionManager.SharePartitionKey(groupId, tp1), sp1);
        partitionCacheMap.put(new SharePartitionManager.SharePartitionKey(groupId, tp2), sp2);

        SharePartitionManager.ShareFetchPartitionData shareFetchPartitionData = new SharePartitionManager.ShareFetchPartitionData(
                new FetchParams(ApiKeys.SHARE_FETCH.latestVersion(), FetchRequest.ORDINARY_CONSUMER_ID, -1, DELAYED_SHARE_FETCH_MAX_WAIT_MS,
                        1, 1024 * 1024, FetchIsolation.HIGH_WATERMARK, Optional.empty()),
                groupId,
                Uuid.randomUuid().toString(),
                new CompletableFuture<>(),
                partitionMaxBytes);
        ReplicaManager replicaManager = mock(ReplicaManager.class);

        DelayedOperationPurgatory<DelayedShareFetch> delayedShareFetchPurgatory = new DelayedOperationPurgatory<>(
                "TestShareFetch", mockTimer, replicaManager.localBrokerId(),
                DELAYED_SHARE_FETCH_PURGATORY_PURGE_INTERVAL, true, true);

        // Initially you cannot acquire records for both sp1 and sp2.
        when(sp1.maybeAcquireFetchLock()).thenReturn(true);
        when(sp1.canAcquireRecords()).thenReturn(false);
        when(sp2.maybeAcquireFetchLock()).thenReturn(true);
        when(sp2.canAcquireRecords()).thenReturn(false);

        Set<Object> delayedShareFetchWatchKeys = new HashSet<>();
        partitionMaxBytes.keySet().forEach(topicIdPartition -> delayedShareFetchWatchKeys.add(new DelayedShareFetchKey(groupId, topicIdPartition)));

        delayedShareFetchPurgatory.tryCompleteElseWatch(
            new DelayedShareFetch(shareFetchPartitionData, replicaManager, partitionCacheMap, delayedShareFetchPurgatory), CollectionConverters.asScala(delayedShareFetchWatchKeys).toSeq());

        // Since acquisition lock for sp1 and sp2 cannot be acquired, we should have 2 watched keys.
        assertEquals(2, delayedShareFetchPurgatory.watched());

        SharePartitionManager sharePartitionManager = SharePartitionManagerBuilder.builder()
            .withPartitionCacheMap(partitionCacheMap)
            .withDelayedShareFetchPurgatory(delayedShareFetchPurgatory)
            .withReplicaManager(replicaManager)
            .withTimer(mockTimer)
            .build();

        doAnswer(invocation -> {
            sharePartitionManager.releaseFetchQueueAndPartitionsLock(groupId, partitionMaxBytes.keySet());
            return buildLogReadResult(partitionMaxBytes.keySet());
        }).when(replicaManager).readFromLog(any(), any(), any(ReplicaQuota.class), anyBoolean());

        Map<TopicIdPartition, List<ShareAcknowledgementBatch>> acknowledgeTopics = new HashMap<>();
        acknowledgeTopics.put(tp1, Arrays.asList(
                new ShareAcknowledgementBatch(12, 20, Collections.singletonList((byte) 1)),
                new ShareAcknowledgementBatch(24, 56, Collections.singletonList((byte) 1))
        ));

        assertEquals(2, delayedShareFetchPurgatory.watched());
        // Acknowledgement request for sp1.
        sharePartitionManager.acknowledge(memberId, groupId, acknowledgeTopics);

        // Since sp1 is acknowledged, the delayedShareFetchPurgatory should have 1 watched key corresponding to sp2.
        assertEquals(1, delayedShareFetchPurgatory.watched());

        Mockito.verify(sp1, times(1)).nextFetchOffset();
        Mockito.verify(sp2, times(0)).nextFetchOffset();
    }

    @Test
    public void testAcknowledgeDoesNotCompleteDelayedShareFetchRequest() {
        String groupId = "grp";
        String memberId = Uuid.randomUuid().toString();

        TopicIdPartition tp1 = new TopicIdPartition(Uuid.randomUuid(), new TopicPartition("foo1", 0));
        TopicIdPartition tp2 = new TopicIdPartition(Uuid.randomUuid(), new TopicPartition("foo2", 0));
        TopicIdPartition tp3 = new TopicIdPartition(Uuid.randomUuid(), new TopicPartition("foo3", 0));

        Map<TopicIdPartition, Integer> partitionMaxBytes = new HashMap<>();
        partitionMaxBytes.put(tp1, PARTITION_MAX_BYTES);
        partitionMaxBytes.put(tp2, PARTITION_MAX_BYTES);

        SharePartition sp1 = mock(SharePartition.class);
        SharePartition sp2 = mock(SharePartition.class);
        SharePartition sp3 = mock(SharePartition.class);

        // mocked share partitions sp1, sp2 and sp3 can be acquired once there is an acknowledgement for it.
        doAnswer(invocation -> {
            when(sp1.canAcquireRecords()).thenReturn(true);
            return CompletableFuture.completedFuture(Optional.empty());
        }).when(sp1).acknowledge(ArgumentMatchers.eq(memberId), any());
        doAnswer(invocation -> {
            when(sp2.canAcquireRecords()).thenReturn(true);
            return CompletableFuture.completedFuture(Optional.empty());
        }).when(sp2).acknowledge(ArgumentMatchers.eq(memberId), any());
        doAnswer(invocation -> {
            when(sp3.canAcquireRecords()).thenReturn(true);
            return CompletableFuture.completedFuture(Optional.empty());
        }).when(sp3).acknowledge(ArgumentMatchers.eq(memberId), any());

        Map<SharePartitionManager.SharePartitionKey, SharePartition> partitionCacheMap = new HashMap<>();
        partitionCacheMap.put(new SharePartitionManager.SharePartitionKey(groupId, tp1), sp1);
        partitionCacheMap.put(new SharePartitionManager.SharePartitionKey(groupId, tp2), sp2);
        partitionCacheMap.put(new SharePartitionManager.SharePartitionKey(groupId, tp3), sp3);

        SharePartitionManager.ShareFetchPartitionData shareFetchPartitionData = new SharePartitionManager.ShareFetchPartitionData(
                new FetchParams(ApiKeys.SHARE_FETCH.latestVersion(), FetchRequest.ORDINARY_CONSUMER_ID, -1, DELAYED_SHARE_FETCH_MAX_WAIT_MS,
                        1, 1024 * 1024, FetchIsolation.HIGH_WATERMARK, Optional.empty()),
                groupId,
                Uuid.randomUuid().toString(),
                new CompletableFuture<>(),
                partitionMaxBytes);
        ReplicaManager replicaManager = mock(ReplicaManager.class);

        DelayedOperationPurgatory<DelayedShareFetch> delayedShareFetchPurgatory = new DelayedOperationPurgatory<>(
                "TestShareFetch", mockTimer, replicaManager.localBrokerId(),
                DELAYED_SHARE_FETCH_PURGATORY_PURGE_INTERVAL, true, true);

        // Initially you cannot acquire records for both all 3 share partitions.
        when(sp1.maybeAcquireFetchLock()).thenReturn(true);
        when(sp1.canAcquireRecords()).thenReturn(false);
        when(sp2.maybeAcquireFetchLock()).thenReturn(true);
        when(sp2.canAcquireRecords()).thenReturn(false);
        when(sp3.maybeAcquireFetchLock()).thenReturn(true);
        when(sp3.canAcquireRecords()).thenReturn(false);

        Set<Object> delayedShareFetchWatchKeys = new HashSet<>();
        partitionMaxBytes.keySet().forEach(topicIdPartition -> delayedShareFetchWatchKeys.add(new DelayedShareFetchKey(groupId, topicIdPartition)));

        delayedShareFetchPurgatory.tryCompleteElseWatch(
                new DelayedShareFetch(shareFetchPartitionData, replicaManager, partitionCacheMap, delayedShareFetchPurgatory), CollectionConverters.asScala(delayedShareFetchWatchKeys).toSeq());

        // Since acquisition lock for sp1 and sp2 cannot be acquired, we should have 2 watched keys.
        assertEquals(2, delayedShareFetchPurgatory.watched());

        SharePartitionManager sharePartitionManager = SharePartitionManagerBuilder.builder()
                .withPartitionCacheMap(partitionCacheMap)
                .withDelayedShareFetchPurgatory(delayedShareFetchPurgatory)
                .withReplicaManager(replicaManager)
                .withTimer(mockTimer)
                .build();

        Map<TopicIdPartition, List<ShareAcknowledgementBatch>> acknowledgeTopics = new HashMap<>();
        acknowledgeTopics.put(tp3, Arrays.asList(
                new ShareAcknowledgementBatch(12, 20, Collections.singletonList((byte) 1)),
                new ShareAcknowledgementBatch(24, 56, Collections.singletonList((byte) 1))
        ));

        // Acknowledgement request for sp3.
        sharePartitionManager.acknowledge(memberId, groupId, acknowledgeTopics);

        // Since neither sp1 and sp2 have been acknowledged, the delayedShareFetchPurgatory should have 2 watched keys.
        assertEquals(2, delayedShareFetchPurgatory.watched());

        Mockito.verify(sp1, times(0)).nextFetchOffset();
        Mockito.verify(sp2, times(0)).nextFetchOffset();
    }

    @Test
    public void testReleaseSessionCompletesDelayedShareFetchRequest() {
        String groupId = "grp";
        String memberId = Uuid.randomUuid().toString();

        TopicIdPartition tp1 = new TopicIdPartition(Uuid.randomUuid(), new TopicPartition("foo1", 0));
        TopicIdPartition tp2 = new TopicIdPartition(Uuid.randomUuid(), new TopicPartition("foo2", 0));
        TopicIdPartition tp3 = new TopicIdPartition(Uuid.randomUuid(), new TopicPartition("foo3", 0));

        Map<TopicIdPartition, Integer> partitionMaxBytes = new HashMap<>();
        partitionMaxBytes.put(tp1, PARTITION_MAX_BYTES);
        partitionMaxBytes.put(tp2, PARTITION_MAX_BYTES);

        SharePartition sp1 = mock(SharePartition.class);
        SharePartition sp2 = mock(SharePartition.class);

        ShareSessionCache cache = mock(ShareSessionCache.class);
        ShareSession shareSession = mock(ShareSession.class);
        when(cache.remove(new ShareSessionKey(groupId, Uuid.fromString(memberId)))).thenReturn(shareSession);

        // mocked share partitions sp1 and sp2 can be acquired once there is a release acquired records on session close request for it.
        doAnswer(invocation -> {
            when(sp1.canAcquireRecords()).thenReturn(true);
            return CompletableFuture.completedFuture(Optional.empty());
        }).when(sp1).releaseAcquiredRecords(ArgumentMatchers.eq(memberId));
        doAnswer(invocation -> {
            when(sp2.canAcquireRecords()).thenReturn(true);
            return CompletableFuture.completedFuture(Optional.empty());
        }).when(sp2).releaseAcquiredRecords(ArgumentMatchers.eq(memberId));

        Map<SharePartitionManager.SharePartitionKey, SharePartition> partitionCacheMap = new HashMap<>();
        partitionCacheMap.put(new SharePartitionManager.SharePartitionKey(groupId, tp1), sp1);
        partitionCacheMap.put(new SharePartitionManager.SharePartitionKey(groupId, tp2), sp2);

        SharePartitionManager.ShareFetchPartitionData shareFetchPartitionData = new SharePartitionManager.ShareFetchPartitionData(
                new FetchParams(ApiKeys.SHARE_FETCH.latestVersion(), FetchRequest.ORDINARY_CONSUMER_ID, -1, DELAYED_SHARE_FETCH_MAX_WAIT_MS,
                        1, 1024 * 1024, FetchIsolation.HIGH_WATERMARK, Optional.empty()),
                groupId,
                Uuid.randomUuid().toString(),
                new CompletableFuture<>(),
                partitionMaxBytes);
        ReplicaManager replicaManager = mock(ReplicaManager.class);

        DelayedOperationPurgatory<DelayedShareFetch> delayedShareFetchPurgatory = new DelayedOperationPurgatory<>(
                "TestShareFetch", mockTimer, replicaManager.localBrokerId(),
                DELAYED_SHARE_FETCH_PURGATORY_PURGE_INTERVAL, true, true);

        // Initially you cannot acquire records for both sp1 and sp2.
        when(sp1.maybeAcquireFetchLock()).thenReturn(true);
        when(sp1.canAcquireRecords()).thenReturn(false);
        when(sp2.maybeAcquireFetchLock()).thenReturn(true);
        when(sp2.canAcquireRecords()).thenReturn(false);

        Set<Object> delayedShareFetchWatchKeys = new HashSet<>();
        partitionMaxBytes.keySet().forEach(topicIdPartition -> delayedShareFetchWatchKeys.add(new DelayedShareFetchKey(groupId, topicIdPartition)));

        delayedShareFetchPurgatory.tryCompleteElseWatch(
                new DelayedShareFetch(shareFetchPartitionData, replicaManager, partitionCacheMap, delayedShareFetchPurgatory), CollectionConverters.asScala(delayedShareFetchWatchKeys).toSeq());

        // Since acquisition lock for sp1 and sp2 cannot be acquired, we should have 2 watched keys.
        assertEquals(2, delayedShareFetchPurgatory.watched());

        SharePartitionManager sharePartitionManager = spy(SharePartitionManagerBuilder.builder()
                .withPartitionCacheMap(partitionCacheMap)
                .withCache(cache)
                .withDelayedShareFetchPurgatory(delayedShareFetchPurgatory)
                .withReplicaManager(replicaManager)
                .withTimer(mockTimer)
                .build());

        doAnswer(invocation -> {
            sharePartitionManager.releaseFetchQueueAndPartitionsLock(groupId, partitionMaxBytes.keySet());
            return buildLogReadResult(partitionMaxBytes.keySet());
        }).when(replicaManager).readFromLog(any(), any(), any(ReplicaQuota.class), anyBoolean());

        assertEquals(2, delayedShareFetchPurgatory.watched());

        // The share session for this share group member returns tp1 and tp3, tp1 is common in both the delayed fetch request and the share session.
        when(sharePartitionManager.cachedTopicIdPartitionsInShareSession(groupId, Uuid.fromString(memberId))).thenReturn(Arrays.asList(tp1, tp3));

        // Release acquired records on session close request for tp1 and tp3.
        sharePartitionManager.releaseSession(groupId, memberId);

        // Since sp1's request to release acquired records on session close is completed, the delayedShareFetchPurgatory
        // should have 1 watched key corresponding to sp2.
        assertEquals(1, delayedShareFetchPurgatory.watched());

        Mockito.verify(sp1, times(1)).nextFetchOffset();
        Mockito.verify(sp2, times(0)).nextFetchOffset();
    }

    @Test
    public void testReleaseSessionDoesNotCompleteDelayedShareFetchRequest() {
        String groupId = "grp";
        String memberId = Uuid.randomUuid().toString();

        TopicIdPartition tp1 = new TopicIdPartition(Uuid.randomUuid(), new TopicPartition("foo1", 0));
        TopicIdPartition tp2 = new TopicIdPartition(Uuid.randomUuid(), new TopicPartition("foo2", 0));
        TopicIdPartition tp3 = new TopicIdPartition(Uuid.randomUuid(), new TopicPartition("foo3", 0));

        Map<TopicIdPartition, Integer> partitionMaxBytes = new HashMap<>();
        partitionMaxBytes.put(tp1, PARTITION_MAX_BYTES);
        partitionMaxBytes.put(tp2, PARTITION_MAX_BYTES);

        SharePartition sp1 = mock(SharePartition.class);
        SharePartition sp2 = mock(SharePartition.class);
        SharePartition sp3 = mock(SharePartition.class);

        ShareSessionCache cache = mock(ShareSessionCache.class);
        ShareSession shareSession = mock(ShareSession.class);
        when(cache.remove(new ShareSessionKey(groupId, Uuid.fromString(memberId)))).thenReturn(shareSession);

        // mocked share partitions sp1, sp2 and sp3 can be acquired once there is a release acquired records on session close for it.
        doAnswer(invocation -> {
            when(sp1.canAcquireRecords()).thenReturn(true);
            return CompletableFuture.completedFuture(Optional.empty());
        }).when(sp1).releaseAcquiredRecords(ArgumentMatchers.eq(memberId));
        doAnswer(invocation -> {
            when(sp2.canAcquireRecords()).thenReturn(true);
            return CompletableFuture.completedFuture(Optional.empty());
        }).when(sp2).releaseAcquiredRecords(ArgumentMatchers.eq(memberId));
        doAnswer(invocation -> {
            when(sp3.canAcquireRecords()).thenReturn(true);
            return CompletableFuture.completedFuture(Optional.empty());
        }).when(sp3).releaseAcquiredRecords(ArgumentMatchers.eq(memberId));

        Map<SharePartitionManager.SharePartitionKey, SharePartition> partitionCacheMap = new HashMap<>();
        partitionCacheMap.put(new SharePartitionManager.SharePartitionKey(groupId, tp1), sp1);
        partitionCacheMap.put(new SharePartitionManager.SharePartitionKey(groupId, tp2), sp2);
        partitionCacheMap.put(new SharePartitionManager.SharePartitionKey(groupId, tp3), sp3);

        SharePartitionManager.ShareFetchPartitionData shareFetchPartitionData = new SharePartitionManager.ShareFetchPartitionData(
                new FetchParams(ApiKeys.SHARE_FETCH.latestVersion(), FetchRequest.ORDINARY_CONSUMER_ID, -1, DELAYED_SHARE_FETCH_MAX_WAIT_MS,
                        1, 1024 * 1024, FetchIsolation.HIGH_WATERMARK, Optional.empty()),
                groupId,
                Uuid.randomUuid().toString(),
                new CompletableFuture<>(),
                partitionMaxBytes);
        ReplicaManager replicaManager = mock(ReplicaManager.class);

        DelayedOperationPurgatory<DelayedShareFetch> delayedShareFetchPurgatory = new DelayedOperationPurgatory<>(
                "TestShareFetch", mockTimer, replicaManager.localBrokerId(),
                DELAYED_SHARE_FETCH_PURGATORY_PURGE_INTERVAL, true, true);

        // Initially you cannot acquire records for both all 3 share partitions.
        when(sp1.maybeAcquireFetchLock()).thenReturn(true);
        when(sp1.canAcquireRecords()).thenReturn(false);
        when(sp2.maybeAcquireFetchLock()).thenReturn(true);
        when(sp2.canAcquireRecords()).thenReturn(false);
        when(sp3.maybeAcquireFetchLock()).thenReturn(true);
        when(sp3.canAcquireRecords()).thenReturn(false);

        Set<Object> delayedShareFetchWatchKeys = new HashSet<>();
        partitionMaxBytes.keySet().forEach(topicIdPartition -> delayedShareFetchWatchKeys.add(new DelayedShareFetchKey(groupId, topicIdPartition)));

        delayedShareFetchPurgatory.tryCompleteElseWatch(
                new DelayedShareFetch(shareFetchPartitionData, replicaManager, partitionCacheMap, delayedShareFetchPurgatory), CollectionConverters.asScala(delayedShareFetchWatchKeys).toSeq());

        // Since acquisition lock for sp1 and sp2 cannot be acquired, we should have 2 watched keys.
        assertEquals(2, delayedShareFetchPurgatory.watched());

        SharePartitionManager sharePartitionManager = spy(SharePartitionManagerBuilder.builder()
                .withPartitionCacheMap(partitionCacheMap)
                .withCache(cache)
                .withDelayedShareFetchPurgatory(delayedShareFetchPurgatory)
                .withReplicaManager(replicaManager)
                .withTimer(mockTimer)
                .build());

        // The share session for this share group member returns tp1 and tp3. No topic partition is common in
        // both the delayed fetch request and the share session.
        when(sharePartitionManager.cachedTopicIdPartitionsInShareSession(groupId, Uuid.fromString(memberId))).thenReturn(Collections.singletonList(tp3));

        // Release acquired records on session close for sp3.
        sharePartitionManager.releaseSession(groupId, memberId);

        // Since neither sp1 and sp2 are a part of the release acquired records request on session close, the
        // delayedShareFetchPurgatory should have 2 watched keys.
        assertEquals(2, delayedShareFetchPurgatory.watched());

        Mockito.verify(sp1, times(0)).nextFetchOffset();
        Mockito.verify(sp2, times(0)).nextFetchOffset();
    }

    @Test
    public void testPendingInitializationShouldCompleteFetchRequest() throws Exception {
        String groupId = "grp";
        Uuid memberId = Uuid.randomUuid();
        FetchParams fetchParams = new FetchParams(ApiKeys.SHARE_FETCH.latestVersion(), FetchRequest.ORDINARY_CONSUMER_ID, -1, 0,
            1, 1024 * 1024, FetchIsolation.HIGH_WATERMARK, Optional.empty());
        Uuid fooId = Uuid.randomUuid();
        TopicIdPartition tp0 = new TopicIdPartition(fooId, new TopicPartition("foo", 0));
        Map<TopicIdPartition, Integer> partitionMaxBytes = Collections.singletonMap(tp0, PARTITION_MAX_BYTES);

        SharePartition sp0 = mock(SharePartition.class);
        Map<SharePartitionManager.SharePartitionKey, SharePartition> partitionCacheMap = new HashMap<>();
        partitionCacheMap.put(new SharePartitionManager.SharePartitionKey(groupId, tp0), sp0);

        // Keep the initialization future pending, so fetch request is stuck.
        CompletableFuture<Void> pendingInitializationFuture = new CompletableFuture<>();
        when(sp0.maybeInitialize()).thenReturn(pendingInitializationFuture);

        // Mock replica manager to verify no calls are made to fetchMessages.
        ReplicaManager replicaManager = mock(ReplicaManager.class);

        SharePartitionManager sharePartitionManager = SharePartitionManagerBuilder.builder()
            .withPartitionCacheMap(partitionCacheMap).withReplicaManager(replicaManager).build();

        CompletableFuture<Map<TopicIdPartition, ShareFetchResponseData.PartitionData>> future =
            sharePartitionManager.fetchMessages(groupId, memberId.toString(), fetchParams, partitionMaxBytes);
        // Verify that the fetch request is completed.
        assertTrue(future.isDone());
        assertTrue(future.join().isEmpty());
        // Verify that replica manager fetch is not called.
        Mockito.verify(replicaManager, times(0)).fetchMessages(
            any(), any(), any(ReplicaQuota.class), any());
        // Complete the pending initialization future.
        pendingInitializationFuture.complete(null);
    }

    @Test
    public void testSharePartitionInitializationExceptions() throws Exception {
        String groupId = "grp";
        Uuid memberId = Uuid.randomUuid();
        FetchParams fetchParams = new FetchParams(ApiKeys.SHARE_FETCH.latestVersion(), FetchRequest.ORDINARY_CONSUMER_ID, -1, 0,
            1, 1024 * 1024, FetchIsolation.HIGH_WATERMARK, Optional.empty());
        Uuid fooId = Uuid.randomUuid();
        TopicIdPartition tp0 = new TopicIdPartition(fooId, new TopicPartition("foo", 0));
        Map<TopicIdPartition, Integer> partitionMaxBytes = Collections.singletonMap(tp0, PARTITION_MAX_BYTES);

        SharePartition sp0 = mock(SharePartition.class);
        Map<SharePartitionManager.SharePartitionKey, SharePartition> partitionCacheMap = new HashMap<>();
        partitionCacheMap.put(new SharePartitionManager.SharePartitionKey(groupId, tp0), sp0);

        SharePartitionManager sharePartitionManager = SharePartitionManagerBuilder.builder()
            .withPartitionCacheMap(partitionCacheMap).build();

        // Return LeaderNotAvailableException to simulate initialization failure.
        when(sp0.maybeInitialize()).thenReturn(FutureUtils.failedFuture(new LeaderNotAvailableException("Leader not available")));
        CompletableFuture<Map<TopicIdPartition, ShareFetchResponseData.PartitionData>> future =
            sharePartitionManager.fetchMessages(groupId, memberId.toString(), fetchParams, partitionMaxBytes);
        assertTrue(future.isDone());
        // Exception for client should not occur for LeaderNotAvailableException, this exception is to communicate
        // between SharePartitionManager and SharePartition to retry the request as SharePartition is not yet ready.
        assertFalse(future.isCompletedExceptionally());
        assertTrue(future.join().isEmpty());

        // Return IllegalStateException to simulate initialization failure.
        when(sp0.maybeInitialize()).thenReturn(FutureUtils.failedFuture(new IllegalStateException("Illegal state")));
        future = sharePartitionManager.fetchMessages(groupId, memberId.toString(), fetchParams, partitionMaxBytes);
        assertTrue(future.isDone());
        assertTrue(future.isCompletedExceptionally());
        assertFutureThrows(future, IllegalStateException.class);

        // Return CoordinatorNotAvailableException to simulate initialization failure.
        when(sp0.maybeInitialize()).thenReturn(FutureUtils.failedFuture(new CoordinatorNotAvailableException("Coordinator not available")));
        future = sharePartitionManager.fetchMessages(groupId, memberId.toString(), fetchParams, partitionMaxBytes);
        assertTrue(future.isDone());
        assertTrue(future.isCompletedExceptionally());
        assertFutureThrows(future, CoordinatorNotAvailableException.class);

        // Return InvalidRequestException to simulate initialization failure.
        when(sp0.maybeInitialize()).thenReturn(FutureUtils.failedFuture(new InvalidRequestException("Invalid request")));
        future = sharePartitionManager.fetchMessages(groupId, memberId.toString(), fetchParams, partitionMaxBytes);
        assertTrue(future.isDone());
        assertTrue(future.isCompletedExceptionally());
        assertFutureThrows(future, InvalidRequestException.class);

        // Return FencedStateEpochException to simulate initialization failure.
        when(sp0.maybeInitialize()).thenReturn(FutureUtils.failedFuture(new FencedStateEpochException("Fenced state epoch")));
        // Assert that partitionCacheMap contains instance before the fetch request.
        assertEquals(1, partitionCacheMap.size());
        future = sharePartitionManager.fetchMessages(groupId, memberId.toString(), fetchParams, partitionMaxBytes);
        assertTrue(future.isDone());
        assertTrue(future.isCompletedExceptionally());
        assertFutureThrows(future, FencedStateEpochException.class);
        // Verify that the share partition is removed from the cache.
        assertTrue(partitionCacheMap.isEmpty());

        // The last exception removes the share partition from the cache hence re-add the share partition to cache.
        partitionCacheMap.put(new SharePartitionManager.SharePartitionKey(groupId, tp0), sp0);
        // Return NotLeaderOrFollowerException to simulate initialization failure.
        when(sp0.maybeInitialize()).thenReturn(FutureUtils.failedFuture(new NotLeaderOrFollowerException("Not leader or follower")));
        future = sharePartitionManager.fetchMessages(groupId, memberId.toString(), fetchParams, partitionMaxBytes);
        assertTrue(future.isDone());
        assertTrue(future.isCompletedExceptionally());
        assertFutureThrows(future, NotLeaderOrFollowerException.class);
        // Verify that the share partition is removed from the cache.
        assertTrue(partitionCacheMap.isEmpty());

        // The last exception removes the share partition from the cache hence re-add the share partition to cache.
        partitionCacheMap.put(new SharePartitionManager.SharePartitionKey(groupId, tp0), sp0);
        // Return RuntimeException to simulate initialization failure.
        when(sp0.maybeInitialize()).thenReturn(FutureUtils.failedFuture(new RuntimeException("Runtime exception")));
        future = sharePartitionManager.fetchMessages(groupId, memberId.toString(), fetchParams, partitionMaxBytes);
        assertTrue(future.isDone());
        assertTrue(future.isCompletedExceptionally());
        assertFutureThrows(future, RuntimeException.class);
    }

    private ShareFetchResponseData.PartitionData noErrorShareFetchResponse() {
        return new ShareFetchResponseData.PartitionData().setPartitionIndex(0);
    }

    private ShareFetchResponseData.PartitionData errorShareFetchResponse(Short errorCode) {
        return new ShareFetchResponseData.PartitionData().setPartitionIndex(0).setErrorCode(errorCode);
    }

    private void mockUpdateAndGenerateResponseData(ShareFetchContext context, String groupId, Uuid memberId) {
        LinkedHashMap<TopicIdPartition, ShareFetchResponseData.PartitionData> data = new LinkedHashMap<>();
        if (context.getClass() == ShareSessionContext.class) {
            ShareSessionContext shareSessionContext = (ShareSessionContext) context;
            if (!shareSessionContext.isSubsequent()) {
                shareSessionContext.shareFetchData().forEach((topicIdPartition, sharePartitionData) -> data.put(topicIdPartition,
                        topicIdPartition.topic() == null ? errorShareFetchResponse(Errors.UNKNOWN_TOPIC_ID.code()) :
                                noErrorShareFetchResponse()));
            } else {
                synchronized (shareSessionContext.session()) {
                    shareSessionContext.session().partitionMap().forEach(cachedSharePartition -> {
                        TopicIdPartition topicIdPartition = new TopicIdPartition(cachedSharePartition.topicId(), new
                                TopicPartition(cachedSharePartition.topic(), cachedSharePartition.partition()));
                        data.put(topicIdPartition, topicIdPartition.topic() == null ? errorShareFetchResponse(Errors.UNKNOWN_TOPIC_ID.code()) :
                                noErrorShareFetchResponse());
                    });
                }
            }
        }
        context.updateAndGenerateResponseData(groupId, memberId, data);
    }

    private void assertPartitionsPresent(ShareSessionContext context, List<TopicIdPartition> partitions) {
        Set<TopicIdPartition> partitionsInContext = new HashSet<>();
        if (!context.isSubsequent()) {
            context.shareFetchData().forEach((topicIdPartition, sharePartitionData) ->
                    partitionsInContext.add(topicIdPartition));
        } else {
            context.session().partitionMap().forEach(cachedSharePartition -> {
                TopicIdPartition topicIdPartition = new TopicIdPartition(cachedSharePartition.topicId(), new
                        TopicPartition(cachedSharePartition.topic(), cachedSharePartition.partition()));
                partitionsInContext.add(topicIdPartition);
            });
        }
        Set<TopicIdPartition> partitionsSet = new HashSet<>(partitions);
        assertEquals(partitionsSet, partitionsInContext);
    }

    private void assertErroneousAndValidTopicIdPartitions(
        ErroneousAndValidPartitionData erroneousAndValidPartitionData,
                                                          List<TopicIdPartition> expectedErroneous, List<TopicIdPartition> expectedValid) {
        Set<TopicIdPartition> expectedErroneousSet = new HashSet<>(expectedErroneous);
        Set<TopicIdPartition> expectedValidSet = new HashSet<>(expectedValid);
        Set<TopicIdPartition> actualErroneousPartitions = new HashSet<>();
        Set<TopicIdPartition> actualValidPartitions = new HashSet<>();
        erroneousAndValidPartitionData.erroneous().forEach((topicIdPartition, partitionData) ->
                actualErroneousPartitions.add(topicIdPartition));
        erroneousAndValidPartitionData.validTopicIdPartitions().forEach((topicIdPartition, partitionData) ->
                actualValidPartitions.add(topicIdPartition));
        assertEquals(expectedErroneousSet, actualErroneousPartitions);
        assertEquals(expectedValidSet, actualValidPartitions);
    }

    private Seq<Tuple2<TopicIdPartition, LogReadResult>> buildLogReadResult(Set<TopicIdPartition> topicIdPartitions) {
        List<Tuple2<TopicIdPartition, LogReadResult>> logReadResults = new ArrayList<>();
        topicIdPartitions.forEach(topicIdPartition -> logReadResults.add(new Tuple2<>(topicIdPartition, new LogReadResult(
            new FetchDataInfo(LogOffsetMetadata.UNKNOWN_OFFSET_METADATA, MemoryRecords.EMPTY),
            Option.empty(),
            -1L,
            -1L,
            -1L,
            -1L,
            -1L,
            Option.empty(),
            Option.empty(),
            Option.empty()
        ))));
        return CollectionConverters.asScala(logReadResults).toSeq();
    }

    private static class SharePartitionManagerBuilder {
        private ReplicaManager replicaManager = mock(ReplicaManager.class);
        private Time time = new MockTime();
        private ShareSessionCache cache = new ShareSessionCache(10, 1000);
        private Map<SharePartitionManager.SharePartitionKey, SharePartition> partitionCacheMap = new HashMap<>();
        private Persister persister = NoOpShareStatePersister.getInstance();
        private Timer timer = new MockTimer();
        private Metrics metrics = new Metrics();
        private ConcurrentLinkedQueue<SharePartitionManager.ShareFetchPartitionData> fetchQueue = new ConcurrentLinkedQueue<>();
        private DelayedOperationPurgatory<DelayedShareFetch> delayedShareFetchPurgatory = mock(DelayedOperationPurgatory.class);

        private SharePartitionManagerBuilder withReplicaManager(ReplicaManager replicaManager) {
            this.replicaManager = replicaManager;
            return this;
        }

        private SharePartitionManagerBuilder withTime(Time time) {
            this.time = time;
            return this;
        }

        private SharePartitionManagerBuilder withCache(ShareSessionCache cache) {
            this.cache = cache;
            return this;
        }

        private SharePartitionManagerBuilder withPartitionCacheMap(Map<SharePartitionManager.SharePartitionKey, SharePartition> partitionCacheMap) {
            this.partitionCacheMap = partitionCacheMap;
            return this;
        }

        private SharePartitionManagerBuilder withShareGroupPersister(Persister persister) {
            this.persister = persister;
            return this;
        }

        private SharePartitionManagerBuilder withTimer(Timer timer) {
            this.timer = timer;
            return this;
        }

        private SharePartitionManagerBuilder withMetrics(Metrics metrics) {
            this.metrics = metrics;
            return this;
        }

        private SharePartitionManagerBuilder withFetchQueue(ConcurrentLinkedQueue<SharePartitionManager.ShareFetchPartitionData> fetchQueue) {
            this.fetchQueue = fetchQueue;
            return this;
        }

        private SharePartitionManagerBuilder withDelayedShareFetchPurgatory(DelayedOperationPurgatory<DelayedShareFetch> delayedShareFetchPurgatory) {
            this.delayedShareFetchPurgatory = delayedShareFetchPurgatory;
            return this;
        }

        public static SharePartitionManagerBuilder builder() {
            return new SharePartitionManagerBuilder();
        }

        public SharePartitionManager build() {
            return new SharePartitionManager(replicaManager,
                    time,
                    cache,
                    partitionCacheMap,
                    fetchQueue,
                    RECORD_LOCK_DURATION_MS,
                    timer,
                    MAX_DELIVERY_COUNT,
                    MAX_IN_FLIGHT_MESSAGES,
                    persister,
                    metrics,
                    delayedShareFetchPurgatory);
        }
    }
}<|MERGE_RESOLUTION|>--- conflicted
+++ resolved
@@ -1222,18 +1222,9 @@
 
         ReplicaManager replicaManager = mock(ReplicaManager.class);
 
-<<<<<<< HEAD
         DelayedOperationPurgatory<DelayedShareFetch> delayedShareFetchPurgatory = new DelayedOperationPurgatory<>(
             "TestShareFetch", mockTimer, replicaManager.localBrokerId(),
             DELAYED_SHARE_FETCH_PURGATORY_PURGE_INTERVAL, true, true);
-=======
-        SharePartition sp0 = mock(SharePartition.class);
-        when(sp0.maybeAcquireFetchLock()).thenReturn(true);
-        when(sp0.canAcquireRecords()).thenReturn(true);
-        when(sp0.maybeInitialize()).thenReturn(CompletableFuture.completedFuture(null));
-        Map<SharePartitionManager.SharePartitionKey, SharePartition> partitionCacheMap = new HashMap<>();
-        partitionCacheMap.put(new SharePartitionManager.SharePartitionKey(groupId, tp0), sp0);
->>>>>>> 4ac1dd4f
 
         SharePartitionManager sharePartitionManager = SharePartitionManagerBuilder.builder()
             .withReplicaManager(replicaManager)
