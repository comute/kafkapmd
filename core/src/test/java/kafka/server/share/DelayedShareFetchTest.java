/*
 * Licensed to the Apache Software Foundation (ASF) under one or more
 * contributor license agreements. See the NOTICE file distributed with
 * this work for additional information regarding copyright ownership.
 * The ASF licenses this file to You under the Apache License, Version 2.0
 * (the "License"); you may not use this file except in compliance with
 * the License. You may obtain a copy of the License at
 *
 *    http://www.apache.org/licenses/LICENSE-2.0
 *
 * Unless required by applicable law or agreed to in writing, software
 * distributed under the License is distributed on an "AS IS" BASIS,
 * WITHOUT WARRANTIES OR CONDITIONS OF ANY KIND, either express or implied.
 * See the License for the specific language governing permissions and
 * limitations under the License.
 */
package kafka.server.share;

import kafka.server.DelayedActionQueue;
import kafka.server.DelayedOperationPurgatory;
import kafka.server.ReplicaManager;
import kafka.server.ReplicaQuota;

import org.apache.kafka.common.TopicIdPartition;
import org.apache.kafka.common.TopicPartition;
import org.apache.kafka.common.Uuid;
import org.apache.kafka.common.message.ShareFetchResponseData;
import org.apache.kafka.common.protocol.ApiKeys;
import org.apache.kafka.common.requests.FetchRequest;
import org.apache.kafka.server.share.SharePartitionKey;
import org.apache.kafka.server.share.fetch.ShareFetchData;
import org.apache.kafka.server.storage.log.FetchIsolation;
import org.apache.kafka.server.storage.log.FetchParams;
import org.apache.kafka.server.util.timer.SystemTimer;
import org.apache.kafka.server.util.timer.SystemTimerReaper;
import org.apache.kafka.server.util.timer.Timer;

import org.junit.jupiter.api.AfterEach;
import org.junit.jupiter.api.BeforeEach;
import org.junit.jupiter.api.Test;
import org.mockito.Mockito;

import java.util.Collections;
import java.util.HashMap;
import java.util.HashSet;
import java.util.Map;
import java.util.Optional;
import java.util.Set;
import java.util.concurrent.CompletableFuture;
import java.util.concurrent.ConcurrentHashMap;

import scala.jdk.javaapi.CollectionConverters;

import static kafka.server.share.SharePartitionManagerTest.DELAYED_SHARE_FETCH_PURGATORY_PURGE_INTERVAL;
import static kafka.server.share.SharePartitionManagerTest.PARTITION_MAX_BYTES;
import static kafka.server.share.SharePartitionManagerTest.buildLogReadResult;
import static kafka.server.share.SharePartitionManagerTest.mockReplicaManagerDelayedShareFetch;
import static org.junit.jupiter.api.Assertions.assertEquals;
import static org.junit.jupiter.api.Assertions.assertFalse;
import static org.junit.jupiter.api.Assertions.assertTrue;
import static org.mockito.ArgumentMatchers.any;
import static org.mockito.ArgumentMatchers.anyBoolean;
import static org.mockito.Mockito.doAnswer;
import static org.mockito.Mockito.mock;
import static org.mockito.Mockito.spy;
import static org.mockito.Mockito.times;
import static org.mockito.Mockito.when;


public class DelayedShareFetchTest {
    private static final int MAX_WAIT_MS = 5000;
    private static Timer mockTimer;

    @BeforeEach
    public void setUp() {
        mockTimer = new SystemTimerReaper("DelayedShareFetchTestReaper",
            new SystemTimer("DelayedShareFetchTestTimer"));
    }

    @AfterEach
    public void tearDown() throws Exception {
        mockTimer.close();
    }

    @Test
    public void testDelayedShareFetchTryCompleteReturnsFalse() {
        String groupId = "grp";
        Uuid topicId = Uuid.randomUuid();
        TopicIdPartition tp0 = new TopicIdPartition(topicId, new TopicPartition("foo", 0));
        TopicIdPartition tp1 = new TopicIdPartition(topicId, new TopicPartition("foo", 1));
        Map<TopicIdPartition, Integer> partitionMaxBytes = new HashMap<>();
        partitionMaxBytes.put(tp0, PARTITION_MAX_BYTES);
        partitionMaxBytes.put(tp1, PARTITION_MAX_BYTES);

        SharePartition sp0 = mock(SharePartition.class);
        SharePartition sp1 = mock(SharePartition.class);

        when(sp0.maybeAcquireFetchLock()).thenReturn(true);
        when(sp1.maybeAcquireFetchLock()).thenReturn(true);

        SharePartitionManager sharePartitionManager = mock(SharePartitionManager.class);
        when(sharePartitionManager.sharePartition(groupId, tp0)).thenReturn(sp0);
        when(sharePartitionManager.sharePartition(groupId, tp1)).thenReturn(sp1);

        ShareFetchData shareFetchData = new ShareFetchData(
                new FetchParams(ApiKeys.SHARE_FETCH.latestVersion(), FetchRequest.ORDINARY_CONSUMER_ID, -1, MAX_WAIT_MS,
                        1, 1024 * 1024, FetchIsolation.HIGH_WATERMARK, Optional.empty()), groupId, Uuid.randomUuid().toString(),
                new CompletableFuture<>(), partitionMaxBytes);

        when(sp0.canAcquireRecords()).thenReturn(false);
        when(sp1.canAcquireRecords()).thenReturn(false);
        DelayedShareFetch delayedShareFetch = DelayedShareFetchBuilder.builder()
            .withShareFetchData(shareFetchData)
            .withSharePartitionManager(sharePartitionManager)
            .build();

        // Since there is no partition that can be acquired, tryComplete should return false.
        assertFalse(delayedShareFetch.tryComplete());
        assertFalse(delayedShareFetch.isCompleted());
    }

    @Test
    public void testDelayedShareFetchTryCompleteReturnsTrue() {
        String groupId = "grp";
        Uuid topicId = Uuid.randomUuid();
        ReplicaManager replicaManager = mock(ReplicaManager.class);
        TopicIdPartition tp0 = new TopicIdPartition(topicId, new TopicPartition("foo", 0));
        TopicIdPartition tp1 = new TopicIdPartition(topicId, new TopicPartition("foo", 1));
        Map<TopicIdPartition, Integer> partitionMaxBytes = new HashMap<>();
        partitionMaxBytes.put(tp0, PARTITION_MAX_BYTES);
        partitionMaxBytes.put(tp1, PARTITION_MAX_BYTES);

        SharePartition sp0 = mock(SharePartition.class);
        SharePartition sp1 = mock(SharePartition.class);

        when(sp0.maybeAcquireFetchLock()).thenReturn(true);
        when(sp1.maybeAcquireFetchLock()).thenReturn(true);

        SharePartitionManager sharePartitionManager = mock(SharePartitionManager.class);
        when(sharePartitionManager.sharePartition(groupId, tp0)).thenReturn(sp0);
        when(sharePartitionManager.sharePartition(groupId, tp1)).thenReturn(sp1);

        ShareFetchData shareFetchData = new ShareFetchData(
                new FetchParams(ApiKeys.SHARE_FETCH.latestVersion(), FetchRequest.ORDINARY_CONSUMER_ID, -1, MAX_WAIT_MS,
                        1, 1024 * 1024, FetchIsolation.HIGH_WATERMARK, Optional.empty()), groupId, Uuid.randomUuid().toString(),
                new CompletableFuture<>(), partitionMaxBytes);

        when(sp0.canAcquireRecords()).thenReturn(true);
        when(sp1.canAcquireRecords()).thenReturn(false);
        when(sp0.acquire(any(), any())).thenReturn(CompletableFuture.completedFuture(
            Collections.singletonList(new ShareFetchResponseData.AcquiredRecords().setFirstOffset(0).setLastOffset(3).setDeliveryCount((short) 1))));
        doAnswer(invocation -> buildLogReadResult(Collections.singleton(tp0))).when(replicaManager).readFromLog(any(), any(), any(ReplicaQuota.class), anyBoolean());

        DelayedShareFetch delayedShareFetch = DelayedShareFetchBuilder.builder()
            .withShareFetchData(shareFetchData)
            .withSharePartitionManager(sharePartitionManager)
            .withReplicaManager(replicaManager)
            .build();
        assertFalse(delayedShareFetch.isCompleted());

        // Since sp1 can be acquired, tryComplete should return true.
        assertTrue(delayedShareFetch.tryComplete());
        assertTrue(delayedShareFetch.isCompleted());
    }

    @Test
    public void testEmptyFutureReturnedByDelayedShareFetchOnComplete() {
        String groupId = "grp";
        Uuid topicId = Uuid.randomUuid();
        ReplicaManager replicaManager = mock(ReplicaManager.class);
        TopicIdPartition tp0 = new TopicIdPartition(topicId, new TopicPartition("foo", 0));
        TopicIdPartition tp1 = new TopicIdPartition(topicId, new TopicPartition("foo", 1));
        Map<TopicIdPartition, Integer> partitionMaxBytes = new HashMap<>();
        partitionMaxBytes.put(tp0, PARTITION_MAX_BYTES);
        partitionMaxBytes.put(tp1, PARTITION_MAX_BYTES);

        SharePartition sp0 = mock(SharePartition.class);
        SharePartition sp1 = mock(SharePartition.class);

        when(sp0.maybeAcquireFetchLock()).thenReturn(true);
        when(sp1.maybeAcquireFetchLock()).thenReturn(true);

        SharePartitionManager sharePartitionManager = mock(SharePartitionManager.class);
        when(sharePartitionManager.sharePartition(groupId, tp0)).thenReturn(sp0);
        when(sharePartitionManager.sharePartition(groupId, tp1)).thenReturn(sp1);

        ShareFetchData shareFetchData = new ShareFetchData(
                new FetchParams(ApiKeys.SHARE_FETCH.latestVersion(), FetchRequest.ORDINARY_CONSUMER_ID, -1, MAX_WAIT_MS,
                        1, 1024 * 1024, FetchIsolation.HIGH_WATERMARK, Optional.empty()), groupId, Uuid.randomUuid().toString(),
                new CompletableFuture<>(), partitionMaxBytes);

        when(sp0.canAcquireRecords()).thenReturn(false);
        when(sp1.canAcquireRecords()).thenReturn(false);
        DelayedShareFetch delayedShareFetch = DelayedShareFetchBuilder.builder()
            .withShareFetchData(shareFetchData)
            .withReplicaManager(replicaManager)
            .withSharePartitionManager(sharePartitionManager)
            .build();
        assertFalse(delayedShareFetch.isCompleted());
        delayedShareFetch.forceComplete();

        // Since no partition could be acquired, the future should be empty and replicaManager.readFromLog should not be called.
        assertEquals(0, shareFetchData.future().join().size());
        Mockito.verify(replicaManager, times(0)).readFromLog(
                any(), any(), any(ReplicaQuota.class), anyBoolean());
        assertTrue(delayedShareFetch.isCompleted());
    }

    @Test
    public void testReplicaManagerFetchShouldHappenOnComplete() {
        String groupId = "grp";
        Uuid topicId = Uuid.randomUuid();
        ReplicaManager replicaManager = mock(ReplicaManager.class);
        TopicIdPartition tp0 = new TopicIdPartition(topicId, new TopicPartition("foo", 0));
        TopicIdPartition tp1 = new TopicIdPartition(topicId, new TopicPartition("foo", 1));
        Map<TopicIdPartition, Integer> partitionMaxBytes = new HashMap<>();
        partitionMaxBytes.put(tp0, PARTITION_MAX_BYTES);
        partitionMaxBytes.put(tp1, PARTITION_MAX_BYTES);

        SharePartition sp0 = mock(SharePartition.class);
        SharePartition sp1 = mock(SharePartition.class);

        when(sp0.maybeAcquireFetchLock()).thenReturn(true);
        when(sp1.maybeAcquireFetchLock()).thenReturn(true);

        SharePartitionManager sharePartitionManager = mock(SharePartitionManager.class);
        when(sharePartitionManager.sharePartition(groupId, tp0)).thenReturn(sp0);
        when(sharePartitionManager.sharePartition(groupId, tp1)).thenReturn(sp1);

        ShareFetchData shareFetchData = new ShareFetchData(
                new FetchParams(ApiKeys.SHARE_FETCH.latestVersion(), FetchRequest.ORDINARY_CONSUMER_ID, -1, MAX_WAIT_MS,
                        1, 1024 * 1024, FetchIsolation.HIGH_WATERMARK, Optional.empty()), groupId, Uuid.randomUuid().toString(),
                new CompletableFuture<>(), partitionMaxBytes);

        when(sp0.canAcquireRecords()).thenReturn(true);
        when(sp1.canAcquireRecords()).thenReturn(false);
        when(sp0.acquire(any(), any())).thenReturn(CompletableFuture.completedFuture(
            Collections.singletonList(new ShareFetchResponseData.AcquiredRecords().setFirstOffset(0).setLastOffset(3).setDeliveryCount((short) 1))));
        doAnswer(invocation -> buildLogReadResult(Collections.singleton(tp0))).when(replicaManager).readFromLog(any(), any(), any(ReplicaQuota.class), anyBoolean());
        DelayedShareFetch delayedShareFetch = DelayedShareFetchBuilder.builder()
            .withShareFetchData(shareFetchData)
            .withReplicaManager(replicaManager)
            .withSharePartitionManager(sharePartitionManager)
            .build();
        assertFalse(delayedShareFetch.isCompleted());
        delayedShareFetch.forceComplete();

        // Since we can acquire records from sp0, replicaManager.readFromLog should be called once and only for sp0.
        Mockito.verify(replicaManager, times(1)).readFromLog(
                any(), any(), any(ReplicaQuota.class), anyBoolean());
        Mockito.verify(sp0, times(1)).nextFetchOffset();
        Mockito.verify(sp1, times(0)).nextFetchOffset();
        assertTrue(delayedShareFetch.isCompleted());
    }

    @Test
    public void testToCompleteAnAlreadyCompletedFuture() {
        String groupId = "grp";
        Uuid topicId = Uuid.randomUuid();
        ReplicaManager replicaManager = mock(ReplicaManager.class);
        TopicIdPartition tp0 = new TopicIdPartition(topicId, new TopicPartition("foo", 0));
        Map<TopicIdPartition, Integer> partitionMaxBytes = new HashMap<>();
        partitionMaxBytes.put(tp0, PARTITION_MAX_BYTES);

        SharePartition sp0 = mock(SharePartition.class);

        SharePartitionManager sharePartitionManager = mock(SharePartitionManager.class);
        when(sharePartitionManager.sharePartition(groupId, tp0)).thenReturn(sp0);

        CompletableFuture<Map<TopicIdPartition, ShareFetchResponseData.PartitionData>> future = new CompletableFuture<>();
        ShareFetchData shareFetchData = new ShareFetchData(
                new FetchParams(ApiKeys.SHARE_FETCH.latestVersion(), FetchRequest.ORDINARY_CONSUMER_ID, -1, MAX_WAIT_MS,
                        1, 1024 * 1024, FetchIsolation.HIGH_WATERMARK, Optional.empty()), groupId, Uuid.randomUuid().toString(),
                future, partitionMaxBytes);

        when(sp0.maybeAcquireFetchLock()).thenReturn(true);
        when(sp0.canAcquireRecords()).thenReturn(false);

        DelayedShareFetch delayedShareFetch = spy(DelayedShareFetchBuilder.builder()
            .withShareFetchData(shareFetchData)
            .withReplicaManager(replicaManager)
            .withSharePartitionManager(sharePartitionManager)
            .build());
        assertFalse(delayedShareFetch.isCompleted());

        // Force completing the share fetch request for the first time should complete the future with an empty map.
        delayedShareFetch.forceComplete();
        assertTrue(delayedShareFetch.isCompleted());
        // Verifying that the first forceComplete calls acquirablePartitions method in DelayedShareFetch.
        Mockito.verify(delayedShareFetch, times(1)).acquirablePartitions();
        assertEquals(0, shareFetchData.future().join().size());

        // Force completing the share fetch request for the second time should hit the future completion check and not
        // proceed ahead in the function.
        delayedShareFetch.forceComplete();
        assertTrue(delayedShareFetch.isCompleted());
        // Verifying that the second forceComplete does not call acquirablePartitions method in DelayedShareFetch.
        Mockito.verify(delayedShareFetch, times(1)).acquirablePartitions();
    }

    @Test
    public void testForceCompleteTriggersDelayedActionsQueue() {
        String groupId = "grp";
        Uuid topicId = Uuid.randomUuid();
        ReplicaManager replicaManager = mock(ReplicaManager.class);
        TopicIdPartition tp0 = new TopicIdPartition(topicId, new TopicPartition("foo", 0));
        TopicIdPartition tp1 = new TopicIdPartition(topicId, new TopicPartition("foo", 1));
        TopicIdPartition tp2 = new TopicIdPartition(topicId, new TopicPartition("foo", 2));
        Map<TopicIdPartition, Integer> partitionMaxBytes1 = new HashMap<>();
        partitionMaxBytes1.put(tp0, PARTITION_MAX_BYTES);
        partitionMaxBytes1.put(tp1, PARTITION_MAX_BYTES);

        SharePartition sp0 = mock(SharePartition.class);
        SharePartition sp1 = mock(SharePartition.class);
        SharePartition sp2 = mock(SharePartition.class);
        // No share partition is available for acquiring initially.
        when(sp0.maybeAcquireFetchLock()).thenReturn(false);
        when(sp1.maybeAcquireFetchLock()).thenReturn(false);
        when(sp2.maybeAcquireFetchLock()).thenReturn(false);

        SharePartitionManager sharePartitionManager1 = mock(SharePartitionManager.class);
        when(sharePartitionManager1.sharePartition(groupId, tp0)).thenReturn(sp0);
        when(sharePartitionManager1.sharePartition(groupId, tp1)).thenReturn(sp1);
        when(sharePartitionManager1.sharePartition(groupId, tp2)).thenReturn(sp2);

        ShareFetchData shareFetchData1 = new ShareFetchData(
            new FetchParams(ApiKeys.SHARE_FETCH.latestVersion(), FetchRequest.ORDINARY_CONSUMER_ID, -1, MAX_WAIT_MS,
                1, 1024 * 1024, FetchIsolation.HIGH_WATERMARK, Optional.empty()), groupId, Uuid.randomUuid().toString(),
            new CompletableFuture<>(), partitionMaxBytes1);

        DelayedOperationPurgatory<DelayedShareFetch> delayedShareFetchPurgatory = new DelayedOperationPurgatory<>(
            "TestShareFetch", mockTimer, replicaManager.localBrokerId(),
            DELAYED_SHARE_FETCH_PURGATORY_PURGE_INTERVAL, true, true);
        mockReplicaManagerDelayedShareFetch(replicaManager, delayedShareFetchPurgatory);

        Set<Object> delayedShareFetchWatchKeys = new HashSet<>();
        partitionMaxBytes1.keySet().forEach(topicIdPartition -> delayedShareFetchWatchKeys.add(new DelayedShareFetchGroupKey(groupId, topicIdPartition.topicId(), topicIdPartition.partition())));

        DelayedShareFetch delayedShareFetch1 = DelayedShareFetchTest.DelayedShareFetchBuilder.builder()
            .withShareFetchData(shareFetchData1)
            .withReplicaManager(replicaManager)
            .withSharePartitionManager(sharePartitionManager1)
            .build();

        // We add a delayed share fetch entry to the purgatory which will be waiting for completion since neither of the
        // partitions in the share fetch request can be acquired.
        delayedShareFetchPurgatory.tryCompleteElseWatch(delayedShareFetch1, CollectionConverters.asScala(delayedShareFetchWatchKeys).toSeq());

        assertEquals(2, delayedShareFetchPurgatory.watched());
        assertFalse(shareFetchData1.future().isDone());

        Map<TopicIdPartition, Integer> partitionMaxBytes2 = new HashMap<>();
        partitionMaxBytes2.put(tp1, PARTITION_MAX_BYTES);
        partitionMaxBytes2.put(tp2, PARTITION_MAX_BYTES);
        ShareFetchData shareFetchData2 = new ShareFetchData(
            new FetchParams(ApiKeys.SHARE_FETCH.latestVersion(), FetchRequest.ORDINARY_CONSUMER_ID, -1, MAX_WAIT_MS,
                1, 1024 * 1024, FetchIsolation.HIGH_WATERMARK, Optional.empty()), groupId, Uuid.randomUuid().toString(),
            new CompletableFuture<>(), partitionMaxBytes2);

        doAnswer(invocation -> buildLogReadResult(Collections.singleton(tp1))).when(replicaManager).readFromLog(any(), any(), any(ReplicaQuota.class), anyBoolean());

        DelayedActionQueue delayedActionQueue = spy(new DelayedActionQueue());

        Map<SharePartitionKey, SharePartition> partitionCacheMap = new ConcurrentHashMap<>();
        partitionCacheMap.put(new SharePartitionKey(groupId, tp0), sp0);
        partitionCacheMap.put(new SharePartitionKey(groupId, tp1), sp1);
        partitionCacheMap.put(new SharePartitionKey(groupId, tp2), sp2);
        SharePartitionManager sharePartitionManager2 = SharePartitionManagerTest.SharePartitionManagerBuilder
            .builder()
            .withDelayedShareFetchPurgatory(delayedShareFetchPurgatory)
            .withDelayedActionsQueue(delayedActionQueue)
            .withPartitionCacheMap(partitionCacheMap)
            .build();

        DelayedShareFetch delayedShareFetch2 = DelayedShareFetchBuilder.builder()
            .withShareFetchData(shareFetchData2)
            .withReplicaManager(replicaManager)
<<<<<<< HEAD
            .withPartitionCacheMap(partitionCacheMap)
            .withDelayedActionQueue(delayedActionQueue)
=======
            .withSharePartitionManager(sharePartitionManager2)
>>>>>>> 8125c3da
            .build();

        // sp1 can be acquired now
        when(sp1.maybeAcquireFetchLock()).thenReturn(true);
        when(sp1.canAcquireRecords()).thenReturn(true);
        when(sp1.acquire(any(), any())).thenReturn(CompletableFuture.completedFuture(
            Collections.singletonList(new ShareFetchResponseData.AcquiredRecords().setFirstOffset(0).setLastOffset(3).setDeliveryCount((short) 1))));

        // when forceComplete is called for delayedShareFetch2, since tp1 is common in between delayed share fetch
        // requests, it should add a "check and complete" action for request key tp1 on the purgatory.
        delayedShareFetch2.forceComplete();
        assertTrue(delayedShareFetch2.isCompleted());
        assertTrue(shareFetchData2.future().isDone());
        Mockito.verify(replicaManager, times(1)).readFromLog(
            any(), any(), any(ReplicaQuota.class), anyBoolean());
        assertFalse(delayedShareFetch1.isCompleted());
        Mockito.verify(delayedActionQueue, times(1)).add(any());
        Mockito.verify(delayedActionQueue, times(0)).tryCompleteActions();
    }

    static class DelayedShareFetchBuilder {
        ShareFetchData shareFetchData = mock(ShareFetchData.class);
        private ReplicaManager replicaManager = mock(ReplicaManager.class);
<<<<<<< HEAD
        private Map<SharePartitionKey, SharePartition> partitionCacheMap = new HashMap<>();
        private DelayedActionQueue delayedActionsQueue = mock(DelayedActionQueue.class);
=======
        private SharePartitionManager sharePartitionManager = mock(SharePartitionManager.class);
>>>>>>> 8125c3da

        DelayedShareFetchBuilder withShareFetchData(ShareFetchData shareFetchData) {
            this.shareFetchData = shareFetchData;
            return this;
        }

        DelayedShareFetchBuilder withReplicaManager(ReplicaManager replicaManager) {
            this.replicaManager = replicaManager;
            return this;
        }

<<<<<<< HEAD
        DelayedShareFetchBuilder withPartitionCacheMap(Map<SharePartitionKey, SharePartition> partitionCacheMap) {
            this.partitionCacheMap = partitionCacheMap;
            return this;
        }

        DelayedShareFetchBuilder withDelayedActionQueue(DelayedActionQueue delayedActionsQueue) {
            this.delayedActionsQueue = delayedActionsQueue;
=======
        DelayedShareFetchBuilder withSharePartitionManager(SharePartitionManager sharePartitionManager) {
            this.sharePartitionManager = sharePartitionManager;
>>>>>>> 8125c3da
            return this;
        }

        public static DelayedShareFetchBuilder builder() {
            return new DelayedShareFetchBuilder();
        }

        public DelayedShareFetch build() {
            return new DelayedShareFetch(
                shareFetchData,
                replicaManager,
<<<<<<< HEAD
                partitionCacheMap,
                delayedActionsQueue);
=======
                sharePartitionManager);
>>>>>>> 8125c3da
        }
    }
}<|MERGE_RESOLUTION|>--- conflicted
+++ resolved
@@ -375,12 +375,7 @@
         DelayedShareFetch delayedShareFetch2 = DelayedShareFetchBuilder.builder()
             .withShareFetchData(shareFetchData2)
             .withReplicaManager(replicaManager)
-<<<<<<< HEAD
-            .withPartitionCacheMap(partitionCacheMap)
-            .withDelayedActionQueue(delayedActionQueue)
-=======
             .withSharePartitionManager(sharePartitionManager2)
->>>>>>> 8125c3da
             .build();
 
         // sp1 can be acquired now
@@ -404,12 +399,7 @@
     static class DelayedShareFetchBuilder {
         ShareFetchData shareFetchData = mock(ShareFetchData.class);
         private ReplicaManager replicaManager = mock(ReplicaManager.class);
-<<<<<<< HEAD
-        private Map<SharePartitionKey, SharePartition> partitionCacheMap = new HashMap<>();
-        private DelayedActionQueue delayedActionsQueue = mock(DelayedActionQueue.class);
-=======
         private SharePartitionManager sharePartitionManager = mock(SharePartitionManager.class);
->>>>>>> 8125c3da
 
         DelayedShareFetchBuilder withShareFetchData(ShareFetchData shareFetchData) {
             this.shareFetchData = shareFetchData;
@@ -421,18 +411,8 @@
             return this;
         }
 
-<<<<<<< HEAD
-        DelayedShareFetchBuilder withPartitionCacheMap(Map<SharePartitionKey, SharePartition> partitionCacheMap) {
-            this.partitionCacheMap = partitionCacheMap;
-            return this;
-        }
-
-        DelayedShareFetchBuilder withDelayedActionQueue(DelayedActionQueue delayedActionsQueue) {
-            this.delayedActionsQueue = delayedActionsQueue;
-=======
         DelayedShareFetchBuilder withSharePartitionManager(SharePartitionManager sharePartitionManager) {
             this.sharePartitionManager = sharePartitionManager;
->>>>>>> 8125c3da
             return this;
         }
 
@@ -444,12 +424,7 @@
             return new DelayedShareFetch(
                 shareFetchData,
                 replicaManager,
-<<<<<<< HEAD
-                partitionCacheMap,
-                delayedActionsQueue);
-=======
                 sharePartitionManager);
->>>>>>> 8125c3da
         }
     }
 }