--- conflicted
+++ resolved
@@ -228,13 +228,9 @@
             alterAndVerifyClientMetricsConfig(client, defaultClientMetricsName, configs, alterOpts);
 
             // Delete config
-<<<<<<< HEAD
             configs.put("metrics", "");
             configs.put("interval.ms", "300000");
-            deleteAndVerifyClientMetricsConfigValue(client, defaultClientMetricsName, configs);
-=======
-            deleteAndVerifyClientMetricsConfigValue(client, defaultClientMetricsName, configs.keySet(), alterOpts);
->>>>>>> 9db5ed00
+            deleteAndVerifyClientMetricsConfigValue(client, defaultClientMetricsName, configs, alterOpts);
 
             // Unknown config configured should fail
             assertThrows(ExecutionException.class, () -> alterConfigWithKraft(client, singletonMap("unknown.config", "20000"), alterOpts));
@@ -452,21 +448,14 @@
 
     private void deleteAndVerifyClientMetricsConfigValue(Admin client,
                                                          String clientMetricsName,
-<<<<<<< HEAD
-                                                         Map<String, String> defaultConfigs) throws Exception {
-        ConfigCommand.ConfigCommandOptions deleteOpts =
-            new ConfigCommand.ConfigCommandOptions(toArray(alterOpts, asList("--entity-name", clientMetricsName),
-                asList("--delete-config", String.join(",", defaultConfigs.keySet()))));
-=======
-                                                         Set<String> defaultConfigs,
+                                                         Map<String, String> defaultConfigs,
                                                          List<String> alterOpts) throws Exception {
         List<String> bootstrapOpts = quorumArgs().collect(Collectors.toList());
         ConfigCommand.ConfigCommandOptions deleteOpts =
             new ConfigCommand.ConfigCommandOptions(toArray(bootstrapOpts,
                     alterOpts,
-                    asList("--delete-config", String.join(",", defaultConfigs))));
+                    asList("--delete-config", String.join(",", defaultConfigs.keySet()))));
         deleteOpts.checkArgs();
->>>>>>> 9db5ed00
         ConfigCommand.alterConfig(client, deleteOpts);
         verifyClientMetricsConfig(client, clientMetricsName, defaultConfigs);
     }
