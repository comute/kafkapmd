--- conflicted
+++ resolved
@@ -257,9 +257,9 @@
         producer.close();
     }
 
-<<<<<<< HEAD
-    @Test
-    public void testAcknowledgementSentOnSubscriptionChange() throws ExecutionException, InterruptedException {
+    @ParameterizedTest(name = "{displayName}.persister={0}")
+    @ValueSource(strings = {NO_OP_PERSISTER, DEFAULT_STATE_PERSISTER})
+    public void testAcknowledgementSentOnSubscriptionChange(String persister) throws ExecutionException, InterruptedException {
         Map<TopicPartition, Set<Long>> partitionOffsetsMap = new HashMap<>();
         Map<TopicPartition, Exception> partitionExceptionMap = new HashMap<>();
 
@@ -297,13 +297,9 @@
         shareConsumer.close();
     }
 
-    @Test
-    public void testAcknowledgementCommitCallbackSuccessfulAcknowledgement() {
-=======
     @ParameterizedTest(name = "{displayName}.persister={0}")
     @ValueSource(strings = {NO_OP_PERSISTER, DEFAULT_STATE_PERSISTER})
     public void testAcknowledgementCommitCallbackSuccessfulAcknowledgement(String persister) {
->>>>>>> 9e424755
         Map<TopicPartition, Set<Long>> partitionOffsetsMap = new HashMap<>();
         Map<TopicPartition, Exception> partitionExceptionMap = new HashMap<>();
         ProducerRecord<byte[], byte[]> record = new ProducerRecord<>(tp.topic(), tp.partition(), null, "key".getBytes(), "value".getBytes());
