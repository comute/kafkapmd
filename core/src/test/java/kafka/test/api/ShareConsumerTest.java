/*
 * Licensed to the Apache Software Foundation (ASF) under one or more
 * contributor license agreements. See the NOTICE file distributed with
 * this work for additional information regarding copyright ownership.
 * The ASF licenses this file to You under the Apache License, Version 2.0
 * (the "License"); you may not use this file except in compliance with
 * the License. You may obtain a copy of the License at
 *
 *    http://www.apache.org/licenses/LICENSE-2.0
 *
 * Unless required by applicable law or agreed to in writing, software
 * distributed under the License is distributed on an "AS IS" BASIS,
 * WITHOUT WARRANTIES OR CONDITIONS OF ANY KIND, either express or implied.
 * See the License for the specific language governing permissions and
 * limitations under the License.
 */
package kafka.test.api;

import kafka.api.BaseConsumerTest;

import org.apache.kafka.clients.admin.Admin;
import org.apache.kafka.clients.admin.AlterConfigOp;
import org.apache.kafka.clients.admin.AlterConfigsOptions;
import org.apache.kafka.clients.admin.ConfigEntry;
import org.apache.kafka.clients.admin.NewTopic;
import org.apache.kafka.clients.admin.RecordsToDelete;
import org.apache.kafka.clients.consumer.AcknowledgeType;
import org.apache.kafka.clients.consumer.AcknowledgementCommitCallback;
import org.apache.kafka.clients.consumer.ConsumerConfig;
import org.apache.kafka.clients.consumer.ConsumerRecord;
import org.apache.kafka.clients.consumer.ConsumerRecords;
import org.apache.kafka.clients.consumer.KafkaShareConsumer;
import org.apache.kafka.clients.producer.KafkaProducer;
import org.apache.kafka.clients.producer.ProducerConfig;
import org.apache.kafka.clients.producer.ProducerRecord;
import org.apache.kafka.clients.producer.RecordMetadata;
import org.apache.kafka.common.KafkaException;
import org.apache.kafka.common.TopicIdPartition;
import org.apache.kafka.common.TopicPartition;
import org.apache.kafka.common.config.ConfigResource;
import org.apache.kafka.common.errors.InterruptException;
import org.apache.kafka.common.errors.InvalidRecordStateException;
import org.apache.kafka.common.errors.InvalidTopicException;
import org.apache.kafka.common.errors.WakeupException;
import org.apache.kafka.common.header.Header;
import org.apache.kafka.common.network.ListenerName;
import org.apache.kafka.common.record.TimestampType;
import org.apache.kafka.common.serialization.ByteArrayDeserializer;
import org.apache.kafka.common.serialization.ByteArraySerializer;
import org.apache.kafka.common.serialization.Deserializer;
import org.apache.kafka.common.serialization.Serializer;
import org.apache.kafka.common.test.KafkaClusterTestKit;
import org.apache.kafka.common.test.TestKitNodes;
import org.apache.kafka.coordinator.group.GroupConfig;
import org.apache.kafka.test.TestUtils;

import org.junit.jupiter.api.AfterEach;
import org.junit.jupiter.api.BeforeEach;
import org.junit.jupiter.api.Tag;
import org.junit.jupiter.api.TestInfo;
import org.junit.jupiter.api.Timeout;
import org.junit.jupiter.params.ParameterizedTest;
import org.junit.jupiter.params.provider.ValueSource;

import java.time.Duration;
import java.util.ArrayList;
import java.util.Arrays;
import java.util.Collection;
import java.util.Collections;
import java.util.HashMap;
import java.util.HashSet;
import java.util.Iterator;
import java.util.List;
import java.util.Map;
import java.util.Optional;
import java.util.Properties;
import java.util.Set;
import java.util.concurrent.CompletableFuture;
import java.util.concurrent.ConcurrentLinkedQueue;
import java.util.concurrent.CountDownLatch;
import java.util.concurrent.ExecutionException;
import java.util.concurrent.ExecutorService;
import java.util.concurrent.Executors;
import java.util.concurrent.Future;
import java.util.concurrent.TimeUnit;
import java.util.concurrent.TimeoutException;
import java.util.concurrent.atomic.AtomicInteger;

import static org.apache.kafka.test.TestUtils.DEFAULT_MAX_WAIT_MS;
import static org.junit.jupiter.api.Assertions.assertDoesNotThrow;
import static org.junit.jupiter.api.Assertions.assertEquals;
import static org.junit.jupiter.api.Assertions.assertFalse;
import static org.junit.jupiter.api.Assertions.assertInstanceOf;
import static org.junit.jupiter.api.Assertions.assertNotEquals;
import static org.junit.jupiter.api.Assertions.assertNull;
import static org.junit.jupiter.api.Assertions.assertThrows;
import static org.junit.jupiter.api.Assertions.assertTrue;
import static org.junit.jupiter.api.Assertions.fail;

@Timeout(1200)
@Tag("integration")
public class ShareConsumerTest {
    private KafkaClusterTestKit cluster;
    private final TopicPartition tp = new TopicPartition("topic", 0);
    private final TopicPartition tp2 = new TopicPartition("topic2", 0);
    private final TopicPartition warmupTp = new TopicPartition("warmup", 0);
    private static final String DEFAULT_STATE_PERSISTER = "org.apache.kafka.server.share.persister.DefaultStatePersister";
    private static final String NO_OP_PERSISTER = "org.apache.kafka.server.share.persister.NoOpShareStatePersister";

    private Admin adminClient;

    @BeforeEach
    public void createCluster(TestInfo testInfo) throws Exception {
        String persisterClassName = NO_OP_PERSISTER;
        if (testInfo.getDisplayName().contains(".persister=")) {
            persisterClassName = testInfo.getDisplayName().split("=")[1];
        }
        cluster = new KafkaClusterTestKit.Builder(
            new TestKitNodes.Builder()
                .setNumBrokerNodes(1)
                .setNumControllerNodes(1)
                .build())
            .setConfigProp("auto.create.topics.enable", "false")
            .setConfigProp("group.coordinator.rebalance.protocols", "classic,consumer,share")
            .setConfigProp("group.share.enable", "true")
            .setConfigProp("group.share.partition.max.record.locks", "10000")
            .setConfigProp("group.share.persister.class.name", persisterClassName)
            .setConfigProp("group.share.record.lock.duration.ms", "15000")
            .setConfigProp("offsets.topic.replication.factor", "1")
            .setConfigProp("share.coordinator.state.topic.min.isr", "1")
            .setConfigProp("share.coordinator.state.topic.replication.factor", "1")
            .setConfigProp("transaction.state.log.min.isr", "1")
            .setConfigProp("transaction.state.log.replication.factor", "1")
            .setConfigProp("unstable.api.versions.enable", "true")
            .build();
        cluster.format();
        cluster.startup();
        cluster.waitForActiveController();
        cluster.waitForReadyBrokers();
        createTopic("topic");
<<<<<<< HEAD
        adminClient = createAdminClient();
=======
        createTopic("topic2");
>>>>>>> c91243a4
        warmup();
    }

    @AfterEach
    public void destroyCluster() throws Exception {
        adminClient.close();
        cluster.close();
    }

    @ParameterizedTest(name = "{displayName}.persister={0}")
    @ValueSource(strings = {NO_OP_PERSISTER, DEFAULT_STATE_PERSISTER})
    public void testPollNoSubscribeFails(String persister) {
        KafkaShareConsumer<byte[], byte[]> shareConsumer = createShareConsumer(new ByteArrayDeserializer(), new ByteArrayDeserializer(), "group1");
        assertEquals(Collections.emptySet(), shareConsumer.subscription());
        // "Consumer is not subscribed to any topics."
        assertThrows(IllegalStateException.class, () -> shareConsumer.poll(Duration.ofMillis(500)));
        shareConsumer.close();
    }

    @ParameterizedTest(name = "{displayName}.persister={0}")
    @ValueSource(strings = {NO_OP_PERSISTER, DEFAULT_STATE_PERSISTER})
    public void testSubscribeAndPollNoRecords(String persister) {
        KafkaShareConsumer<byte[], byte[]> shareConsumer = createShareConsumer(new ByteArrayDeserializer(), new ByteArrayDeserializer(), "group1");
        Set<String> subscription = Collections.singleton(tp.topic());
        shareConsumer.subscribe(subscription);
        assertEquals(subscription, shareConsumer.subscription());
        alterShareAutoOffsetReset("group1", "earliest");
        ConsumerRecords<byte[], byte[]> records = shareConsumer.poll(Duration.ofMillis(500));
        shareConsumer.close();
        assertEquals(0, records.count());
    }

    @ParameterizedTest(name = "{displayName}.persister={0}")
    @ValueSource(strings = {NO_OP_PERSISTER, DEFAULT_STATE_PERSISTER})
    public void testSubscribePollUnsubscribe(String persister) {
        KafkaShareConsumer<byte[], byte[]> shareConsumer = createShareConsumer(new ByteArrayDeserializer(), new ByteArrayDeserializer(), "group1");
        Set<String> subscription = Collections.singleton(tp.topic());
        shareConsumer.subscribe(subscription);
        assertEquals(subscription, shareConsumer.subscription());
        alterShareAutoOffsetReset("group1", "earliest");
        ConsumerRecords<byte[], byte[]> records = shareConsumer.poll(Duration.ofMillis(500));
        shareConsumer.unsubscribe();
        assertEquals(Collections.emptySet(), shareConsumer.subscription());
        shareConsumer.close();
        assertEquals(0, records.count());
    }

    @ParameterizedTest(name = "{displayName}.persister={0}")
    @ValueSource(strings = {NO_OP_PERSISTER, DEFAULT_STATE_PERSISTER})
    public void testSubscribePollSubscribe(String persister) {
        KafkaShareConsumer<byte[], byte[]> shareConsumer = createShareConsumer(new ByteArrayDeserializer(), new ByteArrayDeserializer(), "group1");
        Set<String> subscription = Collections.singleton(tp.topic());
        shareConsumer.subscribe(subscription);
        assertEquals(subscription, shareConsumer.subscription());
        alterShareAutoOffsetReset("group1", "earliest");
        ConsumerRecords<byte[], byte[]> records = shareConsumer.poll(Duration.ofMillis(500));
        assertEquals(0, records.count());
        shareConsumer.subscribe(subscription);
        assertEquals(subscription, shareConsumer.subscription());
        records = shareConsumer.poll(Duration.ofMillis(500));
        shareConsumer.close();
        assertEquals(0, records.count());
    }

    @ParameterizedTest(name = "{displayName}.persister={0}")
    @ValueSource(strings = {NO_OP_PERSISTER, DEFAULT_STATE_PERSISTER})
    public void testSubscribeUnsubscribePollFails(String persister) {
        KafkaShareConsumer<byte[], byte[]> shareConsumer = createShareConsumer(new ByteArrayDeserializer(), new ByteArrayDeserializer(), "group1");
        Set<String> subscription = Collections.singleton(tp.topic());
        shareConsumer.subscribe(subscription);
        assertEquals(subscription, shareConsumer.subscription());
        alterShareAutoOffsetReset("group1", "earliest");
        ConsumerRecords<byte[], byte[]> records = shareConsumer.poll(Duration.ofMillis(500));
        shareConsumer.unsubscribe();
        assertEquals(Collections.emptySet(), shareConsumer.subscription());
        // "Consumer is not subscribed to any topics."
        assertThrows(IllegalStateException.class, () -> shareConsumer.poll(Duration.ofMillis(500)));
        shareConsumer.close();
        assertEquals(0, records.count());
    }

    @ParameterizedTest(name = "{displayName}.persister={0}")
    @ValueSource(strings = {NO_OP_PERSISTER, DEFAULT_STATE_PERSISTER})
    public void testSubscribeSubscribeEmptyPollFails(String persister) {
        KafkaShareConsumer<byte[], byte[]> shareConsumer = createShareConsumer(new ByteArrayDeserializer(), new ByteArrayDeserializer(), "group1");
        Set<String> subscription = Collections.singleton(tp.topic());
        shareConsumer.subscribe(subscription);
        assertEquals(subscription, shareConsumer.subscription());
        alterShareAutoOffsetReset("group1", "earliest");
        ConsumerRecords<byte[], byte[]> records = shareConsumer.poll(Duration.ofMillis(500));
        shareConsumer.subscribe(Collections.emptySet());
        assertEquals(Collections.emptySet(), shareConsumer.subscription());
        // "Consumer is not subscribed to any topics."
        assertThrows(IllegalStateException.class, () -> shareConsumer.poll(Duration.ofMillis(500)));
        shareConsumer.close();
        assertEquals(0, records.count());
    }

    @ParameterizedTest(name = "{displayName}.persister={0}")
    @ValueSource(strings = {NO_OP_PERSISTER, DEFAULT_STATE_PERSISTER})
    public void testSubscriptionAndPoll(String persister) {
        ProducerRecord<byte[], byte[]> record = new ProducerRecord<>(tp.topic(), tp.partition(), null, "key".getBytes(), "value".getBytes());
        KafkaProducer<byte[], byte[]> producer = createProducer(new ByteArraySerializer(), new ByteArraySerializer());
        producer.send(record);
        KafkaShareConsumer<byte[], byte[]> shareConsumer = createShareConsumer(new ByteArrayDeserializer(), new ByteArrayDeserializer(), "group1");
        shareConsumer.subscribe(Collections.singleton(tp.topic()));
        alterShareAutoOffsetReset("group1", "earliest");
        ConsumerRecords<byte[], byte[]> records = shareConsumer.poll(Duration.ofMillis(5000));
        assertEquals(1, records.count());
        shareConsumer.close();
        producer.close();
    }

    @ParameterizedTest(name = "{displayName}.persister={0}")
    @ValueSource(strings = {NO_OP_PERSISTER, DEFAULT_STATE_PERSISTER})
    public void testSubscriptionAndPollMultiple(String persister) {
        ProducerRecord<byte[], byte[]> record = new ProducerRecord<>(tp.topic(), tp.partition(), null, "key".getBytes(), "value".getBytes());
        KafkaProducer<byte[], byte[]> producer = createProducer(new ByteArraySerializer(), new ByteArraySerializer());
        producer.send(record);
        KafkaShareConsumer<byte[], byte[]> shareConsumer = createShareConsumer(new ByteArrayDeserializer(), new ByteArrayDeserializer(), "group1");
        shareConsumer.subscribe(Collections.singleton(tp.topic()));
        alterShareAutoOffsetReset("group1", "earliest");
        ConsumerRecords<byte[], byte[]> records = shareConsumer.poll(Duration.ofMillis(5000));
        assertEquals(1, records.count());
        producer.send(record);
        records = shareConsumer.poll(Duration.ofMillis(5000));
        assertEquals(1, records.count());
        producer.send(record);
        records = shareConsumer.poll(Duration.ofMillis(5000));
        assertEquals(1, records.count());
        shareConsumer.close();
        producer.close();
    }

    @ParameterizedTest(name = "{displayName}.persister={0}")
    @ValueSource(strings = {NO_OP_PERSISTER, DEFAULT_STATE_PERSISTER})
    public void testAcknowledgementSentOnSubscriptionChange(String persister) throws ExecutionException, InterruptedException {
        Map<TopicPartition, Set<Long>> partitionOffsetsMap = new HashMap<>();
        Map<TopicPartition, Exception> partitionExceptionMap = new HashMap<>();

        ProducerRecord<byte[], byte[]> record = new ProducerRecord<>(tp.topic(), tp.partition(), null, "key".getBytes(), "value".getBytes());
        KafkaProducer<byte[], byte[]> producer = createProducer(new ByteArraySerializer(), new ByteArraySerializer());
        producer.send(record);
        ProducerRecord<byte[], byte[]> record2 = new ProducerRecord<>(tp2.topic(), tp2.partition(), null, "key".getBytes(), "value".getBytes());
        producer.send(record2).get();
        KafkaShareConsumer<byte[], byte[]> shareConsumer = createShareConsumer(new ByteArrayDeserializer(), new ByteArrayDeserializer(), "group1");
        shareConsumer.setAcknowledgementCommitCallback(new TestableAcknowledgeCommitCallback(partitionOffsetsMap, partitionExceptionMap));

        shareConsumer.subscribe(Collections.singleton(tp.topic()));

        ConsumerRecords<byte[], byte[]> records = shareConsumer.poll(Duration.ofMillis(5000));
        assertEquals(1, records.count());

        shareConsumer.subscribe(Collections.singletonList(tp2.topic()));

        // Waiting for heartbeat to propagate the subscription change.
        TestUtils.waitForCondition(() -> shareConsumer.poll(Duration.ofMillis(2000)).count() == 1,
                DEFAULT_MAX_WAIT_MS, 100L, () -> "Failed to consume records from the updated subscription");

        producer.send(record2).get();

        //Starting the 3rd poll to invoke the callback
        shareConsumer.poll(Duration.ofMillis(500));

        // Verifying if the callback was invoked for the partitions in the old subscription.
        assertTrue(partitionExceptionMap.containsKey(tp));
        assertNull(partitionExceptionMap.get(tp));

        producer.close();
        shareConsumer.close();
    }

    @ParameterizedTest(name = "{displayName}.persister={0}")
    @ValueSource(strings = {NO_OP_PERSISTER, DEFAULT_STATE_PERSISTER})
    public void testAcknowledgementCommitCallbackSuccessfulAcknowledgement(String persister) {
        Map<TopicPartition, Set<Long>> partitionOffsetsMap = new HashMap<>();
        Map<TopicPartition, Exception> partitionExceptionMap = new HashMap<>();
        ProducerRecord<byte[], byte[]> record = new ProducerRecord<>(tp.topic(), tp.partition(), null, "key".getBytes(), "value".getBytes());
        KafkaProducer<byte[], byte[]> producer = createProducer(new ByteArraySerializer(), new ByteArraySerializer());
        producer.send(record);
        KafkaShareConsumer<byte[], byte[]> shareConsumer = createShareConsumer(new ByteArrayDeserializer(), new ByteArrayDeserializer(), "group1");
        shareConsumer.setAcknowledgementCommitCallback(new TestableAcknowledgeCommitCallback(partitionOffsetsMap, partitionExceptionMap));
        shareConsumer.subscribe(Collections.singleton(tp.topic()));

        alterShareAutoOffsetReset("group1", "earliest");

        ConsumerRecords<byte[], byte[]> records = shareConsumer.poll(Duration.ofMillis(5000));
        assertEquals(1, records.count());
        // Now in the second poll, we implicitly acknowledge the record received in the first poll.
        // We get back the acknowledgment error code after the second poll.
        // When we start the 3rd poll, the acknowledgment commit callback is invoked.
        shareConsumer.poll(Duration.ofMillis(1000));
        shareConsumer.poll(Duration.ofMillis(1000));

        // We expect null exception as the acknowledgment error code is null.
        assertTrue(partitionExceptionMap.containsKey(tp));
        assertNull(partitionExceptionMap.get(tp));
        shareConsumer.close();
        producer.close();
    }

    @ParameterizedTest(name = "{displayName}.persister={0}")
    @ValueSource(strings = {NO_OP_PERSISTER, DEFAULT_STATE_PERSISTER})
    public void testAcknowledgementCommitCallbackOnClose(String persister) {
        Map<TopicPartition, Set<Long>> partitionOffsetsMap = new HashMap<>();
        Map<TopicPartition, Exception> partitionExceptionMap = new HashMap<>();
        ProducerRecord<byte[], byte[]> record = new ProducerRecord<>(tp.topic(), tp.partition(), null, "key".getBytes(), "value".getBytes());
        KafkaProducer<byte[], byte[]> producer = createProducer(new ByteArraySerializer(), new ByteArraySerializer());
        producer.send(record);
        KafkaShareConsumer<byte[], byte[]> shareConsumer = createShareConsumer(new ByteArrayDeserializer(), new ByteArrayDeserializer(), "group1");
        shareConsumer.setAcknowledgementCommitCallback(new TestableAcknowledgeCommitCallback(partitionOffsetsMap, partitionExceptionMap));
        shareConsumer.subscribe(Collections.singleton(tp.topic()));

        alterShareAutoOffsetReset("group1", "earliest");

        ConsumerRecords<byte[], byte[]> records = shareConsumer.poll(Duration.ofMillis(5000));
        assertEquals(1, records.count());

        // Now in the second poll, we implicitly acknowledge the record received in the first poll.
        // We get back the acknowledgement error code asynchronously after the second poll.
        // The acknowledgement commit callback is invoked in close.
        shareConsumer.poll(Duration.ofMillis(1000));
        shareConsumer.close();

        // We expect null exception as the acknowledgment error code is null.
        assertTrue(partitionExceptionMap.containsKey(tp));
        assertNull(partitionExceptionMap.get(tp));
        producer.close();
    }

    @ParameterizedTest(name = "{displayName}.persister={0}")
    @ValueSource(strings = {NO_OP_PERSISTER, DEFAULT_STATE_PERSISTER})
    public void testAcknowledgementCommitCallbackInvalidRecordStateException(String persister) throws Exception {
        Map<TopicPartition, Set<Long>> partitionOffsetsMap = new HashMap<>();
        Map<TopicPartition, Exception> partitionExceptionMap = new HashMap<>();
        ProducerRecord<byte[], byte[]> record = new ProducerRecord<>(tp.topic(), tp.partition(), null, "key".getBytes(), "value".getBytes());
        KafkaProducer<byte[], byte[]> producer = createProducer(new ByteArraySerializer(), new ByteArraySerializer());
        producer.send(record);
        KafkaShareConsumer<byte[], byte[]> shareConsumer = createShareConsumer(new ByteArrayDeserializer(), new ByteArrayDeserializer(), "group1");
        shareConsumer.setAcknowledgementCommitCallback(new TestableAcknowledgeCommitCallback(partitionOffsetsMap, partitionExceptionMap));
        shareConsumer.subscribe(Collections.singleton(tp.topic()));

        alterShareAutoOffsetReset("group1", "earliest");

        ConsumerRecords<byte[], byte[]> records = shareConsumer.poll(Duration.ofMillis(5000));
        assertEquals(1, records.count());

        // Waiting until the acquisition lock expires.
        Thread.sleep(20000);

        // Now in the second poll, we implicitly acknowledge the record received in the first poll.
        // We get back the acknowledgment error code after the second poll.
        // When we start the 3rd poll, the acknowledgment commit callback is invoked.
        records = shareConsumer.poll(Duration.ofMillis(200));
        assertEquals(1, records.count());

        records = shareConsumer.poll(Duration.ofMillis(200));
        assertEquals(0, records.count());

        // As we tried to acknowledge a record after the acquisition lock expired,
        // we wil get an InvalidRecordStateException.
        assertInstanceOf(InvalidRecordStateException.class, partitionExceptionMap.get(tp));
        shareConsumer.close();
        producer.close();
    }

    private static class TestableAcknowledgeCommitCallback implements AcknowledgementCommitCallback {
        private final Map<TopicPartition, Set<Long>> partitionOffsetsMap;
        private final Map<TopicPartition, Exception> partitionExceptionMap;

        public TestableAcknowledgeCommitCallback(Map<TopicPartition, Set<Long>> partitionOffsetsMap,
                                                 Map<TopicPartition, Exception> partitionExceptionMap) {
            this.partitionOffsetsMap = partitionOffsetsMap;
            this.partitionExceptionMap = partitionExceptionMap;
        }

        @Override
        public void onComplete(Map<TopicIdPartition, Set<Long>> offsetsMap, Exception exception) {
            offsetsMap.forEach((partition, offsets) -> {
                partitionOffsetsMap.merge(partition.topicPartition(), offsets, (oldOffsets, newOffsets) -> {
                    Set<Long> mergedOffsets = new HashSet<>();
                    mergedOffsets.addAll(oldOffsets);
                    mergedOffsets.addAll(newOffsets);
                    return mergedOffsets;
                });
                if (!partitionExceptionMap.containsKey(partition.topicPartition())) {
                    partitionExceptionMap.put(partition.topicPartition(), exception);
                }
            });
        }
    }

    @ParameterizedTest(name = "{displayName}.persister={0}")
    @ValueSource(strings = {NO_OP_PERSISTER, DEFAULT_STATE_PERSISTER})
    public void testHeaders(String persister) {
        int numRecords = 1;
        ProducerRecord<byte[], byte[]> record = new ProducerRecord<>(tp.topic(), tp.partition(), null, "key".getBytes(), "value".getBytes());
        record.headers().add("headerKey", "headerValue".getBytes());
        KafkaProducer<byte[], byte[]> producer = createProducer(new ByteArraySerializer(), new ByteArraySerializer());
        producer.send(record);

        KafkaShareConsumer<byte[], byte[]> shareConsumer = createShareConsumer(new ByteArrayDeserializer(), new ByteArrayDeserializer(), "group1");
        shareConsumer.subscribe(Collections.singleton(tp.topic()));
        alterShareAutoOffsetReset("group1", "earliest");

        List<ConsumerRecord<byte[], byte[]>> records = consumeRecords(shareConsumer, numRecords);
        assertEquals(numRecords, records.size());

        for (ConsumerRecord<byte[], byte[]> consumerRecord : records) {
            Header header = consumerRecord.headers().lastHeader("headerKey");
            if (header != null)
                assertEquals("headerValue", new String(header.value()));
        }
        shareConsumer.close();
        producer.close();
    }

    private void testHeadersSerializeDeserialize(Serializer<byte[]> serializer, Deserializer<byte[]> deserializer) {
        int numRecords = 1;
        ProducerRecord<byte[], byte[]> record = new ProducerRecord<>(tp.topic(), tp.partition(), null, "key".getBytes(), "value".getBytes());

        KafkaProducer<byte[], byte[]> producer = createProducer(new ByteArraySerializer(), serializer);
        producer.send(record);

        KafkaShareConsumer<byte[], byte[]> shareConsumer = createShareConsumer(deserializer, new ByteArrayDeserializer(), "group1");
        shareConsumer.subscribe(Collections.singleton(tp.topic()));
        alterShareAutoOffsetReset("group1", "earliest");

        List<ConsumerRecord<byte[], byte[]>> records = consumeRecords(shareConsumer, numRecords);
        assertEquals(numRecords, records.size());
        shareConsumer.close();
        producer.close();
    }

    @ParameterizedTest(name = "{displayName}.persister={0}")
    @ValueSource(strings = {NO_OP_PERSISTER, DEFAULT_STATE_PERSISTER})
    public void testHeadersSerializerDeserializer(String persister) {
        testHeadersSerializeDeserialize(new BaseConsumerTest.SerializerImpl(), new BaseConsumerTest.DeserializerImpl());
    }

    @ParameterizedTest(name = "{displayName}.persister={0}")
    @ValueSource(strings = {NO_OP_PERSISTER, DEFAULT_STATE_PERSISTER})
    public void testMaxPollRecords(String persister) {
        int maxPollRecords = 2;
        int numRecords = 10000;

        KafkaProducer<byte[], byte[]> producer = createProducer(new ByteArraySerializer(), new ByteArraySerializer());
        long startingTimestamp = System.currentTimeMillis();
        produceMessagesWithTimestamp(numRecords, startingTimestamp);

        KafkaShareConsumer<byte[], byte[]> shareConsumer = createShareConsumer(new ByteArrayDeserializer(), new ByteArrayDeserializer(),
            "group1", Collections.singletonMap(ConsumerConfig.MAX_POLL_RECORDS_CONFIG, String.valueOf(maxPollRecords)));
        shareConsumer.subscribe(Collections.singleton(tp.topic()));
        alterShareAutoOffsetReset("group1", "earliest");

        List<ConsumerRecord<byte[], byte[]>> records = consumeRecords(shareConsumer, numRecords);
        long i = 0L;
        for (ConsumerRecord<byte[], byte[]> record : records) {
            assertEquals(tp.topic(), record.topic());
            assertEquals(tp.partition(), record.partition());
            assertEquals(TimestampType.CREATE_TIME, record.timestampType());
            assertEquals(startingTimestamp + i, record.timestamp());
            assertEquals("key " + i, new String(record.key()));
            assertEquals("value " + i, new String(record.value()));
            // this is true only because K and V are byte arrays
            assertEquals(("key " + i).length(), record.serializedKeySize());
            assertEquals(("value " + i).length(), record.serializedValueSize());

            i++;
        }
        shareConsumer.close();
        producer.close();
    }

    @ParameterizedTest(name = "{displayName}.persister={0}")
    @ValueSource(strings = {NO_OP_PERSISTER, DEFAULT_STATE_PERSISTER})
    public void testControlRecordsSkipped(String persister) throws Exception {
        ProducerRecord<byte[], byte[]> record = new ProducerRecord<>(tp.topic(), tp.partition(), null, "key".getBytes(), "value".getBytes());

        KafkaProducer<byte[], byte[]> transactionalProducer = createProducer(new ByteArraySerializer(), new ByteArraySerializer(), "T1");
        transactionalProducer.initTransactions();
        transactionalProducer.beginTransaction();
        RecordMetadata transactional1 = transactionalProducer.send(record).get();

        KafkaProducer<byte[], byte[]> nonTransactionalProducer = createProducer(new ByteArraySerializer(), new ByteArraySerializer());
        RecordMetadata nonTransactional1 = nonTransactionalProducer.send(record).get();

        transactionalProducer.commitTransaction();

        transactionalProducer.beginTransaction();
        RecordMetadata transactional2 = transactionalProducer.send(record).get();
        transactionalProducer.abortTransaction();

        RecordMetadata nonTransactional2 = nonTransactionalProducer.send(record).get();

        transactionalProducer.close();
        nonTransactionalProducer.close();

        KafkaShareConsumer<byte[], byte[]> shareConsumer = createShareConsumer(new ByteArrayDeserializer(), new ByteArrayDeserializer(), "group1");
        shareConsumer.subscribe(Collections.singleton(tp.topic()));
        alterShareAutoOffsetReset("group1", "earliest");

        ConsumerRecords<byte[], byte[]> records = shareConsumer.poll(Duration.ofMillis(5000));
        assertEquals(4, records.count());
        assertEquals(transactional1.offset(), records.records(tp).get(0).offset());
        assertEquals(nonTransactional1.offset(), records.records(tp).get(1).offset());
        assertEquals(transactional2.offset(), records.records(tp).get(2).offset());
        assertEquals(nonTransactional2.offset(), records.records(tp).get(3).offset());

        // There will be control records on the topic-partition, so the offsets of the non-control records
        // are not 0, 1, 2, 3. Just assert that the offset of the final one is not 3.
        assertNotEquals(3, nonTransactional2.offset());

        records = shareConsumer.poll(Duration.ofMillis(500));
        assertEquals(0, records.count());
        shareConsumer.close();
        transactionalProducer.close();
    }

    @ParameterizedTest(name = "{displayName}.persister={0}")
    @ValueSource(strings = {NO_OP_PERSISTER, DEFAULT_STATE_PERSISTER})
    public void testExplicitAcknowledgeSuccess(String persister) {
        ProducerRecord<byte[], byte[]> record = new ProducerRecord<>(tp.topic(), tp.partition(), null, "key".getBytes(), "value".getBytes());
        KafkaProducer<byte[], byte[]> producer = createProducer(new ByteArraySerializer(), new ByteArraySerializer());
        producer.send(record);
        KafkaShareConsumer<byte[], byte[]> shareConsumer = createShareConsumer(new ByteArrayDeserializer(), new ByteArrayDeserializer(), "group1");
        shareConsumer.subscribe(Collections.singleton(tp.topic()));
        alterShareAutoOffsetReset("group1", "earliest");
        ConsumerRecords<byte[], byte[]> records = shareConsumer.poll(Duration.ofMillis(5000));
        assertEquals(1, records.count());
        records.forEach(shareConsumer::acknowledge);
        producer.send(record);
        records = shareConsumer.poll(Duration.ofMillis(5000));
        assertEquals(1, records.count());
        shareConsumer.close();
        producer.close();
    }

    @ParameterizedTest(name = "{displayName}.persister={0}")
    @ValueSource(strings = {NO_OP_PERSISTER, DEFAULT_STATE_PERSISTER})
    public void testExplicitAcknowledgeCommitSuccess(String persister) {
        ProducerRecord<byte[], byte[]> record = new ProducerRecord<>(tp.topic(), tp.partition(), null, "key".getBytes(), "value".getBytes());
        KafkaProducer<byte[], byte[]> producer = createProducer(new ByteArraySerializer(), new ByteArraySerializer());
        producer.send(record);
        KafkaShareConsumer<byte[], byte[]> shareConsumer = createShareConsumer(new ByteArrayDeserializer(), new ByteArrayDeserializer(), "group1");
        shareConsumer.subscribe(Collections.singleton(tp.topic()));
        alterShareAutoOffsetReset("group1", "earliest");
        ConsumerRecords<byte[], byte[]> records = shareConsumer.poll(Duration.ofMillis(5000));
        assertEquals(1, records.count());
        records.forEach(shareConsumer::acknowledge);
        producer.send(record);
        Map<TopicIdPartition, Optional<KafkaException>> result = shareConsumer.commitSync();
        assertEquals(1, result.size());
        records = shareConsumer.poll(Duration.ofMillis(5000));
        assertEquals(1, records.count());
        shareConsumer.close();
        producer.close();
    }

    @ParameterizedTest(name = "{displayName}.persister={0}")
    @ValueSource(strings = {NO_OP_PERSISTER, DEFAULT_STATE_PERSISTER})
    public void testExplicitAcknowledgementCommitAsync(String persister) throws InterruptedException {
        ProducerRecord<byte[], byte[]> record1 = new ProducerRecord<>(tp.topic(), tp.partition(), null, "key".getBytes(), "value".getBytes());
        ProducerRecord<byte[], byte[]> record2 = new ProducerRecord<>(tp.topic(), tp.partition(), null, "key".getBytes(), "value".getBytes());
        ProducerRecord<byte[], byte[]> record3 = new ProducerRecord<>(tp.topic(), tp.partition(), null, "key".getBytes(), "value".getBytes());
        KafkaProducer<byte[], byte[]> producer = createProducer(new ByteArraySerializer(), new ByteArraySerializer());
        producer.send(record1);
        producer.send(record2);
        producer.send(record3);

        KafkaShareConsumer<byte[], byte[]> shareConsumer1 = createShareConsumer(new ByteArrayDeserializer(), new ByteArrayDeserializer(), "group1");
        KafkaShareConsumer<byte[], byte[]> shareConsumer2 = createShareConsumer(new ByteArrayDeserializer(), new ByteArrayDeserializer(), "group1");
        shareConsumer1.subscribe(Collections.singleton(tp.topic()));
        shareConsumer2.subscribe(Collections.singleton(tp.topic()));
        alterShareAutoOffsetReset("group1", "earliest");

        Map<TopicPartition, Set<Long>> partitionOffsetsMap1 = new HashMap<>();
        Map<TopicPartition, Exception> partitionExceptionMap1 = new HashMap<>();
        shareConsumer1.setAcknowledgementCommitCallback(new TestableAcknowledgeCommitCallback(partitionOffsetsMap1, partitionExceptionMap1));

        ConsumerRecords<byte[], byte[]> records = shareConsumer1.poll(Duration.ofMillis(5000));
        assertEquals(3, records.count());
        Iterator<ConsumerRecord<byte[], byte[]>> iterator = records.iterator();

        // Acknowledging 2 out of the 3 records received via commitAsync.
        ConsumerRecord<byte[], byte[]> firstRecord = iterator.next();
        ConsumerRecord<byte[], byte[]> secondRecord = iterator.next();
        assertEquals(0L, firstRecord.offset());
        assertEquals(1L, secondRecord.offset());

        shareConsumer1.acknowledge(firstRecord);
        shareConsumer1.acknowledge(secondRecord);
        shareConsumer1.commitAsync();

        // The 3rd record should be reassigned to 2nd consumer when it polls, kept higher wait time
        // as time out for locks is 15 secs.
        TestUtils.waitForCondition(() -> {
            ConsumerRecords<byte[], byte[]> records2 = shareConsumer2.poll(Duration.ofMillis(200));
            return records2.count() == 1 && records2.iterator().next().offset() == 2L;
        }, 30000, 100L, () -> "Didn't receive timed out record");

        assertFalse(partitionExceptionMap1.containsKey(tp));
        // The callback will receive the acknowledgement responses asynchronously after the next poll.
        shareConsumer1.poll(Duration.ofMillis(500));

        shareConsumer1.close();
        shareConsumer2.close();
        producer.close();

        assertTrue(partitionExceptionMap1.containsKey(tp));
        assertNull(partitionExceptionMap1.get(tp));
    }

    @ParameterizedTest(name = "{displayName}.persister={0}")
    @ValueSource(strings = {NO_OP_PERSISTER, DEFAULT_STATE_PERSISTER})
    public void testExplicitAcknowledgementCommitAsyncPartialBatch(String persister) {
        ProducerRecord<byte[], byte[]> record1 = new ProducerRecord<>(tp.topic(), tp.partition(), null, "key".getBytes(), "value".getBytes());
        ProducerRecord<byte[], byte[]> record2 = new ProducerRecord<>(tp.topic(), tp.partition(), null, "key".getBytes(), "value".getBytes());
        ProducerRecord<byte[], byte[]> record3 = new ProducerRecord<>(tp.topic(), tp.partition(), null, "key".getBytes(), "value".getBytes());
        KafkaProducer<byte[], byte[]> producer = createProducer(new ByteArraySerializer(), new ByteArraySerializer());
        producer.send(record1);
        producer.send(record2);
        producer.send(record3);

        KafkaShareConsumer<byte[], byte[]> shareConsumer1 = createShareConsumer(new ByteArrayDeserializer(), new ByteArrayDeserializer(), "group1");
        shareConsumer1.subscribe(Collections.singleton(tp.topic()));
        alterShareAutoOffsetReset("group1", "earliest");

        Map<TopicPartition, Set<Long>> partitionOffsetsMap = new HashMap<>();
        Map<TopicPartition, Exception> partitionExceptionMap = new HashMap<>();
        shareConsumer1.setAcknowledgementCommitCallback(new TestableAcknowledgeCommitCallback(partitionOffsetsMap, partitionExceptionMap));

        ConsumerRecords<byte[], byte[]> records = shareConsumer1.poll(Duration.ofMillis(5000));
        assertEquals(3, records.count());
        Iterator<ConsumerRecord<byte[], byte[]>> iterator = records.iterator();

        // Acknowledging 2 out of the 3 records received via commitAsync.
        ConsumerRecord<byte[], byte[]> firstRecord = iterator.next();
        ConsumerRecord<byte[], byte[]> secondRecord = iterator.next();
        assertEquals(0L, firstRecord.offset());
        assertEquals(1L, secondRecord.offset());

        shareConsumer1.acknowledge(firstRecord);
        shareConsumer1.acknowledge(secondRecord);
        shareConsumer1.commitAsync();

        // The 3rd record should be re-presented to the consumer when it polls again.
        records = shareConsumer1.poll(Duration.ofMillis(5000));
        assertEquals(1, records.count());
        iterator = records.iterator();
        firstRecord = iterator.next();
        assertEquals(2L, firstRecord.offset());

        // And poll again without acknowledging - the callback will receive the acknowledgement responses too
        records = shareConsumer1.poll(Duration.ofMillis(5000));
        assertEquals(1, records.count());
        iterator = records.iterator();
        firstRecord = iterator.next();
        assertEquals(2L, firstRecord.offset());

        shareConsumer1.acknowledge(firstRecord);

        // The callback will receive the acknowledgement responses after polling. The callback is
        // called on entry to the poll method or during close. The commit is being performed asynchronously, so
        // we can only rely on the completion once the consumer has closed because that waits for the response.
        shareConsumer1.poll(Duration.ofMillis(500));

        shareConsumer1.close();
        producer.close();

        assertTrue(partitionExceptionMap.containsKey(tp));
        assertNull(partitionExceptionMap.get(tp));
    }

    @ParameterizedTest(name = "{displayName}.persister={0}")
    @ValueSource(strings = {NO_OP_PERSISTER, DEFAULT_STATE_PERSISTER})
    public void testExplicitAcknowledgeReleasePollAccept(String persister) {
        ProducerRecord<byte[], byte[]> record = new ProducerRecord<>(tp.topic(), tp.partition(), null, "key".getBytes(), "value".getBytes());
        KafkaProducer<byte[], byte[]> producer = createProducer(new ByteArraySerializer(), new ByteArraySerializer());
        producer.send(record);
        KafkaShareConsumer<byte[], byte[]> shareConsumer = createShareConsumer(new ByteArrayDeserializer(), new ByteArrayDeserializer(), "group1");
        shareConsumer.subscribe(Collections.singleton(tp.topic()));
        alterShareAutoOffsetReset("group1", "earliest");
        ConsumerRecords<byte[], byte[]> records = shareConsumer.poll(Duration.ofMillis(5000));
        assertEquals(1, records.count());
        records.forEach(consumedRecord -> shareConsumer.acknowledge(consumedRecord, AcknowledgeType.RELEASE));
        records = shareConsumer.poll(Duration.ofMillis(5000));
        assertEquals(1, records.count());
        records.forEach(consumedRecord -> shareConsumer.acknowledge(consumedRecord, AcknowledgeType.ACCEPT));
        records = shareConsumer.poll(Duration.ofMillis(500));
        assertEquals(0, records.count());
        shareConsumer.close();
        producer.close();
    }

    @ParameterizedTest(name = "{displayName}.persister={0}")
    @ValueSource(strings = {NO_OP_PERSISTER, DEFAULT_STATE_PERSISTER})
    public void testExplicitAcknowledgeReleaseAccept(String persister) {
        ProducerRecord<byte[], byte[]> record = new ProducerRecord<>(tp.topic(), tp.partition(), null, "key".getBytes(), "value".getBytes());
        KafkaProducer<byte[], byte[]> producer = createProducer(new ByteArraySerializer(), new ByteArraySerializer());
        producer.send(record);
        KafkaShareConsumer<byte[], byte[]> shareConsumer = createShareConsumer(new ByteArrayDeserializer(), new ByteArrayDeserializer(), "group1");
        shareConsumer.subscribe(Collections.singleton(tp.topic()));
        alterShareAutoOffsetReset("group1", "earliest");
        ConsumerRecords<byte[], byte[]> records = shareConsumer.poll(Duration.ofMillis(5000));
        assertEquals(1, records.count());
        records.forEach(consumedRecord -> shareConsumer.acknowledge(consumedRecord, AcknowledgeType.RELEASE));
        records.forEach(consumedRecord -> shareConsumer.acknowledge(consumedRecord, AcknowledgeType.ACCEPT));
        records = shareConsumer.poll(Duration.ofMillis(500));
        assertEquals(0, records.count());
        shareConsumer.close();
        producer.close();
    }

    @ParameterizedTest(name = "{displayName}.persister={0}")
    @ValueSource(strings = {NO_OP_PERSISTER, DEFAULT_STATE_PERSISTER})
    public void testExplicitAcknowledgeReleaseClose(String persister) {
        ProducerRecord<byte[], byte[]> record = new ProducerRecord<>(tp.topic(), tp.partition(), null, "key".getBytes(), "value".getBytes());
        KafkaProducer<byte[], byte[]> producer = createProducer(new ByteArraySerializer(), new ByteArraySerializer());
        producer.send(record);
        KafkaShareConsumer<byte[], byte[]> shareConsumer = createShareConsumer(new ByteArrayDeserializer(), new ByteArrayDeserializer(), "group1");
        shareConsumer.subscribe(Collections.singleton(tp.topic()));
        alterShareAutoOffsetReset("group1", "earliest");
        ConsumerRecords<byte[], byte[]> records = shareConsumer.poll(Duration.ofMillis(5000));
        assertEquals(1, records.count());
        records.forEach(consumedRecord -> shareConsumer.acknowledge(consumedRecord, AcknowledgeType.RELEASE));
        shareConsumer.close();
        producer.close();
    }

    @ParameterizedTest(name = "{displayName}.persister={0}")
    @ValueSource(strings = {NO_OP_PERSISTER, DEFAULT_STATE_PERSISTER})
    public void testExplicitAcknowledgeThrowsNotInBatch(String persister) {
        ProducerRecord<byte[], byte[]> record = new ProducerRecord<>(tp.topic(), tp.partition(), null, "key".getBytes(), "value".getBytes());
        KafkaProducer<byte[], byte[]> producer = createProducer(new ByteArraySerializer(), new ByteArraySerializer());
        producer.send(record);
        KafkaShareConsumer<byte[], byte[]> shareConsumer = createShareConsumer(new ByteArrayDeserializer(), new ByteArrayDeserializer(), "group1");
        shareConsumer.subscribe(Collections.singleton(tp.topic()));
        alterShareAutoOffsetReset("group1", "earliest");
        ConsumerRecords<byte[], byte[]> records = shareConsumer.poll(Duration.ofMillis(5000));
        assertEquals(1, records.count());
        ConsumerRecord<byte[], byte[]> consumedRecord = records.records(tp).get(0);
        shareConsumer.acknowledge(consumedRecord);
        records = shareConsumer.poll(Duration.ofMillis(500));
        assertEquals(0, records.count());
        assertThrows(IllegalStateException.class, () -> shareConsumer.acknowledge(consumedRecord));
        shareConsumer.close();
        producer.close();
    }

    @ParameterizedTest(name = "{displayName}.persister={0}")
    @ValueSource(strings = {NO_OP_PERSISTER, DEFAULT_STATE_PERSISTER})
    public void testImplicitAcknowledgeFailsExplicit(String persister) {
        ProducerRecord<byte[], byte[]> record = new ProducerRecord<>(tp.topic(), tp.partition(), null, "key".getBytes(), "value".getBytes());
        KafkaProducer<byte[], byte[]> producer = createProducer(new ByteArraySerializer(), new ByteArraySerializer());
        producer.send(record);
        KafkaShareConsumer<byte[], byte[]> shareConsumer = createShareConsumer(new ByteArrayDeserializer(), new ByteArrayDeserializer(), "group1");
        shareConsumer.subscribe(Collections.singleton(tp.topic()));
        alterShareAutoOffsetReset("group1", "earliest");
        ConsumerRecords<byte[], byte[]> records = shareConsumer.poll(Duration.ofMillis(5000));
        assertEquals(1, records.count());
        ConsumerRecord<byte[], byte[]> consumedRecord = records.records(tp).get(0);
        records = shareConsumer.poll(Duration.ofMillis(500));
        assertEquals(0, records.count());
        assertThrows(IllegalStateException.class, () -> shareConsumer.acknowledge(consumedRecord));
        shareConsumer.close();
        producer.close();
    }

    @ParameterizedTest(name = "{displayName}.persister={0}")
    @ValueSource(strings = {NO_OP_PERSISTER, DEFAULT_STATE_PERSISTER})
    public void testImplicitAcknowledgeCommitSync(String persister) {
        ProducerRecord<byte[], byte[]> record = new ProducerRecord<>(tp.topic(), tp.partition(), null, "key".getBytes(), "value".getBytes());
        KafkaProducer<byte[], byte[]> producer = createProducer(new ByteArraySerializer(), new ByteArraySerializer());
        producer.send(record);
        KafkaShareConsumer<byte[], byte[]> shareConsumer = createShareConsumer(new ByteArrayDeserializer(), new ByteArrayDeserializer(), "group1");
        shareConsumer.subscribe(Collections.singleton(tp.topic()));
        alterShareAutoOffsetReset("group1", "earliest");
        ConsumerRecords<byte[], byte[]> records = shareConsumer.poll(Duration.ofMillis(5000));
        assertEquals(1, records.count());
        Map<TopicIdPartition, Optional<KafkaException>> result = shareConsumer.commitSync();
        assertEquals(1, result.size());
        result = shareConsumer.commitSync();
        assertEquals(0, result.size());
        records = shareConsumer.poll(Duration.ofMillis(500));
        assertEquals(0, records.count());
        shareConsumer.close();
        producer.close();
    }

    @ParameterizedTest(name = "{displayName}.persister={0}")
    @ValueSource(strings = {NO_OP_PERSISTER, DEFAULT_STATE_PERSISTER})
    public void testImplicitAcknowledgementCommitAsync(String persister) throws InterruptedException {
        ProducerRecord<byte[], byte[]> record1 = new ProducerRecord<>(tp.topic(), tp.partition(), null, "key".getBytes(), "value".getBytes());
        ProducerRecord<byte[], byte[]> record2 = new ProducerRecord<>(tp.topic(), tp.partition(), null, "key".getBytes(), "value".getBytes());
        ProducerRecord<byte[], byte[]> record3 = new ProducerRecord<>(tp.topic(), tp.partition(), null, "key".getBytes(), "value".getBytes());
        KafkaProducer<byte[], byte[]> producer = createProducer(new ByteArraySerializer(), new ByteArraySerializer());
        producer.send(record1);
        producer.send(record2);
        producer.send(record3);

        KafkaShareConsumer<byte[], byte[]> shareConsumer = createShareConsumer(new ByteArrayDeserializer(), new ByteArrayDeserializer(), "group1");
        shareConsumer.subscribe(Collections.singleton(tp.topic()));
        alterShareAutoOffsetReset("group1", "earliest");

        Map<TopicPartition, Set<Long>> partitionOffsetsMap1 = new HashMap<>();
        Map<TopicPartition, Exception> partitionExceptionMap1 = new HashMap<>();

        shareConsumer.setAcknowledgementCommitCallback(new TestableAcknowledgeCommitCallback(partitionOffsetsMap1, partitionExceptionMap1));

        ConsumerRecords<byte[], byte[]> records = shareConsumer.poll(Duration.ofMillis(5000));
        assertEquals(3, records.count());

        // Implicitly acknowledging all the records received.
        shareConsumer.commitAsync();

        assertFalse(partitionExceptionMap1.containsKey(tp));
        // The callback will receive the acknowledgement responses after the next poll.
        TestUtils.waitForCondition(() -> {
            shareConsumer.poll(Duration.ofMillis(1000));
            return partitionExceptionMap1.containsKey(tp);
        }, DEFAULT_MAX_WAIT_MS, 100L, () -> "Acknowledgement commit callback did not receive the response yet");

        assertNull(partitionExceptionMap1.get(tp));

        shareConsumer.close();
        producer.close();
    }

    @ParameterizedTest(name = "{displayName}.persister={0}")
    @ValueSource(strings = {NO_OP_PERSISTER, DEFAULT_STATE_PERSISTER})
    public void testFetchRecordLargerThanMaxPartitionFetchBytes(String persister) throws Exception {
        int maxPartitionFetchBytes = 10000;
        ProducerRecord<byte[], byte[]> smallRecord = new ProducerRecord<>(tp.topic(), tp.partition(), null, "key".getBytes(), "value".getBytes());
        ProducerRecord<byte[], byte[]> bigRecord = new ProducerRecord<>(tp.topic(), tp.partition(), null, "key".getBytes(), new byte[maxPartitionFetchBytes]);
        KafkaProducer<byte[], byte[]> producer = createProducer(new ByteArraySerializer(), new ByteArraySerializer());
        producer.send(smallRecord).get();
        producer.send(bigRecord).get();

        KafkaShareConsumer<byte[], byte[]> shareConsumer = createShareConsumer(new ByteArrayDeserializer(), new ByteArrayDeserializer(),
            "group1", Collections.singletonMap(ConsumerConfig.MAX_PARTITION_FETCH_BYTES_CONFIG, String.valueOf(maxPartitionFetchBytes)));
        shareConsumer.subscribe(Collections.singleton(tp.topic()));
        alterShareAutoOffsetReset("group1", "earliest");

        ConsumerRecords<byte[], byte[]> records = shareConsumer.poll(Duration.ofMillis(5000));
        assertEquals(1, records.count());
        shareConsumer.close();
        producer.close();
    }

    @ParameterizedTest(name = "{displayName}.persister={0}")
    @ValueSource(strings = {NO_OP_PERSISTER, DEFAULT_STATE_PERSISTER})
    public void testMultipleConsumersWithDifferentGroupIds(String persister) throws InterruptedException {
        ProducerRecord<byte[], byte[]> record = new ProducerRecord<>(tp.topic(), tp.partition(), null, "key".getBytes(), "value".getBytes());
        KafkaProducer<byte[], byte[]> producer = createProducer(new ByteArraySerializer(), new ByteArraySerializer());

        KafkaShareConsumer<byte[], byte[]> shareConsumer1 = createShareConsumer(new ByteArrayDeserializer(), new ByteArrayDeserializer(), "group1");
        shareConsumer1.subscribe(Collections.singleton(tp.topic()));
        alterShareAutoOffsetReset("group1", "earliest");

        KafkaShareConsumer<byte[], byte[]> shareConsumer2 = createShareConsumer(new ByteArrayDeserializer(), new ByteArrayDeserializer(), "group2");
        shareConsumer2.subscribe(Collections.singleton(tp.topic()));
        alterShareAutoOffsetReset("group2", "earliest");

        // producing 3 records to the topic
        producer.send(record);
        producer.send(record);
        producer.send(record);
        // Both the consumers should read all the messages, because they are part of different share groups (both have different group IDs)
        AtomicInteger shareConsumer1Records = new AtomicInteger();
        AtomicInteger shareConsumer2Records = new AtomicInteger();
        TestUtils.waitForCondition(() -> {
            int records1 = shareConsumer1Records.addAndGet(shareConsumer1.poll(Duration.ofMillis(2000)).count());
            int records2 = shareConsumer2Records.addAndGet(shareConsumer2.poll(Duration.ofMillis(2000)).count());
            return records1 == 3 && records2 == 3;
        }, DEFAULT_MAX_WAIT_MS, 100L, () -> "Failed to consume records for both consumers");

        producer.send(record);
        producer.send(record);

        shareConsumer1Records.set(0);
        TestUtils.waitForCondition(() -> shareConsumer1Records.addAndGet(shareConsumer1.poll(Duration.ofMillis(2000)).count()) == 2,
            DEFAULT_MAX_WAIT_MS, 100L, () -> "Failed to consume records for share consumer 1");

        producer.send(record);
        producer.send(record);
        producer.send(record);

        shareConsumer1Records.set(0);
        shareConsumer2Records.set(0);
        TestUtils.waitForCondition(() -> {
            int records1 = shareConsumer1Records.addAndGet(shareConsumer1.poll(Duration.ofMillis(2000)).count());
            int records2 = shareConsumer2Records.addAndGet(shareConsumer2.poll(Duration.ofMillis(2000)).count());
            return records1 == 3 && records2 == 5;
        }, DEFAULT_MAX_WAIT_MS, 100L, () -> "Failed to consume records for both consumers for the last batch");

        shareConsumer1.close();
        shareConsumer2.close();
        producer.close();
    }

    @ParameterizedTest(name = "{displayName}.persister={0}")
    @ValueSource(strings = {NO_OP_PERSISTER, DEFAULT_STATE_PERSISTER})
    public void testMultipleConsumersInGroupSequentialConsumption(String persister) {
        ProducerRecord<byte[], byte[]> record = new ProducerRecord<>(tp.topic(), tp.partition(), null, "key".getBytes(), "value".getBytes());
        KafkaProducer<byte[], byte[]> producer = createProducer(new ByteArraySerializer(), new ByteArraySerializer());
        KafkaShareConsumer<byte[], byte[]> shareConsumer1 = createShareConsumer(new ByteArrayDeserializer(), new ByteArrayDeserializer(), "group1");
        shareConsumer1.subscribe(Collections.singleton(tp.topic()));
        KafkaShareConsumer<byte[], byte[]> shareConsumer2 = createShareConsumer(new ByteArrayDeserializer(), new ByteArrayDeserializer(), "group1");
        shareConsumer2.subscribe(Collections.singleton(tp.topic()));
        alterShareAutoOffsetReset("group1", "earliest");

        int totalMessages = 2000;
        for (int i = 0; i < totalMessages; i++) {
            producer.send(record);
        }

        int consumer1MessageCount = 0;
        int consumer2MessageCount = 0;

        int maxRetries = 10;
        int retries = 0;
        while (retries < maxRetries) {
            ConsumerRecords<byte[], byte[]> records1 = shareConsumer1.poll(Duration.ofMillis(2000));
            consumer1MessageCount += records1.count();
            ConsumerRecords<byte[], byte[]> records2 = shareConsumer2.poll(Duration.ofMillis(2000));
            consumer2MessageCount += records2.count();
            if (records1.count() + records2.count() == 0)
                break;
            retries++;
        }

        assertEquals(totalMessages, consumer1MessageCount + consumer2MessageCount);
        shareConsumer1.close();
        shareConsumer2.close();
        producer.close();
    }

    @ParameterizedTest(name = "{displayName}.persister={0}")
    @ValueSource(strings = {NO_OP_PERSISTER, DEFAULT_STATE_PERSISTER})
    public void testMultipleConsumersInGroupConcurrentConsumption(String persister) {
        AtomicInteger totalMessagesConsumed = new AtomicInteger(0);

        int consumerCount = 4;
        int producerCount = 4;
        int messagesPerProducer = 5000;

        String groupId = "group1";

        ExecutorService producerExecutorService = Executors.newFixedThreadPool(producerCount);
        ExecutorService consumerExecutorService = Executors.newFixedThreadPool(consumerCount);

        // This consumer is created to register the share group id with the groupCoordinator
        // so that the config share.auto.offset.reset can be altered for this group
        createShareConsumer(new ByteArrayDeserializer(), new ByteArrayDeserializer(), groupId);
        alterShareAutoOffsetReset(groupId, "earliest");

        for (int i = 0; i < producerCount; i++) {
            producerExecutorService.submit(() -> produceMessages(messagesPerProducer));
        }

        ConcurrentLinkedQueue<CompletableFuture<Integer>> futures = new ConcurrentLinkedQueue<>();
        int maxBytes = 100000;
        for (int i = 0; i < consumerCount; i++) {
            final int consumerNumber = i + 1;
            consumerExecutorService.submit(() -> {
                CompletableFuture<Integer> future = new CompletableFuture<>();
                futures.add(future);
                consumeMessages(totalMessagesConsumed, producerCount * messagesPerProducer, groupId, consumerNumber, 30, true, future, Optional.of(maxBytes));
            });
        }

        producerExecutorService.shutdown();
        consumerExecutorService.shutdown();

        try {
            assertTrue(producerExecutorService.awaitTermination(60, TimeUnit.SECONDS)); // Wait for all producer threads to complete
            assertTrue(consumerExecutorService.awaitTermination(60, TimeUnit.SECONDS)); // Wait for all consumer threads to complete
            int totalResult = 0;
            for (CompletableFuture<Integer> future : futures) {
                totalResult += future.get();
            }
            assertEquals(producerCount * messagesPerProducer, totalMessagesConsumed.get());
            assertEquals(producerCount * messagesPerProducer, totalResult);
        } catch (Exception e) {
            fail("Exception occurred : " + e.getMessage());
        }
    }

    @ParameterizedTest(name = "{displayName}.persister={0}")
    @ValueSource(strings = {NO_OP_PERSISTER, DEFAULT_STATE_PERSISTER})
    public void testMultipleConsumersInMultipleGroupsConcurrentConsumption(String persister) {
        AtomicInteger totalMessagesConsumedGroup1 = new AtomicInteger(0);
        AtomicInteger totalMessagesConsumedGroup2 = new AtomicInteger(0);
        AtomicInteger totalMessagesConsumedGroup3 = new AtomicInteger(0);

        int producerCount = 4;
        int consumerCount = 2;
        int messagesPerProducer = 2000;
        final int totalMessagesSent = producerCount * messagesPerProducer;

        String groupId1 = "group1";
        String groupId2 = "group2";
        String groupId3 = "group3";

        // These consumers are created to register the share group ids with the groupCoordinator
        // so that the config share.auto.offset.reset can be altered for these groups
        createShareConsumer(new ByteArrayDeserializer(), new ByteArrayDeserializer(), groupId1);
        alterShareAutoOffsetReset(groupId1, "earliest");
        createShareConsumer(new ByteArrayDeserializer(), new ByteArrayDeserializer(), groupId2);
        alterShareAutoOffsetReset(groupId2, "earliest");
        createShareConsumer(new ByteArrayDeserializer(), new ByteArrayDeserializer(), groupId3);
        alterShareAutoOffsetReset(groupId3, "earliest");

        ExecutorService producerExecutorService = Executors.newFixedThreadPool(producerCount);
        ExecutorService shareGroupExecutorService1 = Executors.newFixedThreadPool(consumerCount);
        ExecutorService shareGroupExecutorService2 = Executors.newFixedThreadPool(consumerCount);
        ExecutorService shareGroupExecutorService3 = Executors.newFixedThreadPool(consumerCount);

        CountDownLatch startSignal = new CountDownLatch(producerCount);

        ConcurrentLinkedQueue<CompletableFuture<Integer>> producerFutures = new ConcurrentLinkedQueue<>();

        for (int i = 0; i < producerCount; i++) {
            producerExecutorService.submit(() -> {
                CompletableFuture<Integer> future = produceMessages(messagesPerProducer);
                producerFutures.add(future);
                startSignal.countDown();
            });
        }

        ConcurrentLinkedQueue<CompletableFuture<Integer>> futures1 = new ConcurrentLinkedQueue<>();
        ConcurrentLinkedQueue<CompletableFuture<Integer>> futures2 = new ConcurrentLinkedQueue<>();
        ConcurrentLinkedQueue<CompletableFuture<Integer>> futures3 = new ConcurrentLinkedQueue<>();

        // Wait for the producers to run
        try {
            boolean signalled = startSignal.await(15, TimeUnit.SECONDS);
            assertTrue(signalled);
        } catch (InterruptedException e) {
            fail("Exception awaiting start signal");
        }

        int maxBytes = 100000;

        for (int i = 0; i < consumerCount; i++) {
            final int consumerNumber = i + 1;
            shareGroupExecutorService1.submit(() -> {
                CompletableFuture<Integer> future = new CompletableFuture<>();
                futures1.add(future);
                consumeMessages(totalMessagesConsumedGroup1, totalMessagesSent, "group1", consumerNumber, 100, true, future, Optional.of(maxBytes));
            });
            shareGroupExecutorService2.submit(() -> {
                CompletableFuture<Integer> future = new CompletableFuture<>();
                futures2.add(future);
                consumeMessages(totalMessagesConsumedGroup2, totalMessagesSent, "group2", consumerNumber, 100, true, future, Optional.of(maxBytes));
            });
            shareGroupExecutorService3.submit(() -> {
                CompletableFuture<Integer> future = new CompletableFuture<>();
                futures3.add(future);
                consumeMessages(totalMessagesConsumedGroup3, totalMessagesSent, "group3", consumerNumber, 100, true, future, Optional.of(maxBytes));
            });
        }
        producerExecutorService.shutdown();
        shareGroupExecutorService1.shutdown();
        shareGroupExecutorService2.shutdown();
        shareGroupExecutorService3.shutdown();
        try {
            shareGroupExecutorService1.awaitTermination(120, TimeUnit.SECONDS); // Wait for all consumer threads for group 1 to complete
            shareGroupExecutorService2.awaitTermination(120, TimeUnit.SECONDS); // Wait for all consumer threads for group 2 to complete
            shareGroupExecutorService3.awaitTermination(120, TimeUnit.SECONDS); // Wait for all consumer threads for group 3 to complete

            int totalResult1 = 0;
            for (CompletableFuture<Integer> future : futures1) {
                totalResult1 += future.get();
            }

            int totalResult2 = 0;
            for (CompletableFuture<Integer> future : futures2) {
                totalResult2 += future.get();
            }

            int totalResult3 = 0;
            for (CompletableFuture<Integer> future : futures3) {
                totalResult3 += future.get();
            }

            assertEquals(totalMessagesSent, totalMessagesConsumedGroup1.get());
            assertEquals(totalMessagesSent, totalMessagesConsumedGroup2.get());
            assertEquals(totalMessagesSent, totalMessagesConsumedGroup3.get());
            assertEquals(totalMessagesSent, totalResult1);
            assertEquals(totalMessagesSent, totalResult2);
            assertEquals(totalMessagesSent, totalResult3);

            int actualMessagesSent = 0;
            try {
                producerExecutorService.awaitTermination(60, TimeUnit.SECONDS); // Wait for all producer threads to complete

                for (CompletableFuture<Integer> future : producerFutures) {
                    actualMessagesSent += future.get();
                }
            } catch (Exception e) {
                fail("Exception occurred : " + e.getMessage());
            }
            assertEquals(totalMessagesSent, actualMessagesSent);
        } catch (Exception e) {
            fail("Exception occurred : " + e.getMessage());
        }
    }

    @ParameterizedTest(name = "{displayName}.persister={0}")
    @ValueSource(strings = {NO_OP_PERSISTER, DEFAULT_STATE_PERSISTER})
    public void testConsumerCloseInGroupSequential(String persister) {
        ProducerRecord<byte[], byte[]> record = new ProducerRecord<>(tp.topic(), tp.partition(), null, "key".getBytes(), "value".getBytes());
        KafkaProducer<byte[], byte[]> producer = createProducer(new ByteArraySerializer(), new ByteArraySerializer());
        KafkaShareConsumer<byte[], byte[]> shareConsumer1 = createShareConsumer(new ByteArrayDeserializer(), new ByteArrayDeserializer(), "group1");
        shareConsumer1.subscribe(Collections.singleton(tp.topic()));
        KafkaShareConsumer<byte[], byte[]> shareConsumer2 = createShareConsumer(new ByteArrayDeserializer(), new ByteArrayDeserializer(), "group1");
        shareConsumer2.subscribe(Collections.singleton(tp.topic()));
        alterShareAutoOffsetReset("group1", "earliest");

        int totalMessages = 1500;
        for (int i = 0; i < totalMessages; i++) {
            producer.send(record);
        }
        producer.close();

        int consumer1MessageCount = 0;
        int consumer2MessageCount = 0;

        // Poll three times to receive records. The second poll acknowledges the records
        // from the first poll, and so on. The third poll's records are not acknowledged
        // because the consumer is closed, which makes the broker release the records fetched.
        ConsumerRecords<byte[], byte[]> records1 = shareConsumer1.poll(Duration.ofMillis(5000));
        consumer1MessageCount += records1.count();
        int consumer1MessageCountA = records1.count();
        records1 = shareConsumer1.poll(Duration.ofMillis(5000));
        consumer1MessageCount += records1.count();
        int consumer1MessageCountB = records1.count();
        records1 = shareConsumer1.poll(Duration.ofMillis(5000));
        int consumer1MessageCountC = records1.count();
        assertEquals(totalMessages, consumer1MessageCountA + consumer1MessageCountB + consumer1MessageCountC);
        shareConsumer1.close();

        int maxRetries = 10;
        int retries = 0;
        while (consumer1MessageCount + consumer2MessageCount < totalMessages && retries < maxRetries) {
            ConsumerRecords<byte[], byte[]> records2 = shareConsumer2.poll(Duration.ofMillis(5000));
            consumer2MessageCount += records2.count();
            retries++;
        }
        shareConsumer2.close();
        assertEquals(totalMessages, consumer1MessageCount + consumer2MessageCount);
    }

    @ParameterizedTest(name = "{displayName}.persister={0}")
    @ValueSource(strings = {NO_OP_PERSISTER, DEFAULT_STATE_PERSISTER})
    public void testMultipleConsumersInGroupFailureConcurrentConsumption(String persister) {
        AtomicInteger totalMessagesConsumed = new AtomicInteger(0);

        int consumerCount = 4;
        int producerCount = 4;
        int messagesPerProducer = 5000;

        String groupId = "group1";

        // This consumer is created to register the share group id with the groupCoordinator
        // so that the config share.auto.offset.reset can be altered for this group
        createShareConsumer(new ByteArrayDeserializer(), new ByteArrayDeserializer(), groupId);
        alterShareAutoOffsetReset(groupId, "earliest");

        ExecutorService consumerExecutorService = Executors.newFixedThreadPool(consumerCount);
        ExecutorService producerExecutorService = Executors.newFixedThreadPool(producerCount);

        for (int i = 0; i < producerCount; i++) {
            Runnable task = () -> produceMessages(messagesPerProducer);
            producerExecutorService.submit(task);
        }

        ConcurrentLinkedQueue<CompletableFuture<Integer>> futuresSuccess = new ConcurrentLinkedQueue<>();

        CountDownLatch startSignal = new CountDownLatch(1);

        int maxBytes = 1000000;

        consumerExecutorService.submit(() -> {
            // The "failing" consumer polls but immediately closes, which releases the records for the other consumers
            CompletableFuture<Integer> future = new CompletableFuture<>();
            AtomicInteger failedMessagesConsumed = new AtomicInteger(0);
            consumeMessages(failedMessagesConsumed, producerCount * messagesPerProducer, groupId, 0, 1, false, future);
            startSignal.countDown();
        });

        // Wait for the failed consumer to run
        try {
            boolean signalled = startSignal.await(15, TimeUnit.SECONDS);
            assertTrue(signalled);
        } catch (InterruptedException e) {
            fail("Exception awaiting start signal");
        }

        for (int i = 0; i < consumerCount; i++) {
            final int consumerNumber = i + 1;
            consumerExecutorService.submit(() -> {
                CompletableFuture<Integer> future = new CompletableFuture<>();
                futuresSuccess.add(future);
                consumeMessages(totalMessagesConsumed, producerCount * messagesPerProducer, groupId, consumerNumber, 40, true, future, Optional.of(maxBytes));
            });
        }
        producerExecutorService.shutdown();
        consumerExecutorService.shutdown();
        try {
            producerExecutorService.awaitTermination(60, TimeUnit.SECONDS); // Wait for all producer threads to complete
            consumerExecutorService.awaitTermination(60, TimeUnit.SECONDS); // Wait for all consumer threads to complete
            int totalSuccessResult = 0;
            for (CompletableFuture<Integer> future : futuresSuccess) {
                totalSuccessResult += future.get();
            }
            assertEquals(producerCount * messagesPerProducer, totalMessagesConsumed.get());
            assertEquals(producerCount * messagesPerProducer, totalSuccessResult);
        } catch (Exception e) {
            fail("Exception occurred : " + e.getMessage());
        }
    }

    @ParameterizedTest(name = "{displayName}.persister={0}")
    @ValueSource(strings = {NO_OP_PERSISTER, DEFAULT_STATE_PERSISTER})
    public void testAcquisitionLockTimeoutOnConsumer(String persister) throws InterruptedException {
        ProducerRecord<byte[], byte[]> producerRecord1 = new ProducerRecord<>(tp.topic(), tp.partition(), null,
            "key_1".getBytes(), "value_1".getBytes());
        ProducerRecord<byte[], byte[]> producerRecord2 = new ProducerRecord<>(tp.topic(), tp.partition(), null,
            "key_2".getBytes(), "value_2".getBytes());
        KafkaProducer<byte[], byte[]> producer = createProducer(new ByteArraySerializer(), new ByteArraySerializer());
        KafkaShareConsumer<byte[], byte[]> shareConsumer1 = createShareConsumer(new ByteArrayDeserializer(), new ByteArrayDeserializer(), "group1");
        shareConsumer1.subscribe(Collections.singleton(tp.topic()));
        alterShareAutoOffsetReset("group1", "earliest");

        producer.send(producerRecord1);

        // Poll two times to receive records. The first poll puts the acquisition lock and fetches the record.
        // Since, we are only sending one record and acquisition lock hasn't timed out, the second poll only acknowledges the
        // record from the first poll and no more fetch.
        ConsumerRecords<byte[], byte[]> records1 = shareConsumer1.poll(Duration.ofMillis(5000));
        assertEquals(1, records1.count());
        assertEquals("key_1", new String(records1.iterator().next().key()));
        assertEquals("value_1", new String(records1.iterator().next().value()));
        ConsumerRecords<byte[], byte[]> records2 = shareConsumer1.poll(Duration.ofMillis(500));
        assertEquals(0, records2.count());

        producer.send(producerRecord2);

        // Poll three times. The first poll puts the acquisition lock and fetches the record. Before the second poll,
        // acquisition lock times out and hence the consumer needs to fetch the record again. Since, the acquisition lock
        // hasn't timed out before the third poll, the third poll only acknowledges the record from the second poll and no more fetch.
        records1 = shareConsumer1.poll(Duration.ofMillis(5000));
        assertEquals(1, records1.count());
        assertEquals("key_2", new String(records1.iterator().next().key()));
        assertEquals("value_2", new String(records1.iterator().next().value()));

        // Allowing acquisition lock to expire.
        Thread.sleep(20000);

        records2 = shareConsumer1.poll(Duration.ofMillis(5000));
        assertEquals(1, records2.count());
        assertEquals("key_2", new String(records2.iterator().next().key()));
        assertEquals("value_2", new String(records2.iterator().next().value()));
        ConsumerRecords<byte[], byte[]> records3 = shareConsumer1.poll(Duration.ofMillis(500));
        assertEquals(0, records3.count());

        producer.close();
        shareConsumer1.close();
    }

    /**
     * Test to verify that the acknowledgement commit callback cannot invoke methods of KafkaShareConsumer.
     * The exception thrown is verified in {@link TestableAcknowledgeCommitCallbackWithShareConsumer}
     */
    @ParameterizedTest(name = "{displayName}.persister={0}")
    @ValueSource(strings = {NO_OP_PERSISTER, DEFAULT_STATE_PERSISTER})
    public void testAcknowledgeCommitCallbackCallsShareConsumerDisallowed(String persister) {
        ProducerRecord<byte[], byte[]> record = new ProducerRecord<>(tp.topic(), tp.partition(), null, "key".getBytes(), "value".getBytes());
        KafkaProducer<byte[], byte[]> producer = createProducer(new ByteArraySerializer(), new ByteArraySerializer());
        producer.send(record);
        KafkaShareConsumer<byte[], byte[]> shareConsumer = createShareConsumer(new ByteArrayDeserializer(), new ByteArrayDeserializer(), "group1");
        alterShareAutoOffsetReset("group1", "earliest");

        shareConsumer.setAcknowledgementCommitCallback(new TestableAcknowledgeCommitCallbackWithShareConsumer<>(shareConsumer));
        shareConsumer.subscribe(Collections.singleton(tp.topic()));

        // The acknowledgment commit callback will try to call a method of KafkaShareConsumer
        shareConsumer.poll(Duration.ofMillis(5000));
        // The second poll sends the acknowledgments implicitly.
        // The acknowledgement commit callback will be called and the exception is thrown.
        // This is verified inside the onComplete() method implementation.
        shareConsumer.poll(Duration.ofMillis(500));
        shareConsumer.close();
        producer.close();
    }

    private class TestableAcknowledgeCommitCallbackWithShareConsumer<K, V> implements AcknowledgementCommitCallback {
        private final KafkaShareConsumer<K, V> shareConsumer;

        TestableAcknowledgeCommitCallbackWithShareConsumer(KafkaShareConsumer<K, V> shareConsumer) {
            this.shareConsumer = shareConsumer;
        }

        @Override
        public void onComplete(Map<TopicIdPartition, Set<Long>> offsetsMap, Exception exception) {
            // Accessing methods of KafkaShareConsumer should throw an exception.
            assertThrows(IllegalStateException.class, shareConsumer::close);
            assertThrows(IllegalStateException.class, () -> shareConsumer.subscribe(Collections.singleton(tp.topic())));
            assertThrows(IllegalStateException.class, () -> shareConsumer.poll(Duration.ofMillis(5000)));
        }
    }

    /**
     * Test to verify that the acknowledgement commit callback can invoke KafkaShareConsumer.wakeup() and it
     * wakes up the enclosing poll.
     */
    @ParameterizedTest(name = "{displayName}.persister={0}")
    @ValueSource(strings = {NO_OP_PERSISTER, DEFAULT_STATE_PERSISTER})
    public void testAcknowledgeCommitCallbackCallsShareConsumerWakeup(String persister) {
        ProducerRecord<byte[], byte[]> record = new ProducerRecord<>(tp.topic(), tp.partition(), null, "key".getBytes(), "value".getBytes());
        KafkaProducer<byte[], byte[]> producer = createProducer(new ByteArraySerializer(), new ByteArraySerializer());
        producer.send(record);
        KafkaShareConsumer<byte[], byte[]> shareConsumer = createShareConsumer(new ByteArrayDeserializer(), new ByteArrayDeserializer(), "group1");
        alterShareAutoOffsetReset("group1", "earliest");

        // The acknowledgment commit callback will try to call a method of KafkaShareConsumer
        shareConsumer.setAcknowledgementCommitCallback(new TestableAcknowledgeCommitCallbackWakeup<>(shareConsumer));
        shareConsumer.subscribe(Collections.singleton(tp.topic()));

        shareConsumer.poll(Duration.ofMillis(5000));
        // The second poll sends the acknowledgments implicitly.
        shareConsumer.poll(Duration.ofMillis(1000));
        // Till now acknowledgement commit callback has not been called, so no exception thrown yet.
        // On 3rd poll, the acknowledgement commit callback will be called and the exception is thrown.
        assertThrows(WakeupException.class, () -> shareConsumer.poll(Duration.ofMillis(500)));
        shareConsumer.close();
        producer.close();
    }

    private static class TestableAcknowledgeCommitCallbackWakeup<K, V> implements AcknowledgementCommitCallback {
        private final KafkaShareConsumer<K, V> shareConsumer;

        TestableAcknowledgeCommitCallbackWakeup(KafkaShareConsumer<K, V> shareConsumer) {
            this.shareConsumer = shareConsumer;
        }

        @Override
        public void onComplete(Map<TopicIdPartition, Set<Long>> offsetsMap, Exception exception) {
            shareConsumer.wakeup();
        }
    }

    /**
     * Test to verify that the acknowledgement commit callback can throw an exception, and it is propagated
     * to the caller of poll().
     */
    @ParameterizedTest(name = "{displayName}.persister={0}")
    @ValueSource(strings = {NO_OP_PERSISTER, DEFAULT_STATE_PERSISTER})
    public void testAcknowledgeCommitCallbackThrowsException(String persister) {
        ProducerRecord<byte[], byte[]> record = new ProducerRecord<>(tp.topic(), tp.partition(), null, "key".getBytes(), "value".getBytes());
        KafkaProducer<byte[], byte[]> producer = createProducer(new ByteArraySerializer(), new ByteArraySerializer());
        producer.send(record);
        KafkaShareConsumer<byte[], byte[]> shareConsumer = createShareConsumer(new ByteArrayDeserializer(), new ByteArrayDeserializer(), "group1");
        alterShareAutoOffsetReset("group1", "earliest");

        shareConsumer.setAcknowledgementCommitCallback(new TestableAcknowledgeCommitCallbackThrows<>());
        shareConsumer.subscribe(Collections.singleton(tp.topic()));

        shareConsumer.poll(Duration.ofMillis(5000));

        // The second poll sends the acknowledgments implicitly.
        shareConsumer.poll(Duration.ofMillis(1000));

        // On the third poll, the acknowledgement commit callback will be called and the exception is thrown.
        assertThrows(org.apache.kafka.common.errors.OutOfOrderSequenceException.class, () -> shareConsumer.poll(Duration.ofMillis(500)));

        shareConsumer.close();
        producer.close();
    }

    private static class TestableAcknowledgeCommitCallbackThrows<K, V> implements AcknowledgementCommitCallback {
        @Override
        public void onComplete(Map<TopicIdPartition, Set<Long>> offsetsMap, Exception exception) {
            throw new org.apache.kafka.common.errors.OutOfOrderSequenceException("Exception thrown in TestableAcknowledgeCommitCallbackThrows.onComplete");
        }
    }

    /**
     * Test to verify that calling Thread.interrupt() before KafkaShareConsumer.poll(Duration)
     * causes it to throw InterruptException
     */
    @ParameterizedTest(name = "{displayName}.persister={0}")
    @ValueSource(strings = {NO_OP_PERSISTER, DEFAULT_STATE_PERSISTER})
    public void testPollThrowsInterruptExceptionIfInterrupted(String persister) {
        KafkaShareConsumer<byte[], byte[]> shareConsumer = createShareConsumer(new ByteArrayDeserializer(), new ByteArrayDeserializer(), "group1");
        shareConsumer.subscribe(Collections.singleton(tp.topic()));
        alterShareAutoOffsetReset("group1", "earliest");

        // interrupt the thread and call poll
        try {
            Thread.currentThread().interrupt();
            assertThrows(InterruptException.class, () -> shareConsumer.poll(Duration.ZERO));
        } finally {
            // clear interrupted state again since this thread may be reused by JUnit
            Thread.interrupted();
        }

        assertDoesNotThrow(() -> shareConsumer.poll(Duration.ZERO));
        shareConsumer.close();
    }

    /**
     * Test to verify that InvalidTopicException is thrown if the consumer subscribes
     * to an invalid topic.
     */
    @ParameterizedTest(name = "{displayName}.persister={0}")
    @ValueSource(strings = {NO_OP_PERSISTER, DEFAULT_STATE_PERSISTER})
    public void testSubscribeOnInvalidTopicThrowsInvalidTopicException(String persister) {
        KafkaShareConsumer<byte[], byte[]> shareConsumer = createShareConsumer(new ByteArrayDeserializer(), new ByteArrayDeserializer(), "group1");
        shareConsumer.subscribe(Collections.singleton("topic abc"));
        alterShareAutoOffsetReset("group1", "earliest");

        // The exception depends upon a metadata response which arrives asynchronously. If the delay is
        // too short, the poll might return before the error is known.
        assertThrows(InvalidTopicException.class, () -> shareConsumer.poll(Duration.ofMillis(10000)));
        shareConsumer.close();
    }

    /**
     * Test to ensure that a wakeup when records are buffered doesn't prevent the records
     * being returned on the next poll.
     */
    @ParameterizedTest(name = "{displayName}.persister={0}")
    @ValueSource(strings = {NO_OP_PERSISTER, DEFAULT_STATE_PERSISTER})
    public void testWakeupWithFetchedRecordsAvailable(String persister) {
        ProducerRecord<byte[], byte[]> record = new ProducerRecord<>(tp.topic(), tp.partition(), null, "key".getBytes(), "value".getBytes());
        KafkaProducer<byte[], byte[]> producer = createProducer(new ByteArraySerializer(), new ByteArraySerializer());
        producer.send(record);
        KafkaShareConsumer<byte[], byte[]> shareConsumer = createShareConsumer(new ByteArrayDeserializer(), new ByteArrayDeserializer(), "group1");
        shareConsumer.subscribe(Collections.singleton(tp.topic()));
        alterShareAutoOffsetReset("group1", "earliest");

        shareConsumer.wakeup();
        assertThrows(WakeupException.class, () -> shareConsumer.poll(Duration.ZERO));

        ConsumerRecords<byte[], byte[]> records = shareConsumer.poll(Duration.ofMillis(5000));
        assertEquals(1, records.count());

        shareConsumer.close();
        producer.close();
    }

    @ParameterizedTest(name = "{displayName}.persister={0}")
    @ValueSource(strings = {NO_OP_PERSISTER, DEFAULT_STATE_PERSISTER})
    public void testSubscriptionFollowedByTopicCreation(String persister) throws InterruptedException {
        KafkaProducer<byte[], byte[]> producer = createProducer(new ByteArraySerializer(), new ByteArraySerializer());
        KafkaShareConsumer<byte[], byte[]> shareConsumer = createShareConsumer(new ByteArrayDeserializer(), new ByteArrayDeserializer(), "group1");
        String topic = "foo";
        shareConsumer.subscribe(Collections.singleton(topic));
        alterShareAutoOffsetReset("group1", "earliest");

        // Topic is created post creation of share consumer and subscription
        createTopic(topic);

        ProducerRecord<byte[], byte[]> record = new ProducerRecord<>(topic, 0, null, "key".getBytes(), "value".getBytes());
        producer.send(record);

        TestUtils.waitForCondition(() -> shareConsumer.poll(Duration.ofMillis(2000)).count() == 1,
            DEFAULT_MAX_WAIT_MS, 100L, () -> "Failed to consume records for share consumer, metadata sync failed");

        producer.send(record);
        ConsumerRecords<byte[], byte[]> records = shareConsumer.poll(Duration.ofMillis(5000));
        assertEquals(1, records.count());
        producer.send(record);
        records = shareConsumer.poll(Duration.ofMillis(5000));
        assertEquals(1, records.count());
        shareConsumer.close();
        producer.close();
    }

    @ParameterizedTest(name = "{displayName}.persister={0}")
    @ValueSource(strings = {NO_OP_PERSISTER, DEFAULT_STATE_PERSISTER})
    public void testSubscriptionAndPollFollowedByTopicDeletion(String persister) throws InterruptedException, ExecutionException {
        String topic1 = "bar";
        String topic2 = "baz";
        createTopic(topic1);
        createTopic(topic2);

        ProducerRecord<byte[], byte[]> recordTopic1 = new ProducerRecord<>(topic1, 0, null, "key".getBytes(), "value".getBytes());
        ProducerRecord<byte[], byte[]> recordTopic2 = new ProducerRecord<>(topic2, 0, null, "key".getBytes(), "value".getBytes());
        KafkaProducer<byte[], byte[]> producer = createProducer(new ByteArraySerializer(), new ByteArraySerializer());

        KafkaShareConsumer<byte[], byte[]> shareConsumer = createShareConsumer(new ByteArrayDeserializer(), new ByteArrayDeserializer(), "group1");
        // Consumer subscribes to the topics -> bar and baz.
        shareConsumer.subscribe(Arrays.asList(topic1, topic2));
        alterShareAutoOffsetReset("group1", "earliest");

        producer.send(recordTopic1).get();
        TestUtils.waitForCondition(() -> shareConsumer.poll(Duration.ofMillis(2000)).count() == 1,
            DEFAULT_MAX_WAIT_MS, 100L, () -> "incorrect number of records");

        producer.send(recordTopic2);
        TestUtils.waitForCondition(() -> shareConsumer.poll(Duration.ofMillis(2000)).count() == 1,
            DEFAULT_MAX_WAIT_MS, 100L, () -> "incorrect number of records");

        // Topic bar is deleted, hence poll should not give any results.
        deleteTopic(topic1);
        ConsumerRecords<byte[], byte[]> records = shareConsumer.poll(Duration.ofMillis(500));
        assertEquals(0, records.count());

        producer.send(recordTopic2);
        // Poll should give the record from the non-deleted topic baz.
        TestUtils.waitForCondition(() -> shareConsumer.poll(Duration.ofMillis(2000)).count() == 1,
            DEFAULT_MAX_WAIT_MS, 100L, () -> "incorrect number of records");

        producer.send(recordTopic2);
        TestUtils.waitForCondition(() -> shareConsumer.poll(Duration.ofMillis(2000)).count() == 1,
            DEFAULT_MAX_WAIT_MS, 100L, () -> "incorrect number of records");
        shareConsumer.close();
        producer.close();
    }

    @ParameterizedTest(name = "{displayName}.persister={0}")
    @ValueSource(strings = {NO_OP_PERSISTER, DEFAULT_STATE_PERSISTER})
    public void testLsoMovementByRecordsDeletion(String persister) {
        KafkaProducer<byte[], byte[]> producer = createProducer(new ByteArraySerializer(), new ByteArraySerializer());
        ProducerRecord<byte[], byte[]> record = new ProducerRecord<>(tp.topic(), 0, null, "key".getBytes(), "value".getBytes());

        String groupId = "group1";

        // This consumer is created to register the share group id with the groupCoordinator
        // so that the config share.auto.offset.reset can be altered for this group
        createShareConsumer(new ByteArrayDeserializer(), new ByteArrayDeserializer(), groupId);
        alterShareAutoOffsetReset(groupId, "earliest");

        // We write 10 records to the topic, so they would be written from offsets 0-9 on the topic.
        try {
            for (int i = 0; i < 10; i++) {
                producer.send(record).get();
            }
        } catch (Exception e) {
            fail("Failed to send records: " + e);
        }

        // We delete records before offset 5, so the LSO should move to 5.
        adminClient.deleteRecords(Collections.singletonMap(tp, RecordsToDelete.beforeOffset(5L)));

        AtomicInteger totalMessagesConsumed = new AtomicInteger(0);
        CompletableFuture<Integer> future = new CompletableFuture<>();
        consumeMessages(totalMessagesConsumed, 5, groupId, 1, 10, true, future);
        // The records returned belong to offsets 5-9.
        assertEquals(5, totalMessagesConsumed.get());
        try {
            assertEquals(5, future.get());
        } catch (Exception e) {
            fail("Exception occurred : " + e.getMessage());
        }

        // We write 5 records to the topic, so they would be written from offsets 10-14 on the topic.
        try {
            for (int i = 0; i < 5; i++) {
                producer.send(record).get();
            }
        } catch (Exception e) {
            fail("Failed to send records: " + e);
        }

        // We delete records before offset 14, so the LSO should move to 14.
        adminClient.deleteRecords(Collections.singletonMap(tp, RecordsToDelete.beforeOffset(14L)));

        totalMessagesConsumed = new AtomicInteger(0);
        future = new CompletableFuture<>();
        consumeMessages(totalMessagesConsumed, 1, groupId, 1, 10, true, future);
        // The record returned belong to offset 14.
        assertEquals(1, totalMessagesConsumed.get());
        try {
            assertEquals(1, future.get());
        } catch (Exception e) {
            fail("Exception occurred : " + e.getMessage());
        }

        // We delete records before offset 15, so the LSO should move to 15 and now no records should be returned.
        adminClient.deleteRecords(Collections.singletonMap(tp, RecordsToDelete.beforeOffset(15L)));

        totalMessagesConsumed = new AtomicInteger(0);
        future = new CompletableFuture<>();
        consumeMessages(totalMessagesConsumed, 0, groupId, 1, 5, true, future);
        assertEquals(0, totalMessagesConsumed.get());
        try {
            assertEquals(0, future.get());
        } catch (Exception e) {
            fail("Exception occurred : " + e.getMessage());
        }
        producer.close();
    }

    @ParameterizedTest(name = "{displayName}.persister={0}")
    @ValueSource(strings = {NO_OP_PERSISTER, DEFAULT_STATE_PERSISTER})
    public void testShareAutoOffsetResetDefaultValue(String persister) {
        KafkaShareConsumer<byte[], byte[]> shareConsumer = createShareConsumer(new ByteArrayDeserializer(), new ByteArrayDeserializer(), "group1");
        shareConsumer.subscribe(Collections.singleton(tp.topic()));
        ProducerRecord<byte[], byte[]> record = new ProducerRecord<>(tp.topic(), tp.partition(), null, "key".getBytes(), "value".getBytes());
        KafkaProducer<byte[], byte[]> producer = createProducer(new ByteArraySerializer(), new ByteArraySerializer());
        // Producing a record.
        producer.send(record);
        ConsumerRecords<byte[], byte[]> records = shareConsumer.poll(Duration.ofMillis(5000));
        // No records should be consumed because share.auto.offset.reset has a default of "latest". Since the record
        // was produced before share partition was initialized (which happens after the first share fetch request
        // in the poll method), the start offset would be the latest offset, i.e. 1 (the next offset after the already
        // present 0th record)
        assertEquals(0, records.count());
        // Producing another record.
        producer.send(record);
        records = shareConsumer.poll(Duration.ofMillis(5000));
        // Now the next record should be consumed successfully
        assertEquals(1, records.count());
        shareConsumer.close();
        producer.close();
    }

    @ParameterizedTest(name = "{displayName}.persister={0}")
    @ValueSource(strings = {NO_OP_PERSISTER, DEFAULT_STATE_PERSISTER})
    public void testShareAutoOffsetResetEarliest(String persister) {
        KafkaShareConsumer<byte[], byte[]> shareConsumer = createShareConsumer(new ByteArrayDeserializer(), new ByteArrayDeserializer(), "group1");
        shareConsumer.subscribe(Collections.singleton(tp.topic()));
        // Changing the value of share.auto.offset.reset value to "earliest"
        alterShareAutoOffsetReset("group1", "earliest");
        ProducerRecord<byte[], byte[]> record = new ProducerRecord<>(tp.topic(), tp.partition(), null, "key".getBytes(), "value".getBytes());
        KafkaProducer<byte[], byte[]> producer = createProducer(new ByteArraySerializer(), new ByteArraySerializer());
        // Producing a record.
        producer.send(record);
        ConsumerRecords<byte[], byte[]> records = shareConsumer.poll(Duration.ofMillis(5000));
        // Since the value for share.auto.offset.reset has been altered to "earliest", the consumer should consume
        // all messages present on the partition
        assertEquals(1, records.count());
        // Producing another record.
        producer.send(record);
        records = shareConsumer.poll(Duration.ofMillis(5000));
        // The next records should also be consumed successfully
        assertEquals(1, records.count());
        shareConsumer.close();
        producer.close();
    }

    @ParameterizedTest(name = "{displayName}.persister={0}")
    @ValueSource(strings = {NO_OP_PERSISTER, DEFAULT_STATE_PERSISTER})
    public void testShareAutoOffsetResetEarliestAfterLsoMovement(String persister) throws Exception {
        KafkaShareConsumer<byte[], byte[]> shareConsumer = createShareConsumer(new ByteArrayDeserializer(), new ByteArrayDeserializer(), "group1");
        shareConsumer.subscribe(Collections.singleton(tp.topic()));
        // Changing the value of share.auto.offset.reset value to "earliest"
        alterShareAutoOffsetReset("group1", "earliest");
        ProducerRecord<byte[], byte[]> record = new ProducerRecord<>(tp.topic(), tp.partition(), null, "key".getBytes(), "value".getBytes());
        KafkaProducer<byte[], byte[]> producer = createProducer(new ByteArraySerializer(), new ByteArraySerializer());
        // We write 10 records to the topic, so they would be written from offsets 0-9 on the topic.
        try {
            for (int i = 0; i < 10; i++) {
                producer.send(record).get();
            }
        } catch (Exception e) {
            fail("Failed to send records: " + e);
        }

        // We delete records before offset 5, so the LSO should move to 5.
        adminClient.deleteRecords(Collections.singletonMap(tp, RecordsToDelete.beforeOffset(5L)));

        AtomicInteger totalMessagesConsumed = new AtomicInteger(0);
        CompletableFuture<Integer> future = new CompletableFuture<>();
        consumeMessages(totalMessagesConsumed, 5, "group1", 1, 10, true, future);
        // The records returned belong to offsets 5-9.
        assertEquals(5, totalMessagesConsumed.get());
        assertEquals(5, future.get());

        shareConsumer.close();
        producer.close();
    }

    @ParameterizedTest(name = "{displayName}.persister={0}")
    @ValueSource(strings = {NO_OP_PERSISTER, DEFAULT_STATE_PERSISTER})
    public void testShareAutoOffsetResetMultipleGroupsWithDifferentValue(String persister) {
        KafkaShareConsumer<byte[], byte[]> shareConsumer1 = createShareConsumer(new ByteArrayDeserializer(), new ByteArrayDeserializer(), "group1");
        shareConsumer1.subscribe(Collections.singleton(tp.topic()));
        // Changing the value of share.auto.offset.reset value to "earliest" for group1
        alterShareAutoOffsetReset("group1", "earliest");

        KafkaShareConsumer<byte[], byte[]> shareConsumer2 = createShareConsumer(new ByteArrayDeserializer(), new ByteArrayDeserializer(), "group2");
        shareConsumer2.subscribe(Collections.singleton(tp.topic()));
        // Changing the value of share.auto.offset.reset value to "latest" for group2
        alterShareAutoOffsetReset("group2", "latest");
        ProducerRecord<byte[], byte[]> record = new ProducerRecord<>(tp.topic(), tp.partition(), null, "key".getBytes(), "value".getBytes());
        KafkaProducer<byte[], byte[]> producer = createProducer(new ByteArraySerializer(), new ByteArraySerializer());
        // Producing a record.
        producer.send(record);
        ConsumerRecords<byte[], byte[]> records1 = shareConsumer1.poll(Duration.ofMillis(5000));
        // Since the value for share.auto.offset.reset has been altered to "earliest", the consumer should consume
        // all messages present on the partition
        assertEquals(1, records1.count());

        ConsumerRecords<byte[], byte[]> records2 = shareConsumer2.poll(Duration.ofMillis(5000));
        // Since the value for share.auto.offset.reset has been altered to "latest", the consumer should not consume
        // any message
        assertEquals(0, records2.count());

        // Producing another record.
        producer.send(record);

        records1 = shareConsumer1.poll(Duration.ofMillis(5000));
        // The next record should also be consumed successfully by group1
        assertEquals(1, records1.count());

        records2 = shareConsumer2.poll(Duration.ofMillis(5000));
        // The next record should also be consumed successfully by group2
        assertEquals(1, records2.count());

        shareConsumer1.close();
        shareConsumer2.close();
        producer.close();
    }

    private CompletableFuture<Integer> produceMessages(int messageCount) {
        CompletableFuture<Integer> future = new CompletableFuture<>();
        Future<?>[] recordFutures = new Future<?>[messageCount];
        int messagesSent = 0;
        try (KafkaProducer<byte[], byte[]> producer = createProducer(new ByteArraySerializer(), new ByteArraySerializer())) {
            ProducerRecord<byte[], byte[]> record = new ProducerRecord<>(tp.topic(), tp.partition(), null, "key".getBytes(), "value".getBytes());
            for (int i = 0; i < messageCount; i++) {
                recordFutures[i] = producer.send(record);
            }
            for (int i = 0; i < messageCount; i++) {
                try {
                    recordFutures[i].get();
                    messagesSent++;
                } catch (Exception e) {
                    fail("Failed to send record: " + e);
                }
            }
        } finally {
            future.complete(messagesSent);
        }
        return future;
    }

    private void produceMessagesWithTimestamp(int messageCount, long startingTimestamp) {
        try (KafkaProducer<byte[], byte[]> producer = createProducer(new ByteArraySerializer(), new ByteArraySerializer())) {
            for (int i = 0; i < messageCount; i++) {
                ProducerRecord<byte[], byte[]> record = new ProducerRecord<>(tp.topic(), tp.partition(), startingTimestamp + i,
                    ("key " + i).getBytes(), ("value " + i).getBytes());
                producer.send(record);
            }
            producer.flush();
        }
    }

    private void consumeMessages(AtomicInteger totalMessagesConsumed,
                                 int totalMessages,
                                 String groupId,
                                 int consumerNumber,
                                 int maxPolls,
                                 boolean commit,
                                 CompletableFuture<Integer> future) {
        consumeMessages(totalMessagesConsumed, totalMessages, groupId, consumerNumber, maxPolls, commit, future, Optional.empty());
    }

    private void consumeMessages(AtomicInteger totalMessagesConsumed,
                                 int totalMessages,
                                 String groupId,
                                 int consumerNumber,
                                 int maxPolls,
                                 boolean commit,
                                 CompletableFuture<Integer> future,
                                 Optional<Integer> maxFetchBytes) {
        KafkaShareConsumer<byte[], byte[]> shareConsumer;
        Map<TopicPartition, Set<Long>> partitionOffsetsMap = new HashMap<>();
        Map<TopicPartition, Exception> partitionExceptionMap = new HashMap<>();
        if (maxFetchBytes.isPresent()) {
            shareConsumer = createShareConsumer(new ByteArrayDeserializer(), new ByteArrayDeserializer(), groupId,
                Collections.singletonMap(ConsumerConfig.MAX_PARTITION_FETCH_BYTES_CONFIG, String.valueOf(maxFetchBytes.get())));
        } else {
            shareConsumer = createShareConsumer(new ByteArrayDeserializer(), new ByteArrayDeserializer(), groupId);
        }
        shareConsumer.setAcknowledgementCommitCallback(new TestableAcknowledgeCommitCallback(partitionOffsetsMap, partitionExceptionMap));
        shareConsumer.subscribe(Collections.singleton(tp.topic()));
        int messagesConsumed = 0;
        int retries = 0;
        try {
            if (totalMessages > 0) {
                while (totalMessagesConsumed.get() < totalMessages && retries < maxPolls) {
                    ConsumerRecords<byte[], byte[]> records = shareConsumer.poll(Duration.ofMillis(2000));
                    messagesConsumed += records.count();
                    totalMessagesConsumed.addAndGet(records.count());
                    retries++;
                }
            } else {
                while (retries < maxPolls) {
                    ConsumerRecords<byte[], byte[]> records = shareConsumer.poll(Duration.ofMillis(2000));
                    messagesConsumed += records.count();
                    totalMessagesConsumed.addAndGet(records.count());
                    retries++;
                }
            }

            if (commit) {
                // Complete acknowledgement of the records
                shareConsumer.commitSync(Duration.ofMillis(10000));
            }
        } catch (Exception e) {
            fail("Consumer " + consumerNumber + " failed with exception: " + e);
        } finally {
            shareConsumer.close();
            future.complete(messagesConsumed);
        }
    }

    private <K, V> List<ConsumerRecord<K, V>> consumeRecords(KafkaShareConsumer<K, V> consumer,
                                                             int numRecords) {
        ArrayList<ConsumerRecord<K, V>> accumulatedRecords = new ArrayList<>();
        long startTimeMs = System.currentTimeMillis();
        while (accumulatedRecords.size() < numRecords) {
            ConsumerRecords<K, V> records = consumer.poll(Duration.ofMillis(100));
            records.forEach(accumulatedRecords::add);
            long currentTimeMs = System.currentTimeMillis();
            if (currentTimeMs - startTimeMs > 60000) {
                fail("Timed out before consuming expected records.");
            }
        }
        return accumulatedRecords;
    }

    private void createTopic(String topicName) {
        Properties props = cluster.clientProperties();
        try (Admin admin = Admin.create(props)) {
            admin.createTopics(Collections.singleton(new NewTopic(topicName, 1, (short) 1))).all().get();
        } catch (Exception e) {
            fail("Failed to create topic");
        }
    }

    private void deleteTopic(String topicName) {
        Properties props = cluster.clientProperties();
        try (Admin admin = Admin.create(props)) {
            admin.deleteTopics(Collections.singleton(topicName)).all().get();
        } catch (Exception e) {
            fail("Failed to create topic");
        }
    }

    private Admin createAdminClient() {
        Properties props = cluster.clientProperties();
        return Admin.create(props);
    }

    private <K, V> KafkaProducer<K, V> createProducer(Serializer<K> keySerializer,
                                                      Serializer<V> valueSerializer) {
        Properties props = cluster.clientProperties();
        return new KafkaProducer<>(props, keySerializer, valueSerializer);
    }

    private <K, V> KafkaProducer<K, V> createProducer(Serializer<K> keySerializer,
                                                      Serializer<V> valueSerializer,
                                                      String transactionalId) {
        Properties props = cluster.clientProperties();
        props.put(ProducerConfig.TRANSACTIONAL_ID_CONFIG, transactionalId);
        return new KafkaProducer<>(props, keySerializer, valueSerializer);
    }

    private <K, V> KafkaShareConsumer<K, V> createShareConsumer(Deserializer<K> keyDeserializer,
                                                                Deserializer<V> valueDeserializer,
                                                                String groupId) {
        Properties props = cluster.clientProperties();
        props.put(ConsumerConfig.GROUP_ID_CONFIG, groupId);
        return new KafkaShareConsumer<>(props, keyDeserializer, valueDeserializer);
    }

    private <K, V> KafkaShareConsumer<K, V> createShareConsumer(Deserializer<K> keyDeserializer,
                                                                Deserializer<V> valueDeserializer,
                                                                String groupId,
                                                                Map<?, ?> additionalProperties) {
        Properties props = cluster.clientProperties();
        props.put(ConsumerConfig.GROUP_ID_CONFIG, groupId);
        props.putAll(additionalProperties);
        return new KafkaShareConsumer<>(props, keyDeserializer, valueDeserializer);
    }

    private void warmup() throws InterruptedException, ExecutionException, TimeoutException {
        createTopic(warmupTp.topic());
        TestUtils.waitForCondition(() ->
                !cluster.brokers().get(0).metadataCache().getAliveBrokerNodes(new ListenerName("EXTERNAL")).isEmpty(),
            DEFAULT_MAX_WAIT_MS, 100L, () -> "cache not up yet");
        ProducerRecord<byte[], byte[]> record = new ProducerRecord<>(warmupTp.topic(), warmupTp.partition(), null, "key".getBytes(), "value".getBytes());
        KafkaProducer<byte[], byte[]> producer = createProducer(new ByteArraySerializer(), new ByteArraySerializer());
        KafkaShareConsumer<byte[], byte[]> shareConsumer = createShareConsumer(new ByteArrayDeserializer(), new ByteArrayDeserializer(), "warmupgroup1");
        Set<String> subscription = Collections.singleton(warmupTp.topic());
        try {
            producer.send(record).get(15000, TimeUnit.MILLISECONDS);
            shareConsumer.subscribe(subscription);
            alterShareAutoOffsetReset("warmupgroup1", "earliest");
            TestUtils.waitForCondition(
                () -> shareConsumer.poll(Duration.ofMillis(5000)).count() == 1, 30000, 200L, () -> "warmup record not received");
        } finally {
            producer.close();
            shareConsumer.close();
        }
    }

    private void alterShareAutoOffsetReset(String groupId, String newValue) {
        ConfigResource configResource = new ConfigResource(ConfigResource.Type.GROUP, groupId);
        Map<ConfigResource, Collection<AlterConfigOp>> alterEntries = new HashMap<>();
        alterEntries.put(configResource, List.of(new AlterConfigOp(new ConfigEntry(
            GroupConfig.SHARE_AUTO_OFFSET_RESET_CONFIG, newValue), AlterConfigOp.OpType.SET)));
        AlterConfigsOptions alterOptions = new AlterConfigsOptions();
        try {
            adminClient.incrementalAlterConfigs(alterEntries, alterOptions)
                .all()
                .get(60, TimeUnit.SECONDS);
        } catch (Exception e) {
            fail("Exception was thrown: ", e);
        }
    }
}<|MERGE_RESOLUTION|>--- conflicted
+++ resolved
@@ -138,11 +138,8 @@
         cluster.waitForActiveController();
         cluster.waitForReadyBrokers();
         createTopic("topic");
-<<<<<<< HEAD
+        createTopic("topic2");
         adminClient = createAdminClient();
-=======
-        createTopic("topic2");
->>>>>>> c91243a4
         warmup();
     }
 
