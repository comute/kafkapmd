--- conflicted
+++ resolved
@@ -106,14 +106,8 @@
       props.foreach { config =>
         // Add a security protocol for the controller endpoints, if one is not already set.
         val securityPairs = config.getProperty(SocketServerConfigs.LISTENER_SECURITY_PROTOCOL_MAP_CONFIG, "").split(",")
-<<<<<<< HEAD
-        val toAdd = config.getProperty(KRaftConfigs.CONTROLLER_LISTENER_NAMES_CONFIG, "").split(",").filter{
-          case e => !securityPairs.exists(_.startsWith(s"${e}:"))
-        }
-=======
-        val toAdd = config.getProperty(KafkaConfig.ControllerListenerNamesProp, "").split(",").filter(
+        val toAdd = config.getProperty(KRaftConfigs.CONTROLLER_LISTENER_NAMES_CONFIG, "").split(",").filter(
           e => !securityPairs.exists(_.startsWith(s"$e:")))
->>>>>>> 2db87f04
         if (toAdd.nonEmpty) {
           config.setProperty(SocketServerConfigs.LISTENER_SECURITY_PROTOCOL_MAP_CONFIG, (securityPairs ++
             toAdd.map(e => s"$e:${controllerListenerSecurityProtocol.toString}")).mkString(","))
