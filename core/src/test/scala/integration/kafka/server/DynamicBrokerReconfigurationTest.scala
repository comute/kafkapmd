--- conflicted
+++ resolved
@@ -35,10 +35,7 @@
 import kafka.security.JaasTestUtils
 import kafka.utils._
 import kafka.utils.Implicits._
-<<<<<<< HEAD
-=======
 import kafka.zk.ConfigEntityChangeNotificationZNode
->>>>>>> 2e445f63
 import org.apache.kafka.clients.CommonClientConfigs
 import org.apache.kafka.clients.admin.AlterConfigOp.OpType
 import org.apache.kafka.clients.admin.ConfigEntry.{ConfigSource, ConfigSynonym}
@@ -63,7 +60,7 @@
 import org.apache.kafka.coordinator.transaction.TransactionLogConfig
 import org.apache.kafka.network.SocketServerConfigs
 import org.apache.kafka.security.{PasswordEncoder, PasswordEncoderConfigs}
-import org.apache.kafka.server.config.{ConfigType, ReplicationConfigs, ServerConfigs, ServerLogConfigs, ServerTopicConfigSynonyms}
+import org.apache.kafka.server.config.{ConfigType, ReplicationConfigs, ServerConfigs, ServerLogConfigs, ServerTopicConfigSynonyms, ZkConfigs}
 import org.apache.kafka.server.metrics.{KafkaYammerMetrics, MetricConfigs}
 import org.apache.kafka.server.record.BrokerCompressionType
 import org.apache.kafka.server.util.ShutdownableThread
@@ -119,9 +116,13 @@
 
     (0 until numServers).foreach { brokerId =>
 
-      val props = {
+      val props = if (isKRaftTest()) {
         val properties = TestUtils.createBrokerConfig(brokerId, null)
         properties.put(SocketServerConfigs.ADVERTISED_LISTENERS_CONFIG, s"$SecureInternal://localhost:0, $SecureExternal://localhost:0")
+        properties
+      } else {
+        val properties = TestUtils.createBrokerConfig(brokerId, zkConnect)
+        properties.put(ZkConfigs.ZK_ENABLE_SECURE_ACLS_CONFIG, "true")
         properties
       }
       props ++= securityProps(sslProperties1, TRUSTSTORE_PROPS)
@@ -148,6 +149,9 @@
       props ++= securityProps(sslProperties1, KEYSTORE_PROPS, listenerPrefix(SecureExternal))
 
       val kafkaConfig = KafkaConfig.fromProps(props)
+      if (!isKRaftTest()) {
+        configureDynamicKeystoreInZooKeeper(kafkaConfig, sslProperties1)
+      }
 
       servers += createBroker(kafkaConfig)
     }
@@ -1564,6 +1568,40 @@
   }
 
   private def listenerPrefix(name: String): String = new ListenerName(name).configPrefix
+
+  private def configureDynamicKeystoreInZooKeeper(kafkaConfig: KafkaConfig, sslProperties: Properties): Unit = {
+    val externalListenerPrefix = listenerPrefix(SecureExternal)
+    val sslStoreProps = new Properties
+    sslStoreProps ++= securityProps(sslProperties, KEYSTORE_PROPS, externalListenerPrefix)
+    sslStoreProps.put(PasswordEncoderConfigs.PASSWORD_ENCODER_SECRET_CONFIG, kafkaConfig.passwordEncoderSecret.map(_.value).orNull)
+    zkClient.makeSurePersistentPathExists(ConfigEntityChangeNotificationZNode.path)
+
+    val entityType = ConfigType.BROKER
+    val entityName = kafkaConfig.brokerId.toString
+
+    val passwordConfigs = sslStoreProps.asScala.keySet.filter(DynamicBrokerConfig.isPasswordConfig)
+    val passwordEncoder = createPasswordEncoder(kafkaConfig, kafkaConfig.passwordEncoderSecret)
+
+    if (passwordConfigs.nonEmpty) {
+      passwordConfigs.foreach { configName =>
+        val encodedValue = passwordEncoder.encode(new Password(sslStoreProps.getProperty(configName)))
+        sslStoreProps.setProperty(configName, encodedValue)
+      }
+    }
+    sslStoreProps.remove(PasswordEncoderConfigs.PASSWORD_ENCODER_SECRET_CONFIG)
+    adminZkClient.changeConfigs(entityType, entityName, sslStoreProps)
+
+    val brokerProps = adminZkClient.fetchEntityConfig("brokers", kafkaConfig.brokerId.toString)
+    assertEquals(4, brokerProps.size)
+    assertEquals(sslProperties.get(SSL_KEYSTORE_TYPE_CONFIG),
+      brokerProps.getProperty(s"$externalListenerPrefix$SSL_KEYSTORE_TYPE_CONFIG"))
+    assertEquals(sslProperties.get(SSL_KEYSTORE_LOCATION_CONFIG),
+      brokerProps.getProperty(s"$externalListenerPrefix$SSL_KEYSTORE_LOCATION_CONFIG"))
+    assertEquals(sslProperties.get(SSL_KEYSTORE_PASSWORD_CONFIG),
+      passwordEncoder.decode(brokerProps.getProperty(s"$externalListenerPrefix$SSL_KEYSTORE_PASSWORD_CONFIG")))
+    assertEquals(sslProperties.get(SSL_KEY_PASSWORD_CONFIG),
+      passwordEncoder.decode(brokerProps.getProperty(s"$externalListenerPrefix$SSL_KEY_PASSWORD_CONFIG")))
+  }
 
   private def createPasswordEncoder(config: KafkaConfig, secret: Option[Password]): PasswordEncoder = {
     val encoderSecret = secret.getOrElse(throw new IllegalStateException("Password encoder secret not configured"))
