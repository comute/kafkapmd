--- conflicted
+++ resolved
@@ -200,12 +200,8 @@
 
     // new broker-wide connection rate limit
     val connRateLimit = 9
-<<<<<<< HEAD
 
     // before setting connection rate to 10, verify we can do at least double that with the default quota
-=======
-    // before setting connection rate to 10, verify we can do at least double that by default (no limit)
->>>>>>> 27122634
     verifyConnectionRate(2 * connRateLimit, plaintextListenerDefaultQuota, "PLAINTEXT", ignoreIOExceptions = false)
     waitForConnectionCount(initialConnectionCount)
 
@@ -270,18 +266,8 @@
 
   private def reconfigureServers(newProps: Properties, perBrokerConfig: Boolean, aPropToVerify: (String, String)): Unit = {
     val initialConnectionCount = connectionCount
-<<<<<<< HEAD
-    val adminClient = createAdminClient()
-    try {
-      TestUtils.incrementalAlterConfigs(servers, adminClient, newProps, perBrokerConfig).all.get()
-      waitForConfigOnServer(aPropToVerify._1, aPropToVerify._2)
-    } finally {
-      adminClient.close()
-    }
-=======
     TestUtils.incrementalAlterConfigs(brokers, admin, newProps, perBrokerConfig).all.get()
     waitForConfigOnServer(aPropToVerify._1, aPropToVerify._2)
->>>>>>> 27122634
     TestUtils.waitUntilTrue(() => initialConnectionCount == connectionCount,
       s"Admin client connection not closed (initial = $initialConnectionCount, current = $connectionCount)")
   }
