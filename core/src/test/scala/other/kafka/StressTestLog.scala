/**
 * Licensed to the Apache Software Foundation (ASF) under one or more
 * contributor license agreements.  See the NOTICE file distributed with
 * this work for additional information regarding copyright ownership.
 * The ASF licenses this file to You under the Apache License, Version 2.0
 * (the "License"); you may not use this file except in compliance with
 * the License.  You may obtain a copy of the License at
 *
 *    http://www.apache.org/licenses/LICENSE-2.0
 *
 * Unless required by applicable law or agreed to in writing, software
 * distributed under the License is distributed on an "AS IS" BASIS,
 * WITHOUT WARRANTIES OR CONDITIONS OF ANY KIND, either express or implied.
 * See the License for the specific language governing permissions and
 * limitations under the License.
*/

package kafka

import java.util.Properties
import java.util.concurrent.atomic._

import kafka.log._
import kafka.server.BrokerState
import kafka.utils._
import org.apache.kafka.clients.consumer.OffsetOutOfRangeException
import org.apache.kafka.common.record.FileRecords
import org.apache.kafka.common.utils.Utils

/**
 * A stress test that instantiates a log and then runs continual appends against it from one thread and continual reads against it
 * from another thread and checks a few basic assertions until the user kills the process.
 */
object StressTestLog {
  val running = new AtomicBoolean(true)

  def main(args: Array[String]) {
    val dir = TestUtils.randomPartitionLogDir(TestUtils.tempDir())
    val time = new MockTime
<<<<<<< HEAD
    val logProprties = new Properties()
    logProprties.put(LogConfig.SegmentBytesProp, 64*1024*1024: java.lang.Integer)
    logProprties.put(LogConfig.MaxMessageBytesProp, Int.MaxValue: java.lang.Integer)
    logProprties.put(LogConfig.SegmentIndexBytesProp, 1024*1024: java.lang.Integer)
    val brokerState = new BrokerState()
=======
    val logProperties = new Properties()
    logProperties.put(LogConfig.SegmentBytesProp, 64*1024*1024: java.lang.Integer)
    logProperties.put(LogConfig.MaxMessageBytesProp, Int.MaxValue: java.lang.Integer)
    logProperties.put(LogConfig.SegmentIndexBytesProp, 1024*1024: java.lang.Integer)
>>>>>>> 020ca790

    val log = new Log(dir = dir,
                      config = LogConfig(logProperties),
                      logStartOffset = 0L,
                      recoveryPoint = 0L,
                      scheduler = time.scheduler,
                      time = time,
                      brokerState = brokerState)
    val writer = new WriterThread(log)
    writer.start()
    val reader = new ReaderThread(log)
    reader.start()

    Runtime.getRuntime().addShutdownHook(new Thread() {
      override def run() = {
        running.set(false)
        writer.join()
        reader.join()
        Utils.delete(dir)
      }
    })

    while(running.get) {
      println("Reader offset = %d, writer offset = %d".format(reader.offset, writer.offset))
      Thread.sleep(1000)
    }
  }

  abstract class WorkerThread extends Thread {
    override def run() {
      try {
        while(running.get)
          work()
      } catch {
        case e: Exception =>
          e.printStackTrace()
          running.set(false)
      }
      println(getClass.getName + " exiting...")
    }
    def work()
  }

  class WriterThread(val log: Log) extends WorkerThread {
    @volatile var offset = 0
    override def work() {
      val logAppendInfo = log.appendAsFollower(TestUtils.singletonRecords(offset.toString.getBytes))
      require(logAppendInfo.firstOffset == offset && logAppendInfo.lastOffset == offset)
      offset += 1
      if(offset % 1000 == 0)
        Thread.sleep(500)
    }
  }

  class ReaderThread(val log: Log) extends WorkerThread {
    @volatile var offset = 0
    override def work() {
      try {
        log.read(offset, 1024, Some(offset+1)).records match {
          case read: FileRecords if read.sizeInBytes > 0 => {
            val first = read.batches.iterator.next()
            require(first.lastOffset == offset, "We should either read nothing or the message we asked for.")
            require(first.sizeInBytes == read.sizeInBytes, "Expected %d but got %d.".format(first.sizeInBytes, read.sizeInBytes))
            offset += 1
          }
          case _ =>
        }
      } catch {
        case _: OffsetOutOfRangeException => // this is okay
      }
    }
  }
}<|MERGE_RESOLUTION|>--- conflicted
+++ resolved
@@ -37,18 +37,11 @@
   def main(args: Array[String]) {
     val dir = TestUtils.randomPartitionLogDir(TestUtils.tempDir())
     val time = new MockTime
-<<<<<<< HEAD
-    val logProprties = new Properties()
-    logProprties.put(LogConfig.SegmentBytesProp, 64*1024*1024: java.lang.Integer)
-    logProprties.put(LogConfig.MaxMessageBytesProp, Int.MaxValue: java.lang.Integer)
-    logProprties.put(LogConfig.SegmentIndexBytesProp, 1024*1024: java.lang.Integer)
-    val brokerState = new BrokerState()
-=======
     val logProperties = new Properties()
     logProperties.put(LogConfig.SegmentBytesProp, 64*1024*1024: java.lang.Integer)
     logProperties.put(LogConfig.MaxMessageBytesProp, Int.MaxValue: java.lang.Integer)
     logProperties.put(LogConfig.SegmentIndexBytesProp, 1024*1024: java.lang.Integer)
->>>>>>> 020ca790
+    val brokerState = new BrokerState()
 
     val log = new Log(dir = dir,
                       config = LogConfig(logProperties),
