--- conflicted
+++ resolved
@@ -193,14 +193,11 @@
     props.setProperty(RemoteLogManagerConfig.REMOTE_LOG_STORAGE_SYSTEM_ENABLE_PROP, systemRemoteStorageEnabled.toString)
     val brokerTopicStats = new BrokerTopicStats(java.util.Optional.of(KafkaConfig.fromProps(props)))
     brokerTopicStats.topicStats(topic)
-<<<<<<< HEAD
-    val gaugeMetrics = Set(RemoteStorageMetrics.REMOTE_COPY_LOG_BYTES_METRIC.getName,
-      RemoteStorageMetrics.REMOTE_LOG_METADATA_COUNT_METRIC.getName)
-=======
     val gaugeMetrics = Set(
       RemoteStorageMetrics.REMOTE_COPY_LOG_BYTES_METRIC.getName,
-      RemoteStorageMetrics.REMOTE_LOG_SIZE_COMPUTATION_TIME_METRIC.getName)
->>>>>>> 35e2d3c1
+      RemoteStorageMetrics.REMOTE_LOG_SIZE_COMPUTATION_TIME_METRIC.getName,
+      RemoteStorageMetrics.REMOTE_LOG_METADATA_COUNT_METRIC.getName)
+
     RemoteStorageMetrics.brokerTopicStatsMetrics.forEach(metric => {
       if (systemRemoteStorageEnabled) {
         if (!gaugeMetrics.contains(metric.getName)) {
