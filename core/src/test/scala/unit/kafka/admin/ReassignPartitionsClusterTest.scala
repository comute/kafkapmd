/**
  * Licensed to the Apache Software Foundation (ASF) under one or more contributor license agreements. See the NOTICE
  * file distributed with this work for additional information regarding copyright ownership. The ASF licenses this file
  * to You under the Apache License, Version 2.0 (the "License"); you may not use this file except in compliance with the
  * License. You may obtain a copy of the License at
  *
  * http://www.apache.org/licenses/LICENSE-2.0
  *
  * Unless required by applicable law or agreed to in writing, software distributed under the License is distributed on
  * an "AS IS" BASIS, WITHOUT WARRANTIES OR CONDITIONS OF ANY KIND, either express or implied. See the License for the
  * specific language governing permissions and limitations under the License.
  */
package kafka.admin

import kafka.admin.ReassignPartitionsCommand._
import kafka.common.AdminCommandFailedException
import kafka.controller.ReplicaAssignment
import kafka.server.{KafkaConfig, KafkaServer}
import kafka.utils.TestUtils._
import kafka.utils.{Logging, TestUtils}
import kafka.zk.{ReassignPartitionsZNode, ZkVersion, ZooKeeperTestHarness}
import org.junit.Assert.{assertEquals, assertFalse, assertTrue}
import org.junit.{After, Before, Test}
import kafka.admin.ReplicationQuotaUtils._
import org.apache.kafka.clients.admin.{Admin, AdminClientConfig, NewPartitionReassignment, NewPartitions, PartitionReassignment, AdminClient => JAdminClient}
import org.apache.kafka.common.{TopicPartition, TopicPartitionReplica}

import scala.collection.JavaConverters._
import scala.collection.{Map, Seq}
import scala.util.Random
import java.io.File
import java.util.{Collections, Optional, Properties}
import java.util.concurrent.ExecutionException

import org.apache.kafka.clients.producer.ProducerRecord
import org.apache.kafka.common.errors.{NoReassignmentInProgressException, ReassignmentInProgressException}
import org.scalatest.Assertions.intercept


class ReassignPartitionsClusterTest extends ZooKeeperTestHarness with Logging {
  var servers: Seq[KafkaServer] = null
  var brokerIds: Seq[Int] = null
  val topicName = "my-topic"
  val tp0 = new TopicPartition(topicName, 0)
  val tp1 = new TopicPartition(topicName, 1)
  val delayMs = 1000
  var adminClient: Admin = null

  def zkUpdateDelay(): Unit = Thread.sleep(delayMs)

  @Before
  override def setUp(): Unit = {
    super.setUp()
  }

  def startBrokers(ids: Seq[Int]): Unit = {
    brokerIds = ids
    servers = ids.map { i =>
      val props = createBrokerConfig(i, zkConnect, enableControlledShutdown = false, logDirCount = 3)
      // shorter backoff to reduce test durations when no active partitions are eligible for fetching due to throttling
      props.put(KafkaConfig.ReplicaFetchBackoffMsProp, "100")
      props
    }.map(c => createServer(KafkaConfig.fromProps(c)))
  }

  def createAdminClient(servers: Seq[KafkaServer]): Admin = {
    val props = new Properties()
    props.put(AdminClientConfig.BOOTSTRAP_SERVERS_CONFIG, TestUtils.getBrokerListStrFromServers(servers))
    props.put(AdminClientConfig.REQUEST_TIMEOUT_MS_CONFIG, "10000")
<<<<<<< HEAD
    JAdminClient.create(props)
=======
    props.put(AdminClientConfig.DEFAULT_API_TIMEOUT_MS_CONFIG, "15000")
    Admin.create(props)
>>>>>>> 96c4ce48
  }

  def getRandomLogDirAssignment(brokerId: Int): String = {
    val server = servers.find(_.config.brokerId == brokerId).get
    val logDirs = server.config.logDirs
    new File(logDirs(Random.nextInt(logDirs.size))).getAbsolutePath
  }

  @After
  override def tearDown(): Unit = {
    if (adminClient != null) {
      adminClient.close()
      adminClient = null
    }
    TestUtils.shutdownServers(servers)
    super.tearDown()
  }

  @Test
  def testHwAfterPartitionReassignment(): Unit = {
    //Given a single replica on server 100
    startBrokers(Seq(100, 101, 102))
    adminClient = createAdminClient(servers)
    createTopic(zkClient, topicName, Map(tp0.partition() -> Seq(100)), servers = servers)

    val leaderServer = servers.find(_.config.brokerId == 100).get
    leaderServer.replicaManager.logManager.truncateFullyAndStartAt(tp0, 100L, false)

    val topicJson = executeAssignmentJson(Seq(
      PartitionAssignmentJson(tp0, replicas=Seq(101, 102))
    ))
    ReassignPartitionsCommand.executeAssignment(zkClient, Some(adminClient), topicJson, NoThrottle)

    val newLeaderServer = servers.find(_.config.brokerId == 101).get

    waitUntilTrue (
      () => newLeaderServer.replicaManager.nonOfflinePartition(tp0).flatMap(_.leaderLogIfLocal).isDefined,
      "broker 101 should be the new leader", pause = 1L
    )

    assertEquals(100, newLeaderServer.replicaManager.localLogOrException(tp0)
      .highWatermark)
    val newFollowerServer = servers.find(_.config.brokerId == 102).get
    waitUntilTrue(() => newFollowerServer.replicaManager.localLogOrException(tp0)
      .highWatermark == 100,
      "partition follower's highWatermark should be 100")
  }

  @Test
  def shouldMoveSinglePartition(): Unit = {
    //Given a single replica on server 100
    startBrokers(Seq(100, 101))
    adminClient = createAdminClient(servers)
    // Get a random log directory on broker 101
    val expectedLogDir = getRandomLogDirAssignment(101)
    createTopic(zkClient, topicName, Map(tp0.partition() -> Seq(100)), servers = servers)

    //When we move the replica on 100 to broker 101
    val topicJson = executeAssignmentJson(Seq(
      PartitionAssignmentJson(tp0, replicas = Seq(101), logDirectories = Some(Seq(expectedLogDir)))
    ))
    ReassignPartitionsCommand.executeAssignment(zkClient, Some(adminClient), topicJson, NoThrottle)
    waitForZkReassignmentToComplete()

    //Then the replica should be on 101
    val partitionAssignment = zkClient.getPartitionAssignmentForTopics(Set(topicName)).get(topicName).get(tp0.partition())
    assertMoveForPartitionOccurred(Seq(101), partitionAssignment)
    // The replica should be in the expected log directory on broker 101
    val replica = new TopicPartitionReplica(topicName, 0, 101)
    assertEquals(expectedLogDir, adminClient.describeReplicaLogDirs(Collections.singleton(replica)).all().get.get(replica).getCurrentReplicaLogDir)
  }

  @Test
  def testReassignmentMatchesCurrentAssignment(): Unit = {
    // Given a single replica on server 100
    startBrokers(Seq(100))
    adminClient = createAdminClient(servers)
    createTopic(zkClient, topicName, Map(tp0.partition() -> Seq(100)), servers = servers)

    // Execute no-op reassignment
    val topicJson = executeAssignmentJson(Seq(
      PartitionAssignmentJson(tp0, replicas = Seq(100), logDirectories = None)
    ))
    ReassignPartitionsCommand.executeAssignment(zkClient, Some(adminClient), topicJson, NoThrottle)
    waitForZkReassignmentToComplete()

    // The replica should remain on 100
    val partitionAssignment = zkClient.getPartitionAssignmentForTopics(Set(topicName))(topicName)(tp0.partition)
    assertMoveForPartitionOccurred(Seq(100), partitionAssignment)
  }

  @Test
  def shouldMoveSinglePartitionWithinBroker(): Unit = {
    // Given a single replica on server 100
    startBrokers(Seq(100, 101))
    adminClient = createAdminClient(servers)
    val expectedLogDir = getRandomLogDirAssignment(100)
    createTopic(zkClient, topicName, Map(tp0.partition() -> Seq(100)), servers = servers)

    // When we execute an assignment that moves an existing replica to another log directory on the same broker
    val topicJson = executeAssignmentJson(Seq(
      PartitionAssignmentJson(tp0, replicas = Seq(100), logDirectories = Some(Seq(expectedLogDir)))
    ))
    ReassignPartitionsCommand.executeAssignment(zkClient, Some(adminClient), topicJson, NoThrottle)
    val replica = new TopicPartitionReplica(topicName, 0, 100)
    waitUntilTrue(() => {
      expectedLogDir == adminClient.describeReplicaLogDirs(Collections.singleton(replica)).all().get.get(replica).getCurrentReplicaLogDir
    }, "Partition should have been moved to the expected log directory", 1000)
  }

  @Test
  def shouldExpandCluster(): Unit = {
    val brokers = Array(100, 101, 102)
    startBrokers(brokers)
    adminClient = createAdminClient(servers)
    createTopic(zkClient, topicName, Map(
      0 -> Seq(100, 101),
      1 -> Seq(100, 101),
      2 -> Seq(100, 101)
    ), servers = servers)

    //When rebalancing
    val newAssignment = generateAssignment(zkClient, brokers, generateAssignmentJson(topicName), true)._1
    // Find a partition in the new assignment on broker 102 and a random log directory on broker 102,
    // which currently does not have any partition for this topic
    val partition1 = newAssignment.find { case (_, brokerIds) => brokerIds.contains(102) }.get._1.partition
    val replica1 = new TopicPartitionReplica(topicName, partition1, 102)
    val expectedLogDir1 = getRandomLogDirAssignment(102)
    // Find a partition in the new assignment on broker 100 and a random log directory on broker 100,
    // which currently has partition for this topic
    val partition2 = newAssignment.find { case (_, brokerIds) => brokerIds.contains(100) }.get._1.partition
    val replica2 = new TopicPartitionReplica(topicName, partition2, 100)
    val expectedLogDir2 = getRandomLogDirAssignment(100)
    // Generate a replica assignment to reassign replicas on broker 100 and 102 respectively to a random log directory on the same broker.
    // Before this reassignment, the replica already exists on broker 100 but does not exist on broker 102
    val newReplicaAssignment = Map(replica1 -> expectedLogDir1, replica2 -> expectedLogDir2)
    ReassignPartitionsCommand.executeAssignment(zkClient, Some(adminClient),
      ReassignPartitionsCommand.formatAsReassignmentJson(newAssignment, newReplicaAssignment), NoThrottle)
    waitForZkReassignmentToComplete()

    // Then the replicas should span all three brokers
    val actual = zkClient.getPartitionAssignmentForTopics(Set(topicName))(topicName)
    assertMoveForTopicOccurred(Seq(100, 101, 102), actual)
    // The replica should be in the expected log directory on broker 102 and 100
    waitUntilTrue(() => {
      expectedLogDir1 == adminClient.describeReplicaLogDirs(Collections.singleton(replica1)).all().get.get(replica1).getCurrentReplicaLogDir
    }, "Partition should have been moved to the expected log directory on broker 102", 1000)
    waitUntilTrue(() => {
      expectedLogDir2 == adminClient.describeReplicaLogDirs(Collections.singleton(replica2)).all().get.get(replica2).getCurrentReplicaLogDir
    }, "Partition should have been moved to the expected log directory on broker 100", 1000)
  }

  @Test
  def shouldShrinkCluster(): Unit = {
    //Given partitions on 3 of 3 brokers
    val brokers = Array(100, 101, 102)
    startBrokers(brokers)
    createTopic(zkClient, topicName, Map(
      0 -> Seq(100, 101),
      1 -> Seq(101, 102),
      2 -> Seq(102, 100)
    ), servers = servers)

    //When rebalancing
    val newAssignment = generateAssignment(zkClient, Array(100, 101), generateAssignmentJson(topicName), true)._1
    ReassignPartitionsCommand.executeAssignment(zkClient, None,
      ReassignPartitionsCommand.formatAsReassignmentJson(newAssignment, Map.empty), NoThrottle)
    waitForZkReassignmentToComplete()

    //Then replicas should only span the first two brokers
    val actual = zkClient.getPartitionAssignmentForTopics(Set(topicName))(topicName)
    assertMoveForTopicOccurred(Seq(100, 101), actual)
  }

  @Test
  def shouldMoveSubsetOfPartitions(): Unit = {
    //Given partitions on 3 of 3 brokers
    val brokers = Array(100, 101, 102)
    startBrokers(brokers)
    adminClient = createAdminClient(servers)
    createTopic(zkClient, "topic1", Map(
      0 -> Seq(100, 101),
      1 -> Seq(101, 102),
      2 -> Seq(102, 100)
    ), servers = servers)
    createTopic(zkClient, "topic2", Map(
      0 -> Seq(100, 101),
      1 -> Seq(101, 102),
      2 -> Seq(102, 100)
    ), servers = servers)

    val proposed: Map[TopicPartition, Seq[Int]] = Map(
      new TopicPartition("topic1", 0) -> Seq(100, 102),
      new TopicPartition("topic1", 2) -> Seq(100, 102),
      new TopicPartition("topic2", 1) -> Seq(101, 100),
      new TopicPartition("topic2", 2) -> Seq(100, 102)
    )

    val replica1 = new TopicPartitionReplica("topic1", 0, 102)
    val replica2 = new TopicPartitionReplica("topic2", 1, 100)
    val proposedReplicaAssignment: Map[TopicPartitionReplica, String] = Map(
      replica1 -> getRandomLogDirAssignment(102),
      replica2 -> getRandomLogDirAssignment(100)
    )

    //When rebalancing
    ReassignPartitionsCommand.executeAssignment(zkClient, Some(adminClient),
      ReassignPartitionsCommand.formatAsReassignmentJson(proposed, proposedReplicaAssignment), NoThrottle)
    waitForZkReassignmentToComplete()

    //Then the proposed changes should have been made
    val actual = zkClient.getPartitionAssignmentForTopics(Set("topic1", "topic2"))
    assertMoveForPartitionOccurred(Seq(100, 102), actual("topic1")(0)) //changed
    assertMoveForPartitionOccurred(Seq(101, 102), actual("topic1")(1))
    assertMoveForPartitionOccurred(Seq(100, 102), actual("topic1")(2)) //changed
    assertMoveForPartitionOccurred(Seq(100, 101), actual("topic2")(0))
    assertMoveForPartitionOccurred(Seq(101, 100), actual("topic2")(1)) //changed
    assertMoveForPartitionOccurred(Seq(100, 102), actual("topic2")(2)) //changed

    // The replicas should be in the expected log directories
    val replicaDirs = adminClient.describeReplicaLogDirs(List(replica1, replica2).asJava).all().get()
    assertEquals(proposedReplicaAssignment(replica1), replicaDirs.get(replica1).getCurrentReplicaLogDir)
    assertEquals(proposedReplicaAssignment(replica2), replicaDirs.get(replica2).getCurrentReplicaLogDir)
  }

  @Test
  def shouldExecuteThrottledReassignment(): Unit = {

    //Given partitions on 3 of 3 brokers
    val brokers = Array(100, 101, 102)
    startBrokers(brokers)
    createTopic(zkClient, topicName, Map(
      0 -> Seq(100, 101)
    ), servers = servers)

    //Given throttle set so replication will take a certain number of secs
    val initialThrottle = Throttle(10 * 1000 * 1000, -1, () => zkUpdateDelay)
    val expectedDurationSecs = 5
    val numMessages = 500
    val msgSize = 100 * 1000
    produceMessages(topicName, numMessages, acks = 0, msgSize)
    assertEquals(expectedDurationSecs, numMessages * msgSize / initialThrottle.interBrokerLimit)

    //Start rebalance which will move replica on 100 -> replica on 102
    val newAssignment = generateAssignment(zkClient, Array(101, 102), generateAssignmentJson(topicName), true)._1

    val start = System.currentTimeMillis()
    ReassignPartitionsCommand.executeAssignment(zkClient, None,
      ReassignPartitionsCommand.formatAsReassignmentJson(newAssignment, Map.empty), initialThrottle)

    //Check throttle config. Should be throttling replica 0 on 100 and 102 only.
    checkThrottleConfigAddedToZK(adminZkClient, initialThrottle.interBrokerLimit, servers, topicName, Set("0:100","0:101"), Set("0:102"))

    //Await completion
    waitForZkReassignmentToComplete()
    val took = System.currentTimeMillis() - start - delayMs

    //Check move occurred
    val actual = zkClient.getPartitionAssignmentForTopics(Set(topicName))(topicName)
    assertMoveForTopicOccurred(Seq(101, 102), actual)

    //Then command should have taken longer than the throttle rate
    assertTrue(s"Expected replication to be > ${expectedDurationSecs * 0.9 * 1000} but was $took",
      took > expectedDurationSecs * 0.9 * 1000)
    assertTrue(s"Expected replication to be < ${expectedDurationSecs * 2 * 1000} but was $took",
      took < expectedDurationSecs * 2 * 1000)
  }


  @Test
  def shouldOnlyThrottleMovingReplicas(): Unit = {
    //Given 6 brokers, two topics
    val brokers = Array(100, 101, 102, 103, 104, 105)
    startBrokers(brokers)
    createTopic(zkClient, "topic1", Map(
      0 -> Seq(100, 101),
      1 -> Seq(100, 101),
      2 -> Seq(103, 104) //will leave in place
    ), servers = servers)

    createTopic(zkClient, "topic2", Map(
      0 -> Seq(104, 105),
      1 -> Seq(104, 105),
      2 -> Seq(103, 104)//will leave in place
    ), servers = servers)

    //Given throttle set so replication will take a while
    val throttle: Long = 1000 * 1000
    produceMessages("topic1", 100, acks = 0, 100 * 1000)
    produceMessages("topic2", 100, acks = 0, 100 * 1000)

    //Start rebalance
    val newAssignment = Map(
      new TopicPartition("topic1", 0) -> Seq(100, 102),//moved 101=>102
      new TopicPartition("topic1", 1) -> Seq(100, 102),//moved 101=>102
      new TopicPartition("topic2", 0) -> Seq(103, 105),//moved 104=>103
      new TopicPartition("topic2", 1) -> Seq(103, 105),//moved 104=>103
      new TopicPartition("topic1", 2) -> Seq(103, 104), //didn't move
      new TopicPartition("topic2", 2) -> Seq(103, 104)  //didn't move
    )
    ReassignPartitionsCommand.executeAssignment(zkClient, None,
      ReassignPartitionsCommand.formatAsReassignmentJson(newAssignment, Map.empty), Throttle(throttle))

    //Check throttle config. Should be throttling specific replicas for each topic.
    checkThrottleConfigAddedToZK(adminZkClient, throttle, servers, "topic1",
      Set("1:100","1:101","0:100","0:101"), //All replicas for moving partitions should be leader-throttled
      Set("1:102","0:102") //Move destinations should be follower throttled.
    )
    checkThrottleConfigAddedToZK(adminZkClient, throttle, servers, "topic2",
      Set("1:104","1:105","0:104","0:105"), //All replicas for moving partitions should be leader-throttled
      Set("1:103","0:103") //Move destinations should be follower throttled.
    )
  }

  @Test
  def shouldChangeThrottleOnRerunAndRemoveOnVerify(): Unit = {
    //Given partitions on 3 of 3 brokers
    val brokers = Array(100, 101, 102)
    startBrokers(brokers)
    createTopic(zkClient, topicName, Map(
      0 -> Seq(100, 101)
    ), servers = servers)

    //Given throttle set so replication will take at least 20 sec (we won't wait this long)
    val initialThrottle: Long = 1000 * 1000
    produceMessages(topicName, numMessages = 200, acks = 0, valueLength = 100 * 1000)

    //Start rebalance
    val newAssignment = generateAssignment(zkClient, Array(101, 102), generateAssignmentJson(topicName), true)._1

    ReassignPartitionsCommand.executeAssignment(zkClient, None,
      ReassignPartitionsCommand.formatAsReassignmentJson(newAssignment, Map.empty), Throttle(initialThrottle))

    //Check throttle config
    checkThrottleConfigAddedToZK(adminZkClient, initialThrottle, servers, topicName, Set("0:100","0:101"), Set("0:102"))

    //Ensure that running Verify, whilst the command is executing, should have no effect
    verifyAssignment(zkClient, None, ReassignPartitionsCommand.formatAsReassignmentJson(newAssignment, Map.empty))

    //Check throttle config again
    checkThrottleConfigAddedToZK(adminZkClient, initialThrottle, servers, topicName, Set("0:100","0:101"), Set("0:102"))

    //Now re-run the same assignment with a larger throttle, which should only act to increase the throttle and make progress
    val newThrottle = initialThrottle * 1000

    ReassignPartitionsCommand.executeAssignment(zkClient, None,
      ReassignPartitionsCommand.formatAsReassignmentJson(newAssignment, Map.empty), Throttle(newThrottle))

    //Check throttle was changed
    checkThrottleConfigAddedToZK(adminZkClient, newThrottle, servers, topicName, Set("0:100","0:101"), Set("0:102"))

    //Await completion
    waitForZkReassignmentToComplete()

    //Verify should remove the throttle
    verifyAssignment(zkClient, None, ReassignPartitionsCommand.formatAsReassignmentJson(newAssignment, Map.empty))

    //Check removed
    checkThrottleConfigRemovedFromZK(adminZkClient, topicName, servers)

    //Check move occurred
    val actual = zkClient.getPartitionAssignmentForTopics(Set(topicName))(topicName)
    assertMoveForTopicOccurred(Seq(101, 102), actual)
  }

  @Test(expected = classOf[AdminCommandFailedException])
  def shouldFailIfProposedDoesNotMatchExisting(): Unit = {
    //Given a single replica on server 100
    startBrokers(Seq(100, 101))
    createTopic(zkClient, topicName, Map(tp0.partition() -> Seq(100)), servers = servers)

    //When we execute an assignment that includes an invalid partition (1:101 in this case)
    val topicJson = executeAssignmentJson(Seq(PartitionAssignmentJson(tp1, Seq(101))))
    ReassignPartitionsCommand.executeAssignment(zkClient, None, topicJson, NoThrottle)
  }

  @Test(expected = classOf[AdminCommandFailedException])
  def shouldFailIfProposedHasEmptyReplicaList(): Unit = {
    //Given a single replica on server 100
    startBrokers(Seq(100, 101))
    createTopic(zkClient, topicName, Map(tp0.partition() -> Seq(100)), servers = servers)

    //When we execute an assignment that specifies an empty replica list (0: empty list in this case)
    val topicJson = executeAssignmentJson(Seq(PartitionAssignmentJson(tp0, Seq())))
    ReassignPartitionsCommand.executeAssignment(zkClient, None, topicJson, NoThrottle)
  }

  @Test(expected = classOf[AdminCommandFailedException])
  def shouldFailIfProposedHasInvalidBrokerID(): Unit = {
    //Given a single replica on server 100
    startBrokers(Seq(100, 101))
    createTopic(zkClient, topicName, Map(tp0.partition() -> Seq(100)), servers = servers)

    //When we execute an assignment that specifies an invalid brokerID (102: invalid broker ID in this case)
    val topicJson = executeAssignmentJson(Seq(PartitionAssignmentJson(tp0, Seq(101, 102))))
    ReassignPartitionsCommand.executeAssignment(zkClient, None, topicJson, NoThrottle)
  }

  @Test(expected = classOf[AdminCommandFailedException])
  def shouldFailIfProposedHasInvalidLogDir(): Unit = {
    // Given a single replica on server 100
    startBrokers(Seq(100, 101))
    adminClient = createAdminClient(servers)
    createTopic(zkClient, topicName, Map(tp0.partition() -> Seq(100)), servers = servers)

    // When we execute an assignment that specifies an invalid log directory
    val topicJson = executeAssignmentJson(Seq(PartitionAssignmentJson(tp0, Seq(101), logDirectories = Some(Seq("invalidDir")))))
    ReassignPartitionsCommand.executeAssignment(zkClient, Some(adminClient), topicJson, NoThrottle)
  }

  @Test(expected = classOf[AdminCommandFailedException])
  def shouldFailIfProposedHasInconsistentReplicasAndLogDirs(): Unit = {
    // Given a single replica on server 100
    startBrokers(Seq(100, 101))
    adminClient = createAdminClient(servers)
    val logDir = getRandomLogDirAssignment(100)
    createTopic(zkClient, topicName, Map(tp0.partition() -> Seq(100)), servers = servers)

    // When we execute an assignment whose length of replicas doesn't match that of log dirs
    val topicJson = executeAssignmentJson(Seq(PartitionAssignmentJson(tp0, Seq(101), logDirectories = Some(Seq(logDir, logDir)))))
    ReassignPartitionsCommand.executeAssignment(zkClient, Some(adminClient), topicJson, NoThrottle)
  }

  @Test
  def shouldPerformThrottledReassignmentOverVariousTopics(): Unit = {
    val throttle = Throttle(1000L)

    startBrokers(Seq(0, 1, 2, 3))

    //With up several small topics
    createTopic(zkClient, "orders", Map(0 -> List(0, 1, 2), 1 -> List(0, 1, 2)), servers)
    createTopic(zkClient, "payments", Map(0 -> List(0, 1), 1 -> List(0, 1)), servers)
    createTopic(zkClient, "deliveries", Map(0 -> List(0)), servers)
    createTopic(zkClient, "customers", Map(0 -> List(0), 1 -> List(1), 2 -> List(2), 3 -> List(3)), servers)

    //Define a move for some of them
    val move = Map(
      new TopicPartition("orders", 0) -> Seq(0, 2, 3),//moves
      new TopicPartition("orders", 1) -> Seq(0, 1, 2),//stays
      new TopicPartition("payments", 1) -> Seq(1, 2), //only define one partition as moving
      new TopicPartition("deliveries", 0) -> Seq(1, 2) //increase replication factor
    )

    //When we run a throttled reassignment
    new ReassignPartitionsCommand(zkClient, None, move, adminZkClient = adminZkClient).reassignPartitions(throttle)

    waitForZkReassignmentToComplete()

    //Check moved replicas did move
    assertEquals(Seq(0, 2, 3), zkClient.getReplicasForPartition(new TopicPartition("orders", 0)))
    assertEquals(Seq(0, 1, 2), zkClient.getReplicasForPartition(new TopicPartition("orders", 1)))
    assertEquals(Seq(1, 2), zkClient.getReplicasForPartition(new TopicPartition("payments", 1)))
    assertEquals(Seq(1, 2), zkClient.getReplicasForPartition(new TopicPartition("deliveries", 0)))

    //Check untouched replicas are still there
    assertEquals(Seq(0, 1), zkClient.getReplicasForPartition(new TopicPartition("payments", 0)))
    assertEquals(Seq(0), zkClient.getReplicasForPartition(new TopicPartition("customers", 0)))
    assertEquals(Seq(1), zkClient.getReplicasForPartition(new TopicPartition("customers", 1)))
    assertEquals(Seq(2), zkClient.getReplicasForPartition(new TopicPartition("customers", 2)))
    assertEquals(Seq(3), zkClient.getReplicasForPartition(new TopicPartition("customers", 3)))
  }

  /**
   * Verifies that the Controller sets a watcher for the reassignment znode after reassignment completion.
   * This includes the case where the znode is set immediately after it's deleted (i.e. before the watch is set).
   * This case relies on the scheduling of the operations, so it won't necessarily fail every time, but it fails
   * often enough to detect a regression.
   */
  @Test
  def shouldPerformMultipleReassignmentOperationsOverVariousTopics(): Unit = {
    startBrokers(Seq(0, 1, 2, 3))

    createTopic(zkClient, "orders", Map(0 -> List(0, 1, 2), 1 -> List(0, 1, 2)), servers)
    createTopic(zkClient, "payments", Map(0 -> List(0, 1), 1 -> List(0, 1)), servers)
    createTopic(zkClient, "deliveries", Map(0 -> List(0)), servers)
    createTopic(zkClient, "customers", Map(0 -> List(0), 1 -> List(1), 2 -> List(2), 3 -> List(3)), servers)

    val firstMove = Map(
      new TopicPartition("orders", 0) -> Seq(0, 2, 3), //moves
      new TopicPartition("orders", 1) -> Seq(0, 1, 2), //stays
      new TopicPartition("payments", 1) -> Seq(1, 2), //only define one partition as moving
      new TopicPartition("deliveries", 0) -> Seq(1, 2) //increase replication factor
    )

    new ReassignPartitionsCommand(zkClient, None, firstMove, adminZkClient = adminZkClient).reassignPartitions()
    // Low pause to detect deletion of the reassign_partitions znode before the reassignment is complete
    waitForZkReassignmentToComplete(pause = 1L)

    // Check moved replicas did move
    assertEquals(Seq(0, 2, 3), zkClient.getReplicasForPartition(new TopicPartition("orders", 0)))
    assertEquals(Seq(0, 1, 2), zkClient.getReplicasForPartition(new TopicPartition("orders", 1)))
    assertEquals(Seq(1, 2), zkClient.getReplicasForPartition(new TopicPartition("payments", 1)))
    assertEquals(Seq(1, 2), zkClient.getReplicasForPartition(new TopicPartition("deliveries", 0)))

    // Check untouched replicas are still there
    assertEquals(Seq(0, 1), zkClient.getReplicasForPartition(new TopicPartition("payments", 0)))
    assertEquals(Seq(0), zkClient.getReplicasForPartition(new TopicPartition("customers", 0)))
    assertEquals(Seq(1), zkClient.getReplicasForPartition(new TopicPartition("customers", 1)))
    assertEquals(Seq(2), zkClient.getReplicasForPartition(new TopicPartition("customers", 2)))
    assertEquals(Seq(3), zkClient.getReplicasForPartition(new TopicPartition("customers", 3)))

    // Define a move for some of them
    val secondMove = Map(
      new TopicPartition("orders", 0) -> Seq(0, 2, 3), // stays
      new TopicPartition("orders", 1) -> Seq(3, 1, 2), // moves
      new TopicPartition("payments", 1) -> Seq(2, 1), // changed preferred leader
      new TopicPartition("deliveries", 0) -> Seq(1, 2, 3) //increase replication factor
    )

    new ReassignPartitionsCommand(zkClient, None, secondMove, adminZkClient = adminZkClient).reassignPartitions()
    // Low pause to detect deletion of the reassign_partitions znode before the reassignment is complete
    waitForZkReassignmentToComplete(pause = 1L)

    // Check moved replicas did move
    assertEquals(Seq(0, 2, 3), zkClient.getReplicasForPartition(new TopicPartition("orders", 0)))
    assertEquals(Seq(3, 1, 2), zkClient.getReplicasForPartition(new TopicPartition("orders", 1)))
    assertEquals(Seq(2, 1), zkClient.getReplicasForPartition(new TopicPartition("payments", 1)))
    assertEquals(Seq(1, 2, 3), zkClient.getReplicasForPartition(new TopicPartition("deliveries", 0)))

    //Check untouched replicas are still there
    assertEquals(Seq(0, 1), zkClient.getReplicasForPartition(new TopicPartition("payments", 0)))
    assertEquals(Seq(0), zkClient.getReplicasForPartition(new TopicPartition("customers", 0)))
    assertEquals(Seq(1), zkClient.getReplicasForPartition(new TopicPartition("customers", 1)))
    assertEquals(Seq(2), zkClient.getReplicasForPartition(new TopicPartition("customers", 2)))
    assertEquals(Seq(3), zkClient.getReplicasForPartition(new TopicPartition("customers", 3)))

    // We set the znode and then continuously attempt to set it again to exercise the case where the znode is set
    // immediately after deletion (i.e. before we set the watcher again)

    val thirdMove = Map(new TopicPartition("orders", 0) -> Seq(1, 2, 3))

    new ReassignPartitionsCommand(zkClient, None, thirdMove, adminZkClient = adminZkClient).reassignPartitions()

    val fourthMove = Map(new TopicPartition("payments", 1) -> Seq(2, 3))

    // Continuously attempt to set the reassignment znode with `fourthMove` until it succeeds. It will only succeed
    // after `thirdMove` completes.
    Iterator.continually {
      try new ReassignPartitionsCommand(zkClient, None, fourthMove, adminZkClient = adminZkClient).reassignPartitions()
      catch {
        case _: AdminCommandFailedException => false
      }
    }.exists(identity)

    // Low pause to detect deletion of the reassign_partitions znode before the reassignment is complete
    waitForZkReassignmentToComplete(pause = 1L)

    // Check moved replicas for thirdMove and fourthMove
    assertEquals(Seq(1, 2, 3), zkClient.getReplicasForPartition(new TopicPartition("orders", 0)))
    assertEquals(Seq(2, 3), zkClient.getReplicasForPartition(new TopicPartition("payments", 1)))

    //Check untouched replicas are still there
    assertEquals(Seq(3, 1, 2), zkClient.getReplicasForPartition(new TopicPartition("orders", 1)))
    assertEquals(Seq(1, 2, 3), zkClient.getReplicasForPartition(new TopicPartition("deliveries", 0)))
    assertEquals(Seq(0, 1), zkClient.getReplicasForPartition(new TopicPartition("payments", 0)))
    assertEquals(Seq(0), zkClient.getReplicasForPartition(new TopicPartition("customers", 0)))
    assertEquals(Seq(1), zkClient.getReplicasForPartition(new TopicPartition("customers", 1)))
    assertEquals(Seq(2), zkClient.getReplicasForPartition(new TopicPartition("customers", 2)))
    assertEquals(Seq(3), zkClient.getReplicasForPartition(new TopicPartition("customers", 3)))
  }

  /**
   * Set the `reassign_partitions` znode while the brokers are down and verify that the reassignment is triggered by
   * the Controller during start-up.
   */
  @Test
  def shouldTriggerReassignmentOnControllerStartup(): Unit = {
    startBrokers(Seq(0, 1, 2))
    createTopic(zkClient, "orders", Map(0 -> List(0, 1), 1 -> List(1, 2)), servers)
    servers.foreach(_.shutdown())

    val firstMove = Map(
      new TopicPartition("orders", 0) -> Seq(2, 1), // moves
      new TopicPartition("orders", 1) -> Seq(1, 2), // stays
      new TopicPartition("customers", 0) -> Seq(1, 2) // non-existent topic, triggers topic deleted path
    )

    // Set znode directly to avoid non-existent topic validation
    zkClient.setOrCreatePartitionReassignment(firstMove, ZkVersion.MatchAnyVersion)

    servers.foreach(_.startup())
    waitForZkReassignmentToComplete()

    assertEquals(Seq(2, 1), zkClient.getReplicasForPartition(new TopicPartition("orders", 0)))
    assertEquals(Seq(1, 2), zkClient.getReplicasForPartition(new TopicPartition("orders", 1)))
    assertEquals(Seq.empty, zkClient.getReplicasForPartition(new TopicPartition("customers", 0)))
  }

  /**
    * Set a reassignment through the `/topics/<topic>` znode and set the `reassign_partitions` znode while the brokers are down.
    * Verify that the reassignment is triggered by the Controller during start-up with the `reassign_partitions` znode taking precedence
    */
  @Test
  def shouldTriggerReassignmentWithZnodePrecedenceOnControllerStartup(): Unit = {
    startBrokers(Seq(0, 1, 2))
    adminClient = createAdminClient(servers)
    createTopic(zkClient, "orders", Map(0 -> List(0, 1), 1 -> List(1, 2), 2 -> List(0, 1), 3 -> List(0, 1)), servers)
    val sameMoveTp = new TopicPartition("orders", 2)

    // Throttle to ensure we minimize race conditions and test flakiness
    throttle(Seq("orders"), throttleSettingForSeconds(10), Set(sameMoveTp))

    servers.foreach(_.shutdown())
    adminClient.close()

    zkClient.setTopicAssignment("orders", Map(
      new TopicPartition("orders", 0) -> ReplicaAssignment(List(0, 1), List(2), List(0)), // should be overwritten
      new TopicPartition("orders", 1) -> ReplicaAssignment(List(1, 2), List(3), List(1)), // should be overwritten
      // should be overwritten (so we know to remove it from ZK) even though we do the exact same move
      sameMoveTp -> ReplicaAssignment(List(0, 1, 2), List(2), List(0)),
      new TopicPartition("orders", 3) -> ReplicaAssignment(List(0, 1, 2), List(2), List(0)) // moves
    ))
    val move = Map(
      new TopicPartition("orders", 0) -> Seq(2, 1), // moves
      new TopicPartition("orders", 1) -> Seq(1, 2), // stays
      sameMoveTp -> Seq(1, 2), // same reassignment
      // orders-3 intentionally left for API
      new TopicPartition("customers", 0) -> Seq(1, 2) // non-existent topic, triggers topic deleted path
    )

    // Set znode directly to avoid non-existent topic validation
    zkClient.setOrCreatePartitionReassignment(move, ZkVersion.MatchAnyVersion)

    servers.foreach(_.startup())
    TestUtils.waitUntilBrokerMetadataIsPropagated(servers)
    adminClient = createAdminClient(servers)
    TestUtils.resetBrokersThrottle(adminClient, brokerIds)

    waitForZkReassignmentToComplete()

    assertEquals(Seq(2, 1), zkClient.getReplicasForPartition(new TopicPartition("orders", 0)))
    assertEquals(Seq(1, 2), zkClient.getReplicasForPartition(new TopicPartition("orders", 1)))
    assertEquals(Seq(1, 2), zkClient.getReplicasForPartition(sameMoveTp))
    assertEquals(Seq(1, 2), zkClient.getReplicasForPartition(new TopicPartition("orders", 3)))
    assertEquals(Seq.empty, zkClient.getReplicasForPartition(new TopicPartition("customers", 0)))
  }

  @Test
  def shouldListReassignmentsTriggeredByZk(): Unit = {
    // Given a single replica on server 100
    startBrokers(Seq(100, 101))
    adminClient = createAdminClient(servers)
    // Get a random log directory on broker 101
    val expectedLogDir = getRandomLogDirAssignment(101)
    createTopic(zkClient, topicName, Map(tp0.partition() -> Seq(100)), servers = servers)
    // Given throttle set so replication will take at least 2 sec (to ensure we don't minimize race condition and test flakiness
    val throttle: Long = 1000 * 1000
    produceMessages(topicName, numMessages = 20, acks = 0, valueLength = 100 * 1000)

    // When we move the replica on 100 to broker 101
    val topicJson = executeAssignmentJson(Seq(
      PartitionAssignmentJson(tp0, replicas = Seq(101), Some(Seq(expectedLogDir)))))
    ReassignPartitionsCommand.executeAssignment(zkClient, Some(adminClient), topicJson, Throttle(throttle))
    // Then the replica should be removing
    val reassigningPartitionsResult = adminClient.listPartitionReassignments(Set(tp0).asJava).reassignments().get().get(tp0)
    assertIsReassigning(from = Seq(100), to = Seq(101), reassigningPartitionsResult)

    waitForZkReassignmentToComplete()

    // Then the replica should be on 101
    val partitionAssignment = zkClient.getPartitionAssignmentForTopics(Set(topicName)).get(topicName).get(tp0.partition())
    assertMoveForPartitionOccurred(Seq(101), partitionAssignment)
  }

  @Test
  def shouldReassignThroughApi(): Unit = {
    startBrokers(Seq(100, 101))
    adminClient = createAdminClient(servers)
    createTopic(zkClient, topicName, Map(tp0.partition() -> Seq(100)), servers = servers)

    assertTrue(adminClient.listPartitionReassignments(Set(tp0).asJava).reassignments().get().isEmpty)
    assertEquals(Seq(100), zkClient.getReplicasForPartition(tp0))
    adminClient.alterPartitionReassignments(
      Map(reassignmentEntry(tp0, Seq(101))).asJava
    ).all().get()

    waitForAllReassignmentsToComplete()
    assertEquals(Seq(101), zkClient.getReplicasForPartition(tp0))
  }

  @Test
  def testProduceAndConsumeWithReassignmentInProgress(): Unit = {
    startBrokers(Seq(100, 101))
    adminClient = createAdminClient(servers)
    createTopic(zkClient, topicName, Map(tp0.partition() -> Seq(100)), servers = servers)

    produceMessages(tp0.topic, 500, acks = -1, valueLength = 100 * 1000)

    TestUtils.setReplicationThrottleForPartitions(adminClient, Seq(101), Set(tp0), throttleBytes = 1)

    adminClient.alterPartitionReassignments(
      Map(reassignmentEntry(tp0, Seq(100, 101))).asJava
    ).all().get()

    awaitReassignmentInProgress(tp0)

    produceMessages(tp0.topic, 500, acks = -1, valueLength = 64)
    val consumer = TestUtils.createConsumer(TestUtils.getBrokerListStrFromServers(servers))
    try {
      consumer.assign(Seq(tp0).asJava)
      pollUntilAtLeastNumRecords(consumer, numRecords = 1000)
    } finally {
      consumer.close()
    }

    assertTrue(isAssignmentInProgress(tp0))

    TestUtils.removeReplicationThrottleForPartitions(adminClient, brokerIds, Set(tp0))

    waitForAllReassignmentsToComplete()
    assertEquals(Seq(100, 101), zkClient.getReplicasForPartition(tp0))
  }

  @Test
  def shouldListMovingPartitionsThroughApi(): Unit = {
    startBrokers(Seq(100, 101))
    adminClient = createAdminClient(servers)
    val topic2 = "topic2"
    val tp2 = new TopicPartition(topic2, 0)

    createTopic(zkClient, topicName,
      Map(tp0.partition() -> Seq(100),
          tp1.partition() -> Seq(101)),
      servers = servers)
    createTopic(zkClient, topic2,
      Map(tp2.partition() -> Seq(100)),
      servers = servers)
    assertTrue(adminClient.listPartitionReassignments().reassignments().get().isEmpty)

    // Throttle to ensure we minimize race conditions and test flakiness
    throttle(Seq(topicName), throttleSettingForSeconds(10), Set(tp0, tp2))

    adminClient.alterPartitionReassignments(
      Map(reassignmentEntry(tp0, Seq(101)),
          reassignmentEntry(tp2, Seq(101))).asJava
    ).all().get()

    val reassignmentsInProgress = adminClient.listPartitionReassignments(Set(tp0, tp1, tp2).asJava).reassignments().get()
    assertFalse(reassignmentsInProgress.containsKey(tp1)) // tp1 is not reassigning
    assertIsReassigning(from = Seq(100), to = Seq(101), reassignmentsInProgress.get(tp0))
    assertIsReassigning(from = Seq(100), to = Seq(101), reassignmentsInProgress.get(tp2))

    TestUtils.resetBrokersThrottle(adminClient, brokerIds)
    waitForAllReassignmentsToComplete()
    assertEquals(Seq(101), zkClient.getReplicasForPartition(tp0))
    assertEquals(Seq(101), zkClient.getReplicasForPartition(tp2))
  }

  @Test
  def shouldUseLatestOrderingIfTwoConsecutiveReassignmentsHaveSameSetButDifferentOrdering(): Unit = {
    startBrokers(Seq(100, 101, 102))
    adminClient = createAdminClient(servers)
    createTopic(zkClient, topicName,
      Map(tp0.partition() -> Seq(100, 101),
          tp1.partition() -> Seq(100, 101)),
      servers = servers)

    // Throttle to ensure we minimize race conditions and test flakiness
    throttle(Seq(topicName), throttleSettingForSeconds(10), Set(tp0, tp1))

    adminClient.alterPartitionReassignments(
      Map(reassignmentEntry(tp0, Seq(100, 101, 102)),
          reassignmentEntry(tp1, Seq(100, 101, 102))).asJava
    ).all().get()
    val apiReassignmentsInProgress = adminClient.listPartitionReassignments(Set(tp0, tp1).asJava).reassignments().get()
    assertIsReassigning(from = Seq(100, 101), to = Seq(100, 101, 102), apiReassignmentsInProgress.get(tp0))
    assertIsReassigning(from = Seq(100, 101), to = Seq(100, 101, 102), apiReassignmentsInProgress.get(tp1))

    // API reassignment to the same replicas but a different order
    adminClient.alterPartitionReassignments(
      Map(reassignmentEntry(tp0, Seq(102, 101, 100)),
          reassignmentEntry(tp1, Seq(102, 101, 100))).asJava
    ).all().get()
    val apiReassignmentsInProgress2 = adminClient.listPartitionReassignments(Set(tp0, tp1).asJava).reassignments().get()
    // assert same replicas, ignoring ordering
    assertIsReassigning(from = Seq(100, 101), to = Seq(100, 101, 102), apiReassignmentsInProgress2.get(tp0))
    assertIsReassigning(from = Seq(100, 101), to = Seq(100, 101, 102), apiReassignmentsInProgress2.get(tp1))

    TestUtils.resetBrokersThrottle(adminClient, brokerIds)
    waitForAllReassignmentsToComplete()

    //Check move occurred
    val actual = zkClient.getPartitionAssignmentForTopics(Set(topicName))(topicName)
    assertMoveForPartitionOccurred(Seq(102, 101, 100), actual(tp0.partition()))
    assertMoveForPartitionOccurred(Seq(102, 101, 100), actual(tp1.partition()))
  }

  /**
    * 1. Trigger API reassignment for partitions
    * 2. Trigger ZK reassignment for partitions
    * Ensure ZK reassignment overrides API reassignment and znode is deleted
    */
  @Test
  def znodeReassignmentShouldOverrideApiTriggeredReassignment(): Unit = {
    startBrokers(Seq(100, 101, 102))
    adminClient = createAdminClient(servers)
    createTopic(zkClient, topicName,
      Map(tp0.partition() -> Seq(100),
          tp1.partition() -> Seq(100)),
      servers = servers)

    // Throttle to avoid race conditions
    val throttleSetting = throttleSettingForSeconds(10)
    throttle(Seq(topicName), throttleSetting, Set(tp0, tp1))

    // API reassignment to 101 for both partitions
    adminClient.alterPartitionReassignments(
      Map(reassignmentEntry(tp0, Seq(101)),
          reassignmentEntry(tp1, Seq(101))).asJava
    ).all().get()
    val apiReassignmentsInProgress = adminClient.listPartitionReassignments(Set(tp0, tp1).asJava).reassignments().get()
    assertIsReassigning(from = Seq(100), to = Seq(101), apiReassignmentsInProgress.get(tp0))
    assertIsReassigning(from = Seq(100), to = Seq(101), apiReassignmentsInProgress.get(tp1))

    // znode reassignment to 102 for both partitions
    val topicJson = executeAssignmentJson(Seq(
      PartitionAssignmentJson(tp0, Seq(102)),
      PartitionAssignmentJson(tp1, Seq(102))
    ))
    ReassignPartitionsCommand.executeAssignment(zkClient, Some(adminClient), topicJson, Throttle(throttleSetting.throttleBytes.toLong))
    waitUntilTrue(() => {
      !adminClient.listPartitionReassignments().reassignments().get().isEmpty
    }, "Controller should have picked up on znode creation", 1000)

    val zkReassignmentsInProgress = adminClient.listPartitionReassignments(Set(tp0, tp1).asJava).reassignments().get()
    assertIsReassigning(from = Seq(100), to = Seq(102), zkReassignmentsInProgress.get(tp0))
    assertIsReassigning(from = Seq(100), to = Seq(102), zkReassignmentsInProgress.get(tp1))

    TestUtils.resetBrokersThrottle(adminClient, brokerIds)
    waitForZkReassignmentToComplete()
    assertTrue(adminClient.listPartitionReassignments(Set(tp0, tp1).asJava).reassignments().get().isEmpty)
    assertEquals(Seq(102), zkClient.getReplicasForPartition(tp0))
    assertEquals(Seq(102), zkClient.getReplicasForPartition(tp1))
  }

  /**
    * 1. Trigger ZK reassignment for TP A-0, A-1
    * 2. Trigger API reassignment for partitions TP A-1, B-0
    * 3. Unthrottle A-0, A-1 so the ZK reassignment finishes quickly
    * 4. Ensure ZK node is emptied out after the API reassignment of 1 finishes
    */
  @Test
  def shouldDeleteReassignmentZnodeAfterApiReassignmentForPartitionCompletes(): Unit = {
    startBrokers(Seq(100, 101, 102))
    adminClient = createAdminClient(servers)
    val tpA0 = new TopicPartition("A", 0)
    val tpA1 = new TopicPartition("A", 1)
    val tpB0 = new TopicPartition("B", 0)

    createTopic(zkClient, "A",
      Map(tpA0.partition() -> Seq(100),
          tpA1.partition() -> Seq(100)),
      servers = servers)
    createTopic(zkClient, "B",
      Map(tpB0.partition() -> Seq(100)),
      servers = servers)

    // Throttle to avoid race conditions
    throttle(Seq("A", "B"), throttleSettingForSeconds(10), Set(tpA0, tpA1, tpB0))

    // 1. znode reassignment to 101 for TP A-0, A-1
    val topicJson = executeAssignmentJson(Seq(
      PartitionAssignmentJson(tpA0, replicas=Seq(101)),
      PartitionAssignmentJson(tpA1, replicas=Seq(101))
    ))
    ReassignPartitionsCommand.executeAssignment(zkClient, Some(adminClient), topicJson, NoThrottle)
    waitUntilTrue(() => {
      !adminClient.listPartitionReassignments().reassignments().get().isEmpty
    }, "Controller should have picked up on znode creation", 1000)
    val zkReassignmentsInProgress = adminClient.listPartitionReassignments(Set(tpA0, tpA1).asJava).reassignments().get()
    assertIsReassigning(from = Seq(100), to = Seq(101), zkReassignmentsInProgress.get(tpA0))
    assertIsReassigning(from = Seq(100), to = Seq(101), zkReassignmentsInProgress.get(tpA1))

    // 2. API reassignment to 102 for TP A-1, B-0
    adminClient.alterPartitionReassignments(
      Map(reassignmentEntry(tpA1, Seq(102)), reassignmentEntry(tpB0, Seq(102))).asJava
    ).all().get()
    val apiReassignmentsInProgress = adminClient.listPartitionReassignments(Set(tpA1, tpB0).asJava).reassignments().get()
    assertIsReassigning(from = Seq(100), to = Seq(102), apiReassignmentsInProgress.get(tpA1))
    assertIsReassigning(from = Seq(100), to = Seq(102), apiReassignmentsInProgress.get(tpB0))

    // 3. Unthrottle topic A
    TestUtils.removePartitionReplicaThrottles(adminClient, Set(tpA0, tpA1))
    waitForZkReassignmentToComplete()
    // 4. Ensure the API reassignment not part of the znode is still in progress
    val leftoverReassignments = adminClient.listPartitionReassignments(Set(tpA0, tpA1, tpB0).asJava).reassignments().get()
    assertTrue(leftoverReassignments.keySet().asScala.subsetOf(Set(tpA1, tpB0)))

    TestUtils.resetBrokersThrottle(adminClient, brokerIds)
    waitForAllReassignmentsToComplete()
    assertEquals(Seq(101), zkClient.getReplicasForPartition(tpA0))
    assertEquals(Seq(102), zkClient.getReplicasForPartition(tpA1))
    assertEquals(Seq(102), zkClient.getReplicasForPartition(tpB0))
  }

  @Test
  def shouldBeAbleToCancelThroughApi(): Unit = {
    startBrokers(Seq(100, 101, 102))
    adminClient = createAdminClient(servers)
    createTopic(zkClient, topicName, Map(tp0.partition() -> Seq(100, 101)), servers = servers)
    // Throttle to ensure we minimize race conditions and test flakiness
    throttle(Seq(topicName), throttleSettingForSeconds(10), Set(tp0))

    // move to [102, 101]
    adminClient.alterPartitionReassignments(
      Map(reassignmentEntry(tp0, Seq(102, 101))).asJava
    ).all().get()
    val apiReassignmentsInProgress = adminClient.listPartitionReassignments().reassignments().get()
    val tpReassignment = apiReassignmentsInProgress.get(tp0)
    assertIsReassigning(from = Seq(100, 101), to = Seq(101, 102), tpReassignment)

    adminClient.alterPartitionReassignments(
      Map(cancelReassignmentEntry(tp0)).asJava
    ).all().get()

    TestUtils.resetBrokersThrottle(adminClient, brokerIds)
    waitForAllReassignmentsToComplete()
    assertEquals(Seq(100, 101), zkClient.getReplicasForPartition(tp0).sorted) // revert ordering is not guaranteed
  }

  @Test
  def shouldBeAbleToCancelZkTriggeredReassignmentThroughApi(): Unit = {
    startBrokers(Seq(100, 101))
    adminClient = createAdminClient(servers)
    createTopic(zkClient, topicName,
      Map(tp0.partition() -> Seq(100),
          tp1.partition() -> Seq(100)),
      servers = servers)

    // Throttle to avoid race conditions
    throttle(Seq(topicName), throttleSettingForSeconds(10), Set(tp0, tp1))

    val move = Map(
      tp0 -> Seq(101),
      tp1 -> Seq(101)
    )
    zkClient.setOrCreatePartitionReassignment(move, ZkVersion.MatchAnyVersion)
    waitUntilTrue(() => {
      !adminClient.listPartitionReassignments().reassignments().get().isEmpty
    }, "Controller should have picked up on znode creation", 1000)
    var reassignmentIsOngoing = adminClient.listPartitionReassignments().reassignments().get().size() > 0
    assertTrue(reassignmentIsOngoing)

    adminClient.alterPartitionReassignments(
      Map(cancelReassignmentEntry(tp0), cancelReassignmentEntry(tp1)).asJava
    ).all().get()

    TestUtils.resetBrokersThrottle(adminClient, brokerIds)
    waitForZkReassignmentToComplete()
    reassignmentIsOngoing = adminClient.listPartitionReassignments().reassignments().get().size() > 0
    assertFalse(reassignmentIsOngoing)
    assertEquals(Seq(100), zkClient.getReplicasForPartition(tp0))
    assertEquals(Seq(100), zkClient.getReplicasForPartition(tp1))
  }

  /**
    * Cancel and set reassignments in the same API call.
    * Even though one cancellation is invalid, ensure the other entries in the request pass
    */
  @Test
  def testCancelAndSetSomeReassignments(): Unit = {
    startBrokers(Seq(100, 101, 102))
    adminClient = createAdminClient(servers)
    val tp2 = new TopicPartition(topicName, 2)
    val tp3 = new TopicPartition(topicName, 3)

    createTopic(zkClient, topicName,
      Map(tp0.partition() -> Seq(100), tp1.partition() -> Seq(100), tp2.partition() -> Seq(100), tp3.partition() -> Seq(100)),
      servers = servers)

    // Throttle to avoid race conditions
    throttle(Seq(topicName), throttleSettingForSeconds(10), Set(tp0, tp1, tp2, tp3))

    // API reassignment to 101 for tp0 and tp1
    adminClient.alterPartitionReassignments(
      Map(reassignmentEntry(tp0, Seq(101)), reassignmentEntry(tp1, Seq(101))).asJava
    ).all().get()

    // cancel tp0, reassign tp1 to 102 (override), assign tp2 to 101 (new reassignment) and cancel tp3 (it is not moving)
    val alterResults = adminClient.alterPartitionReassignments(
      Map(cancelReassignmentEntry(tp0), reassignmentEntry(tp1, Seq(102)),
          reassignmentEntry(tp2, Seq(101)), cancelReassignmentEntry(tp3)).asJava
    ).values()
    alterResults.get(tp0).get()
    alterResults.get(tp1).get()
    alterResults.get(tp2).get()
    try {
      alterResults.get(tp3).get()
    } catch {
      case exception: Exception =>
        assertEquals(exception.getCause.getClass, classOf[NoReassignmentInProgressException])
    }

    TestUtils.resetBrokersThrottle(adminClient, brokerIds)
    waitForAllReassignmentsToComplete()
    assertEquals(Seq(100), zkClient.getReplicasForPartition(tp0))
    assertEquals(Seq(102), zkClient.getReplicasForPartition(tp1))
    assertEquals(Seq(101), zkClient.getReplicasForPartition(tp2))
    assertEquals(Seq(100), zkClient.getReplicasForPartition(tp3))
  }

  /**
    * Three different Alter Reassignment calls should all create reassignments
    */
  @Test
  def shouldBeAbleToIncrementallyStackDifferentReassignments(): Unit = {
    startBrokers(Seq(100, 101))
    adminClient = createAdminClient(servers)
    val tpA0 = new TopicPartition("A", 0)
    val tpA1 = new TopicPartition("A", 1)
    val tpB0 = new TopicPartition("B", 0)

    createTopic(zkClient, "A",
      Map(tpA0.partition() -> Seq(100),
          tpA1.partition() -> Seq(100)),
      servers = servers)
    createTopic(zkClient, "B",
      Map(tpB0.partition() -> Seq(100)),
      servers = servers)

    // Throttle to avoid race conditions
    throttle(Seq("A", "B"), throttleSettingForSeconds(10), Set(tpA0, tpA1, tpB0))

    adminClient.alterPartitionReassignments(Map(reassignmentEntry(tpA0, Seq(101))).asJava).all().get()
    val apiReassignmentsInProgress1 = adminClient.listPartitionReassignments().reassignments().get()
    assertEquals(1, apiReassignmentsInProgress1.size())
    assertIsReassigning(
      from = Seq(100), to = Seq(101),
      apiReassignmentsInProgress1.get(tpA0)
    )

    adminClient.alterPartitionReassignments(Map(reassignmentEntry(tpA1, Seq(101))).asJava).all().get()
    val apiReassignmentsInProgress2 = adminClient.listPartitionReassignments().reassignments().get()
    assertEquals(2, apiReassignmentsInProgress2.size())
    assertIsReassigning(from = Seq(100), to = Seq(101), apiReassignmentsInProgress2.get(tpA0))
    assertIsReassigning(
      from = Seq(100), to = Seq(101),
      apiReassignmentsInProgress2.get(tpA1)
    )

    adminClient.alterPartitionReassignments(Map(reassignmentEntry(tpB0, Seq(101))).asJava).all().get()
    val apiReassignmentsInProgress3 = adminClient.listPartitionReassignments().reassignments().get()
    assertEquals(s"${apiReassignmentsInProgress3}", 3, apiReassignmentsInProgress3.size())
    assertIsReassigning(from = Seq(100), to = Seq(101), apiReassignmentsInProgress3.get(tpA0))
    assertIsReassigning(from = Seq(100), to = Seq(101), apiReassignmentsInProgress3.get(tpA1))
    assertIsReassigning(
      from = Seq(100), to = Seq(101),
      apiReassignmentsInProgress3.get(tpB0)
    )

    TestUtils.resetBrokersThrottle(adminClient, brokerIds)
    waitForAllReassignmentsToComplete()
    assertEquals(Seq(101), zkClient.getReplicasForPartition(tpA0))
    assertEquals(Seq(101), zkClient.getReplicasForPartition(tpA1))
    assertEquals(Seq(101), zkClient.getReplicasForPartition(tpB0))
  }

  /**
   * Verifies that partitions can be created for topics not in reassignment and for the topics that are in reassignment
   * an ReassignmentInProgressException should be thrown. The test creates two topics `topicName` and `otherTopicName`,
   * the `topicName` topic undergoes partition reassignment and the test validates that during reassignment createPartitions
   * call throws ReassignmentInProgressException `topicName` topic and for topic `otherTopicName` which is not being reassigned
   * successfully creates partitions. Further validates that after the reassignment is complete for topic `topicName`
   * createPartition is successful for that topic.
   */
  @Test
  def shouldCreatePartitionsForTopicNotInReassignment(): Unit = {
    startBrokers(Seq(100, 101))
    val otherTopicName = "anyTopic"
    val otp0 = new TopicPartition(otherTopicName, 0)
    val otp1 = new TopicPartition(otherTopicName, 1)
    adminClient = createAdminClient(servers)
    createTopic(zkClient, topicName,
      Map(otp0.partition() -> Seq(100),
          otp1.partition() -> Seq(100)),
      servers = servers)
    createTopic(zkClient, otherTopicName,
      Map(tp0.partition() -> Seq(100),
          tp1.partition() -> Seq(100)),
      servers = servers)

    // Throttle to avoid race conditions
    throttle(Seq(topicName), throttleSettingForSeconds(10), Set(tp0, tp1))

    // Alter `topicName` partition reassignment
    adminClient.alterPartitionReassignments(
      Map(reassignmentEntry(tp0, Seq(101)),
        reassignmentEntry(tp1, Seq(101))).asJava
    ).all().get()
    waitUntilTrue(() => {
      !adminClient.listPartitionReassignments().reassignments().get().isEmpty
    }, "Controller should have picked up reassignment", 1000)

    def testCreatePartitions(topicName: String, isTopicBeingReassigned: Boolean): Unit = {
      if (isTopicBeingReassigned)
        assertTrue("createPartitions for topic under reassignment should throw an exception", intercept[ExecutionException](
          adminClient.createPartitions(Map(topicName -> NewPartitions.increaseTo(4)).asJava).values.get(topicName).get()).
          getCause.isInstanceOf[ReassignmentInProgressException])
      else
        adminClient.createPartitions(Map(topicName -> NewPartitions.increaseTo(4)).asJava).values.get(topicName).get()
    }

    // Test case: createPartitions throws ReassignmentInProgressException Topics with partitions in reassignment.
    testCreatePartitions(topicName, true)
    // Test case: createPartitions is successful for Topics with partitions NOT in reassignment.
    testCreatePartitions(otherTopicName, false)

    // complete reassignment
    TestUtils.resetBrokersThrottle(adminClient, brokerIds)
    waitForAllReassignmentsToComplete()

    // Test case: createPartitions is successful for Topics with partitions after reassignment has completed.
    testCreatePartitions(topicName, false)
  }

  /**
    * Asserts that a replica is being reassigned from the given replicas to the target replicas
    */
  def assertIsReassigning(from: Seq[Int], to: Seq[Int], reassignment: PartitionReassignment): Unit = {
    assertReplicas((from ++ to).distinct, reassignment.replicas())
    assertReplicas(to.filterNot(from.contains(_)), reassignment.addingReplicas())
    assertReplicas(from.filterNot(to.contains(_)), reassignment.removingReplicas())
  }

  /**
   * Asserts that a topic's reassignments completed and span across the expected replicas
   */
  def assertMoveForTopicOccurred(expectedReplicas: Seq[Int],
                                 partitionAssignments: Map[Int, ReplicaAssignment]): Unit = {
    assertEquals(expectedReplicas, partitionAssignments.values.flatMap(_.replicas).toSeq.distinct.sorted)
    assertTrue(partitionAssignments.values.flatMap(_.addingReplicas).isEmpty)
    assertTrue(partitionAssignments.values.flatMap(_.removingReplicas).isEmpty)
  }

  /**
   * Asserts that a partition moved to the exact expected replicas in the specific order
   */
  def assertMoveForPartitionOccurred(expectedReplicas: Seq[Int],
                                     partitionAssignment: ReplicaAssignment): Unit = {
    assertEquals(expectedReplicas, partitionAssignment.replicas)
    assertTrue(partitionAssignment.addingReplicas.isEmpty)
    assertTrue(partitionAssignment.removingReplicas.isEmpty)
  }

  /**
   * Asserts that two replica sets are equal, ignoring ordering
   */
  def assertReplicas(expectedReplicas: Seq[Int], receivedReplicas: java.util.List[Integer]): Unit = {
    assertEquals(expectedReplicas.sorted, receivedReplicas.asScala.map(_.toInt).sorted)
  }

  def reassignmentEntry(tp: TopicPartition, replicas: Seq[Int]): (TopicPartition, java.util.Optional[NewPartitionReassignment]) =
    tp -> Optional.of(new NewPartitionReassignment((replicas.map(_.asInstanceOf[Integer]).asJava)))

  def cancelReassignmentEntry(tp: TopicPartition): (TopicPartition, java.util.Optional[NewPartitionReassignment]) =
    tp -> java.util.Optional.empty()

  def waitForZkReassignmentToComplete(pause: Long = 100L): Unit = {
    waitUntilTrue(() => !zkClient.reassignPartitionsInProgress,
      s"Znode ${ReassignPartitionsZNode.path} wasn't deleted", pause = pause)
  }

  def awaitReassignmentInProgress(topicPartition: TopicPartition): Unit = {
    waitUntilTrue(() => isAssignmentInProgress(topicPartition),
      "Timed out waiting for expected reassignment to begin")
  }

  def isAssignmentInProgress(topicPartition: TopicPartition): Boolean = {
    val reassignments = adminClient.listPartitionReassignments().reassignments().get()
    reassignments.asScala.get(topicPartition).isDefined
  }

  def waitForAllReassignmentsToComplete(pause: Long = 100L): Unit = {
    waitUntilTrue(() => adminClient.listPartitionReassignments().reassignments().get().isEmpty,
      s"There still are ongoing reassignments", pause = pause)
  }

  def generateAssignmentJson(topic: String*): String = {
    val topicStr = topic.map { t => "{\"topic\": \"" + t + "\"}" }.mkString(",")
    s"""{"topics": [$topicStr],"version":1}"""
  }

  def executeAssignmentJson(partitions: Seq[PartitionAssignmentJson]): String =
    s"""{"version":1,"partitions":[${partitions.map(_.toJson).mkString(",")}]}"""

  case class PartitionAssignmentJson(topicPartition: TopicPartition, replicas: Seq[Int],
                                     logDirectories: Option[Seq[String]] = None) {
    def toJson: String = {
      val logDirsSuffix = logDirectories match {
        case Some(dirs) => s""","log_dirs":[${dirs.map("\"" + _ + "\"").mkString(",")}]"""
        case None => ""
      }
      s"""{"topic":"${topicPartition.topic()}","partition":${topicPartition.partition()}""" +
        s""","replicas":[${replicas.mkString(",")}]""" +
        s"$logDirsSuffix}"
    }
  }

  case class ThrottleSetting(throttleBytes: String, numMessages: Int, messageSizeBytes: Int)

  def throttleSettingForSeconds(secondsDuration: Int): ThrottleSetting = {
    val throttle = 1000 * 1000 // 1 MB/s throttle
    val messageSize = 100 * 100 // 0.01 MB message size
    val messagesPerSecond = throttle / messageSize
    ThrottleSetting(throttle.toString, messagesPerSecond * secondsDuration, messageSize)
  }

  def throttle(topics: Seq[String], throttle: ThrottleSetting, partitions: Set[TopicPartition]): Unit = {
    val messagesPerTopic = throttle.numMessages / topics.size
    for (topic <- topics) {
      produceMessages(topic, numMessages = messagesPerTopic, acks = 0, valueLength = throttle.messageSizeBytes)
    }
    TestUtils.setReplicationThrottleForPartitions(adminClient, brokerIds, partitions, throttle.throttleBytes.toInt)
  }

  private def produceMessages(topic: String, numMessages: Int, acks: Int, valueLength: Int): Unit = {
    val records = (0 until numMessages).map(_ => new ProducerRecord[Array[Byte], Array[Byte]](topic,
      new Array[Byte](valueLength)))
    TestUtils.produceMessages(servers, records, acks)
  }
}<|MERGE_RESOLUTION|>--- conflicted
+++ resolved
@@ -67,12 +67,8 @@
     val props = new Properties()
     props.put(AdminClientConfig.BOOTSTRAP_SERVERS_CONFIG, TestUtils.getBrokerListStrFromServers(servers))
     props.put(AdminClientConfig.REQUEST_TIMEOUT_MS_CONFIG, "10000")
-<<<<<<< HEAD
+    props.put(AdminClientConfig.DEFAULT_API_TIMEOUT_MS_CONFIG, "15000")
     JAdminClient.create(props)
-=======
-    props.put(AdminClientConfig.DEFAULT_API_TIMEOUT_MS_CONFIG, "15000")
-    Admin.create(props)
->>>>>>> 96c4ce48
   }
 
   def getRandomLogDirAssignment(brokerId: Int): String = {
