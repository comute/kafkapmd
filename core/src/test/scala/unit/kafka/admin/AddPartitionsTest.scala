--- conflicted
+++ resolved
@@ -27,7 +27,7 @@
 import org.apache.kafka.common.requests.MetadataResponse.TopicMetadata
 import org.apache.kafka.common.requests.{MetadataRequest, MetadataResponse}
 import org.junit.jupiter.api.Assertions._
-import org.junit.jupiter.api.{BeforeEach, Disabled, TestInfo}
+import org.junit.jupiter.api.{BeforeEach, TestInfo}
 import org.junit.jupiter.params.ParameterizedTest
 import org.junit.jupiter.params.provider.ValueSource
 
@@ -115,18 +115,8 @@
       admin.createPartitions(Collections.singletonMap(topic1,
         NewPartitions.increaseTo(3, singletonList(asList(0, 1, 2))))).all().get()).getCause
     assertEquals(classOf[InvalidReplicaAssignmentException], cause.getClass)
-<<<<<<< HEAD
-    if (isKRaftTest()) {
-      assertTrue(cause.getMessage.contains("Attempted to add 2 additional partition(s), but only 1 assignment(s) " +
-        "were specified."), "Unexpected error message: " + cause.getMessage)
-    } else {
-      assertTrue(cause.getMessage.contains("Increasing the number of partitions by 2 but 1 assignments provided."),
-        "Unexpected error message: " + cause.getMessage)
-    }
-=======
     assertTrue(cause.getMessage.contains("Attempted to add 2 additional partition(s), but only 1 assignment(s) " +
       "were specified."), "Unexpected error message: " + cause.getMessage)
->>>>>>> 37b4d9b0
   }
 
   @ParameterizedTest
@@ -187,9 +177,8 @@
     assertEquals(Set(0, 1), replicas.asScala.toSet)
   }
 
-  @Disabled
-  @ParameterizedTest
-  @ValueSource(strings = Array("kraft")) // TODO: add kraft support
+  @ParameterizedTest
+  @ValueSource(strings = Array("zk")) // TODO: add kraft support
   def testReplicaPlacementAllServers(quorum: String): Unit = {
     admin.createPartitions(Collections.singletonMap(topic3, NewPartitions.increaseTo(7))).all().get()
 
@@ -214,9 +203,8 @@
     validateLeaderAndReplicas(topicMetadata, 6, 0, Set(0, 1, 2, 3))
   }
 
-  @Disabled
-  @ParameterizedTest
-  @ValueSource(strings = Array("kraft")) // TODO: add kraft support
+  @ParameterizedTest
+  @ValueSource(strings = Array("zk")) // TODO: add kraft support
   def testReplicaPlacementPartialServers(quorum: String): Unit = {
     admin.createPartitions(Collections.singletonMap(topic2, NewPartitions.increaseTo(3))).all().get()
 
