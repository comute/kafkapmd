/**
 * Licensed to the Apache Software Foundation (ASF) under one or more
 * contributor license agreements.  See the NOTICE file distributed with
 * this work for additional information regarding copyright ownership.
 * The ASF licenses this file to You under the Apache License, Version 2.0
 * (the "License"); you may not use this file except in compliance with
 * the License.  You may obtain a copy of the License at
 *
 *    http://www.apache.org/licenses/LICENSE-2.0
 *
 * Unless required by applicable law or agreed to in writing, software
 * distributed under the License is distributed on an "AS IS" BASIS,
 * WITHOUT WARRANTIES OR CONDITIONS OF ANY KIND, either express or implied.
 * See the License for the specific language governing permissions and
 * limitations under the License.
 */

package kafka.consumer

import org.easymock.EasyMock
import org.I0Itec.zkclient.ZkClient
import org.apache.zookeeper.data.Stat
import kafka.utils.{TestUtils, Logging, ZkUtils, Json}
import org.junit.Assert._
import kafka.common.TopicAndPartition
import kafka.consumer.PartitionAssignorTest.StaticSubscriptionInfo
import kafka.consumer.PartitionAssignorTest.Scenario
import kafka.consumer.PartitionAssignorTest.WildcardSubscriptionInfo
import org.junit.Test

class PartitionAssignorTest extends Logging {

  @Test
  def testRoundRobinPartitionAssignor() {
    val assignor = new RoundRobinAssignor

    /** various scenarios with only wildcard consumers */
    (1 to PartitionAssignorTest.TestCaseCount).foreach (testCase => {
      val consumerCount = 1.max(TestUtils.random.nextInt(PartitionAssignorTest.MaxConsumerCount + 1))
      val topicCount = PartitionAssignorTest.MinTopicCount.max(TestUtils.random.nextInt(PartitionAssignorTest.MaxTopicCount + 1))

      val topicPartitionCounts = Map((1 to topicCount).map(topic => {
        ("topic-" + topic, PartitionAssignorTest.MinPartitionCount.max(TestUtils.random.nextInt(PartitionAssignorTest.MaxPartitionCount)))
      }).toSeq:_*)
      
      val subscriptions = Map((1 to consumerCount).map(consumer => {
        val streamCount = 1.max(TestUtils.random.nextInt(PartitionAssignorTest.MaxStreamCount + 1))
        ("g1c" + consumer, WildcardSubscriptionInfo(streamCount, ".*", isWhitelist = true))
      }).toSeq:_*)
      val scenario = Scenario("g1", topicPartitionCounts, subscriptions)
      val zkUtils = PartitionAssignorTest.setupZkClientMock(scenario)
      EasyMock.replay(zkUtils.zkClient)
      PartitionAssignorTest.assignAndVerify(scenario, assignor, zkUtils, verifyAssignmentIsUniform = true)
    })
  }

  @Test
  def testRangePartitionAssignor() {
    val assignor = new RangeAssignor
    (1 to PartitionAssignorTest.TestCaseCount).foreach (testCase => {
      val consumerCount = 1.max(TestUtils.random.nextInt(PartitionAssignorTest.MaxConsumerCount + 1))
      val topicCount = PartitionAssignorTest.MinTopicCount.max(TestUtils.random.nextInt(PartitionAssignorTest.MaxTopicCount + 1))

      val topicPartitionCounts = Map((1 to topicCount).map(topic => {
        ("topic-" + topic, PartitionAssignorTest.MinPartitionCount.max(TestUtils.random.nextInt(PartitionAssignorTest.MaxPartitionCount)))
      }).toSeq:_*)

      val subscriptions = Map((1 to consumerCount).map(consumer => {
        val streamCounts = Map((1 to topicCount).map(topic => {
            val streamCount = 1.max(TestUtils.random.nextInt(PartitionAssignorTest.MaxStreamCount + 1))
            ("topic-" + topic, streamCount)
          }).toSeq:_*)
        ("g1c" + consumer, StaticSubscriptionInfo(streamCounts))
      }).toSeq:_*)
      val scenario = Scenario("g1", topicPartitionCounts, subscriptions)
      val zkUtils = PartitionAssignorTest.setupZkClientMock(scenario)
      EasyMock.replay(zkUtils.zkClient)

      PartitionAssignorTest.assignAndVerify(scenario, assignor, zkUtils)
    })
  }
}

private object PartitionAssignorTest extends Logging {

  private val TestCaseCount = 3
  private val MaxConsumerCount = 10
  private val MaxStreamCount = 8
  private val MaxTopicCount = 100
  private val MinTopicCount = 0
  private val MaxPartitionCount = 120
  private val MinPartitionCount = 8

  private trait SubscriptionInfo {
    def registrationString: String
  }

  private case class StaticSubscriptionInfo(streamCounts: Map[String, Int]) extends SubscriptionInfo {
    def registrationString =
      Json.encode(Map("version" -> 1,
                      "subscription" -> streamCounts,
                      "pattern" -> "static",
                      "timestamp" -> 1234.toString))

    override def toString = {
      "Stream counts: " + streamCounts
    }
  }

  private case class WildcardSubscriptionInfo(streamCount: Int, regex: String, isWhitelist: Boolean)
          extends SubscriptionInfo {
    def registrationString =
      Json.encode(Map("version" -> 1,
                      "subscription" -> Map(regex -> streamCount),
                      "pattern" -> (if (isWhitelist) "white_list" else "black_list")))

    override def toString = {
      "\"%s\":%d (%s)".format(regex, streamCount, if (isWhitelist) "whitelist" else "blacklist")
    }
  }

  private case class Scenario(group: String,
                              topicPartitionCounts: Map[String, Int],
                              /* consumerId -> SubscriptionInfo */
                              subscriptions: Map[String, SubscriptionInfo]) {
    override def toString = {
      "\n" +
      "Group                  : %s\n".format(group) +
      "Topic partition counts : %s\n".format(topicPartitionCounts) +
      "Consumer assignment : %s\n".format(subscriptions)
    }
  }

  private def setupZkClientMock(scenario: Scenario) = {
    val consumers = java.util.Arrays.asList(scenario.subscriptions.keys.toSeq:_*)

    val zkClient = EasyMock.createStrictMock(classOf[ZkClient])
<<<<<<< HEAD
    val zkUtils = ZkUtils.createWithZkClient(zkClient, false)
=======
    val zkUtils = ZkUtils.applyWithZkClient(zkClient, false)
>>>>>>> 58e17b2d
    EasyMock.checkOrder(zkClient, false)

    EasyMock.expect(zkClient.getChildren("/consumers/%s/ids".format(scenario.group))).andReturn(consumers)
    EasyMock.expectLastCall().anyTimes()

    scenario.subscriptions.foreach { case(consumerId, subscriptionInfo) =>
      EasyMock.expect(zkClient.readData("/consumers/%s/ids/%s".format(scenario.group, consumerId), new Stat()))
              .andReturn(subscriptionInfo.registrationString)
      EasyMock.expectLastCall().anyTimes()
    }

    scenario.topicPartitionCounts.foreach { case(topic, partitionCount) =>
      val replicaAssignment = Map((0 until partitionCount).map(partition => (partition.toString, Seq(0))):_*)
      EasyMock.expect(zkClient.readData("/brokers/topics/%s".format(topic), new Stat()))
              .andReturn(zkUtils.replicaAssignmentZkData(replicaAssignment))
      EasyMock.expectLastCall().anyTimes()
    }

    EasyMock.expect(zkUtils.zkClient.getChildren("/brokers/topics")).andReturn(
      java.util.Arrays.asList(scenario.topicPartitionCounts.keys.toSeq:_*))
    EasyMock.expectLastCall().anyTimes()

    zkUtils
  }

  private def assignAndVerify(scenario: Scenario, assignor: PartitionAssignor, zkUtils: ZkUtils,
                              verifyAssignmentIsUniform: Boolean = false) {
    val assignments = scenario.subscriptions.map{ case(consumer, subscription)  =>
      val ctx = new AssignmentContext("g1", consumer, excludeInternalTopics = true, zkUtils)
      assignor.assign(ctx).get(consumer)
    }

    // check for uniqueness (i.e., any partition should be assigned to exactly one consumer stream)
    val globalAssignment = collection.mutable.Map[TopicAndPartition, ConsumerThreadId]()
    assignments.foreach(assignment => {
      assignment.foreach { case(topicPartition, owner) =>
        val previousOwnerOpt = globalAssignment.put(topicPartition, owner)
        assertTrue("Scenario %s: %s is assigned to two owners.".format(scenario, topicPartition), previousOwnerOpt.isEmpty)
      }
    })

    // check for coverage (i.e., all given partitions are owned)
    val assignedPartitions = globalAssignment.keySet
    val givenPartitions = scenario.topicPartitionCounts.flatMap{ case (topic, partitionCount) =>
      (0 until partitionCount).map(partition => TopicAndPartition(topic, partition))
    }.toSet
    assertTrue("Scenario %s: the list of given partitions and assigned partitions are different.".format(scenario),
      givenPartitions == assignedPartitions)

    // check for uniform assignment
    if (verifyAssignmentIsUniform) {
      val partitionCountForStream = partitionCountPerStream(globalAssignment)
      if (partitionCountForStream.nonEmpty) {
        val maxCount = partitionCountForStream.valuesIterator.max
        val minCount = partitionCountForStream.valuesIterator.min
        assertTrue("Scenario %s: assignment is not uniform (partition counts per stream are in the range [%d, %d])"
          .format(scenario, minCount, maxCount), (maxCount - minCount) <= 1)
      }
    }
  }

  /** For each consumer stream, count the number of partitions that it owns. */
  private def partitionCountPerStream(assignment: collection.Map[TopicAndPartition, ConsumerThreadId]) = {
    val ownedCounts = collection.mutable.Map[ConsumerThreadId, Int]()
    assignment.foreach { case (topicPartition, owner) =>
      val updatedCount = ownedCounts.getOrElse(owner, 0) + 1
      ownedCounts.put(owner, updatedCount)
    }
    ownedCounts
  }
}
<|MERGE_RESOLUTION|>--- conflicted
+++ resolved
@@ -135,11 +135,7 @@
     val consumers = java.util.Arrays.asList(scenario.subscriptions.keys.toSeq:_*)
 
     val zkClient = EasyMock.createStrictMock(classOf[ZkClient])
-<<<<<<< HEAD
-    val zkUtils = ZkUtils.createWithZkClient(zkClient, false)
-=======
     val zkUtils = ZkUtils.applyWithZkClient(zkClient, false)
->>>>>>> 58e17b2d
     EasyMock.checkOrder(zkClient, false)
 
     EasyMock.expect(zkClient.getChildren("/consumers/%s/ids".format(scenario.group))).andReturn(consumers)
