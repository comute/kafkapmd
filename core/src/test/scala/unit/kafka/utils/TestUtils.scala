--- conflicted
+++ resolved
@@ -1498,7 +1498,30 @@
   }
 
   /**
-<<<<<<< HEAD
+   * Capture the console error during the execution of the provided function.
+   */
+  def grabConsoleError(f: => Unit) : String = {
+    val err = new ByteArrayOutputStream
+    try scala.Console.withErr(err)(f)
+    finally scala.Console.err.flush()
+    err.toString
+  }
+
+  /**
+   * Capture both the console output and console error during the execution of the provided function.
+   */
+  def grabConsoleOutputAndError(f: => Unit) : (String, String) = {
+    val out = new ByteArrayOutputStream
+    val err = new ByteArrayOutputStream
+    try scala.Console.withOut(out)(scala.Console.withErr(err)(f))
+    finally {
+      scala.Console.out.flush()
+      scala.Console.err.flush()
+    }
+    (out.toString, err.toString)
+  }
+
+  /**
     * Recursively copy the contents of a source directory to a target directory.
     */
   def copyDir(source: Path, target: Path): Unit = {
@@ -1517,29 +1540,6 @@
         return FileVisitResult.CONTINUE
       }
     })
-=======
-   * Capture the console error during the execution of the provided function.
-   */
-  def grabConsoleError(f: => Unit) : String = {
-    val err = new ByteArrayOutputStream
-    try scala.Console.withErr(err)(f)
-    finally scala.Console.err.flush()
-    err.toString
-  }
-
-  /**
-   * Capture both the console output and console error during the execution of the provided function.
-   */
-  def grabConsoleOutputAndError(f: => Unit) : (String, String) = {
-    val out = new ByteArrayOutputStream
-    val err = new ByteArrayOutputStream
-    try scala.Console.withOut(out)(scala.Console.withErr(err)(f))
-    finally {
-      scala.Console.out.flush()
-      scala.Console.err.flush()
-    }
-    (out.toString, err.toString)
->>>>>>> 5d816399
   }
 
 }
