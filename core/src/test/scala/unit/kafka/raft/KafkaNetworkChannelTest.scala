/*
 * Licensed to the Apache Software Foundation (ASF) under one or more
 * contributor license agreements. See the NOTICE file distributed with
 * this work for additional information regarding copyright ownership.
 * The ASF licenses this file to You under the Apache License, Version 2.0
 * (the "License"); you may not use this file except in compliance with
 * the License. You may obtain a copy of the License at
 *
 *    http://www.apache.org/licenses/LICENSE-2.0
 *
 * Unless required by applicable law or agreed to in writing, software
 * distributed under the License is distributed on an "AS IS" BASIS,
 * WITHOUT WARRANTIES OR CONDITIONS OF ANY KIND, either express or implied.
 * See the License for the specific language governing permissions and
 * limitations under the License.
 */
package kafka.raft

import java.net.InetSocketAddress
import java.util
import java.util.Collections
import org.apache.kafka.clients.MockClient.MockMetadataUpdater
import org.apache.kafka.clients.{MockClient, NodeApiVersions}
import org.apache.kafka.common.message.{BeginQuorumEpochResponseData, EndQuorumEpochResponseData, FetchResponseData, VoteResponseData}
import org.apache.kafka.common.protocol.{ApiKeys, ApiMessage, Errors}
import org.apache.kafka.common.requests.{AbstractResponse, ApiVersionsResponse, BeginQuorumEpochRequest, BeginQuorumEpochResponse, EndQuorumEpochRequest, EndQuorumEpochResponse, FetchResponse, VoteRequest, VoteResponse}
import org.apache.kafka.common.utils.{MockTime, Time}
import org.apache.kafka.common.{Node, TopicPartition}
import org.apache.kafka.raft.RaftConfig.InetAddressSpec
import org.apache.kafka.raft.{RaftRequest, RaftUtil}
import org.junit.jupiter.api.Assertions._
import org.junit.jupiter.api.{BeforeEach, Test}

import scala.jdk.CollectionConverters._

class KafkaNetworkChannelTest {
  import KafkaNetworkChannelTest._

  private val clusterId = "clusterId"
  private val requestTimeoutMs = 30000
  private val time = new MockTime()
  private val client = new MockClient(time, new StubMetadataUpdater)
  private val topicPartition = new TopicPartition("topic", 0)
  private val channel = new KafkaNetworkChannel(time, client, requestTimeoutMs, threadNamePrefix = "test-raft")

  @BeforeEach
  def setupSupportedApis(): Unit = {
    val supportedApis = RaftApis.map(ApiVersionsResponse.toApiVersion)
    client.setNodeApiVersions(NodeApiVersions.create(supportedApis.asJava))
  }

  @Test
  def testSendToUnknownDestination(): Unit = {
    val destinationId = 2
    assertBrokerNotAvailable(destinationId)
  }

  @Test
  def testSendToBlackedOutDestination(): Unit = {
    val destinationId = 2
    val destinationNode = new Node(destinationId, "127.0.0.1", 9092)
<<<<<<< HEAD
    channel.updateEndpoint(destinationId, new InetSocketAddress(destinationNode.host, destinationNode.port))
=======
    channel.updateEndpoint(destinationId, new InetAddressSpec(
      new InetSocketAddress(destinationNode.host, destinationNode.port)))
>>>>>>> 62e88657
    client.backoff(destinationNode, 500)
    assertBrokerNotAvailable(destinationId)
  }

  @Test
  def testWakeupClientOnSend(): Unit = {
    val destinationId = 2
    val destinationNode = new Node(destinationId, "127.0.0.1", 9092)
    channel.updateEndpoint(destinationId, new InetAddressSpec(
      new InetSocketAddress(destinationNode.host, destinationNode.port)))

    client.enableBlockingUntilWakeup(1)

    val ioThread = new Thread() {
      override def run(): Unit = {
        // Block in poll until we get the expected wakeup
        channel.pollOnce()

        // Poll a second time to send request and receive response
        channel.pollOnce()
      }
    }

    val response = buildResponse(buildTestErrorResponse(ApiKeys.FETCH, Errors.INVALID_REQUEST))
    client.prepareResponseFrom(response, destinationNode, false)

    ioThread.start()
    val request = sendTestRequest(ApiKeys.FETCH, destinationId)

    ioThread.join()
    assertResponseCompleted(request, Errors.INVALID_REQUEST)
  }

  @Test
  def testSendAndDisconnect(): Unit = {
    val destinationId = 2
    val destinationNode = new Node(destinationId, "127.0.0.1", 9092)
    channel.updateEndpoint(destinationId, new InetAddressSpec(
      new InetSocketAddress(destinationNode.host, destinationNode.port)))

    for (apiKey <- RaftApis) {
      val response = buildResponse(buildTestErrorResponse(apiKey, Errors.INVALID_REQUEST))
      client.prepareResponseFrom(response, destinationNode, true)
      sendAndAssertErrorResponse(apiKey, destinationId, Errors.BROKER_NOT_AVAILABLE)
    }
  }

  @Test
  def testSendAndFailAuthentication(): Unit = {
    val destinationId = 2
    val destinationNode = new Node(destinationId, "127.0.0.1", 9092)
    channel.updateEndpoint(destinationId, new InetAddressSpec(
      new InetSocketAddress(destinationNode.host, destinationNode.port)))

    for (apiKey <- RaftApis) {
      client.createPendingAuthenticationError(destinationNode, 100)
      sendAndAssertErrorResponse(apiKey, destinationId, Errors.NETWORK_EXCEPTION)

      // reset to clear backoff time
      client.reset()
    }
  }

  private def assertBrokerNotAvailable(destinationId: Int): Unit = {
    for (apiKey <- RaftApis) {
      sendAndAssertErrorResponse(apiKey, destinationId, Errors.BROKER_NOT_AVAILABLE)
    }
  }

  @Test
  def testSendAndReceiveOutboundRequest(): Unit = {
    val destinationId = 2
    val destinationNode = new Node(destinationId, "127.0.0.1", 9092)
    channel.updateEndpoint(destinationId, new InetAddressSpec(
      new InetSocketAddress(destinationNode.host, destinationNode.port)))

    for (apiKey <- RaftApis) {
      val expectedError = Errors.INVALID_REQUEST
      val response = buildResponse(buildTestErrorResponse(apiKey, expectedError))
      client.prepareResponseFrom(response, destinationNode)
      sendAndAssertErrorResponse(apiKey, destinationId, expectedError)
    }
  }

  @Test
  def testUnsupportedVersionError(): Unit = {
    val destinationId = 2
    val destinationNode = new Node(destinationId, "127.0.0.1", 9092)
    channel.updateEndpoint(destinationId, new InetAddressSpec(
      new InetSocketAddress(destinationNode.host, destinationNode.port)))

    for (apiKey <- RaftApis) {
      client.prepareUnsupportedVersionResponse(request => request.apiKey == apiKey)
      sendAndAssertErrorResponse(apiKey, destinationId, Errors.UNSUPPORTED_VERSION)
    }
  }

  private def sendTestRequest(
    apiKey: ApiKeys,
    destinationId: Int,
  ): RaftRequest.Outbound = {
    val correlationId = channel.newCorrelationId()
    val createdTimeMs = time.milliseconds()
    val apiRequest = buildTestRequest(apiKey)
    val request = new RaftRequest.Outbound(correlationId, apiRequest, destinationId, createdTimeMs)
    channel.send(request)
    request
  }

  private def assertResponseCompleted(
    request: RaftRequest.Outbound,
    expectedError: Errors
  ): Unit = {
    assertTrue(request.completion.isDone)

    val response = request.completion.get()
    assertEquals(request.destinationId, response.sourceId)
    assertEquals(request.correlationId, response.correlationId)
    assertEquals(request.data.apiKey, response.data.apiKey)
    assertEquals(expectedError, extractError(response.data))
  }

  private def sendAndAssertErrorResponse(
    apiKey: ApiKeys,
    destinationId: Int,
    error: Errors
  ): Unit = {
    val request = sendTestRequest(apiKey, destinationId)
    channel.pollOnce()
    assertResponseCompleted(request, error)
  }

  private def buildTestRequest(key: ApiKeys): ApiMessage = {
    val leaderEpoch = 5
    val leaderId = 1
    key match {
      case ApiKeys.BEGIN_QUORUM_EPOCH =>
        BeginQuorumEpochRequest.singletonRequest(topicPartition, clusterId, leaderEpoch, leaderId)

      case ApiKeys.END_QUORUM_EPOCH =>
        EndQuorumEpochRequest.singletonRequest(topicPartition, clusterId, leaderId,
          leaderEpoch, Collections.singletonList(2))

      case ApiKeys.VOTE =>
        val lastEpoch = 4
        VoteRequest.singletonRequest(topicPartition, clusterId, leaderEpoch, leaderId, lastEpoch, 329)

      case ApiKeys.FETCH =>
        val request = RaftUtil.singletonFetchRequest(topicPartition, fetchPartition => {
          fetchPartition
            .setCurrentLeaderEpoch(5)
            .setFetchOffset(333)
            .setLastFetchedEpoch(5)
        })
        request.setReplicaId(1)

      case _ =>
        throw new AssertionError(s"Unexpected api $key")
    }
  }

  private def buildTestErrorResponse(key: ApiKeys, error: Errors): ApiMessage = {
    key match {
      case ApiKeys.BEGIN_QUORUM_EPOCH =>
        new BeginQuorumEpochResponseData()
          .setErrorCode(error.code)

      case ApiKeys.END_QUORUM_EPOCH =>
        new EndQuorumEpochResponseData()
          .setErrorCode(error.code)

      case ApiKeys.VOTE =>
        VoteResponse.singletonResponse(error, topicPartition, Errors.NONE, 1, 5, false);

      case ApiKeys.FETCH =>
        new FetchResponseData()
          .setErrorCode(error.code)

      case _ =>
        throw new AssertionError(s"Unexpected api $key")
    }
  }

  private def extractError(response: ApiMessage): Errors = {
    val code = (response: @unchecked) match {
      case res: BeginQuorumEpochResponseData => res.errorCode
      case res: EndQuorumEpochResponseData => res.errorCode
      case res: FetchResponseData => res.errorCode
      case res: VoteResponseData => res.errorCode
    }
    Errors.forCode(code)
  }


  def buildResponse(responseData: ApiMessage): AbstractResponse = {
    responseData match {
      case voteResponse: VoteResponseData =>
        new VoteResponse(voteResponse)
      case beginEpochResponse: BeginQuorumEpochResponseData =>
        new BeginQuorumEpochResponse(beginEpochResponse)
      case endEpochResponse: EndQuorumEpochResponseData =>
        new EndQuorumEpochResponse(endEpochResponse)
      case fetchResponse: FetchResponseData =>
        new FetchResponse(fetchResponse)
      case _ =>
        throw new IllegalArgumentException(s"Unexpected type for responseData: $responseData")
    }
  }

}

object KafkaNetworkChannelTest {
  val RaftApis = Seq(
    ApiKeys.VOTE,
    ApiKeys.BEGIN_QUORUM_EPOCH,
    ApiKeys.END_QUORUM_EPOCH,
    ApiKeys.FETCH,
  )

  private class StubMetadataUpdater extends MockMetadataUpdater {
    override def fetchNodes(): util.List[Node] = Collections.emptyList()

    override def isUpdateNeeded: Boolean = false

    override def update(time: Time, update: MockClient.MetadataUpdate): Unit = {}
  }
}<|MERGE_RESOLUTION|>--- conflicted
+++ resolved
@@ -59,12 +59,8 @@
   def testSendToBlackedOutDestination(): Unit = {
     val destinationId = 2
     val destinationNode = new Node(destinationId, "127.0.0.1", 9092)
-<<<<<<< HEAD
-    channel.updateEndpoint(destinationId, new InetSocketAddress(destinationNode.host, destinationNode.port))
-=======
-    channel.updateEndpoint(destinationId, new InetAddressSpec(
-      new InetSocketAddress(destinationNode.host, destinationNode.port)))
->>>>>>> 62e88657
+    channel.updateEndpoint(destinationId, new InetAddressSpec(
+      new InetSocketAddress(destinationNode.host, destinationNode.port)))
     client.backoff(destinationNode, 500)
     assertBrokerNotAvailable(destinationId)
   }
