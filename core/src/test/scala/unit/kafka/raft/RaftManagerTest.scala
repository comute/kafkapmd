--- conflicted
+++ resolved
@@ -30,13 +30,8 @@
 import org.apache.kafka.common.metrics.Metrics
 import org.apache.kafka.common.utils.Time
 import org.apache.kafka.network.SocketServerConfigs
-<<<<<<< HEAD
-import org.apache.kafka.raft.RaftConfig
-import org.apache.kafka.server.config.{KRaftConfigs, ReplicationConfigs, ServerLogConfigs, ZkConfigs}
-=======
 import org.apache.kafka.raft.QuorumConfig
-import org.apache.kafka.server.config.{ReplicationConfigs, ServerLogConfigs}
->>>>>>> 2db87f04
+import org.apache.kafka.server.config.{KRaftConfigs,ReplicationConfigs, ServerLogConfigs, ZkConfigs}
 import org.apache.kafka.server.ProcessRole
 import org.junit.jupiter.api.Assertions._
 import org.junit.jupiter.api.Test
@@ -61,15 +56,9 @@
       metadataDir.foreach { value =>
         props.setProperty(KRaftConfigs.METADATA_LOG_DIR_CONFIG, value.toString)
       }
-<<<<<<< HEAD
       props.setProperty(KRaftConfigs.MIGRATION_ENABLED_CONFIG, "true")
-      props.setProperty(RaftConfig.QUORUM_VOTERS_CONFIG, s"${nodeId}@localhost:9093")
+      props.setProperty(QuorumConfig.QUORUM_VOTERS_CONFIG, s"$nodeId@localhost:9093")
       props.setProperty(KRaftConfigs.CONTROLLER_LISTENER_NAMES_CONFIG, "SSL")
-=======
-      props.setProperty(KafkaConfig.MigrationEnabledProp, "true")
-      props.setProperty(KafkaConfig.QuorumVotersProp, s"$nodeId@localhost:9093")
-      props.setProperty(KafkaConfig.ControllerListenerNamesProp, "SSL")
->>>>>>> 2db87f04
     }
 
     props.setProperty(ZkConfigs.ZK_CONNECT_CONFIG, "localhost:2181")
@@ -97,25 +86,14 @@
       props.setProperty(ReplicationConfigs.INTER_BROKER_LISTENER_NAME_CONFIG, "PLAINTEXT")
       if (processRoles.contains(ProcessRole.ControllerRole)) { // co-located
         props.setProperty(SocketServerConfigs.LISTENERS_CONFIG, "PLAINTEXT://localhost:9092,SSL://localhost:9093")
-<<<<<<< HEAD
-        props.setProperty(RaftConfig.QUORUM_VOTERS_CONFIG, s"${nodeId}@localhost:9093")
+        props.setProperty(QuorumConfig.QUORUM_VOTERS_CONFIG, s"$nodeId@localhost:9093")
       } else { // broker-only
         val voterId = nodeId + 1
-        props.setProperty(RaftConfig.QUORUM_VOTERS_CONFIG, s"${voterId}@localhost:9093")
+        props.setProperty(QuorumConfig.QUORUM_VOTERS_CONFIG, s"$voterId@localhost:9093")
       }
     } else if (processRoles.contains(ProcessRole.ControllerRole)) { // controller-only
       props.setProperty(SocketServerConfigs.LISTENERS_CONFIG, "SSL://localhost:9093")
-      props.setProperty(RaftConfig.QUORUM_VOTERS_CONFIG, s"${nodeId}@localhost:9093")
-=======
-        props.setProperty(KafkaConfig.QuorumVotersProp, s"$nodeId@localhost:9093")
-      } else { // broker-only
-        val voterId = nodeId + 1
-        props.setProperty(KafkaConfig.QuorumVotersProp, s"$voterId@localhost:9093")
-      }
-    } else if (processRoles.contains(ProcessRole.ControllerRole)) { // controller-only
-      props.setProperty(SocketServerConfigs.LISTENERS_CONFIG, "SSL://localhost:9093")
-      props.setProperty(KafkaConfig.QuorumVotersProp, s"$nodeId@localhost:9093")
->>>>>>> 2db87f04
+      props.setProperty(QuorumConfig.QUORUM_VOTERS_CONFIG, s"$nodeId@localhost:9093")
     }
 
     new KafkaConfig(props)
