/**
 * Licensed to the Apache Software Foundation (ASF) under one or more
 * contributor license agreements.  See the NOTICE file distributed with
 * this work for additional information regarding copyright ownership.
 * The ASF licenses this file to You under the Apache License, Version 2.0
 * (the "License"); you may not use this file except in compliance with
 * the License.  You may obtain a copy of the License at
 *
 * http://www.apache.org/licenses/LICENSE-2.0
 *
 * Unless required by applicable law or agreed to in writing, software
 * distributed under the License is distributed on an "AS IS" BASIS,
 * WITHOUT WARRANTIES OR CONDITIONS OF ANY KIND, either express or implied.
 * See the License for the specific language governing permissions and
 * limitations under the License.
 */
package kafka.server

import kafka.test.ClusterInstance
import kafka.test.junit.RaftClusterInvocationContext.RaftClusterInstance
import kafka.test.junit.ZkClusterInvocationContext.ZkClusterInstance
import kafka.utils.{NotNothing, TestUtils}
import org.apache.kafka.common.TopicPartition
import org.apache.kafka.common.message.DeleteGroupsResponseData.{DeletableGroupResult, DeletableGroupResultCollection}
import org.apache.kafka.common.message.LeaveGroupRequestData.MemberIdentity
import org.apache.kafka.common.message.LeaveGroupResponseData.MemberResponse
import org.apache.kafka.common.message.SyncGroupRequestData.SyncGroupRequestAssignment
<<<<<<< HEAD
import org.apache.kafka.common.message.{ConsumerGroupHeartbeatRequestData, ConsumerGroupHeartbeatResponseData, DeleteGroupsRequestData, DeleteGroupsResponseData, DescribeGroupsRequestData, DescribeGroupsResponseData, HeartbeatRequestData, JoinGroupRequestData, LeaveGroupResponseData, ListGroupsRequestData, ListGroupsResponseData, OffsetCommitRequestData, OffsetCommitResponseData, OffsetDeleteRequestData, OffsetDeleteResponseData, OffsetFetchResponseData, SyncGroupRequestData}
import org.apache.kafka.common.protocol.Errors
import org.apache.kafka.common.requests.{AbstractRequest, AbstractResponse, ConsumerGroupHeartbeatRequest, ConsumerGroupHeartbeatResponse, DeleteGroupsRequest, DeleteGroupsResponse, DescribeGroupsRequest, DescribeGroupsResponse, HeartbeatRequest, HeartbeatResponse, JoinGroupRequest, JoinGroupResponse, LeaveGroupRequest, LeaveGroupResponse, ListGroupsRequest, ListGroupsResponse, OffsetCommitRequest, OffsetCommitResponse, OffsetDeleteRequest, OffsetDeleteResponse, OffsetFetchRequest, OffsetFetchResponse, SyncGroupRequest, SyncGroupResponse}
=======
import org.apache.kafka.common.message.{ConsumerGroupHeartbeatRequestData, ConsumerGroupHeartbeatResponseData, DeleteGroupsRequestData, DeleteGroupsResponseData, DescribeGroupsRequestData, DescribeGroupsResponseData, JoinGroupRequestData, LeaveGroupResponseData, ListGroupsRequestData, ListGroupsResponseData, OffsetCommitRequestData, OffsetCommitResponseData, OffsetDeleteRequestData, OffsetDeleteResponseData, OffsetFetchResponseData, SyncGroupRequestData}
import org.apache.kafka.common.protocol.Errors
import org.apache.kafka.common.requests.{AbstractRequest, AbstractResponse, ConsumerGroupHeartbeatRequest, ConsumerGroupHeartbeatResponse, DeleteGroupsRequest, DeleteGroupsResponse, DescribeGroupsRequest, DescribeGroupsResponse, JoinGroupRequest, JoinGroupResponse, LeaveGroupRequest, LeaveGroupResponse, ListGroupsRequest, ListGroupsResponse, OffsetCommitRequest, OffsetCommitResponse, OffsetDeleteRequest, OffsetDeleteResponse, OffsetFetchRequest, OffsetFetchResponse, SyncGroupRequest, SyncGroupResponse}
>>>>>>> 832627fc
import org.junit.jupiter.api.Assertions.{assertEquals, fail}

import java.util.Comparator
import java.util.stream.Collectors
import scala.jdk.CollectionConverters._
import scala.reflect.ClassTag

class GroupCoordinatorBaseRequestTest(cluster: ClusterInstance) {
  private def brokers(): Seq[KafkaBroker] = {
    if (cluster.isKRaftTest) {
      cluster.asInstanceOf[RaftClusterInstance].brokers.collect(Collectors.toList[KafkaBroker]).asScala.toSeq
    } else {
      cluster.asInstanceOf[ZkClusterInstance].servers.collect(Collectors.toList[KafkaBroker]).asScala.toSeq
    }
  }

  private def controllerServers(): Seq[ControllerServer] = {
    if (cluster.isKRaftTest) {
      cluster.asInstanceOf[RaftClusterInstance].controllerServers().asScala.toSeq
    } else {
      Seq.empty
    }
  }

  protected def createOffsetsTopic(): Unit = {
    TestUtils.createOffsetsTopicWithAdmin(
      admin = cluster.createAdminClient(),
      brokers = brokers(),
      controllers = controllerServers()
    )
  }

  protected def createTopic(
    topic: String,
    numPartitions: Int
  ): Unit = {
    TestUtils.createTopicWithAdmin(
      admin = cluster.createAdminClient(),
      brokers = brokers(),
      controllers = controllerServers(),
      topic = topic,
      numPartitions = numPartitions
    )
  }

  protected def isUnstableApiEnabled: Boolean = {
    cluster.config.serverProperties.getProperty("unstable.api.versions.enable") == "true"
  }

  protected def isNewGroupCoordinatorEnabled: Boolean = {
    cluster.config.serverProperties.getProperty("group.coordinator.new.enable") == "true"
  }

  protected def commitOffset(
    groupId: String,
    memberId: String,
    memberEpoch: Int,
    topic: String,
    partition: Int,
    offset: Long,
    expectedError: Errors,
    version: Short
  ): Unit = {
    val request = new OffsetCommitRequest.Builder(
      new OffsetCommitRequestData()
        .setGroupId(groupId)
        .setMemberId(memberId)
        .setGenerationIdOrMemberEpoch(memberEpoch)
        .setTopics(List(
          new OffsetCommitRequestData.OffsetCommitRequestTopic()
            .setName(topic)
            .setPartitions(List(
              new OffsetCommitRequestData.OffsetCommitRequestPartition()
                .setPartitionIndex(partition)
                .setCommittedOffset(offset)
            ).asJava)
        ).asJava),
      isUnstableApiEnabled
    ).build(version)

    val expectedResponse = new OffsetCommitResponseData()
      .setTopics(List(
        new OffsetCommitResponseData.OffsetCommitResponseTopic()
          .setName(topic)
          .setPartitions(List(
            new OffsetCommitResponseData.OffsetCommitResponsePartition()
              .setPartitionIndex(partition)
              .setErrorCode(expectedError.code)
          ).asJava)
      ).asJava)

    val response = connectAndReceive[OffsetCommitResponse](request)
    assertEquals(expectedResponse, response.data)
  }

  protected def fetchOffsets(
    groupId: String,
    memberId: String,
    memberEpoch: Int,
    partitions: List[TopicPartition],
    requireStable: Boolean,
    version: Short
  ): OffsetFetchResponseData.OffsetFetchResponseGroup = {
    val request = new OffsetFetchRequest.Builder(
      groupId,
      memberId,
      memberEpoch,
      requireStable,
      if (partitions == null) null else partitions.asJava,
      false
    ).build(version)

    val response = connectAndReceive[OffsetFetchResponse](request)

    // Normalize the response based on the version to present the
    // same format to the caller.
    val groupResponse = if (version >= 8) {
      assertEquals(1, response.data.groups.size)
      assertEquals(groupId, response.data.groups.get(0).groupId)
      response.data.groups.asScala.head
    } else {
      new OffsetFetchResponseData.OffsetFetchResponseGroup()
        .setGroupId(groupId)
        .setErrorCode(response.data.errorCode)
        .setTopics(response.data.topics.asScala.map { topic =>
          new OffsetFetchResponseData.OffsetFetchResponseTopics()
            .setName(topic.name)
            .setPartitions(topic.partitions.asScala.map { partition =>
              new OffsetFetchResponseData.OffsetFetchResponsePartitions()
                .setPartitionIndex(partition.partitionIndex)
                .setErrorCode(partition.errorCode)
                .setCommittedOffset(partition.committedOffset)
                .setCommittedLeaderEpoch(partition.committedLeaderEpoch)
                .setMetadata(partition.metadata)
            }.asJava)
        }.asJava)
    }

    // Sort topics and partitions within the response as their order is not guaranteed.
    sortTopicPartitions(groupResponse)

    groupResponse
  }

  protected def fetchOffsets(
    groups: Map[String, List[TopicPartition]],
    requireStable: Boolean,
    version: Short
  ): List[OffsetFetchResponseData.OffsetFetchResponseGroup] = {
    if (version < 8) {
      fail(s"OffsetFetch API version $version cannot fetch multiple groups.")
    }

    val request = new OffsetFetchRequest.Builder(
      groups.map { case (k, v) => (k, v.asJava) }.asJava,
      requireStable,
      false
    ).build(version)

    val response = connectAndReceive[OffsetFetchResponse](request)

    // Sort topics and partitions within the response as their order is not guaranteed.
    response.data.groups.asScala.foreach(sortTopicPartitions)

    response.data.groups.asScala.toList
  }

  protected def deleteOffset(
    groupId: String,
    topic: String,
    partition: Int,
    expectedResponseError: Errors = Errors.NONE,
    expectedPartitionError: Errors = Errors.NONE,
    version: Short
  ): Unit = {
    if (expectedResponseError != Errors.NONE && expectedPartitionError != Errors.NONE) {
      fail("deleteOffset: neither expectedResponseError nor expectedTopicError is Errors.NONE.")
    }

    val request = new OffsetDeleteRequest.Builder(
      new OffsetDeleteRequestData()
        .setGroupId(groupId)
        .setTopics(new OffsetDeleteRequestData.OffsetDeleteRequestTopicCollection(List(
          new OffsetDeleteRequestData.OffsetDeleteRequestTopic()
            .setName(topic)
            .setPartitions(List(
              new OffsetDeleteRequestData.OffsetDeleteRequestPartition()
                .setPartitionIndex(partition)
            ).asJava)
        ).asJava.iterator))
    ).build(version)

    val expectedResponse = new OffsetDeleteResponseData()
    if (expectedResponseError == Errors.NONE) {
      expectedResponse
        .setTopics(new OffsetDeleteResponseData.OffsetDeleteResponseTopicCollection(List(
          new OffsetDeleteResponseData.OffsetDeleteResponseTopic()
            .setName(topic)
            .setPartitions(new OffsetDeleteResponseData.OffsetDeleteResponsePartitionCollection(List(
              new OffsetDeleteResponseData.OffsetDeleteResponsePartition()
                .setPartitionIndex(partition)
                .setErrorCode(expectedPartitionError.code)
            ).asJava.iterator))
        ).asJava.iterator))
    } else {
      expectedResponse.setErrorCode(expectedResponseError.code)
    }

    val response = connectAndReceive[OffsetDeleteResponse](request)
    assertEquals(expectedResponse, response.data)
  }

  private def sortTopicPartitions(
    group: OffsetFetchResponseData.OffsetFetchResponseGroup
  ): Unit = {
    group.topics.sort((t1, t2) => t1.name.compareTo(t2.name))
    group.topics.asScala.foreach { topic =>
      topic.partitions.sort(Comparator.comparingInt[OffsetFetchResponseData.OffsetFetchResponsePartitions](_.partitionIndex))
    }
  }

  protected def syncGroupWithOldProtocol(
    groupId: String,
    memberId: String,
    generationId: Int,
    assignments: List[SyncGroupRequestData.SyncGroupRequestAssignment] = List.empty,
    expectedError: Errors = Errors.NONE
  ): Unit = {
    val syncGroupRequestData = new SyncGroupRequestData()
      .setGroupId(groupId)
      .setMemberId(memberId)
      .setGenerationId(generationId)
      .setProtocolType("consumer")
      .setProtocolName("consumer-range")
      .setAssignments(assignments.asJava)

    val syncGroupRequest = new SyncGroupRequest.Builder(syncGroupRequestData).build()
    val syncGroupResponse = connectAndReceive[SyncGroupResponse](syncGroupRequest)
    assertEquals(expectedError.code, syncGroupResponse.data.errorCode)
  }

<<<<<<< HEAD
  protected def joinDynamicConsumerGroupWithOldProtocol(
=======
  protected def joinConsumerGroupWithOldProtocol(
>>>>>>> 832627fc
    groupId: String,
    metadata: Array[Byte] = Array.empty,
    assignment: Array[Byte] = Array.empty,
    completeRebalance: Boolean = true
  ): (String, Int) = {
    val joinGroupRequestData = new JoinGroupRequestData()
      .setGroupId(groupId)
      .setRebalanceTimeoutMs(5 * 50 * 1000)
      .setSessionTimeoutMs(600000)
      .setProtocolType("consumer")
      .setProtocols(new JoinGroupRequestData.JoinGroupRequestProtocolCollection(
        List(
          new JoinGroupRequestData.JoinGroupRequestProtocol()
            .setName("consumer-range")
            .setMetadata(metadata)
        ).asJava.iterator
      ))

    // Join the group as a dynamic member.
    // Send the request until receiving a successful response. There is a delay
    // here because the group coordinator is loaded in the background.
    var joinGroupRequest = new JoinGroupRequest.Builder(joinGroupRequestData).build()
    var joinGroupResponse: JoinGroupResponse = null
    TestUtils.waitUntilTrue(() => {
      joinGroupResponse = connectAndReceive[JoinGroupResponse](joinGroupRequest)
      joinGroupResponse.data.errorCode == Errors.MEMBER_ID_REQUIRED.code
    }, msg = s"Could not join the group successfully. Last response $joinGroupResponse.")

    // Rejoin the group with the member id.
    joinGroupRequestData.setMemberId(joinGroupResponse.data.memberId)
    joinGroupRequest = new JoinGroupRequest.Builder(joinGroupRequestData).build()
    joinGroupResponse = connectAndReceive[JoinGroupResponse](joinGroupRequest)
    assertEquals(Errors.NONE.code, joinGroupResponse.data.errorCode)

    if (completeRebalance) {
      // Send the sync group request to complete the rebalance.
      syncGroupWithOldProtocol(
        groupId = groupId,
        memberId = joinGroupResponse.data.memberId(),
        generationId = joinGroupResponse.data.generationId(),
        assignments = List(new SyncGroupRequestAssignment()
          .setMemberId(joinGroupResponse.data.memberId)
          .setAssignment(assignment))
      )
    }
<<<<<<< HEAD

    (joinGroupResponse.data.memberId, joinGroupResponse.data.generationId)
  }

  protected def joinStaticConsumerGroupWithOldProtocol(
    groupId: String,
    groupInstanceId: String,
    metadata: Array[Byte] = Array.empty,
    completeRebalance: Boolean = true
  ): (String, Int) = {
    val joinGroupRequestData = new JoinGroupRequestData()
      .setGroupId(groupId)
      .setGroupInstanceId(groupInstanceId)
      .setRebalanceTimeoutMs(5 * 50 * 1000)
      .setSessionTimeoutMs(600000)
      .setProtocolType("consumer")
      .setProtocols(new JoinGroupRequestData.JoinGroupRequestProtocolCollection(
        List(
          new JoinGroupRequestData.JoinGroupRequestProtocol()
            .setName("consumer-range")
            .setMetadata(metadata)
        ).asJava.iterator
      ))

    // Join the group as a static member.
    // Send the request until receiving a successful response. There is a delay
    // here because the group coordinator is loaded in the background.
    val joinGroupRequest = new JoinGroupRequest.Builder(joinGroupRequestData).build()
    var joinGroupResponse: JoinGroupResponse = null
    TestUtils.waitUntilTrue(() => {
      joinGroupResponse = connectAndReceive[JoinGroupResponse](joinGroupRequest)
      joinGroupResponse != null
    }, msg = s"Could not join the group successfully. Last response $joinGroupResponse.")

    if (completeRebalance) {
      // Send the sync group request to complete the rebalance.
      syncGroupWithOldProtocol(
        groupId = groupId,
        memberId = joinGroupResponse.data.memberId(),
        generationId = joinGroupResponse.data.generationId()
      )
    }
=======
>>>>>>> 832627fc

    (joinGroupResponse.data.memberId, joinGroupResponse.data.generationId)
  }

  protected def joinConsumerGroupWithNewProtocol(groupId: String): (String, Int) = {
    val consumerGroupHeartbeatResponseData = consumerGroupHeartbeat(
      groupId = groupId,
      rebalanceTimeoutMs = 5 * 60 * 1000,
      subscribedTopicNames = List("foo"),
      topicPartitions = List.empty
    )
    (consumerGroupHeartbeatResponseData.memberId, consumerGroupHeartbeatResponseData.memberEpoch)
  }

  protected def joinConsumerGroup(groupId: String, useNewProtocol: Boolean): (String, Int) = {
    if (useNewProtocol) {
      // Note that we heartbeat only once to join the group and assume
      // that the test will complete within the session timeout.
      joinConsumerGroupWithNewProtocol(groupId)
    } else {
      // Note that we don't heartbeat and assume that the test will
      // complete within the session timeout.
<<<<<<< HEAD
      joinDynamicConsumerGroupWithOldProtocol(groupId)
=======
      joinConsumerGroupWithOldProtocol(groupId)
>>>>>>> 832627fc
    }
  }

  protected def listGroups(
    statesFilter: List[String],
    version: Short
  ): List[ListGroupsResponseData.ListedGroup] = {
    val request = new ListGroupsRequest.Builder(
      new ListGroupsRequestData()
        .setStatesFilter(statesFilter.asJava)
    ).build(version)

    val response = connectAndReceive[ListGroupsResponse](request)

    response.data.groups.asScala.toList
  }

  protected def describeGroups(
    groupIds: List[String],
    version: Short
  ): List[DescribeGroupsResponseData.DescribedGroup] = {
    val describeGroupsRequest = new DescribeGroupsRequest.Builder(
      new DescribeGroupsRequestData()
        .setGroups(groupIds.asJava)
    ).build(version)

    val describeGroupsResponse = connectAndReceive[DescribeGroupsResponse](describeGroupsRequest)

    describeGroupsResponse.data.groups.asScala.toList
  }

<<<<<<< HEAD
  protected def heartbeat(
    groupId: String,
    generationId: Int,
    memberId: String,
    groupInstanceId: String = null,
    expectedError: Errors = Errors.NONE,
    version: Short
  ): Unit = {
    val heartbeatRequest = new HeartbeatRequest.Builder(
      new HeartbeatRequestData()
        .setGroupId(groupId)
        .setGenerationId(generationId)
        .setMemberId(memberId)
        .setGroupInstanceId(groupInstanceId)
    ).build(version)

    val heartbeatResponse = connectAndReceive[HeartbeatResponse](heartbeatRequest)
    assertEquals(expectedError.code(), heartbeatResponse.data().errorCode())
  }

=======
>>>>>>> 832627fc
  protected def consumerGroupHeartbeat(
    groupId: String,
    memberId: String = "",
    memberEpoch: Int = 0,
    instanceId: String = null,
    rackId: String = null,
    rebalanceTimeoutMs: Int = -1,
    serverAssignor: String = null,
    subscribedTopicNames: List[String] = null,
    subscribedTopicRegex: String = null,
    topicPartitions: List[ConsumerGroupHeartbeatRequestData.TopicPartitions] = null
  ): ConsumerGroupHeartbeatResponseData = {
    val consumerGroupHeartbeatRequest = new ConsumerGroupHeartbeatRequest.Builder(
      new ConsumerGroupHeartbeatRequestData()
        .setGroupId(groupId)
        .setMemberId(memberId)
        .setMemberEpoch(memberEpoch)
        .setInstanceId(instanceId)
        .setRackId(rackId)
        .setRebalanceTimeoutMs(rebalanceTimeoutMs)
        .setSubscribedTopicNames(subscribedTopicNames.asJava)
        .setSubscribedTopicRegex(subscribedTopicRegex)
        .setServerAssignor(serverAssignor)
        .setTopicPartitions(topicPartitions.asJava),
      true
    ).build()

    // Send the request until receiving a successful response. There is a delay
    // here because the group coordinator is loaded in the background.
    var consumerGroupHeartbeatResponse: ConsumerGroupHeartbeatResponse = null
    TestUtils.waitUntilTrue(() => {
      consumerGroupHeartbeatResponse = connectAndReceive[ConsumerGroupHeartbeatResponse](consumerGroupHeartbeatRequest)
      consumerGroupHeartbeatResponse.data.errorCode == Errors.NONE.code
    }, msg = s"Could not heartbeat successfully. Last response $consumerGroupHeartbeatResponse.")

    consumerGroupHeartbeatResponse.data
  }

  protected def leaveGroupWithNewProtocol(
    groupId: String,
    memberId: String
  ): ConsumerGroupHeartbeatResponseData = {
    consumerGroupHeartbeat(
      groupId = groupId,
      memberId = memberId,
      memberEpoch = ConsumerGroupHeartbeatRequest.LEAVE_GROUP_MEMBER_EPOCH
    )
  }

  protected def leaveGroupWithOldProtocol(
    groupId: String,
    memberIds: List[String],
<<<<<<< HEAD
    groupInstanceId: String = null,
    expectedLeaveGroupError: Errors,
    expectedMemberErrors: List[Errors],
    version: Short
  ): Unit = {
    val leaveGroupRequest = new LeaveGroupRequest.Builder(
      groupId,
      memberIds.map(memberId => new MemberIdentity()
        .setMemberId(memberId)
        .setGroupInstanceId(groupInstanceId)
      ).asJava
    ).build(version)

    val expectedResponseData = new LeaveGroupResponseData()
    if (expectedLeaveGroupError != Errors.NONE) {
      expectedResponseData.setErrorCode(expectedLeaveGroupError.code)
    } else {
      expectedResponseData
        .setMembers(List.tabulate(expectedMemberErrors.length) { i =>
          new MemberResponse()
            .setMemberId(memberIds(i))
            .setGroupInstanceId(groupInstanceId)
            .setErrorCode(expectedMemberErrors(i).code)
        }.asJava)
    }
=======
    expectedLeaveGroupError: Errors,
    expectedMemberErrors: List[Errors]
  ): Unit = {
    if (memberIds.size != expectedMemberErrors.size) {
      fail("genericGroupLeave: memberIds and expectedMemberErrors have unmatched sizes.")
    }

    val leaveGroupRequest = new LeaveGroupRequest.Builder(
      groupId,
      memberIds.map(memberId => new MemberIdentity().setMemberId(memberId)).asJava
    ).build()

    val expectedResponseData = new LeaveGroupResponseData()
      .setErrorCode(expectedLeaveGroupError.code)
      .setMembers(List.tabulate(memberIds.length) { i =>
        new MemberResponse()
          .setMemberId(memberIds(i))
          .setGroupInstanceId(null)
          .setErrorCode(expectedMemberErrors(i).code)
      }.asJava)
>>>>>>> 832627fc

    val leaveGroupResponse = connectAndReceive[LeaveGroupResponse](leaveGroupRequest)
    assertEquals(expectedResponseData, leaveGroupResponse.data)
  }

  protected def leaveGroup(
    groupId: String,
    memberId: String,
<<<<<<< HEAD
    useNewProtocol: Boolean,
    version: Short
=======
    useNewProtocol: Boolean
>>>>>>> 832627fc
  ): Unit = {
    if (useNewProtocol) {
      leaveGroupWithNewProtocol(groupId, memberId)
    } else {
<<<<<<< HEAD
      leaveGroupWithOldProtocol(groupId, List(memberId), null, Errors.NONE, List(Errors.NONE), version)
    }
  }

  protected def deleteGroups(
    groupIds: List[String],
    expectedErrors: List[Errors],
    version: Short
  ): Unit = {
    if (groupIds.size != expectedErrors.size) {
      fail("deleteGroups: groupIds and expectedErrors have unmatched sizes.")
=======
      leaveGroupWithOldProtocol(groupId, List(memberId), Errors.NONE, List(Errors.NONE))
>>>>>>> 832627fc
    }

    val deleteGroupsRequest = new DeleteGroupsRequest.Builder(
      new DeleteGroupsRequestData()
        .setGroupsNames(groupIds.asJava)
    ).build(version)

    val expectedResponseData = new DeleteGroupsResponseData()
      .setResults(new DeletableGroupResultCollection(List.tabulate(groupIds.length) { i =>
        new DeletableGroupResult()
          .setGroupId(groupIds(i))
          .setErrorCode(expectedErrors(i).code)
      }.asJava.iterator))

    val deleteGroupsResponse = connectAndReceive[DeleteGroupsResponse](deleteGroupsRequest)
    assertEquals(expectedResponseData.results.asScala.toSet, deleteGroupsResponse.data.results.asScala.toSet)
  }

  protected def deleteGroups(
    groupIds: List[String],
    expectedErrors: List[Errors],
    version: Short
  ): Unit = {
    if (groupIds.size != expectedErrors.size) {
      fail("deleteGroups: groupIds and expectedErrors have unmatched sizes.")
    }

    val deleteGroupsRequest = new DeleteGroupsRequest.Builder(
      new DeleteGroupsRequestData()
        .setGroupsNames(groupIds.asJava)
    ).build(version)

    val expectedResponseData = new DeleteGroupsResponseData()
      .setResults(new DeletableGroupResultCollection(List.tabulate(groupIds.length) { i =>
        new DeletableGroupResult()
          .setGroupId(groupIds(i))
          .setErrorCode(expectedErrors(i).code)
      }.asJava.iterator))

    val deleteGroupsResponse = connectAndReceive[DeleteGroupsResponse](deleteGroupsRequest)
    assertEquals(expectedResponseData.results.asScala.toSet, deleteGroupsResponse.data.results.asScala.toSet)
  }

  protected def connectAndReceive[T <: AbstractResponse](
    request: AbstractRequest
  )(implicit classTag: ClassTag[T], nn: NotNothing[T]): T = {
    IntegrationTestUtils.connectAndReceive[T](
      request,
      cluster.anyBrokerSocketServer(),
      cluster.clientListener()
    )
  }
}<|MERGE_RESOLUTION|>--- conflicted
+++ resolved
@@ -25,15 +25,9 @@
 import org.apache.kafka.common.message.LeaveGroupRequestData.MemberIdentity
 import org.apache.kafka.common.message.LeaveGroupResponseData.MemberResponse
 import org.apache.kafka.common.message.SyncGroupRequestData.SyncGroupRequestAssignment
-<<<<<<< HEAD
 import org.apache.kafka.common.message.{ConsumerGroupHeartbeatRequestData, ConsumerGroupHeartbeatResponseData, DeleteGroupsRequestData, DeleteGroupsResponseData, DescribeGroupsRequestData, DescribeGroupsResponseData, HeartbeatRequestData, JoinGroupRequestData, LeaveGroupResponseData, ListGroupsRequestData, ListGroupsResponseData, OffsetCommitRequestData, OffsetCommitResponseData, OffsetDeleteRequestData, OffsetDeleteResponseData, OffsetFetchResponseData, SyncGroupRequestData}
 import org.apache.kafka.common.protocol.Errors
 import org.apache.kafka.common.requests.{AbstractRequest, AbstractResponse, ConsumerGroupHeartbeatRequest, ConsumerGroupHeartbeatResponse, DeleteGroupsRequest, DeleteGroupsResponse, DescribeGroupsRequest, DescribeGroupsResponse, HeartbeatRequest, HeartbeatResponse, JoinGroupRequest, JoinGroupResponse, LeaveGroupRequest, LeaveGroupResponse, ListGroupsRequest, ListGroupsResponse, OffsetCommitRequest, OffsetCommitResponse, OffsetDeleteRequest, OffsetDeleteResponse, OffsetFetchRequest, OffsetFetchResponse, SyncGroupRequest, SyncGroupResponse}
-=======
-import org.apache.kafka.common.message.{ConsumerGroupHeartbeatRequestData, ConsumerGroupHeartbeatResponseData, DeleteGroupsRequestData, DeleteGroupsResponseData, DescribeGroupsRequestData, DescribeGroupsResponseData, JoinGroupRequestData, LeaveGroupResponseData, ListGroupsRequestData, ListGroupsResponseData, OffsetCommitRequestData, OffsetCommitResponseData, OffsetDeleteRequestData, OffsetDeleteResponseData, OffsetFetchResponseData, SyncGroupRequestData}
-import org.apache.kafka.common.protocol.Errors
-import org.apache.kafka.common.requests.{AbstractRequest, AbstractResponse, ConsumerGroupHeartbeatRequest, ConsumerGroupHeartbeatResponse, DeleteGroupsRequest, DeleteGroupsResponse, DescribeGroupsRequest, DescribeGroupsResponse, JoinGroupRequest, JoinGroupResponse, LeaveGroupRequest, LeaveGroupResponse, ListGroupsRequest, ListGroupsResponse, OffsetCommitRequest, OffsetCommitResponse, OffsetDeleteRequest, OffsetDeleteResponse, OffsetFetchRequest, OffsetFetchResponse, SyncGroupRequest, SyncGroupResponse}
->>>>>>> 832627fc
 import org.junit.jupiter.api.Assertions.{assertEquals, fail}
 
 import java.util.Comparator
@@ -275,11 +269,7 @@
     assertEquals(expectedError.code, syncGroupResponse.data.errorCode)
   }
 
-<<<<<<< HEAD
   protected def joinDynamicConsumerGroupWithOldProtocol(
-=======
-  protected def joinConsumerGroupWithOldProtocol(
->>>>>>> 832627fc
     groupId: String,
     metadata: Array[Byte] = Array.empty,
     assignment: Array[Byte] = Array.empty,
@@ -325,7 +315,6 @@
           .setAssignment(assignment))
       )
     }
-<<<<<<< HEAD
 
     (joinGroupResponse.data.memberId, joinGroupResponse.data.generationId)
   }
@@ -368,8 +357,6 @@
         generationId = joinGroupResponse.data.generationId()
       )
     }
-=======
->>>>>>> 832627fc
 
     (joinGroupResponse.data.memberId, joinGroupResponse.data.generationId)
   }
@@ -392,11 +379,7 @@
     } else {
       // Note that we don't heartbeat and assume that the test will
       // complete within the session timeout.
-<<<<<<< HEAD
       joinDynamicConsumerGroupWithOldProtocol(groupId)
-=======
-      joinConsumerGroupWithOldProtocol(groupId)
->>>>>>> 832627fc
     }
   }
 
@@ -428,7 +411,6 @@
     describeGroupsResponse.data.groups.asScala.toList
   }
 
-<<<<<<< HEAD
   protected def heartbeat(
     groupId: String,
     generationId: Int,
@@ -449,8 +431,6 @@
     assertEquals(expectedError.code(), heartbeatResponse.data().errorCode())
   }
 
-=======
->>>>>>> 832627fc
   protected def consumerGroupHeartbeat(
     groupId: String,
     memberId: String = "",
@@ -503,7 +483,6 @@
   protected def leaveGroupWithOldProtocol(
     groupId: String,
     memberIds: List[String],
-<<<<<<< HEAD
     groupInstanceId: String = null,
     expectedLeaveGroupError: Errors,
     expectedMemberErrors: List[Errors],
@@ -529,28 +508,6 @@
             .setErrorCode(expectedMemberErrors(i).code)
         }.asJava)
     }
-=======
-    expectedLeaveGroupError: Errors,
-    expectedMemberErrors: List[Errors]
-  ): Unit = {
-    if (memberIds.size != expectedMemberErrors.size) {
-      fail("genericGroupLeave: memberIds and expectedMemberErrors have unmatched sizes.")
-    }
-
-    val leaveGroupRequest = new LeaveGroupRequest.Builder(
-      groupId,
-      memberIds.map(memberId => new MemberIdentity().setMemberId(memberId)).asJava
-    ).build()
-
-    val expectedResponseData = new LeaveGroupResponseData()
-      .setErrorCode(expectedLeaveGroupError.code)
-      .setMembers(List.tabulate(memberIds.length) { i =>
-        new MemberResponse()
-          .setMemberId(memberIds(i))
-          .setGroupInstanceId(null)
-          .setErrorCode(expectedMemberErrors(i).code)
-      }.asJava)
->>>>>>> 832627fc
 
     val leaveGroupResponse = connectAndReceive[LeaveGroupResponse](leaveGroupRequest)
     assertEquals(expectedResponseData, leaveGroupResponse.data)
@@ -559,47 +516,14 @@
   protected def leaveGroup(
     groupId: String,
     memberId: String,
-<<<<<<< HEAD
     useNewProtocol: Boolean,
     version: Short
-=======
-    useNewProtocol: Boolean
->>>>>>> 832627fc
   ): Unit = {
     if (useNewProtocol) {
       leaveGroupWithNewProtocol(groupId, memberId)
     } else {
-<<<<<<< HEAD
       leaveGroupWithOldProtocol(groupId, List(memberId), null, Errors.NONE, List(Errors.NONE), version)
     }
-  }
-
-  protected def deleteGroups(
-    groupIds: List[String],
-    expectedErrors: List[Errors],
-    version: Short
-  ): Unit = {
-    if (groupIds.size != expectedErrors.size) {
-      fail("deleteGroups: groupIds and expectedErrors have unmatched sizes.")
-=======
-      leaveGroupWithOldProtocol(groupId, List(memberId), Errors.NONE, List(Errors.NONE))
->>>>>>> 832627fc
-    }
-
-    val deleteGroupsRequest = new DeleteGroupsRequest.Builder(
-      new DeleteGroupsRequestData()
-        .setGroupsNames(groupIds.asJava)
-    ).build(version)
-
-    val expectedResponseData = new DeleteGroupsResponseData()
-      .setResults(new DeletableGroupResultCollection(List.tabulate(groupIds.length) { i =>
-        new DeletableGroupResult()
-          .setGroupId(groupIds(i))
-          .setErrorCode(expectedErrors(i).code)
-      }.asJava.iterator))
-
-    val deleteGroupsResponse = connectAndReceive[DeleteGroupsResponse](deleteGroupsRequest)
-    assertEquals(expectedResponseData.results.asScala.toSet, deleteGroupsResponse.data.results.asScala.toSet)
   }
 
   protected def deleteGroups(
