--- conflicted
+++ resolved
@@ -486,10 +486,8 @@
         case KafkaConfig.MetricNumSamplesProp => assertPropertyInvalid(getBaseProperties, name, "not_a_number", "-1", "0")
         case KafkaConfig.MetricSampleWindowMsProp => assertPropertyInvalid(getBaseProperties, name, "not_a_number", "-1", "0")
         case KafkaConfig.MetricReporterClassesProp => // ignore string
-<<<<<<< HEAD
         case KafkaConfig.RackLocatorClassProp => // ignore
         case KafkaConfig.RackLocatorPropertiesProp => // ignore
-=======
 
         //SSL Configs
         case KafkaConfig.PrincipalBuilderClassProp =>
@@ -507,7 +505,6 @@
         case KafkaConfig.SSLTrustManagerAlgorithmProp =>
         case KafkaConfig.SSLClientAuthProp => // ignore string
 
->>>>>>> 9a6b5733
         case nonNegativeIntProperty => assertPropertyInvalid(getBaseProperties(), name, "not_a_number", "-1")
       }
     })
