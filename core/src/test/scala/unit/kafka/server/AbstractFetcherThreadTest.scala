/**
  * Licensed to the Apache Software Foundation (ASF) under one or more
  * contributor license agreements.  See the NOTICE file distributed with
  * this work for additional information regarding copyright ownership.
  * The ASF licenses this file to You under the Apache License, Version 2.0
  * (the "License"); you may not use this file except in compliance with
  * the License.  You may obtain a copy of the License at
  *
  *    http://www.apache.org/licenses/LICENSE-2.0
  *
  * Unless required by applicable law or agreed to in writing, software
  * distributed under the License is distributed on an "AS IS" BASIS,
  * WITHOUT WARRANTIES OR CONDITIONS OF ANY KIND, either express or implied.
  * See the License for the specific language governing permissions and
  * limitations under the License.
  */

package kafka.server

import kafka.cluster.BrokerEndPoint
import kafka.server.AbstractFetcherThread.ReplicaFetch
import kafka.server.AbstractFetcherThread.ResultWithPartitions
import kafka.utils.Implicits.MapExtensionMethods
import kafka.utils.TestUtils
import org.apache.kafka.common.errors.{FencedLeaderEpochException, UnknownLeaderEpochException, UnknownTopicIdException}
import org.apache.kafka.common.message.FetchResponseData
import org.apache.kafka.common.message.OffsetForLeaderEpochResponseData.EpochEndOffset
import org.apache.kafka.common.protocol.{ApiKeys, Errors}
import org.apache.kafka.common.record._
import org.apache.kafka.common.requests.OffsetsForLeaderEpochResponse.{UNDEFINED_EPOCH, UNDEFINED_EPOCH_OFFSET}
import org.apache.kafka.common.requests.{FetchRequest, FetchResponse}
import org.apache.kafka.common.utils.Time
import org.apache.kafka.server.common.OffsetAndEpoch
import org.apache.kafka.server.metrics.KafkaYammerMetrics
import org.apache.kafka.common.{KafkaException, TopicPartition, Uuid}
import org.apache.kafka.storage.internals.log.{LogAppendInfo, LogOffsetMetadata}
import org.junit.jupiter.api.Assertions._
import org.junit.jupiter.api.Assumptions.assumeTrue
import org.junit.jupiter.api.{BeforeEach, Test}

import java.nio.ByteBuffer
import java.util.{Optional, OptionalInt}
import java.util.concurrent.atomic.AtomicInteger
import scala.collection.mutable.ArrayBuffer
import scala.collection.{Map, Set, mutable}
import scala.compat.java8.OptionConverters._
import scala.jdk.CollectionConverters._
import scala.util.Random

class AbstractFetcherThreadTest {

  val truncateOnFetch = true
  val topicIds = Map("topic1" -> Uuid.randomUuid(), "topic2" -> Uuid.randomUuid())
  val version = ApiKeys.FETCH.latestVersion()
  private val partition1 = new TopicPartition("topic1", 0)
  private val partition2 = new TopicPartition("topic2", 0)
  private val failedPartitions = new FailedPartitions

  @BeforeEach
  def cleanMetricRegistry(): Unit = {
    TestUtils.clearYammerMetrics()
  }

  private def allMetricsNames: Set[String] = KafkaYammerMetrics.defaultRegistry().allMetrics().asScala.keySet.map(_.getName)

  private def mkBatch(baseOffset: Long, leaderEpoch: Int, records: SimpleRecord*): RecordBatch = {
    MemoryRecords.withRecords(baseOffset, CompressionType.NONE, leaderEpoch, records: _*)
      .batches.asScala.head
  }

  private def initialFetchState(topicId: Option[Uuid], fetchOffset: Long, leaderEpoch: Int): InitialFetchState = {
    InitialFetchState(topicId = topicId, leader = new BrokerEndPoint(0, "localhost", 9092),
      initOffset = fetchOffset, currentLeaderEpoch = leaderEpoch)
  }

  @Test
  def testMetricsRemovedOnShutdown(): Unit = {
    val partition = new TopicPartition("topic", 0)
    val mockLeaderEndpoint = new MockLeaderEndPoint()
    val mockTierStateMachine = new MockTierStateMachine(mockLeaderEndpoint)
    val fetcher = new MockFetcherThread(mockLeaderEndpoint, mockTierStateMachine)

    // add one partition to create the consumer lag metric
    fetcher.setReplicaState(partition, PartitionState(leaderEpoch = 0))
    fetcher.addPartitions(Map(partition -> initialFetchState(topicIds.get(partition.topic), 0L, leaderEpoch = 0)))
    fetcher.mockLeader.setLeaderState(partition, PartitionState(leaderEpoch = 0))
    fetcher.mockLeader.setReplicaPartitionStateCallback(fetcher.replicaPartitionState)

    fetcher.start()

    val brokerTopicStatsMetrics = fetcher.brokerTopicStats.allTopicsStats.metricMap.keySet
    val fetcherMetrics = Set(FetcherMetrics.BytesPerSec, FetcherMetrics.RequestsPerSec, FetcherMetrics.ConsumerLag)

    // wait until all fetcher metrics are present
    TestUtils.waitUntilTrue(() => allMetricsNames == brokerTopicStatsMetrics ++ fetcherMetrics,
      "Failed waiting for all fetcher metrics to be registered")

    fetcher.shutdown()

    // verify that all the fetcher metrics are removed and only brokerTopicStats left
    val metricNames = KafkaYammerMetrics.defaultRegistry().allMetrics().asScala.keySet.map(_.getName).toSet
    assertTrue(metricNames.intersect(fetcherMetrics).isEmpty)
    assertEquals(brokerTopicStatsMetrics, metricNames.intersect(brokerTopicStatsMetrics))
  }

  @Test
  def testConsumerLagRemovedWithPartition(): Unit = {
    val partition = new TopicPartition("topic", 0)
    val mockLeaderEndpoint = new MockLeaderEndPoint()
    val mockTierStateMachine = new MockTierStateMachine(mockLeaderEndpoint)
    val fetcher = new MockFetcherThread(mockLeaderEndpoint, mockTierStateMachine)

    // add one partition to create the consumer lag metric
    fetcher.setReplicaState(partition, PartitionState(leaderEpoch = 0))
    fetcher.addPartitions(Map(partition -> initialFetchState(topicIds.get(partition.topic), 0L, leaderEpoch = 0)))
    fetcher.mockLeader.setLeaderState(partition, PartitionState(leaderEpoch = 0))
    fetcher.mockLeader.setReplicaPartitionStateCallback(fetcher.replicaPartitionState)

    fetcher.doWork()

    assertTrue(allMetricsNames(FetcherMetrics.ConsumerLag),
      "Failed waiting for consumer lag metric")

    // remove the partition to simulate leader migration
    fetcher.removePartitions(Set(partition))

    // the lag metric should now be gone
    assertFalse(allMetricsNames(FetcherMetrics.ConsumerLag))
  }

  @Test
  def testSimpleFetch(): Unit = {
    val partition = new TopicPartition("topic", 0)
    val mockLeaderEndpoint = new MockLeaderEndPoint()
    val mockTierStateMachine = new MockTierStateMachine(mockLeaderEndpoint)
    val fetcher = new MockFetcherThread(mockLeaderEndpoint, mockTierStateMachine)

    fetcher.setReplicaState(partition, PartitionState(leaderEpoch = 0))
    fetcher.addPartitions(Map(partition -> initialFetchState(topicIds.get(partition.topic), 0L, leaderEpoch = 0)))

    val batch = mkBatch(baseOffset = 0L, leaderEpoch = 0,
      new SimpleRecord("a".getBytes), new SimpleRecord("b".getBytes))
    val leaderState = PartitionState(Seq(batch), leaderEpoch = 0, highWatermark = 2L)
    fetcher.mockLeader.setLeaderState(partition, leaderState)
    fetcher.mockLeader.setReplicaPartitionStateCallback(fetcher.replicaPartitionState)

    fetcher.doWork()

    val replicaState = fetcher.replicaPartitionState(partition)
    assertEquals(2L, replicaState.logEndOffset)
    assertEquals(2L, replicaState.highWatermark)
  }

  @Test
  def testDelay(): Unit = {
    val partition = new TopicPartition("topic", 0)
    val fetchBackOffMs = 250

    val mockLeaderEndpoint = new MockLeaderEndPoint {
      override def fetch(fetchRequest: FetchRequest.Builder): Map[TopicPartition, FetchData] = {
        throw new UnknownTopicIdException("Topic ID was unknown as expected for this test")
      }
    }
    val mockTierStateMachine = new MockTierStateMachine(mockLeaderEndpoint)
    val fetcher = new MockFetcherThread(mockLeaderEndpoint, mockTierStateMachine, fetchBackOffMs = fetchBackOffMs)

    fetcher.setReplicaState(partition, PartitionState(leaderEpoch = 0))
    fetcher.addPartitions(Map(partition -> initialFetchState(Some(Uuid.randomUuid()), 0L, leaderEpoch = 0)))

    val batch = mkBatch(baseOffset = 0L, leaderEpoch = 0,
      new SimpleRecord("a".getBytes), new SimpleRecord("b".getBytes))
    val leaderState = PartitionState(Seq(batch), leaderEpoch = 0, highWatermark = 2L)
    fetcher.mockLeader.setLeaderState(partition, leaderState)
    fetcher.mockLeader.setReplicaPartitionStateCallback(fetcher.replicaPartitionState)

    // Do work for the first time. This should result in all partitions in error.
    val timeBeforeFirst = System.currentTimeMillis()
    fetcher.doWork()
    val timeAfterFirst = System.currentTimeMillis()
    val firstWorkDuration = timeAfterFirst - timeBeforeFirst

    // The second doWork will pause for fetchBackOffMs since all partitions will be delayed
    val timeBeforeSecond = System.currentTimeMillis()
    fetcher.doWork()
    val timeAfterSecond = System.currentTimeMillis()
    val secondWorkDuration = timeAfterSecond - timeBeforeSecond

    assertTrue(firstWorkDuration < secondWorkDuration)
    // The second call should have taken more than fetchBackOffMs
    assertTrue(fetchBackOffMs <= secondWorkDuration,
      "secondWorkDuration: " + secondWorkDuration + " was not greater than or equal to fetchBackOffMs: " + fetchBackOffMs)
  }

  @Test
  def testPartitionsInError(): Unit = {
    val partition1 = new TopicPartition("topic1", 0)
    val partition2 = new TopicPartition("topic2", 0)
    val partition3 = new TopicPartition("topic3", 0)
    val fetchBackOffMs = 250

    val mockLeaderEndPoint = new MockLeaderEndPoint {
      override def fetch(fetchRequest: FetchRequest.Builder): Map[TopicPartition, FetchData] = {
        Map(partition1 -> new FetchData().setErrorCode(Errors.UNKNOWN_TOPIC_ID.code),
          partition2 -> new FetchData().setErrorCode(Errors.INCONSISTENT_TOPIC_ID.code),
          partition3 -> new FetchData().setErrorCode(Errors.NONE.code))
      }
    }
    val mockTierStateMachine = new MockTierStateMachine(mockLeaderEndPoint)
    val fetcher = new MockFetcherThread(mockLeaderEndPoint, mockTierStateMachine, fetchBackOffMs = fetchBackOffMs)

    fetcher.setReplicaState(partition1, PartitionState(leaderEpoch = 0))
    fetcher.addPartitions(Map(partition1 -> initialFetchState(Some(Uuid.randomUuid()), 0L, leaderEpoch = 0)))
    fetcher.setReplicaState(partition2, PartitionState(leaderEpoch = 0))
    fetcher.addPartitions(Map(partition2 -> initialFetchState(Some(Uuid.randomUuid()), 0L, leaderEpoch = 0)))
    fetcher.setReplicaState(partition3, PartitionState(leaderEpoch = 0))
    fetcher.addPartitions(Map(partition3 -> initialFetchState(Some(Uuid.randomUuid()), 0L, leaderEpoch = 0)))

    val batch = mkBatch(baseOffset = 0L, leaderEpoch = 0,
      new SimpleRecord("a".getBytes), new SimpleRecord("b".getBytes))
    val leaderState = PartitionState(Seq(batch), leaderEpoch = 0, highWatermark = 2L)
    fetcher.mockLeader.setLeaderState(partition1, leaderState)
    fetcher.mockLeader.setLeaderState(partition2, leaderState)
    fetcher.mockLeader.setLeaderState(partition3, leaderState)
    fetcher.mockLeader.setReplicaPartitionStateCallback(fetcher.replicaPartitionState)

    fetcher.doWork()

    val partition1FetchState = fetcher.fetchState(partition1)
    val partition2FetchState = fetcher.fetchState(partition2)
    val partition3FetchState = fetcher.fetchState(partition3)
    assertTrue(partition1FetchState.isDefined)
    assertTrue(partition2FetchState.isDefined)
    assertTrue(partition3FetchState.isDefined)

    // Only the partitions with errors should be delayed.
    assertTrue(partition1FetchState.get.isDelayed)
    assertTrue(partition2FetchState.get.isDelayed)
    assertFalse(partition3FetchState.get.isDelayed)
  }

  @Test
  def testFencedTruncation(): Unit = {
    val partition = new TopicPartition("topic", 0)
    val mockLeaderEndpoint = new MockLeaderEndPoint()
    val mockTierStateMachine = new MockTierStateMachine(mockLeaderEndpoint)
    val fetcher = new MockFetcherThread(mockLeaderEndpoint, mockTierStateMachine)

    fetcher.setReplicaState(partition, PartitionState(leaderEpoch = 0))
    fetcher.addPartitions(Map(partition -> initialFetchState(topicIds.get(partition.topic), 0L, leaderEpoch = 0)))

    val batch = mkBatch(baseOffset = 0L, leaderEpoch = 1,
      new SimpleRecord("a".getBytes), new SimpleRecord("b".getBytes))
    val leaderState = PartitionState(Seq(batch), leaderEpoch = 1, highWatermark = 2L)
    fetcher.mockLeader.setLeaderState(partition, leaderState)
    fetcher.mockLeader.setReplicaPartitionStateCallback(fetcher.replicaPartitionState)

    fetcher.doWork()

    // No progress should be made
    val replicaState = fetcher.replicaPartitionState(partition)
    assertEquals(0L, replicaState.logEndOffset)
    assertEquals(0L, replicaState.highWatermark)

    // After fencing, the fetcher should remove the partition from tracking and mark as failed
    assertTrue(fetcher.fetchState(partition).isEmpty)
    assertTrue(failedPartitions.contains(partition))
  }

  @Test
  def testFencedFetch(): Unit = {
    val partition = new TopicPartition("topic", 0)
    val mockLeaderEndpoint = new MockLeaderEndPoint()
    val mockTierStateMachine = new MockTierStateMachine(mockLeaderEndpoint)
    val fetcher = new MockFetcherThread(mockLeaderEndpoint, mockTierStateMachine)

    val replicaState = PartitionState(leaderEpoch = 0)
    fetcher.setReplicaState(partition, replicaState)
    fetcher.addPartitions(Map(partition -> initialFetchState(topicIds.get(partition.topic), 0L, leaderEpoch = 0)))

    val batch = mkBatch(baseOffset = 0L, leaderEpoch = 0,
      new SimpleRecord("a".getBytes),
      new SimpleRecord("b".getBytes))
    val leaderState = PartitionState(Seq(batch), leaderEpoch = 0, highWatermark = 2L)
    fetcher.mockLeader.setLeaderState(partition, leaderState)
    fetcher.mockLeader.setReplicaPartitionStateCallback(fetcher.replicaPartitionState)

    fetcher.doWork()

    // Verify we have caught up
    assertEquals(2, replicaState.logEndOffset)

    // Bump the epoch on the leader
    fetcher.mockLeader.leaderPartitionState(partition).leaderEpoch += 1

    fetcher.doWork()

    // After fencing, the fetcher should remove the partition from tracking and mark as failed
    assertTrue(fetcher.fetchState(partition).isEmpty)
    assertTrue(failedPartitions.contains(partition))
  }

  @Test
  def testUnknownLeaderEpochInTruncation(): Unit = {
    val partition = new TopicPartition("topic", 0)
    val mockLeaderEndpoint = new MockLeaderEndPoint()
    val mockTierStateMachine = new MockTierStateMachine(mockLeaderEndpoint)
    val fetcher = new MockFetcherThread(mockLeaderEndpoint, mockTierStateMachine)

    // The replica's leader epoch is ahead of the leader
    val replicaState = PartitionState(leaderEpoch = 1)
    fetcher.setReplicaState(partition, replicaState)
    fetcher.addPartitions(Map(partition -> initialFetchState(topicIds.get(partition.topic), 0L, leaderEpoch = 1)), forceTruncation = true)

    val batch = mkBatch(baseOffset = 0L, leaderEpoch = 0, new SimpleRecord("a".getBytes))
    val leaderState = PartitionState(Seq(batch), leaderEpoch = 0, highWatermark = 2L)
    fetcher.mockLeader.setLeaderState(partition, leaderState)
    fetcher.mockLeader.setReplicaPartitionStateCallback(fetcher.replicaPartitionState)

    fetcher.doWork()

    // Not data has been fetched and the follower is still truncating
    assertEquals(0, replicaState.logEndOffset)
    assertEquals(Some(Truncating), fetcher.fetchState(partition).map(_.state))

    // Bump the epoch on the leader
    fetcher.mockLeader.leaderPartitionState(partition).leaderEpoch += 1

    // Now we can make progress
    fetcher.doWork()

    assertEquals(1, replicaState.logEndOffset)
    assertEquals(Some(Fetching), fetcher.fetchState(partition).map(_.state))
  }

  @Test
  def testUnknownLeaderEpochWhileFetching(): Unit = {
    val partition = new TopicPartition("topic", 0)
    val mockLeaderEndpoint = new MockLeaderEndPoint()
    val mockTierStateMachine = new MockTierStateMachine(mockLeaderEndpoint)
    val fetcher = new MockFetcherThread(mockLeaderEndpoint, mockTierStateMachine)

    // This test is contrived because it shouldn't be possible to to see unknown leader epoch
    // in the Fetching state as the leader must validate the follower's epoch when it checks
    // the truncation offset.

    val replicaState = PartitionState(leaderEpoch = 1)
    fetcher.setReplicaState(partition, replicaState)
    fetcher.addPartitions(Map(partition -> initialFetchState(topicIds.get(partition.topic), 0L, leaderEpoch = 1)))

    val leaderState = PartitionState(Seq(
      mkBatch(baseOffset = 0L, leaderEpoch = 0, new SimpleRecord("a".getBytes)),
      mkBatch(baseOffset = 1L, leaderEpoch = 0, new SimpleRecord("b".getBytes))
    ), leaderEpoch = 1, highWatermark = 2L)
    fetcher.mockLeader.setLeaderState(partition, leaderState)
    fetcher.mockLeader.setReplicaPartitionStateCallback(fetcher.replicaPartitionState)

    fetcher.doWork()

    // We have fetched one batch and gotten out of the truncation phase
    assertEquals(1, replicaState.logEndOffset)
    assertEquals(Some(Fetching), fetcher.fetchState(partition).map(_.state))

    // Somehow the leader epoch rewinds
    fetcher.mockLeader.leaderPartitionState(partition).leaderEpoch = 0

    // We are stuck at the current offset
    fetcher.doWork()
    assertEquals(1, replicaState.logEndOffset)
    assertEquals(Some(Fetching), fetcher.fetchState(partition).map(_.state))

    // After returning to the right epoch, we can continue fetching
    fetcher.mockLeader.leaderPartitionState(partition).leaderEpoch = 1
    fetcher.doWork()
    assertEquals(2, replicaState.logEndOffset)
    assertEquals(Some(Fetching), fetcher.fetchState(partition).map(_.state))
  }

  @Test
  def testTruncation(): Unit = {
    val partition = new TopicPartition("topic", 0)
    val mockLeaderEndpoint = new MockLeaderEndPoint()
    val mockTierStateMachine = new MockTierStateMachine(mockLeaderEndpoint)
    val fetcher = new MockFetcherThread(mockLeaderEndpoint, mockTierStateMachine)

    val replicaLog = Seq(
      mkBatch(baseOffset = 0, leaderEpoch = 0, new SimpleRecord("a".getBytes)),
      mkBatch(baseOffset = 1, leaderEpoch = 2, new SimpleRecord("b".getBytes)),
      mkBatch(baseOffset = 2, leaderEpoch = 4, new SimpleRecord("c".getBytes)))

    val replicaState = PartitionState(replicaLog, leaderEpoch = 5, highWatermark = 0L)
    fetcher.setReplicaState(partition, replicaState)
    fetcher.addPartitions(Map(partition -> initialFetchState(topicIds.get(partition.topic), 3L, leaderEpoch = 5)))

    val leaderLog = Seq(
      mkBatch(baseOffset = 0, leaderEpoch = 1, new SimpleRecord("a".getBytes)),
      mkBatch(baseOffset = 1, leaderEpoch = 3, new SimpleRecord("b".getBytes)),
      mkBatch(baseOffset = 2, leaderEpoch = 5, new SimpleRecord("c".getBytes)))

    val leaderState = PartitionState(leaderLog, leaderEpoch = 5, highWatermark = 2L)
    fetcher.mockLeader.setLeaderState(partition, leaderState)
    fetcher.mockLeader.setReplicaPartitionStateCallback(fetcher.replicaPartitionState)

    TestUtils.waitUntilTrue(() => {
      fetcher.doWork()
      fetcher.replicaPartitionState(partition).log == fetcher.mockLeader.leaderPartitionState(partition).log
    }, "Failed to reconcile leader and follower logs")

    assertEquals(leaderState.logStartOffset, replicaState.logStartOffset)
    assertEquals(leaderState.logEndOffset, replicaState.logEndOffset)
    assertEquals(leaderState.highWatermark, replicaState.highWatermark)
  }

  @Test
  def testTruncateToHighWatermarkIfLeaderEpochRequestNotSupported(): Unit = {
    val highWatermark = 2L
    val partition = new TopicPartition("topic", 0)
    val mockLeaderEndPoint = new MockLeaderEndPoint {
      override def fetchEpochEndOffsets(partitions: Map[TopicPartition, EpochData]): Map[TopicPartition, EpochEndOffset] =
        throw new UnsupportedOperationException

      override val isTruncationOnFetchSupported: Boolean = false
    }
    val mockTierStateMachine = new MockTierStateMachine(mockLeaderEndPoint)
    val fetcher = new MockFetcherThread(mockLeaderEndPoint, mockTierStateMachine) {
        override def truncate(topicPartition: TopicPartition, truncationState: OffsetTruncationState): Unit = {
          assertEquals(highWatermark, truncationState.offset)
          assertTrue(truncationState.truncationCompleted)
          super.truncate(topicPartition, truncationState)
        }
        override protected val isOffsetForLeaderEpochSupported: Boolean = false
      }

    val replicaLog = Seq(
      mkBatch(baseOffset = 0, leaderEpoch = 0, new SimpleRecord("a".getBytes)),
      mkBatch(baseOffset = 1, leaderEpoch = 2, new SimpleRecord("b".getBytes)),
      mkBatch(baseOffset = 2, leaderEpoch = 4, new SimpleRecord("c".getBytes)))

    val replicaState = PartitionState(replicaLog, leaderEpoch = 5, highWatermark)
    fetcher.setReplicaState(partition, replicaState)
    fetcher.addPartitions(Map(partition -> initialFetchState(topicIds.get(partition.topic), highWatermark, leaderEpoch = 5)))
    fetcher.mockLeader.setReplicaPartitionStateCallback(fetcher.replicaPartitionState)

    fetcher.doWork()

    assertEquals(highWatermark, replicaState.logEndOffset)
    assertEquals(highWatermark, fetcher.fetchState(partition).get.fetchOffset)
    assertTrue(fetcher.fetchState(partition).get.isReadyForFetch)
  }

  @Test
  def testTruncateToHighWatermarkIfLeaderEpochInfoNotAvailable(): Unit = {
    val highWatermark = 2L
    val partition = new TopicPartition("topic", 0)
    val mockLeaderEndPoint = new MockLeaderEndPoint {
      override def fetchEpochEndOffsets(partitions: Map[TopicPartition, EpochData]): Map[TopicPartition, EpochEndOffset] =
        throw new UnsupportedOperationException
    }
    val mockTierStateMachine = new MockTierStateMachine(mockLeaderEndPoint)
    val fetcher = new MockFetcherThread(mockLeaderEndPoint, mockTierStateMachine) {
        override def truncate(topicPartition: TopicPartition, truncationState: OffsetTruncationState): Unit = {
          assertEquals(highWatermark, truncationState.offset)
          assertTrue(truncationState.truncationCompleted)
          super.truncate(topicPartition, truncationState)
        }

        override def latestEpoch(topicPartition: TopicPartition): Option[Int] = None
      }

    val replicaLog = Seq(
      mkBatch(baseOffset = 0, leaderEpoch = 0, new SimpleRecord("a".getBytes)),
      mkBatch(baseOffset = 1, leaderEpoch = 2, new SimpleRecord("b".getBytes)),
      mkBatch(baseOffset = 2, leaderEpoch = 4, new SimpleRecord("c".getBytes)))

    val replicaState = PartitionState(replicaLog, leaderEpoch = 5, highWatermark)
    fetcher.setReplicaState(partition, replicaState)
    fetcher.addPartitions(Map(partition -> initialFetchState(topicIds.get(partition.topic), highWatermark, leaderEpoch = 5)))
    fetcher.mockLeader.setReplicaPartitionStateCallback(fetcher.replicaPartitionState)

    fetcher.doWork()

    assertEquals(highWatermark, replicaState.logEndOffset)
    assertEquals(highWatermark, fetcher.fetchState(partition).get.fetchOffset)
    assertTrue(fetcher.fetchState(partition).get.isReadyForFetch)
  }

  @Test
  def testTruncateToHighWatermarkDuringRemovePartitions(): Unit = {
    val highWatermark = 2L
    val partition = new TopicPartition("topic", 0)

    val mockLeaderEndpoint = new MockLeaderEndPoint()
    val mockTierStateMachine = new MockTierStateMachine(mockLeaderEndpoint)
    val fetcher = new MockFetcherThread(mockLeaderEndpoint, mockTierStateMachine) {
      override def truncateToHighWatermark(partitions: Set[TopicPartition]): Unit = {
        removePartitions(Set(partition))
        super.truncateToHighWatermark(partitions)
      }

      override def latestEpoch(topicPartition: TopicPartition): Option[Int] = None
    }

    val replicaLog = Seq(
      mkBatch(baseOffset = 0, leaderEpoch = 0, new SimpleRecord("a".getBytes)),
      mkBatch(baseOffset = 1, leaderEpoch = 2, new SimpleRecord("b".getBytes)),
      mkBatch(baseOffset = 2, leaderEpoch = 4, new SimpleRecord("c".getBytes)))

    val replicaState = PartitionState(replicaLog, leaderEpoch = 5, highWatermark)
    fetcher.setReplicaState(partition, replicaState)
    fetcher.addPartitions(Map(partition -> initialFetchState(topicIds.get(partition.topic), highWatermark, leaderEpoch = 5)))
    fetcher.mockLeader.setReplicaPartitionStateCallback(fetcher.replicaPartitionState)

    fetcher.doWork()

    assertEquals(replicaLog.last.nextOffset(), replicaState.logEndOffset)
    assertTrue(fetcher.fetchState(partition).isEmpty)
  }

  @Test
  def testTruncationSkippedIfNoEpochChange(): Unit = {
    val partition = new TopicPartition("topic", 0)

    var truncations = 0
    val mockLeaderEndpoint = new MockLeaderEndPoint()
    val mockTierStateMachine = new MockTierStateMachine(mockLeaderEndpoint)
    val fetcher = new MockFetcherThread(mockLeaderEndpoint, mockTierStateMachine) {
      override def truncate(topicPartition: TopicPartition, truncationState: OffsetTruncationState): Unit = {
        truncations += 1
        super.truncate(topicPartition, truncationState)
      }
    }

    val replicaState = PartitionState(leaderEpoch = 5)
    fetcher.setReplicaState(partition, replicaState)
    fetcher.addPartitions(Map(partition -> initialFetchState(topicIds.get(partition.topic), 0L, leaderEpoch = 5)), forceTruncation = true)

    val leaderLog = Seq(
      mkBatch(baseOffset = 0, leaderEpoch = 1, new SimpleRecord("a".getBytes)),
      mkBatch(baseOffset = 1, leaderEpoch = 3, new SimpleRecord("b".getBytes)),
      mkBatch(baseOffset = 2, leaderEpoch = 5, new SimpleRecord("c".getBytes)))

    val leaderState = PartitionState(leaderLog, leaderEpoch = 5, highWatermark = 2L)
    fetcher.mockLeader.setLeaderState(partition, leaderState)
    fetcher.mockLeader.setReplicaPartitionStateCallback(fetcher.replicaPartitionState)

    // Do one round of truncation
    fetcher.doWork()

    // We only fetch one record at a time with mock fetcher
    assertEquals(1, replicaState.logEndOffset)
    assertEquals(1, truncations)

    // Add partitions again with the same epoch
    fetcher.addPartitions(Map(partition -> initialFetchState(topicIds.get(partition.topic), 3L, leaderEpoch = 5)))

    // Verify we did not truncate
    fetcher.doWork()

    // No truncations occurred and we have fetched another record
    assertEquals(1, truncations)
    assertEquals(2, replicaState.logEndOffset)
  }

  @Test
  def testTruncationOnFetchSkippedIfPartitionRemoved(): Unit = {
    assumeTrue(truncateOnFetch)
    val partition = new TopicPartition("topic", 0)
    var truncations = 0
    val mockLeaderEndpoint = new MockLeaderEndPoint
    val mockTierStateMachine = new MockTierStateMachine(mockLeaderEndpoint)
    val fetcher = new MockFetcherThread(mockLeaderEndpoint, mockTierStateMachine) {
      override def truncate(topicPartition: TopicPartition, truncationState: OffsetTruncationState): Unit = {
        truncations += 1
        super.truncate(topicPartition, truncationState)
      }
    }
    val replicaLog = Seq(
      mkBatch(baseOffset = 0, leaderEpoch = 0, new SimpleRecord("a".getBytes)),
      mkBatch(baseOffset = 1, leaderEpoch = 2, new SimpleRecord("b".getBytes)),
      mkBatch(baseOffset = 2, leaderEpoch = 4, new SimpleRecord("c".getBytes)))

    val replicaState = PartitionState(replicaLog, leaderEpoch = 5, highWatermark = 2L)
    fetcher.setReplicaState(partition, replicaState)

    // Verify that truncation based on fetch response is performed if partition is owned by fetcher thread
    fetcher.addPartitions(Map(partition -> initialFetchState(Some(Uuid.randomUuid()), 6L, leaderEpoch = 4)))
    val endOffset = new EpochEndOffset()
      .setPartition(partition.partition)
      .setErrorCode(Errors.NONE.code)
      .setLeaderEpoch(4)
      .setEndOffset(3L)
    fetcher.truncateOnFetchResponse(Map(partition -> endOffset))
    assertEquals(1, truncations)

    // Verify that truncation based on fetch response is not performed if partition is removed from fetcher thread
    val offsets = fetcher.removePartitions(Set(partition))
    assertEquals(Set(partition), offsets.keySet)
    assertEquals(3L, offsets(partition).fetchOffset)
    val newEndOffset = new EpochEndOffset()
      .setPartition(partition.partition)
      .setErrorCode(Errors.NONE.code)
      .setLeaderEpoch(4)
      .setEndOffset(2L)
    fetcher.truncateOnFetchResponse(Map(partition -> newEndOffset))
    assertEquals(1, truncations)
  }

  @Test
  def testFollowerFetchOutOfRangeHigh(): Unit = {
    val partition = new TopicPartition("topic", 0)
    val mockLeaderEndpoint = new MockLeaderEndPoint
    val mockTierStateMachine = new MockTierStateMachine(mockLeaderEndpoint)
    val fetcher = new MockFetcherThread(mockLeaderEndpoint, mockTierStateMachine)

    val replicaLog = Seq(
      mkBatch(baseOffset = 0, leaderEpoch = 0, new SimpleRecord("a".getBytes)),
      mkBatch(baseOffset = 1, leaderEpoch = 2, new SimpleRecord("b".getBytes)),
      mkBatch(baseOffset = 2, leaderEpoch = 4, new SimpleRecord("c".getBytes)))

    val replicaState = PartitionState(replicaLog, leaderEpoch = 4, highWatermark = 0L)
    fetcher.setReplicaState(partition, replicaState)
    fetcher.addPartitions(Map(partition -> initialFetchState(topicIds.get(partition.topic), 3L, leaderEpoch = 4)))

    val leaderLog = Seq(
      mkBatch(baseOffset = 0, leaderEpoch = 0, new SimpleRecord("a".getBytes)),
      mkBatch(baseOffset = 1, leaderEpoch = 2, new SimpleRecord("b".getBytes)),
      mkBatch(baseOffset = 2, leaderEpoch = 4, new SimpleRecord("c".getBytes)))

    val leaderState = PartitionState(leaderLog, leaderEpoch = 4, highWatermark = 2L)
    fetcher.mockLeader.setLeaderState(partition, leaderState)
    fetcher.mockLeader.setReplicaPartitionStateCallback(fetcher.replicaPartitionState)

    // initial truncation and verify that the log end offset is updated
    fetcher.doWork()
    assertEquals(3L, replicaState.logEndOffset)
    assertEquals(Option(Fetching), fetcher.fetchState(partition).map(_.state))

    // To hit this case, we have to change the leader log without going through the truncation phase
    leaderState.log.clear()
    leaderState.logEndOffset = 0L
    leaderState.logStartOffset = 0L
    leaderState.highWatermark = 0L

    fetcher.doWork()

    assertEquals(0L, replicaState.logEndOffset)
    assertEquals(0L, replicaState.logStartOffset)
    assertEquals(0L, replicaState.highWatermark)
  }

  @Test
  def testFollowerFetchMovedToTieredStore(): Unit = {
    val partition = new TopicPartition("topic", 0)

    val replicaLog = Seq(
      mkBatch(baseOffset = 0, leaderEpoch = 0, new SimpleRecord("a".getBytes)),
      mkBatch(baseOffset = 1, leaderEpoch = 2, new SimpleRecord("b".getBytes)),
      mkBatch(baseOffset = 2, leaderEpoch = 4, new SimpleRecord("c".getBytes)))

    val replicaState = PartitionState(replicaLog, leaderEpoch = 5, highWatermark = 0L, rlmEnabled = true)

    val mockLeaderEndpoint = new MockLeaderEndPoint
    val mockTierStateMachine = new MockTierStateMachine(mockLeaderEndpoint)
    val fetcher = new MockFetcherThread(mockLeaderEndpoint, mockTierStateMachine)

    fetcher.setReplicaState(partition, replicaState)
    fetcher.addPartitions(Map(partition -> initialFetchState(topicIds.get(partition.topic), 3L, leaderEpoch = 5)))

    val leaderLog = Seq(
      mkBatch(baseOffset = 5, leaderEpoch = 5, new SimpleRecord("f".getBytes)),
      mkBatch(baseOffset = 6, leaderEpoch = 5, new SimpleRecord("g".getBytes)),
      mkBatch(baseOffset = 7, leaderEpoch = 5, new SimpleRecord("h".getBytes)),
      mkBatch(baseOffset = 8, leaderEpoch = 5, new SimpleRecord("i".getBytes)))

    val leaderState = PartitionState(leaderLog, leaderEpoch = 5, highWatermark = 8L, rlmEnabled = true)
    // Overriding the log start offset to zero for mocking the scenario of segment 0-4 moved to remote store.
    leaderState.logStartOffset = 0
    fetcher.mockLeader.setLeaderState(partition, leaderState)
    fetcher.mockLeader.setReplicaPartitionStateCallback(fetcher.replicaPartitionState)

    assertEquals(3L, replicaState.logEndOffset)
    val expectedState = if (truncateOnFetch) Option(Fetching) else Option(Truncating)
    assertEquals(expectedState, fetcher.fetchState(partition).map(_.state))

    fetcher.doWork()
    // verify that the offset moved to tiered store error triggered and respective states are truncated to expected.
    assertEquals(0L, replicaState.logStartOffset)
    assertEquals(5L, replicaState.localLogStartOffset)
    assertEquals(5L, replicaState.highWatermark)
    assertEquals(5L, replicaState.logEndOffset)

    // Only 1 record batch is returned after a poll so calling 'n' number of times to get the desired result.
    for (_ <- 1 to 5) fetcher.doWork()
    assertEquals(4, replicaState.log.size)
    assertEquals(0L, replicaState.logStartOffset)
    assertEquals(5L, replicaState.localLogStartOffset)
    assertEquals(8L, replicaState.highWatermark)
    assertEquals(9L, replicaState.logEndOffset)
  }

  @Test
  def testFencedOffsetResetAfterMovedToRemoteTier(): Unit = {
    val partition = new TopicPartition("topic", 0)
    var isErrorHandled = false
    val mockLeaderEndpoint = new MockLeaderEndPoint
    val mockTierStateMachine = new MockTierStateMachine(mockLeaderEndpoint) {
      override def start(topicPartition: TopicPartition, currentFetchState: PartitionFetchState, fetchPartitionData: FetchResponseData.PartitionData): PartitionFetchState = {
        isErrorHandled = true
        throw new FencedLeaderEpochException(s"Epoch ${currentFetchState.currentLeaderEpoch} is fenced")
      }
    }
    val fetcher = new MockFetcherThread(mockLeaderEndpoint, mockTierStateMachine)

    val replicaLog = Seq(
      mkBatch(baseOffset = 1, leaderEpoch = 2, new SimpleRecord("b".getBytes)),
      mkBatch(baseOffset = 2, leaderEpoch = 4, new SimpleRecord("c".getBytes)))
    val replicaState = PartitionState(replicaLog, leaderEpoch = 5, highWatermark = 2L, rlmEnabled = true)
    fetcher.setReplicaState(partition, replicaState)
    fetcher.addPartitions(Map(partition -> initialFetchState(topicIds.get(partition.topic), fetchOffset = 0L, leaderEpoch = 5)))

    val leaderLog = Seq(
      mkBatch(baseOffset = 5, leaderEpoch = 5, new SimpleRecord("b".getBytes)),
      mkBatch(baseOffset = 6, leaderEpoch = 5, new SimpleRecord("c".getBytes)))
    val leaderState = PartitionState(leaderLog, leaderEpoch = 5, highWatermark = 6L, rlmEnabled = true)
    // Overriding the log start offset to zero for mocking the scenario of segment 0-4 moved to remote store.
    leaderState.logStartOffset = 0
    fetcher.mockLeader.setLeaderState(partition, leaderState)
    fetcher.mockLeader.setReplicaPartitionStateCallback(fetcher.replicaPartitionState)

    // After the offset moved to tiered storage error, we get a fenced error and remove the partition and mark as failed
    fetcher.doWork()
    assertEquals(3, replicaState.logEndOffset)
    assertTrue(isErrorHandled)
    assertTrue(fetcher.fetchState(partition).isEmpty)
    assertTrue(failedPartitions.contains(partition))
  }

  @Test
  def testFencedOffsetResetAfterOutOfRange(): Unit = {
    val partition = new TopicPartition("topic", 0)
    var fetchedEarliestOffset = false

<<<<<<< HEAD
    val mockLeaderEndPoint = new MockLeaderEndPoint {
      override def fetchEarliestOffset(topicPartition: TopicPartition, leaderEpoch: Int): (Int, Long) = {
        fetchedEarliestOffset = true
        throw new FencedLeaderEpochException(s"Epoch $leaderEpoch is fenced")
      }

      override def fetchEarliestLocalOffset(topicPartition: TopicPartition, leaderEpoch: Int): (Int, Long) = {
=======
    val fetcher = new MockFetcherThread(new MockLeaderEndPoint {
      override def fetchEarliestOffset(topicPartition: TopicPartition, leaderEpoch: Int): OffsetAndEpoch = {
        fetchedEarliestOffset = true
        throw new FencedLeaderEpochException(s"Epoch $leaderEpoch is fenced")
      }
      override def fetchEarliestLocalOffset(topicPartition: TopicPartition, leaderEpoch: Int): OffsetAndEpoch = {
>>>>>>> 2fad1652
        fetchedEarliestOffset = true
        throw new FencedLeaderEpochException(s"Epoch $leaderEpoch is fenced")
      }
    }
    val mockTierStateMachine = new MockTierStateMachine(mockLeaderEndPoint)
    val fetcher = new MockFetcherThread(mockLeaderEndPoint, mockTierStateMachine)

    val replicaLog = Seq()
    val replicaState = PartitionState(replicaLog, leaderEpoch = 4, highWatermark = 0L)
    fetcher.setReplicaState(partition, replicaState)
    fetcher.addPartitions(Map(partition -> initialFetchState(topicIds.get(partition.topic), 0L, leaderEpoch = 4)))

    val leaderLog = Seq(
      mkBatch(baseOffset = 1, leaderEpoch = 2, new SimpleRecord("b".getBytes)),
      mkBatch(baseOffset = 2, leaderEpoch = 4, new SimpleRecord("c".getBytes)))
    val leaderState = PartitionState(leaderLog, leaderEpoch = 4, highWatermark = 2L)
    fetcher.mockLeader.setLeaderState(partition, leaderState)
    fetcher.mockLeader.setReplicaPartitionStateCallback(fetcher.replicaPartitionState)

    // After the out of range error, we get a fenced error and remove the partition and mark as failed
    fetcher.doWork()
    assertEquals(0, replicaState.logEndOffset)
    assertTrue(fetchedEarliestOffset)
    assertTrue(fetcher.fetchState(partition).isEmpty)
    assertTrue(failedPartitions.contains(partition))
  }

  @Test
  def testFollowerFetchOutOfRangeLow(): Unit = {
    val partition = new TopicPartition("topic", 0)
    val mockLeaderEndpoint = new MockLeaderEndPoint
    val mockTierStateMachine = new MockTierStateMachine(mockLeaderEndpoint)
    val fetcher = new MockFetcherThread(mockLeaderEndpoint, mockTierStateMachine)

    // The follower begins from an offset which is behind the leader's log start offset
    val replicaLog = Seq(
      mkBatch(baseOffset = 0, leaderEpoch = 0, new SimpleRecord("a".getBytes)))

    val replicaState = PartitionState(replicaLog, leaderEpoch = 0, highWatermark = 0L)
    fetcher.setReplicaState(partition, replicaState)
    fetcher.addPartitions(Map(partition -> initialFetchState(topicIds.get(partition.topic), 3L, leaderEpoch = 0)))

    val leaderLog = Seq(
      mkBatch(baseOffset = 2, leaderEpoch = 4, new SimpleRecord("c".getBytes)))

    val leaderState = PartitionState(leaderLog, leaderEpoch = 0, highWatermark = 2L)
    fetcher.mockLeader.setLeaderState(partition, leaderState)
    fetcher.mockLeader.setReplicaPartitionStateCallback(fetcher.replicaPartitionState)

    // initial truncation and verify that the log start offset is updated
    fetcher.doWork()
    if (truncateOnFetch) {
      // Second iteration required here since first iteration is required to
      // perform initial truncaton based on diverging epoch.
      fetcher.doWork()
    }
    assertEquals(Option(Fetching), fetcher.fetchState(partition).map(_.state))
    assertEquals(2, replicaState.logStartOffset)
    assertEquals(List(), replicaState.log.toList)

    TestUtils.waitUntilTrue(() => {
      fetcher.doWork()
      fetcher.replicaPartitionState(partition).log == fetcher.mockLeader.leaderPartitionState(partition).log
    }, "Failed to reconcile leader and follower logs")

    assertEquals(leaderState.logStartOffset, replicaState.logStartOffset)
    assertEquals(leaderState.logEndOffset, replicaState.logEndOffset)
    assertEquals(leaderState.highWatermark, replicaState.highWatermark)
  }

  @Test
  def testRetryAfterUnknownLeaderEpochInLatestOffsetFetch(): Unit = {
    val partition = new TopicPartition("topic", 0)
    val mockLeaderEndPoint = new MockLeaderEndPoint {
      val tries = new AtomicInteger(0)
      override def fetchLatestOffset(topicPartition: TopicPartition, leaderEpoch: Int): OffsetAndEpoch = {
        if (tries.getAndIncrement() == 0)
          throw new UnknownLeaderEpochException("Unexpected leader epoch")
        super.fetchLatestOffset(topicPartition, leaderEpoch)
      }
    }
    val mockTierStateMachine = new MockTierStateMachine(mockLeaderEndPoint)
    val fetcher: MockFetcherThread = new MockFetcherThread(mockLeaderEndPoint, mockTierStateMachine)

    // The follower begins from an offset which is behind the leader's log start offset
    val replicaLog = Seq(
      mkBatch(baseOffset = 0, leaderEpoch = 0, new SimpleRecord("a".getBytes)))

    val replicaState = PartitionState(replicaLog, leaderEpoch = 0, highWatermark = 0L)
    fetcher.setReplicaState(partition, replicaState)
    fetcher.addPartitions(Map(partition -> initialFetchState(topicIds.get(partition.topic), 3L, leaderEpoch = 0)))

    val leaderLog = Seq(
      mkBatch(baseOffset = 2, leaderEpoch = 4, new SimpleRecord("c".getBytes)))

    val leaderState = PartitionState(leaderLog, leaderEpoch = 0, highWatermark = 2L)
    fetcher.mockLeader.setLeaderState(partition, leaderState)
    fetcher.mockLeader.setReplicaPartitionStateCallback(fetcher.replicaPartitionState)

    // initial truncation and initial error response handling
    fetcher.doWork()
    assertEquals(Option(Fetching), fetcher.fetchState(partition).map(_.state))

    TestUtils.waitUntilTrue(() => {
      fetcher.doWork()
      fetcher.replicaPartitionState(partition).log == fetcher.mockLeader.leaderPartitionState(partition).log
    }, "Failed to reconcile leader and follower logs")

    assertEquals(leaderState.logStartOffset, replicaState.logStartOffset)
    assertEquals(leaderState.logEndOffset, replicaState.logEndOffset)
    assertEquals(leaderState.highWatermark, replicaState.highWatermark)
  }

  @Test
  def testCorruptMessage(): Unit = {
    val partition = new TopicPartition("topic", 0)

    val mockLeaderEndPoint = new MockLeaderEndPoint {
      var fetchedOnce = false
      override def fetch(fetchRequest: FetchRequest.Builder): Map[TopicPartition, FetchData] = {
        val fetchedData = super.fetch(fetchRequest)
        if (!fetchedOnce) {
          val records = fetchedData.head._2.records.asInstanceOf[MemoryRecords]
          val buffer = records.buffer()
          buffer.putInt(15, buffer.getInt(15) ^ 23422)
          buffer.putInt(30, buffer.getInt(30) ^ 93242)
          fetchedOnce = true
        }
        fetchedData
      }
    }
    val mockTierStateMachine = new MockTierStateMachine(mockLeaderEndPoint)
    val fetcher = new MockFetcherThread(mockLeaderEndPoint, mockTierStateMachine)

    fetcher.setReplicaState(partition, PartitionState(leaderEpoch = 0))
    fetcher.addPartitions(Map(partition -> initialFetchState(topicIds.get(partition.topic), 0L, leaderEpoch = 0)))
    fetcher.mockLeader.setReplicaPartitionStateCallback(fetcher.replicaPartitionState)

    val batch = mkBatch(baseOffset = 0L, leaderEpoch = 0,
      new SimpleRecord("a".getBytes), new SimpleRecord("b".getBytes))
    val leaderState = PartitionState(Seq(batch), leaderEpoch = 0, highWatermark = 2L)
    fetcher.mockLeader.setLeaderState(partition, leaderState)

    fetcher.doWork() // fails with corrupt record
    fetcher.doWork() // should succeed

    val replicaState = fetcher.replicaPartitionState(partition)
    assertEquals(2L, replicaState.logEndOffset)
  }

  @Test
  def testLeaderEpochChangeDuringFencedFetchEpochsFromLeader(): Unit = {
    // The leader is on the new epoch when the OffsetsForLeaderEpoch with old epoch is sent, so it
    // returns the fence error. Validate that response is ignored if the leader epoch changes on
    // the follower while OffsetsForLeaderEpoch request is in flight, but able to truncate and fetch
    // in the next of round of "doWork"
    testLeaderEpochChangeDuringFetchEpochsFromLeader(leaderEpochOnLeader = 1)
  }

  @Test
  def testLeaderEpochChangeDuringSuccessfulFetchEpochsFromLeader(): Unit = {
    // The leader is on the old epoch when the OffsetsForLeaderEpoch with old epoch is sent
    // and returns the valid response. Validate that response is ignored if the leader epoch changes
    // on the follower while OffsetsForLeaderEpoch request is in flight, but able to truncate and
    // fetch once the leader is on the newer epoch (same as follower)
    testLeaderEpochChangeDuringFetchEpochsFromLeader(leaderEpochOnLeader = 0)
  }

  private def testLeaderEpochChangeDuringFetchEpochsFromLeader(leaderEpochOnLeader: Int): Unit = {
    val partition = new TopicPartition("topic", 1)
    val initialLeaderEpochOnFollower = 0
    val nextLeaderEpochOnFollower = initialLeaderEpochOnFollower + 1

    val mockLeaderEndpoint = new MockLeaderEndPoint {
      var fetchEpochsFromLeaderOnce = false

      override def fetchEpochEndOffsets(partitions: Map[TopicPartition, EpochData]): Map[TopicPartition, EpochEndOffset] = {
        val fetchedEpochs = super.fetchEpochEndOffsets(partitions)
        if (!fetchEpochsFromLeaderOnce) {
          responseCallback.apply()
          fetchEpochsFromLeaderOnce = true
        }
        fetchedEpochs
      }
    }
    val mockTierStateMachine = new MockTierStateMachine(mockLeaderEndpoint)
    val fetcher = new MockFetcherThread(mockLeaderEndpoint, mockTierStateMachine)

    def changeLeaderEpochWhileFetchEpoch(): Unit = {
      fetcher.removePartitions(Set(partition))
      fetcher.setReplicaState(partition, PartitionState(leaderEpoch = nextLeaderEpochOnFollower))
      fetcher.addPartitions(Map(partition -> initialFetchState(topicIds.get(partition.topic), 0L, leaderEpoch = nextLeaderEpochOnFollower)), forceTruncation = true)
    }

    fetcher.setReplicaState(partition, PartitionState(leaderEpoch = initialLeaderEpochOnFollower))
    fetcher.addPartitions(Map(partition -> initialFetchState(topicIds.get(partition.topic), 0L, leaderEpoch = initialLeaderEpochOnFollower)), forceTruncation = true)

    val leaderLog = Seq(
      mkBatch(baseOffset = 0, leaderEpoch = initialLeaderEpochOnFollower, new SimpleRecord("c".getBytes)))
    val leaderState = PartitionState(leaderLog, leaderEpochOnLeader, highWatermark = 0L)
    fetcher.mockLeader.setLeaderState(partition, leaderState)
    fetcher.mockLeader.setResponseCallback(changeLeaderEpochWhileFetchEpoch)
    fetcher.mockLeader.setReplicaPartitionStateCallback(fetcher.replicaPartitionState)

    // first round of truncation
    fetcher.doWork()

    // Since leader epoch changed, fetch epochs response is ignored due to partition being in
    // truncating state with the updated leader epoch
    assertEquals(Option(Truncating), fetcher.fetchState(partition).map(_.state))
    assertEquals(Option(nextLeaderEpochOnFollower), fetcher.fetchState(partition).map(_.currentLeaderEpoch))

    if (leaderEpochOnLeader < nextLeaderEpochOnFollower) {
      fetcher.mockLeader.setLeaderState(
        partition, PartitionState(leaderLog, nextLeaderEpochOnFollower, highWatermark = 0L))
    }

    // make sure the fetcher is now able to truncate and fetch
    fetcher.doWork()
    assertEquals(fetcher.mockLeader.leaderPartitionState(partition).log, fetcher.replicaPartitionState(partition).log)
  }

  @Test
  def testTruncateToEpochEndOffsetsDuringRemovePartitions(): Unit = {
    val partition = new TopicPartition("topic", 0)
    val leaderEpochOnLeader = 0
    val initialLeaderEpochOnFollower = 0
    val nextLeaderEpochOnFollower = initialLeaderEpochOnFollower + 1

    val mockLeaderEndpoint = new MockLeaderEndPoint {
      override def fetchEpochEndOffsets(partitions: Map[TopicPartition, EpochData]): Map[TopicPartition, EpochEndOffset] = {
        val fetchedEpochs = super.fetchEpochEndOffsets(partitions)
        responseCallback.apply()
        fetchedEpochs
      }
    }
    val mockTierStateMachine = new MockTierStateMachine(mockLeaderEndpoint)
    val fetcher = new MockFetcherThread(mockLeaderEndpoint, mockTierStateMachine)

    def changeLeaderEpochDuringFetchEpoch(): Unit = {
      // leader epoch changes while fetching epochs from leader
      // at the same time, the replica fetcher manager removes the partition
      fetcher.removePartitions(Set(partition))
      fetcher.setReplicaState(partition, PartitionState(leaderEpoch = nextLeaderEpochOnFollower))
    }

    fetcher.setReplicaState(partition, PartitionState(leaderEpoch = initialLeaderEpochOnFollower))
    fetcher.addPartitions(Map(partition -> initialFetchState(topicIds.get(partition.topic), 0L, leaderEpoch = initialLeaderEpochOnFollower)))

    val leaderLog = Seq(
      mkBatch(baseOffset = 0, leaderEpoch = initialLeaderEpochOnFollower, new SimpleRecord("c".getBytes)))
    val leaderState = PartitionState(leaderLog, leaderEpochOnLeader, highWatermark = 0L)
    fetcher.mockLeader.setLeaderState(partition, leaderState)
    fetcher.mockLeader.setResponseCallback(changeLeaderEpochDuringFetchEpoch)
    fetcher.mockLeader.setReplicaPartitionStateCallback(fetcher.replicaPartitionState)

    // first round of work
    fetcher.doWork()

    // since the partition was removed before the fetched endOffsets were filtered against the leader epoch,
    // we do not expect the partition to be in Truncating state
    assertEquals(None, fetcher.fetchState(partition).map(_.state))
    assertEquals(None, fetcher.fetchState(partition).map(_.currentLeaderEpoch))

    fetcher.mockLeader.setLeaderState(
      partition, PartitionState(leaderLog, nextLeaderEpochOnFollower, highWatermark = 0L))

    // make sure the fetcher is able to continue work
    fetcher.doWork()
    assertEquals(ArrayBuffer.empty, fetcher.replicaPartitionState(partition).log)
  }

  @Test
  def testTruncationThrowsExceptionIfLeaderReturnsPartitionsNotRequestedInFetchEpochs(): Unit = {
    val partition = new TopicPartition("topic", 0)
    val mockLeaderEndPoint = new MockLeaderEndPoint {
      override def fetchEpochEndOffsets(partitions: Map[TopicPartition, EpochData]): Map[TopicPartition, EpochEndOffset] = {
        val unrequestedTp = new TopicPartition("topic2", 0)
        super.fetchEpochEndOffsets(partitions).toMap + (unrequestedTp -> new EpochEndOffset()
          .setPartition(unrequestedTp.partition)
          .setErrorCode(Errors.NONE.code)
          .setLeaderEpoch(0)
          .setEndOffset(0))
      }
    }
    val mockTierStateMachine = new MockTierStateMachine(mockLeaderEndPoint)
    val fetcher = new MockFetcherThread(mockLeaderEndPoint, mockTierStateMachine)

    fetcher.setReplicaState(partition, PartitionState(leaderEpoch = 0))
    fetcher.addPartitions(Map(partition -> initialFetchState(topicIds.get(partition.topic), 0L, leaderEpoch = 0)), forceTruncation = true)
    fetcher.mockLeader.setLeaderState(partition, PartitionState(leaderEpoch = 0))
    fetcher.mockLeader.setReplicaPartitionStateCallback(fetcher.replicaPartitionState)

    // first round of truncation should throw an exception
    assertThrows(classOf[IllegalStateException], () => fetcher.doWork())
  }

  @Test
  def testFetcherThreadHandlingPartitionFailureDuringAppending(): Unit = {
    val mockLeaderEndpoint = new MockLeaderEndPoint
    val mockTierStateMachine = new MockTierStateMachine(mockLeaderEndpoint)
    val fetcherForAppend = new MockFetcherThread(mockLeaderEndpoint, mockTierStateMachine) {
      override def processPartitionData(topicPartition: TopicPartition, fetchOffset: Long, partitionData: FetchData): Option[LogAppendInfo] = {
        if (topicPartition == partition1) {
          throw new KafkaException()
        } else {
          super.processPartitionData(topicPartition, fetchOffset, partitionData)
        }
      }
    }
    verifyFetcherThreadHandlingPartitionFailure(fetcherForAppend)
  }

  @Test
  def testFetcherThreadHandlingPartitionFailureDuringTruncation(): Unit = {
    val mockLeaderEndpoint = new MockLeaderEndPoint
    val mockTierStateMachine = new MockTierStateMachine(mockLeaderEndpoint)
    val fetcherForTruncation = new MockFetcherThread(mockLeaderEndpoint, mockTierStateMachine) {
      override def truncate(topicPartition: TopicPartition, truncationState: OffsetTruncationState): Unit = {
        if(topicPartition == partition1)
          throw new Exception()
        else {
          super.truncate(topicPartition: TopicPartition, truncationState: OffsetTruncationState)
        }
      }
    }
    verifyFetcherThreadHandlingPartitionFailure(fetcherForTruncation)
  }

  private def verifyFetcherThreadHandlingPartitionFailure(fetcher: MockFetcherThread): Unit = {

    fetcher.setReplicaState(partition1, PartitionState(leaderEpoch = 0))
    fetcher.addPartitions(Map(partition1 -> initialFetchState(topicIds.get(partition1.topic), 0L, leaderEpoch = 0)), forceTruncation = true)
    fetcher.mockLeader.setLeaderState(partition1, PartitionState(leaderEpoch = 0))

    fetcher.setReplicaState(partition2, PartitionState(leaderEpoch = 0))
    fetcher.addPartitions(Map(partition2 -> initialFetchState(topicIds.get(partition2.topic), 0L, leaderEpoch = 0)), forceTruncation = true)
    fetcher.mockLeader.setLeaderState(partition2, PartitionState(leaderEpoch = 0))
    fetcher.mockLeader.setReplicaPartitionStateCallback(fetcher.replicaPartitionState)

    // processing data fails for partition1
    fetcher.doWork()

    // partition1 marked as failed
    assertTrue(failedPartitions.contains(partition1))
    assertEquals(None, fetcher.fetchState(partition1))

    // make sure the fetcher continues to work with rest of the partitions
    fetcher.doWork()
    assertEquals(Some(Fetching), fetcher.fetchState(partition2).map(_.state))
    assertFalse(failedPartitions.contains(partition2))

    // simulate a leader change
    fetcher.removePartitions(Set(partition1))
    failedPartitions.removeAll(Set(partition1))
    fetcher.addPartitions(Map(partition1 -> initialFetchState(topicIds.get(partition1.topic), 0L, leaderEpoch = 1)), forceTruncation = true)

    // partition1 added back
    assertEquals(Some(Truncating), fetcher.fetchState(partition1).map(_.state))
    assertFalse(failedPartitions.contains(partition1))

  }

  @Test
  def testDivergingEpochs(): Unit = {
    val partition = new TopicPartition("topic", 0)
    val mockLeaderEndpoint = new MockLeaderEndPoint
    val mockTierStateMachine = new MockTierStateMachine(mockLeaderEndpoint)
    val fetcher = new MockFetcherThread(mockLeaderEndpoint, mockTierStateMachine)

    val replicaLog = Seq(
      mkBatch(baseOffset = 0, leaderEpoch = 0, new SimpleRecord("a".getBytes)),
      mkBatch(baseOffset = 1, leaderEpoch = 2, new SimpleRecord("b".getBytes)),
      mkBatch(baseOffset = 2, leaderEpoch = 4, new SimpleRecord("c".getBytes)))

    val replicaState = PartitionState(replicaLog, leaderEpoch = 5, highWatermark = 0L)
    fetcher.setReplicaState(partition, replicaState)
    fetcher.addPartitions(Map(partition -> initialFetchState(topicIds.get(partition.topic), 3L, leaderEpoch = 5)))
    assertEquals(3L, replicaState.logEndOffset)
    fetcher.verifyLastFetchedEpoch(partition, expectedEpoch = Some(4))

    val leaderLog = Seq(
      mkBatch(baseOffset = 0, leaderEpoch = 0, new SimpleRecord("a".getBytes)),
      mkBatch(baseOffset = 1, leaderEpoch = 2, new SimpleRecord("b".getBytes)),
      mkBatch(baseOffset = 2, leaderEpoch = 5, new SimpleRecord("d".getBytes)))

    val leaderState = PartitionState(leaderLog, leaderEpoch = 5, highWatermark = 2L)
    fetcher.mockLeader.setLeaderState(partition, leaderState)
    fetcher.mockLeader.setReplicaPartitionStateCallback(fetcher.replicaPartitionState)

    fetcher.doWork()
    fetcher.verifyLastFetchedEpoch(partition, Some(2))

    TestUtils.waitUntilTrue(() => {
      fetcher.doWork()
      fetcher.replicaPartitionState(partition).log == fetcher.mockLeader.leaderPartitionState(partition).log
    }, "Failed to reconcile leader and follower logs")
    fetcher.verifyLastFetchedEpoch(partition, Some(5))
  }

  @Test
  def testTruncateOnFetchDoesNotProcessPartitionData(): Unit = {
    assumeTrue(truncateOnFetch)

    val partition = new TopicPartition("topic", 0)

    var truncateCalls = 0
    var processPartitionDataCalls = 0
    val mockLeaderEndpoint = new MockLeaderEndPoint
    val mockTierStateMachine = new MockTierStateMachine(mockLeaderEndpoint)
    val fetcher = new MockFetcherThread(mockLeaderEndpoint, mockTierStateMachine) {
      override def processPartitionData(topicPartition: TopicPartition, fetchOffset: Long, partitionData: FetchData): Option[LogAppendInfo] = {
        processPartitionDataCalls += 1
        super.processPartitionData(topicPartition, fetchOffset, partitionData)
      }

      override def truncate(topicPartition: TopicPartition, truncationState: OffsetTruncationState): Unit = {
        truncateCalls += 1
        super.truncate(topicPartition, truncationState)
      }
    }

    val replicaLog = Seq(
      mkBatch(baseOffset = 0, leaderEpoch = 0, new SimpleRecord("a".getBytes)),
      mkBatch(baseOffset = 1, leaderEpoch = 0, new SimpleRecord("b".getBytes)),
      mkBatch(baseOffset = 2, leaderEpoch = 2, new SimpleRecord("c".getBytes)),
      mkBatch(baseOffset = 3, leaderEpoch = 4, new SimpleRecord("d".getBytes)),
      mkBatch(baseOffset = 4, leaderEpoch = 4, new SimpleRecord("e".getBytes)),
      mkBatch(baseOffset = 5, leaderEpoch = 4, new SimpleRecord("f".getBytes)),
    )

    val replicaState = PartitionState(replicaLog, leaderEpoch = 5, highWatermark = 1L)
    fetcher.setReplicaState(partition, replicaState)
    fetcher.addPartitions(Map(partition -> initialFetchState(topicIds.get(partition.topic), 3L, leaderEpoch = 5)))
    assertEquals(6L, replicaState.logEndOffset)
    fetcher.verifyLastFetchedEpoch(partition, expectedEpoch = Some(4))

    val leaderLog = Seq(
      mkBatch(baseOffset = 0, leaderEpoch = 0, new SimpleRecord("a".getBytes)),
      mkBatch(baseOffset = 1, leaderEpoch = 0, new SimpleRecord("b".getBytes)),
      mkBatch(baseOffset = 2, leaderEpoch = 2, new SimpleRecord("c".getBytes)),
      mkBatch(baseOffset = 3, leaderEpoch = 5, new SimpleRecord("g".getBytes)),
      mkBatch(baseOffset = 4, leaderEpoch = 5, new SimpleRecord("h".getBytes)),
    )

    val leaderState = PartitionState(leaderLog, leaderEpoch = 5, highWatermark = 4L)
    fetcher.mockLeader.setLeaderState(partition, leaderState)
    fetcher.mockLeader.setReplicaPartitionStateCallback(fetcher.replicaPartitionState)

    // The first fetch should result in truncating the follower's log and
    // it should not process the data hence not update the high watermarks.
    fetcher.doWork()

    assertEquals(1, truncateCalls)
    assertEquals(0, processPartitionDataCalls)
    assertEquals(3L, replicaState.logEndOffset)
    assertEquals(1L, replicaState.highWatermark)

    // Truncate should have been called only once and process partition data
    // should have been called at least once. The log end offset and the high
    // watermark are updated.
    TestUtils.waitUntilTrue(() => {
      fetcher.doWork()
      fetcher.replicaPartitionState(partition).log == fetcher.mockLeader.leaderPartitionState(partition).log
    }, "Failed to reconcile leader and follower logs")
    fetcher.verifyLastFetchedEpoch(partition, Some(5))

    assertEquals(1, truncateCalls)
    assertTrue(processPartitionDataCalls >= 1)
    assertEquals(5L, replicaState.logEndOffset)
    assertEquals(4L, replicaState.highWatermark)
  }

  @Test
  def testMaybeUpdateTopicIds(): Unit = {
    val partition = new TopicPartition("topic1", 0)
    val mockLeaderEndpoint = new MockLeaderEndPoint
    val mockTierStateMachine = new MockTierStateMachine(mockLeaderEndpoint)
    val fetcher = new MockFetcherThread(mockLeaderEndpoint, mockTierStateMachine)

    // Start with no topic IDs
    fetcher.setReplicaState(partition, PartitionState(leaderEpoch = 0))
    fetcher.addPartitions(Map(partition -> initialFetchState(None, 0L, leaderEpoch = 0)))

    def verifyFetchState(fetchState: Option[PartitionFetchState], expectedTopicId: Option[Uuid]): Unit = {
      assertTrue(fetchState.isDefined)
      assertEquals(expectedTopicId, fetchState.get.topicId)
    }

    verifyFetchState(fetcher.fetchState(partition), None)

    // Add topic ID
    fetcher.maybeUpdateTopicIds(Set(partition), topicName => topicIds.get(topicName))
    verifyFetchState(fetcher.fetchState(partition), topicIds.get(partition.topic))

    // Try to update topic ID for non-existent topic partition
    val unknownPartition = new TopicPartition("unknown", 0)
    fetcher.maybeUpdateTopicIds(Set(unknownPartition), topicName => topicIds.get(topicName))
    assertTrue(fetcher.fetchState(unknownPartition).isEmpty)
  }

  class MockLeaderEndPoint(sourceBroker: BrokerEndPoint = new BrokerEndPoint(1, host = "localhost", port = Random.nextInt()))
    extends LeaderEndPoint {

    private val leaderPartitionStates = mutable.Map[TopicPartition, PartitionState]()
    var responseCallback: () => Unit = () => {}

    var replicaPartitionStateCallback: TopicPartition => Option[PartitionState] = { _ => Option.empty }
    var replicaId: Int = 0

    override val isTruncationOnFetchSupported: Boolean = truncateOnFetch

    def leaderPartitionState(topicPartition: TopicPartition): PartitionState = {
      leaderPartitionStates.getOrElse(topicPartition,
        throw new IllegalArgumentException(s"Unknown partition $topicPartition"))
    }

    def setLeaderState(topicPartition: TopicPartition, state: PartitionState): Unit = {
      leaderPartitionStates.put(topicPartition, state)
    }

    def setResponseCallback(callback: () => Unit): Unit = {
      responseCallback = callback
    }

    def setReplicaPartitionStateCallback(callback: TopicPartition => PartitionState): Unit = {
      replicaPartitionStateCallback = topicPartition => Some(callback(topicPartition))
    }

    def setReplicaId(replicaId: Int): Unit = {
      this.replicaId = replicaId
    }

    override def initiateClose(): Unit = {}

    override def close(): Unit = {}

    override def brokerEndPoint(): BrokerEndPoint = sourceBroker

    override def fetch(fetchRequest: FetchRequest.Builder): Map[TopicPartition, FetchData] = {
      fetchRequest.fetchData.asScala.map { case (partition, fetchData) =>
        val leaderState = leaderPartitionState(partition)
        val epochCheckError = checkExpectedLeaderEpoch(fetchData.currentLeaderEpoch, leaderState)
        val divergingEpoch = divergingEpochAndOffset(partition, fetchData.lastFetchedEpoch, fetchData.fetchOffset, leaderState)

        val (error, records) = if (epochCheckError.isDefined) {
          (epochCheckError.get, MemoryRecords.EMPTY)
        } else if (fetchData.fetchOffset > leaderState.logEndOffset || fetchData.fetchOffset < leaderState.logStartOffset) {
          (Errors.OFFSET_OUT_OF_RANGE, MemoryRecords.EMPTY)
        } else if (divergingEpoch.nonEmpty) {
          (Errors.NONE, MemoryRecords.EMPTY)
        } else if (leaderState.rlmEnabled && fetchData.fetchOffset < leaderState.localLogStartOffset) {
          (Errors.OFFSET_MOVED_TO_TIERED_STORAGE, MemoryRecords.EMPTY)
        } else {
          // for simplicity, we fetch only one batch at a time
          val records = leaderState.log.find(_.baseOffset >= fetchData.fetchOffset) match {
            case Some(batch) =>
              val buffer = ByteBuffer.allocate(batch.sizeInBytes)
              batch.writeTo(buffer)
              buffer.flip()
              MemoryRecords.readableRecords(buffer)

            case None =>
              MemoryRecords.EMPTY
          }

          (Errors.NONE, records)
        }
        val partitionData = new FetchData()
          .setPartitionIndex(partition.partition)
          .setErrorCode(error.code)
          .setHighWatermark(leaderState.highWatermark)
          .setLastStableOffset(leaderState.highWatermark)
          .setLogStartOffset(leaderState.logStartOffset)
          .setRecords(records)
        divergingEpoch.foreach(partitionData.setDivergingEpoch)

        (partition, partitionData)
      }.toMap
    }

    override def fetchEarliestOffset(topicPartition: TopicPartition, leaderEpoch: Int): OffsetAndEpoch = {
      val leaderState = leaderPartitionState(topicPartition)
      checkLeaderEpochAndThrow(leaderEpoch, leaderState)
      new OffsetAndEpoch(leaderState.logStartOffset, leaderState.leaderEpoch)
    }

    override def fetchLatestOffset(topicPartition: TopicPartition, leaderEpoch: Int): OffsetAndEpoch = {
      val leaderState = leaderPartitionState(topicPartition)
      checkLeaderEpochAndThrow(leaderEpoch, leaderState)
      new OffsetAndEpoch(leaderState.logEndOffset, leaderState.leaderEpoch)
    }

    override def fetchEarliestLocalOffset(topicPartition: TopicPartition, leaderEpoch: Int): OffsetAndEpoch = {
      val leaderState = leaderPartitionState(topicPartition)
      checkLeaderEpochAndThrow(leaderEpoch, leaderState)
      new OffsetAndEpoch(leaderState.localLogStartOffset, leaderState.leaderEpoch)
    }

    override def fetchEpochEndOffsets(partitions: Map[TopicPartition, EpochData]): Map[TopicPartition, EpochEndOffset] = {
      val endOffsets = mutable.Map[TopicPartition, EpochEndOffset]()
      partitions.forKeyValue { (partition, epochData) =>
        assert(partition.partition == epochData.partition,
          "Partition must be consistent between TopicPartition and EpochData")
        val leaderState = leaderPartitionState(partition)
        val epochEndOffset = lookupEndOffsetForEpoch(partition, epochData, leaderState)
        endOffsets.put(partition, epochEndOffset)
      }
      endOffsets
    }

    override def buildFetch(partitionMap: Map[TopicPartition, PartitionFetchState]): ResultWithPartitions[Option[ReplicaFetch]] = {
      val fetchData = mutable.Map.empty[TopicPartition, FetchRequest.PartitionData]
      partitionMap.foreach { case (partition, state) =>
        if (state.isReadyForFetch) {
          val replicaState = replicaPartitionStateCallback(partition).getOrElse(throw new IllegalArgumentException(s"Unknown partition $partition"))
          val lastFetchedEpoch = if (isTruncationOnFetchSupported)
            state.lastFetchedEpoch.map(_.asInstanceOf[Integer]).asJava
          else
            Optional.empty[Integer]
          fetchData.put(partition,
            new FetchRequest.PartitionData(state.topicId.getOrElse(Uuid.ZERO_UUID), state.fetchOffset, replicaState.logStartOffset,
              1024 * 1024, Optional.of[Integer](state.currentLeaderEpoch), lastFetchedEpoch))
        }
      }
      val fetchRequest = FetchRequest.Builder.forReplica(version, replicaId, 0, 1, fetchData.asJava)
      val fetchRequestOpt =
        if (fetchData.isEmpty)
          None
        else
          Some(ReplicaFetch(fetchData.asJava, fetchRequest))
      ResultWithPartitions(fetchRequestOpt, Set.empty)
    }

    private def checkLeaderEpochAndThrow(expectedEpoch: Int, partitionState: PartitionState): Unit = {
      checkExpectedLeaderEpoch(expectedEpoch, partitionState).foreach { error =>
        throw error.exception()
      }
    }

    private def checkExpectedLeaderEpoch(expectedEpochOpt: Optional[Integer],
                                         partitionState: PartitionState): Option[Errors] = {
      if (expectedEpochOpt.isPresent) {
        checkExpectedLeaderEpoch(expectedEpochOpt.get, partitionState)
      } else {
        None
      }
    }

    private def checkExpectedLeaderEpoch(expectedEpoch: Int,
                                         partitionState: PartitionState): Option[Errors] = {
      if (expectedEpoch != RecordBatch.NO_PARTITION_LEADER_EPOCH) {
        if (expectedEpoch < partitionState.leaderEpoch)
          Some(Errors.FENCED_LEADER_EPOCH)
        else if (expectedEpoch > partitionState.leaderEpoch)
          Some(Errors.UNKNOWN_LEADER_EPOCH)
        else
          None
      } else {
        None
      }
    }

    private def divergingEpochAndOffset(topicPartition: TopicPartition,
                                        lastFetchedEpoch: Optional[Integer],
                                        fetchOffset: Long,
                                        partitionState: PartitionState): Option[FetchResponseData.EpochEndOffset] = {
      lastFetchedEpoch.asScala.flatMap { fetchEpoch =>
        val epochEndOffset = fetchEpochEndOffsets(
          Map(topicPartition -> new EpochData()
            .setPartition(topicPartition.partition)
            .setLeaderEpoch(fetchEpoch)))(topicPartition)

        if (partitionState.log.isEmpty
          || epochEndOffset.endOffset == UNDEFINED_EPOCH_OFFSET
          || epochEndOffset.leaderEpoch == UNDEFINED_EPOCH)
          None
        else if (epochEndOffset.leaderEpoch < fetchEpoch || epochEndOffset.endOffset < fetchOffset) {
          Some(new FetchResponseData.EpochEndOffset()
            .setEpoch(epochEndOffset.leaderEpoch)
            .setEndOffset(epochEndOffset.endOffset))
        } else
          None
      }
    }

    def lookupEndOffsetForEpoch(topicPartition: TopicPartition,
                                        epochData: EpochData,
                                        partitionState: PartitionState): EpochEndOffset = {
      checkExpectedLeaderEpoch(epochData.currentLeaderEpoch, partitionState).foreach { error =>
        return new EpochEndOffset()
          .setPartition(topicPartition.partition)
          .setErrorCode(error.code)
      }

      var epochLowerBound = UNDEFINED_EPOCH
      for (batch <- partitionState.log) {
        if (batch.partitionLeaderEpoch > epochData.leaderEpoch) {
          // If we don't have the requested epoch, return the next higher entry
          if (epochLowerBound == UNDEFINED_EPOCH)
            return new EpochEndOffset()
              .setPartition(topicPartition.partition)
              .setErrorCode(Errors.NONE.code)
              .setLeaderEpoch(batch.partitionLeaderEpoch)
              .setEndOffset(batch.baseOffset)
          else
            return new EpochEndOffset()
              .setPartition(topicPartition.partition)
              .setErrorCode(Errors.NONE.code)
              .setLeaderEpoch(epochLowerBound)
              .setEndOffset(batch.baseOffset)
        }
        epochLowerBound = batch.partitionLeaderEpoch
      }
      new EpochEndOffset()
        .setPartition(topicPartition.partition)
        .setErrorCode(Errors.NONE.code)
    }
  }

  class MockTierStateMachine(leader: LeaderEndPoint) extends ReplicaFetcherTierStateMachine(leader, null) {

    var fetcher : MockFetcherThread = null
    override def start(topicPartition: TopicPartition,
                       currentFetchState: PartitionFetchState,
                       fetchPartitionData: FetchResponseData.PartitionData): PartitionFetchState = {
      val leaderEndOffset = leader.fetchLatestOffset(topicPartition, currentFetchState.currentLeaderEpoch)._2
      val offsetToFetch = leader.fetchEarliestLocalOffset(topicPartition, currentFetchState.currentLeaderEpoch)._2
      val initialLag = leaderEndOffset - offsetToFetch
      fetcher.truncateFullyAndStartAt(topicPartition, offsetToFetch)
      PartitionFetchState(currentFetchState.topicId, offsetToFetch, Option.apply(initialLag), currentFetchState.currentLeaderEpoch,
        Fetching, Some(currentFetchState.currentLeaderEpoch))
    }

    override def maybeAdvanceState(topicPartition: TopicPartition,
                                   currentFetchState: PartitionFetchState): Optional[PartitionFetchState] = {
      Optional.of(currentFetchState)
    }

    def setFetcher(mockFetcherThread: MockFetcherThread): Unit = {
      fetcher = mockFetcherThread
    }
  }

  class PartitionState(var log: mutable.Buffer[RecordBatch],
                       var leaderEpoch: Int,
                       var logStartOffset: Long,
                       var logEndOffset: Long,
                       var highWatermark: Long,
                       var rlmEnabled: Boolean = false,
                       var localLogStartOffset: Long)

  object PartitionState {
    def apply(log: Seq[RecordBatch], leaderEpoch: Int, highWatermark: Long, rlmEnabled: Boolean = false): PartitionState = {
      val logStartOffset = log.headOption.map(_.baseOffset).getOrElse(0L)
      val logEndOffset = log.lastOption.map(_.nextOffset).getOrElse(0L)
      new PartitionState(log.toBuffer, leaderEpoch, logStartOffset, logEndOffset, highWatermark, rlmEnabled, logStartOffset)
    }

    def apply(leaderEpoch: Int): PartitionState = {
      apply(Seq(), leaderEpoch = leaderEpoch, highWatermark = 0L)
    }
  }

  class MockFetcherThread(val mockLeader : MockLeaderEndPoint,
                          val mockTierStateMachine: MockTierStateMachine,
                          val replicaId: Int = 0,
                          val leaderId: Int = 1,
                          fetchBackOffMs: Int = 0)
    extends AbstractFetcherThread("mock-fetcher",
      clientId = "mock-fetcher",
      leader = mockLeader,
      failedPartitions,
      mockTierStateMachine,
      fetchBackOffMs = fetchBackOffMs,
      brokerTopicStats = new BrokerTopicStats) {

    private val replicaPartitionStates = mutable.Map[TopicPartition, PartitionState]()
    private var latestEpochDefault: Option[Int] = Some(0)

    mockTierStateMachine.setFetcher(this)

    def setReplicaState(topicPartition: TopicPartition, state: PartitionState): Unit = {
      replicaPartitionStates.put(topicPartition, state)
    }

    def replicaPartitionState(topicPartition: TopicPartition): PartitionState = {
      replicaPartitionStates.getOrElse(topicPartition,
        throw new IllegalArgumentException(s"Unknown partition $topicPartition"))
    }

    def addPartitions(initialFetchStates: Map[TopicPartition, InitialFetchState], forceTruncation: Boolean): Set[TopicPartition] = {
      latestEpochDefault = if (forceTruncation) None else Some(0)
      val partitions = super.addPartitions(initialFetchStates)
      latestEpochDefault = Some(0)
      partitions
    }

    override def processPartitionData(topicPartition: TopicPartition,
                                      fetchOffset: Long,
                                      partitionData: FetchData): Option[LogAppendInfo] = {
      val state = replicaPartitionState(topicPartition)

      if (leader.isTruncationOnFetchSupported && FetchResponse.isDivergingEpoch(partitionData)) {
        throw new IllegalStateException("processPartitionData should not be called for a partition with " +
          "a diverging epoch.")
      }

      // Throw exception if the fetchOffset does not match the fetcherThread partition state
      if (fetchOffset != state.logEndOffset)
        throw new RuntimeException(s"Offset mismatch for partition $topicPartition: " +
          s"fetched offset = $fetchOffset, log end offset = ${state.logEndOffset}.")

      // Now check message's crc
      val batches = FetchResponse.recordsOrFail(partitionData).batches.asScala
      var maxTimestamp = RecordBatch.NO_TIMESTAMP
      var offsetOfMaxTimestamp = -1L
      var lastOffset = state.logEndOffset
      var lastEpoch: OptionalInt = OptionalInt.empty()

      for (batch <- batches) {
        batch.ensureValid()
        if (batch.maxTimestamp > maxTimestamp) {
          maxTimestamp = batch.maxTimestamp
          offsetOfMaxTimestamp = batch.baseOffset
        }
        state.log.append(batch)
        state.logEndOffset = batch.nextOffset
        lastOffset = batch.lastOffset
        lastEpoch = OptionalInt.of(batch.partitionLeaderEpoch)
      }

      state.logStartOffset = partitionData.logStartOffset
      state.highWatermark = partitionData.highWatermark

      Some(new LogAppendInfo(Optional.of(new LogOffsetMetadata(fetchOffset)),
        lastOffset,
        lastEpoch,
        maxTimestamp,
        offsetOfMaxTimestamp,
        Time.SYSTEM.milliseconds(),
        state.logStartOffset,
        RecordConversionStats.EMPTY,
        CompressionType.NONE,
        CompressionType.NONE,
        batches.size,
        FetchResponse.recordsSize(partitionData),
        true,
        batches.headOption.map(_.lastOffset).getOrElse(-1)))
    }

    override def truncate(topicPartition: TopicPartition, truncationState: OffsetTruncationState): Unit = {
      val state = replicaPartitionState(topicPartition)
      state.log = state.log.takeWhile { batch =>
        batch.lastOffset < truncationState.offset
      }
      state.logEndOffset = state.log.lastOption.map(_.lastOffset + 1).getOrElse(state.logStartOffset)
      state.highWatermark = math.min(state.highWatermark, state.logEndOffset)
    }

    override def truncateFullyAndStartAt(topicPartition: TopicPartition, offset: Long): Unit = {
      val state = replicaPartitionState(topicPartition)
      state.log.clear()
      if (state.rlmEnabled) {
        state.localLogStartOffset = offset
      } else {
        state.logStartOffset = offset
      }
      state.logEndOffset = offset
      state.highWatermark = offset
    }

    override def latestEpoch(topicPartition: TopicPartition): Option[Int] = {
      val state = replicaPartitionState(topicPartition)
      state.log.lastOption.map(_.partitionLeaderEpoch).orElse(latestEpochDefault)
    }

    override def logStartOffset(topicPartition: TopicPartition): Long = replicaPartitionState(topicPartition).logStartOffset

    override def logEndOffset(topicPartition: TopicPartition): Long = replicaPartitionState(topicPartition).logEndOffset

    override def endOffsetForEpoch(topicPartition: TopicPartition, epoch: Int): Option[OffsetAndEpoch] = {
      val epochData = new EpochData()
        .setPartition(topicPartition.partition)
        .setLeaderEpoch(epoch)
      val result = mockLeader.lookupEndOffsetForEpoch(topicPartition, epochData, replicaPartitionState(topicPartition))
      if (result.endOffset == UNDEFINED_EPOCH_OFFSET)
        None
      else
        Some(new OffsetAndEpoch(result.endOffset, result.leaderEpoch))
    }

    def verifyLastFetchedEpoch(partition: TopicPartition, expectedEpoch: Option[Int]): Unit = {
      if (leader.isTruncationOnFetchSupported) {
        assertEquals(Some(Fetching), fetchState(partition).map(_.state))
        assertEquals(expectedEpoch, fetchState(partition).flatMap(_.lastFetchedEpoch))
      }
    }

    override protected val isOffsetForLeaderEpochSupported: Boolean = true
  }

}<|MERGE_RESOLUTION|>--- conflicted
+++ resolved
@@ -739,22 +739,13 @@
     val partition = new TopicPartition("topic", 0)
     var fetchedEarliestOffset = false
 
-<<<<<<< HEAD
     val mockLeaderEndPoint = new MockLeaderEndPoint {
-      override def fetchEarliestOffset(topicPartition: TopicPartition, leaderEpoch: Int): (Int, Long) = {
-        fetchedEarliestOffset = true
-        throw new FencedLeaderEpochException(s"Epoch $leaderEpoch is fenced")
-      }
-
-      override def fetchEarliestLocalOffset(topicPartition: TopicPartition, leaderEpoch: Int): (Int, Long) = {
-=======
-    val fetcher = new MockFetcherThread(new MockLeaderEndPoint {
       override def fetchEarliestOffset(topicPartition: TopicPartition, leaderEpoch: Int): OffsetAndEpoch = {
         fetchedEarliestOffset = true
         throw new FencedLeaderEpochException(s"Epoch $leaderEpoch is fenced")
       }
+
       override def fetchEarliestLocalOffset(topicPartition: TopicPartition, leaderEpoch: Int): OffsetAndEpoch = {
->>>>>>> 2fad1652
         fetchedEarliestOffset = true
         throw new FencedLeaderEpochException(s"Epoch $leaderEpoch is fenced")
       }
