/**
 * Licensed to the Apache Software Foundation (ASF) under one or more
 * contributor license agreements.  See the NOTICE file distributed with
 * this work for additional information regarding copyright ownership.
 * The ASF licenses this file to You under the Apache License, Version 2.0
 * (the "License"); you may not use this file except in compliance with
 * the License.  You may obtain a copy of the License at
 *
 *    http://www.apache.org/licenses/LICENSE-2.0
 *
 * Unless required by applicable law or agreed to in writing, software
 * distributed under the License is distributed on an "AS IS" BASIS,
 * WITHOUT WARRANTIES OR CONDITIONS OF ANY KIND, either express or implied.
 * See the License for the specific language governing permissions and
 * limitations under the License.
 */
package kafka.server

<<<<<<< HEAD
import kafka.utils.{TestInfoUtils}
import org.apache.kafka.clients.consumer.{ConsumerConfig, OffsetAndMetadata}
=======
import kafka.test.ClusterInstance
import kafka.test.annotation.{ClusterConfigProperty, ClusterTest, ClusterTestDefaults, Type}
import kafka.test.junit.ClusterTestExtensions
>>>>>>> 50693198
import org.apache.kafka.common.TopicPartition
import org.apache.kafka.common.message.OffsetFetchResponseData
import org.apache.kafka.common.protocol.{ApiKeys, Errors}
<<<<<<< HEAD
import org.apache.kafka.common.requests.OffsetFetchResponse.PartitionData
import org.apache.kafka.common.requests.{AbstractResponse, OffsetFetchRequest, OffsetFetchResponse}
import org.junit.jupiter.api.Assertions.{assertEquals, assertTrue}
import org.junit.jupiter.params.ParameterizedTest
import org.junit.jupiter.params.provider.ValueSource
=======
import org.junit.jupiter.api.Assertions.{assertEquals, fail}
import org.junit.jupiter.api.{Tag, Timeout}
import org.junit.jupiter.api.extension.ExtendWith
>>>>>>> 50693198

import scala.jdk.CollectionConverters._

@Timeout(120)
@ExtendWith(value = Array(classOf[ClusterTestExtensions]))
@ClusterTestDefaults(clusterType = Type.KRAFT, brokers = 1)
@Tag("integration")
class OffsetFetchRequestTest(cluster: ClusterInstance) extends GroupCoordinatorBaseRequestTest(cluster) {

  @ClusterTest(serverProperties = Array(
    new ClusterConfigProperty(key = "unstable.api.versions.enable", value = "true"),
    new ClusterConfigProperty(key = "group.coordinator.new.enable", value = "true"),
    new ClusterConfigProperty(key = "group.consumer.max.session.timeout.ms", value = "600000"),
    new ClusterConfigProperty(key = "group.consumer.session.timeout.ms", value = "600000"),
    new ClusterConfigProperty(key = "offsets.topic.num.partitions", value = "1"),
    new ClusterConfigProperty(key = "offsets.topic.replication.factor", value = "1")
  ))
  def testSingleGroupOffsetFetchWithNewConsumerGroupProtocolAndNewGroupCoordinator(): Unit = {
    testSingleGroupOffsetFetch(useNewProtocol = true, requireStable = true)
  }

<<<<<<< HEAD

  @ParameterizedTest(name = TestInfoUtils.TestWithParameterizedQuorumName)
  @ValueSource(strings = Array("zk", "kraft"))
  def testOffsetFetchRequestSingleGroup(quorum: String): Unit = {
    createTopic(topic)

    val tpList = singletonList(new TopicPartition(topic, 0))
    consumerConfig.setProperty(ConsumerConfig.GROUP_ID_CONFIG, groupId)
    commitOffsets(tpList)

    // testing from version 1 onward since version 0 read offsets from ZK
    for (version <- 1 to ApiKeys.OFFSET_FETCH.latestVersion()) {
      if (version < 8) {
        val request =
          if (version < 7) {
            new OffsetFetchRequest.Builder(
              groupId, false, tpList, false)
              .build(version.asInstanceOf[Short])
          } else {
            new OffsetFetchRequest.Builder(
              groupId, false, tpList, true)
              .build(version.asInstanceOf[Short])
          }
        val response = connectAndReceive[OffsetFetchResponse](request)
        val topicData = response.data().topics().get(0)
        val partitionData = topicData.partitions().get(0)
        if (version < 3) {
          assertEquals(AbstractResponse.DEFAULT_THROTTLE_TIME, response.throttleTimeMs())
        }
        verifySingleGroupResponse(version.asInstanceOf[Short],
          response.error().code(), partitionData.errorCode(), topicData.name(),
          partitionData.partitionIndex(), partitionData.committedOffset(),
          partitionData.committedLeaderEpoch(), partitionData.metadata())
      } else {
        val request = new OffsetFetchRequest.Builder(
          Map(groupId -> tpList).asJava, false, false)
          .build(version.asInstanceOf[Short])
        val response = connectAndReceive[OffsetFetchResponse](request)
        val groupData = response.data().groups().get(0)
        val topicData = groupData.topics().get(0)
        val partitionData = topicData.partitions().get(0)
        verifySingleGroupResponse(version.asInstanceOf[Short],
          groupData.errorCode(), partitionData.errorCode(), topicData.name(),
          partitionData.partitionIndex(), partitionData.committedOffset(),
          partitionData.committedLeaderEpoch(), partitionData.metadata())
      }
    }
  }

  @ParameterizedTest(name = TestInfoUtils.TestWithParameterizedQuorumName)
  @ValueSource(strings = Array("zk", "kraft"))
  def testOffsetFetchRequestAllOffsetsSingleGroup(quorum: String): Unit = {
    createTopic(topic)

    val tpList = singletonList(new TopicPartition(topic, 0))
    consumerConfig.setProperty(ConsumerConfig.GROUP_ID_CONFIG, groupId)
    commitOffsets(tpList)

    // Testing from version 2 onward since version 0 and do not support
    // fetching all offsets.
    for (version <- 2 to ApiKeys.OFFSET_FETCH.latestVersion()) {
      if (version < 8) {
        val request = new OffsetFetchRequest.Builder(
          groupId,
          false,
          null,
          version >= 7
        ).build(version.toShort)

        val response = connectAndReceive[OffsetFetchResponse](request)
        assertEquals(Errors.NONE, response.error())
        val topicData = response.data.topics().get(0)
        val partitionData = topicData.partitions().get(0)
        if (version < 3) {
          assertEquals(AbstractResponse.DEFAULT_THROTTLE_TIME, response.throttleTimeMs())
        }
        verifySingleGroupResponse(version.asInstanceOf[Short],
          response.error().code(), partitionData.errorCode(), topicData.name(),
          partitionData.partitionIndex(), partitionData.committedOffset(),
          partitionData.committedLeaderEpoch(), partitionData.metadata())
      } else {
        val request = new OffsetFetchRequest.Builder(
          Collections.singletonMap(groupId, null),
          false,
          false
        ).build(version.toShort)

        val response = connectAndReceive[OffsetFetchResponse](request)
        assertEquals(Errors.NONE, response.groupLevelError(groupId))
        val groupData = response.data().groups().get(0)
        val topicData = groupData.topics().get(0)
        val partitionData = topicData.partitions().get(0)
        verifySingleGroupResponse(version.asInstanceOf[Short],
          groupData.errorCode(), partitionData.errorCode(), topicData.name(),
          partitionData.partitionIndex(), partitionData.committedOffset(),
          partitionData.committedLeaderEpoch(), partitionData.metadata())
      }
    }
  }

  @ParameterizedTest(name = TestInfoUtils.TestWithParameterizedQuorumName)
  @ValueSource(strings = Array("zk", "kraft"))
  def testOffsetFetchRequestWithMultipleGroups(quorum: String): Unit = {
    createTopic(topics(0))
    createTopic(topics(1), numPartitions = 2)
    createTopic(topics(2), numPartitions = 3)

    // create 5 consumers to commit offsets so we can fetch them later
    val partitionMap = groupToPartitionMap.asScala.map(e => (e._1, Option(e._2).getOrElse(allTopicsList)))
    groups.foreach { groupId =>
      consumerConfig.setProperty(ConsumerConfig.GROUP_ID_CONFIG, groupId)
      commitOffsets(partitionMap(groupId))
=======
  @ClusterTest(serverProperties = Array(
    new ClusterConfigProperty(key = "unstable.api.versions.enable", value = "true"),
    new ClusterConfigProperty(key = "group.coordinator.new.enable", value = "true"),
    new ClusterConfigProperty(key = "group.consumer.max.session.timeout.ms", value = "600000"),
    new ClusterConfigProperty(key = "group.consumer.session.timeout.ms", value = "600000"),
    new ClusterConfigProperty(key = "offsets.topic.num.partitions", value = "1"),
    new ClusterConfigProperty(key = "offsets.topic.replication.factor", value = "1")
  ))
  def testSingleGroupOffsetFetchWithOldConsumerGroupProtocolAndNewGroupCoordinator(): Unit = {
    testSingleGroupOffsetFetch(useNewProtocol = false, requireStable = false)
  }

  @ClusterTest(clusterType = Type.ALL, serverProperties = Array(
    new ClusterConfigProperty(key = "unstable.api.versions.enable", value = "false"),
    new ClusterConfigProperty(key = "group.coordinator.new.enable", value = "false"),
    new ClusterConfigProperty(key = "group.consumer.max.session.timeout.ms", value = "600000"),
    new ClusterConfigProperty(key = "group.consumer.session.timeout.ms", value = "600000"),
    new ClusterConfigProperty(key = "offsets.topic.num.partitions", value = "1"),
    new ClusterConfigProperty(key = "offsets.topic.replication.factor", value = "1")
  ))
  def testSingleGroupOffsetFetchWithOldConsumerGroupProtocolAndOldGroupCoordinator(): Unit = {
    testSingleGroupOffsetFetch(useNewProtocol = false, requireStable = true)
  }

  @ClusterTest(serverProperties = Array(
    new ClusterConfigProperty(key = "unstable.api.versions.enable", value = "true"),
    new ClusterConfigProperty(key = "group.coordinator.new.enable", value = "true"),
    new ClusterConfigProperty(key = "group.consumer.max.session.timeout.ms", value = "600000"),
    new ClusterConfigProperty(key = "group.consumer.session.timeout.ms", value = "600000"),
    new ClusterConfigProperty(key = "offsets.topic.num.partitions", value = "1"),
    new ClusterConfigProperty(key = "offsets.topic.replication.factor", value = "1")
  ))
  def testSingleGroupAllOffsetFetchWithNewConsumerGroupProtocolAndNewGroupCoordinator(): Unit = {
    testSingleGroupAllOffsetFetch(useNewProtocol = true, requireStable = true)
  }

  @ClusterTest(serverProperties = Array(
    new ClusterConfigProperty(key = "unstable.api.versions.enable", value = "true"),
    new ClusterConfigProperty(key = "group.coordinator.new.enable", value = "true"),
    new ClusterConfigProperty(key = "group.consumer.max.session.timeout.ms", value = "600000"),
    new ClusterConfigProperty(key = "group.consumer.session.timeout.ms", value = "600000"),
    new ClusterConfigProperty(key = "offsets.topic.num.partitions", value = "1"),
    new ClusterConfigProperty(key = "offsets.topic.replication.factor", value = "1")
  ))
  def testSingleGroupAllOffsetFetchWithOldConsumerGroupProtocolAndNewGroupCoordinator(): Unit = {
    testSingleGroupAllOffsetFetch(useNewProtocol = false, requireStable = false)
  }

  @ClusterTest(clusterType = Type.ALL, serverProperties = Array(
    new ClusterConfigProperty(key = "unstable.api.versions.enable", value = "false"),
    new ClusterConfigProperty(key = "group.coordinator.new.enable", value = "false"),
    new ClusterConfigProperty(key = "group.consumer.max.session.timeout.ms", value = "600000"),
    new ClusterConfigProperty(key = "group.consumer.session.timeout.ms", value = "600000"),
    new ClusterConfigProperty(key = "offsets.topic.num.partitions", value = "1"),
    new ClusterConfigProperty(key = "offsets.topic.replication.factor", value = "1")
  ))
  def testSingleGroupAllOffsetFetchWithOldConsumerGroupProtocolAndOldGroupCoordinator(): Unit = {
    testSingleGroupAllOffsetFetch(useNewProtocol = false, requireStable = true)
  }

  @ClusterTest(serverProperties = Array(
    new ClusterConfigProperty(key = "unstable.api.versions.enable", value = "true"),
    new ClusterConfigProperty(key = "group.coordinator.new.enable", value = "true"),
    new ClusterConfigProperty(key = "group.consumer.max.session.timeout.ms", value = "600000"),
    new ClusterConfigProperty(key = "group.consumer.session.timeout.ms", value = "600000"),
    new ClusterConfigProperty(key = "offsets.topic.num.partitions", value = "1"),
    new ClusterConfigProperty(key = "offsets.topic.replication.factor", value = "1")
  ))
  def testMultiGroupsOffsetFetchWithNewConsumerGroupProtocolAndNewGroupCoordinator(): Unit = {
    testMultipleGroupsOffsetFetch(useNewProtocol = true, requireStable = true)
  }

  @ClusterTest(serverProperties = Array(
    new ClusterConfigProperty(key = "unstable.api.versions.enable", value = "true"),
    new ClusterConfigProperty(key = "group.coordinator.new.enable", value = "true"),
    new ClusterConfigProperty(key = "group.consumer.max.session.timeout.ms", value = "600000"),
    new ClusterConfigProperty(key = "group.consumer.session.timeout.ms", value = "600000"),
    new ClusterConfigProperty(key = "offsets.topic.num.partitions", value = "1"),
    new ClusterConfigProperty(key = "offsets.topic.replication.factor", value = "1")
  ))
  def testMultiGroupsOffsetFetchWithOldConsumerGroupProtocolAndNewGroupCoordinator(): Unit = {
    testMultipleGroupsOffsetFetch(useNewProtocol = false, requireStable = false)
  }

  @ClusterTest(clusterType = Type.ALL, serverProperties = Array(
    new ClusterConfigProperty(key = "unstable.api.versions.enable", value = "false"),
    new ClusterConfigProperty(key = "group.coordinator.new.enable", value = "false"),
    new ClusterConfigProperty(key = "group.consumer.max.session.timeout.ms", value = "600000"),
    new ClusterConfigProperty(key = "group.consumer.session.timeout.ms", value = "600000"),
    new ClusterConfigProperty(key = "offsets.topic.num.partitions", value = "1"),
    new ClusterConfigProperty(key = "offsets.topic.replication.factor", value = "1")
  ))
  def testMultiGroupsOffsetFetchWithOldConsumerGroupProtocolAndOldGroupCoordinator(): Unit = {
    testMultipleGroupsOffsetFetch(useNewProtocol = false, requireStable = true)
  }

  private def testSingleGroupOffsetFetch(useNewProtocol: Boolean, requireStable: Boolean): Unit = {
    if (useNewProtocol && !isNewGroupCoordinatorEnabled) {
      fail("Cannot use the new protocol with the old group coordinator.")
    }

    // Creates the __consumer_offsets topics because it won't be created automatically
    // in this test because it does not use FindCoordinator API.
    createOffsetsTopic()

    // Create the topic.
    createTopic(
      topic = "foo",
      numPartitions = 3
    )

    // Join the consumer group. Note that we don't heartbeat here so we must use
    // a session long enough for the duration of the test.
    val (memberId, memberEpoch) = joinConsumerGroup("grp", useNewProtocol)

    // Commit offsets.
    for (partitionId <- 0 to 2) {
      commitOffset(
        groupId = "grp",
        memberId = memberId,
        memberEpoch = memberEpoch,
        topic = "foo",
        partition = partitionId,
        offset = 100L + partitionId,
        expectedError = Errors.NONE,
        version = ApiKeys.OFFSET_COMMIT.latestVersion(isUnstableApiEnabled)
      )
    }

    // Start from version 1 because version 0 goes to ZK.
    for (version <- 1 to ApiKeys.OFFSET_FETCH.latestVersion(isUnstableApiEnabled)) {
      // Fetch with partitions.
      assertEquals(
        new OffsetFetchResponseData.OffsetFetchResponseGroup()
          .setGroupId("grp")
          .setTopics(List(
            new OffsetFetchResponseData.OffsetFetchResponseTopics()
              .setName("foo")
              .setPartitions(List(
                new OffsetFetchResponseData.OffsetFetchResponsePartitions()
                  .setPartitionIndex(0)
                  .setCommittedOffset(100L),
                new OffsetFetchResponseData.OffsetFetchResponsePartitions()
                  .setPartitionIndex(1)
                  .setCommittedOffset(101L),
                new OffsetFetchResponseData.OffsetFetchResponsePartitions()
                  .setPartitionIndex(5)
                  .setCommittedOffset(-1L)
              ).asJava)
          ).asJava),
        fetchOffsets(
          groupId = "grp",
          memberId = memberId,
          memberEpoch = memberEpoch,
          partitions = List(
            new TopicPartition("foo", 0),
            new TopicPartition("foo", 1),
            new TopicPartition("foo", 5) // This one does not exist.
          ),
          requireStable = requireStable,
          version = version.toShort
        )
      )

      // Fetch with unknown group id.
      assertEquals(
        new OffsetFetchResponseData.OffsetFetchResponseGroup()
          .setGroupId("unknown")
          .setTopics(List(
            new OffsetFetchResponseData.OffsetFetchResponseTopics()
              .setName("foo")
              .setPartitions(List(
                new OffsetFetchResponseData.OffsetFetchResponsePartitions()
                  .setPartitionIndex(0)
                  .setCommittedOffset(-1L),
                new OffsetFetchResponseData.OffsetFetchResponsePartitions()
                  .setPartitionIndex(1)
                  .setCommittedOffset(-1L),
                new OffsetFetchResponseData.OffsetFetchResponsePartitions()
                  .setPartitionIndex(5)
                  .setCommittedOffset(-1L)
              ).asJava)
          ).asJava),
        fetchOffsets(
          groupId = "unknown",
          memberId = memberId,
          memberEpoch = memberEpoch,
          partitions = List(
            new TopicPartition("foo", 0),
            new TopicPartition("foo", 1),
            new TopicPartition("foo", 5) // This one does not exist.
          ),
          requireStable = requireStable,
          version = version.toShort
        )
      )

      if (useNewProtocol && version >= 9) {
        // Fetch with unknown member id.
        assertEquals(
          new OffsetFetchResponseData.OffsetFetchResponseGroup()
            .setGroupId("grp")
            .setErrorCode(Errors.UNKNOWN_MEMBER_ID.code),
          fetchOffsets(
            groupId = "grp",
            memberId = "",
            memberEpoch = memberEpoch,
            partitions = List.empty,
            requireStable = requireStable,
            version = version.toShort
          )
        )

        // Fetch with stale member epoch.
        assertEquals(
          new OffsetFetchResponseData.OffsetFetchResponseGroup()
            .setGroupId("grp")
            .setErrorCode(Errors.STALE_MEMBER_EPOCH.code),
          fetchOffsets(
            groupId = "grp",
            memberId = memberId,
            memberEpoch = memberEpoch + 1,
            partitions = List.empty,
            requireStable = requireStable,
            version = version.toShort
          )
        )
      }
    }
  }

  private def testSingleGroupAllOffsetFetch(useNewProtocol: Boolean, requireStable: Boolean): Unit = {
    if (useNewProtocol && !isNewGroupCoordinatorEnabled) {
      fail("Cannot use the new protocol with the old group coordinator.")
>>>>>>> 50693198
    }

    // Creates the __consumer_offsets topics because it won't be created automatically
    // in this test because it does not use FindCoordinator API.
    createOffsetsTopic()

    // Create the topic.
    createTopic(
      topic = "foo",
      numPartitions = 3
    )

    // Join the consumer group. Note that we don't heartbeat here so we must use
    // a session long enough for the duration of the test.
    val (memberId, memberEpoch) = joinConsumerGroup("grp", useNewProtocol)

    // Commit offsets.
    for (partitionId <- 0 to 2) {
      commitOffset(
        groupId = "grp",
        memberId = memberId,
        memberEpoch = memberEpoch,
        topic = "foo",
        partition = partitionId,
        offset = 100L + partitionId,
        expectedError = Errors.NONE,
        version = ApiKeys.OFFSET_COMMIT.latestVersion(isUnstableApiEnabled)
      )
    }

    // Start from version 2 because fetching all partitions is not
    // supported before.
    for (version <- 2 to ApiKeys.OFFSET_FETCH.latestVersion(isUnstableApiEnabled)) {
      // Fetch all partitions.
      assertEquals(
        new OffsetFetchResponseData.OffsetFetchResponseGroup()
          .setGroupId("grp")
          .setTopics(List(
            new OffsetFetchResponseData.OffsetFetchResponseTopics()
              .setName("foo")
              .setPartitions(List(
                new OffsetFetchResponseData.OffsetFetchResponsePartitions()
                  .setPartitionIndex(0)
                  .setCommittedOffset(100L),
                new OffsetFetchResponseData.OffsetFetchResponsePartitions()
                  .setPartitionIndex(1)
                  .setCommittedOffset(101L),
                new OffsetFetchResponseData.OffsetFetchResponsePartitions()
                  .setPartitionIndex(2)
                  .setCommittedOffset(102L)
              ).asJava)
          ).asJava),
        fetchOffsets(
          groupId = "grp",
          memberId = memberId,
          memberEpoch = memberEpoch,
          partitions = null,
          requireStable = requireStable,
          version = version.toShort
        )
      )

      // Fetch with a unknown group id.
      assertEquals(
        new OffsetFetchResponseData.OffsetFetchResponseGroup()
          .setGroupId("unknown"),
        fetchOffsets(
          groupId = "unknown",
          memberId = memberId,
          memberEpoch = memberEpoch,
          partitions = null,
          requireStable = requireStable,
          version = version.toShort
        )
      )

      if (useNewProtocol && version >= 9) {
        // Fetch with an unknown member id.
        assertEquals(
          new OffsetFetchResponseData.OffsetFetchResponseGroup()
            .setGroupId("grp")
            .setErrorCode(Errors.UNKNOWN_MEMBER_ID.code),
          fetchOffsets(
            groupId = "grp",
            memberId = "",
            memberEpoch = memberEpoch,
            partitions = null,
            requireStable = requireStable,
            version = version.toShort
          )
        )

        // Fetch with a stable member epoch.
        assertEquals(
          new OffsetFetchResponseData.OffsetFetchResponseGroup()
            .setGroupId("grp")
            .setErrorCode(Errors.STALE_MEMBER_EPOCH.code),
          fetchOffsets(
            groupId = "grp",
            memberId = memberId,
            memberEpoch = memberEpoch + 1,
            partitions = null,
            requireStable = requireStable,
            version = version.toShort
          )
        )
      }
    }
  }

  private def testMultipleGroupsOffsetFetch(useNewProtocol: Boolean, requireStable: Boolean): Unit = {
    if (useNewProtocol && !isNewGroupCoordinatorEnabled) {
      fail("Cannot use the new protocol with the old group coordinator.")
    }

    // Creates the __consumer_offsets topics because it won't be created automatically
    // in this test because it does not use FindCoordinator API.
    createOffsetsTopic()

    // Create the topic.
    createTopic(
      topic = "foo",
      numPartitions = 3
    )

    // Create groups and commit offsets.
    List("grp-0", "grp-1", "grp-2").foreach { groupId =>
      // Join the consumer group. Note that we don't heartbeat here so we must use
      // a session long enough for the duration of the test.
      val (memberId, memberEpoch) = joinConsumerGroup(groupId, useNewProtocol)

      for (partitionId <- 0 to 2) {
        commitOffset(
          groupId = groupId,
          memberId = memberId,
          memberEpoch = memberEpoch,
          topic = "foo",
          partition = partitionId,
          offset = 100L + partitionId,
          expectedError = Errors.NONE,
          version = ApiKeys.OFFSET_COMMIT.latestVersion(isUnstableApiEnabled)
        )
      }
    }

    // Start from version 8 because older versions do not support
    // fetch offsets for multiple groups.
    for (version <- 8 to ApiKeys.OFFSET_FETCH.latestVersion(isUnstableApiEnabled)) {
      assertEquals(
        List(
          // Fetch foo-0, foo-1 and foo-5.
          new OffsetFetchResponseData.OffsetFetchResponseGroup()
            .setGroupId("grp-0")
            .setTopics(List(
              new OffsetFetchResponseData.OffsetFetchResponseTopics()
                .setName("foo")
                .setPartitions(List(
                  new OffsetFetchResponseData.OffsetFetchResponsePartitions()
                    .setPartitionIndex(0)
                    .setCommittedOffset(100L),
                  new OffsetFetchResponseData.OffsetFetchResponsePartitions()
                    .setPartitionIndex(1)
                    .setCommittedOffset(101L),
                  new OffsetFetchResponseData.OffsetFetchResponsePartitions()
                    .setPartitionIndex(5)
                    .setCommittedOffset(-1L)
                ).asJava)
            ).asJava),
          // Fetch all partitions.
          new OffsetFetchResponseData.OffsetFetchResponseGroup()
            .setGroupId("grp-1")
            .setTopics(List(
              new OffsetFetchResponseData.OffsetFetchResponseTopics()
                .setName("foo")
                .setPartitions(List(
                  new OffsetFetchResponseData.OffsetFetchResponsePartitions()
                    .setPartitionIndex(0)
                    .setCommittedOffset(100L),
                  new OffsetFetchResponseData.OffsetFetchResponsePartitions()
                    .setPartitionIndex(1)
                    .setCommittedOffset(101L),
                  new OffsetFetchResponseData.OffsetFetchResponsePartitions()
                    .setPartitionIndex(2)
                    .setCommittedOffset(102L)
                ).asJava)
            ).asJava),
          // Fetch no partitions.
          new OffsetFetchResponseData.OffsetFetchResponseGroup()
            .setGroupId("grp-2")
            .setTopics(List.empty.asJava),
          // Fetch unknown group.
          new OffsetFetchResponseData.OffsetFetchResponseGroup()
            .setGroupId("grp-3")
            .setTopics(List(
              new OffsetFetchResponseData.OffsetFetchResponseTopics()
                .setName("foo")
                .setPartitions(List(
                  new OffsetFetchResponseData.OffsetFetchResponsePartitions()
                    .setPartitionIndex(0)
                    .setCommittedOffset(-1L)
                ).asJava)
            ).asJava),
        ),
        fetchOffsets(
          groups = Map(
            "grp-0" -> List(
              new TopicPartition("foo", 0),
              new TopicPartition("foo", 1),
              new TopicPartition("foo", 5) // This one does not exist.
            ),
            "grp-1" -> null,
            "grp-2" -> List.empty,
            "grp-3" -> List(
              new TopicPartition("foo", 0)
            )
          ),
          requireStable = requireStable,
          version = version.toShort
        )
      )
    }
  }
}<|MERGE_RESOLUTION|>--- conflicted
+++ resolved
@@ -16,28 +16,19 @@
  */
 package kafka.server
 
-<<<<<<< HEAD
-import kafka.utils.{TestInfoUtils}
-import org.apache.kafka.clients.consumer.{ConsumerConfig, OffsetAndMetadata}
-=======
+
 import kafka.test.ClusterInstance
 import kafka.test.annotation.{ClusterConfigProperty, ClusterTest, ClusterTestDefaults, Type}
 import kafka.test.junit.ClusterTestExtensions
->>>>>>> 50693198
+
 import org.apache.kafka.common.TopicPartition
 import org.apache.kafka.common.message.OffsetFetchResponseData
 import org.apache.kafka.common.protocol.{ApiKeys, Errors}
-<<<<<<< HEAD
-import org.apache.kafka.common.requests.OffsetFetchResponse.PartitionData
-import org.apache.kafka.common.requests.{AbstractResponse, OffsetFetchRequest, OffsetFetchResponse}
-import org.junit.jupiter.api.Assertions.{assertEquals, assertTrue}
-import org.junit.jupiter.params.ParameterizedTest
-import org.junit.jupiter.params.provider.ValueSource
-=======
+
 import org.junit.jupiter.api.Assertions.{assertEquals, fail}
 import org.junit.jupiter.api.{Tag, Timeout}
 import org.junit.jupiter.api.extension.ExtendWith
->>>>>>> 50693198
+
 
 import scala.jdk.CollectionConverters._
 
@@ -59,120 +50,6 @@
     testSingleGroupOffsetFetch(useNewProtocol = true, requireStable = true)
   }
 
-<<<<<<< HEAD
-
-  @ParameterizedTest(name = TestInfoUtils.TestWithParameterizedQuorumName)
-  @ValueSource(strings = Array("zk", "kraft"))
-  def testOffsetFetchRequestSingleGroup(quorum: String): Unit = {
-    createTopic(topic)
-
-    val tpList = singletonList(new TopicPartition(topic, 0))
-    consumerConfig.setProperty(ConsumerConfig.GROUP_ID_CONFIG, groupId)
-    commitOffsets(tpList)
-
-    // testing from version 1 onward since version 0 read offsets from ZK
-    for (version <- 1 to ApiKeys.OFFSET_FETCH.latestVersion()) {
-      if (version < 8) {
-        val request =
-          if (version < 7) {
-            new OffsetFetchRequest.Builder(
-              groupId, false, tpList, false)
-              .build(version.asInstanceOf[Short])
-          } else {
-            new OffsetFetchRequest.Builder(
-              groupId, false, tpList, true)
-              .build(version.asInstanceOf[Short])
-          }
-        val response = connectAndReceive[OffsetFetchResponse](request)
-        val topicData = response.data().topics().get(0)
-        val partitionData = topicData.partitions().get(0)
-        if (version < 3) {
-          assertEquals(AbstractResponse.DEFAULT_THROTTLE_TIME, response.throttleTimeMs())
-        }
-        verifySingleGroupResponse(version.asInstanceOf[Short],
-          response.error().code(), partitionData.errorCode(), topicData.name(),
-          partitionData.partitionIndex(), partitionData.committedOffset(),
-          partitionData.committedLeaderEpoch(), partitionData.metadata())
-      } else {
-        val request = new OffsetFetchRequest.Builder(
-          Map(groupId -> tpList).asJava, false, false)
-          .build(version.asInstanceOf[Short])
-        val response = connectAndReceive[OffsetFetchResponse](request)
-        val groupData = response.data().groups().get(0)
-        val topicData = groupData.topics().get(0)
-        val partitionData = topicData.partitions().get(0)
-        verifySingleGroupResponse(version.asInstanceOf[Short],
-          groupData.errorCode(), partitionData.errorCode(), topicData.name(),
-          partitionData.partitionIndex(), partitionData.committedOffset(),
-          partitionData.committedLeaderEpoch(), partitionData.metadata())
-      }
-    }
-  }
-
-  @ParameterizedTest(name = TestInfoUtils.TestWithParameterizedQuorumName)
-  @ValueSource(strings = Array("zk", "kraft"))
-  def testOffsetFetchRequestAllOffsetsSingleGroup(quorum: String): Unit = {
-    createTopic(topic)
-
-    val tpList = singletonList(new TopicPartition(topic, 0))
-    consumerConfig.setProperty(ConsumerConfig.GROUP_ID_CONFIG, groupId)
-    commitOffsets(tpList)
-
-    // Testing from version 2 onward since version 0 and do not support
-    // fetching all offsets.
-    for (version <- 2 to ApiKeys.OFFSET_FETCH.latestVersion()) {
-      if (version < 8) {
-        val request = new OffsetFetchRequest.Builder(
-          groupId,
-          false,
-          null,
-          version >= 7
-        ).build(version.toShort)
-
-        val response = connectAndReceive[OffsetFetchResponse](request)
-        assertEquals(Errors.NONE, response.error())
-        val topicData = response.data.topics().get(0)
-        val partitionData = topicData.partitions().get(0)
-        if (version < 3) {
-          assertEquals(AbstractResponse.DEFAULT_THROTTLE_TIME, response.throttleTimeMs())
-        }
-        verifySingleGroupResponse(version.asInstanceOf[Short],
-          response.error().code(), partitionData.errorCode(), topicData.name(),
-          partitionData.partitionIndex(), partitionData.committedOffset(),
-          partitionData.committedLeaderEpoch(), partitionData.metadata())
-      } else {
-        val request = new OffsetFetchRequest.Builder(
-          Collections.singletonMap(groupId, null),
-          false,
-          false
-        ).build(version.toShort)
-
-        val response = connectAndReceive[OffsetFetchResponse](request)
-        assertEquals(Errors.NONE, response.groupLevelError(groupId))
-        val groupData = response.data().groups().get(0)
-        val topicData = groupData.topics().get(0)
-        val partitionData = topicData.partitions().get(0)
-        verifySingleGroupResponse(version.asInstanceOf[Short],
-          groupData.errorCode(), partitionData.errorCode(), topicData.name(),
-          partitionData.partitionIndex(), partitionData.committedOffset(),
-          partitionData.committedLeaderEpoch(), partitionData.metadata())
-      }
-    }
-  }
-
-  @ParameterizedTest(name = TestInfoUtils.TestWithParameterizedQuorumName)
-  @ValueSource(strings = Array("zk", "kraft"))
-  def testOffsetFetchRequestWithMultipleGroups(quorum: String): Unit = {
-    createTopic(topics(0))
-    createTopic(topics(1), numPartitions = 2)
-    createTopic(topics(2), numPartitions = 3)
-
-    // create 5 consumers to commit offsets so we can fetch them later
-    val partitionMap = groupToPartitionMap.asScala.map(e => (e._1, Option(e._2).getOrElse(allTopicsList)))
-    groups.foreach { groupId =>
-      consumerConfig.setProperty(ConsumerConfig.GROUP_ID_CONFIG, groupId)
-      commitOffsets(partitionMap(groupId))
-=======
   @ClusterTest(serverProperties = Array(
     new ClusterConfigProperty(key = "unstable.api.versions.enable", value = "true"),
     new ClusterConfigProperty(key = "group.coordinator.new.enable", value = "true"),
@@ -407,7 +284,6 @@
   private def testSingleGroupAllOffsetFetch(useNewProtocol: Boolean, requireStable: Boolean): Unit = {
     if (useNewProtocol && !isNewGroupCoordinatorEnabled) {
       fail("Cannot use the new protocol with the old group coordinator.")
->>>>>>> 50693198
     }
 
     // Creates the __consumer_offsets topics because it won't be created automatically
