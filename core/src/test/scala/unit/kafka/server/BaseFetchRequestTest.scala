/**
 * Licensed to the Apache Software Foundation (ASF) under one or more
 * contributor license agreements.  See the NOTICE file distributed with
 * this work for additional information regarding copyright ownership.
 * The ASF licenses this file to You under the Apache License, Version 2.0
 * (the "License"); you may not use this file except in compliance with
 * the License.  You may obtain a copy of the License at
 *
 * http://www.apache.org/licenses/LICENSE-2.0
 *
 * Unless required by applicable law or agreed to in writing, software
 * distributed under the License is distributed on an "AS IS" BASIS,
 * WITHOUT WARRANTIES OR CONDITIONS OF ANY KIND, either express or implied.
 * See the License for the specific language governing permissions and
 * limitations under the License.
 */
package kafka.server

import kafka.log.LogConfig
import kafka.utils.TestUtils
import org.apache.kafka.clients.producer.{KafkaProducer, ProducerRecord, RecordMetadata}
<<<<<<< HEAD
import org.apache.kafka.common.{TopicIdPartition, TopicPartition, Uuid}
=======
import org.apache.kafka.common.{TopicPartition, Uuid}
>>>>>>> 4cdc41c3
import org.apache.kafka.common.message.FetchResponseData
import org.apache.kafka.common.record.Record
import org.apache.kafka.common.requests.{FetchRequest, FetchResponse}
import org.apache.kafka.common.serialization.StringSerializer
import org.junit.jupiter.api.AfterEach
import java.util
import java.util.{Optional, Properties}

import scala.collection.Seq
import scala.jdk.CollectionConverters._

class BaseFetchRequestTest extends BaseRequestTest {

  protected var producer: KafkaProducer[String, String] = null

  override def brokerPropertyOverrides(properties: Properties): Unit = {
    properties.put(KafkaConfig.FetchMaxBytes, Int.MaxValue.toString)
  }

  @AfterEach
  override def tearDown(): Unit = {
    if (producer != null)
      producer.close()
    super.tearDown()
  }

  protected def createFetchRequest(maxResponseBytes: Int, maxPartitionBytes: Int, topicPartitions: Seq[TopicPartition],
                                   offsetMap: Map[TopicPartition, Long],
                                   version: Short): FetchRequest = {
    FetchRequest.Builder.forConsumer(version, Int.MaxValue, 0, createPartitionMap(maxPartitionBytes, topicPartitions, offsetMap))
      .setMaxBytes(maxResponseBytes).build()
  }

  protected def createPartitionMap(maxPartitionBytes: Int, topicPartitions: Seq[TopicPartition],
                                   offsetMap: Map[TopicPartition, Long] = Map.empty): util.LinkedHashMap[TopicIdPartition, FetchRequest.PartitionData] = {
    val partitionMap = new util.LinkedHashMap[TopicIdPartition, FetchRequest.PartitionData]
    topicPartitions.foreach { tp =>
<<<<<<< HEAD
      partitionMap.put(new TopicIdPartition(getTopicIds().getOrElse(tp.topic, Uuid.ZERO_UUID), tp),
        new FetchRequest.PartitionData(offsetMap.getOrElse(tp, 0), 0L, maxPartitionBytes,
=======
      partitionMap.put(tp,
        new FetchRequest.PartitionData(getTopicIds().getOrElse(tp.topic, Uuid.ZERO_UUID), offsetMap.getOrElse(tp, 0), 0L, maxPartitionBytes,
>>>>>>> 4cdc41c3
        Optional.empty()))
    }
    partitionMap
  }

  protected def sendFetchRequest(leaderId: Int, request: FetchRequest): FetchResponse = {
    connectAndReceive[FetchResponse](request, destination = brokerSocketServer(leaderId))
  }

  protected def initProducer(): Unit = {
    producer = TestUtils.createProducer(TestUtils.getBrokerListStrFromServers(servers),
      keySerializer = new StringSerializer, valueSerializer = new StringSerializer)
  }

  protected def createTopics(numTopics: Int, numPartitions: Int, configs: Map[String, String] = Map.empty): Map[TopicPartition, Int] = {
    val topics = (0 until numTopics).map(t => s"topic$t")
    val topicConfig = new Properties
    topicConfig.setProperty(LogConfig.MinInSyncReplicasProp, 2.toString)
    configs.foreach { case (k, v) => topicConfig.setProperty(k, v) }
    topics.flatMap { topic =>
      val partitionToLeader = createTopic(topic, numPartitions = numPartitions, replicationFactor = 2,
        topicConfig = topicConfig)
      partitionToLeader.map { case (partition, leader) => new TopicPartition(topic, partition) -> leader }
    }.toMap
  }

  protected def produceData(topicPartitions: Iterable[TopicPartition], numMessagesPerPartition: Int): Seq[RecordMetadata] = {
    val records = for {
      tp <- topicPartitions.toSeq
      messageIndex <- 0 until numMessagesPerPartition
    } yield {
      val suffix = s"$tp-$messageIndex"
      new ProducerRecord(tp.topic, tp.partition, s"key $suffix", s"value $suffix")
    }
    records.map(producer.send(_).get)
  }

  protected def records(partitionData: FetchResponseData.PartitionData): Seq[Record] = {
    FetchResponse.recordsOrFail(partitionData).records.asScala.toBuffer
  }

}<|MERGE_RESOLUTION|>--- conflicted
+++ resolved
@@ -19,11 +19,7 @@
 import kafka.log.LogConfig
 import kafka.utils.TestUtils
 import org.apache.kafka.clients.producer.{KafkaProducer, ProducerRecord, RecordMetadata}
-<<<<<<< HEAD
-import org.apache.kafka.common.{TopicIdPartition, TopicPartition, Uuid}
-=======
 import org.apache.kafka.common.{TopicPartition, Uuid}
->>>>>>> 4cdc41c3
 import org.apache.kafka.common.message.FetchResponseData
 import org.apache.kafka.common.record.Record
 import org.apache.kafka.common.requests.{FetchRequest, FetchResponse}
@@ -58,16 +54,11 @@
   }
 
   protected def createPartitionMap(maxPartitionBytes: Int, topicPartitions: Seq[TopicPartition],
-                                   offsetMap: Map[TopicPartition, Long] = Map.empty): util.LinkedHashMap[TopicIdPartition, FetchRequest.PartitionData] = {
-    val partitionMap = new util.LinkedHashMap[TopicIdPartition, FetchRequest.PartitionData]
+                                   offsetMap: Map[TopicPartition, Long] = Map.empty): util.LinkedHashMap[TopicPartition, FetchRequest.PartitionData] = {
+    val partitionMap = new util.LinkedHashMap[TopicPartition, FetchRequest.PartitionData]
     topicPartitions.foreach { tp =>
-<<<<<<< HEAD
-      partitionMap.put(new TopicIdPartition(getTopicIds().getOrElse(tp.topic, Uuid.ZERO_UUID), tp),
-        new FetchRequest.PartitionData(offsetMap.getOrElse(tp, 0), 0L, maxPartitionBytes,
-=======
       partitionMap.put(tp,
         new FetchRequest.PartitionData(getTopicIds().getOrElse(tp.topic, Uuid.ZERO_UUID), offsetMap.getOrElse(tp, 0), 0L, maxPartitionBytes,
->>>>>>> 4cdc41c3
         Optional.empty()))
     }
     partitionMap
