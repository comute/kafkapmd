--- conflicted
+++ resolved
@@ -18,7 +18,7 @@
 package kafka.server
 
 import org.apache.kafka.common.feature.{Features, SupportedVersionRange}
-import org.apache.kafka.server.common.MetadataVersion
+import org.apache.kafka.server.common.{Features => ServerFeatures, MetadataVersion}
 import org.junit.jupiter.api.Assertions.{assertEquals, assertFalse, assertTrue}
 import org.junit.jupiter.api.Test
 
@@ -95,11 +95,7 @@
 
     val expectedFeatures = Map[String, Short](
       MetadataVersion.FEATURE_NAME -> MetadataVersion.latestTesting().featureLevel(),
-<<<<<<< HEAD
-      ServerFeatures.GROUP_VERSION.featureName() -> ServerFeatures.GROUP_VERSION.latestTesting(),
       ServerFeatures.TRANSACTION_VERSION.featureName() -> ServerFeatures.TRANSACTION_VERSION.latestTesting(),
-=======
->>>>>>> c97d4ce0
       "test_feature_1" -> 4,
       "test_feature_2" -> 3,
       "test_feature_3" -> 7)
