/**
 * Licensed to the Apache Software Foundation (ASF) under one or more
 * contributor license agreements.  See the NOTICE file distributed with
 * this work for additional information regarding copyright ownership.
 * The ASF licenses this file to You under the Apache License, Version 2.0
 * (the "License"); you may not use this file except in compliance with
 * the License.  You may obtain a copy of the License at
 *
 * http://www.apache.org/licenses/LICENSE-2.0
 *
 * Unless required by applicable law or agreed to in writing, software
 * distributed under the License is distributed on an "AS IS" BASIS,
 * WITHOUT WARRANTIES OR CONDITIONS OF ANY KIND, either express or implied.
 * See the License for the specific language governing permissions and
 * limitations under the License.
 */
package kafka.server

import java.net.InetAddress

import kafka.network.RequestChannel.Session
import kafka.server.QuotaType._
<<<<<<< HEAD
import org.apache.kafka.common.TopicPartition
import org.apache.kafka.common.memory.MemoryPool
import org.apache.kafka.common.metrics.{MetricConfig, Metrics, Quota}
import org.apache.kafka.common.network.ClientInformation
import org.apache.kafka.common.network.ListenerName
import org.apache.kafka.common.requests.FetchRequest.PartitionData
import org.apache.kafka.common.requests.{AbstractRequest, FetchRequest, RequestContext, RequestHeader}
import org.apache.kafka.common.security.auth.{KafkaPrincipal, SecurityProtocol}
import org.apache.kafka.common.utils.{MockTime, Sanitizer}
import org.easymock.EasyMock
import org.junit.Assert.{assertEquals, assertTrue}
import org.junit.{After, Test}

class ClientQuotaManagerTest {
  private val time = new MockTime
  private val metrics = new Metrics(new MetricConfig(), Collections.emptyList(), time)
  private val config = ClientQuotaManagerConfig(quotaBytesPerSecondDefault = 500)

  var numCallbacks: Int = 0

  @After
  def tearDown(): Unit = {
    metrics.close()
  }

  def callback (response: RequestChannel.Response): Unit = {
    // Count how many times this callback is called for notifyThrottlingDone().
    response match {
      case _: StartThrottlingResponse =>
      case _: EndThrottlingResponse => numCallbacks += 1
    }
  }

  private def buildRequest[T <: AbstractRequest](builder: AbstractRequest.Builder[T],
                                                 listenerName: ListenerName = ListenerName.forSecurityProtocol(SecurityProtocol.PLAINTEXT)): (T, RequestChannel.Request) = {

    val request = builder.build()
    val buffer = request.serializeWithHeader(new RequestHeader(builder.apiKey, request.version, "", 0))
    val requestChannelMetrics: RequestChannel.Metrics = EasyMock.createNiceMock(classOf[RequestChannel.Metrics])
=======
import org.apache.kafka.common.metrics.Quota
import org.apache.kafka.common.security.auth.KafkaPrincipal
import org.apache.kafka.common.utils.Sanitizer
>>>>>>> 659ca8f0

import org.junit.Assert._
import org.junit.Test

class ClientQuotaManagerTest extends BaseClientQuotaManagerTest {
  private val config = ClientQuotaManagerConfig(quotaDefault = 500)

  private def testQuotaParsing(config: ClientQuotaManagerConfig, client1: UserClient, client2: UserClient, randomClient: UserClient, defaultConfigClient: UserClient): Unit = {
    val clientQuotaManager = new ClientQuotaManager(config, metrics, Produce, time, "")

    try {
      // Case 1: Update the quota. Assert that the new quota value is returned
      clientQuotaManager.updateQuota(client1.configUser, client1.configClientId, client1.sanitizedConfigClientId, Some(new Quota(2000, true)))
      clientQuotaManager.updateQuota(client2.configUser, client2.configClientId, client2.sanitizedConfigClientId, Some(new Quota(4000, true)))

      assertEquals("Default producer quota should be " + config.quotaDefault,
        config.quotaDefault.toDouble, clientQuotaManager.quota(randomClient.user, randomClient.clientId).bound, 0.0)
      assertEquals("Should return the overridden value (2000)", 2000, clientQuotaManager.quota(client1.user, client1.clientId).bound, 0.0)
      assertEquals("Should return the overridden value (4000)", 4000, clientQuotaManager.quota(client2.user, client2.clientId).bound, 0.0)

      // p1 should be throttled using the overridden quota
      var throttleTimeMs = maybeRecord(clientQuotaManager, client1.user, client1.clientId, 2500 * config.numQuotaSamples)
      assertTrue(s"throttleTimeMs should be > 0. was $throttleTimeMs", throttleTimeMs > 0)

      // Case 2: Change quota again. The quota should be updated within KafkaMetrics as well since the sensor was created.
      // p1 should not longer be throttled after the quota change
      clientQuotaManager.updateQuota(client1.configUser, client1.configClientId, client1.sanitizedConfigClientId, Some(new Quota(3000, true)))
      assertEquals("Should return the newly overridden value (3000)", 3000, clientQuotaManager.quota(client1.user, client1.clientId).bound, 0.0)

      throttleTimeMs = maybeRecord(clientQuotaManager, client1.user, client1.clientId, 0)
      assertEquals(s"throttleTimeMs should be 0. was $throttleTimeMs", 0, throttleTimeMs)

      // Case 3: Change quota back to default. Should be throttled again
      clientQuotaManager.updateQuota(client1.configUser, client1.configClientId, client1.sanitizedConfigClientId, Some(new Quota(500, true)))
      assertEquals("Should return the default value (500)", 500, clientQuotaManager.quota(client1.user, client1.clientId).bound, 0.0)

      throttleTimeMs = maybeRecord(clientQuotaManager, client1.user, client1.clientId, 0)
      assertTrue(s"throttleTimeMs should be > 0. was $throttleTimeMs", throttleTimeMs > 0)

      // Case 4: Set high default quota, remove p1 quota. p1 should no longer be throttled
      clientQuotaManager.updateQuota(client1.configUser, client1.configClientId, client1.sanitizedConfigClientId, None)
      clientQuotaManager.updateQuota(defaultConfigClient.configUser, defaultConfigClient.configClientId, defaultConfigClient.sanitizedConfigClientId, Some(new Quota(4000, true)))
      assertEquals("Should return the newly overridden value (4000)", 4000, clientQuotaManager.quota(client1.user, client1.clientId).bound, 0.0)

      throttleTimeMs = maybeRecord(clientQuotaManager, client1.user, client1.clientId, 1000 * config.numQuotaSamples)
      assertEquals(s"throttleTimeMs should be 0. was $throttleTimeMs", 0, throttleTimeMs)

    } finally {
      clientQuotaManager.shutdown()
    }
  }

  /**
   * Tests parsing for <client-id> quotas.
   * Quota overrides persisted in ZooKeeper in /config/clients/<client-id>, default persisted in /config/clients/<default>
   */
  @Test
  def testClientIdQuotaParsing(): Unit = {
    val client1 = UserClient("ANONYMOUS", "p1", None, Some("p1"))
    val client2 = UserClient("ANONYMOUS", "p2", None, Some("p2"))
    val randomClient = UserClient("ANONYMOUS", "random-client-id", None, None)
    val defaultConfigClient = UserClient("", "", None, Some(ConfigEntityName.Default))
    testQuotaParsing(config, client1, client2, randomClient, defaultConfigClient)
  }

  /**
   * Tests parsing for <user> quotas.
   * Quota overrides persisted in ZooKeeper in /config/users/<user>, default persisted in /config/users/<default>
   */
  @Test
  def testUserQuotaParsing(): Unit = {
    val client1 = UserClient("User1", "p1", Some("User1"), None)
    val client2 = UserClient("User2", "p2", Some("User2"), None)
    val randomClient = UserClient("RandomUser", "random-client-id", None, None)
    val defaultConfigClient = UserClient("", "", Some(ConfigEntityName.Default), None)
    val config = ClientQuotaManagerConfig(quotaDefault = Long.MaxValue)
    testQuotaParsing(config, client1, client2, randomClient, defaultConfigClient)
  }

  /**
   * Tests parsing for <user, client-id> quotas.
   * Quotas persisted in ZooKeeper in /config/users/<user>/clients/<client-id>, default in /config/users/<default>/clients/<default>
   */
  @Test
  def testUserClientIdQuotaParsing(): Unit = {
    val client1 = UserClient("User1", "p1", Some("User1"), Some("p1"))
    val client2 = UserClient("User2", "p2", Some("User2"), Some("p2"))
    val randomClient = UserClient("RandomUser", "random-client-id", None, None)
    val defaultConfigClient = UserClient("", "", Some(ConfigEntityName.Default), Some(ConfigEntityName.Default))
    val config = ClientQuotaManagerConfig(quotaDefault = Long.MaxValue)
    testQuotaParsing(config, client1, client2, randomClient, defaultConfigClient)
  }

  /**
   * Tests parsing for <user> quotas when client-id default quota properties are set.
   */
  @Test
  def testUserQuotaParsingWithDefaultClientIdQuota(): Unit = {
    val client1 = UserClient("User1", "p1", Some("User1"), None)
    val client2 = UserClient("User2", "p2", Some("User2"), None)
    val randomClient = UserClient("RandomUser", "random-client-id", None, None)
    val defaultConfigClient = UserClient("", "", Some(ConfigEntityName.Default), None)
    testQuotaParsing(config, client1, client2, randomClient, defaultConfigClient)
  }

  /**
   * Tests parsing for <user, client-id> quotas when client-id default quota properties are set.
   */
  @Test
  def testUserClientQuotaParsingIdWithDefaultClientIdQuota(): Unit = {
    val client1 = UserClient("User1", "p1", Some("User1"), Some("p1"))
    val client2 = UserClient("User2", "p2", Some("User2"), Some("p2"))
    val randomClient = UserClient("RandomUser", "random-client-id", None, None)
    val defaultConfigClient = UserClient("", "", Some(ConfigEntityName.Default), Some(ConfigEntityName.Default))
    testQuotaParsing(config, client1, client2, randomClient, defaultConfigClient)
  }

  private def checkQuota(quotaManager: ClientQuotaManager, user: String, clientId: String, expectedBound: Long, value: Int, expectThrottle: Boolean): Unit = {
    assertEquals(expectedBound.toDouble, quotaManager.quota(user, clientId).bound, 0.0)
    val session = Session(new KafkaPrincipal(KafkaPrincipal.USER_TYPE, user), InetAddress.getLocalHost)
    val expectedMaxValueInQuotaWindow =
      if (expectedBound < Long.MaxValue) config.quotaWindowSizeSeconds * (config.numQuotaSamples - 1) * expectedBound.toDouble
      else Double.MaxValue
    assertEquals(expectedMaxValueInQuotaWindow, quotaManager.getMaxValueInQuotaWindow(session, clientId), 0.01)

    val throttleTimeMs = maybeRecord(quotaManager, user, clientId, value * config.numQuotaSamples)
    if (expectThrottle)
      assertTrue(s"throttleTimeMs should be > 0. was $throttleTimeMs", throttleTimeMs > 0)
    else
      assertEquals(s"throttleTimeMs should be 0. was $throttleTimeMs", 0, throttleTimeMs)
  }

  @Test
  def testGetMaxValueInQuotaWindowWithNonDefaultQuotaWindow(): Unit = {
    val numFullQuotaWindows = 3   // 3 seconds window (vs. 10 seconds default)
    val nonDefaultConfig = ClientQuotaManagerConfig(quotaDefault = Long.MaxValue, numQuotaSamples = numFullQuotaWindows + 1)
    val clientQuotaManager = new ClientQuotaManager(nonDefaultConfig, metrics, Fetch, time, "")
    val userSession = Session(new KafkaPrincipal(KafkaPrincipal.USER_TYPE, "userA"), InetAddress.getLocalHost)

    try {
      // no quota set
      assertEquals(Double.MaxValue, clientQuotaManager.getMaxValueInQuotaWindow(userSession, "client1"), 0.01)

      // Set default <user> quota config
      clientQuotaManager.updateQuota(Some(ConfigEntityName.Default), None, None, Some(new Quota(10, true)))
      assertEquals(10 * numFullQuotaWindows, clientQuotaManager.getMaxValueInQuotaWindow(userSession, "client1"), 0.01)
    } finally {
      clientQuotaManager.shutdown()
    }
  }

  @Test
  def testSetAndRemoveDefaultUserQuota(): Unit = {
    // quotaTypesEnabled will be QuotaTypes.NoQuotas initially
    val clientQuotaManager = new ClientQuotaManager(ClientQuotaManagerConfig(quotaDefault = Long.MaxValue),
      metrics, Produce, time, "")

    try {
      // no quota set yet, should not throttle
      checkQuota(clientQuotaManager, "userA", "client1", Long.MaxValue, 1000, false)

      // Set default <user> quota config
      clientQuotaManager.updateQuota(Some(ConfigEntityName.Default), None, None, Some(new Quota(10, true)))
      checkQuota(clientQuotaManager, "userA", "client1", 10, 1000, true)

      // Remove default <user> quota config, back to no quotas
      clientQuotaManager.updateQuota(Some(ConfigEntityName.Default), None, None, None)
      checkQuota(clientQuotaManager, "userA", "client1", Long.MaxValue, 1000, false)
    } finally {
      clientQuotaManager.shutdown()
    }
  }

  @Test
  def testSetAndRemoveUserQuota(): Unit = {
    // quotaTypesEnabled will be QuotaTypes.NoQuotas initially
    val clientQuotaManager = new ClientQuotaManager(ClientQuotaManagerConfig(quotaDefault = Long.MaxValue),
      metrics, Produce, time, "")

    try {
      // Set <user> quota config
      clientQuotaManager.updateQuota(Some("userA"), None, None, Some(new Quota(10, true)))
      checkQuota(clientQuotaManager, "userA", "client1", 10, 1000, true)

      // Remove <user> quota config, back to no quotas
      clientQuotaManager.updateQuota(Some("userA"), None, None, None)
      checkQuota(clientQuotaManager, "userA", "client1", Long.MaxValue, 1000, false)
    } finally {
      clientQuotaManager.shutdown()
    }
  }

  @Test
  def testSetAndRemoveUserClientQuota(): Unit = {
    // quotaTypesEnabled will be QuotaTypes.NoQuotas initially
    val clientQuotaManager = new ClientQuotaManager(ClientQuotaManagerConfig(quotaDefault = Long.MaxValue),
      metrics, Produce, time, "")

    try {
      // Set <user, client-id> quota config
      clientQuotaManager.updateQuota(Some("userA"), Some("client1"), Some("client1"), Some(new Quota(10, true)))
      checkQuota(clientQuotaManager, "userA", "client1", 10, 1000, true)

      // Remove <user, client-id> quota config, back to no quotas
      clientQuotaManager.updateQuota(Some("userA"), Some("client1"), Some("client1"), None)
      checkQuota(clientQuotaManager, "userA", "client1", Long.MaxValue, 1000, false)
    } finally {
      clientQuotaManager.shutdown()
    }
  }

  @Test
  def testQuotaConfigPrecedence(): Unit = {
    val clientQuotaManager = new ClientQuotaManager(ClientQuotaManagerConfig(quotaDefault=Long.MaxValue),
      metrics, Produce, time, "")

    try {
      clientQuotaManager.updateQuota(Some(ConfigEntityName.Default), None, None, Some(new Quota(1000, true)))
      clientQuotaManager.updateQuota(None, Some(ConfigEntityName.Default), Some(ConfigEntityName.Default), Some(new Quota(2000, true)))
      clientQuotaManager.updateQuota(Some(ConfigEntityName.Default), Some(ConfigEntityName.Default), Some(ConfigEntityName.Default), Some(new Quota(3000, true)))
      clientQuotaManager.updateQuota(Some("userA"), None, None, Some(new Quota(4000, true)))
      clientQuotaManager.updateQuota(Some("userA"), Some("client1"), Some("client1"), Some(new Quota(5000, true)))
      clientQuotaManager.updateQuota(Some("userB"), None, None, Some(new Quota(6000, true)))
      clientQuotaManager.updateQuota(Some("userB"), Some("client1"), Some("client1"), Some(new Quota(7000, true)))
      clientQuotaManager.updateQuota(Some("userB"), Some(ConfigEntityName.Default), Some(ConfigEntityName.Default), Some(new Quota(8000, true)))
      clientQuotaManager.updateQuota(Some("userC"), None, None, Some(new Quota(10000, true)))
      clientQuotaManager.updateQuota(None, Some("client1"), Some("client1"), Some(new Quota(9000, true)))

      checkQuota(clientQuotaManager, "userA", "client1", 5000, 4500, false) // <user, client> quota takes precedence over <user>
      checkQuota(clientQuotaManager, "userA", "client2", 4000, 4500, true)  // <user> quota takes precedence over <client> and defaults
      checkQuota(clientQuotaManager, "userA", "client3", 4000, 0, true)     // <user> quota is shared across clients of user
      checkQuota(clientQuotaManager, "userA", "client1", 5000, 0, false)    // <user, client> is exclusive use, unaffected by other clients

      checkQuota(clientQuotaManager, "userB", "client1", 7000, 8000, true)
      checkQuota(clientQuotaManager, "userB", "client2", 8000, 7000, false) // Default per-client quota for exclusive use of <user, client>
      checkQuota(clientQuotaManager, "userB", "client3", 8000, 7000, false)

      checkQuota(clientQuotaManager, "userD", "client1", 3000, 3500, true)  // Default <user, client> quota
      checkQuota(clientQuotaManager, "userD", "client2", 3000, 2500, false)
      checkQuota(clientQuotaManager, "userE", "client1", 3000, 2500, false)

      // Remove default <user, client> quota config, revert to <user> default
      clientQuotaManager.updateQuota(Some(ConfigEntityName.Default), Some(ConfigEntityName.Default), Some(ConfigEntityName.Default), None)
      checkQuota(clientQuotaManager, "userD", "client1", 1000, 0, false)    // Metrics tags changed, restart counter
      checkQuota(clientQuotaManager, "userE", "client4", 1000, 1500, true)
      checkQuota(clientQuotaManager, "userF", "client4", 1000, 800, false)  // Default <user> quota shared across clients of user
      checkQuota(clientQuotaManager, "userF", "client5", 1000, 800, true)

      // Remove default <user> quota config, revert to <client-id> default
      clientQuotaManager.updateQuota(Some(ConfigEntityName.Default), None, None, None)
      checkQuota(clientQuotaManager, "userF", "client4", 2000, 0, false)  // Default <client-id> quota shared across client-id of all users
      checkQuota(clientQuotaManager, "userF", "client5", 2000, 0, false)
      checkQuota(clientQuotaManager, "userF", "client5", 2000, 2500, true)
      checkQuota(clientQuotaManager, "userG", "client5", 2000, 0, true)

      // Update quotas
      clientQuotaManager.updateQuota(Some("userA"), None, None, Some(new Quota(8000, true)))
      clientQuotaManager.updateQuota(Some("userA"), Some("client1"), Some("client1"), Some(new Quota(10000, true)))
      checkQuota(clientQuotaManager, "userA", "client2", 8000, 0, false)
      checkQuota(clientQuotaManager, "userA", "client2", 8000, 4500, true) // Throttled due to sum of new and earlier values
      checkQuota(clientQuotaManager, "userA", "client1", 10000, 0, false)
      checkQuota(clientQuotaManager, "userA", "client1", 10000, 6000, true)
      clientQuotaManager.updateQuota(Some("userA"), Some("client1"), Some("client1"), None)
      checkQuota(clientQuotaManager, "userA", "client6", 8000, 0, true)    // Throttled due to shared user quota
      clientQuotaManager.updateQuota(Some("userA"), Some("client6"), Some("client6"), Some(new Quota(11000, true)))
      checkQuota(clientQuotaManager, "userA", "client6", 11000, 8500, false)
      clientQuotaManager.updateQuota(Some("userA"), Some(ConfigEntityName.Default), Some(ConfigEntityName.Default), Some(new Quota(12000, true)))
      clientQuotaManager.updateQuota(Some("userA"), Some("client6"), Some("client6"), None)
      checkQuota(clientQuotaManager, "userA", "client6", 12000, 4000, true) // Throttled due to sum of new and earlier values

    } finally {
      clientQuotaManager.shutdown()
    }
  }

  @Test
  def testQuotaViolation(): Unit = {
    val clientQuotaManager = new ClientQuotaManager(config, metrics, Produce, time, "")
    val queueSizeMetric = metrics.metrics().get(metrics.metricName("queue-size", "Produce", ""))
    try {
      // We have 10 second windows. Make sure that there is no quota violation
      // if we produce under the quota
      for (_ <- 0 until 10) {
        assertEquals(0, maybeRecord(clientQuotaManager, "ANONYMOUS", "unknown", 400))
        time.sleep(1000)
      }
      assertEquals(0, queueSizeMetric.metricValue.asInstanceOf[Double].toInt)

      // Create a spike.
      // 400*10 + 2000 + 300 = 6300/10.5 = 600 bytes per second.
      // (600 - quota)/quota*window-size = (600-500)/500*10.5 seconds = 2100
      // 10.5 seconds because the last window is half complete
      time.sleep(500)
      val throttleTime = maybeRecord(clientQuotaManager, "ANONYMOUS", "unknown", 2300)

      assertEquals("Should be throttled", 2100, throttleTime)
      throttle(clientQuotaManager, "ANONYMOUS", "unknown", throttleTime, callback)
      assertEquals(1, queueSizeMetric.metricValue.asInstanceOf[Double].toInt)
      // After a request is delayed, the callback cannot be triggered immediately
      clientQuotaManager.throttledChannelReaper.doWork()
      assertEquals(0, numCallbacks)
      time.sleep(throttleTime)

      // Callback can only be triggered after the delay time passes
      clientQuotaManager.throttledChannelReaper.doWork()
      assertEquals(0, queueSizeMetric.metricValue.asInstanceOf[Double].toInt)
      assertEquals(1, numCallbacks)

      // Could continue to see delays until the bursty sample disappears
      for (_ <- 0 until 10) {
        maybeRecord(clientQuotaManager, "ANONYMOUS", "unknown", 400)
        time.sleep(1000)
      }

      assertEquals("Should be unthrottled since bursty sample has rolled over",
                   0, maybeRecord(clientQuotaManager, "ANONYMOUS", "unknown", 0))
    } finally {
      clientQuotaManager.shutdown()
    }
  }

  @Test
  def testExpireThrottleTimeSensor(): Unit = {
    val clientQuotaManager = new ClientQuotaManager(config, metrics, Produce, time, "")
    try {
      maybeRecord(clientQuotaManager, "ANONYMOUS", "client1", 100)
      // remove the throttle time sensor
      metrics.removeSensor("ProduceThrottleTime-:client1")
      // should not throw an exception even if the throttle time sensor does not exist.
      val throttleTime = maybeRecord(clientQuotaManager, "ANONYMOUS", "client1", 10000)
      assertTrue("Should be throttled", throttleTime > 0)
      // the sensor should get recreated
      val throttleTimeSensor = metrics.getSensor("ProduceThrottleTime-:client1")
      assertTrue("Throttle time sensor should exist", throttleTimeSensor != null)
      assertTrue("Throttle time sensor should exist", throttleTimeSensor != null)
    } finally {
      clientQuotaManager.shutdown()
    }
  }

  @Test
  def testExpireQuotaSensors(): Unit = {
    val clientQuotaManager = new ClientQuotaManager(config, metrics, Produce, time, "")
    try {
      maybeRecord(clientQuotaManager, "ANONYMOUS", "client1", 100)
      // remove all the sensors
      metrics.removeSensor("ProduceThrottleTime-:client1")
      metrics.removeSensor("Produce-ANONYMOUS:client1")
      // should not throw an exception
      val throttleTime = maybeRecord(clientQuotaManager, "ANONYMOUS", "client1", 10000)
      assertTrue("Should be throttled", throttleTime > 0)

      // all the sensors should get recreated
      val throttleTimeSensor = metrics.getSensor("ProduceThrottleTime-:client1")
      assertTrue("Throttle time sensor should exist", throttleTimeSensor != null)

      val byteRateSensor = metrics.getSensor("Produce-:client1")
      assertTrue("Byte rate sensor should exist", byteRateSensor != null)
    } finally {
      clientQuotaManager.shutdown()
    }
  }

  @Test
  def testClientIdNotSanitized(): Unit = {
    val clientQuotaManager = new ClientQuotaManager(config, metrics, Produce, time, "")
    val clientId = "client@#$%"
    try {
      maybeRecord(clientQuotaManager, "ANONYMOUS", clientId, 100)

      // The metrics should use the raw client ID, even if the reporters internally sanitize them
      val throttleTimeSensor = metrics.getSensor("ProduceThrottleTime-:" + clientId)
      assertTrue("Throttle time sensor should exist", throttleTimeSensor != null)

      val byteRateSensor = metrics.getSensor("Produce-:"  + clientId)
      assertTrue("Byte rate sensor should exist", byteRateSensor != null)
    } finally {
      clientQuotaManager.shutdown()
    }
  }

  private case class UserClient(val user: String, val clientId: String, val configUser: Option[String] = None, val configClientId: Option[String] = None) {
    // The class under test expects only sanitized client configs. We pass both the default value (which should not be
    // sanitized to ensure it remains unique) and non-default values, so we need to take care in generating the sanitized
    // client ID
    def sanitizedConfigClientId = configClientId.map(x => if (x == ConfigEntityName.Default) ConfigEntityName.Default else Sanitizer.sanitize(x))
  }
}<|MERGE_RESOLUTION|>--- conflicted
+++ resolved
@@ -20,51 +20,9 @@
 
 import kafka.network.RequestChannel.Session
 import kafka.server.QuotaType._
-<<<<<<< HEAD
-import org.apache.kafka.common.TopicPartition
-import org.apache.kafka.common.memory.MemoryPool
-import org.apache.kafka.common.metrics.{MetricConfig, Metrics, Quota}
-import org.apache.kafka.common.network.ClientInformation
-import org.apache.kafka.common.network.ListenerName
-import org.apache.kafka.common.requests.FetchRequest.PartitionData
-import org.apache.kafka.common.requests.{AbstractRequest, FetchRequest, RequestContext, RequestHeader}
-import org.apache.kafka.common.security.auth.{KafkaPrincipal, SecurityProtocol}
-import org.apache.kafka.common.utils.{MockTime, Sanitizer}
-import org.easymock.EasyMock
-import org.junit.Assert.{assertEquals, assertTrue}
-import org.junit.{After, Test}
-
-class ClientQuotaManagerTest {
-  private val time = new MockTime
-  private val metrics = new Metrics(new MetricConfig(), Collections.emptyList(), time)
-  private val config = ClientQuotaManagerConfig(quotaBytesPerSecondDefault = 500)
-
-  var numCallbacks: Int = 0
-
-  @After
-  def tearDown(): Unit = {
-    metrics.close()
-  }
-
-  def callback (response: RequestChannel.Response): Unit = {
-    // Count how many times this callback is called for notifyThrottlingDone().
-    response match {
-      case _: StartThrottlingResponse =>
-      case _: EndThrottlingResponse => numCallbacks += 1
-    }
-  }
-
-  private def buildRequest[T <: AbstractRequest](builder: AbstractRequest.Builder[T],
-                                                 listenerName: ListenerName = ListenerName.forSecurityProtocol(SecurityProtocol.PLAINTEXT)): (T, RequestChannel.Request) = {
-
-    val request = builder.build()
-    val buffer = request.serializeWithHeader(new RequestHeader(builder.apiKey, request.version, "", 0))
-    val requestChannelMetrics: RequestChannel.Metrics = EasyMock.createNiceMock(classOf[RequestChannel.Metrics])
-=======
 import org.apache.kafka.common.metrics.Quota
 import org.apache.kafka.common.security.auth.KafkaPrincipal
 import org.apache.kafka.common.utils.Sanitizer
->>>>>>> 659ca8f0
 
 import org.junit.Assert._
 import org.junit.Test
