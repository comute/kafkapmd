/*
 * Licensed to the Apache Software Foundation (ASF) under one or more
 * contributor license agreements. See the NOTICE file distributed with
 * this work for additional information regarding copyright ownership.
 * The ASF licenses this file to You under the Apache License, Version 2.0
 * (the "License"); you may not use this file except in compliance with
 * the License. You may obtain a copy of the License at
 *
 *    http://www.apache.org/licenses/LICENSE-2.0
 *
 * Unless required by applicable law or agreed to in writing, software
 * distributed under the License is distributed on an "AS IS" BASIS,
 * WITHOUT WARRANTIES OR CONDITIONS OF ANY KIND, either express or implied.
 * See the License for the specific language governing permissions and
 * limitations under the License.
 */

package kafka.server

import java.net.InetAddress
import java.nio.charset.StandardCharsets
import java.util
import java.util.Arrays.asList
import java.util.concurrent.{CompletableFuture, TimeUnit}
import java.util.{Collections, Optional, Properties}
import kafka.api.LeaderAndIsr
import kafka.cluster.Broker
import kafka.controller.{ControllerContext, KafkaController}
import kafka.coordinator.group._
import kafka.coordinator.transaction.{InitProducerIdResult, TransactionCoordinator}
import kafka.log.AppendOrigin
import kafka.network.RequestChannel
import kafka.server.QuotaFactory.QuotaManagers
import kafka.server.metadata.{ConfigRepository, KRaftMetadataCache, MockConfigRepository, ZkMetadataCache}
import kafka.utils.{Log4jController, MockTime, TestUtils}
import kafka.zk.KafkaZkClient
import org.apache.kafka.clients.admin.AlterConfigOp.OpType
import org.apache.kafka.clients.admin.{AlterConfigOp, ConfigEntry}
import org.apache.kafka.common.acl.AclOperation
import org.apache.kafka.common.config.ConfigResource
import org.apache.kafka.common.errors.UnsupportedVersionException
import org.apache.kafka.common.internals.{KafkaFutureImpl, Topic}
import org.apache.kafka.common.memory.MemoryPool
import org.apache.kafka.common.config.ConfigResource.Type.{BROKER, BROKER_LOGGER}
import org.apache.kafka.common.message.AlterConfigsRequestData.{AlterConfigsResourceCollection => LAlterConfigsResourceCollection}
import org.apache.kafka.common.message.AlterConfigsRequestData.{AlterConfigsResource => LAlterConfigsResource}
import org.apache.kafka.common.message.AlterConfigsRequestData.{AlterableConfigCollection => LAlterableConfigCollection}
import org.apache.kafka.common.message.AlterConfigsRequestData.{AlterableConfig => LAlterableConfig}
import org.apache.kafka.common.message.AlterConfigsResponseData.{AlterConfigsResourceResponse => LAlterConfigsResourceResponse}
import org.apache.kafka.common.message.ApiMessageType.ListenerType
import org.apache.kafka.common.message.CreateTopicsRequestData.{CreatableTopic, CreatableTopicCollection}
import org.apache.kafka.common.message.DescribeConfigsResponseData.DescribeConfigsResult
import org.apache.kafka.common.message.IncrementalAlterConfigsRequestData.{AlterConfigsResource => IAlterConfigsResource}
import org.apache.kafka.common.message.IncrementalAlterConfigsRequestData.{AlterConfigsResourceCollection => IAlterConfigsResourceCollection}
import org.apache.kafka.common.message.IncrementalAlterConfigsRequestData.{AlterableConfig => IAlterableConfig}
import org.apache.kafka.common.message.IncrementalAlterConfigsRequestData.{AlterableConfigCollection => IAlterableConfigCollection}
import org.apache.kafka.common.message.IncrementalAlterConfigsResponseData.{AlterConfigsResourceResponse => IAlterConfigsResourceResponse}
import org.apache.kafka.common.message.LeaveGroupRequestData.MemberIdentity
import org.apache.kafka.common.message.ListOffsetsRequestData.{ListOffsetsPartition, ListOffsetsTopic}
import org.apache.kafka.common.message.MetadataResponseData.MetadataResponseTopic
import org.apache.kafka.common.message.OffsetDeleteRequestData.{OffsetDeleteRequestPartition, OffsetDeleteRequestTopic, OffsetDeleteRequestTopicCollection}
import org.apache.kafka.common.message.StopReplicaRequestData.{StopReplicaPartitionState, StopReplicaTopicState}
import org.apache.kafka.common.message.UpdateMetadataRequestData.{UpdateMetadataBroker, UpdateMetadataEndpoint, UpdateMetadataPartitionState}
import org.apache.kafka.common.message._
import org.apache.kafka.common.metrics.Metrics
import org.apache.kafka.common.network.{ClientInformation, ListenerName}
import org.apache.kafka.common.protocol.{ApiKeys, Errors}
import org.apache.kafka.common.quota.{ClientQuotaAlteration, ClientQuotaEntity}
import org.apache.kafka.common.record.FileRecords.TimestampAndOffset
import org.apache.kafka.common.record._
import org.apache.kafka.common.requests.FindCoordinatorRequest.CoordinatorType
import org.apache.kafka.common.requests.MetadataResponse.TopicMetadata
import org.apache.kafka.common.requests.ProduceResponse.PartitionResponse
import org.apache.kafka.common.requests.WriteTxnMarkersRequest.TxnMarkerEntry
import org.apache.kafka.common.requests.{FetchMetadata => JFetchMetadata, _}
import org.apache.kafka.common.resource.{PatternType, Resource, ResourcePattern, ResourceType}
import org.apache.kafka.common.security.auth.{KafkaPrincipal, KafkaPrincipalSerde, SecurityProtocol}
import org.apache.kafka.common.utils.annotation.ApiKeyVersionsSource
import org.apache.kafka.common.utils.{ProducerIdAndEpoch, SecurityUtils, Utils}
import org.apache.kafka.common.{ElectionType, IsolationLevel, Node, TopicIdPartition, TopicPartition, Uuid}
import org.apache.kafka.server.authorizer.{Action, AuthorizationResult, Authorizer}
import org.junit.jupiter.api.Assertions._
import org.junit.jupiter.api.{AfterEach, Test}
import org.junit.jupiter.params.ParameterizedTest
import org.junit.jupiter.params.provider.{CsvSource, ValueSource}
import org.mockito.ArgumentMatchers.{any, anyBoolean, anyDouble, anyInt, anyLong, anyShort, anyString, argThat, isNotNull}
import org.mockito.Mockito.{mock, reset, times, verify, when}
import org.mockito.{ArgumentCaptor, ArgumentMatchers, Mockito}

import scala.collection.{Map, Seq, mutable}
import scala.jdk.CollectionConverters._
import org.apache.kafka.common.message.CreatePartitionsRequestData.CreatePartitionsTopic
import org.apache.kafka.common.message.CreateTopicsResponseData.CreatableTopicResult
import org.apache.kafka.server.common.MetadataVersion
import org.apache.kafka.server.common.MetadataVersion.{IBP_0_10_2_IV0, IBP_2_2_IV1}

class KafkaApisTest {
  private val requestChannel: RequestChannel = mock(classOf[RequestChannel])
  private val requestChannelMetrics: RequestChannel.Metrics = mock(classOf[RequestChannel.Metrics])
  private val replicaManager: ReplicaManager = mock(classOf[ReplicaManager])
  private val groupCoordinator: GroupCoordinator = mock(classOf[GroupCoordinator])
  private val newGroupCoordinator: org.apache.kafka.coordinator.group.GroupCoordinator =
    mock(classOf[org.apache.kafka.coordinator.group.GroupCoordinator])
  private val adminManager: ZkAdminManager = mock(classOf[ZkAdminManager])
  private val txnCoordinator: TransactionCoordinator = mock(classOf[TransactionCoordinator])
  private val controller: KafkaController = mock(classOf[KafkaController])
  private val forwardingManager: ForwardingManager = mock(classOf[ForwardingManager])
  private val autoTopicCreationManager: AutoTopicCreationManager = mock(classOf[AutoTopicCreationManager])

  private val kafkaPrincipalSerde = new KafkaPrincipalSerde {
    override def serialize(principal: KafkaPrincipal): Array[Byte] = Utils.utf8(principal.toString)
    override def deserialize(bytes: Array[Byte]): KafkaPrincipal = SecurityUtils.parseKafkaPrincipal(Utils.utf8(bytes))
  }
  private val zkClient: KafkaZkClient = mock(classOf[KafkaZkClient])
  private val metrics = new Metrics()
  private val brokerId = 1
  // KRaft tests should override this with a KRaftMetadataCache
  private var metadataCache: MetadataCache = MetadataCache.zkMetadataCache(brokerId, MetadataVersion.latest())
  private val clientQuotaManager: ClientQuotaManager = mock(classOf[ClientQuotaManager])
  private val clientRequestQuotaManager: ClientRequestQuotaManager = mock(classOf[ClientRequestQuotaManager])
  private val clientControllerQuotaManager: ControllerMutationQuotaManager = mock(classOf[ControllerMutationQuotaManager])
  private val replicaQuotaManager: ReplicationQuotaManager = mock(classOf[ReplicationQuotaManager])
  private val quotas = QuotaManagers(clientQuotaManager, clientQuotaManager, clientRequestQuotaManager,
    clientControllerQuotaManager, replicaQuotaManager, replicaQuotaManager, replicaQuotaManager, None)
  private val fetchManager: FetchManager = mock(classOf[FetchManager])
  private val brokerTopicStats = new BrokerTopicStats
  private val clusterId = "clusterId"
  private val time = new MockTime
  private val clientId = ""

  @AfterEach
  def tearDown(): Unit = {
    quotas.shutdown()
    TestUtils.clearYammerMetrics()
    metrics.close()
  }

  def createKafkaApis(interBrokerProtocolVersion: MetadataVersion = MetadataVersion.latest,
                      authorizer: Option[Authorizer] = None,
                      enableForwarding: Boolean = false,
                      configRepository: ConfigRepository = new MockConfigRepository(),
                      raftSupport: Boolean = false,
                      overrideProperties: Map[String, String] = Map.empty): KafkaApis = {
    val properties = if (raftSupport) {
      val properties = TestUtils.createBrokerConfig(brokerId, "")
      properties.put(KafkaConfig.NodeIdProp, brokerId.toString)
      properties.put(KafkaConfig.ProcessRolesProp, "broker")
      val voterId = brokerId + 1
      properties.put(KafkaConfig.QuorumVotersProp, s"$voterId@localhost:9093")
      properties.put(KafkaConfig.ControllerListenerNamesProp, "SSL")
      properties
    } else {
      TestUtils.createBrokerConfig(brokerId, "zk")
    }
    overrideProperties.foreach( p => properties.put(p._1, p._2))
    TestUtils.setIbpAndMessageFormatVersions(properties, interBrokerProtocolVersion)
    val config = new KafkaConfig(properties)

    val forwardingManagerOpt = if (enableForwarding)
      Some(this.forwardingManager)
    else
      None

    val metadataSupport = if (raftSupport) {
      // it will be up to the test to replace the default ZkMetadataCache implementation
      // with a KRaftMetadataCache instance
      metadataCache match {
        case cache: KRaftMetadataCache => RaftSupport(forwardingManager, cache)
        case _ => throw new IllegalStateException("Test must set an instance of KRaftMetadataCache")
      }
    } else {
      metadataCache match {
        case zkMetadataCache: ZkMetadataCache =>
          ZkSupport(adminManager, controller, zkClient, forwardingManagerOpt, zkMetadataCache)
        case _ => throw new IllegalStateException("Test must set an instance of ZkMetadataCache")
      }
    }

    val listenerType = if (raftSupport) ListenerType.BROKER else ListenerType.ZK_BROKER
    val enabledApis = if (enableForwarding) {
      ApiKeys.apisForListener(listenerType).asScala ++ Set(ApiKeys.ENVELOPE)
    } else {
      ApiKeys.apisForListener(listenerType).asScala.toSet
    }
    val apiVersionManager = new SimpleApiVersionManager(listenerType, enabledApis, BrokerFeatures.defaultSupportedFeatures())

    new KafkaApis(
      metadataSupport = metadataSupport,
      requestChannel = requestChannel,
      replicaManager = replicaManager,
      groupCoordinator = groupCoordinator,
      newGroupCoordinator = newGroupCoordinator,
      txnCoordinator = txnCoordinator,
      autoTopicCreationManager = autoTopicCreationManager,
      brokerId = brokerId,
      config = config,
      configRepository = configRepository,
      metadataCache = metadataCache,
      metrics = metrics,
      authorizer = authorizer,
      quotas = quotas,
      fetchManager = fetchManager,
      brokerTopicStats = brokerTopicStats,
      clusterId = clusterId,
      time = time,
      tokenManager = null,
      apiVersionManager = apiVersionManager)
  }

  @Test
  def testDescribeConfigsWithAuthorizer(): Unit = {
    val authorizer: Authorizer = mock(classOf[Authorizer])

    val operation = AclOperation.DESCRIBE_CONFIGS
    val resourceType = ResourceType.TOPIC
    val resourceName = "topic-1"
    val requestHeader = new RequestHeader(ApiKeys.DESCRIBE_CONFIGS, ApiKeys.DESCRIBE_CONFIGS.latestVersion,
      clientId, 0)

    val expectedActions = Seq(
      new Action(operation, new ResourcePattern(resourceType, resourceName, PatternType.LITERAL),
        1, true, true)
    )

    // Verify that authorize is only called once
    when(authorizer.authorize(any[RequestContext], ArgumentMatchers.eq(expectedActions.asJava)))
      .thenReturn(Seq(AuthorizationResult.ALLOWED).asJava)

    val configRepository: ConfigRepository = mock(classOf[ConfigRepository])
    val topicConfigs = new Properties()
    val propName = "min.insync.replicas"
    val propValue = "3"
    topicConfigs.put(propName, propValue)
    when(configRepository.topicConfig(resourceName)).thenReturn(topicConfigs)

    metadataCache = mock(classOf[ZkMetadataCache])
    when(metadataCache.contains(resourceName)).thenReturn(true)

    val describeConfigsRequest = new DescribeConfigsRequest.Builder(new DescribeConfigsRequestData()
      .setIncludeSynonyms(true)
      .setResources(List(new DescribeConfigsRequestData.DescribeConfigsResource()
        .setResourceName(resourceName)
        .setResourceType(ConfigResource.Type.TOPIC.id)).asJava))
      .build(requestHeader.apiVersion)
    val request = buildRequest(describeConfigsRequest,
      requestHeader = Option(requestHeader))
    when(clientRequestQuotaManager.maybeRecordAndGetThrottleTimeMs(any[RequestChannel.Request](),
      any[Long])).thenReturn(0)

    createKafkaApis(authorizer = Some(authorizer), configRepository = configRepository)
      .handleDescribeConfigsRequest(request)

    verify(authorizer).authorize(any(), ArgumentMatchers.eq(expectedActions.asJava))
    val capturedResponse = verifyNoThrottling(request)
    val response = capturedResponse.getValue.asInstanceOf[DescribeConfigsResponse]
    val results = response.data().results()
    assertEquals(1, results.size())
    val describeConfigsResult: DescribeConfigsResult = results.get(0)
    assertEquals(ConfigResource.Type.TOPIC.id, describeConfigsResult.resourceType())
    assertEquals(resourceName, describeConfigsResult.resourceName())
    val configs = describeConfigsResult.configs().asScala.filter(_.name() == propName)
    assertEquals(1, configs.length)
    val describeConfigsResponseData = configs.head
    assertEquals(propName, describeConfigsResponseData.name())
    assertEquals(propValue, describeConfigsResponseData.value())
  }

  @Test
  def testEnvelopeRequestHandlingAsController(): Unit = {
    testEnvelopeRequestWithAlterConfig(
      alterConfigHandler = () => ApiError.NONE,
      expectedError = Errors.NONE
    )
  }

  @Test
  def testEnvelopeRequestWithAlterConfigUnhandledError(): Unit = {
    testEnvelopeRequestWithAlterConfig(
      alterConfigHandler = () => throw new IllegalStateException(),
      expectedError = Errors.UNKNOWN_SERVER_ERROR
    )
  }

  private def testEnvelopeRequestWithAlterConfig(
    alterConfigHandler: () => ApiError,
    expectedError: Errors
  ): Unit = {
    val authorizer: Authorizer = mock(classOf[Authorizer])

    authorizeResource(authorizer, AclOperation.CLUSTER_ACTION, ResourceType.CLUSTER, Resource.CLUSTER_NAME, AuthorizationResult.ALLOWED)

    val operation = AclOperation.ALTER_CONFIGS
    val resourceName = "topic-1"
    val requestHeader = new RequestHeader(ApiKeys.ALTER_CONFIGS, ApiKeys.ALTER_CONFIGS.latestVersion,
      clientId, 0)

    when(controller.isActive).thenReturn(true)

    authorizeResource(authorizer, operation, ResourceType.TOPIC, resourceName, AuthorizationResult.ALLOWED)

    val configResource = new ConfigResource(ConfigResource.Type.TOPIC, resourceName)
    when(adminManager.alterConfigs(any(), ArgumentMatchers.eq(false)))
      .thenAnswer(_ => {
        Map(configResource -> alterConfigHandler.apply())
      })

    val configs = Map(
      configResource -> new AlterConfigsRequest.Config(
        Seq(new AlterConfigsRequest.ConfigEntry("foo", "bar")).asJava))
    val alterConfigsRequest = new AlterConfigsRequest.Builder(configs.asJava, false).build(requestHeader.apiVersion)

    val startTimeNanos = time.nanoseconds()
    val queueDurationNanos = 5 * 1000 * 1000
    val request = TestUtils.buildEnvelopeRequest(
      alterConfigsRequest, kafkaPrincipalSerde, requestChannelMetrics, startTimeNanos, startTimeNanos + queueDurationNanos)

    val capturedResponse: ArgumentCaptor[AlterConfigsResponse] = ArgumentCaptor.forClass(classOf[AlterConfigsResponse])
    val capturedRequest: ArgumentCaptor[RequestChannel.Request] = ArgumentCaptor.forClass(classOf[RequestChannel.Request])

    createKafkaApis(authorizer = Some(authorizer), enableForwarding = true).handle(request, RequestLocal.withThreadConfinedCaching)

    verify(requestChannel).sendResponse(
      capturedRequest.capture(),
      capturedResponse.capture(),
      any()
    )
    assertEquals(Some(request), capturedRequest.getValue.envelope)
    // the dequeue time of forwarded request should equals to envelop request
    assertEquals(request.requestDequeueTimeNanos, capturedRequest.getValue.requestDequeueTimeNanos)
    val innerResponse = capturedResponse.getValue
    val responseMap = innerResponse.data.responses().asScala.map { resourceResponse =>
      resourceResponse.resourceName() -> Errors.forCode(resourceResponse.errorCode)
    }.toMap

    assertEquals(Map(resourceName -> expectedError), responseMap)

    verify(controller).isActive
    verify(adminManager).alterConfigs(any(), ArgumentMatchers.eq(false))
  }

  @Test
  def testInvalidEnvelopeRequestWithNonForwardableAPI(): Unit = {
    val requestHeader = new RequestHeader(ApiKeys.LEAVE_GROUP, ApiKeys.LEAVE_GROUP.latestVersion,
      clientId, 0)
    val leaveGroupRequest = new LeaveGroupRequest.Builder("group",
      Collections.singletonList(new MemberIdentity())).build(requestHeader.apiVersion)

    when(controller.isActive).thenReturn(true)

    val request = TestUtils.buildEnvelopeRequest(
      leaveGroupRequest, kafkaPrincipalSerde, requestChannelMetrics, time.nanoseconds())
    when(clientRequestQuotaManager.maybeRecordAndGetThrottleTimeMs(any[RequestChannel.Request](),
      any[Long])).thenReturn(0)

    createKafkaApis(enableForwarding = true).handle(request, RequestLocal.withThreadConfinedCaching)

    val capturedResponse = verifyNoThrottling(request)
    val response = capturedResponse.getValue.asInstanceOf[EnvelopeResponse]
    assertEquals(Errors.INVALID_REQUEST, response.error())
  }

  @Test
  def testEnvelopeRequestWithNotFromPrivilegedListener(): Unit = {
    testInvalidEnvelopeRequest(Errors.NONE, fromPrivilegedListener = false,
      shouldCloseConnection = true)
  }

  @Test
  def testEnvelopeRequestNotAuthorized(): Unit = {
    testInvalidEnvelopeRequest(Errors.CLUSTER_AUTHORIZATION_FAILED,
      performAuthorize = true, authorizeResult = AuthorizationResult.DENIED)
  }

  @Test
  def testEnvelopeRequestNotControllerHandling(): Unit = {
    testInvalidEnvelopeRequest(Errors.NOT_CONTROLLER, performAuthorize = true, isActiveController = false)
  }

  private def testInvalidEnvelopeRequest(expectedError: Errors,
                                         fromPrivilegedListener: Boolean = true,
                                         shouldCloseConnection: Boolean = false,
                                         performAuthorize: Boolean = false,
                                         authorizeResult: AuthorizationResult = AuthorizationResult.ALLOWED,
                                         isActiveController: Boolean = true): Unit = {
    val authorizer: Authorizer = mock(classOf[Authorizer])

    if (performAuthorize) {
      authorizeResource(authorizer, AclOperation.CLUSTER_ACTION, ResourceType.CLUSTER, Resource.CLUSTER_NAME, authorizeResult)
    }

    val resourceName = "topic-1"
    val requestHeader = new RequestHeader(ApiKeys.ALTER_CONFIGS, ApiKeys.ALTER_CONFIGS.latestVersion,
      clientId, 0)

    when(controller.isActive).thenReturn(isActiveController)

    val configResource = new ConfigResource(ConfigResource.Type.TOPIC, resourceName)

    val configs = Map(
      configResource -> new AlterConfigsRequest.Config(
        Seq(new AlterConfigsRequest.ConfigEntry("foo", "bar")).asJava))
    val alterConfigsRequest = new AlterConfigsRequest.Builder(configs.asJava, false)
      .build(requestHeader.apiVersion)

    val request = TestUtils.buildEnvelopeRequest(
      alterConfigsRequest, kafkaPrincipalSerde, requestChannelMetrics, time.nanoseconds(), fromPrivilegedListener = fromPrivilegedListener)

    val capturedResponse: ArgumentCaptor[AbstractResponse] = ArgumentCaptor.forClass(classOf[AbstractResponse])
    createKafkaApis(authorizer = Some(authorizer), enableForwarding = true).handle(request, RequestLocal.withThreadConfinedCaching)

    if (shouldCloseConnection) {
      verify(requestChannel).closeConnection(
        ArgumentMatchers.eq(request),
        ArgumentMatchers.eq(java.util.Collections.emptyMap())
      )
    } else {
      verify(requestChannel).sendResponse(
        ArgumentMatchers.eq(request),
        capturedResponse.capture(),
        ArgumentMatchers.eq(None))
      val response = capturedResponse.getValue.asInstanceOf[EnvelopeResponse]
      assertEquals(expectedError, response.error)
    }
    if (performAuthorize) {
      verify(authorizer).authorize(any(), any())
    }
  }

  @Test
  def testAlterConfigsWithAuthorizer(): Unit = {
    val authorizer: Authorizer = mock(classOf[Authorizer])

    val authorizedTopic = "authorized-topic"
    val unauthorizedTopic = "unauthorized-topic"
    val (authorizedResource, unauthorizedResource) =
      createConfigsWithAuthorization(authorizer, authorizedTopic, unauthorizedTopic)

    val configs = Map(
      authorizedResource -> new AlterConfigsRequest.Config(
        Seq(new AlterConfigsRequest.ConfigEntry("foo", "bar")).asJava),
      unauthorizedResource -> new AlterConfigsRequest.Config(
        Seq(new AlterConfigsRequest.ConfigEntry("foo-1", "bar-1")).asJava)
    )

    val topicHeader = new RequestHeader(ApiKeys.ALTER_CONFIGS, ApiKeys.ALTER_CONFIGS.latestVersion,
      clientId, 0)

    val alterConfigsRequest = new AlterConfigsRequest.Builder(configs.asJava, false)
      .build(topicHeader.apiVersion)
    val request = buildRequest(alterConfigsRequest)

    when(controller.isActive).thenReturn(false)
    when(clientRequestQuotaManager.maybeRecordAndGetThrottleTimeMs(any[RequestChannel.Request](),
      any[Long])).thenReturn(0)
    when(adminManager.alterConfigs(any(), ArgumentMatchers.eq(false)))
      .thenReturn(Map(authorizedResource -> ApiError.NONE))

    createKafkaApis(authorizer = Some(authorizer)).handleAlterConfigsRequest(request)

    val capturedResponse = verifyNoThrottling(request)
    verifyAlterConfigResult(capturedResponse, Map(authorizedTopic -> Errors.NONE,
        unauthorizedTopic -> Errors.TOPIC_AUTHORIZATION_FAILED))
    verify(authorizer, times(2)).authorize(any(), any())
    verify(adminManager).alterConfigs(any(), anyBoolean())
  }

  @Test
  def testElectLeadersForwarding(): Unit = {
    val requestBuilder = new ElectLeadersRequest.Builder(ElectionType.PREFERRED, null, 30000)
    testKraftForwarding(ApiKeys.ELECT_LEADERS, requestBuilder)
  }

  @Test
  def testDescribeQuorumNotAllowedForZkClusters(): Unit = {
    val requestData = DescribeQuorumRequest.singletonRequest(KafkaRaftServer.MetadataPartition)
    val requestBuilder = new DescribeQuorumRequest.Builder(requestData)
    val request = buildRequest(requestBuilder.build())

    when(clientRequestQuotaManager.maybeRecordAndGetThrottleTimeMs(any[RequestChannel.Request](),
      any[Long])).thenReturn(0)
    createKafkaApis(enableForwarding = true).handle(request, RequestLocal.withThreadConfinedCaching)

    val capturedResponse = verifyNoThrottling(request)
    val response = capturedResponse.getValue.asInstanceOf[DescribeQuorumResponse]
    assertEquals(Errors.UNKNOWN_SERVER_ERROR, Errors.forCode(response.data.errorCode))
  }

  @Test
  def testDescribeQuorumForwardedForKRaftClusters(): Unit = {
    val requestData = DescribeQuorumRequest.singletonRequest(KafkaRaftServer.MetadataPartition)
    val requestBuilder = new DescribeQuorumRequest.Builder(requestData)
    metadataCache = MetadataCache.kRaftMetadataCache(brokerId)

    testForwardableApi(
      createKafkaApis(raftSupport = true),
      ApiKeys.DESCRIBE_QUORUM,
      requestBuilder
    )
  }

  private def testKraftForwarding(
    apiKey: ApiKeys,
    requestBuilder: AbstractRequest.Builder[_ <: AbstractRequest]
  ): Unit = {
    metadataCache = MetadataCache.kRaftMetadataCache(brokerId)
    testForwardableApi(
      createKafkaApis(enableForwarding = true, raftSupport = true),
      apiKey,
      requestBuilder
    )
  }

  private def testForwardableApi(apiKey: ApiKeys, requestBuilder: AbstractRequest.Builder[_ <: AbstractRequest]): Unit = {
    testForwardableApi(
      createKafkaApis(enableForwarding = true),
      apiKey,
      requestBuilder
    )
  }

  private def testForwardableApi(
    kafkaApis: KafkaApis,
    apiKey: ApiKeys,
    requestBuilder: AbstractRequest.Builder[_ <: AbstractRequest]
  ): Unit = {
    val topicHeader = new RequestHeader(apiKey, apiKey.latestVersion,
      clientId, 0)

    val apiRequest = requestBuilder.build(topicHeader.apiVersion)
    val request = buildRequest(apiRequest)

    if (kafkaApis.metadataSupport.isInstanceOf[ZkSupport]) {
      // The controller check only makes sense for ZK clusters. For KRaft,
      // controller requests are handled on a separate listener, so there
      // is no choice but to forward them.
      when(controller.isActive).thenReturn(false)
    }

    when(clientRequestQuotaManager.maybeRecordAndGetThrottleTimeMs(any[RequestChannel.Request](),
      any[Long])).thenReturn(0)
    val forwardCallback: ArgumentCaptor[Option[AbstractResponse] => Unit] = ArgumentCaptor.forClass(classOf[Option[AbstractResponse] => Unit])

    kafkaApis.handle(request, RequestLocal.withThreadConfinedCaching)
    verify(forwardingManager).forwardRequest(
      ArgumentMatchers.eq(request),
      forwardCallback.capture()
    )
    assertNotNull(request.buffer, "The buffer was unexpectedly deallocated after " +
      s"`handle` returned (is $apiKey marked as forwardable in `ApiKeys`?)")

    val expectedResponse = apiRequest.getErrorResponse(Errors.NOT_CONTROLLER.exception)
    forwardCallback.getValue.apply(Some(expectedResponse))

    val capturedResponse = verifyNoThrottling(request)
    assertEquals(expectedResponse, capturedResponse.getValue)

    if (kafkaApis.metadataSupport.isInstanceOf[ZkSupport]) {
      verify(controller).isActive
    }
  }

  private def authorizeResource(authorizer: Authorizer,
                                operation: AclOperation,
                                resourceType: ResourceType,
                                resourceName: String,
                                result: AuthorizationResult,
                                logIfAllowed: Boolean = true,
                                logIfDenied: Boolean = true): Unit = {
    val expectedAuthorizedAction = if (operation == AclOperation.CLUSTER_ACTION)
      new Action(operation,
        new ResourcePattern(ResourceType.CLUSTER, Resource.CLUSTER_NAME, PatternType.LITERAL),
        1, logIfAllowed, logIfDenied)
    else
      new Action(operation,
        new ResourcePattern(resourceType, resourceName, PatternType.LITERAL),
        1, logIfAllowed, logIfDenied)

    when(authorizer.authorize(any[RequestContext], ArgumentMatchers.eq(Seq(expectedAuthorizedAction).asJava)))
      .thenReturn(Seq(result).asJava)
  }

  private def verifyAlterConfigResult(capturedResponse: ArgumentCaptor[AbstractResponse],
                                      expectedResults: Map[String, Errors]): Unit = {
    val response = capturedResponse.getValue.asInstanceOf[AlterConfigsResponse]
    val responseMap = response.data.responses().asScala.map { resourceResponse =>
      resourceResponse.resourceName() -> Errors.forCode(resourceResponse.errorCode)
    }.toMap

    assertEquals(expectedResults, responseMap)
  }

  private def createConfigsWithAuthorization(authorizer: Authorizer,
                                             authorizedTopic: String,
                                             unauthorizedTopic: String): (ConfigResource, ConfigResource) = {
    val authorizedResource = new ConfigResource(ConfigResource.Type.TOPIC, authorizedTopic)

    val unauthorizedResource = new ConfigResource(ConfigResource.Type.TOPIC, unauthorizedTopic)

    createTopicAuthorization(authorizer, AclOperation.ALTER_CONFIGS, authorizedTopic, unauthorizedTopic)
    (authorizedResource, unauthorizedResource)
  }

  @Test
  def testIncrementalAlterConfigsWithAuthorizer(): Unit = {
    val authorizer: Authorizer = mock(classOf[Authorizer])

    val authorizedTopic = "authorized-topic"
    val unauthorizedTopic = "unauthorized-topic"
    val (authorizedResource, unauthorizedResource) =
      createConfigsWithAuthorization(authorizer, authorizedTopic, unauthorizedTopic)

    val requestHeader = new RequestHeader(ApiKeys.INCREMENTAL_ALTER_CONFIGS, ApiKeys.INCREMENTAL_ALTER_CONFIGS.latestVersion, clientId, 0)

    val incrementalAlterConfigsRequest = getIncrementalAlterConfigRequestBuilder(Seq(authorizedResource, unauthorizedResource))
      .build(requestHeader.apiVersion)
    val request = buildRequest(incrementalAlterConfigsRequest,
      fromPrivilegedListener = true, requestHeader = Option(requestHeader))

    when(controller.isActive).thenReturn(true)
    when(clientRequestQuotaManager.maybeRecordAndGetThrottleTimeMs(any[RequestChannel.Request](),
      any[Long])).thenReturn(0)
    when(adminManager.incrementalAlterConfigs(any(), ArgumentMatchers.eq(false)))
      .thenReturn(Map(authorizedResource -> ApiError.NONE))

    createKafkaApis(authorizer = Some(authorizer)).handleIncrementalAlterConfigsRequest(request)

    val capturedResponse = verifyNoThrottling(request)
    verifyIncrementalAlterConfigResult(capturedResponse, Map(
      authorizedTopic -> Errors.NONE,
      unauthorizedTopic -> Errors.TOPIC_AUTHORIZATION_FAILED
    ))

    verify(authorizer, times(2)).authorize(any(), any())
    verify(adminManager).incrementalAlterConfigs(any(), anyBoolean())
  }

  private def getIncrementalAlterConfigRequestBuilder(configResources: Seq[ConfigResource]): IncrementalAlterConfigsRequest.Builder = {
    val resourceMap = configResources.map(configResource => {
      configResource -> Set(
        new AlterConfigOp(new ConfigEntry("foo", "bar"),
        OpType.forId(configResource.`type`.id))).asJavaCollection
    }).toMap.asJava

    new IncrementalAlterConfigsRequest.Builder(resourceMap, false)
  }

  private def verifyIncrementalAlterConfigResult(capturedResponse: ArgumentCaptor[AbstractResponse],
                                                 expectedResults: Map[String, Errors]): Unit = {
    val response = capturedResponse.getValue.asInstanceOf[IncrementalAlterConfigsResponse]
    val responseMap = response.data.responses().asScala.map { resourceResponse =>
      resourceResponse.resourceName() -> Errors.forCode(resourceResponse.errorCode)
    }.toMap
    assertEquals(expectedResults, responseMap)
  }

  @Test
  def testAlterClientQuotasWithAuthorizer(): Unit = {
    val authorizer: Authorizer = mock(classOf[Authorizer])

    authorizeResource(authorizer, AclOperation.ALTER_CONFIGS, ResourceType.CLUSTER,
      Resource.CLUSTER_NAME, AuthorizationResult.DENIED)

    val quotaEntity = new ClientQuotaEntity(Collections.singletonMap(ClientQuotaEntity.USER, "user"))
    val quotas = Seq(new ClientQuotaAlteration(quotaEntity, Seq.empty.asJavaCollection))

    val requestHeader = new RequestHeader(ApiKeys.ALTER_CLIENT_QUOTAS, ApiKeys.ALTER_CLIENT_QUOTAS.latestVersion, clientId, 0)

    val alterClientQuotasRequest = new AlterClientQuotasRequest.Builder(quotas.asJavaCollection, false)
      .build(requestHeader.apiVersion)
    val request = buildRequest(alterClientQuotasRequest,
      fromPrivilegedListener = true, requestHeader = Option(requestHeader))

    when(controller.isActive).thenReturn(true)
    when(clientRequestQuotaManager.maybeRecordAndGetThrottleTimeMs(any[RequestChannel.Request](),
      anyLong)).thenReturn(0)

    createKafkaApis(authorizer = Some(authorizer)).handleAlterClientQuotasRequest(request)

    val capturedResponse = verifyNoThrottling(request)
    verifyAlterClientQuotaResult(capturedResponse, Map(quotaEntity -> Errors.CLUSTER_AUTHORIZATION_FAILED))

    verify(authorizer).authorize(any(), any())
    verify(clientRequestQuotaManager).maybeRecordAndGetThrottleTimeMs(any(), anyLong)
  }

  @Test
  def testAlterClientQuotasWithForwarding(): Unit = {
    val requestBuilder = new AlterClientQuotasRequest.Builder(List.empty.asJava, false)
    testForwardableApi(ApiKeys.ALTER_CLIENT_QUOTAS, requestBuilder)
  }

  private def verifyAlterClientQuotaResult(capturedResponse: ArgumentCaptor[AbstractResponse],
                                           expected: Map[ClientQuotaEntity, Errors]): Unit = {
    val response = capturedResponse.getValue.asInstanceOf[AlterClientQuotasResponse]
    val futures = expected.keys.map(quotaEntity => quotaEntity -> new KafkaFutureImpl[Void]()).toMap
    response.complete(futures.asJava)
    futures.foreach {
      case (entity, future) =>
        future.whenComplete((_, thrown) =>
          assertEquals(thrown, expected(entity).exception())
        ).isDone
    }
  }

  @Test
  def testCreateTopicsWithAuthorizer(): Unit = {
    val authorizer: Authorizer = mock(classOf[Authorizer])

    val authorizedTopic = "authorized-topic"
    val unauthorizedTopic = "unauthorized-topic"

    authorizeResource(authorizer, AclOperation.CREATE, ResourceType.CLUSTER,
      Resource.CLUSTER_NAME, AuthorizationResult.DENIED, logIfDenied = false)

    createCombinedTopicAuthorization(authorizer, AclOperation.CREATE,
      authorizedTopic, unauthorizedTopic)

    createCombinedTopicAuthorization(authorizer, AclOperation.DESCRIBE_CONFIGS,
      authorizedTopic, unauthorizedTopic, logIfDenied = false)

    val requestHeader = new RequestHeader(ApiKeys.CREATE_TOPICS, ApiKeys.CREATE_TOPICS.latestVersion, clientId, 0)

    when(controller.isActive).thenReturn(true)

    val topics = new CreateTopicsRequestData.CreatableTopicCollection(2)
    val topicToCreate = new CreateTopicsRequestData.CreatableTopic()
      .setName(authorizedTopic)
    topics.add(topicToCreate)

    val topicToFilter = new CreateTopicsRequestData.CreatableTopic()
      .setName(unauthorizedTopic)
    topics.add(topicToFilter)

    val timeout = 10
    val createTopicsRequest = new CreateTopicsRequest.Builder(
      new CreateTopicsRequestData()
        .setTimeoutMs(timeout)
        .setValidateOnly(false)
        .setTopics(topics))
      .build(requestHeader.apiVersion)
    val request = buildRequest(createTopicsRequest,
      fromPrivilegedListener = true, requestHeader = Option(requestHeader))

    when(clientRequestQuotaManager.maybeRecordAndGetThrottleTimeMs(any[RequestChannel.Request](),
      any[Long])).thenReturn(0)
    when(clientControllerQuotaManager.newQuotaFor(
      ArgumentMatchers.eq(request), ArgumentMatchers.eq(6))).thenReturn(UnboundedControllerMutationQuota)

    createKafkaApis(authorizer = Some(authorizer)).handleCreateTopicsRequest(request)

    val capturedCallback: ArgumentCaptor[Map[String, ApiError] => Unit] = ArgumentCaptor.forClass(classOf[Map[String, ApiError] => Unit])

    verify(adminManager).createTopics(
      ArgumentMatchers.eq(timeout),
      ArgumentMatchers.eq(false),
      ArgumentMatchers.eq(Map(authorizedTopic -> topicToCreate)),
      any(),
      ArgumentMatchers.eq(UnboundedControllerMutationQuota),
      capturedCallback.capture())
    capturedCallback.getValue.apply(Map(authorizedTopic -> ApiError.NONE))

    val capturedResponse = verifyNoThrottling(request)
    verifyCreateTopicsResult(capturedResponse, Map(authorizedTopic -> Errors.NONE,
        unauthorizedTopic -> Errors.TOPIC_AUTHORIZATION_FAILED))
  }

  @Test
  def testCreateTopicsWithForwarding(): Unit = {
    val requestBuilder = new CreateTopicsRequest.Builder(
      new CreateTopicsRequestData().setTopics(
        new CreatableTopicCollection(Collections.singleton(
          new CreatableTopic().setName("topic").setNumPartitions(1).
            setReplicationFactor(1.toShort)).iterator())))
    testForwardableApi(ApiKeys.CREATE_TOPICS, requestBuilder)
  }

  @ParameterizedTest
  @CsvSource(value = Array("0,1500", "1500,0", "3000,1000"))
  def testKRaftControllerThrottleTimeEnforced(
    controllerThrottleTimeMs: Int,
    requestThrottleTimeMs: Int
  ): Unit = {
    metadataCache = MetadataCache.kRaftMetadataCache(brokerId)

    val topicToCreate = new CreatableTopic()
      .setName("topic")
      .setNumPartitions(1)
      .setReplicationFactor(1.toShort)

    val requestData = new CreateTopicsRequestData()
    requestData.topics().add(topicToCreate)

    val requestBuilder = new CreateTopicsRequest.Builder(requestData).build()
    val request = buildRequest(requestBuilder)

    val kafkaApis = createKafkaApis(enableForwarding = true, raftSupport = true)
    val forwardCallback: ArgumentCaptor[Option[AbstractResponse] => Unit] =
      ArgumentCaptor.forClass(classOf[Option[AbstractResponse] => Unit])

    when(clientRequestQuotaManager.maybeRecordAndGetThrottleTimeMs(request, time.milliseconds()))
      .thenReturn(requestThrottleTimeMs)

    kafkaApis.handle(request, RequestLocal.withThreadConfinedCaching)

    verify(forwardingManager).forwardRequest(
      ArgumentMatchers.eq(request),
      forwardCallback.capture()
    )

    val responseData = new CreateTopicsResponseData()
      .setThrottleTimeMs(controllerThrottleTimeMs)
    responseData.topics().add(new CreatableTopicResult()
      .setErrorCode(Errors.THROTTLING_QUOTA_EXCEEDED.code))

    forwardCallback.getValue.apply(Some(new CreateTopicsResponse(responseData)))

    val expectedThrottleTimeMs = math.max(controllerThrottleTimeMs, requestThrottleTimeMs)

    verify(clientRequestQuotaManager).throttle(
      ArgumentMatchers.eq(request),
      any[ThrottleCallback](),
      ArgumentMatchers.eq(expectedThrottleTimeMs)
    )

    assertEquals(expectedThrottleTimeMs, responseData.throttleTimeMs)
  }

  @Test
  def testCreatePartitionsAuthorization(): Unit = {
    val authorizer: Authorizer = mock(classOf[Authorizer])
    val kafkaApis = createKafkaApis(authorizer = Some(authorizer))

    val timeoutMs = 35000
    val requestData = new CreatePartitionsRequestData()
      .setTimeoutMs(timeoutMs)
      .setValidateOnly(false)
    val fooCreatePartitionsData = new CreatePartitionsTopic().setName("foo").setAssignments(null).setCount(2)
    val barCreatePartitionsData = new CreatePartitionsTopic().setName("bar").setAssignments(null).setCount(10)
    requestData.topics().add(fooCreatePartitionsData)
    requestData.topics().add(barCreatePartitionsData)

    val fooResource = new ResourcePattern(ResourceType.TOPIC, "foo", PatternType.LITERAL)
    val fooAction = new Action(AclOperation.ALTER, fooResource, 1, true, true)

    val barResource = new ResourcePattern(ResourceType.TOPIC, "bar", PatternType.LITERAL)
    val barAction = new Action(AclOperation.ALTER, barResource, 1, true, true)

    when(authorizer.authorize(
      any[RequestContext](),
      any[util.List[Action]]()
    )).thenAnswer { invocation =>
      val actions = invocation.getArgument[util.List[Action]](1).asScala
      val results = actions.map { action =>
        if (action == fooAction) AuthorizationResult.ALLOWED
        else if (action == barAction) AuthorizationResult.DENIED
        else throw new AssertionError(s"Unexpected action $action")
      }
      new util.ArrayList[AuthorizationResult](results.asJava)
    }

    val request = buildRequest(new CreatePartitionsRequest.Builder(requestData).build())

    when(controller.isActive).thenReturn(true)
    when(controller.isTopicQueuedForDeletion("foo")).thenReturn(false)
    when(clientControllerQuotaManager.newQuotaFor(
      ArgumentMatchers.eq(request), ArgumentMatchers.anyShort())
    ).thenReturn(UnboundedControllerMutationQuota)
    when(adminManager.createPartitions(
      timeoutMs = ArgumentMatchers.eq(timeoutMs),
      newPartitions = ArgumentMatchers.eq(Seq(fooCreatePartitionsData)),
      validateOnly = ArgumentMatchers.eq(false),
      controllerMutationQuota = ArgumentMatchers.eq(UnboundedControllerMutationQuota),
      callback = ArgumentMatchers.any[Map[String, ApiError] => Unit]()
    )).thenAnswer { invocation =>
      val callback = invocation.getArgument[Map[String, ApiError] => Unit](4)
      callback.apply(Map("foo" -> ApiError.NONE))
    }

    kafkaApis.handle(request, RequestLocal.withThreadConfinedCaching)

    val capturedResponse = verifyNoThrottling(request)
    val response = capturedResponse.getValue.asInstanceOf[CreatePartitionsResponse]
    val results = response.data.results.asScala
    assertEquals(Some(Errors.NONE), results.find(_.name == "foo").map(result => Errors.forCode(result.errorCode)))
    assertEquals(Some(Errors.TOPIC_AUTHORIZATION_FAILED), results.find(_.name == "bar").map(result => Errors.forCode(result.errorCode)))
  }

  private def createTopicAuthorization(authorizer: Authorizer,
                                       operation: AclOperation,
                                       authorizedTopic: String,
                                       unauthorizedTopic: String,
                                       logIfAllowed: Boolean = true,
                                       logIfDenied: Boolean = true): Unit = {
    authorizeResource(authorizer, operation, ResourceType.TOPIC,
      authorizedTopic, AuthorizationResult.ALLOWED, logIfAllowed, logIfDenied)
    authorizeResource(authorizer, operation, ResourceType.TOPIC,
      unauthorizedTopic, AuthorizationResult.DENIED, logIfAllowed, logIfDenied)
  }

  private def createCombinedTopicAuthorization(authorizer: Authorizer,
                                               operation: AclOperation,
                                               authorizedTopic: String,
                                               unauthorizedTopic: String,
                                               logIfAllowed: Boolean = true,
                                               logIfDenied: Boolean = true): Unit = {
    val expectedAuthorizedActions = Seq(
      new Action(operation,
        new ResourcePattern(ResourceType.TOPIC, authorizedTopic, PatternType.LITERAL),
        1, logIfAllowed, logIfDenied),
      new Action(operation,
        new ResourcePattern(ResourceType.TOPIC, unauthorizedTopic, PatternType.LITERAL),
        1, logIfAllowed, logIfDenied))

    when(authorizer.authorize(
      any[RequestContext], argThat((t: java.util.List[Action]) => t != null && t.containsAll(expectedAuthorizedActions.asJava))
    )).thenAnswer { invocation =>
      val actions = invocation.getArgument(1).asInstanceOf[util.List[Action]]
      actions.asScala.map { action =>
        if (action.resourcePattern().name().equals(authorizedTopic))
          AuthorizationResult.ALLOWED
        else
          AuthorizationResult.DENIED
      }.asJava
    }
  }

  private def verifyCreateTopicsResult(capturedResponse: ArgumentCaptor[AbstractResponse],
                                       expectedResults: Map[String, Errors]): Unit = {
    val response = capturedResponse.getValue.asInstanceOf[CreateTopicsResponse]
    val responseMap = response.data.topics().asScala.map { topicResponse =>
      topicResponse.name() -> Errors.forCode(topicResponse.errorCode)
    }.toMap

    assertEquals(expectedResults, responseMap)
  }

  @Test
  def testCreateAclWithForwarding(): Unit = {
    val requestBuilder = new CreateAclsRequest.Builder(new CreateAclsRequestData())
    testForwardableApi(ApiKeys.CREATE_ACLS, requestBuilder)
  }

  @Test
  def testDeleteAclWithForwarding(): Unit = {
    val requestBuilder = new DeleteAclsRequest.Builder(new DeleteAclsRequestData())
    testForwardableApi(ApiKeys.DELETE_ACLS, requestBuilder)
  }

  @Test
  def testCreateDelegationTokenWithForwarding(): Unit = {
    val requestBuilder = new CreateDelegationTokenRequest.Builder(new CreateDelegationTokenRequestData())
    testForwardableApi(ApiKeys.CREATE_DELEGATION_TOKEN, requestBuilder)
  }

  @Test
  def testRenewDelegationTokenWithForwarding(): Unit = {
    val requestBuilder = new RenewDelegationTokenRequest.Builder(new RenewDelegationTokenRequestData())
    testForwardableApi(ApiKeys.RENEW_DELEGATION_TOKEN, requestBuilder)
  }

  @Test
  def testExpireDelegationTokenWithForwarding(): Unit = {
    val requestBuilder = new ExpireDelegationTokenRequest.Builder(new ExpireDelegationTokenRequestData())
    testForwardableApi(ApiKeys.EXPIRE_DELEGATION_TOKEN, requestBuilder)
  }

  @Test
  def testAlterPartitionReassignmentsWithForwarding(): Unit = {
    val requestBuilder = new AlterPartitionReassignmentsRequest.Builder(new AlterPartitionReassignmentsRequestData())
    testForwardableApi(ApiKeys.ALTER_PARTITION_REASSIGNMENTS, requestBuilder)
  }

  @Test
  def testCreatePartitionsWithForwarding(): Unit = {
    val requestBuilder = new CreatePartitionsRequest.Builder(new CreatePartitionsRequestData())
    testForwardableApi(ApiKeys.CREATE_PARTITIONS, requestBuilder)
  }

  @Test
  def testUpdateFeaturesWithForwarding(): Unit = {
    val requestBuilder = new UpdateFeaturesRequest.Builder(new UpdateFeaturesRequestData())
    testForwardableApi(ApiKeys.UPDATE_FEATURES, requestBuilder)
  }

  @Test
  def testDeleteTopicsWithForwarding(): Unit = {
    val requestBuilder = new DeleteTopicsRequest.Builder(new DeleteTopicsRequestData())
    testForwardableApi(ApiKeys.DELETE_TOPICS, requestBuilder)
  }

  @Test
  def testAlterScramWithForwarding(): Unit = {
    val requestBuilder = new AlterUserScramCredentialsRequest.Builder(new AlterUserScramCredentialsRequestData())
    testForwardableApi(ApiKeys.ALTER_USER_SCRAM_CREDENTIALS, requestBuilder)
  }

  @Test
  def testFindCoordinatorAutoTopicCreationForOffsetTopic(): Unit = {
    testFindCoordinatorWithTopicCreation(CoordinatorType.GROUP)
  }

  @Test
  def testFindCoordinatorAutoTopicCreationForTxnTopic(): Unit = {
    testFindCoordinatorWithTopicCreation(CoordinatorType.TRANSACTION)
  }

  @Test
  def testFindCoordinatorNotEnoughBrokersForOffsetTopic(): Unit = {
    testFindCoordinatorWithTopicCreation(CoordinatorType.GROUP, hasEnoughLiveBrokers = false)
  }

  @Test
  def testFindCoordinatorNotEnoughBrokersForTxnTopic(): Unit = {
    testFindCoordinatorWithTopicCreation(CoordinatorType.TRANSACTION, hasEnoughLiveBrokers = false)
  }

  @Test
  def testOldFindCoordinatorAutoTopicCreationForOffsetTopic(): Unit = {
    testFindCoordinatorWithTopicCreation(CoordinatorType.GROUP, version = 3)
  }

  @Test
  def testOldFindCoordinatorAutoTopicCreationForTxnTopic(): Unit = {
    testFindCoordinatorWithTopicCreation(CoordinatorType.TRANSACTION, version = 3)
  }

  @Test
  def testOldFindCoordinatorNotEnoughBrokersForOffsetTopic(): Unit = {
    testFindCoordinatorWithTopicCreation(CoordinatorType.GROUP, hasEnoughLiveBrokers = false, version = 3)
  }

  @Test
  def testOldFindCoordinatorNotEnoughBrokersForTxnTopic(): Unit = {
    testFindCoordinatorWithTopicCreation(CoordinatorType.TRANSACTION, hasEnoughLiveBrokers = false, version = 3)
  }

  private def testFindCoordinatorWithTopicCreation(coordinatorType: CoordinatorType,
                                                   hasEnoughLiveBrokers: Boolean = true,
                                                   version: Short = ApiKeys.FIND_COORDINATOR.latestVersion): Unit = {
    val authorizer: Authorizer = mock(classOf[Authorizer])

    val requestHeader = new RequestHeader(ApiKeys.FIND_COORDINATOR, version, clientId, 0)

    val numBrokersNeeded = 3

    setupBrokerMetadata(hasEnoughLiveBrokers, numBrokersNeeded)

    val requestTimeout = 10
    val topicConfigOverride = mutable.Map.empty[String, String]
    topicConfigOverride.put(KafkaConfig.RequestTimeoutMsProp, requestTimeout.toString)

    val groupId = "group"
    val topicName =
      coordinatorType match {
        case CoordinatorType.GROUP =>
          topicConfigOverride.put(KafkaConfig.OffsetsTopicPartitionsProp, numBrokersNeeded.toString)
          topicConfigOverride.put(KafkaConfig.OffsetsTopicReplicationFactorProp, numBrokersNeeded.toString)
          when(groupCoordinator.offsetsTopicConfigs).thenReturn(new Properties)
          authorizeResource(authorizer, AclOperation.DESCRIBE, ResourceType.GROUP,
            groupId, AuthorizationResult.ALLOWED)
          Topic.GROUP_METADATA_TOPIC_NAME
        case CoordinatorType.TRANSACTION =>
          topicConfigOverride.put(KafkaConfig.TransactionsTopicPartitionsProp, numBrokersNeeded.toString)
          topicConfigOverride.put(KafkaConfig.TransactionsTopicReplicationFactorProp, numBrokersNeeded.toString)
          when(txnCoordinator.transactionTopicConfigs).thenReturn(new Properties)
          authorizeResource(authorizer, AclOperation.DESCRIBE, ResourceType.TRANSACTIONAL_ID,
            groupId, AuthorizationResult.ALLOWED)
          Topic.TRANSACTION_STATE_TOPIC_NAME
        case _ =>
          throw new IllegalStateException(s"Unknown coordinator type $coordinatorType")
      }

    val findCoordinatorRequestBuilder = if (version >= 4) {
      new FindCoordinatorRequest.Builder(
        new FindCoordinatorRequestData()
          .setKeyType(coordinatorType.id())
          .setCoordinatorKeys(asList(groupId)))
    } else {
      new FindCoordinatorRequest.Builder(
        new FindCoordinatorRequestData()
          .setKeyType(coordinatorType.id())
          .setKey(groupId))
    }
    val request = buildRequest(findCoordinatorRequestBuilder.build(requestHeader.apiVersion))
    when(clientRequestQuotaManager.maybeRecordAndGetThrottleTimeMs(any[RequestChannel.Request](),
      any[Long])).thenReturn(0)

    val capturedRequest = verifyTopicCreation(topicName, true, true, request)

    createKafkaApis(authorizer = Some(authorizer),
      overrideProperties = topicConfigOverride).handleFindCoordinatorRequest(request)

    val capturedResponse = verifyNoThrottling(request)
    val response = capturedResponse.getValue.asInstanceOf[FindCoordinatorResponse]
    if (version >= 4) {
      assertEquals(Errors.COORDINATOR_NOT_AVAILABLE.code, response.data.coordinators.get(0).errorCode)
      assertEquals(groupId, response.data.coordinators.get(0).key)
    } else {
      assertEquals(Errors.COORDINATOR_NOT_AVAILABLE.code, response.data.errorCode)
    }
    assertTrue(capturedRequest.getValue.isEmpty)
  }

  @Test
  def testMetadataAutoTopicCreationForOffsetTopic(): Unit = {
    testMetadataAutoTopicCreation(Topic.GROUP_METADATA_TOPIC_NAME, enableAutoTopicCreation = true,
      expectedError = Errors.UNKNOWN_TOPIC_OR_PARTITION)
  }

  @Test
  def testMetadataAutoTopicCreationForTxnTopic(): Unit = {
    testMetadataAutoTopicCreation(Topic.TRANSACTION_STATE_TOPIC_NAME, enableAutoTopicCreation = true,
      expectedError = Errors.UNKNOWN_TOPIC_OR_PARTITION)
  }

  @Test
  def testMetadataAutoTopicCreationForNonInternalTopic(): Unit = {
    testMetadataAutoTopicCreation("topic", enableAutoTopicCreation = true,
      expectedError = Errors.UNKNOWN_TOPIC_OR_PARTITION)
  }

  @Test
  def testMetadataAutoTopicCreationDisabledForOffsetTopic(): Unit = {
    testMetadataAutoTopicCreation(Topic.GROUP_METADATA_TOPIC_NAME, enableAutoTopicCreation = false,
      expectedError = Errors.UNKNOWN_TOPIC_OR_PARTITION)
  }

  @Test
  def testMetadataAutoTopicCreationDisabledForTxnTopic(): Unit = {
    testMetadataAutoTopicCreation(Topic.TRANSACTION_STATE_TOPIC_NAME, enableAutoTopicCreation = false,
      expectedError = Errors.UNKNOWN_TOPIC_OR_PARTITION)
  }

  @Test
  def testMetadataAutoTopicCreationDisabledForNonInternalTopic(): Unit = {
    testMetadataAutoTopicCreation("topic", enableAutoTopicCreation = false,
      expectedError = Errors.UNKNOWN_TOPIC_OR_PARTITION)
  }

  @Test
  def testMetadataAutoCreationDisabledForNonInternal(): Unit = {
    testMetadataAutoTopicCreation("topic", enableAutoTopicCreation = true,
      expectedError = Errors.UNKNOWN_TOPIC_OR_PARTITION)
  }

  private def testMetadataAutoTopicCreation(topicName: String,
                                            enableAutoTopicCreation: Boolean,
                                            expectedError: Errors): Unit = {
    val authorizer: Authorizer = mock(classOf[Authorizer])

    val requestHeader = new RequestHeader(ApiKeys.METADATA, ApiKeys.METADATA.latestVersion,
      clientId, 0)

    val numBrokersNeeded = 3
    addTopicToMetadataCache("some-topic", 1, 3)

    authorizeResource(authorizer, AclOperation.DESCRIBE, ResourceType.TOPIC,
      topicName, AuthorizationResult.ALLOWED)

    if (enableAutoTopicCreation)
      authorizeResource(authorizer, AclOperation.CREATE, ResourceType.CLUSTER,
        Resource.CLUSTER_NAME, AuthorizationResult.ALLOWED, logIfDenied = false)

    val topicConfigOverride = mutable.Map.empty[String, String]
    val isInternal =
      topicName match {
        case Topic.GROUP_METADATA_TOPIC_NAME =>
          topicConfigOverride.put(KafkaConfig.OffsetsTopicPartitionsProp, numBrokersNeeded.toString)
          topicConfigOverride.put(KafkaConfig.OffsetsTopicReplicationFactorProp, numBrokersNeeded.toString)
          when(groupCoordinator.offsetsTopicConfigs).thenReturn(new Properties)
          true

        case Topic.TRANSACTION_STATE_TOPIC_NAME =>
          topicConfigOverride.put(KafkaConfig.TransactionsTopicPartitionsProp, numBrokersNeeded.toString)
          topicConfigOverride.put(KafkaConfig.TransactionsTopicReplicationFactorProp, numBrokersNeeded.toString)
          when(txnCoordinator.transactionTopicConfigs).thenReturn(new Properties)
          true
        case _ =>
          topicConfigOverride.put(KafkaConfig.NumPartitionsProp, numBrokersNeeded.toString)
          topicConfigOverride.put(KafkaConfig.DefaultReplicationFactorProp, numBrokersNeeded.toString)
          false
      }

    val metadataRequest = new MetadataRequest.Builder(
      List(topicName).asJava, enableAutoTopicCreation
    ).build(requestHeader.apiVersion)
    val request = buildRequest(metadataRequest)

    when(clientRequestQuotaManager.maybeRecordAndGetThrottleTimeMs(any[RequestChannel.Request](),
      any[Long])).thenReturn(0)

    val capturedRequest = verifyTopicCreation(topicName, enableAutoTopicCreation, isInternal, request)

    createKafkaApis(authorizer = Some(authorizer), enableForwarding = enableAutoTopicCreation,
      overrideProperties = topicConfigOverride).handleTopicMetadataRequest(request)

    val capturedResponse = verifyNoThrottling(request)
    val response = capturedResponse.getValue.asInstanceOf[MetadataResponse]
    val expectedMetadataResponse = util.Collections.singletonList(new TopicMetadata(
      expectedError,
      topicName,
      isInternal,
      util.Collections.emptyList()
    ))

    assertEquals(expectedMetadataResponse, response.topicMetadata())

    if (enableAutoTopicCreation) {
      assertTrue(capturedRequest.getValue.isDefined)
      assertEquals(request.context, capturedRequest.getValue.get)
    }
  }

  private def verifyTopicCreation(topicName: String,
                                  enableAutoTopicCreation: Boolean,
                                  isInternal: Boolean,
                                  request: RequestChannel.Request): ArgumentCaptor[Option[RequestContext]] = {
    val capturedRequest: ArgumentCaptor[Option[RequestContext]] = ArgumentCaptor.forClass(classOf[Option[RequestContext]])
    if (enableAutoTopicCreation) {
      when(clientControllerQuotaManager.newPermissiveQuotaFor(ArgumentMatchers.eq(request)))
        .thenReturn(UnboundedControllerMutationQuota)

      when(autoTopicCreationManager.createTopics(
        ArgumentMatchers.eq(Set(topicName)),
        ArgumentMatchers.eq(UnboundedControllerMutationQuota),
        capturedRequest.capture())).thenReturn(
        Seq(new MetadataResponseTopic()
        .setErrorCode(Errors.UNKNOWN_TOPIC_OR_PARTITION.code())
        .setIsInternal(isInternal)
        .setName(topicName))
      )
    }
    capturedRequest
  }

  private def setupBrokerMetadata(hasEnoughLiveBrokers: Boolean, numBrokersNeeded: Int): Unit = {
    addTopicToMetadataCache("some-topic", 1,
      if (hasEnoughLiveBrokers)
        numBrokersNeeded
      else
        numBrokersNeeded - 1)
  }

  @Test
  def testInvalidMetadataRequestReturnsError(): Unit = {
    // Construct invalid MetadataRequestTopics. We will try each one separately and ensure the error is thrown.
    val topics = List(new MetadataRequestData.MetadataRequestTopic().setName(null).setTopicId(Uuid.randomUuid()),
      new MetadataRequestData.MetadataRequestTopic().setName(null),
      new MetadataRequestData.MetadataRequestTopic().setTopicId(Uuid.randomUuid()),
      new MetadataRequestData.MetadataRequestTopic().setName("topic1").setTopicId(Uuid.randomUuid()))

    // if version is 10 or 11, the invalid topic metadata should return an error
    val invalidVersions = Set(10, 11)
    invalidVersions.foreach( version =>
      topics.foreach(topic => {
        val metadataRequestData = new MetadataRequestData().setTopics(Collections.singletonList(topic))
        val request = buildRequest(new MetadataRequest(metadataRequestData, version.toShort))
        val kafkaApis = createKafkaApis()

        val capturedResponse: ArgumentCaptor[AbstractResponse] = ArgumentCaptor.forClass(classOf[AbstractResponse])
        kafkaApis.handle(request, RequestLocal.withThreadConfinedCaching)
        verify(requestChannel).sendResponse(
          ArgumentMatchers.eq(request),
          capturedResponse.capture(),
          any()
        )
        val response = capturedResponse.getValue.asInstanceOf[MetadataResponse]
        assertEquals(1, response.topicMetadata.size)
        assertEquals(1, response.errorCounts.get(Errors.INVALID_REQUEST))
        response.data.topics.forEach(topic => assertNotEquals(null, topic.name))
        reset(requestChannel)
      })
    )
  }

  @Test
  def testOffsetCommitWithInvalidPartition(): Unit = {
    val topic = "topic"
    addTopicToMetadataCache(topic, numPartitions = 1)

    def checkInvalidPartition(invalidPartitionId: Int): Unit = {
      reset(replicaManager, clientRequestQuotaManager, requestChannel)

      val offsetCommitRequest = new OffsetCommitRequest.Builder(
        new OffsetCommitRequestData()
          .setGroupId("groupId")
          .setTopics(Collections.singletonList(
            new OffsetCommitRequestData.OffsetCommitRequestTopic()
              .setName(topic)
              .setPartitions(Collections.singletonList(
                new OffsetCommitRequestData.OffsetCommitRequestPartition()
                  .setPartitionIndex(invalidPartitionId)
                  .setCommittedOffset(15)
                  .setCommittedLeaderEpoch(RecordBatch.NO_PARTITION_LEADER_EPOCH)
                  .setCommittedMetadata(""))
              )
          ))).build()

      val request = buildRequest(offsetCommitRequest)
      when(clientRequestQuotaManager.maybeRecordAndGetThrottleTimeMs(any[RequestChannel.Request](),
        any[Long])).thenReturn(0)
      createKafkaApis().handleOffsetCommitRequest(request, RequestLocal.withThreadConfinedCaching)

      val capturedResponse = verifyNoThrottling(request)
      val response = capturedResponse.getValue.asInstanceOf[OffsetCommitResponse]
      assertEquals(Errors.UNKNOWN_TOPIC_OR_PARTITION,
        Errors.forCode(response.data.topics().get(0).partitions().get(0).errorCode))
    }

    checkInvalidPartition(-1)
    checkInvalidPartition(1) // topic has only one partition
  }

  @Test
  def testTxnOffsetCommitWithInvalidPartition(): Unit = {
    val topic = "topic"
    addTopicToMetadataCache(topic, numPartitions = 1)

    def checkInvalidPartition(invalidPartitionId: Int): Unit = {
      reset(replicaManager, clientRequestQuotaManager, requestChannel)

      val invalidTopicPartition = new TopicPartition(topic, invalidPartitionId)
      val partitionOffsetCommitData = new TxnOffsetCommitRequest.CommittedOffset(15L, "", Optional.empty())
      val offsetCommitRequest = new TxnOffsetCommitRequest.Builder(
        "txnId",
        "groupId",
        15L,
        0.toShort,
        Map(invalidTopicPartition -> partitionOffsetCommitData).asJava,
      ).build()
      val request = buildRequest(offsetCommitRequest)
      when(clientRequestQuotaManager.maybeRecordAndGetThrottleTimeMs(any[RequestChannel.Request](),
        any[Long])).thenReturn(0)
      createKafkaApis().handleTxnOffsetCommitRequest(request, RequestLocal.withThreadConfinedCaching)

      val capturedResponse = verifyNoThrottling(request)
      val response = capturedResponse.getValue.asInstanceOf[TxnOffsetCommitResponse]
      assertEquals(Errors.UNKNOWN_TOPIC_OR_PARTITION, response.errors().get(invalidTopicPartition))
    }

    checkInvalidPartition(-1)
    checkInvalidPartition(1) // topic has only one partition
  }

  @Test
  def shouldReplaceCoordinatorNotAvailableWithLoadInProcessInTxnOffsetCommitWithOlderClient(): Unit = {
    val topic = "topic"
    addTopicToMetadataCache(topic, numPartitions = 2)

    for (version <- ApiKeys.TXN_OFFSET_COMMIT.oldestVersion to ApiKeys.TXN_OFFSET_COMMIT.latestVersion) {
      reset(replicaManager, clientRequestQuotaManager, requestChannel, groupCoordinator)

      val topicPartition = new TopicPartition(topic, 1)
      val capturedResponse: ArgumentCaptor[TxnOffsetCommitResponse] = ArgumentCaptor.forClass(classOf[TxnOffsetCommitResponse])
      val responseCallback: ArgumentCaptor[Map[TopicPartition, Errors] => Unit] = ArgumentCaptor.forClass(classOf[Map[TopicPartition, Errors] => Unit])

      val partitionOffsetCommitData = new TxnOffsetCommitRequest.CommittedOffset(15L, "", Optional.empty())
      val groupId = "groupId"

      val producerId = 15L
      val epoch = 0.toShort

      val offsetCommitRequest = new TxnOffsetCommitRequest.Builder(
        "txnId",
        groupId,
        producerId,
        epoch,
        Map(topicPartition -> partitionOffsetCommitData).asJava,
      ).build(version.toShort)
      val request = buildRequest(offsetCommitRequest)

      val requestLocal = RequestLocal.withThreadConfinedCaching
      when(groupCoordinator.handleTxnCommitOffsets(
        ArgumentMatchers.eq(groupId),
        ArgumentMatchers.eq(producerId),
        ArgumentMatchers.eq(epoch),
        anyString,
        ArgumentMatchers.eq(Option.empty),
        anyInt,
        any(),
        responseCallback.capture(),
        ArgumentMatchers.eq(requestLocal)
      )).thenAnswer(_ => responseCallback.getValue.apply(Map(topicPartition -> Errors.COORDINATOR_LOAD_IN_PROGRESS)))

      createKafkaApis().handleTxnOffsetCommitRequest(request, requestLocal)

      verify(requestChannel).sendResponse(
        ArgumentMatchers.eq(request),
        capturedResponse.capture(),
        ArgumentMatchers.eq(None)
      )
      val response = capturedResponse.getValue

      if (version < 2) {
        assertEquals(Errors.COORDINATOR_NOT_AVAILABLE, response.errors().get(topicPartition))
      } else {
        assertEquals(Errors.COORDINATOR_LOAD_IN_PROGRESS, response.errors().get(topicPartition))
      }
    }
  }

  @Test
  def shouldReplaceProducerFencedWithInvalidProducerEpochInInitProducerIdWithOlderClient(): Unit = {
    val topic = "topic"
    addTopicToMetadataCache(topic, numPartitions = 2)

    for (version <- ApiKeys.INIT_PRODUCER_ID.oldestVersion to ApiKeys.INIT_PRODUCER_ID.latestVersion) {

      reset(replicaManager, clientRequestQuotaManager, requestChannel, txnCoordinator)

      val capturedResponse: ArgumentCaptor[InitProducerIdResponse] = ArgumentCaptor.forClass(classOf[InitProducerIdResponse])
      val responseCallback: ArgumentCaptor[InitProducerIdResult => Unit] = ArgumentCaptor.forClass(classOf[InitProducerIdResult => Unit])

      val transactionalId = "txnId"
      val producerId = if (version < 3)
        RecordBatch.NO_PRODUCER_ID
      else
        15

      val epoch = if (version < 3)
        RecordBatch.NO_PRODUCER_EPOCH
      else
        0.toShort

      val txnTimeoutMs = TimeUnit.MINUTES.toMillis(15).toInt

      val initProducerIdRequest = new InitProducerIdRequest.Builder(
        new InitProducerIdRequestData()
          .setTransactionalId(transactionalId)
          .setTransactionTimeoutMs(txnTimeoutMs)
          .setProducerId(producerId)
          .setProducerEpoch(epoch)
      ).build(version.toShort)

      val request = buildRequest(initProducerIdRequest)

      val expectedProducerIdAndEpoch = if (version < 3)
        Option.empty
      else
        Option(new ProducerIdAndEpoch(producerId, epoch))

      val requestLocal = RequestLocal.withThreadConfinedCaching
      when(txnCoordinator.handleInitProducerId(
        ArgumentMatchers.eq(transactionalId),
        ArgumentMatchers.eq(txnTimeoutMs),
        ArgumentMatchers.eq(expectedProducerIdAndEpoch),
        responseCallback.capture(),
        ArgumentMatchers.eq(requestLocal)
      )).thenAnswer(_ => responseCallback.getValue.apply(InitProducerIdResult(producerId, epoch, Errors.PRODUCER_FENCED)))

      createKafkaApis().handleInitProducerIdRequest(request, requestLocal)

      verify(requestChannel).sendResponse(
        ArgumentMatchers.eq(request),
        capturedResponse.capture(),
        ArgumentMatchers.eq(None)
      )
      val response = capturedResponse.getValue

      if (version < 4) {
        assertEquals(Errors.INVALID_PRODUCER_EPOCH.code, response.data.errorCode)
      } else {
        assertEquals(Errors.PRODUCER_FENCED.code, response.data.errorCode)
      }
    }
  }

  @Test
  def shouldReplaceProducerFencedWithInvalidProducerEpochInAddOffsetToTxnWithOlderClient(): Unit = {
    val topic = "topic"
    addTopicToMetadataCache(topic, numPartitions = 2)

    for (version <- ApiKeys.ADD_OFFSETS_TO_TXN.oldestVersion to ApiKeys.ADD_OFFSETS_TO_TXN.latestVersion) {

      reset(replicaManager, clientRequestQuotaManager, requestChannel, groupCoordinator, txnCoordinator)

      val capturedResponse: ArgumentCaptor[AddOffsetsToTxnResponse] = ArgumentCaptor.forClass(classOf[AddOffsetsToTxnResponse])
      val responseCallback: ArgumentCaptor[Errors => Unit] = ArgumentCaptor.forClass(classOf[Errors => Unit])

      val groupId = "groupId"
      val transactionalId = "txnId"
      val producerId = 15L
      val epoch = 0.toShort

      val addOffsetsToTxnRequest = new AddOffsetsToTxnRequest.Builder(
        new AddOffsetsToTxnRequestData()
          .setGroupId(groupId)
          .setTransactionalId(transactionalId)
          .setProducerId(producerId)
          .setProducerEpoch(epoch)
      ).build(version.toShort)
      val request = buildRequest(addOffsetsToTxnRequest)

      val partition = 1
      when(groupCoordinator.partitionFor(
        ArgumentMatchers.eq(groupId)
      )).thenReturn(partition)

      val requestLocal = RequestLocal.withThreadConfinedCaching
      when(txnCoordinator.handleAddPartitionsToTransaction(
        ArgumentMatchers.eq(transactionalId),
        ArgumentMatchers.eq(producerId),
        ArgumentMatchers.eq(epoch),
        ArgumentMatchers.eq(Set(new TopicPartition(Topic.GROUP_METADATA_TOPIC_NAME, partition))),
        responseCallback.capture(),
        ArgumentMatchers.eq(requestLocal)
      )).thenAnswer(_ => responseCallback.getValue.apply(Errors.PRODUCER_FENCED))

      createKafkaApis().handleAddOffsetsToTxnRequest(request, requestLocal)

      verify(requestChannel).sendResponse(
        ArgumentMatchers.eq(request),
        capturedResponse.capture(),
        ArgumentMatchers.eq(None)
      )
      val response = capturedResponse.getValue

      if (version < 2) {
        assertEquals(Errors.INVALID_PRODUCER_EPOCH.code, response.data.errorCode)
      } else {
        assertEquals(Errors.PRODUCER_FENCED.code, response.data.errorCode)
      }
    }
  }

  @Test
  def shouldReplaceProducerFencedWithInvalidProducerEpochInAddPartitionToTxnWithOlderClient(): Unit = {
    val topic = "topic"
    addTopicToMetadataCache(topic, numPartitions = 2)

    for (version <- ApiKeys.ADD_PARTITIONS_TO_TXN.oldestVersion to ApiKeys.ADD_PARTITIONS_TO_TXN.latestVersion) {

      reset(replicaManager, clientRequestQuotaManager, requestChannel, txnCoordinator)

      val capturedResponse: ArgumentCaptor[AddPartitionsToTxnResponse] = ArgumentCaptor.forClass(classOf[AddPartitionsToTxnResponse])
      val responseCallback: ArgumentCaptor[Errors => Unit] = ArgumentCaptor.forClass(classOf[Errors => Unit])

      val transactionalId = "txnId"
      val producerId = 15L
      val epoch = 0.toShort

      val partition = 1
      val topicPartition = new TopicPartition(topic, partition)

      val addPartitionsToTxnRequest = new AddPartitionsToTxnRequest.Builder(
        transactionalId,
        producerId,
        epoch,
        Collections.singletonList(topicPartition)
      ).build(version.toShort)
      val request = buildRequest(addPartitionsToTxnRequest)

      val requestLocal = RequestLocal.withThreadConfinedCaching
      when(txnCoordinator.handleAddPartitionsToTransaction(
        ArgumentMatchers.eq(transactionalId),
        ArgumentMatchers.eq(producerId),
        ArgumentMatchers.eq(epoch),
        ArgumentMatchers.eq(Set(topicPartition)),
        responseCallback.capture(),
        ArgumentMatchers.eq(requestLocal)
      )).thenAnswer(_ => responseCallback.getValue.apply(Errors.PRODUCER_FENCED))

      createKafkaApis().handleAddPartitionToTxnRequest(request, requestLocal)

      verify(requestChannel).sendResponse(
        ArgumentMatchers.eq(request),
        capturedResponse.capture(),
        ArgumentMatchers.eq(None)
      )
      val response = capturedResponse.getValue

      if (version < 2) {
        assertEquals(Collections.singletonMap(topicPartition, Errors.INVALID_PRODUCER_EPOCH), response.errors())
      } else {
        assertEquals(Collections.singletonMap(topicPartition, Errors.PRODUCER_FENCED), response.errors())
      }
    }
  }

  @Test
  def shouldReplaceProducerFencedWithInvalidProducerEpochInEndTxnWithOlderClient(): Unit = {
    val topic = "topic"
    addTopicToMetadataCache(topic, numPartitions = 2)

    for (version <- ApiKeys.END_TXN.oldestVersion to ApiKeys.END_TXN.latestVersion) {
      reset(replicaManager, clientRequestQuotaManager, requestChannel, txnCoordinator)

      val capturedResponse: ArgumentCaptor[EndTxnResponse] = ArgumentCaptor.forClass(classOf[EndTxnResponse])
      val responseCallback: ArgumentCaptor[Errors => Unit] = ArgumentCaptor.forClass(classOf[Errors => Unit])

      val transactionalId = "txnId"
      val producerId = 15L
      val epoch = 0.toShort

      val endTxnRequest = new EndTxnRequest.Builder(
        new EndTxnRequestData()
          .setTransactionalId(transactionalId)
          .setProducerId(producerId)
          .setProducerEpoch(epoch)
          .setCommitted(true)
      ).build(version.toShort)
      val request = buildRequest(endTxnRequest)

      val requestLocal = RequestLocal.withThreadConfinedCaching
      when(txnCoordinator.handleEndTransaction(
        ArgumentMatchers.eq(transactionalId),
        ArgumentMatchers.eq(producerId),
        ArgumentMatchers.eq(epoch),
        ArgumentMatchers.eq(TransactionResult.COMMIT),
        responseCallback.capture(),
        ArgumentMatchers.eq(requestLocal)
      )).thenAnswer(_ => responseCallback.getValue.apply(Errors.PRODUCER_FENCED))

      createKafkaApis().handleEndTxnRequest(request, requestLocal)

      verify(requestChannel).sendResponse(
        ArgumentMatchers.eq(request),
        capturedResponse.capture(),
        ArgumentMatchers.eq(None)
      )
      val response = capturedResponse.getValue

      if (version < 2) {
        assertEquals(Errors.INVALID_PRODUCER_EPOCH.code, response.data.errorCode)
      } else {
        assertEquals(Errors.PRODUCER_FENCED.code, response.data.errorCode)
      }
    }
  }

  @Test
  def shouldReplaceProducerFencedWithInvalidProducerEpochInProduceResponse(): Unit = {
    val topic = "topic"
    addTopicToMetadataCache(topic, numPartitions = 2)

    for (version <- ApiKeys.PRODUCE.oldestVersion to ApiKeys.PRODUCE.latestVersion) {

      reset(replicaManager, clientQuotaManager, clientRequestQuotaManager, requestChannel, txnCoordinator)

      val responseCallback: ArgumentCaptor[Map[TopicPartition, PartitionResponse] => Unit] = ArgumentCaptor.forClass(classOf[Map[TopicPartition, PartitionResponse] => Unit])

      val tp = new TopicPartition("topic", 0)

      val produceRequest = ProduceRequest.forCurrentMagic(new ProduceRequestData()
        .setTopicData(new ProduceRequestData.TopicProduceDataCollection(
          Collections.singletonList(new ProduceRequestData.TopicProduceData()
            .setName(tp.topic).setPartitionData(Collections.singletonList(
            new ProduceRequestData.PartitionProduceData()
              .setIndex(tp.partition)
              .setRecords(MemoryRecords.withRecords(CompressionType.NONE, new SimpleRecord("test".getBytes))))))
            .iterator))
        .setAcks(1.toShort)
        .setTimeoutMs(5000))
        .build(version.toShort)
      val request = buildRequest(produceRequest)

      when(replicaManager.appendRecords(anyLong,
        anyShort,
        ArgumentMatchers.eq(false),
        ArgumentMatchers.eq(AppendOrigin.Client),
        any(),
        responseCallback.capture(),
        any(),
        any(),
        any())
      ).thenAnswer(_ => responseCallback.getValue.apply(Map(tp -> new PartitionResponse(Errors.INVALID_PRODUCER_EPOCH))))

      when(clientRequestQuotaManager.maybeRecordAndGetThrottleTimeMs(any[RequestChannel.Request](),
        any[Long])).thenReturn(0)
      when(clientQuotaManager.maybeRecordAndGetThrottleTimeMs(
        any[RequestChannel.Request](), anyDouble, anyLong)).thenReturn(0)

      createKafkaApis().handleProduceRequest(request, RequestLocal.withThreadConfinedCaching)

      val capturedResponse = verifyNoThrottling(request)
      val response = capturedResponse.getValue.asInstanceOf[ProduceResponse]

      assertEquals(1, response.data.responses.size)
      val topicProduceResponse = response.data.responses.asScala.head
      assertEquals(1, topicProduceResponse.partitionResponses.size)
      val partitionProduceResponse = topicProduceResponse.partitionResponses.asScala.head
      assertEquals(Errors.INVALID_PRODUCER_EPOCH, Errors.forCode(partitionProduceResponse.errorCode))
    }
  }

  @Test
  def testAddPartitionsToTxnWithInvalidPartition(): Unit = {
    val topic = "topic"
    addTopicToMetadataCache(topic, numPartitions = 1)

    def checkInvalidPartition(invalidPartitionId: Int): Unit = {
      reset(replicaManager, clientRequestQuotaManager, requestChannel)

      val invalidTopicPartition = new TopicPartition(topic, invalidPartitionId)
      val addPartitionsToTxnRequest = new AddPartitionsToTxnRequest.Builder(
        "txnlId", 15L, 0.toShort, List(invalidTopicPartition).asJava
      ).build()
      val request = buildRequest(addPartitionsToTxnRequest)

      when(clientRequestQuotaManager.maybeRecordAndGetThrottleTimeMs(any[RequestChannel.Request](),
        any[Long])).thenReturn(0)
      createKafkaApis().handleAddPartitionToTxnRequest(request, RequestLocal.withThreadConfinedCaching)

      val capturedResponse = verifyNoThrottling(request)
      val response = capturedResponse.getValue.asInstanceOf[AddPartitionsToTxnResponse]
      assertEquals(Errors.UNKNOWN_TOPIC_OR_PARTITION, response.errors().get(invalidTopicPartition))
    }

    checkInvalidPartition(-1)
    checkInvalidPartition(1) // topic has only one partition
  }

  @Test
  def shouldThrowUnsupportedVersionExceptionOnHandleAddOffsetToTxnRequestWhenInterBrokerProtocolNotSupported(): Unit = {
    assertThrows(classOf[UnsupportedVersionException],
      () => createKafkaApis(IBP_0_10_2_IV0).handleAddOffsetsToTxnRequest(null, RequestLocal.withThreadConfinedCaching))
  }

  @Test
  def shouldThrowUnsupportedVersionExceptionOnHandleAddPartitionsToTxnRequestWhenInterBrokerProtocolNotSupported(): Unit = {
    assertThrows(classOf[UnsupportedVersionException],
      () => createKafkaApis(IBP_0_10_2_IV0).handleAddPartitionToTxnRequest(null, RequestLocal.withThreadConfinedCaching))
  }

  @Test
  def shouldThrowUnsupportedVersionExceptionOnHandleTxnOffsetCommitRequestWhenInterBrokerProtocolNotSupported(): Unit = {
    assertThrows(classOf[UnsupportedVersionException],
      () => createKafkaApis(IBP_0_10_2_IV0).handleAddPartitionToTxnRequest(null, RequestLocal.withThreadConfinedCaching))
  }

  @Test
  def shouldThrowUnsupportedVersionExceptionOnHandleEndTxnRequestWhenInterBrokerProtocolNotSupported(): Unit = {
    assertThrows(classOf[UnsupportedVersionException],
      () => createKafkaApis(IBP_0_10_2_IV0).handleEndTxnRequest(null, RequestLocal.withThreadConfinedCaching))
  }

  @Test
  def shouldThrowUnsupportedVersionExceptionOnHandleWriteTxnMarkersRequestWhenInterBrokerProtocolNotSupported(): Unit = {
    assertThrows(classOf[UnsupportedVersionException],
      () => createKafkaApis(IBP_0_10_2_IV0).handleWriteTxnMarkersRequest(null, RequestLocal.withThreadConfinedCaching))
  }

  @Test
  def shouldRespondWithUnsupportedForMessageFormatOnHandleWriteTxnMarkersWhenMagicLowerThanRequired(): Unit = {
    val topicPartition = new TopicPartition("t", 0)
    val (_, request) = createWriteTxnMarkersRequest(asList(topicPartition))
    val expectedErrors = Map(topicPartition -> Errors.UNSUPPORTED_FOR_MESSAGE_FORMAT).asJava
    val capturedResponse: ArgumentCaptor[WriteTxnMarkersResponse] = ArgumentCaptor.forClass(classOf[WriteTxnMarkersResponse])

    when(replicaManager.getMagic(topicPartition))
      .thenReturn(Some(RecordBatch.MAGIC_VALUE_V1))

    createKafkaApis().handleWriteTxnMarkersRequest(request, RequestLocal.withThreadConfinedCaching)

    verify(requestChannel).sendResponse(
      ArgumentMatchers.eq(request),
      capturedResponse.capture(),
      ArgumentMatchers.eq(None)
    )
    val markersResponse = capturedResponse.getValue
    assertEquals(expectedErrors, markersResponse.errorsByProducerId.get(1L))
  }

  @Test
  def shouldRespondWithUnknownTopicWhenPartitionIsNotHosted(): Unit = {
    val topicPartition = new TopicPartition("t", 0)
    val (_, request) = createWriteTxnMarkersRequest(asList(topicPartition))
    val expectedErrors = Map(topicPartition -> Errors.UNKNOWN_TOPIC_OR_PARTITION).asJava
    val capturedResponse: ArgumentCaptor[WriteTxnMarkersResponse] = ArgumentCaptor.forClass(classOf[WriteTxnMarkersResponse])

    when(replicaManager.getMagic(topicPartition))
      .thenReturn(None)
    createKafkaApis().handleWriteTxnMarkersRequest(request, RequestLocal.withThreadConfinedCaching)

    verify(requestChannel).sendResponse(
      ArgumentMatchers.eq(request),
      capturedResponse.capture(),
      ArgumentMatchers.eq(None)
    )
    val markersResponse = capturedResponse.getValue
    assertEquals(expectedErrors, markersResponse.errorsByProducerId.get(1L))
  }

  @Test
  def shouldRespondWithUnsupportedMessageFormatForBadPartitionAndNoErrorsForGoodPartition(): Unit = {
    val tp1 = new TopicPartition("t", 0)
    val tp2 = new TopicPartition("t1", 0)
    val (_, request) = createWriteTxnMarkersRequest(asList(tp1, tp2))
    val expectedErrors = Map(tp1 -> Errors.UNSUPPORTED_FOR_MESSAGE_FORMAT, tp2 -> Errors.NONE).asJava

    val capturedResponse: ArgumentCaptor[WriteTxnMarkersResponse] = ArgumentCaptor.forClass(classOf[WriteTxnMarkersResponse])
    val responseCallback: ArgumentCaptor[Map[TopicPartition, PartitionResponse] => Unit] = ArgumentCaptor.forClass(classOf[Map[TopicPartition, PartitionResponse] => Unit])

    when(replicaManager.getMagic(tp1))
      .thenReturn(Some(RecordBatch.MAGIC_VALUE_V1))
    when(replicaManager.getMagic(tp2))
      .thenReturn(Some(RecordBatch.MAGIC_VALUE_V2))

    val requestLocal = RequestLocal.withThreadConfinedCaching
    when(replicaManager.appendRecords(anyLong,
      anyShort,
      ArgumentMatchers.eq(true),
      ArgumentMatchers.eq(AppendOrigin.Coordinator),
      any(),
      responseCallback.capture(),
      any(),
      any(),
      ArgumentMatchers.eq(requestLocal))
    ).thenAnswer(_ => responseCallback.getValue.apply(Map(tp2 -> new PartitionResponse(Errors.NONE))))

    createKafkaApis().handleWriteTxnMarkersRequest(request, requestLocal)

    verify(requestChannel).sendResponse(
      ArgumentMatchers.eq(request),
      capturedResponse.capture(),
      ArgumentMatchers.eq(None)
    )
    val markersResponse = capturedResponse.getValue
    assertEquals(expectedErrors, markersResponse.errorsByProducerId.get(1L))
  }

  @Test
  def shouldResignCoordinatorsIfStopReplicaReceivedWithDeleteFlagAndLeaderEpoch(): Unit = {
    shouldResignCoordinatorsIfStopReplicaReceivedWithDeleteFlag(
      LeaderAndIsr.InitialLeaderEpoch + 2, deletePartition = true)
  }

  @Test
  def shouldResignCoordinatorsIfStopReplicaReceivedWithDeleteFlagAndDeleteSentinel(): Unit = {
    shouldResignCoordinatorsIfStopReplicaReceivedWithDeleteFlag(
      LeaderAndIsr.EpochDuringDelete, deletePartition = true)
  }

  @Test
  def shouldResignCoordinatorsIfStopReplicaReceivedWithDeleteFlagAndNoEpochSentinel(): Unit = {
    shouldResignCoordinatorsIfStopReplicaReceivedWithDeleteFlag(
      LeaderAndIsr.NoEpoch, deletePartition = true)
  }

  @Test
  def shouldNotResignCoordinatorsIfStopReplicaReceivedWithoutDeleteFlag(): Unit = {
    shouldResignCoordinatorsIfStopReplicaReceivedWithDeleteFlag(
      LeaderAndIsr.InitialLeaderEpoch + 2, deletePartition = false)
  }

  def shouldResignCoordinatorsIfStopReplicaReceivedWithDeleteFlag(leaderEpoch: Int,
                                                                  deletePartition: Boolean): Unit = {
    val controllerId = 0
    val controllerEpoch = 5
    val brokerEpoch = 230498320L

    val fooPartition = new TopicPartition("foo", 0)
    val groupMetadataPartition = new TopicPartition(Topic.GROUP_METADATA_TOPIC_NAME, 0)
    val txnStatePartition = new TopicPartition(Topic.TRANSACTION_STATE_TOPIC_NAME, 0)

    val topicStates = Seq(
      new StopReplicaTopicState()
        .setTopicName(groupMetadataPartition.topic)
        .setPartitionStates(Seq(new StopReplicaPartitionState()
          .setPartitionIndex(groupMetadataPartition.partition)
          .setLeaderEpoch(leaderEpoch)
          .setDeletePartition(deletePartition)).asJava),
      new StopReplicaTopicState()
        .setTopicName(txnStatePartition.topic)
        .setPartitionStates(Seq(new StopReplicaPartitionState()
          .setPartitionIndex(txnStatePartition.partition)
          .setLeaderEpoch(leaderEpoch)
          .setDeletePartition(deletePartition)).asJava),
      new StopReplicaTopicState()
        .setTopicName(fooPartition.topic)
        .setPartitionStates(Seq(new StopReplicaPartitionState()
          .setPartitionIndex(fooPartition.partition)
          .setLeaderEpoch(leaderEpoch)
          .setDeletePartition(deletePartition)).asJava)
    ).asJava

    val stopReplicaRequest = new StopReplicaRequest.Builder(
      ApiKeys.STOP_REPLICA.latestVersion,
      controllerId,
      controllerEpoch,
      brokerEpoch,
      false,
      topicStates
    ).build()
    val request = buildRequest(stopReplicaRequest)

    when(replicaManager.stopReplicas(
      ArgumentMatchers.eq(request.context.correlationId),
      ArgumentMatchers.eq(controllerId),
      ArgumentMatchers.eq(controllerEpoch),
      ArgumentMatchers.eq(stopReplicaRequest.partitionStates().asScala)
    )).thenReturn(
      (mutable.Map(
        groupMetadataPartition -> Errors.NONE,
        txnStatePartition -> Errors.NONE,
        fooPartition -> Errors.NONE
      ), Errors.NONE)
    )
    when(controller.brokerEpoch).thenReturn(brokerEpoch)

    createKafkaApis().handleStopReplicaRequest(request)

    if (deletePartition) {
      if (leaderEpoch >= 0) {
        verify(txnCoordinator).onResignation(txnStatePartition.partition, Some(leaderEpoch))
        verify(groupCoordinator).onResignation(groupMetadataPartition.partition, Some(leaderEpoch))
      } else {
        verify(txnCoordinator).onResignation(txnStatePartition.partition, None)
        verify(groupCoordinator).onResignation(groupMetadataPartition.partition, None)
      }
    }
  }

  @Test
  def shouldRespondWithUnknownTopicOrPartitionForBadPartitionAndNoErrorsForGoodPartition(): Unit = {
    val tp1 = new TopicPartition("t", 0)
    val tp2 = new TopicPartition("t1", 0)
    val (_, request) = createWriteTxnMarkersRequest(asList(tp1, tp2))
    val expectedErrors = Map(tp1 -> Errors.UNKNOWN_TOPIC_OR_PARTITION, tp2 -> Errors.NONE).asJava

    val capturedResponse: ArgumentCaptor[WriteTxnMarkersResponse] = ArgumentCaptor.forClass(classOf[WriteTxnMarkersResponse])
    val responseCallback: ArgumentCaptor[Map[TopicPartition, PartitionResponse] => Unit] = ArgumentCaptor.forClass(classOf[Map[TopicPartition, PartitionResponse] => Unit])

    when(replicaManager.getMagic(tp1))
      .thenReturn(None)
    when(replicaManager.getMagic(tp2))
      .thenReturn(Some(RecordBatch.MAGIC_VALUE_V2))

    val requestLocal = RequestLocal.withThreadConfinedCaching
    when(replicaManager.appendRecords(anyLong,
      anyShort,
      ArgumentMatchers.eq(true),
      ArgumentMatchers.eq(AppendOrigin.Coordinator),
      any(),
      responseCallback.capture(),
      any(),
      any(),
      ArgumentMatchers.eq(requestLocal))
    ).thenAnswer(_ => responseCallback.getValue.apply(Map(tp2 -> new PartitionResponse(Errors.NONE))))

    createKafkaApis().handleWriteTxnMarkersRequest(request, requestLocal)
    verify(requestChannel).sendResponse(
      ArgumentMatchers.eq(request),
      capturedResponse.capture(),
      ArgumentMatchers.eq(None)
    )

    val markersResponse = capturedResponse.getValue
    assertEquals(expectedErrors, markersResponse.errorsByProducerId.get(1L))
  }

  @Test
  def shouldAppendToLogOnWriteTxnMarkersWhenCorrectMagicVersion(): Unit = {
    val topicPartition = new TopicPartition("t", 0)
    val request = createWriteTxnMarkersRequest(asList(topicPartition))._2
    when(replicaManager.getMagic(topicPartition))
      .thenReturn(Some(RecordBatch.MAGIC_VALUE_V2))

    val requestLocal = RequestLocal.withThreadConfinedCaching

    createKafkaApis().handleWriteTxnMarkersRequest(request, requestLocal)
    verify(replicaManager).appendRecords(anyLong,
      anyShort,
      ArgumentMatchers.eq(true),
      ArgumentMatchers.eq(AppendOrigin.Coordinator),
      any(),
      any(),
      any(),
      any(),
      ArgumentMatchers.eq(requestLocal))
  }

  @Test
  def testLeaderReplicaIfLocalRaisesFencedLeaderEpoch(): Unit = {
    testListOffsetFailedGetLeaderReplica(Errors.FENCED_LEADER_EPOCH)
  }

  @Test
  def testLeaderReplicaIfLocalRaisesUnknownLeaderEpoch(): Unit = {
    testListOffsetFailedGetLeaderReplica(Errors.UNKNOWN_LEADER_EPOCH)
  }

  @Test
  def testLeaderReplicaIfLocalRaisesNotLeaderOrFollower(): Unit = {
    testListOffsetFailedGetLeaderReplica(Errors.NOT_LEADER_OR_FOLLOWER)
  }

  @Test
  def testLeaderReplicaIfLocalRaisesUnknownTopicOrPartition(): Unit = {
    testListOffsetFailedGetLeaderReplica(Errors.UNKNOWN_TOPIC_OR_PARTITION)
  }

  @Test
<<<<<<< HEAD
  def testHandleDeleteGroups(): Unit = {
    val deleteGroupsRequest = new DeleteGroupsRequestData().setGroupsNames(List(
=======
  def testHandleDescribeGroups(): Unit = {
    val describeGroupsRequest = new DescribeGroupsRequestData().setGroups(List(
>>>>>>> 4a9c0fa4
      "group-1",
      "group-2",
      "group-3"
    ).asJava)
<<<<<<< HEAD

    val requestChannelRequest = buildRequest(new DeleteGroupsRequest.Builder(deleteGroupsRequest).build())

    val future = new CompletableFuture[DeleteGroupsResponseData.DeletableGroupResultCollection]()
    when(newGroupCoordinator.deleteGroups(
      requestChannelRequest.context,
      List("group-1", "group-2", "group-3").asJava,
      RequestLocal.NoCaching.bufferSupplier
    )).thenReturn(future)

    createKafkaApis().handleDeleteGroupsRequest(
      requestChannelRequest,
      RequestLocal.NoCaching
    )

    val results = new DeleteGroupsResponseData.DeletableGroupResultCollection(List(
      new DeleteGroupsResponseData.DeletableGroupResult()
        .setGroupId("group-1")
        .setErrorCode(Errors.NONE.code),
      new DeleteGroupsResponseData.DeletableGroupResult()
        .setGroupId("group-2")
        .setErrorCode(Errors.NOT_CONTROLLER.code),
      new DeleteGroupsResponseData.DeletableGroupResult()
        .setGroupId("group-3")
        .setErrorCode(Errors.UNKNOWN_SERVER_ERROR.code),
    ).iterator.asJava)

    future.complete(results)

    val expectedDeleteGroupsResponse = new DeleteGroupsResponseData()
      .setResults(results)

    val capturedResponse = verifyNoThrottling(requestChannelRequest)
    val response = capturedResponse.getValue.asInstanceOf[DeleteGroupsResponse]
    assertEquals(expectedDeleteGroupsResponse, response.data)
  }

  @Test
  def testHandleDeleteGroupsFutureFailed(): Unit = {
    val deleteGroupsRequest = new DeleteGroupsRequestData().setGroupsNames(List(
      "group-1",
      "group-2",
      "group-3"
    ).asJava)

    val requestChannelRequest = buildRequest(new DeleteGroupsRequest.Builder(deleteGroupsRequest).build())

    val future = new CompletableFuture[DeleteGroupsResponseData.DeletableGroupResultCollection]()
    when(newGroupCoordinator.deleteGroups(
      requestChannelRequest.context,
      List("group-1", "group-2", "group-3").asJava,
      RequestLocal.NoCaching.bufferSupplier
    )).thenReturn(future)

    createKafkaApis().handleDeleteGroupsRequest(
      requestChannelRequest,
      RequestLocal.NoCaching
    )

    future.completeExceptionally(Errors.NOT_CONTROLLER.exception)

    val expectedDeleteGroupsResponse = new DeleteGroupsResponseData()
      .setResults(new DeleteGroupsResponseData.DeletableGroupResultCollection(List(
        new DeleteGroupsResponseData.DeletableGroupResult()
          .setGroupId("group-1")
          .setErrorCode(Errors.NOT_CONTROLLER.code),
        new DeleteGroupsResponseData.DeletableGroupResult()
          .setGroupId("group-2")
          .setErrorCode(Errors.NOT_CONTROLLER.code),
        new DeleteGroupsResponseData.DeletableGroupResult()
          .setGroupId("group-3")
          .setErrorCode(Errors.NOT_CONTROLLER.code),
      ).iterator.asJava))

    val capturedResponse = verifyNoThrottling(requestChannelRequest)
    val response = capturedResponse.getValue.asInstanceOf[DeleteGroupsResponse]
    assertEquals(expectedDeleteGroupsResponse, response.data)
  }

  @Test
  def testHandleDeleteGroupsAuthenticationFailed(): Unit = {
    val deleteGroupsRequest = new DeleteGroupsRequestData().setGroupsNames(List(
      "group-1",
      "group-2",
      "group-3"
    ).asJava)

    val requestChannelRequest = buildRequest(new DeleteGroupsRequest.Builder(deleteGroupsRequest).build())

    val authorizer: Authorizer = mock(classOf[Authorizer])

    val acls = Map(
      "group-1" -> AuthorizationResult.DENIED,
      "group-2" -> AuthorizationResult.ALLOWED,
      "group-3" -> AuthorizationResult.ALLOWED
    )

    when(authorizer.authorize(
      any[RequestContext],
      any[util.List[Action]]
    )).thenAnswer { invocation =>
      val actions = invocation.getArgument(1, classOf[util.List[Action]])
      actions.asScala.map { action =>
        acls.getOrElse(action.resourcePattern.name, AuthorizationResult.DENIED)
      }.asJava
    }

    val future = new CompletableFuture[DeleteGroupsResponseData.DeletableGroupResultCollection]()
    when(newGroupCoordinator.deleteGroups(
      requestChannelRequest.context,
      List("group-2", "group-3").asJava,
      RequestLocal.NoCaching.bufferSupplier
    )).thenReturn(future)

    createKafkaApis(authorizer = Some(authorizer)).handleDeleteGroupsRequest(
      requestChannelRequest,
      RequestLocal.NoCaching
    )

    future.complete(new DeleteGroupsResponseData.DeletableGroupResultCollection(List(
      new DeleteGroupsResponseData.DeletableGroupResult()
        .setGroupId("group-2")
        .setErrorCode(Errors.NONE.code),
      new DeleteGroupsResponseData.DeletableGroupResult()
        .setGroupId("group-3")
        .setErrorCode(Errors.NONE.code)
    ).iterator.asJava))

    val expectedDeleteGroupsResponse = new DeleteGroupsResponseData()
      .setResults(new DeleteGroupsResponseData.DeletableGroupResultCollection(List(
        new DeleteGroupsResponseData.DeletableGroupResult()
          .setGroupId("group-2")
          .setErrorCode(Errors.NONE.code),
        new DeleteGroupsResponseData.DeletableGroupResult()
          .setGroupId("group-3")
          .setErrorCode(Errors.NONE.code),
        new DeleteGroupsResponseData.DeletableGroupResult()
          .setGroupId("group-1")
          .setErrorCode(Errors.GROUP_AUTHORIZATION_FAILED.code)).iterator.asJava))

    val capturedResponse = verifyNoThrottling(requestChannelRequest)
    val response = capturedResponse.getValue.asInstanceOf[DeleteGroupsResponse]
    assertEquals(expectedDeleteGroupsResponse, response.data)
  }

  @Test
  def testDescribeGroups(): Unit = {
    val groupId = "groupId"
    val random = new Random()
    val metadata = new Array[Byte](10)
    random.nextBytes(metadata)
    val assignment = new Array[Byte](10)
    random.nextBytes(assignment)
=======
>>>>>>> 4a9c0fa4

    val requestChannelRequest = buildRequest(new DescribeGroupsRequest.Builder(describeGroupsRequest).build())

    val future = new CompletableFuture[util.List[DescribeGroupsResponseData.DescribedGroup]]()
    when(newGroupCoordinator.describeGroups(
      requestChannelRequest.context,
      describeGroupsRequest.groups
    )).thenReturn(future)

    createKafkaApis().handleDescribeGroupsRequest(requestChannelRequest)

    val groupResults = List(
      new DescribeGroupsResponseData.DescribedGroup()
        .setGroupId("group-1")
        .setProtocolType("consumer")
        .setProtocolData("range")
        .setGroupState("Stable")
        .setMembers(List(
          new DescribeGroupsResponseData.DescribedGroupMember()
            .setMemberId("member-1")).asJava),
      new DescribeGroupsResponseData.DescribedGroup()
        .setGroupId("group-2")
        .setErrorCode(Errors.NOT_COORDINATOR.code),
      new DescribeGroupsResponseData.DescribedGroup()
        .setGroupId("group-3")
        .setErrorCode(Errors.REQUEST_TIMED_OUT.code)
    ).asJava

    future.complete(groupResults)

    val expectedDescribeGroupsResponse = new DescribeGroupsResponseData().setGroups(groupResults)
    val capturedResponse = verifyNoThrottling(requestChannelRequest)
    val response = capturedResponse.getValue.asInstanceOf[DescribeGroupsResponse]
    assertEquals(expectedDescribeGroupsResponse, response.data)
  }

  @Test
  def testHandleDescribeGroupsFutureFailed(): Unit = {
    val describeGroupsRequest = new DescribeGroupsRequestData().setGroups(List(
      "group-1",
      "group-2",
      "group-3"
    ).asJava)

    val requestChannelRequest = buildRequest(new DescribeGroupsRequest.Builder(describeGroupsRequest).build())

    val future = new CompletableFuture[util.List[DescribeGroupsResponseData.DescribedGroup]]()
    when(newGroupCoordinator.describeGroups(
      requestChannelRequest.context,
      describeGroupsRequest.groups
    )).thenReturn(future)

    createKafkaApis().handleDescribeGroupsRequest(requestChannelRequest)

    val expectedDescribeGroupsResponse = new DescribeGroupsResponseData().setGroups(List(
      new DescribeGroupsResponseData.DescribedGroup()
        .setGroupId("group-1")
        .setErrorCode(Errors.UNKNOWN_SERVER_ERROR.code),
      new DescribeGroupsResponseData.DescribedGroup()
        .setGroupId("group-2")
        .setErrorCode(Errors.UNKNOWN_SERVER_ERROR.code),
      new DescribeGroupsResponseData.DescribedGroup()
        .setGroupId("group-3")
        .setErrorCode(Errors.UNKNOWN_SERVER_ERROR.code)
    ).asJava)

    future.completeExceptionally(Errors.UNKNOWN_SERVER_ERROR.exception)

    val capturedResponse = verifyNoThrottling(requestChannelRequest)
    val response = capturedResponse.getValue.asInstanceOf[DescribeGroupsResponse]
    assertEquals(expectedDescribeGroupsResponse, response.data)
  }

  @Test
  def testHandleDescribeGroupsAuthenticationFailed(): Unit = {
    val describeGroupsRequest = new DescribeGroupsRequestData().setGroups(List(
      "group-1",
      "group-2",
      "group-3"
    ).asJava)

    val requestChannelRequest = buildRequest(new DescribeGroupsRequest.Builder(describeGroupsRequest).build())

    val authorizer: Authorizer = mock(classOf[Authorizer])

    val acls = Map(
      "group-1" -> AuthorizationResult.DENIED,
      "group-2" -> AuthorizationResult.ALLOWED,
      "group-3" -> AuthorizationResult.DENIED
    )

    when(authorizer.authorize(
      any[RequestContext],
      any[util.List[Action]]
    )).thenAnswer { invocation =>
      val actions = invocation.getArgument(1, classOf[util.List[Action]])
      actions.asScala.map { action =>
        acls.getOrElse(action.resourcePattern.name, AuthorizationResult.DENIED)
      }.asJava
    }

    val future = new CompletableFuture[util.List[DescribeGroupsResponseData.DescribedGroup]]()
    when(newGroupCoordinator.describeGroups(
      requestChannelRequest.context,
      List("group-2").asJava
    )).thenReturn(future)

    createKafkaApis(authorizer = Some(authorizer)).handleDescribeGroupsRequest(requestChannelRequest)

    future.complete(List(
      new DescribeGroupsResponseData.DescribedGroup()
        .setGroupId("group-2")
        .setErrorCode(Errors.NOT_COORDINATOR.code)
    ).asJava)

    val expectedDescribeGroupsResponse = new DescribeGroupsResponseData().setGroups(List(
      // group-1 and group-3 are first because unauthorized are put first into the response.
      new DescribeGroupsResponseData.DescribedGroup()
        .setGroupId("group-1")
        .setErrorCode(Errors.GROUP_AUTHORIZATION_FAILED.code),
      new DescribeGroupsResponseData.DescribedGroup()
        .setGroupId("group-3")
        .setErrorCode(Errors.GROUP_AUTHORIZATION_FAILED.code),
      new DescribeGroupsResponseData.DescribedGroup()
        .setGroupId("group-2")
        .setErrorCode(Errors.NOT_COORDINATOR.code)
    ).asJava)

    val capturedResponse = verifyNoThrottling(requestChannelRequest)
    val response = capturedResponse.getValue.asInstanceOf[DescribeGroupsResponse]
    assertEquals(expectedDescribeGroupsResponse, response.data)
  }

  @Test
  def testOffsetDelete(): Unit = {
    val group = "groupId"
    addTopicToMetadataCache("topic-1", numPartitions = 2)
    addTopicToMetadataCache("topic-2", numPartitions = 2)

    reset(groupCoordinator, replicaManager, clientRequestQuotaManager, requestChannel)

    val topics = new OffsetDeleteRequestTopicCollection()
    topics.add(new OffsetDeleteRequestTopic()
      .setName("topic-1")
      .setPartitions(Seq(
        new OffsetDeleteRequestPartition().setPartitionIndex(0),
        new OffsetDeleteRequestPartition().setPartitionIndex(1)).asJava))
    topics.add(new OffsetDeleteRequestTopic()
      .setName("topic-2")
      .setPartitions(Seq(
        new OffsetDeleteRequestPartition().setPartitionIndex(0),
        new OffsetDeleteRequestPartition().setPartitionIndex(1)).asJava))

    val offsetDeleteRequest = new OffsetDeleteRequest.Builder(
      new OffsetDeleteRequestData()
        .setGroupId(group)
        .setTopics(topics)
    ).build()
    val request = buildRequest(offsetDeleteRequest)

    val requestLocal = RequestLocal.withThreadConfinedCaching
    when(clientRequestQuotaManager.maybeRecordAndGetThrottleTimeMs(any[RequestChannel.Request](),
      any[Long])).thenReturn(0)
    when(groupCoordinator.handleDeleteOffsets(
      ArgumentMatchers.eq(group),
      ArgumentMatchers.eq(Seq(
        new TopicPartition("topic-1", 0),
        new TopicPartition("topic-1", 1),
        new TopicPartition("topic-2", 0),
        new TopicPartition("topic-2", 1)
      )),
      ArgumentMatchers.eq(requestLocal)
    )).thenReturn((Errors.NONE, Map(
      new TopicPartition("topic-1", 0) -> Errors.NONE,
      new TopicPartition("topic-1", 1) -> Errors.NONE,
      new TopicPartition("topic-2", 0) -> Errors.NONE,
      new TopicPartition("topic-2", 1) -> Errors.NONE,
    )))

    createKafkaApis().handleOffsetDeleteRequest(request, requestLocal)

    val capturedResponse = verifyNoThrottling(request)
    val response = capturedResponse.getValue.asInstanceOf[OffsetDeleteResponse]

    def errorForPartition(topic: String, partition: Int): Errors = {
      Errors.forCode(response.data.topics.find(topic).partitions.find(partition).errorCode)
    }

    assertEquals(2, response.data.topics.size)
    assertEquals(Errors.NONE, errorForPartition("topic-1", 0))
    assertEquals(Errors.NONE, errorForPartition("topic-1", 1))
    assertEquals(Errors.NONE, errorForPartition("topic-2", 0))
    assertEquals(Errors.NONE, errorForPartition("topic-2", 1))
  }

  @Test
  def testOffsetDeleteWithInvalidPartition(): Unit = {
    val group = "groupId"
    val topic = "topic"
    addTopicToMetadataCache(topic, numPartitions = 1)

    def checkInvalidPartition(invalidPartitionId: Int): Unit = {
      reset(groupCoordinator, replicaManager, clientRequestQuotaManager, requestChannel)

      val topics = new OffsetDeleteRequestTopicCollection()
      topics.add(new OffsetDeleteRequestTopic()
        .setName(topic)
        .setPartitions(Collections.singletonList(
          new OffsetDeleteRequestPartition().setPartitionIndex(invalidPartitionId))))
      val offsetDeleteRequest = new OffsetDeleteRequest.Builder(
        new OffsetDeleteRequestData()
          .setGroupId(group)
          .setTopics(topics)
      ).build()
      val request = buildRequest(offsetDeleteRequest)
      when(clientRequestQuotaManager.maybeRecordAndGetThrottleTimeMs(any[RequestChannel.Request](),
        any[Long])).thenReturn(0)

      val requestLocal = RequestLocal.withThreadConfinedCaching
      when(groupCoordinator.handleDeleteOffsets(ArgumentMatchers.eq(group), ArgumentMatchers.eq(Seq.empty),
        ArgumentMatchers.eq(requestLocal))).thenReturn((Errors.NONE, Map.empty[TopicPartition, Errors]))

      createKafkaApis().handleOffsetDeleteRequest(request, requestLocal)

      val capturedResponse = verifyNoThrottling(request)
      val response = capturedResponse.getValue.asInstanceOf[OffsetDeleteResponse]

      assertEquals(Errors.UNKNOWN_TOPIC_OR_PARTITION,
        Errors.forCode(response.data.topics.find(topic).partitions.find(invalidPartitionId).errorCode))
    }

    checkInvalidPartition(-1)
    checkInvalidPartition(1) // topic has only one partition
  }

  @Test
  def testOffsetDeleteWithInvalidGroup(): Unit = {
    val group = "groupId"

    reset(groupCoordinator, replicaManager, clientRequestQuotaManager, requestChannel)

    val offsetDeleteRequest = new OffsetDeleteRequest.Builder(
      new OffsetDeleteRequestData()
        .setGroupId(group)
    ).build()
    val request = buildRequest(offsetDeleteRequest)

    val requestLocal = RequestLocal.withThreadConfinedCaching
    when(clientRequestQuotaManager.maybeRecordAndGetThrottleTimeMs(any[RequestChannel.Request](),
      any[Long])).thenReturn(0)
    when(groupCoordinator.handleDeleteOffsets(ArgumentMatchers.eq(group), ArgumentMatchers.eq(Seq.empty),
      ArgumentMatchers.eq(requestLocal))).thenReturn((Errors.GROUP_ID_NOT_FOUND, Map.empty[TopicPartition, Errors]))

    createKafkaApis().handleOffsetDeleteRequest(request, requestLocal)

    val capturedResponse = verifyNoThrottling(request)
    val response = capturedResponse.getValue.asInstanceOf[OffsetDeleteResponse]

    assertEquals(Errors.GROUP_ID_NOT_FOUND, Errors.forCode(response.data.errorCode))
  }

  private def testListOffsetFailedGetLeaderReplica(error: Errors): Unit = {
    val tp = new TopicPartition("foo", 0)
    val isolationLevel = IsolationLevel.READ_UNCOMMITTED
    val currentLeaderEpoch = Optional.of[Integer](15)

    when(replicaManager.fetchOffsetForTimestamp(
      ArgumentMatchers.eq(tp),
      ArgumentMatchers.eq(ListOffsetsRequest.EARLIEST_TIMESTAMP),
      ArgumentMatchers.eq(Some(isolationLevel)),
      ArgumentMatchers.eq(currentLeaderEpoch),
      fetchOnlyFromLeader = ArgumentMatchers.eq(true))
    ).thenThrow(error.exception)

    val targetTimes = List(new ListOffsetsTopic()
      .setName(tp.topic)
      .setPartitions(List(new ListOffsetsPartition()
        .setPartitionIndex(tp.partition)
        .setTimestamp(ListOffsetsRequest.EARLIEST_TIMESTAMP)
        .setCurrentLeaderEpoch(currentLeaderEpoch.get)).asJava)).asJava
    val listOffsetRequest = ListOffsetsRequest.Builder.forConsumer(true, isolationLevel, false)
      .setTargetTimes(targetTimes).build()
    val request = buildRequest(listOffsetRequest)
    when(clientRequestQuotaManager.maybeRecordAndGetThrottleTimeMs(any[RequestChannel.Request](),
      any[Long])).thenReturn(0)

    createKafkaApis().handleListOffsetRequest(request)

    val capturedResponse = verifyNoThrottling(request)
    val response = capturedResponse.getValue.asInstanceOf[ListOffsetsResponse]
    val partitionDataOptional = response.topics.asScala.find(_.name == tp.topic).get
      .partitions.asScala.find(_.partitionIndex == tp.partition)
    assertTrue(partitionDataOptional.isDefined)

    val partitionData = partitionDataOptional.get
    assertEquals(error.code, partitionData.errorCode)
    assertEquals(ListOffsetsResponse.UNKNOWN_OFFSET, partitionData.offset)
    assertEquals(ListOffsetsResponse.UNKNOWN_TIMESTAMP, partitionData.timestamp)
  }

  @Test
  def testReadUncommittedConsumerListOffsetLatest(): Unit = {
    testConsumerListOffsetLatest(IsolationLevel.READ_UNCOMMITTED)
  }

  @Test
  def testReadCommittedConsumerListOffsetLatest(): Unit = {
    testConsumerListOffsetLatest(IsolationLevel.READ_COMMITTED)
  }

  /**
   * Verifies that the metadata response is correct if the broker listeners are inconsistent (i.e. one broker has
   * more listeners than another) and the request is sent on the listener that exists in both brokers.
   */
  @Test
  def testMetadataRequestOnSharedListenerWithInconsistentListenersAcrossBrokers(): Unit = {
    val (plaintextListener, _) = updateMetadataCacheWithInconsistentListeners()
    val response = sendMetadataRequestWithInconsistentListeners(plaintextListener)
    assertEquals(Set(0, 1), response.brokers.asScala.map(_.id).toSet)
  }

  /**
   * Verifies that the metadata response is correct if the broker listeners are inconsistent (i.e. one broker has
   * more listeners than another) and the request is sent on the listener that exists in one broker.
   */
  @Test
  def testMetadataRequestOnDistinctListenerWithInconsistentListenersAcrossBrokers(): Unit = {
    val (_, anotherListener) = updateMetadataCacheWithInconsistentListeners()
    val response = sendMetadataRequestWithInconsistentListeners(anotherListener)
    assertEquals(Set(0), response.brokers.asScala.map(_.id).toSet)
  }


  /**
   * Metadata request to fetch all topics should not result in the followings:
   * 1) Auto topic creation
   * 2) UNKNOWN_TOPIC_OR_PARTITION
   *
   * This case is testing the case that a topic is being deleted from MetadataCache right after
   * authorization but before checking in MetadataCache.
   */
  @Test
  def testGetAllTopicMetadataShouldNotCreateTopicOrReturnUnknownTopicPartition(): Unit = {
    // Setup: authorizer authorizes 2 topics, but one got deleted in metadata cache
    metadataCache = mock(classOf[ZkMetadataCache])
    when(metadataCache.getAliveBrokerNodes(any())).thenReturn(List(new Node(brokerId,"localhost", 0)))
    when(metadataCache.getControllerId).thenReturn(None)

    // 2 topics returned for authorization in during handle
    val topicsReturnedFromMetadataCacheForAuthorization = Set("remaining-topic", "later-deleted-topic")
    when(metadataCache.getAllTopics()).thenReturn(topicsReturnedFromMetadataCacheForAuthorization)
    // 1 topic is deleted from metadata right at the time between authorization and the next getTopicMetadata() call
    when(metadataCache.getTopicMetadata(
      ArgumentMatchers.eq(topicsReturnedFromMetadataCacheForAuthorization),
      any[ListenerName],
      anyBoolean,
      anyBoolean
    )).thenReturn(Seq(
      new MetadataResponseTopic()
        .setErrorCode(Errors.NONE.code)
        .setName("remaining-topic")
        .setIsInternal(false)
    ))


    var createTopicIsCalled: Boolean = false
    // Specific mock on zkClient for this use case
    // Expect it's never called to do auto topic creation
    when(zkClient.setOrCreateEntityConfigs(
      ArgumentMatchers.eq(ConfigType.Topic),
      anyString,
      any[Properties]
    )).thenAnswer(_ => {
      createTopicIsCalled = true
    })
    // No need to use
    when(zkClient.getAllBrokersInCluster)
      .thenReturn(Seq(new Broker(
        brokerId, "localhost", 9902,
        ListenerName.forSecurityProtocol(SecurityProtocol.PLAINTEXT), SecurityProtocol.PLAINTEXT
      )))


    val (requestListener, _) = updateMetadataCacheWithInconsistentListeners()
    val response = sendMetadataRequestWithInconsistentListeners(requestListener)

    assertFalse(createTopicIsCalled)
    val responseTopics = response.topicMetadata().asScala.map { metadata => metadata.topic() }
    assertEquals(List("remaining-topic"), responseTopics)
    assertTrue(response.topicsByError(Errors.UNKNOWN_TOPIC_OR_PARTITION).isEmpty)
  }

  @Test
  def testUnauthorizedTopicMetadataRequest(): Unit = {
    // 1. Set up broker information
    val plaintextListener = ListenerName.forSecurityProtocol(SecurityProtocol.PLAINTEXT)
    val broker = new UpdateMetadataBroker()
      .setId(0)
      .setRack("rack")
      .setEndpoints(Seq(
        new UpdateMetadataEndpoint()
          .setHost("broker0")
          .setPort(9092)
          .setSecurityProtocol(SecurityProtocol.PLAINTEXT.id)
          .setListener(plaintextListener.value)
      ).asJava)

    // 2. Set up authorizer
    val authorizer: Authorizer = mock(classOf[Authorizer])
    val unauthorizedTopic = "unauthorized-topic"
    val authorizedTopic = "authorized-topic"

    val expectedActions = Seq(
      new Action(AclOperation.DESCRIBE, new ResourcePattern(ResourceType.TOPIC, unauthorizedTopic, PatternType.LITERAL), 1, true, true),
      new Action(AclOperation.DESCRIBE, new ResourcePattern(ResourceType.TOPIC, authorizedTopic, PatternType.LITERAL), 1, true, true)
    )

    // Here we need to use AuthHelperTest.matchSameElements instead of EasyMock.eq since the order of the request is unknown
    when(authorizer.authorize(any[RequestContext], argThat((t: java.util.List[Action]) => t.containsAll(expectedActions.asJava))))
      .thenAnswer { invocation =>
      val actions = invocation.getArgument(1).asInstanceOf[util.List[Action]].asScala
      actions.map { action =>
        if (action.resourcePattern().name().equals(authorizedTopic))
          AuthorizationResult.ALLOWED
        else
          AuthorizationResult.DENIED
      }.asJava
    }

    // 3. Set up MetadataCache
    val authorizedTopicId = Uuid.randomUuid()
    val unauthorizedTopicId = Uuid.randomUuid()

    val topicIds = new util.HashMap[String, Uuid]()
    topicIds.put(authorizedTopic, authorizedTopicId)
    topicIds.put(unauthorizedTopic, unauthorizedTopicId)

    def createDummyPartitionStates(topic: String) = {
      new UpdateMetadataPartitionState()
        .setTopicName(topic)
        .setPartitionIndex(0)
        .setControllerEpoch(0)
        .setLeader(0)
        .setLeaderEpoch(0)
        .setReplicas(Collections.singletonList(0))
        .setZkVersion(0)
        .setIsr(Collections.singletonList(0))
    }

    // Send UpdateMetadataReq to update MetadataCache
    val partitionStates = Seq(unauthorizedTopic, authorizedTopic).map(createDummyPartitionStates)

    val updateMetadataRequest = new UpdateMetadataRequest.Builder(ApiKeys.UPDATE_METADATA.latestVersion, 0,
      0, 0, partitionStates.asJava, Seq(broker).asJava, topicIds).build()
    metadataCache.asInstanceOf[ZkMetadataCache].updateMetadata(correlationId = 0, updateMetadataRequest)

    // 4. Send TopicMetadataReq using topicId
    val metadataReqByTopicId = new MetadataRequest.Builder(util.Arrays.asList(authorizedTopicId, unauthorizedTopicId)).build()
    val repByTopicId = buildRequest(metadataReqByTopicId, plaintextListener)
    when(clientRequestQuotaManager.maybeRecordAndGetThrottleTimeMs(any[RequestChannel.Request](),
      any[Long])).thenReturn(0)

    createKafkaApis(authorizer = Some(authorizer)).handleTopicMetadataRequest(repByTopicId)
    val capturedMetadataByTopicIdResp = verifyNoThrottling(repByTopicId)
    val metadataByTopicIdResp = capturedMetadataByTopicIdResp.getValue.asInstanceOf[MetadataResponse]

    val metadataByTopicId = metadataByTopicIdResp.data().topics().asScala.groupBy(_.topicId()).map(kv => (kv._1, kv._2.head))

    metadataByTopicId.foreach{ case (topicId, metadataResponseTopic) =>
      if (topicId == unauthorizedTopicId) {
        // Return an TOPIC_AUTHORIZATION_FAILED on unauthorized error regardless of leaking the existence of topic id
        assertEquals(Errors.TOPIC_AUTHORIZATION_FAILED.code(), metadataResponseTopic.errorCode())
        // Do not return topic information on unauthorized error
        assertNull(metadataResponseTopic.name())
      } else {
        assertEquals(Errors.NONE.code(), metadataResponseTopic.errorCode())
        assertEquals(authorizedTopic, metadataResponseTopic.name())
      }
    }

    // 4. Send TopicMetadataReq using topic name
    reset(clientRequestQuotaManager, requestChannel)
    val metadataReqByTopicName = new MetadataRequest.Builder(util.Arrays.asList(authorizedTopic, unauthorizedTopic), false).build()
    val repByTopicName = buildRequest(metadataReqByTopicName, plaintextListener)

    createKafkaApis(authorizer = Some(authorizer)).handleTopicMetadataRequest(repByTopicName)
    val capturedMetadataByTopicNameResp = verifyNoThrottling(repByTopicName)
    val metadataByTopicNameResp = capturedMetadataByTopicNameResp.getValue.asInstanceOf[MetadataResponse]

    val metadataByTopicName = metadataByTopicNameResp.data().topics().asScala.groupBy(_.name()).map(kv => (kv._1, kv._2.head))

    metadataByTopicName.foreach{ case (topicName, metadataResponseTopic) =>
      if (topicName == unauthorizedTopic) {
        assertEquals(Errors.TOPIC_AUTHORIZATION_FAILED.code(), metadataResponseTopic.errorCode())
        // Do not return topic Id on unauthorized error
        assertEquals(Uuid.ZERO_UUID, metadataResponseTopic.topicId())
      } else {
        assertEquals(Errors.NONE.code(), metadataResponseTopic.errorCode())
        assertEquals(authorizedTopicId, metadataResponseTopic.topicId())
      }
    }
  }

  /**
   * Verifies that sending a fetch request with version 9 works correctly when
   * ReplicaManager.getLogConfig returns None.
   */
  @Test
  def testFetchRequestV9WithNoLogConfig(): Unit = {
    val tidp = new TopicIdPartition(Uuid.ZERO_UUID, new TopicPartition("foo", 0))
    val tp = tidp.topicPartition
    addTopicToMetadataCache(tp.topic, numPartitions = 1)
    val hw = 3
    val timestamp = 1000

    when(replicaManager.getLogConfig(ArgumentMatchers.eq(tp))).thenReturn(None)

    when(replicaManager.fetchMessages(
      any[FetchParams],
      any[Seq[(TopicIdPartition, FetchRequest.PartitionData)]],
      any[ReplicaQuota],
      any[Seq[(TopicIdPartition, FetchPartitionData)] => Unit]()
    )).thenAnswer(invocation => {
      val callback = invocation.getArgument(3).asInstanceOf[Seq[(TopicIdPartition, FetchPartitionData)] => Unit]
      val records = MemoryRecords.withRecords(CompressionType.NONE,
        new SimpleRecord(timestamp, "foo".getBytes(StandardCharsets.UTF_8)))
      callback(Seq(tidp -> FetchPartitionData(Errors.NONE, hw, 0, records,
        None, None, None, Option.empty, isReassignmentFetch = false)))
    })

    val fetchData = Map(tidp -> new FetchRequest.PartitionData(Uuid.ZERO_UUID, 0, 0, 1000,
      Optional.empty())).asJava
    val fetchDataBuilder = Map(tp -> new FetchRequest.PartitionData(Uuid.ZERO_UUID, 0, 0, 1000,
      Optional.empty())).asJava
    val fetchMetadata = new JFetchMetadata(0, 0)
    val fetchContext = new FullFetchContext(time, new FetchSessionCache(1000, 100),
      fetchMetadata, fetchData, false, false)
    when(fetchManager.newContext(
      any[Short],
      any[JFetchMetadata],
      any[Boolean],
      any[util.Map[TopicIdPartition, FetchRequest.PartitionData]],
      any[util.List[TopicIdPartition]],
      any[util.Map[Uuid, String]])).thenReturn(fetchContext)

    when(clientQuotaManager.maybeRecordAndGetThrottleTimeMs(
      any[RequestChannel.Request](), anyDouble, anyLong)).thenReturn(0)

    val fetchRequest = new FetchRequest.Builder(9, 9, -1, 100, 0, fetchDataBuilder)
      .build()
    val request = buildRequest(fetchRequest)

    createKafkaApis().handleFetchRequest(request)

    val capturedResponse = verifyNoThrottling(request)
    val response = capturedResponse.getValue.asInstanceOf[FetchResponse]
    val responseData = response.responseData(metadataCache.topicIdsToNames(), 9)
    assertTrue(responseData.containsKey(tp))

    val partitionData = responseData.get(tp)
    assertEquals(Errors.NONE.code, partitionData.errorCode)
    assertEquals(hw, partitionData.highWatermark)
    assertEquals(-1, partitionData.lastStableOffset)
    assertEquals(0, partitionData.logStartOffset)
    assertEquals(timestamp, FetchResponse.recordsOrFail(partitionData).batches.iterator.next.maxTimestamp)
    assertNull(partitionData.abortedTransactions)
  }

  /**
   * Verifies that partitions with unknown topic ID errors are added to the erroneous set and there is not an attempt to fetch them.
   */
  @ParameterizedTest
  @ValueSource(ints = Array(-1, 0))
  def testFetchRequestErroneousPartitions(replicaId: Int): Unit = {
    val foo = new TopicIdPartition(Uuid.randomUuid(), new TopicPartition("foo", 0))
    val unresolvedFoo = new TopicIdPartition(foo.topicId, new TopicPartition(null, foo.partition))

    addTopicToMetadataCache(foo.topic, 1, topicId = foo.topicId)

    // We will never return a logConfig when the topic name is null. This is ok since we won't have any records to convert.
    when(replicaManager.getLogConfig(ArgumentMatchers.eq(unresolvedFoo.topicPartition))).thenReturn(None)

    // Simulate unknown topic ID in the context
    val fetchData = Map(new TopicIdPartition(foo.topicId, new TopicPartition(null, foo.partition)) ->
      new FetchRequest.PartitionData(foo.topicId, 0, 0, 1000, Optional.empty())).asJava
    val fetchDataBuilder = Map(foo.topicPartition -> new FetchRequest.PartitionData(foo.topicId, 0, 0, 1000,
      Optional.empty())).asJava
    val fetchMetadata = new JFetchMetadata(0, 0)
    val fetchContext = new FullFetchContext(time, new FetchSessionCache(1000, 100),
      fetchMetadata, fetchData, true, replicaId >= 0)
    // We expect to have the resolved partition, but we will simulate an unknown one with the fetchContext we return.
    when(fetchManager.newContext(
      ApiKeys.FETCH.latestVersion,
      fetchMetadata,
      replicaId >= 0,
      Collections.singletonMap(foo, new FetchRequest.PartitionData(foo.topicId, 0, 0, 1000, Optional.empty())),
      Collections.emptyList[TopicIdPartition],
      metadataCache.topicIdsToNames())
    ).thenReturn(fetchContext)

    when(clientQuotaManager.maybeRecordAndGetThrottleTimeMs(
      any[RequestChannel.Request](), anyDouble, anyLong)).thenReturn(0)

    // If replicaId is -1 we will build a consumer request. Any non-negative replicaId will build a follower request.
    val fetchRequest = new FetchRequest.Builder(ApiKeys.FETCH.latestVersion, ApiKeys.FETCH.latestVersion,
      replicaId, 100, 0, fetchDataBuilder).metadata(fetchMetadata).build()
    val request = buildRequest(fetchRequest)

    createKafkaApis().handleFetchRequest(request)

    val capturedResponse = verifyNoThrottling(request)
    val response = capturedResponse.getValue.asInstanceOf[FetchResponse]
    val responseData = response.responseData(metadataCache.topicIdsToNames(), ApiKeys.FETCH.latestVersion)
    assertTrue(responseData.containsKey(foo.topicPartition))

    val partitionData = responseData.get(foo.topicPartition)
    assertEquals(Errors.UNKNOWN_TOPIC_ID.code, partitionData.errorCode)
    assertEquals(-1, partitionData.highWatermark)
    assertEquals(-1, partitionData.lastStableOffset)
    assertEquals(-1, partitionData.logStartOffset)
    assertEquals(MemoryRecords.EMPTY, FetchResponse.recordsOrFail(partitionData))
  }

  @ParameterizedTest
  @ApiKeyVersionsSource(apiKey = ApiKeys.JOIN_GROUP)
  def testHandleJoinGroupRequest(version: Short): Unit = {
    val joinGroupRequest = new JoinGroupRequestData()
      .setGroupId("group")
      .setMemberId("member")
      .setProtocolType("consumer")
      .setRebalanceTimeoutMs(1000)
      .setSessionTimeoutMs(2000)

    val requestChannelRequest = buildRequest(new JoinGroupRequest.Builder(joinGroupRequest).build(version))

    val expectedJoinGroupRequest = new JoinGroupRequestData()
      .setGroupId(joinGroupRequest.groupId)
      .setMemberId(joinGroupRequest.memberId)
      .setProtocolType(joinGroupRequest.protocolType)
      .setRebalanceTimeoutMs(if (version >= 1) joinGroupRequest.rebalanceTimeoutMs else joinGroupRequest.sessionTimeoutMs)
      .setSessionTimeoutMs(joinGroupRequest.sessionTimeoutMs)

    val future = new CompletableFuture[JoinGroupResponseData]()
    when(newGroupCoordinator.joinGroup(
      requestChannelRequest.context,
      expectedJoinGroupRequest,
      RequestLocal.NoCaching.bufferSupplier
    )).thenReturn(future)

    createKafkaApis().handleJoinGroupRequest(
      requestChannelRequest,
      RequestLocal.NoCaching
    )

    val expectedJoinGroupResponse = new JoinGroupResponseData()
      .setMemberId("member")
      .setGenerationId(0)
      .setLeader("leader")
      .setProtocolType("consumer")
      .setProtocolName("range")

    future.complete(expectedJoinGroupResponse)
    val capturedResponse = verifyNoThrottling(requestChannelRequest)
    val response = capturedResponse.getValue.asInstanceOf[JoinGroupResponse]
    assertEquals(expectedJoinGroupResponse, response.data)
  }

  @ParameterizedTest
  @ApiKeyVersionsSource(apiKey = ApiKeys.JOIN_GROUP)
  def testJoinGroupProtocolNameBackwardCompatibility(version: Short): Unit = {
    val joinGroupRequest = new JoinGroupRequestData()
      .setGroupId("group")
      .setMemberId("member")
      .setProtocolType("consumer")
      .setRebalanceTimeoutMs(1000)
      .setSessionTimeoutMs(2000)

    val requestChannelRequest = buildRequest(new JoinGroupRequest.Builder(joinGroupRequest).build(version))

    val expectedJoinGroupRequest = new JoinGroupRequestData()
      .setGroupId(joinGroupRequest.groupId)
      .setMemberId(joinGroupRequest.memberId)
      .setProtocolType(joinGroupRequest.protocolType)
      .setRebalanceTimeoutMs(if (version >= 1) joinGroupRequest.rebalanceTimeoutMs else joinGroupRequest.sessionTimeoutMs)
      .setSessionTimeoutMs(joinGroupRequest.sessionTimeoutMs)

    val future = new CompletableFuture[JoinGroupResponseData]()
    when(newGroupCoordinator.joinGroup(
      requestChannelRequest.context,
      expectedJoinGroupRequest,
      RequestLocal.NoCaching.bufferSupplier
    )).thenReturn(future)

    createKafkaApis().handleJoinGroupRequest(
      requestChannelRequest,
      RequestLocal.NoCaching
    )

    val joinGroupResponse = new JoinGroupResponseData()
      .setErrorCode(Errors.INCONSISTENT_GROUP_PROTOCOL.code)
      .setMemberId("member")
      .setProtocolName(null)

    val expectedJoinGroupResponse = new JoinGroupResponseData()
      .setErrorCode(Errors.INCONSISTENT_GROUP_PROTOCOL.code)
      .setMemberId("member")
      .setProtocolName(if (version >= 7) null else GroupCoordinator.NoProtocol)

    future.complete(joinGroupResponse)
    val capturedResponse = verifyNoThrottling(requestChannelRequest)
    val response = capturedResponse.getValue.asInstanceOf[JoinGroupResponse]
    assertEquals(expectedJoinGroupResponse, response.data)
  }

  @Test
  def testHandleJoinGroupRequestFutureFailed(): Unit = {
    val joinGroupRequest = new JoinGroupRequestData()
      .setGroupId("group")
      .setMemberId("member")
      .setProtocolType("consumer")
      .setRebalanceTimeoutMs(1000)
      .setSessionTimeoutMs(2000)

    val requestChannelRequest = buildRequest(new JoinGroupRequest.Builder(joinGroupRequest).build())

    val future = new CompletableFuture[JoinGroupResponseData]()
    when(newGroupCoordinator.joinGroup(
      requestChannelRequest.context,
      joinGroupRequest,
      RequestLocal.NoCaching.bufferSupplier
    )).thenReturn(future)

    createKafkaApis().handleJoinGroupRequest(
      requestChannelRequest,
      RequestLocal.NoCaching
    )

    future.completeExceptionally(Errors.REQUEST_TIMED_OUT.exception)
    val capturedResponse = verifyNoThrottling(requestChannelRequest)
    val response = capturedResponse.getValue.asInstanceOf[JoinGroupResponse]
    assertEquals(Errors.REQUEST_TIMED_OUT, response.error)
  }

  @Test
  def testHandleJoinGroupRequestAuthorizationFailed(): Unit = {
    val joinGroupRequest = new JoinGroupRequestData()
      .setGroupId("group")
      .setMemberId("member")
      .setProtocolType("consumer")
      .setRebalanceTimeoutMs(1000)
      .setSessionTimeoutMs(2000)

    val requestChannelRequest = buildRequest(new JoinGroupRequest.Builder(joinGroupRequest).build())

    val authorizer: Authorizer = mock(classOf[Authorizer])
    when(authorizer.authorize(any[RequestContext], any[util.List[Action]]))
      .thenReturn(Seq(AuthorizationResult.DENIED).asJava)

    createKafkaApis(authorizer = Some(authorizer)).handleJoinGroupRequest(
      requestChannelRequest,
      RequestLocal.NoCaching
    )

    val capturedResponse = verifyNoThrottling(requestChannelRequest)
    val response = capturedResponse.getValue.asInstanceOf[JoinGroupResponse]
    assertEquals(Errors.GROUP_AUTHORIZATION_FAILED, response.error)
  }

  @Test
  def testHandleJoinGroupRequestUnexpectedException(): Unit = {
    val joinGroupRequest = new JoinGroupRequestData()
      .setGroupId("group")
      .setMemberId("member")
      .setProtocolType("consumer")
      .setRebalanceTimeoutMs(1000)
      .setSessionTimeoutMs(2000)

    val requestChannelRequest = buildRequest(new JoinGroupRequest.Builder(joinGroupRequest).build())

    val future = new CompletableFuture[JoinGroupResponseData]()
    when(newGroupCoordinator.joinGroup(
      requestChannelRequest.context,
      joinGroupRequest,
      RequestLocal.NoCaching.bufferSupplier
    )).thenReturn(future)

    var response: JoinGroupResponse = null
    when(requestChannel.sendResponse(any(), any(), any())).thenAnswer { _ =>
      throw new Exception("Something went wrong")
    }.thenAnswer { invocation =>
      response = invocation.getArgument(1, classOf[JoinGroupResponse])
    }

    createKafkaApis().handle(
      requestChannelRequest,
      RequestLocal.NoCaching
    )

    future.completeExceptionally(Errors.NOT_COORDINATOR.exception)

    // The exception expected here is the one thrown by `sendResponse`. As
    // `Exception` is not a Kafka errors, `UNKNOWN_SERVER_ERROR` is returned.
    assertEquals(Errors.UNKNOWN_SERVER_ERROR, response.error)
  }

  @ParameterizedTest
  @ApiKeyVersionsSource(apiKey = ApiKeys.SYNC_GROUP)
  def testHandleSyncGroupRequest(version: Short): Unit = {
    val syncGroupRequest = new SyncGroupRequestData()
      .setGroupId("group")
      .setMemberId("member")
      .setProtocolType("consumer")
      .setProtocolName("range")

    val requestChannelRequest = buildRequest(new SyncGroupRequest.Builder(syncGroupRequest).build(version))

    val expectedSyncGroupRequest = new SyncGroupRequestData()
      .setGroupId("group")
      .setMemberId("member")
      .setProtocolType(if (version >= 5) "consumer" else null)
      .setProtocolName(if (version >= 5) "range" else null)

    val future = new CompletableFuture[SyncGroupResponseData]()
    when(newGroupCoordinator.syncGroup(
      requestChannelRequest.context,
      expectedSyncGroupRequest,
      RequestLocal.NoCaching.bufferSupplier
    )).thenReturn(future)

    createKafkaApis().handleSyncGroupRequest(
      requestChannelRequest,
      RequestLocal.NoCaching
    )

    val expectedSyncGroupResponse = new SyncGroupResponseData()
      .setProtocolType("consumer")
      .setProtocolName("range")

    future.complete(expectedSyncGroupResponse)
    val capturedResponse = verifyNoThrottling(requestChannelRequest)
    val response = capturedResponse.getValue.asInstanceOf[SyncGroupResponse]
    assertEquals(expectedSyncGroupResponse, response.data)
  }

  @Test
  def testHandleSyncGroupRequestFutureFailed(): Unit = {
    val syncGroupRequest = new SyncGroupRequestData()
      .setGroupId("group")
      .setMemberId("member")
      .setProtocolType("consumer")
      .setProtocolName("range")

    val requestChannelRequest = buildRequest(new SyncGroupRequest.Builder(syncGroupRequest).build())

    val expectedSyncGroupRequest = new SyncGroupRequestData()
      .setGroupId("group")
      .setMemberId("member")
      .setProtocolType("consumer")
      .setProtocolName("range")

    val future = new CompletableFuture[SyncGroupResponseData]()
    when(newGroupCoordinator.syncGroup(
      requestChannelRequest.context,
      expectedSyncGroupRequest,
      RequestLocal.NoCaching.bufferSupplier
    )).thenReturn(future)

    createKafkaApis().handleSyncGroupRequest(
      requestChannelRequest,
      RequestLocal.NoCaching
    )

    future.completeExceptionally(Errors.UNKNOWN_SERVER_ERROR.exception)
    val capturedResponse = verifyNoThrottling(requestChannelRequest)
    val response = capturedResponse.getValue.asInstanceOf[SyncGroupResponse]
    assertEquals(Errors.UNKNOWN_SERVER_ERROR, response.error)
  }

  @Test
  def testHandleSyncGroupRequestAuthenticationFailed(): Unit = {
    val syncGroupRequest = new SyncGroupRequestData()
      .setGroupId("group")
      .setMemberId("member")
      .setProtocolType("consumer")
      .setProtocolName("range")

    val requestChannelRequest = buildRequest(new SyncGroupRequest.Builder(syncGroupRequest).build())

    val authorizer: Authorizer = mock(classOf[Authorizer])
    when(authorizer.authorize(any[RequestContext], any[util.List[Action]]))
      .thenReturn(Seq(AuthorizationResult.DENIED).asJava)

    createKafkaApis(authorizer = Some(authorizer)).handleSyncGroupRequest(
      requestChannelRequest,
      RequestLocal.NoCaching
    )

    val capturedResponse = verifyNoThrottling(requestChannelRequest)
    val response = capturedResponse.getValue.asInstanceOf[SyncGroupResponse]
    assertEquals(Errors.GROUP_AUTHORIZATION_FAILED, response.error)
  }

  @ParameterizedTest
  @ApiKeyVersionsSource(apiKey = ApiKeys.SYNC_GROUP)
  def testSyncGroupProtocolTypeAndNameAreMandatorySinceV5(version: Short): Unit = {
    val syncGroupRequest = new SyncGroupRequestData()
      .setGroupId("group")
      .setMemberId("member")

    val requestChannelRequest = buildRequest(new SyncGroupRequest.Builder(syncGroupRequest).build(version))

    val expectedSyncGroupRequest = new SyncGroupRequestData()
      .setGroupId("group")
      .setMemberId("member")

    val future = new CompletableFuture[SyncGroupResponseData]()
    when(newGroupCoordinator.syncGroup(
      requestChannelRequest.context,
      expectedSyncGroupRequest,
      RequestLocal.NoCaching.bufferSupplier
    )).thenReturn(future)

    createKafkaApis().handleSyncGroupRequest(
      requestChannelRequest,
      RequestLocal.NoCaching
    )

    if (version < 5) {
      future.complete(new SyncGroupResponseData()
        .setProtocolType("consumer")
        .setProtocolName("range"))
    }

    val capturedResponse = verifyNoThrottling(requestChannelRequest)
    val response = capturedResponse.getValue.asInstanceOf[SyncGroupResponse]

    if (version < 5) {
      assertEquals(Errors.NONE, response.error)
    } else {
      assertEquals(Errors.INCONSISTENT_GROUP_PROTOCOL, response.error)
    }
  }

  @ParameterizedTest
  @ApiKeyVersionsSource(apiKey = ApiKeys.HEARTBEAT)
  def testHandleHeartbeatRequest(version: Short): Unit = {
    val heartbeatRequest = new HeartbeatRequestData()
      .setGroupId("group")
      .setMemberId("member")
      .setGenerationId(0)

    val requestChannelRequest = buildRequest(new HeartbeatRequest.Builder(heartbeatRequest).build(version))

    val expectedHeartbeatRequest = new HeartbeatRequestData()
      .setGroupId("group")
      .setMemberId("member")
      .setGenerationId(0)

    val future = new CompletableFuture[HeartbeatResponseData]()
    when(newGroupCoordinator.heartbeat(
      requestChannelRequest.context,
      expectedHeartbeatRequest
    )).thenReturn(future)

    createKafkaApis().handleHeartbeatRequest(requestChannelRequest)

    val expectedHeartbeatResponse = new HeartbeatResponseData()
    future.complete(expectedHeartbeatResponse)
    val capturedResponse = verifyNoThrottling(requestChannelRequest)
    val response = capturedResponse.getValue.asInstanceOf[HeartbeatResponse]
    assertEquals(expectedHeartbeatResponse, response.data)
  }

  @Test
  def testHandleHeartbeatRequestFutureFailed(): Unit = {
    val heartbeatRequest = new HeartbeatRequestData()
      .setGroupId("group")
      .setMemberId("member")
      .setGenerationId(0)

    val requestChannelRequest = buildRequest(new HeartbeatRequest.Builder(heartbeatRequest).build())

    val expectedHeartbeatRequest = new HeartbeatRequestData()
      .setGroupId("group")
      .setMemberId("member")
      .setGenerationId(0)

    val future = new CompletableFuture[HeartbeatResponseData]()
    when(newGroupCoordinator.heartbeat(
      requestChannelRequest.context,
      expectedHeartbeatRequest
    )).thenReturn(future)

    createKafkaApis().handleHeartbeatRequest(requestChannelRequest)

    future.completeExceptionally(Errors.UNKNOWN_SERVER_ERROR.exception)
    val capturedResponse = verifyNoThrottling(requestChannelRequest)
    val response = capturedResponse.getValue.asInstanceOf[HeartbeatResponse]
    assertEquals(Errors.UNKNOWN_SERVER_ERROR, response.error)
  }

  @Test
  def testHandleHeartbeatRequestAuthenticationFailed(): Unit = {
    val heartbeatRequest = new HeartbeatRequestData()
      .setGroupId("group")
      .setMemberId("member")
      .setGenerationId(0)

    val requestChannelRequest = buildRequest(new HeartbeatRequest.Builder(heartbeatRequest).build())

    val authorizer: Authorizer = mock(classOf[Authorizer])
    when(authorizer.authorize(any[RequestContext], any[util.List[Action]]))
      .thenReturn(Seq(AuthorizationResult.DENIED).asJava)

    createKafkaApis(authorizer = Some(authorizer)).handleHeartbeatRequest(
      requestChannelRequest
    )

    val capturedResponse = verifyNoThrottling(requestChannelRequest)
    val response = capturedResponse.getValue.asInstanceOf[HeartbeatResponse]
    assertEquals(Errors.GROUP_AUTHORIZATION_FAILED, response.error)
  }

  @Test
  def rejectJoinGroupRequestWhenStaticMembershipNotSupported(): Unit = {
    val joinGroupRequest = new JoinGroupRequest.Builder(
      new JoinGroupRequestData()
        .setGroupId("test")
        .setMemberId("test")
        .setGroupInstanceId("instanceId")
        .setProtocolType("consumer")
        .setProtocols(new JoinGroupRequestData.JoinGroupRequestProtocolCollection)
    ).build()

    val requestChannelRequest = buildRequest(joinGroupRequest)

    createKafkaApis(IBP_2_2_IV1).handleJoinGroupRequest(requestChannelRequest, RequestLocal.withThreadConfinedCaching)

    val capturedResponse = verifyNoThrottling(requestChannelRequest)
    val response = capturedResponse.getValue.asInstanceOf[JoinGroupResponse]
    assertEquals(Errors.UNSUPPORTED_VERSION, response.error())
  }

  @Test
  def rejectSyncGroupRequestWhenStaticMembershipNotSupported(): Unit = {
    val syncGroupRequest = new SyncGroupRequest.Builder(
      new SyncGroupRequestData()
        .setGroupId("test")
        .setMemberId("test")
        .setGroupInstanceId("instanceId")
        .setGenerationId(1)
    ).build()

    val requestChannelRequest = buildRequest(syncGroupRequest)

    createKafkaApis(IBP_2_2_IV1).handleSyncGroupRequest(requestChannelRequest, RequestLocal.withThreadConfinedCaching)

    val capturedResponse = verifyNoThrottling(requestChannelRequest)
    val response = capturedResponse.getValue.asInstanceOf[SyncGroupResponse]
    assertEquals(Errors.UNSUPPORTED_VERSION, response.error)
  }

  @Test
  def rejectHeartbeatRequestWhenStaticMembershipNotSupported(): Unit = {
    val heartbeatRequest = new HeartbeatRequest.Builder(
      new HeartbeatRequestData()
        .setGroupId("test")
        .setMemberId("test")
        .setGroupInstanceId("instanceId")
        .setGenerationId(1)
    ).build()
    val requestChannelRequest = buildRequest(heartbeatRequest)

    createKafkaApis(IBP_2_2_IV1).handleHeartbeatRequest(requestChannelRequest)

    val capturedResponse = verifyNoThrottling(requestChannelRequest)
    val response = capturedResponse.getValue.asInstanceOf[HeartbeatResponse]
    assertEquals(Errors.UNSUPPORTED_VERSION, response.error())
  }

  @Test
  def rejectOffsetCommitRequestWhenStaticMembershipNotSupported(): Unit = {
    val offsetCommitRequest = new OffsetCommitRequest.Builder(
      new OffsetCommitRequestData()
        .setGroupId("test")
        .setMemberId("test")
        .setGroupInstanceId("instanceId")
        .setGenerationId(100)
        .setTopics(Collections.singletonList(
          new OffsetCommitRequestData.OffsetCommitRequestTopic()
            .setName("test")
            .setPartitions(Collections.singletonList(
              new OffsetCommitRequestData.OffsetCommitRequestPartition()
                .setPartitionIndex(0)
                .setCommittedOffset(100)
                .setCommittedLeaderEpoch(RecordBatch.NO_PARTITION_LEADER_EPOCH)
                .setCommittedMetadata("")
            ))
        ))
    ).build()

    val requestChannelRequest = buildRequest(offsetCommitRequest)

    createKafkaApis(IBP_2_2_IV1).handleOffsetCommitRequest(requestChannelRequest, RequestLocal.withThreadConfinedCaching)

    val expectedTopicErrors = Collections.singletonList(
      new OffsetCommitResponseData.OffsetCommitResponseTopic()
        .setName("test")
        .setPartitions(Collections.singletonList(
          new OffsetCommitResponseData.OffsetCommitResponsePartition()
            .setPartitionIndex(0)
            .setErrorCode(Errors.UNSUPPORTED_VERSION.code)
        ))
    )
    val capturedResponse = verifyNoThrottling(requestChannelRequest)
    val response = capturedResponse.getValue.asInstanceOf[OffsetCommitResponse]
    assertEquals(expectedTopicErrors, response.data.topics())
  }

  @ParameterizedTest
  @ApiKeyVersionsSource(apiKey = ApiKeys.LEAVE_GROUP)
  def testHandleLeaveGroupWithMultipleMembers(version: Short): Unit = {
    def makeRequest(version: Short): RequestChannel.Request = {
      buildRequest(new LeaveGroupRequest.Builder(
        "group",
        List(
          new MemberIdentity()
            .setMemberId("member-1")
            .setGroupInstanceId("instance-1"),
          new MemberIdentity()
            .setMemberId("member-2")
            .setGroupInstanceId("instance-2")
        ).asJava
      ).build(version))
    }

    if (version < 3) {
      // Request version earlier than version 3 do not support batching members.
      assertThrows(classOf[UnsupportedVersionException], () => makeRequest(version))
    } else {
      val requestChannelRequest = makeRequest(version)

      val expectedLeaveGroupRequest = new LeaveGroupRequestData()
        .setGroupId("group")
        .setMembers(List(
          new MemberIdentity()
            .setMemberId("member-1")
            .setGroupInstanceId("instance-1"),
          new MemberIdentity()
            .setMemberId("member-2")
            .setGroupInstanceId("instance-2")
        ).asJava)

      val future = new CompletableFuture[LeaveGroupResponseData]()
      when(newGroupCoordinator.leaveGroup(
        requestChannelRequest.context,
        expectedLeaveGroupRequest
      )).thenReturn(future)

      createKafkaApis().handleLeaveGroupRequest(requestChannelRequest)

      val expectedLeaveResponse = new LeaveGroupResponseData()
        .setErrorCode(Errors.NONE.code)
        .setMembers(List(
          new LeaveGroupResponseData.MemberResponse()
            .setMemberId("member-1")
            .setGroupInstanceId("instance-1"),
          new LeaveGroupResponseData.MemberResponse()
            .setMemberId("member-2")
            .setGroupInstanceId("instance-2"),
        ).asJava)

      future.complete(expectedLeaveResponse)
      val capturedResponse = verifyNoThrottling(requestChannelRequest)
      val response = capturedResponse.getValue.asInstanceOf[LeaveGroupResponse]
      assertEquals(expectedLeaveResponse, response.data)
    }
  }

  @ParameterizedTest
  @ApiKeyVersionsSource(apiKey = ApiKeys.LEAVE_GROUP)
  def testHandleLeaveGroupWithSingleMember(version: Short): Unit = {
    val requestChannelRequest = buildRequest(new LeaveGroupRequest.Builder(
      "group",
      List(
        new MemberIdentity()
          .setMemberId("member-1")
          .setGroupInstanceId("instance-1")
      ).asJava
    ).build(version))

    val expectedLeaveGroupRequest = new LeaveGroupRequestData()
      .setGroupId("group")
      .setMembers(List(
        new MemberIdentity()
          .setMemberId("member-1")
          .setGroupInstanceId(if (version >= 3) "instance-1" else null)
      ).asJava)

    val future = new CompletableFuture[LeaveGroupResponseData]()
    when(newGroupCoordinator.leaveGroup(
      requestChannelRequest.context,
      expectedLeaveGroupRequest
    )).thenReturn(future)

    createKafkaApis().handleLeaveGroupRequest(requestChannelRequest)

    val leaveGroupResponse = new LeaveGroupResponseData()
      .setErrorCode(Errors.NONE.code)
      .setMembers(List(
        new LeaveGroupResponseData.MemberResponse()
          .setMemberId("member-1")
          .setGroupInstanceId("instance-1")
      ).asJava)

    val expectedLeaveResponse = if (version >= 3) {
      new LeaveGroupResponseData()
        .setErrorCode(Errors.NONE.code)
        .setMembers(List(
          new LeaveGroupResponseData.MemberResponse()
            .setMemberId("member-1")
            .setGroupInstanceId("instance-1")
        ).asJava)
    } else {
      new LeaveGroupResponseData()
        .setErrorCode(Errors.NONE.code)
    }

    future.complete(leaveGroupResponse)
    val capturedResponse = verifyNoThrottling(requestChannelRequest)
    val response = capturedResponse.getValue.asInstanceOf[LeaveGroupResponse]
    assertEquals(expectedLeaveResponse, response.data)
  }

  @Test
  def testHandleLeaveGroupFutureFailed(): Unit = {
    val requestChannelRequest = buildRequest(new LeaveGroupRequest.Builder(
      "group",
      List(
        new MemberIdentity()
          .setMemberId("member-1")
          .setGroupInstanceId("instance-1")
      ).asJava
    ).build(ApiKeys.LEAVE_GROUP.latestVersion))

    val expectedLeaveGroupRequest = new LeaveGroupRequestData()
      .setGroupId("group")
      .setMembers(List(
        new MemberIdentity()
          .setMemberId("member-1")
          .setGroupInstanceId("instance-1")
      ).asJava)

    val future = new CompletableFuture[LeaveGroupResponseData]()
    when(newGroupCoordinator.leaveGroup(
      requestChannelRequest.context,
      expectedLeaveGroupRequest
    )).thenReturn(future)

    createKafkaApis().handleLeaveGroupRequest(requestChannelRequest)

    future.completeExceptionally(Errors.UNKNOWN_SERVER_ERROR.exception)
    val capturedResponse = verifyNoThrottling(requestChannelRequest)
    val response = capturedResponse.getValue.asInstanceOf[LeaveGroupResponse]
    assertEquals(Errors.UNKNOWN_SERVER_ERROR, response.error)
  }

  @Test
  def testHandleLeaveGroupAuthenticationFailed(): Unit = {
    val requestChannelRequest = buildRequest(new LeaveGroupRequest.Builder(
      "group",
      List(
        new MemberIdentity()
          .setMemberId("member-1")
          .setGroupInstanceId("instance-1")
      ).asJava
    ).build(ApiKeys.LEAVE_GROUP.latestVersion))

    val expectedLeaveGroupRequest = new LeaveGroupRequestData()
      .setGroupId("group")
      .setMembers(List(
        new MemberIdentity()
          .setMemberId("member-1")
          .setGroupInstanceId("instance-1")
      ).asJava)

    val future = new CompletableFuture[LeaveGroupResponseData]()
    when(newGroupCoordinator.leaveGroup(
      requestChannelRequest.context,
      expectedLeaveGroupRequest
    )).thenReturn(future)

    val authorizer: Authorizer = mock(classOf[Authorizer])
    when(authorizer.authorize(any[RequestContext], any[util.List[Action]]))
      .thenReturn(Seq(AuthorizationResult.DENIED).asJava)

    createKafkaApis(authorizer = Some(authorizer)).handleLeaveGroupRequest(requestChannelRequest)

    val capturedResponse = verifyNoThrottling(requestChannelRequest)
    val response = capturedResponse.getValue.asInstanceOf[LeaveGroupResponse]
    assertEquals(Errors.GROUP_AUTHORIZATION_FAILED, response.error)
  }

  @Test
  def testReassignmentAndReplicationBytesOutRateWhenReassigning(): Unit = {
    assertReassignmentAndReplicationBytesOutPerSec(true)
  }

  @Test
  def testReassignmentAndReplicationBytesOutRateWhenNotReassigning(): Unit = {
    assertReassignmentAndReplicationBytesOutPerSec(false)
  }

  private def assertReassignmentAndReplicationBytesOutPerSec(isReassigning: Boolean): Unit = {
    val leaderEpoch = 0
    val tp0 = new TopicPartition("tp", 0)
    val topicId = Uuid.randomUuid()
    val tidp0 = new TopicIdPartition(topicId, tp0)

    setupBasicMetadataCache(tp0.topic, numPartitions = 1, 1, topicId)
    val hw = 3

    val fetchDataBuilder = Collections.singletonMap(tp0, new FetchRequest.PartitionData(Uuid.ZERO_UUID, 0, 0, Int.MaxValue, Optional.of(leaderEpoch)))
    val fetchData = Collections.singletonMap(tidp0, new FetchRequest.PartitionData(Uuid.ZERO_UUID, 0, 0, Int.MaxValue, Optional.of(leaderEpoch)))
    val fetchFromFollower = buildRequest(new FetchRequest.Builder(
      ApiKeys.FETCH.oldestVersion(), ApiKeys.FETCH.latestVersion(), 1, 1000, 0, fetchDataBuilder).build())

    val records = MemoryRecords.withRecords(CompressionType.NONE,
      new SimpleRecord(1000, "foo".getBytes(StandardCharsets.UTF_8)))
    when(replicaManager.fetchMessages(
      any[FetchParams],
      any[Seq[(TopicIdPartition, FetchRequest.PartitionData)]],
      any[ReplicaQuota],
      any[Seq[(TopicIdPartition, FetchPartitionData)] => Unit]()
    )).thenAnswer(invocation => {
      val callback = invocation.getArgument(3).asInstanceOf[Seq[(TopicIdPartition, FetchPartitionData)] => Unit]
      callback(Seq(tidp0 -> FetchPartitionData(Errors.NONE, hw, 0, records,
        None, None, None, Option.empty, isReassignmentFetch = isReassigning)))
    })

    val fetchMetadata = new JFetchMetadata(0, 0)
    val fetchContext = new FullFetchContext(time, new FetchSessionCache(1000, 100),
      fetchMetadata, fetchData, true, true)
    when(fetchManager.newContext(
      any[Short],
      any[JFetchMetadata],
      any[Boolean],
      any[util.Map[TopicIdPartition, FetchRequest.PartitionData]],
      any[util.List[TopicIdPartition]],
      any[util.Map[Uuid, String]])).thenReturn(fetchContext)

    when(replicaManager.getLogConfig(ArgumentMatchers.eq(tp0))).thenReturn(None)
    when(replicaManager.isAddingReplica(any(), anyInt)).thenReturn(isReassigning)

    createKafkaApis().handle(fetchFromFollower, RequestLocal.withThreadConfinedCaching)
    verify(replicaQuotaManager).record(anyLong)

    if (isReassigning)
      assertEquals(records.sizeInBytes(), brokerTopicStats.allTopicsStats.reassignmentBytesOutPerSec.get.count())
    else
      assertEquals(0, brokerTopicStats.allTopicsStats.reassignmentBytesOutPerSec.get.count())
    assertEquals(records.sizeInBytes(), brokerTopicStats.allTopicsStats.replicationBytesOutRate.get.count())
  }

  @Test
  def rejectInitProducerIdWhenIdButNotEpochProvided(): Unit = {
    val initProducerIdRequest = new InitProducerIdRequest.Builder(
      new InitProducerIdRequestData()
        .setTransactionalId("known")
        .setTransactionTimeoutMs(TimeUnit.MINUTES.toMillis(15).toInt)
        .setProducerId(10)
        .setProducerEpoch(RecordBatch.NO_PRODUCER_EPOCH)
    ).build()

    val requestChannelRequest = buildRequest(initProducerIdRequest)

    createKafkaApis(IBP_2_2_IV1).handleInitProducerIdRequest(requestChannelRequest, RequestLocal.withThreadConfinedCaching)

    val capturedResponse = verifyNoThrottling(requestChannelRequest)
    val response = capturedResponse.getValue.asInstanceOf[InitProducerIdResponse]
    assertEquals(Errors.INVALID_REQUEST, response.error)
  }

  @Test
  def rejectInitProducerIdWhenEpochButNotIdProvided(): Unit = {
    val initProducerIdRequest = new InitProducerIdRequest.Builder(
      new InitProducerIdRequestData()
        .setTransactionalId("known")
        .setTransactionTimeoutMs(TimeUnit.MINUTES.toMillis(15).toInt)
        .setProducerId(RecordBatch.NO_PRODUCER_ID)
        .setProducerEpoch(2)
    ).build()
    val requestChannelRequest = buildRequest(initProducerIdRequest)

    createKafkaApis(IBP_2_2_IV1).handleInitProducerIdRequest(requestChannelRequest, RequestLocal.withThreadConfinedCaching)

    val capturedResponse = verifyNoThrottling(requestChannelRequest)
    val response = capturedResponse.getValue.asInstanceOf[InitProducerIdResponse]
    assertEquals(Errors.INVALID_REQUEST, response.error)
  }

  @Test
  def testUpdateMetadataRequestWithCurrentBrokerEpoch(): Unit = {
    val currentBrokerEpoch = 1239875L
    testUpdateMetadataRequest(currentBrokerEpoch, currentBrokerEpoch, Errors.NONE)
  }

  @Test
  def testUpdateMetadataRequestWithNewerBrokerEpochIsValid(): Unit = {
    val currentBrokerEpoch = 1239875L
    testUpdateMetadataRequest(currentBrokerEpoch, currentBrokerEpoch + 1, Errors.NONE)
  }

  @Test
  def testUpdateMetadataRequestWithStaleBrokerEpochIsRejected(): Unit = {
    val currentBrokerEpoch = 1239875L
    testUpdateMetadataRequest(currentBrokerEpoch, currentBrokerEpoch - 1, Errors.STALE_BROKER_EPOCH)
  }

  def testUpdateMetadataRequest(currentBrokerEpoch: Long, brokerEpochInRequest: Long, expectedError: Errors): Unit = {
    val updateMetadataRequest = createBasicMetadataRequest("topicA", 1, brokerEpochInRequest, 1)
    val request = buildRequest(updateMetadataRequest)

    val capturedResponse: ArgumentCaptor[UpdateMetadataResponse] = ArgumentCaptor.forClass(classOf[UpdateMetadataResponse])

    when(controller.brokerEpoch).thenReturn(currentBrokerEpoch)
    when(replicaManager.maybeUpdateMetadataCache(
      ArgumentMatchers.eq(request.context.correlationId),
      any()
    )).thenReturn(
      Seq()
    )

    createKafkaApis().handleUpdateMetadataRequest(request, RequestLocal.withThreadConfinedCaching)
    verify(requestChannel).sendResponse(
      ArgumentMatchers.eq(request),
      capturedResponse.capture(),
      ArgumentMatchers.eq(None)
    )
    val updateMetadataResponse = capturedResponse.getValue
    assertEquals(expectedError, updateMetadataResponse.error())
    if (expectedError == Errors.NONE) {
      verify(replicaManager).maybeUpdateMetadataCache(
        ArgumentMatchers.eq(request.context.correlationId),
        any()
      )
    }
  }

  @Test
  def testLeaderAndIsrRequestWithCurrentBrokerEpoch(): Unit = {
    val currentBrokerEpoch = 1239875L
    testLeaderAndIsrRequest(currentBrokerEpoch, currentBrokerEpoch, Errors.NONE)
  }

  @Test
  def testLeaderAndIsrRequestWithNewerBrokerEpochIsValid(): Unit = {
    val currentBrokerEpoch = 1239875L
    testLeaderAndIsrRequest(currentBrokerEpoch, currentBrokerEpoch + 1, Errors.NONE)
  }

  @Test
  def testLeaderAndIsrRequestWithStaleBrokerEpochIsRejected(): Unit = {
    val currentBrokerEpoch = 1239875L
    testLeaderAndIsrRequest(currentBrokerEpoch, currentBrokerEpoch - 1, Errors.STALE_BROKER_EPOCH)
  }

  def testLeaderAndIsrRequest(currentBrokerEpoch: Long, brokerEpochInRequest: Long, expectedError: Errors): Unit = {
    val controllerId = 2
    val controllerEpoch = 6
    val capturedResponse: ArgumentCaptor[LeaderAndIsrResponse] = ArgumentCaptor.forClass(classOf[LeaderAndIsrResponse])
    val partitionStates = Seq(
      new LeaderAndIsrRequestData.LeaderAndIsrPartitionState()
        .setTopicName("topicW")
        .setPartitionIndex(1)
        .setControllerEpoch(1)
        .setLeader(0)
        .setLeaderEpoch(1)
        .setIsr(asList(0, 1))
        .setPartitionEpoch(2)
        .setReplicas(asList(0, 1, 2))
        .setIsNew(false)
    ).asJava
    val leaderAndIsrRequest = new LeaderAndIsrRequest.Builder(
      ApiKeys.LEADER_AND_ISR.latestVersion,
      controllerId,
      controllerEpoch,
      brokerEpochInRequest,
      partitionStates,
      Collections.singletonMap("topicW", Uuid.randomUuid()),
      asList(new Node(0, "host0", 9090), new Node(1, "host1", 9091))
    ).build()
    val request = buildRequest(leaderAndIsrRequest)
    val response = new LeaderAndIsrResponse(new LeaderAndIsrResponseData()
      .setErrorCode(Errors.NONE.code)
      .setPartitionErrors(asList()), leaderAndIsrRequest.version())

    when(controller.brokerEpoch).thenReturn(currentBrokerEpoch)
    when(replicaManager.becomeLeaderOrFollower(
      ArgumentMatchers.eq(request.context.correlationId),
      any(),
      any()
    )).thenReturn(
      response
    )

    createKafkaApis().handleLeaderAndIsrRequest(request)
    verify(requestChannel).sendResponse(
      ArgumentMatchers.eq(request),
      capturedResponse.capture(),
      ArgumentMatchers.eq(None)
    )
    val leaderAndIsrResponse = capturedResponse.getValue
    assertEquals(expectedError, leaderAndIsrResponse.error())
  }

  @Test
  def testStopReplicaRequestWithCurrentBrokerEpoch(): Unit = {
    val currentBrokerEpoch = 1239875L
    testStopReplicaRequest(currentBrokerEpoch, currentBrokerEpoch, Errors.NONE)
  }

  @Test
  def testStopReplicaRequestWithNewerBrokerEpochIsValid(): Unit = {
    val currentBrokerEpoch = 1239875L
    testStopReplicaRequest(currentBrokerEpoch, currentBrokerEpoch + 1, Errors.NONE)
  }

  @Test
  def testStopReplicaRequestWithStaleBrokerEpochIsRejected(): Unit = {
    val currentBrokerEpoch = 1239875L
    testStopReplicaRequest(currentBrokerEpoch, currentBrokerEpoch - 1, Errors.STALE_BROKER_EPOCH)
  }

  def testStopReplicaRequest(currentBrokerEpoch: Long, brokerEpochInRequest: Long, expectedError: Errors): Unit = {
    val controllerId = 0
    val controllerEpoch = 5
    val capturedResponse: ArgumentCaptor[StopReplicaResponse] = ArgumentCaptor.forClass(classOf[StopReplicaResponse])
    val fooPartition = new TopicPartition("foo", 0)
    val topicStates = Seq(
      new StopReplicaTopicState()
        .setTopicName(fooPartition.topic)
        .setPartitionStates(Seq(new StopReplicaPartitionState()
          .setPartitionIndex(fooPartition.partition)
          .setLeaderEpoch(1)
          .setDeletePartition(false)).asJava)
    ).asJava
    val stopReplicaRequest = new StopReplicaRequest.Builder(
      ApiKeys.STOP_REPLICA.latestVersion,
      controllerId,
      controllerEpoch,
      brokerEpochInRequest,
      false,
      topicStates
    ).build()
    val request = buildRequest(stopReplicaRequest)

    when(controller.brokerEpoch).thenReturn(currentBrokerEpoch)
    when(replicaManager.stopReplicas(
      ArgumentMatchers.eq(request.context.correlationId),
      ArgumentMatchers.eq(controllerId),
      ArgumentMatchers.eq(controllerEpoch),
      ArgumentMatchers.eq(stopReplicaRequest.partitionStates().asScala)
    )).thenReturn(
      (mutable.Map(
        fooPartition -> Errors.NONE
      ), Errors.NONE)
    )

    createKafkaApis().handleStopReplicaRequest(request)
    verify(requestChannel).sendResponse(
      ArgumentMatchers.eq(request),
      capturedResponse.capture(),
      ArgumentMatchers.eq(None)
    )
    val stopReplicaResponse = capturedResponse.getValue
    assertEquals(expectedError, stopReplicaResponse.error())
    if (expectedError != Errors.STALE_BROKER_EPOCH) {
      verify(replicaManager).stopReplicas(
        ArgumentMatchers.eq(request.context.correlationId),
        ArgumentMatchers.eq(controllerId),
        ArgumentMatchers.eq(controllerEpoch),
        ArgumentMatchers.eq(stopReplicaRequest.partitionStates().asScala)
      )
    }
  }

  @ParameterizedTest
  @ApiKeyVersionsSource(apiKey = ApiKeys.LIST_GROUPS)
  def testListGroupsRequest(version: Short): Unit = {
    val listGroupsRequest = new ListGroupsRequestData()
      .setStatesFilter(if (version >= 4) List("Stable", "Empty").asJava else List.empty.asJava)

    val requestChannelRequest = buildRequest(new ListGroupsRequest.Builder(listGroupsRequest).build(version))

    val expectedListGroupsRequest = new ListGroupsRequestData()
      .setStatesFilter(if (version >= 4) List("Stable", "Empty").asJava else List.empty.asJava)

    val future = new CompletableFuture[ListGroupsResponseData]()
    when(newGroupCoordinator.listGroups(
      requestChannelRequest.context,
      expectedListGroupsRequest
    )).thenReturn(future)

    createKafkaApis().handleListGroupsRequest(requestChannelRequest)

    val expectedListGroupsResponse = new ListGroupsResponseData()
      .setGroups(List(
        new ListGroupsResponseData.ListedGroup()
          .setGroupId("group1")
          .setGroupState("Stable")
          .setProtocolType("protocol1"),
        new ListGroupsResponseData.ListedGroup()
          .setGroupId("group2")
          .setGroupState("Empty")
          .setProtocolType("qwerty")
      ).asJava)

    future.complete(expectedListGroupsResponse)
    val capturedResponse = verifyNoThrottling(requestChannelRequest)
    val response = capturedResponse.getValue.asInstanceOf[ListGroupsResponse]
    assertEquals(expectedListGroupsResponse, response.data)
  }

  @Test
  def testListGroupsRequestFutureFailed(): Unit = {
    val listGroupsRequest = new ListGroupsRequestData()
      .setStatesFilter(List("Stable", "Empty").asJava)

    val requestChannelRequest = buildRequest(new ListGroupsRequest.Builder(listGroupsRequest).build())

    val expectedListGroupsRequest = new ListGroupsRequestData()
      .setStatesFilter(List("Stable", "Empty").asJava)

    val future = new CompletableFuture[ListGroupsResponseData]()
    when(newGroupCoordinator.listGroups(
      requestChannelRequest.context,
      expectedListGroupsRequest
    )).thenReturn(future)

    createKafkaApis().handleListGroupsRequest(requestChannelRequest)

    future.completeExceptionally(Errors.UNKNOWN_SERVER_ERROR.exception)
    val capturedResponse = verifyNoThrottling(requestChannelRequest)
    val response = capturedResponse.getValue.asInstanceOf[ListGroupsResponse]
    assertEquals(Errors.UNKNOWN_SERVER_ERROR.code, response.data.errorCode)
  }

  @Test
  def testListGroupsRequestFiltersUnauthorizedGroupsWithDescribeCluster(): Unit = {
    val authorizer: Authorizer = mock(classOf[Authorizer])

    authorizeResource(
      authorizer,
      AclOperation.DESCRIBE,
      ResourceType.GROUP,
      "group1",
      AuthorizationResult.DENIED,
      logIfDenied = false
    )
    authorizeResource(
      authorizer,
      AclOperation.DESCRIBE,
      ResourceType.GROUP,
      "group2",
      AuthorizationResult.DENIED,
      logIfDenied = false
    )
    authorizeResource(
      authorizer,
      AclOperation.DESCRIBE,
      ResourceType.CLUSTER,
      Resource.CLUSTER_NAME,
      AuthorizationResult.ALLOWED,
      logIfDenied = false
    )

    testListGroupsRequestFiltersUnauthorizedGroups(
      authorizer,
      List("group1", "group2"),
      List("group1", "group2")
    )
  }

  @Test
  def testListGroupsRequestFiltersUnauthorizedGroupsWithDescribeGroups(): Unit = {
    val authorizer: Authorizer = mock(classOf[Authorizer])

    authorizeResource(
      authorizer,
      AclOperation.DESCRIBE,
      ResourceType.GROUP,
      "group1",
      AuthorizationResult.DENIED,
      logIfDenied = false
    )
    authorizeResource(
      authorizer,
      AclOperation.DESCRIBE,
      ResourceType.GROUP,
      "group2",
      AuthorizationResult.ALLOWED,
      logIfDenied = false
    )
    authorizeResource(
      authorizer,
      AclOperation.DESCRIBE,
      ResourceType.CLUSTER,
      Resource.CLUSTER_NAME,
      AuthorizationResult.DENIED,
      logIfDenied = false
    )

    testListGroupsRequestFiltersUnauthorizedGroups(
      authorizer,
      List("group1", "group2"),
      List("group2")
    )
  }

  def testListGroupsRequestFiltersUnauthorizedGroups(
    authorizer: Authorizer,
    groups: List[String],
    expectedGroups: List[String],
  ): Unit = {
    val listGroupsRequest = new ListGroupsRequestData()

    val requestChannelRequest = buildRequest(new ListGroupsRequest.Builder(listGroupsRequest).build())

    val expectedListGroupsRequest = new ListGroupsRequestData()

    val future = new CompletableFuture[ListGroupsResponseData]()
    when(newGroupCoordinator.listGroups(
      requestChannelRequest.context,
      expectedListGroupsRequest
    )).thenReturn(future)

    createKafkaApis(authorizer = Some(authorizer)).handleListGroupsRequest(requestChannelRequest)

    val listGroupsResponse = new ListGroupsResponseData()
    groups.foreach { groupId =>
      listGroupsResponse.groups.add(new ListGroupsResponseData.ListedGroup()
        .setGroupId(groupId)
      )
    }

    val expectedListGroupsResponse = new ListGroupsResponseData()
    expectedGroups.foreach { groupId =>
      expectedListGroupsResponse.groups.add(new ListGroupsResponseData.ListedGroup()
        .setGroupId(groupId)
      )
    }

    future.complete(listGroupsResponse)
    val capturedResponse = verifyNoThrottling(requestChannelRequest)
    val response = capturedResponse.getValue.asInstanceOf[ListGroupsResponse]
    assertEquals(expectedListGroupsResponse, response.data)
  }

  @Test
  def testDescribeClusterRequest(): Unit = {
    val plaintextListener = ListenerName.forSecurityProtocol(SecurityProtocol.PLAINTEXT)
    val brokers = Seq(
      new UpdateMetadataBroker()
        .setId(0)
        .setRack("rack")
        .setEndpoints(Seq(
          new UpdateMetadataEndpoint()
            .setHost("broker0")
            .setPort(9092)
            .setSecurityProtocol(SecurityProtocol.PLAINTEXT.id)
            .setListener(plaintextListener.value)
        ).asJava),
      new UpdateMetadataBroker()
        .setId(1)
        .setRack("rack")
        .setEndpoints(Seq(
          new UpdateMetadataEndpoint()
            .setHost("broker1")
            .setPort(9092)
            .setSecurityProtocol(SecurityProtocol.PLAINTEXT.id)
            .setListener(plaintextListener.value)).asJava)
    )
    val updateMetadataRequest = new UpdateMetadataRequest.Builder(ApiKeys.UPDATE_METADATA.latestVersion, 0,
      0, 0, Seq.empty[UpdateMetadataPartitionState].asJava, brokers.asJava, Collections.emptyMap()).build()
    MetadataCacheTest.updateCache(metadataCache, updateMetadataRequest)

    val describeClusterRequest = new DescribeClusterRequest.Builder(new DescribeClusterRequestData()
      .setIncludeClusterAuthorizedOperations(true)).build()

    val request = buildRequest(describeClusterRequest, plaintextListener)

    createKafkaApis().handleDescribeCluster(request)

    val capturedResponse = verifyNoThrottling(request)
    val describeClusterResponse = capturedResponse.getValue.asInstanceOf[DescribeClusterResponse]

    assertEquals(metadataCache.getControllerId.get, describeClusterResponse.data.controllerId)
    assertEquals(clusterId, describeClusterResponse.data.clusterId)
    assertEquals(8096, describeClusterResponse.data.clusterAuthorizedOperations)
    assertEquals(metadataCache.getAliveBrokerNodes(plaintextListener).toSet,
      describeClusterResponse.nodes.asScala.values.toSet)
  }

  /**
   * Return pair of listener names in the metadataCache: PLAINTEXT and LISTENER2 respectively.
   */
  private def updateMetadataCacheWithInconsistentListeners(): (ListenerName, ListenerName) = {
    val plaintextListener = ListenerName.forSecurityProtocol(SecurityProtocol.PLAINTEXT)
    val anotherListener = new ListenerName("LISTENER2")
    val brokers = Seq(
      new UpdateMetadataBroker()
        .setId(0)
        .setRack("rack")
        .setEndpoints(Seq(
          new UpdateMetadataEndpoint()
            .setHost("broker0")
            .setPort(9092)
            .setSecurityProtocol(SecurityProtocol.PLAINTEXT.id)
            .setListener(plaintextListener.value),
          new UpdateMetadataEndpoint()
            .setHost("broker0")
            .setPort(9093)
            .setSecurityProtocol(SecurityProtocol.PLAINTEXT.id)
            .setListener(anotherListener.value)
        ).asJava),
      new UpdateMetadataBroker()
        .setId(1)
        .setRack("rack")
        .setEndpoints(Seq(
          new UpdateMetadataEndpoint()
            .setHost("broker1")
            .setPort(9092)
            .setSecurityProtocol(SecurityProtocol.PLAINTEXT.id)
            .setListener(plaintextListener.value)).asJava)
    )
    val updateMetadataRequest = new UpdateMetadataRequest.Builder(ApiKeys.UPDATE_METADATA.latestVersion, 0,
      0, 0, Seq.empty[UpdateMetadataPartitionState].asJava, brokers.asJava, Collections.emptyMap()).build()
    MetadataCacheTest.updateCache(metadataCache, updateMetadataRequest)
    (plaintextListener, anotherListener)
  }

  private def sendMetadataRequestWithInconsistentListeners(requestListener: ListenerName): MetadataResponse = {
    val metadataRequest = MetadataRequest.Builder.allTopics.build()
    val requestChannelRequest = buildRequest(metadataRequest, requestListener)

    createKafkaApis().handleTopicMetadataRequest(requestChannelRequest)

    val capturedResponse = verifyNoThrottling(requestChannelRequest)
    capturedResponse.getValue.asInstanceOf[MetadataResponse]
  }

  private def testConsumerListOffsetLatest(isolationLevel: IsolationLevel): Unit = {
    val tp = new TopicPartition("foo", 0)
    val latestOffset = 15L
    val currentLeaderEpoch = Optional.empty[Integer]()

    when(replicaManager.fetchOffsetForTimestamp(
      ArgumentMatchers.eq(tp),
      ArgumentMatchers.eq(ListOffsetsRequest.LATEST_TIMESTAMP),
      ArgumentMatchers.eq(Some(isolationLevel)),
      ArgumentMatchers.eq(currentLeaderEpoch),
      fetchOnlyFromLeader = ArgumentMatchers.eq(true))
    ).thenReturn(Some(new TimestampAndOffset(ListOffsetsResponse.UNKNOWN_TIMESTAMP, latestOffset, currentLeaderEpoch)))

    val targetTimes = List(new ListOffsetsTopic()
      .setName(tp.topic)
      .setPartitions(List(new ListOffsetsPartition()
        .setPartitionIndex(tp.partition)
        .setTimestamp(ListOffsetsRequest.LATEST_TIMESTAMP)).asJava)).asJava
    val listOffsetRequest = ListOffsetsRequest.Builder.forConsumer(true, isolationLevel, false)
      .setTargetTimes(targetTimes).build()
    val request = buildRequest(listOffsetRequest)

    createKafkaApis().handleListOffsetRequest(request)

    val capturedResponse = verifyNoThrottling(request)
    val response = capturedResponse.getValue.asInstanceOf[ListOffsetsResponse]
    val partitionDataOptional = response.topics.asScala.find(_.name == tp.topic).get
      .partitions.asScala.find(_.partitionIndex == tp.partition)
    assertTrue(partitionDataOptional.isDefined)

    val partitionData = partitionDataOptional.get
    assertEquals(Errors.NONE.code, partitionData.errorCode)
    assertEquals(latestOffset, partitionData.offset)
    assertEquals(ListOffsetsResponse.UNKNOWN_TIMESTAMP, partitionData.timestamp)
  }

  private def createWriteTxnMarkersRequest(partitions: util.List[TopicPartition]) = {
    val writeTxnMarkersRequest = new WriteTxnMarkersRequest.Builder(ApiKeys.WRITE_TXN_MARKERS.latestVersion(),
      asList(new TxnMarkerEntry(1, 1.toShort, 0, TransactionResult.COMMIT, partitions))).build()
    (writeTxnMarkersRequest, buildRequest(writeTxnMarkersRequest))
  }

  private def buildRequest(request: AbstractRequest,
                           listenerName: ListenerName = ListenerName.forSecurityProtocol(SecurityProtocol.PLAINTEXT),
                           fromPrivilegedListener: Boolean = false,
                           requestHeader: Option[RequestHeader] = None): RequestChannel.Request = {
    val buffer = request.serializeWithHeader(
      requestHeader.getOrElse(new RequestHeader(request.apiKey, request.version, clientId, 0)))

    // read the header from the buffer first so that the body can be read next from the Request constructor
    val header = RequestHeader.parse(buffer)
    val context = new RequestContext(header, "1", InetAddress.getLocalHost, KafkaPrincipal.ANONYMOUS,
      listenerName, SecurityProtocol.PLAINTEXT, ClientInformation.EMPTY, fromPrivilegedListener,
      Optional.of(kafkaPrincipalSerde))
    new RequestChannel.Request(processor = 1, context = context, startTimeNanos = 0, MemoryPool.NONE, buffer,
      requestChannelMetrics, envelope = None)
  }

  private def verifyNoThrottling(request: RequestChannel.Request): ArgumentCaptor[AbstractResponse] = {
    val capturedResponse: ArgumentCaptor[AbstractResponse] = ArgumentCaptor.forClass(classOf[AbstractResponse])
    verify(requestChannel).sendResponse(
      ArgumentMatchers.eq(request),
      capturedResponse.capture(),
      any()
    )
    capturedResponse
  }

  private def createBasicMetadataRequest(topic: String,
                                         numPartitions: Int,
                                         brokerEpoch: Long,
                                         numBrokers: Int,
                                         topicId: Uuid = Uuid.ZERO_UUID): UpdateMetadataRequest = {
    val replicas = List(0.asInstanceOf[Integer]).asJava

    def createPartitionState(partition: Int) = new UpdateMetadataPartitionState()
      .setTopicName(topic)
      .setPartitionIndex(partition)
      .setControllerEpoch(1)
      .setLeader(0)
      .setLeaderEpoch(1)
      .setReplicas(replicas)
      .setZkVersion(0)
      .setIsr(replicas)

    val plaintextListener = ListenerName.forSecurityProtocol(SecurityProtocol.PLAINTEXT)
    val partitionStates = (0 until numPartitions).map(createPartitionState)
    val liveBrokers = (0 until numBrokers).map(
      brokerId => createMetadataBroker(brokerId, plaintextListener))
    new UpdateMetadataRequest.Builder(ApiKeys.UPDATE_METADATA.latestVersion, 0,
      0, brokerEpoch, partitionStates.asJava, liveBrokers.asJava, Collections.singletonMap(topic, topicId)).build()
  }

  private def setupBasicMetadataCache(topic: String, numPartitions: Int, numBrokers: Int, topicId: Uuid): Unit = {
    val updateMetadataRequest = createBasicMetadataRequest(topic, numPartitions, 0, numBrokers, topicId)
    MetadataCacheTest.updateCache(metadataCache, updateMetadataRequest)
  }

  private def addTopicToMetadataCache(topic: String, numPartitions: Int, numBrokers: Int = 1, topicId: Uuid = Uuid.ZERO_UUID): Unit = {
    val updateMetadataRequest = createBasicMetadataRequest(topic, numPartitions, 0, numBrokers, topicId)
    MetadataCacheTest.updateCache(metadataCache, updateMetadataRequest)
  }

  private def createMetadataBroker(brokerId: Int,
                                   listener: ListenerName): UpdateMetadataBroker = {
    new UpdateMetadataBroker()
      .setId(brokerId)
      .setRack("rack")
      .setEndpoints(Seq(new UpdateMetadataEndpoint()
        .setHost("broker" + brokerId)
        .setPort(9092)
        .setSecurityProtocol(SecurityProtocol.PLAINTEXT.id)
        .setListener(listener.value)).asJava)
  }

  @Test
  def testAlterReplicaLogDirs(): Unit = {
    val data = new AlterReplicaLogDirsRequestData()
    val dir = new AlterReplicaLogDirsRequestData.AlterReplicaLogDir()
      .setPath("/foo")
    dir.topics().add(new AlterReplicaLogDirsRequestData.AlterReplicaLogDirTopic().setName("t0").setPartitions(asList(0, 1, 2)))
    data.dirs().add(dir)
    val alterReplicaLogDirsRequest = new AlterReplicaLogDirsRequest.Builder(
      data
    ).build()
    val request = buildRequest(alterReplicaLogDirsRequest)

    reset(replicaManager, clientRequestQuotaManager, requestChannel)

    when(clientRequestQuotaManager.maybeRecordAndGetThrottleTimeMs(any[RequestChannel.Request](),
      any[Long])).thenReturn(0)
    val t0p0 = new TopicPartition("t0", 0)
    val t0p1 = new TopicPartition("t0", 1)
    val t0p2 = new TopicPartition("t0", 2)
    val partitionResults = Map(
      t0p0 -> Errors.NONE,
      t0p1 -> Errors.LOG_DIR_NOT_FOUND,
      t0p2 -> Errors.INVALID_TOPIC_EXCEPTION)
    when(replicaManager.alterReplicaLogDirs(ArgumentMatchers.eq(Map(
      t0p0 -> "/foo",
      t0p1 -> "/foo",
      t0p2 -> "/foo"))))
    .thenReturn(partitionResults)

    createKafkaApis().handleAlterReplicaLogDirsRequest(request)

    val capturedResponse = verifyNoThrottling(request)
    val response = capturedResponse.getValue.asInstanceOf[AlterReplicaLogDirsResponse]
    assertEquals(partitionResults, response.data.results.asScala.flatMap { tr =>
      tr.partitions().asScala.map { pr =>
        new TopicPartition(tr.topicName, pr.partitionIndex) -> Errors.forCode(pr.errorCode)
      }
    }.toMap)
    assertEquals(Map(Errors.NONE -> 1,
      Errors.LOG_DIR_NOT_FOUND -> 1,
      Errors.INVALID_TOPIC_EXCEPTION -> 1).asJava, response.errorCounts)
  }

  @Test
  def testSizeOfThrottledPartitions(): Unit = {
    val topicNames = new util.HashMap[Uuid, String]
    val topicIds = new util.HashMap[String, Uuid]()
    def fetchResponse(data: Map[TopicIdPartition, String]): FetchResponse = {
      val responseData = new util.LinkedHashMap[TopicIdPartition, FetchResponseData.PartitionData](
        data.map { case (tp, raw) =>
          tp -> new FetchResponseData.PartitionData()
            .setPartitionIndex(tp.topicPartition.partition)
            .setHighWatermark(105)
            .setLastStableOffset(105)
            .setLogStartOffset(0)
            .setRecords(MemoryRecords.withRecords(CompressionType.NONE, new SimpleRecord(100, raw.getBytes(StandardCharsets.UTF_8))))
      }.toMap.asJava)

      data.foreach{case (tp, _) =>
        topicIds.put(tp.topicPartition.topic, tp.topicId)
        topicNames.put(tp.topicId, tp.topicPartition.topic)
      }
      FetchResponse.of(Errors.NONE, 100, 100, responseData)
    }

    val throttledPartition = new TopicIdPartition(Uuid.randomUuid(), new TopicPartition("throttledData", 0))
    val throttledData = Map(throttledPartition -> "throttledData")
    val expectedSize = FetchResponse.sizeOf(FetchResponseData.HIGHEST_SUPPORTED_VERSION,
      fetchResponse(throttledData).responseData(topicNames, FetchResponseData.HIGHEST_SUPPORTED_VERSION).entrySet.asScala.map( entry =>
      (new TopicIdPartition(Uuid.ZERO_UUID, entry.getKey), entry.getValue)).toMap.asJava.entrySet.iterator)

    val response = fetchResponse(throttledData ++ Map(new TopicIdPartition(Uuid.randomUuid(), new TopicPartition("nonThrottledData", 0)) -> "nonThrottledData"))

    val quota = Mockito.mock(classOf[ReplicationQuotaManager])
    Mockito.when(quota.isThrottled(ArgumentMatchers.any(classOf[TopicPartition])))
      .thenAnswer(invocation => throttledPartition.topicPartition == invocation.getArgument(0).asInstanceOf[TopicPartition])

    assertEquals(expectedSize, KafkaApis.sizeOfThrottledPartitions(FetchResponseData.HIGHEST_SUPPORTED_VERSION, response, quota))
  }

  @Test
  def testDescribeProducers(): Unit = {
    val tp1 = new TopicPartition("foo", 0)
    val tp2 = new TopicPartition("bar", 3)
    val tp3 = new TopicPartition("baz", 1)
    val tp4 = new TopicPartition("invalid;topic", 1)

    val authorizer: Authorizer = mock(classOf[Authorizer])
    val data = new DescribeProducersRequestData().setTopics(List(
      new DescribeProducersRequestData.TopicRequest()
        .setName(tp1.topic)
        .setPartitionIndexes(List(Int.box(tp1.partition)).asJava),
      new DescribeProducersRequestData.TopicRequest()
        .setName(tp2.topic)
        .setPartitionIndexes(List(Int.box(tp2.partition)).asJava),
      new DescribeProducersRequestData.TopicRequest()
        .setName(tp3.topic)
        .setPartitionIndexes(List(Int.box(tp3.partition)).asJava),
      new DescribeProducersRequestData.TopicRequest()
        .setName(tp4.topic)
        .setPartitionIndexes(List(Int.box(tp4.partition)).asJava)
    ).asJava)

    def buildExpectedActions(topic: String): util.List[Action] = {
      val pattern = new ResourcePattern(ResourceType.TOPIC, topic, PatternType.LITERAL)
      val action = new Action(AclOperation.READ, pattern, 1, true, true)
      Collections.singletonList(action)
    }

    // Topic `foo` is authorized and present in the metadata
    addTopicToMetadataCache(tp1.topic, 4) // We will only access the first topic
    when(authorizer.authorize(any[RequestContext], ArgumentMatchers.eq(buildExpectedActions(tp1.topic))))
      .thenReturn(Seq(AuthorizationResult.ALLOWED).asJava)

    // Topic `bar` is not authorized
    when(authorizer.authorize(any[RequestContext], ArgumentMatchers.eq(buildExpectedActions(tp2.topic))))
      .thenReturn(Seq(AuthorizationResult.DENIED).asJava)

    // Topic `baz` is authorized, but not present in the metadata
    when(authorizer.authorize(any[RequestContext], ArgumentMatchers.eq(buildExpectedActions(tp3.topic))))
      .thenReturn(Seq(AuthorizationResult.ALLOWED).asJava)

    when(replicaManager.activeProducerState(tp1))
      .thenReturn(new DescribeProducersResponseData.PartitionResponse()
        .setErrorCode(Errors.NONE.code)
        .setPartitionIndex(tp1.partition)
        .setActiveProducers(List(
          new DescribeProducersResponseData.ProducerState()
            .setProducerId(12345L)
            .setProducerEpoch(15)
            .setLastSequence(100)
            .setLastTimestamp(time.milliseconds())
            .setCurrentTxnStartOffset(-1)
            .setCoordinatorEpoch(200)
        ).asJava))

    val describeProducersRequest = new DescribeProducersRequest.Builder(data).build()
    val request = buildRequest(describeProducersRequest)
    when(clientRequestQuotaManager.maybeRecordAndGetThrottleTimeMs(any[RequestChannel.Request](),
      any[Long])).thenReturn(0)

    createKafkaApis(authorizer = Some(authorizer)).handleDescribeProducersRequest(request)

    val capturedResponse = verifyNoThrottling(request)
    val response = capturedResponse.getValue.asInstanceOf[DescribeProducersResponse]
    assertEquals(Set("foo", "bar", "baz", "invalid;topic"), response.data.topics.asScala.map(_.name).toSet)

    def assertPartitionError(
      topicPartition: TopicPartition,
      error: Errors
    ): DescribeProducersResponseData.PartitionResponse = {
      val topicData = response.data.topics.asScala.find(_.name == topicPartition.topic).get
      val partitionData = topicData.partitions.asScala.find(_.partitionIndex == topicPartition.partition).get
      assertEquals(error, Errors.forCode(partitionData.errorCode))
      partitionData
    }

    val fooPartition = assertPartitionError(tp1, Errors.NONE)
    assertEquals(Errors.NONE, Errors.forCode(fooPartition.errorCode))
    assertEquals(1, fooPartition.activeProducers.size)
    val fooProducer = fooPartition.activeProducers.get(0)
    assertEquals(12345L, fooProducer.producerId)
    assertEquals(15, fooProducer.producerEpoch)
    assertEquals(100, fooProducer.lastSequence)
    assertEquals(time.milliseconds(), fooProducer.lastTimestamp)
    assertEquals(-1, fooProducer.currentTxnStartOffset)
    assertEquals(200, fooProducer.coordinatorEpoch)

    assertPartitionError(tp2, Errors.TOPIC_AUTHORIZATION_FAILED)
    assertPartitionError(tp3, Errors.UNKNOWN_TOPIC_OR_PARTITION)
    assertPartitionError(tp4, Errors.INVALID_TOPIC_EXCEPTION)
  }

  @Test
  def testDescribeTransactions(): Unit = {
    val authorizer: Authorizer = mock(classOf[Authorizer])
    val data = new DescribeTransactionsRequestData()
      .setTransactionalIds(List("foo", "bar").asJava)
    val describeTransactionsRequest = new DescribeTransactionsRequest.Builder(data).build()
    val request = buildRequest(describeTransactionsRequest)
    when(clientRequestQuotaManager.maybeRecordAndGetThrottleTimeMs(any[RequestChannel.Request](),
      any[Long])).thenReturn(0)

    def buildExpectedActions(transactionalId: String): util.List[Action] = {
      val pattern = new ResourcePattern(ResourceType.TRANSACTIONAL_ID, transactionalId, PatternType.LITERAL)
      val action = new Action(AclOperation.DESCRIBE, pattern, 1, true, true)
      Collections.singletonList(action)
    }

    when(txnCoordinator.handleDescribeTransactions("foo"))
      .thenReturn(new DescribeTransactionsResponseData.TransactionState()
        .setErrorCode(Errors.NONE.code)
        .setTransactionalId("foo")
        .setProducerId(12345L)
        .setProducerEpoch(15)
        .setTransactionStartTimeMs(time.milliseconds())
        .setTransactionState("CompleteCommit")
        .setTransactionTimeoutMs(10000))

    when(authorizer.authorize(any[RequestContext], ArgumentMatchers.eq(buildExpectedActions("foo"))))
      .thenReturn(Seq(AuthorizationResult.ALLOWED).asJava)

    when(authorizer.authorize(any[RequestContext], ArgumentMatchers.eq(buildExpectedActions("bar"))))
      .thenReturn(Seq(AuthorizationResult.DENIED).asJava)

    createKafkaApis(authorizer = Some(authorizer)).handleDescribeTransactionsRequest(request)

    val capturedResponse = verifyNoThrottling(request)
    val response = capturedResponse.getValue.asInstanceOf[DescribeTransactionsResponse]
    assertEquals(2, response.data.transactionStates.size)

    val fooState = response.data.transactionStates.asScala.find(_.transactionalId == "foo").get
    assertEquals(Errors.NONE.code, fooState.errorCode)
    assertEquals(12345L, fooState.producerId)
    assertEquals(15, fooState.producerEpoch)
    assertEquals(time.milliseconds(), fooState.transactionStartTimeMs)
    assertEquals("CompleteCommit", fooState.transactionState)
    assertEquals(10000, fooState.transactionTimeoutMs)
    assertEquals(List.empty, fooState.topics.asScala.toList)

    val barState = response.data.transactionStates.asScala.find(_.transactionalId == "bar").get
    assertEquals(Errors.TRANSACTIONAL_ID_AUTHORIZATION_FAILED.code, barState.errorCode)
  }

  @Test
  def testDescribeTransactionsFiltersUnauthorizedTopics(): Unit = {
    val authorizer: Authorizer = mock(classOf[Authorizer])
    val transactionalId = "foo"
    val data = new DescribeTransactionsRequestData()
      .setTransactionalIds(List(transactionalId).asJava)
    val describeTransactionsRequest = new DescribeTransactionsRequest.Builder(data).build()
    val request = buildRequest(describeTransactionsRequest)
    when(clientRequestQuotaManager.maybeRecordAndGetThrottleTimeMs(any[RequestChannel.Request](),
      any[Long])).thenReturn(0)

    def expectDescribe(
      resourceType: ResourceType,
      transactionalId: String,
      result: AuthorizationResult
    ): Unit = {
      val pattern = new ResourcePattern(resourceType, transactionalId, PatternType.LITERAL)
      val action = new Action(AclOperation.DESCRIBE, pattern, 1, true, true)
      val actions = Collections.singletonList(action)

      when(authorizer.authorize(any[RequestContext], ArgumentMatchers.eq(actions)))
        .thenReturn(Seq(result).asJava)
    }

    // Principal is authorized to one of the two topics. The second topic should be
    // filtered from the result.
    expectDescribe(ResourceType.TRANSACTIONAL_ID, transactionalId, AuthorizationResult.ALLOWED)
    expectDescribe(ResourceType.TOPIC, "foo", AuthorizationResult.ALLOWED)
    expectDescribe(ResourceType.TOPIC, "bar", AuthorizationResult.DENIED)

    def mkTopicData(
      topic: String,
      partitions: Seq[Int]
    ): DescribeTransactionsResponseData.TopicData = {
      new DescribeTransactionsResponseData.TopicData()
        .setTopic(topic)
        .setPartitions(partitions.map(Int.box).asJava)
    }

    val describeTransactionsResponse = new DescribeTransactionsResponseData.TransactionState()
      .setErrorCode(Errors.NONE.code)
      .setTransactionalId(transactionalId)
      .setProducerId(12345L)
      .setProducerEpoch(15)
      .setTransactionStartTimeMs(time.milliseconds())
      .setTransactionState("Ongoing")
      .setTransactionTimeoutMs(10000)

    describeTransactionsResponse.topics.add(mkTopicData(topic = "foo", Seq(1, 2)))
    describeTransactionsResponse.topics.add(mkTopicData(topic = "bar", Seq(3, 4)))

    when(txnCoordinator.handleDescribeTransactions("foo"))
      .thenReturn(describeTransactionsResponse)

    createKafkaApis(authorizer = Some(authorizer)).handleDescribeTransactionsRequest(request)

    val capturedResponse = verifyNoThrottling(request)
    val response = capturedResponse.getValue.asInstanceOf[DescribeTransactionsResponse]
    assertEquals(1, response.data.transactionStates.size)

    val fooState = response.data.transactionStates.asScala.find(_.transactionalId == "foo").get
    assertEquals(Errors.NONE.code, fooState.errorCode)
    assertEquals(12345L, fooState.producerId)
    assertEquals(15, fooState.producerEpoch)
    assertEquals(time.milliseconds(), fooState.transactionStartTimeMs)
    assertEquals("Ongoing", fooState.transactionState)
    assertEquals(10000, fooState.transactionTimeoutMs)
    assertEquals(List(mkTopicData(topic = "foo", Seq(1, 2))), fooState.topics.asScala.toList)
  }

  @Test
  def testListTransactionsErrorResponse(): Unit = {
    val data = new ListTransactionsRequestData()
    val listTransactionsRequest = new ListTransactionsRequest.Builder(data).build()
    val request = buildRequest(listTransactionsRequest)
    when(clientRequestQuotaManager.maybeRecordAndGetThrottleTimeMs(any[RequestChannel.Request](),
      any[Long])).thenReturn(0)

    when(txnCoordinator.handleListTransactions(Set.empty[Long], Set.empty[String]))
      .thenReturn(new ListTransactionsResponseData()
        .setErrorCode(Errors.COORDINATOR_LOAD_IN_PROGRESS.code))

    createKafkaApis().handleListTransactionsRequest(request)

    val capturedResponse = verifyNoThrottling(request)
    val response = capturedResponse.getValue.asInstanceOf[ListTransactionsResponse]
    assertEquals(0, response.data.transactionStates.size)
    assertEquals(Errors.COORDINATOR_LOAD_IN_PROGRESS, Errors.forCode(response.data.errorCode))
  }

  @Test
  def testListTransactionsAuthorization(): Unit = {
    val authorizer: Authorizer = mock(classOf[Authorizer])
    val data = new ListTransactionsRequestData()
    val listTransactionsRequest = new ListTransactionsRequest.Builder(data).build()
    val request = buildRequest(listTransactionsRequest)
    when(clientRequestQuotaManager.maybeRecordAndGetThrottleTimeMs(any[RequestChannel.Request](),
      any[Long])).thenReturn(0)

    val transactionStates = new util.ArrayList[ListTransactionsResponseData.TransactionState]()
    transactionStates.add(new ListTransactionsResponseData.TransactionState()
      .setTransactionalId("foo")
      .setProducerId(12345L)
      .setTransactionState("Ongoing"))
    transactionStates.add(new ListTransactionsResponseData.TransactionState()
      .setTransactionalId("bar")
      .setProducerId(98765)
      .setTransactionState("PrepareAbort"))

    when(txnCoordinator.handleListTransactions(Set.empty[Long], Set.empty[String]))
      .thenReturn(new ListTransactionsResponseData()
        .setErrorCode(Errors.NONE.code)
        .setTransactionStates(transactionStates))

    def buildExpectedActions(transactionalId: String): util.List[Action] = {
      val pattern = new ResourcePattern(ResourceType.TRANSACTIONAL_ID, transactionalId, PatternType.LITERAL)
      val action = new Action(AclOperation.DESCRIBE, pattern, 1, true, true)
      Collections.singletonList(action)
    }

    when(authorizer.authorize(any[RequestContext], ArgumentMatchers.eq(buildExpectedActions("foo"))))
      .thenReturn(Seq(AuthorizationResult.ALLOWED).asJava)

    when(authorizer.authorize(any[RequestContext], ArgumentMatchers.eq(buildExpectedActions("bar"))))
      .thenReturn(Seq(AuthorizationResult.DENIED).asJava)

    createKafkaApis(authorizer = Some(authorizer)).handleListTransactionsRequest(request)

    val capturedResponse = verifyNoThrottling(request)
    val response = capturedResponse.getValue.asInstanceOf[ListTransactionsResponse]
    assertEquals(1, response.data.transactionStates.size())
    val transactionState = response.data.transactionStates.get(0)
    assertEquals("foo", transactionState.transactionalId)
    assertEquals(12345L, transactionState.producerId)
    assertEquals("Ongoing", transactionState.transactionState)
  }

  @Test
  def testDeleteTopicsByIdAuthorization(): Unit = {
    val authorizer: Authorizer = mock(classOf[Authorizer])
    val controllerContext: ControllerContext = mock(classOf[ControllerContext])

    when(clientControllerQuotaManager.newQuotaFor(
      any[RequestChannel.Request],
      anyShort
    )).thenReturn(UnboundedControllerMutationQuota)
    when(controller.isActive).thenReturn(true)
    when(controller.controllerContext).thenReturn(controllerContext)

    val topicResults = Map(
      AclOperation.DESCRIBE -> Map(
        "foo" -> AuthorizationResult.DENIED,
        "bar" -> AuthorizationResult.ALLOWED
      ),
      AclOperation.DELETE -> Map(
        "foo" -> AuthorizationResult.DENIED,
        "bar" -> AuthorizationResult.DENIED
      )
    )
    when(authorizer.authorize(any[RequestContext], isNotNull[util.List[Action]])).thenAnswer(invocation => {
      val actions = invocation.getArgument(1).asInstanceOf[util.List[Action]]
      actions.asScala.map { action =>
        val topic = action.resourcePattern.name
        val ops = action.operation()
        topicResults(ops)(topic)
      }.asJava
    })

    // Try to delete three topics:
    // 1. One without describe permission
    // 2. One without delete permission
    // 3. One which is authorized, but doesn't exist
    val topicIdsMap = Map(
      Uuid.randomUuid() -> Some("foo"),
      Uuid.randomUuid() -> Some("bar"),
      Uuid.randomUuid() -> None
    )

    topicIdsMap.foreach { case (topicId, topicNameOpt) =>
      when(controllerContext.topicName(topicId)).thenReturn(topicNameOpt)
    }

    val topicDatas = topicIdsMap.keys.map { topicId =>
      new DeleteTopicsRequestData.DeleteTopicState().setTopicId(topicId)
    }.toList
    val deleteRequest = new DeleteTopicsRequest.Builder(new DeleteTopicsRequestData()
      .setTopics(topicDatas.asJava))
      .build(ApiKeys.DELETE_TOPICS.latestVersion)

    val request = buildRequest(deleteRequest)
    when(clientRequestQuotaManager.maybeRecordAndGetThrottleTimeMs(any[RequestChannel.Request](),
      any[Long])).thenReturn(0)

    createKafkaApis(authorizer = Some(authorizer)).handleDeleteTopicsRequest(request)
    verify(authorizer, times(2)).authorize(any(), any())

    val capturedResponse = verifyNoThrottling(request)
    val deleteResponse = capturedResponse.getValue.asInstanceOf[DeleteTopicsResponse]

    topicIdsMap.foreach { case (topicId, nameOpt) =>
      val response = deleteResponse.data.responses.asScala.find(_.topicId == topicId).get
      nameOpt match {
        case Some("foo") =>
          assertNull(response.name)
          assertEquals(Errors.TOPIC_AUTHORIZATION_FAILED, Errors.forCode(response.errorCode))
        case Some("bar") =>
          assertEquals("bar", response.name)
          assertEquals(Errors.TOPIC_AUTHORIZATION_FAILED, Errors.forCode(response.errorCode))
        case None =>
          assertNull(response.name)
          assertEquals(Errors.UNKNOWN_TOPIC_ID, Errors.forCode(response.errorCode))
        case _ =>
          fail("Unexpected topic id/name mapping")
      }
    }
  }

  @ParameterizedTest
  @ValueSource(booleans = Array(true, false))
  def testDeleteTopicsByNameAuthorization(usePrimitiveTopicNameArray: Boolean): Unit = {
    val authorizer: Authorizer = mock(classOf[Authorizer])

    when(clientControllerQuotaManager.newQuotaFor(
      any[RequestChannel.Request],
      anyShort
    )).thenReturn(UnboundedControllerMutationQuota)
    when(controller.isActive).thenReturn(true)

    // Try to delete three topics:
    // 1. One without describe permission
    // 2. One without delete permission
    // 3. One which is authorized, but doesn't exist

    val topicResults = Map(
      AclOperation.DESCRIBE -> Map(
        "foo" -> AuthorizationResult.DENIED,
        "bar" -> AuthorizationResult.ALLOWED,
        "baz" -> AuthorizationResult.ALLOWED
      ),
      AclOperation.DELETE -> Map(
        "foo" -> AuthorizationResult.DENIED,
        "bar" -> AuthorizationResult.DENIED,
        "baz" -> AuthorizationResult.ALLOWED
      )
    )
    when(authorizer.authorize(any[RequestContext], isNotNull[util.List[Action]])).thenAnswer(invocation => {
      val actions = invocation.getArgument(1).asInstanceOf[util.List[Action]]
      actions.asScala.map { action =>
        val topic = action.resourcePattern.name
        val ops = action.operation()
        topicResults(ops)(topic)
      }.asJava
    })

    val deleteRequest = if (usePrimitiveTopicNameArray) {
      new DeleteTopicsRequest.Builder(new DeleteTopicsRequestData()
        .setTopicNames(List("foo", "bar", "baz").asJava))
        .build(5.toShort)
    } else {
      val topicDatas = List(
        new DeleteTopicsRequestData.DeleteTopicState().setName("foo"),
        new DeleteTopicsRequestData.DeleteTopicState().setName("bar"),
        new DeleteTopicsRequestData.DeleteTopicState().setName("baz")
      )
      new DeleteTopicsRequest.Builder(new DeleteTopicsRequestData()
        .setTopics(topicDatas.asJava))
        .build(ApiKeys.DELETE_TOPICS.latestVersion)
    }

    val request = buildRequest(deleteRequest)
    when(clientRequestQuotaManager.maybeRecordAndGetThrottleTimeMs(any[RequestChannel.Request](),
      any[Long])).thenReturn(0)

    createKafkaApis(authorizer = Some(authorizer)).handleDeleteTopicsRequest(request)
    verify(authorizer, times(2)).authorize(any(), any())

    val capturedResponse = verifyNoThrottling(request)
    val deleteResponse = capturedResponse.getValue.asInstanceOf[DeleteTopicsResponse]

    def lookupErrorCode(topic: String): Option[Errors] = {
      Option(deleteResponse.data.responses().find(topic))
        .map(result => Errors.forCode(result.errorCode))
    }

    assertEquals(Some(Errors.TOPIC_AUTHORIZATION_FAILED), lookupErrorCode("foo"))
    assertEquals(Some(Errors.TOPIC_AUTHORIZATION_FAILED), lookupErrorCode("bar"))
    assertEquals(Some(Errors.UNKNOWN_TOPIC_OR_PARTITION), lookupErrorCode("baz"))
  }

  private def createMockRequest(): RequestChannel.Request = {
    val request: RequestChannel.Request = mock(classOf[RequestChannel.Request])
    val requestHeader: RequestHeader = mock(classOf[RequestHeader])
    when(request.header).thenReturn(requestHeader)
    when(requestHeader.apiKey()).thenReturn(ApiKeys.values().head)
    request
  }

  private def verifyShouldNeverHandleErrorMessage(handler: RequestChannel.Request => Unit): Unit = {
    val request = createMockRequest()
    val e = assertThrows(classOf[UnsupportedVersionException], () => handler(request))
    assertEquals(KafkaApis.shouldNeverReceive(request).getMessage, e.getMessage)
  }

  private def verifyShouldAlwaysForwardErrorMessage(handler: RequestChannel.Request => Unit): Unit = {
    val request = createMockRequest()
    val e = assertThrows(classOf[UnsupportedVersionException], () => handler(request))
    assertEquals(KafkaApis.shouldAlwaysForward(request).getMessage, e.getMessage)
  }

  @Test
  def testRaftShouldNeverHandleLeaderAndIsrRequest(): Unit = {
    metadataCache = MetadataCache.kRaftMetadataCache(brokerId)
    verifyShouldNeverHandleErrorMessage(createKafkaApis(raftSupport = true).handleLeaderAndIsrRequest)
  }

  @Test
  def testRaftShouldNeverHandleStopReplicaRequest(): Unit = {
    metadataCache = MetadataCache.kRaftMetadataCache(brokerId)
    verifyShouldNeverHandleErrorMessage(createKafkaApis(raftSupport = true).handleStopReplicaRequest)
  }

  @Test
  def testRaftShouldNeverHandleUpdateMetadataRequest(): Unit = {
    metadataCache = MetadataCache.kRaftMetadataCache(brokerId)
    verifyShouldNeverHandleErrorMessage(createKafkaApis(raftSupport = true).handleUpdateMetadataRequest(_, RequestLocal.withThreadConfinedCaching))
  }

  @Test
  def testRaftShouldNeverHandleControlledShutdownRequest(): Unit = {
    metadataCache = MetadataCache.kRaftMetadataCache(brokerId)
    verifyShouldNeverHandleErrorMessage(createKafkaApis(raftSupport = true).handleControlledShutdownRequest)
  }

  @Test
  def testRaftShouldNeverHandleAlterPartitionRequest(): Unit = {
    metadataCache = MetadataCache.kRaftMetadataCache(brokerId)
    verifyShouldNeverHandleErrorMessage(createKafkaApis(raftSupport = true).handleAlterPartitionRequest)
  }

  @Test
  def testRaftShouldNeverHandleEnvelope(): Unit = {
    metadataCache = MetadataCache.kRaftMetadataCache(brokerId)
    verifyShouldNeverHandleErrorMessage(createKafkaApis(raftSupport = true).handleEnvelope(_, RequestLocal.withThreadConfinedCaching))
  }

  @Test
  def testRaftShouldAlwaysForwardCreateTopicsRequest(): Unit = {
    metadataCache = MetadataCache.kRaftMetadataCache(brokerId)
    verifyShouldAlwaysForwardErrorMessage(createKafkaApis(raftSupport = true).handleCreateTopicsRequest)
  }

  @Test
  def testRaftShouldAlwaysForwardCreatePartitionsRequest(): Unit = {
    metadataCache = MetadataCache.kRaftMetadataCache(brokerId)
    verifyShouldAlwaysForwardErrorMessage(createKafkaApis(raftSupport = true).handleCreatePartitionsRequest)
  }

  @Test
  def testRaftShouldAlwaysForwardDeleteTopicsRequest(): Unit = {
    metadataCache = MetadataCache.kRaftMetadataCache(brokerId)
    verifyShouldAlwaysForwardErrorMessage(createKafkaApis(raftSupport = true).handleDeleteTopicsRequest)
  }

  @Test
  def testRaftShouldAlwaysForwardCreateAcls(): Unit = {
    metadataCache = MetadataCache.kRaftMetadataCache(brokerId)
    verifyShouldAlwaysForwardErrorMessage(createKafkaApis(raftSupport = true).handleCreateAcls)
  }

  @Test
  def testRaftShouldAlwaysForwardDeleteAcls(): Unit = {
    metadataCache = MetadataCache.kRaftMetadataCache(brokerId)
    verifyShouldAlwaysForwardErrorMessage(createKafkaApis(raftSupport = true).handleDeleteAcls)
  }

  @Test
  def testEmptyLegacyAlterConfigsRequestWithKRaft(): Unit = {
    val request = buildRequest(new AlterConfigsRequest(new AlterConfigsRequestData(), 1.toShort))
    metadataCache = MetadataCache.kRaftMetadataCache(brokerId)
    when(clientRequestQuotaManager.maybeRecordAndGetThrottleTimeMs(any[RequestChannel.Request](),
      any[Long])).thenReturn(0)

    createKafkaApis(raftSupport = true).handleAlterConfigsRequest(request)
    val capturedResponse = verifyNoThrottling(request)
    assertEquals(new AlterConfigsResponseData(),
      capturedResponse.getValue.asInstanceOf[AlterConfigsResponse].data())
  }

  @Test
  def testInvalidLegacyAlterConfigsRequestWithKRaft(): Unit = {
    val request = buildRequest(new AlterConfigsRequest(new AlterConfigsRequestData().
      setValidateOnly(true).
      setResources(new LAlterConfigsResourceCollection(asList(
        new LAlterConfigsResource().
          setResourceName(brokerId.toString).
          setResourceType(BROKER.id()).
          setConfigs(new LAlterableConfigCollection(asList(new LAlterableConfig().
            setName("foo").
            setValue(null)).iterator()))).iterator())), 1.toShort))
    metadataCache = MetadataCache.kRaftMetadataCache(brokerId)
    when(clientRequestQuotaManager.maybeRecordAndGetThrottleTimeMs(any[RequestChannel.Request](),
      any[Long])).thenReturn(0)
    createKafkaApis(raftSupport = true).handleAlterConfigsRequest(request)
    val capturedResponse = verifyNoThrottling(request)
    assertEquals(new AlterConfigsResponseData().setResponses(asList(
      new LAlterConfigsResourceResponse().
        setErrorCode(Errors.INVALID_REQUEST.code()).
        setErrorMessage("Null value not supported for : foo").
        setResourceName(brokerId.toString).
        setResourceType(BROKER.id()))),
      capturedResponse.getValue.asInstanceOf[AlterConfigsResponse].data())
  }

  @Test
  def testRaftShouldAlwaysForwardAlterPartitionReassignmentsRequest(): Unit = {
    metadataCache = MetadataCache.kRaftMetadataCache(brokerId)
    verifyShouldAlwaysForwardErrorMessage(createKafkaApis(raftSupport = true).handleAlterPartitionReassignmentsRequest)
  }

  @Test
  def testEmptyIncrementalAlterConfigsRequestWithKRaft(): Unit = {
    val request = buildRequest(new IncrementalAlterConfigsRequest(new IncrementalAlterConfigsRequestData(), 1.toShort))
    metadataCache = MetadataCache.kRaftMetadataCache(brokerId)
    when(clientRequestQuotaManager.maybeRecordAndGetThrottleTimeMs(any[RequestChannel.Request](),
      any[Long])).thenReturn(0)
    createKafkaApis(raftSupport = true).handleIncrementalAlterConfigsRequest(request)
    val capturedResponse = verifyNoThrottling(request)
    assertEquals(new IncrementalAlterConfigsResponseData(),
      capturedResponse.getValue.asInstanceOf[IncrementalAlterConfigsResponse].data())
  }

  @Test
  def testLog4jIncrementalAlterConfigsRequestWithKRaft(): Unit = {
    val request = buildRequest(new IncrementalAlterConfigsRequest(new IncrementalAlterConfigsRequestData().
      setValidateOnly(true).
      setResources(new IAlterConfigsResourceCollection(asList(new IAlterConfigsResource().
        setResourceName(brokerId.toString).
        setResourceType(BROKER_LOGGER.id()).
        setConfigs(new IAlterableConfigCollection(asList(new IAlterableConfig().
          setName(Log4jController.ROOT_LOGGER).
          setValue("TRACE")).iterator()))).iterator())),
        1.toShort))
    metadataCache = MetadataCache.kRaftMetadataCache(brokerId)
    when(clientRequestQuotaManager.maybeRecordAndGetThrottleTimeMs(any[RequestChannel.Request](),
      any[Long])).thenReturn(0)
    createKafkaApis(raftSupport = true).handleIncrementalAlterConfigsRequest(request)
    val capturedResponse = verifyNoThrottling(request)
    assertEquals(new IncrementalAlterConfigsResponseData().setResponses(asList(
      new IAlterConfigsResourceResponse().
        setErrorCode(0.toShort).
        setErrorMessage(null).
        setResourceName(brokerId.toString).
        setResourceType(BROKER_LOGGER.id()))),
      capturedResponse.getValue.asInstanceOf[IncrementalAlterConfigsResponse].data())
  }

  @Test
  def testRaftShouldAlwaysForwardCreateTokenRequest(): Unit = {
    metadataCache = MetadataCache.kRaftMetadataCache(brokerId)
    verifyShouldAlwaysForwardErrorMessage(createKafkaApis(raftSupport = true).handleCreateTokenRequest)
  }

  @Test
  def testRaftShouldAlwaysForwardRenewTokenRequest(): Unit = {
    metadataCache = MetadataCache.kRaftMetadataCache(brokerId)
    verifyShouldAlwaysForwardErrorMessage(createKafkaApis(raftSupport = true).handleRenewTokenRequest)
  }

  @Test
  def testRaftShouldAlwaysForwardExpireTokenRequest(): Unit = {
    metadataCache = MetadataCache.kRaftMetadataCache(brokerId)
    verifyShouldAlwaysForwardErrorMessage(createKafkaApis(raftSupport = true).handleExpireTokenRequest)
  }

  @Test
  def testRaftShouldAlwaysForwardAlterClientQuotasRequest(): Unit = {
    metadataCache = MetadataCache.kRaftMetadataCache(brokerId)
    verifyShouldAlwaysForwardErrorMessage(createKafkaApis(raftSupport = true).handleAlterClientQuotasRequest)
  }

  @Test
  def testRaftShouldAlwaysForwardAlterUserScramCredentialsRequest(): Unit = {
    metadataCache = MetadataCache.kRaftMetadataCache(brokerId)
    verifyShouldAlwaysForwardErrorMessage(createKafkaApis(raftSupport = true).handleAlterUserScramCredentialsRequest)
  }

  @Test
  def testRaftShouldAlwaysForwardUpdateFeatures(): Unit = {
    metadataCache = MetadataCache.kRaftMetadataCache(brokerId)
    verifyShouldAlwaysForwardErrorMessage(createKafkaApis(raftSupport = true).handleUpdateFeatures)
  }

  @Test
  def testRaftShouldAlwaysForwardElectLeaders(): Unit = {
    metadataCache = MetadataCache.kRaftMetadataCache(brokerId)
    verifyShouldAlwaysForwardErrorMessage(createKafkaApis(raftSupport = true).handleElectLeaders)
  }

  @Test
  def testRaftShouldAlwaysForwardListPartitionReassignments(): Unit = {
    metadataCache = MetadataCache.kRaftMetadataCache(brokerId)
    verifyShouldAlwaysForwardErrorMessage(createKafkaApis(raftSupport = true).handleListPartitionReassignmentsRequest)
  }
}<|MERGE_RESOLUTION|>--- conflicted
+++ resolved
@@ -1991,18 +1991,12 @@
   }
 
   @Test
-<<<<<<< HEAD
   def testHandleDeleteGroups(): Unit = {
     val deleteGroupsRequest = new DeleteGroupsRequestData().setGroupsNames(List(
-=======
-  def testHandleDescribeGroups(): Unit = {
-    val describeGroupsRequest = new DescribeGroupsRequestData().setGroups(List(
->>>>>>> 4a9c0fa4
       "group-1",
       "group-2",
       "group-3"
     ).asJava)
-<<<<<<< HEAD
 
     val requestChannelRequest = buildRequest(new DeleteGroupsRequest.Builder(deleteGroupsRequest).build())
 
@@ -2149,15 +2143,12 @@
   }
 
   @Test
-  def testDescribeGroups(): Unit = {
-    val groupId = "groupId"
-    val random = new Random()
-    val metadata = new Array[Byte](10)
-    random.nextBytes(metadata)
-    val assignment = new Array[Byte](10)
-    random.nextBytes(assignment)
-=======
->>>>>>> 4a9c0fa4
+  def testHandleDescribeGroups(): Unit = {
+    val describeGroupsRequest = new DescribeGroupsRequestData().setGroups(List(
+      "group-1",
+      "group-2",
+      "group-3"
+    ).asJava)
 
     val requestChannelRequest = buildRequest(new DescribeGroupsRequest.Builder(describeGroupsRequest).build())
 
