/*
 * Licensed to the Apache Software Foundation (ASF) under one or more
 * contributor license agreements. See the NOTICE file distributed with
 * this work for additional information regarding copyright ownership.
 * The ASF licenses this file to You under the Apache License, Version 2.0
 * (the "License"); you may not use this file except in compliance with
 * the License. You may obtain a copy of the License at
 *
 *    http://www.apache.org/licenses/LICENSE-2.0
 *
 * Unless required by applicable law or agreed to in writing, software
 * distributed under the License is distributed on an "AS IS" BASIS,
 * WITHOUT WARRANTIES OR CONDITIONS OF ANY KIND, either express or implied.
 * See the License for the specific language governing permissions and
 * limitations under the License.
 */

package kafka.server

import java.net.InetAddress
import java.nio.charset.StandardCharsets
import java.util
import java.util.Arrays.asList
import java.util.concurrent.TimeUnit
import java.util.{Collections, Optional, Random}

import kafka.api.{ApiVersion, KAFKA_0_10_2_IV0, KAFKA_2_2_IV1, LeaderAndIsr}
import kafka.cluster.Partition
import kafka.controller.KafkaController
import kafka.coordinator.group.GroupCoordinatorConcurrencyTest.{JoinGroupCallback, SyncGroupCallback}
import kafka.coordinator.group.{GroupCoordinator, GroupOverview, GroupSummary, JoinGroupResult, MemberSummary, SyncGroupResult}
import kafka.coordinator.transaction.{InitProducerIdResult, TransactionCoordinator}
import kafka.log.AppendOrigin
import kafka.network.RequestChannel
import kafka.network.RequestChannel.{CloseConnectionResponse, SendResponse}
import kafka.server.QuotaFactory.QuotaManagers
import kafka.utils.{MockTime, TestUtils}
import kafka.zk.KafkaZkClient
import org.apache.kafka.clients.admin.AlterConfigOp.OpType
import org.apache.kafka.clients.admin.{AlterConfigOp, ConfigEntry}
import org.apache.kafka.common.acl.AclOperation
import org.apache.kafka.common.config.ConfigResource
import org.apache.kafka.common.errors.UnsupportedVersionException
import org.apache.kafka.common.internals.{KafkaFutureImpl, Topic}
import org.apache.kafka.common.memory.MemoryPool
import org.apache.kafka.common.message.CreateTopicsRequestData.{CreatableTopic, CreatableTopicCollection}
import org.apache.kafka.common.message.JoinGroupRequestData.JoinGroupRequestProtocol
import org.apache.kafka.common.message.LeaveGroupRequestData.MemberIdentity
import org.apache.kafka.common.message.ListOffsetRequestData.{ListOffsetPartition, ListOffsetTopic}
import org.apache.kafka.common.message.OffsetDeleteRequestData.{OffsetDeleteRequestPartition, OffsetDeleteRequestTopic, OffsetDeleteRequestTopicCollection}
import org.apache.kafka.common.message.StopReplicaRequestData.{StopReplicaPartitionState, StopReplicaTopicState}
import org.apache.kafka.common.message.UpdateMetadataRequestData.{UpdateMetadataBroker, UpdateMetadataEndpoint, UpdateMetadataPartitionState}
import org.apache.kafka.common.message._
import org.apache.kafka.common.metrics.Metrics
import org.apache.kafka.common.network.{ClientInformation, ListenerName}
import org.apache.kafka.common.protocol.{ApiKeys, Errors}
import org.apache.kafka.common.quota.{ClientQuotaAlteration, ClientQuotaEntity}
import org.apache.kafka.common.record.FileRecords.TimestampAndOffset
import org.apache.kafka.common.record._
import org.apache.kafka.common.replica.ClientMetadata
import org.apache.kafka.common.requests.ProduceResponse.PartitionResponse
import org.apache.kafka.common.requests.WriteTxnMarkersRequest.TxnMarkerEntry
import org.apache.kafka.common.requests.{FetchMetadata => JFetchMetadata, _}
import org.apache.kafka.common.resource.{PatternType, Resource, ResourcePattern, ResourceType}
import org.apache.kafka.common.security.auth.{KafkaPrincipal, KafkaPrincipalSerde, SecurityProtocol}
import org.apache.kafka.common.utils.ProducerIdAndEpoch
import org.apache.kafka.common.{IsolationLevel, Node, TopicPartition}
import org.apache.kafka.server.authorizer.{Action, AuthorizationResult, Authorizer}
import org.easymock.EasyMock._
import org.easymock.{Capture, EasyMock, IAnswer, IArgumentMatcher}
import org.junit.Assert.{assertArrayEquals, assertEquals, assertNull, assertTrue}
import org.junit.{After, Test}

import scala.annotation.nowarn
import scala.collection.{Map, Seq, mutable}
import scala.compat.java8.OptionConverters._
import scala.jdk.CollectionConverters._

class KafkaApisTest {

  private val requestChannel: RequestChannel = EasyMock.createNiceMock(classOf[RequestChannel])
  private val requestChannelMetrics: RequestChannel.Metrics = EasyMock.createNiceMock(classOf[RequestChannel.Metrics])
  private val replicaManager: ReplicaManager = EasyMock.createNiceMock(classOf[ReplicaManager])
  private val groupCoordinator: GroupCoordinator = EasyMock.createNiceMock(classOf[GroupCoordinator])
  private val adminManager: AdminManager = EasyMock.createNiceMock(classOf[AdminManager])
  private val txnCoordinator: TransactionCoordinator = EasyMock.createNiceMock(classOf[TransactionCoordinator])
  private val controller: KafkaController = EasyMock.createNiceMock(classOf[KafkaController])
  private val forwardingManager: ForwardingManager = EasyMock.createNiceMock(classOf[ForwardingManager])
  private val hostAddress: Array[Byte] = InetAddress.getByName("192.168.1.1").getAddress
  private val kafkaPrincipalSerde: Option[KafkaPrincipalSerde] = Option(new KafkaPrincipalSerde {
    override def serialize(principal: KafkaPrincipal): Array[Byte] = null
    override def deserialize(bytes: Array[Byte]): KafkaPrincipal = null
  })
  private val zkClient: KafkaZkClient = EasyMock.createNiceMock(classOf[KafkaZkClient])
  private val metrics = new Metrics()
  private val brokerId = 1
  private val metadataCache = new MetadataCache(brokerId)
  private val clientQuotaManager: ClientQuotaManager = EasyMock.createNiceMock(classOf[ClientQuotaManager])
  private val clientRequestQuotaManager: ClientRequestQuotaManager = EasyMock.createNiceMock(classOf[ClientRequestQuotaManager])
  private val clientControllerQuotaManager: ControllerMutationQuotaManager = EasyMock.createNiceMock(classOf[ControllerMutationQuotaManager])
  private val replicaQuotaManager: ReplicationQuotaManager = EasyMock.createNiceMock(classOf[ReplicationQuotaManager])
  private val quotas = QuotaManagers(clientQuotaManager, clientQuotaManager, clientRequestQuotaManager,
    clientControllerQuotaManager, replicaQuotaManager, replicaQuotaManager, replicaQuotaManager, None)
  private val fetchManager: FetchManager = EasyMock.createNiceMock(classOf[FetchManager])
  private val brokerTopicStats = new BrokerTopicStats
  private val clusterId = "clusterId"
  private val time = new MockTime
  private val clientId = ""

  @After
  def tearDown(): Unit = {
    quotas.shutdown()
    TestUtils.clearYammerMetrics()
    metrics.close()
  }

  def createKafkaApis(interBrokerProtocolVersion: ApiVersion = ApiVersion.latestVersion,
                      authorizer: Option[Authorizer] = None,
                      enableForwarding: Boolean = false): KafkaApis = {
    val brokerFeatures = BrokerFeatures.createDefault()
    val cache = new FinalizedFeatureCache(brokerFeatures)
    val properties = TestUtils.createBrokerConfig(brokerId, "zk")
    properties.put(KafkaConfig.InterBrokerProtocolVersionProp, interBrokerProtocolVersion.toString)
    properties.put(KafkaConfig.LogMessageFormatVersionProp, interBrokerProtocolVersion.toString)
    properties.put(KafkaConfig.EnableMetadataQuorumProp, enableForwarding.toString)
    new KafkaApis(requestChannel,
      replicaManager,
      adminManager,
      groupCoordinator,
      txnCoordinator,
      controller,
      forwardingManager,
      zkClient,
      brokerId,
      new KafkaConfig(properties),
      metadataCache,
      metrics,
      authorizer,
      quotas,
      fetchManager,
      brokerTopicStats,
      clusterId,
      time,
      null,
      brokerFeatures,
      cache)
  }

  @Test
  def testAuthorize(): Unit = {
    val authorizer: Authorizer = EasyMock.niceMock(classOf[Authorizer])

    val operation = AclOperation.WRITE
    val resourceType = ResourceType.TOPIC
    val resourceName = "topic-1"
    val requestHeader = new RequestHeader(ApiKeys.PRODUCE, ApiKeys.PRODUCE.latestVersion,
      clientId, 0)
    val requestContext = new RequestContext(requestHeader, "1", InetAddress.getLocalHost,
      KafkaPrincipal.ANONYMOUS, ListenerName.forSecurityProtocol(SecurityProtocol.PLAINTEXT),
      SecurityProtocol.PLAINTEXT, ClientInformation.EMPTY, false)

    val expectedActions = Seq(
      new Action(operation, new ResourcePattern(resourceType, resourceName, PatternType.LITERAL),
        1, true, true)
    )

    EasyMock.expect(authorizer.authorize(requestContext, expectedActions.asJava))
      .andReturn(Seq(AuthorizationResult.ALLOWED).asJava)
      .once()

    EasyMock.replay(authorizer)

    val result = createKafkaApis(authorizer = Some(authorizer)).authorize(
      requestContext, operation, resourceType, resourceName)

    verify(authorizer)

    assertEquals(true, result)
  }

  @Test
  def testFilterByAuthorized(): Unit = {
    val authorizer: Authorizer = EasyMock.niceMock(classOf[Authorizer])

    val operation = AclOperation.WRITE
    val resourceType = ResourceType.TOPIC
    val resourceName1 = "topic-1"
    val resourceName2 = "topic-2"
    val resourceName3 = "topic-3"
    val requestHeader = new RequestHeader(ApiKeys.PRODUCE, ApiKeys.PRODUCE.latestVersion,
      clientId, 0)
    val requestContext = new RequestContext(requestHeader, "1", InetAddress.getLocalHost,
      KafkaPrincipal.ANONYMOUS, ListenerName.forSecurityProtocol(SecurityProtocol.PLAINTEXT),
      SecurityProtocol.PLAINTEXT, ClientInformation.EMPTY, false)

    val expectedActions = Seq(
      new Action(operation, new ResourcePattern(resourceType, resourceName1, PatternType.LITERAL),
        2, true, true),
      new Action(operation, new ResourcePattern(resourceType, resourceName2, PatternType.LITERAL),
        1, true, true),
      new Action(operation, new ResourcePattern(resourceType, resourceName3, PatternType.LITERAL),
        1, true, true),
    )

    EasyMock.expect(authorizer.authorize(
      EasyMock.eq(requestContext), matchSameElements(expectedActions.asJava)
    )).andAnswer { () =>
      val actions = EasyMock.getCurrentArguments.apply(1).asInstanceOf[util.List[Action]].asScala
      actions.map { action =>
        if (Set(resourceName1, resourceName3).contains(action.resourcePattern.name))
          AuthorizationResult.ALLOWED
        else
          AuthorizationResult.DENIED
      }.asJava
    }.once()

    EasyMock.replay(authorizer)

    val result = createKafkaApis(authorizer = Some(authorizer)).filterByAuthorized(
      requestContext,
      operation,
      resourceType,
      // Duplicate resource names should not trigger multiple calls to authorize
      Seq(resourceName1, resourceName2, resourceName1, resourceName3)
    )(identity)

    verify(authorizer)

    assertEquals(Set(resourceName1, resourceName3), result)
  }

  /**
   * Returns true if the elements in both lists are the same irrespective of ordering.
   */
  private def matchSameElements[T](list: util.List[T]): util.List[T] = {
    EasyMock.reportMatcher(new IArgumentMatcher {
      def matches(argument: Any): Boolean = argument match {
        case s: util.List[_] => s.asScala.toSet == list.asScala.toSet
        case _ => false
      }
      def appendTo(buffer: StringBuffer): Unit = buffer.append(s"list($list)")
    })
    null
  }

  @Test
  def testDescribeConfigsWithAuthorizer(): Unit = {
    val authorizer: Authorizer = EasyMock.niceMock(classOf[Authorizer])

    val operation = AclOperation.DESCRIBE_CONFIGS
    val resourceType = ResourceType.TOPIC
    val resourceName = "topic-1"
    val requestHeader = new RequestHeader(ApiKeys.DESCRIBE_CONFIGS, ApiKeys.DESCRIBE_CONFIGS.latestVersion,
      clientId, 0)

    val expectedActions = Seq(
      new Action(operation, new ResourcePattern(resourceType, resourceName, PatternType.LITERAL),
        1, true, true)
    )

    // Verify that authorize is only called once
    EasyMock.expect(authorizer.authorize(anyObject[RequestContext], EasyMock.eq(expectedActions.asJava)))
      .andReturn(Seq(AuthorizationResult.ALLOWED).asJava)
      .once()

    expectNoThrottling()

    val configResource = new ConfigResource(ConfigResource.Type.TOPIC, resourceName)
    EasyMock.expect(adminManager.describeConfigs(anyObject(), EasyMock.eq(true), EasyMock.eq(false)))
        .andReturn(
          List(new DescribeConfigsResponseData.DescribeConfigsResult()
            .setResourceName(configResource.name)
            .setResourceType(configResource.`type`.id)
            .setErrorCode(Errors.NONE.code)
            .setConfigs(Collections.emptyList())))

    EasyMock.replay(replicaManager, clientRequestQuotaManager, requestChannel, authorizer,
      adminManager)

    val request = buildRequest(new DescribeConfigsRequest.Builder(new DescribeConfigsRequestData()
      .setIncludeSynonyms(true)
      .setResources(List(new DescribeConfigsRequestData.DescribeConfigsResource()
        .setResourceName("topic-1")
        .setResourceType(ConfigResource.Type.TOPIC.id)).asJava))
      .build(requestHeader.apiVersion),
      requestHeader = Option(requestHeader))
    createKafkaApis(authorizer = Some(authorizer)).handleDescribeConfigsRequest(request)

    verify(authorizer, adminManager)
  }

  @Test
  def testEnvelopeRequestHandlingAsController(): Unit = {
    val authorizer: Authorizer = EasyMock.niceMock(classOf[Authorizer])

    authorizeResource(authorizer, AclOperation.CLUSTER_ACTION, ResourceType.CLUSTER, Resource.CLUSTER_NAME, AuthorizationResult.ALLOWED)

    val operation = AclOperation.ALTER_CONFIGS
    val resourceName = "topic-1"
    val requestHeader = new RequestHeader(ApiKeys.ALTER_CONFIGS, ApiKeys.ALTER_CONFIGS.latestVersion,
      clientId, 0)

    EasyMock.expect(controller.isActive).andReturn(true)

    authorizeResource(authorizer, operation, ResourceType.TOPIC, resourceName, AuthorizationResult.ALLOWED)

    val capturedResponse = expectNoThrottling()

    val configResource = new ConfigResource(ConfigResource.Type.TOPIC, resourceName)
    EasyMock.expect(adminManager.alterConfigs(anyObject(), EasyMock.eq(false)))
      .andReturn(Map(configResource -> ApiError.NONE))

    EasyMock.replay(replicaManager, clientRequestQuotaManager, requestChannel, authorizer,
      adminManager, controller)

    val configs = Map(
      configResource -> new AlterConfigsRequest.Config(
        Seq(new AlterConfigsRequest.ConfigEntry("foo", "bar")).asJava))
    val alterConfigsRequest = new AlterConfigsRequest.Builder(configs.asJava, false).build(requestHeader.apiVersion)

    val request = buildRequestWithEnvelope(alterConfigsRequest, fromPrivilegedListener = true)

    createKafkaApis(authorizer = Some(authorizer), enableForwarding = true).handle(request)

    val envelopeRequest = request.envelope.get.body[EnvelopeRequest]
    val response = readResponse(envelopeRequest, capturedResponse)
      .asInstanceOf[EnvelopeResponse]

    assertEquals(Errors.NONE, response.error)

    val innerResponse = AbstractResponse.parseResponse(
      response.responseData(),
      requestHeader
    ).asInstanceOf[AlterConfigsResponse]

    val responseMap = innerResponse.data.responses().asScala.map { resourceResponse =>
      resourceResponse.resourceName() -> Errors.forCode(resourceResponse.errorCode)
    }.toMap

    assertEquals(Map(resourceName -> Errors.NONE), responseMap)

    verify(authorizer, controller, adminManager)
  }

  @Test
  def testInvalidEnvelopeRequestAsPrimary(): Unit = {
    val configResource = new ConfigResource(ConfigResource.Type.TOPIC, "name")
    val requestHeader = new RequestHeader(ApiKeys.ALTER_CONFIGS, ApiKeys.ALTER_CONFIGS.latestVersion,
      clientId, 0)

    val configs = Map(
      configResource -> new AlterConfigsRequest.Config(
        Seq(new AlterConfigsRequest.ConfigEntry("foo", "bar")).asJava))
    val alterConfigsRequest = new AlterConfigsRequest.Builder(configs.asJava, false).build(requestHeader.apiVersion)
    val serializedRequestData = alterConfigsRequest.serialize(requestHeader)

    val capturedResponse = expectNoThrottling()

    EasyMock.replay(replicaManager, clientRequestQuotaManager, requestChannel, controller)

    val envelopeRequest = new EnvelopeRequest.Builder(serializedRequestData, new Array[Byte](0), hostAddress)
      .build(ApiKeys.ENVELOPE.latestVersion)
    val request = buildRequest(envelopeRequest, fromPrivilegedListener = true)

    createKafkaApis(enableForwarding = true).handle(request)

    val response = readResponse(envelopeRequest, capturedResponse)
      .asInstanceOf[EnvelopeResponse]
    assertEquals(Errors.UNKNOWN_SERVER_ERROR, response.error())
  }

  @Test
  def testInvalidEnvelopeRequestWithNonForwardableAPI(): Unit = {
    val requestHeader = new RequestHeader(ApiKeys.LEAVE_GROUP, ApiKeys.LEAVE_GROUP.latestVersion,
      clientId, 0)
    val leaveGroupRequest = new LeaveGroupRequest.Builder("group",
      Collections.singletonList(new MemberIdentity())).build(requestHeader.apiVersion)
    val serializedRequestData = leaveGroupRequest.serialize(requestHeader)

    val capturedResponse = expectNoThrottling()

    EasyMock.replay(replicaManager, clientRequestQuotaManager, requestChannel, controller)

    val envelopeHeader = new RequestHeader(ApiKeys.ENVELOPE, ApiKeys.ENVELOPE.latestVersion,
      clientId, 0)

    val envelopeRequest = new EnvelopeRequest.Builder(serializedRequestData, new Array[Byte](0), hostAddress)
      .build(envelopeHeader.apiVersion)
    val request = buildRequestWithEnvelope(leaveGroupRequest, fromPrivilegedListener = true)

    createKafkaApis(enableForwarding = true).handle(request)

    val response = readResponse(envelopeRequest, capturedResponse)
      .asInstanceOf[EnvelopeResponse]
    assertEquals(Errors.INVALID_REQUEST, response.error())
  }

  @Test
  def testEnvelopeRequestWithNotFromPrivilegedListener(): Unit = {
    testInvalidEnvelopeRequest(Errors.NONE, fromPrivilegedListener = false, shouldCloseConnection = true)
  }

  @Test
  def testEnvelopeRequestNotAuthorized(): Unit = {
    testInvalidEnvelopeRequest(Errors.CLUSTER_AUTHORIZATION_FAILED,
      performAuthorize = true, authorizeResult = AuthorizationResult.DENIED)
  }

  @Test
  def testEnvelopeRequestNotControllerHandling(): Unit = {
    testInvalidEnvelopeRequest(Errors.NOT_CONTROLLER, performAuthorize = true, isActiveController = false)
  }

  private def testInvalidEnvelopeRequest(expectedError: Errors,
                                         fromPrivilegedListener: Boolean = true,
                                         shouldCloseConnection: Boolean = false,
                                         principalSerde: Option[KafkaPrincipalSerde] = kafkaPrincipalSerde,
                                         performAuthorize: Boolean = false,
                                         authorizeResult: AuthorizationResult = AuthorizationResult.ALLOWED,
                                         isActiveController: Boolean = true): Unit = {
    val authorizer: Authorizer = EasyMock.niceMock(classOf[Authorizer])

    if (performAuthorize) {
      authorizeResource(authorizer, AclOperation.CLUSTER_ACTION, ResourceType.CLUSTER, Resource.CLUSTER_NAME, authorizeResult)
    }

    val resourceName = "topic-1"
    val requestHeader = new RequestHeader(ApiKeys.ALTER_CONFIGS, ApiKeys.ALTER_CONFIGS.latestVersion,
      clientId, 0)

    EasyMock.expect(controller.isActive).andReturn(isActiveController)

    val capturedResponse = expectNoThrottling()

    val configResource = new ConfigResource(ConfigResource.Type.TOPIC, resourceName)

    EasyMock.replay(replicaManager, clientRequestQuotaManager, requestChannel, authorizer,
      adminManager, controller)

    val configs = Map(
      configResource -> new AlterConfigsRequest.Config(
        Seq(new AlterConfigsRequest.ConfigEntry("foo", "bar")).asJava))
    val alterConfigsRequest = new AlterConfigsRequest.Builder(configs.asJava, false)
      .build(requestHeader.apiVersion)

    val request = buildRequestWithEnvelope(alterConfigsRequest,
      fromPrivilegedListener = fromPrivilegedListener)
    createKafkaApis(authorizer = Some(authorizer), enableForwarding = true).handle(request)

    if (shouldCloseConnection) {
      assertTrue(capturedResponse.getValue.isInstanceOf[CloseConnectionResponse])
    } else {
      val envelopeRequest = request.envelope.get.body[EnvelopeRequest]
      val response = readResponse(envelopeRequest, capturedResponse)
        .asInstanceOf[EnvelopeResponse]

      assertEquals(expectedError, response.error())

      verify(authorizer, adminManager)
    }
  }

  @Test
  def testAlterConfigsWithAuthorizer(): Unit = {
    val authorizer: Authorizer = EasyMock.niceMock(classOf[Authorizer])

    val authorizedTopic = "authorized-topic"
    val unauthorizedTopic = "unauthorized-topic"
    val (authorizedResource, unauthorizedResource) =
      createConfigsWithAuthorization(authorizer, authorizedTopic, unauthorizedTopic)

    val configs = Map(
      authorizedResource -> new AlterConfigsRequest.Config(
        Seq(new AlterConfigsRequest.ConfigEntry("foo", "bar")).asJava),
      unauthorizedResource -> new AlterConfigsRequest.Config(
        Seq(new AlterConfigsRequest.ConfigEntry("foo-1", "bar-1")).asJava)
    )

    val topicHeader = new RequestHeader(ApiKeys.ALTER_CONFIGS, ApiKeys.ALTER_CONFIGS.latestVersion,
      clientId, 0)

    val alterConfigsRequest = new AlterConfigsRequest.Builder(configs.asJava, false)
      .build(topicHeader.apiVersion)
    val request = buildRequest(alterConfigsRequest)

    EasyMock.expect(controller.isActive).andReturn(false)

    val capturedResponse = expectNoThrottling()

    EasyMock.expect(adminManager.alterConfigs(anyObject(), EasyMock.eq(false)))
      .andReturn(Map(authorizedResource -> ApiError.NONE))

    EasyMock.replay(replicaManager, clientRequestQuotaManager, requestChannel, authorizer,
      adminManager, controller)

    createKafkaApis(authorizer = Some(authorizer)).handleAlterConfigsRequest(request)

    verifyAlterConfigResult(alterConfigsRequest,
      capturedResponse, Map(authorizedTopic -> Errors.NONE,
        unauthorizedTopic -> Errors.TOPIC_AUTHORIZATION_FAILED))

    verify(authorizer, adminManager)
  }

  @Test
  def testAlterConfigsWithForwarding(): Unit = {
    val requestBuilder = new AlterConfigsRequest.Builder(Collections.emptyMap(), false)
    testForwardableAPI(ApiKeys.ALTER_CONFIGS, requestBuilder)
  }

  private def testForwardableAPI(apiKey: ApiKeys, requestBuilder: AbstractRequest.Builder[_ <: AbstractRequest]): Unit = {
    val topicHeader = new RequestHeader(apiKey, apiKey.latestVersion,
      clientId, 0)

    val request = buildRequest(requestBuilder.build(topicHeader.apiVersion))

    EasyMock.expect(controller.isActive).andReturn(false)

    expectNoThrottling()

    EasyMock.expect(forwardingManager.forwardRequest(
      EasyMock.eq(request),
      anyObject[AbstractResponse => Unit]()
    )).once()

    EasyMock.replay(replicaManager, clientRequestQuotaManager, requestChannel, controller, forwardingManager)

    createKafkaApis(enableForwarding = true).handle(request)

    EasyMock.verify(controller, forwardingManager)
  }

  private def authorizeResource(authorizer: Authorizer,
                                operation: AclOperation,
                                resourceType: ResourceType,
                                resourceName: String,
                                result: AuthorizationResult,
                                logIfAllowed: Boolean = true,
                                logIfDenied: Boolean = true): Unit = {
    val expectedAuthorizedAction = if (operation == AclOperation.CLUSTER_ACTION)
      new Action(operation,
        new ResourcePattern(ResourceType.CLUSTER, Resource.CLUSTER_NAME, PatternType.LITERAL),
        1, logIfAllowed, logIfDenied)
    else
      new Action(operation,
        new ResourcePattern(resourceType, resourceName, PatternType.LITERAL),
        1, logIfAllowed, logIfDenied)

    EasyMock.expect(authorizer.authorize(anyObject[RequestContext], EasyMock.eq(Seq(expectedAuthorizedAction).asJava)))
      .andReturn(Seq(result).asJava)
      .once()
  }

  private def verifyAlterConfigResult(alterConfigsRequest: AlterConfigsRequest,
                                      capturedResponse: Capture[RequestChannel.Response],
                                      expectedResults: Map[String, Errors]): Unit = {
    val response = readResponse(alterConfigsRequest, capturedResponse)
      .asInstanceOf[AlterConfigsResponse]
    val responseMap = response.data.responses().asScala.map { resourceResponse =>
      resourceResponse.resourceName() -> Errors.forCode(resourceResponse.errorCode)
    }.toMap

    assertEquals(expectedResults, responseMap)
  }

  private def createConfigsWithAuthorization(authorizer: Authorizer,
                                             authorizedTopic: String,
                                             unauthorizedTopic: String): (ConfigResource, ConfigResource) = {
    val authorizedResource = new ConfigResource(ConfigResource.Type.TOPIC, authorizedTopic)

    val unauthorizedResource = new ConfigResource(ConfigResource.Type.TOPIC, unauthorizedTopic)

    createTopicAuthorization(authorizer, AclOperation.ALTER_CONFIGS, authorizedTopic, unauthorizedTopic)
    (authorizedResource, unauthorizedResource)
  }

  @Test
  def testIncrementalAlterConfigsWithAuthorizer(): Unit = {
    val authorizer: Authorizer = EasyMock.niceMock(classOf[Authorizer])

    val authorizedTopic = "authorized-topic"
    val unauthorizedTopic = "unauthorized-topic"
    val (authorizedResource, unauthorizedResource) =
      createConfigsWithAuthorization(authorizer, authorizedTopic, unauthorizedTopic)

    val requestHeader = new RequestHeader(ApiKeys.INCREMENTAL_ALTER_CONFIGS, ApiKeys.INCREMENTAL_ALTER_CONFIGS.latestVersion, clientId, 0)

    val incrementalAlterConfigsRequest = getIncrementalAlterConfigRequestBuilder(Seq(authorizedResource, unauthorizedResource))
      .build(requestHeader.apiVersion)
    val request = buildRequest(incrementalAlterConfigsRequest,
      fromPrivilegedListener = true, requestHeader = Option(requestHeader))

    EasyMock.expect(controller.isActive).andReturn(true)

    val capturedResponse = expectNoThrottling()

    EasyMock.expect(adminManager.incrementalAlterConfigs(anyObject(), EasyMock.eq(false)))
      .andReturn(Map(authorizedResource -> ApiError.NONE))

    EasyMock.replay(replicaManager, clientRequestQuotaManager, requestChannel, authorizer,
      adminManager, controller)

    createKafkaApis(authorizer = Some(authorizer)).handleIncrementalAlterConfigsRequest(request)

    verifyIncrementalAlterConfigResult(incrementalAlterConfigsRequest,
      capturedResponse, Map(authorizedTopic -> Errors.NONE,
        unauthorizedTopic -> Errors.TOPIC_AUTHORIZATION_FAILED))

    verify(authorizer, adminManager)
  }

  @Test
  def testIncrementalAlterConfigsWithForwarding(): Unit = {
    val requestBuilder = new IncrementalAlterConfigsRequest.Builder(
      new IncrementalAlterConfigsRequestData())
    testForwardableAPI(ApiKeys.INCREMENTAL_ALTER_CONFIGS, requestBuilder)
  }

  private def getIncrementalAlterConfigRequestBuilder(configResources: Seq[ConfigResource]): IncrementalAlterConfigsRequest.Builder = {
    val resourceMap = configResources.map(configResource => {
      configResource -> Set(
        new AlterConfigOp(new ConfigEntry("foo", "bar"),
        OpType.forId(configResource.`type`.id))).asJavaCollection
    }).toMap.asJava

    new IncrementalAlterConfigsRequest.Builder(resourceMap, false)
  }

  private def verifyIncrementalAlterConfigResult(incrementalAlterConfigsRequest: IncrementalAlterConfigsRequest,
                                                 capturedResponse: Capture[RequestChannel.Response],
                                                 expectedResults: Map[String, Errors]): Unit = {
    val response = readResponse(incrementalAlterConfigsRequest, capturedResponse)
      .asInstanceOf[IncrementalAlterConfigsResponse]
    val responseMap = response.data.responses().asScala.map { resourceResponse =>
      resourceResponse.resourceName() -> Errors.forCode(resourceResponse.errorCode)
    }.toMap

    assertEquals(expectedResults, responseMap)
  }

  @Test
  def testAlterClientQuotasWithAuthorizer(): Unit = {
    val authorizer: Authorizer = EasyMock.niceMock(classOf[Authorizer])

    authorizeResource(authorizer, AclOperation.ALTER_CONFIGS, ResourceType.CLUSTER,
      Resource.CLUSTER_NAME, AuthorizationResult.DENIED)

    val quotaEntity = new ClientQuotaEntity(Collections.singletonMap(ClientQuotaEntity.USER, "user"))
    val quotas = Seq(new ClientQuotaAlteration(quotaEntity, Seq.empty.asJavaCollection))

    val requestHeader = new RequestHeader(ApiKeys.ALTER_CLIENT_QUOTAS, ApiKeys.ALTER_CLIENT_QUOTAS.latestVersion, clientId, 0)

    val alterClientQuotasRequest = new AlterClientQuotasRequest.Builder(quotas.asJavaCollection, false)
      .build(requestHeader.apiVersion)
    val request = buildRequest(alterClientQuotasRequest,
      fromPrivilegedListener = true, requestHeader = Option(requestHeader))

    EasyMock.expect(controller.isActive).andReturn(true)

    val capturedResponse = expectNoThrottling()

    EasyMock.replay(replicaManager, clientRequestQuotaManager, requestChannel, authorizer,
      adminManager, controller)

    createKafkaApis(authorizer = Some(authorizer)).handleAlterClientQuotasRequest(request)

    verifyAlterClientQuotaResult(alterClientQuotasRequest,
      capturedResponse, Map(quotaEntity -> Errors.CLUSTER_AUTHORIZATION_FAILED))

    verify(authorizer, adminManager)
  }

  @Test
  def testAlterClientQuotasWithForwarding(): Unit = {
    val requestBuilder = new AlterClientQuotasRequest.Builder(List.empty.asJava, false)
    testForwardableAPI(ApiKeys.ALTER_CLIENT_QUOTAS, requestBuilder)
  }

  private def verifyAlterClientQuotaResult(alterClientQuotasRequest: AlterClientQuotasRequest,
                                           capturedResponse: Capture[RequestChannel.Response],
                                           expected: Map[ClientQuotaEntity, Errors]): Unit = {
    val response = readResponse(alterClientQuotasRequest, capturedResponse)
      .asInstanceOf[AlterClientQuotasResponse]
    val futures = expected.keys.map(quotaEntity => quotaEntity -> new KafkaFutureImpl[Void]()).toMap
    response.complete(futures.asJava)
    futures.foreach {
      case (entity, future) =>
        future.whenComplete((_, thrown) =>
          assertEquals(thrown, expected(entity).exception())
        ).isDone
    }
  }

  @Test
  def testCreateTopicsWithAuthorizer(): Unit = {
    val authorizer: Authorizer = EasyMock.niceMock(classOf[Authorizer])

    val authorizedTopic = "authorized-topic"
    val unauthorizedTopic = "unauthorized-topic"

    authorizeResource(authorizer, AclOperation.CREATE, ResourceType.CLUSTER,
      Resource.CLUSTER_NAME, AuthorizationResult.DENIED, logIfDenied = false)

    createCombinedTopicAuthorization(authorizer, AclOperation.CREATE,
      authorizedTopic, unauthorizedTopic)

    createCombinedTopicAuthorization(authorizer, AclOperation.DESCRIBE_CONFIGS,
      authorizedTopic, unauthorizedTopic, logIfDenied = false)

    val requestHeader = new RequestHeader(ApiKeys.CREATE_TOPICS, ApiKeys.CREATE_TOPICS.latestVersion, clientId, 0)

    EasyMock.expect(controller.isActive).andReturn(true)

    val capturedResponse = expectNoThrottling()

    val topics = new CreateTopicsRequestData.CreatableTopicCollection(2)
    val topicToCreate = new CreateTopicsRequestData.CreatableTopic()
      .setName(authorizedTopic)
    topics.add(topicToCreate)

    val topicToFilter = new CreateTopicsRequestData.CreatableTopic()
      .setName(unauthorizedTopic)
    topics.add(topicToFilter)

    val timeout = 10
    val createTopicsRequest = new CreateTopicsRequest.Builder(
      new CreateTopicsRequestData()
        .setTimeoutMs(timeout)
        .setValidateOnly(false)
        .setTopics(topics))
      .build(requestHeader.apiVersion)
    val request = buildRequest(createTopicsRequest,
      fromPrivilegedListener = true, requestHeader = Option(requestHeader))

    EasyMock.expect(clientControllerQuotaManager.newQuotaFor(
      EasyMock.eq(request), EasyMock.eq(6))).andReturn(UnboundedControllerMutationQuota)

    val capturedCallback = EasyMock.newCapture[Map[String, ApiError] => Unit]()

    EasyMock.expect(adminManager.createTopics(
      EasyMock.eq(timeout),
      EasyMock.eq(false),
      EasyMock.eq(Map(authorizedTopic -> topicToCreate)),
      anyObject(),
      EasyMock.eq(UnboundedControllerMutationQuota),
      EasyMock.capture(capturedCallback)))

    EasyMock.replay(replicaManager, clientRequestQuotaManager, clientControllerQuotaManager,
      requestChannel, authorizer, adminManager, controller)

    createKafkaApis(authorizer = Some(authorizer)).handleCreateTopicsRequest(request)

    capturedCallback.getValue.apply(Map(authorizedTopic -> ApiError.NONE))

    verifyCreateTopicsResult(createTopicsRequest,
      capturedResponse, Map(authorizedTopic -> Errors.NONE,
        unauthorizedTopic -> Errors.TOPIC_AUTHORIZATION_FAILED))

    verify(authorizer, adminManager, clientControllerQuotaManager)
  }

  @Test
  def testCreateTopicsWithForwarding(): Unit = {
    val requestBuilder = new CreateTopicsRequest.Builder(
      new CreateTopicsRequestData().setTopics(
        new CreatableTopicCollection(Collections.singleton(
          new CreatableTopic().setName("topic").setNumPartitions(1).
            setReplicationFactor(1.toShort)).iterator())))
    testForwardableAPI(ApiKeys.CREATE_TOPICS, requestBuilder)
  }

  private def createTopicAuthorization(authorizer: Authorizer,
                                       operation: AclOperation,
                                       authorizedTopic: String,
                                       unauthorizedTopic: String,
                                       logIfAllowed: Boolean = true,
                                       logIfDenied: Boolean = true): Unit = {
    authorizeResource(authorizer, operation, ResourceType.TOPIC,
      authorizedTopic, AuthorizationResult.ALLOWED, logIfAllowed, logIfDenied)
    authorizeResource(authorizer, operation, ResourceType.TOPIC,
      unauthorizedTopic, AuthorizationResult.DENIED, logIfAllowed, logIfDenied)
  }

  private def createCombinedTopicAuthorization(authorizer: Authorizer,
                                               operation: AclOperation,
                                               authorizedTopic: String,
                                               unauthorizedTopic: String,
                                               logIfAllowed: Boolean = true,
                                               logIfDenied: Boolean = true): Unit = {
    val expectedAuthorizedActions = Seq(
      new Action(operation,
        new ResourcePattern(ResourceType.TOPIC, authorizedTopic, PatternType.LITERAL),
        1, logIfAllowed, logIfDenied),
      new Action(operation,
        new ResourcePattern(ResourceType.TOPIC, unauthorizedTopic, PatternType.LITERAL),
        1, logIfAllowed, logIfDenied))

    EasyMock.expect(authorizer.authorize(
      anyObject[RequestContext], matchSameElements(expectedAuthorizedActions.asJava)
    )).andAnswer { () =>
      val actions = EasyMock.getCurrentArguments.apply(1).asInstanceOf[util.List[Action]].asScala
      actions.map { action =>
        if (action.resourcePattern().name().equals(authorizedTopic))
          AuthorizationResult.ALLOWED
        else
          AuthorizationResult.DENIED
      }.asJava
    }.once()
  }

  private def verifyCreateTopicsResult(createTopicsRequest: CreateTopicsRequest,
                                       capturedResponse: Capture[RequestChannel.Response],
                                       expectedResults: Map[String, Errors]): Unit = {
    val response = readResponse(createTopicsRequest, capturedResponse)
      .asInstanceOf[CreateTopicsResponse]
    val responseMap = response.data.topics().asScala.map { topicResponse =>
      topicResponse.name() -> Errors.forCode(topicResponse.errorCode)
    }.toMap

    assertEquals(expectedResults, responseMap)
  }

  @Test
  def testCreateAclWithForwarding(): Unit = {
    val requestBuilder = new CreateAclsRequest.Builder(new CreateAclsRequestData())
    testForwardableAPI(ApiKeys.CREATE_ACLS, requestBuilder)
  }

  @Test
  def testDeleteAclWithForwarding(): Unit = {
    val requestBuilder = new DeleteAclsRequest.Builder(new DeleteAclsRequestData())
    testForwardableAPI(ApiKeys.DELETE_ACLS, requestBuilder)
  }

  @Test
  def testCreateDelegationTokenWithForwarding(): Unit = {
    val requestBuilder = new CreateDelegationTokenRequest.Builder(new CreateDelegationTokenRequestData())
    testForwardableAPI(ApiKeys.CREATE_DELEGATION_TOKEN, requestBuilder)
  }

  @Test
  def testRenewDelegationTokenWithForwarding(): Unit = {
    val requestBuilder = new RenewDelegationTokenRequest.Builder(new RenewDelegationTokenRequestData())
    testForwardableAPI(ApiKeys.RENEW_DELEGATION_TOKEN, requestBuilder)
  }

  @Test
  def testExpireDelegationTokenWithForwarding(): Unit = {
    val requestBuilder = new ExpireDelegationTokenRequest.Builder(new ExpireDelegationTokenRequestData())
    testForwardableAPI(ApiKeys.EXPIRE_DELEGATION_TOKEN, requestBuilder)
  }

  @Test
  def testAlterPartitionReassignmentsWithForwarding(): Unit = {
    val requestBuilder = new AlterPartitionReassignmentsRequest.Builder(new AlterPartitionReassignmentsRequestData())
    testForwardableAPI(ApiKeys.ALTER_PARTITION_REASSIGNMENTS, requestBuilder)
  }

  @Test
  def testCreatePartitionsWithForwarding(): Unit = {
    val requestBuilder = new CreatePartitionsRequest.Builder(new CreatePartitionsRequestData())
    testForwardableAPI(ApiKeys.CREATE_PARTITIONS, requestBuilder)
  }

  @Test
  def testDeleteTopicsWithForwarding(): Unit = {
    val requestBuilder = new DeleteTopicsRequest.Builder(new DeleteTopicsRequestData())
    testForwardableAPI(ApiKeys.DELETE_TOPICS, requestBuilder)
  }

  @Test
  def testUpdateFeaturesWithForwarding(): Unit = {
    val requestBuilder = new UpdateFeaturesRequest.Builder(new UpdateFeaturesRequestData())
    testForwardableAPI(ApiKeys.UPDATE_FEATURES, requestBuilder)
  }

  @Test
  def testAlterScramWithForwarding(): Unit = {
    val requestBuilder = new AlterUserScramCredentialsRequest.Builder(new AlterUserScramCredentialsRequestData())
    testForwardableAPI(ApiKeys.ALTER_USER_SCRAM_CREDENTIALS, requestBuilder)
  }

  @Test
  def testOffsetCommitWithInvalidPartition(): Unit = {
    val topic = "topic"
    setupBasicMetadataCache(topic, numPartitions = 1)

    def checkInvalidPartition(invalidPartitionId: Int): Unit = {
      EasyMock.reset(replicaManager, clientRequestQuotaManager, requestChannel)

      val offsetCommitRequest = new OffsetCommitRequest.Builder(
        new OffsetCommitRequestData()
          .setGroupId("groupId")
          .setTopics(Collections.singletonList(
            new OffsetCommitRequestData.OffsetCommitRequestTopic()
              .setName(topic)
              .setPartitions(Collections.singletonList(
                new OffsetCommitRequestData.OffsetCommitRequestPartition()
                  .setPartitionIndex(invalidPartitionId)
                  .setCommittedOffset(15)
                  .setCommittedLeaderEpoch(RecordBatch.NO_PARTITION_LEADER_EPOCH)
                  .setCommittedMetadata(""))
              )
          ))).build()

      val request = buildRequest(offsetCommitRequest)
      val capturedResponse = expectNoThrottling()
      EasyMock.replay(replicaManager, clientRequestQuotaManager, requestChannel)
      createKafkaApis().handleOffsetCommitRequest(request)

      val response = readResponse(offsetCommitRequest, capturedResponse)
        .asInstanceOf[OffsetCommitResponse]
      assertEquals(Errors.UNKNOWN_TOPIC_OR_PARTITION,
        Errors.forCode(response.data().topics().get(0).partitions().get(0).errorCode()))
    }

    checkInvalidPartition(-1)
    checkInvalidPartition(1) // topic has only one partition
  }

  @Test
  def testTxnOffsetCommitWithInvalidPartition(): Unit = {
    val topic = "topic"
    setupBasicMetadataCache(topic, numPartitions = 1)

    def checkInvalidPartition(invalidPartitionId: Int): Unit = {
      EasyMock.reset(replicaManager, clientRequestQuotaManager, requestChannel)

      val invalidTopicPartition = new TopicPartition(topic, invalidPartitionId)
      val partitionOffsetCommitData = new TxnOffsetCommitRequest.CommittedOffset(15L, "", Optional.empty())
      val offsetCommitRequest = new TxnOffsetCommitRequest.Builder(
        "txnId",
        "groupId",
        15L,
        0.toShort,
        Map(invalidTopicPartition -> partitionOffsetCommitData).asJava,
        false
      ).build()
      val request = buildRequest(offsetCommitRequest)

      val capturedResponse = expectNoThrottling()
      EasyMock.replay(replicaManager, clientRequestQuotaManager, requestChannel)
      createKafkaApis().handleTxnOffsetCommitRequest(request)

      val response = readResponse(offsetCommitRequest, capturedResponse)
        .asInstanceOf[TxnOffsetCommitResponse]
      assertEquals(Errors.UNKNOWN_TOPIC_OR_PARTITION, response.errors().get(invalidTopicPartition))
    }

    checkInvalidPartition(-1)
    checkInvalidPartition(1) // topic has only one partition
  }

  @Test
  def shouldReplaceCoordinatorNotAvailableWithLoadInProcessInTxnOffsetCommitWithOlderClient(): Unit = {
    val topic = "topic"
    setupBasicMetadataCache(topic, numPartitions = 2)

    for (version <- ApiKeys.TXN_OFFSET_COMMIT.oldestVersion to ApiKeys.TXN_OFFSET_COMMIT.latestVersion) {
      EasyMock.reset(replicaManager, clientRequestQuotaManager, requestChannel, groupCoordinator)

      val topicPartition = new TopicPartition(topic, 1)
      val capturedResponse: Capture[RequestChannel.Response] = EasyMock.newCapture()
      val responseCallback: Capture[Map[TopicPartition, Errors] => Unit] = EasyMock.newCapture()

      val partitionOffsetCommitData = new TxnOffsetCommitRequest.CommittedOffset(15L, "", Optional.empty())
      val groupId = "groupId"

      val producerId = 15L
      val epoch = 0.toShort

      val offsetCommitRequest = new TxnOffsetCommitRequest.Builder(
        "txnId",
        groupId,
        producerId,
        epoch,
        Map(topicPartition -> partitionOffsetCommitData).asJava,
        false
      ).build(version.toShort)
      val request = buildRequest(offsetCommitRequest)

      EasyMock.expect(groupCoordinator.handleTxnCommitOffsets(
        EasyMock.eq(groupId),
        EasyMock.eq(producerId),
        EasyMock.eq(epoch),
        EasyMock.anyString(),
        EasyMock.eq(Option.empty),
        EasyMock.anyInt(),
        EasyMock.anyObject(),
        EasyMock.capture(responseCallback)
      )).andAnswer(
        () => responseCallback.getValue.apply(Map(topicPartition -> Errors.COORDINATOR_LOAD_IN_PROGRESS)))

    EasyMock.expect(requestChannel.sendResponse(EasyMock.capture(capturedResponse)))

      EasyMock.replay(replicaManager, clientRequestQuotaManager, requestChannel, groupCoordinator)

      createKafkaApis().handleTxnOffsetCommitRequest(request)

      val response = readResponse(offsetCommitRequest, capturedResponse)
        .asInstanceOf[TxnOffsetCommitResponse]

      if (version < 2) {
        assertEquals(Errors.COORDINATOR_NOT_AVAILABLE, response.errors().get(topicPartition))
      } else {
        assertEquals(Errors.COORDINATOR_LOAD_IN_PROGRESS, response.errors().get(topicPartition))
      }
    }
  }

  @Test
  def shouldReplaceProducerFencedWithInvalidProducerEpochInInitProducerIdWithOlderClient(): Unit = {
    val topic = "topic"
    setupBasicMetadataCache(topic, numPartitions = 2)

    for (version <- ApiKeys.INIT_PRODUCER_ID.oldestVersion to ApiKeys.INIT_PRODUCER_ID.latestVersion) {

      EasyMock.reset(replicaManager, clientRequestQuotaManager, requestChannel, txnCoordinator)

      val capturedResponse: Capture[RequestChannel.Response] = EasyMock.newCapture()
      val responseCallback: Capture[InitProducerIdResult => Unit] = EasyMock.newCapture()

      val transactionalId = "txnId"
      val producerId = if (version < 3)
        RecordBatch.NO_PRODUCER_ID
      else
        15

      val epoch = if (version < 3)
        RecordBatch.NO_PRODUCER_EPOCH
      else
        0.toShort

      val txnTimeoutMs = TimeUnit.MINUTES.toMillis(15).toInt

      val initProducerIdRequest = new InitProducerIdRequest.Builder(
        new InitProducerIdRequestData()
          .setTransactionalId(transactionalId)
          .setTransactionTimeoutMs(txnTimeoutMs)
          .setProducerId(producerId)
          .setProducerEpoch(epoch)
      ).build(version.toShort)

      val request = buildRequest(initProducerIdRequest)

      val expectedProducerIdAndEpoch = if (version < 3)
        Option.empty
      else
        Option(new ProducerIdAndEpoch(producerId, epoch))

      EasyMock.expect(txnCoordinator.handleInitProducerId(
        EasyMock.eq(transactionalId),
        EasyMock.eq(txnTimeoutMs),
        EasyMock.eq(expectedProducerIdAndEpoch),
        EasyMock.capture(responseCallback)
      )).andAnswer(
        () => responseCallback.getValue.apply(InitProducerIdResult(producerId, epoch, Errors.PRODUCER_FENCED)))

      EasyMock.expect(requestChannel.sendResponse(EasyMock.capture(capturedResponse)))

      EasyMock.replay(replicaManager, clientRequestQuotaManager, requestChannel, txnCoordinator)

      createKafkaApis().handleInitProducerIdRequest(request)

      val response = readResponse(initProducerIdRequest, capturedResponse)
        .asInstanceOf[InitProducerIdResponse]

      if (version < 4) {
        assertEquals(Errors.INVALID_PRODUCER_EPOCH.code, response.data.errorCode)
      } else {
        assertEquals(Errors.PRODUCER_FENCED.code, response.data.errorCode)
      }
    }
  }

  @Test
  def shouldReplaceProducerFencedWithInvalidProducerEpochInAddOffsetToTxnWithOlderClient(): Unit = {
    val topic = "topic"
    setupBasicMetadataCache(topic, numPartitions = 2)

    for (version <- ApiKeys.ADD_OFFSETS_TO_TXN.oldestVersion to ApiKeys.ADD_OFFSETS_TO_TXN.latestVersion) {

      EasyMock.reset(replicaManager, clientRequestQuotaManager, requestChannel, groupCoordinator, txnCoordinator)

      val capturedResponse: Capture[RequestChannel.Response] = EasyMock.newCapture()
      val responseCallback: Capture[Errors => Unit] = EasyMock.newCapture()

      val groupId = "groupId"
      val transactionalId = "txnId"
      val producerId = 15L
      val epoch = 0.toShort

      val addOffsetsToTxnRequest = new AddOffsetsToTxnRequest.Builder(
        new AddOffsetsToTxnRequestData()
          .setGroupId(groupId)
          .setTransactionalId(transactionalId)
          .setProducerId(producerId)
          .setProducerEpoch(epoch)
      ).build(version.toShort)
      val request = buildRequest(addOffsetsToTxnRequest)

      val partition = 1
      EasyMock.expect(groupCoordinator.partitionFor(
        EasyMock.eq(groupId)
      )).andReturn(partition)

      EasyMock.expect(txnCoordinator.handleAddPartitionsToTransaction(
        EasyMock.eq(transactionalId),
        EasyMock.eq(producerId),
        EasyMock.eq(epoch),
        EasyMock.eq(Set(new TopicPartition(Topic.GROUP_METADATA_TOPIC_NAME, partition))),
        EasyMock.capture(responseCallback)
      )).andAnswer(
        () => responseCallback.getValue.apply(Errors.PRODUCER_FENCED))

      EasyMock.expect(requestChannel.sendResponse(EasyMock.capture(capturedResponse)))

      EasyMock.replay(replicaManager, clientRequestQuotaManager, requestChannel, txnCoordinator, groupCoordinator)

      createKafkaApis().handleAddOffsetsToTxnRequest(request)

      val response = readResponse(addOffsetsToTxnRequest, capturedResponse)
        .asInstanceOf[AddOffsetsToTxnResponse]

      if (version < 2) {
        assertEquals(Errors.INVALID_PRODUCER_EPOCH.code, response.data.errorCode)
      } else {
        assertEquals(Errors.PRODUCER_FENCED.code, response.data.errorCode)
      }
    }
  }

  @Test
  def shouldReplaceProducerFencedWithInvalidProducerEpochInAddPartitionToTxnWithOlderClient(): Unit = {
    val topic = "topic"
    setupBasicMetadataCache(topic, numPartitions = 2)

    for (version <- ApiKeys.ADD_PARTITIONS_TO_TXN.oldestVersion to ApiKeys.ADD_PARTITIONS_TO_TXN.latestVersion) {

      EasyMock.reset(replicaManager, clientRequestQuotaManager, requestChannel, txnCoordinator)

      val capturedResponse: Capture[RequestChannel.Response] = EasyMock.newCapture()
      val responseCallback: Capture[Errors => Unit] = EasyMock.newCapture()

      val transactionalId = "txnId"
      val producerId = 15L
      val epoch = 0.toShort

      val partition = 1
      val topicPartition = new TopicPartition(topic, partition)

      val addPartitionsToTxnRequest = new AddPartitionsToTxnRequest.Builder(
        transactionalId,
        producerId,
        epoch,
        Collections.singletonList(topicPartition)
      ).build(version.toShort)
      val request = buildRequest(addPartitionsToTxnRequest)

      EasyMock.expect(txnCoordinator.handleAddPartitionsToTransaction(
        EasyMock.eq(transactionalId),
        EasyMock.eq(producerId),
        EasyMock.eq(epoch),
        EasyMock.eq(Set(topicPartition)),

        EasyMock.capture(responseCallback)
      )).andAnswer(
        () => responseCallback.getValue.apply(Errors.PRODUCER_FENCED))

      EasyMock.expect(requestChannel.sendResponse(EasyMock.capture(capturedResponse)))

      EasyMock.replay(replicaManager, clientRequestQuotaManager, requestChannel, txnCoordinator)

      createKafkaApis().handleAddPartitionToTxnRequest(request)

      val response = readResponse(addPartitionsToTxnRequest, capturedResponse)
        .asInstanceOf[AddPartitionsToTxnResponse]

      if (version < 2) {
        assertEquals(Collections.singletonMap(topicPartition, Errors.INVALID_PRODUCER_EPOCH), response.errors())
      } else {
        assertEquals(Collections.singletonMap(topicPartition, Errors.PRODUCER_FENCED), response.errors())
      }
    }
  }

  @Test
  def shouldReplaceProducerFencedWithInvalidProducerEpochInEndTxnWithOlderClient(): Unit = {
    val topic = "topic"
    setupBasicMetadataCache(topic, numPartitions = 2)

    for (version <- ApiKeys.END_TXN.oldestVersion to ApiKeys.END_TXN.latestVersion) {

      EasyMock.reset(replicaManager, clientRequestQuotaManager, requestChannel, txnCoordinator)

      val capturedResponse: Capture[RequestChannel.Response] = EasyMock.newCapture()
      val responseCallback: Capture[Errors => Unit]  = EasyMock.newCapture()

      val transactionalId = "txnId"
      val producerId = 15L
      val epoch = 0.toShort

      val endTxnRequest = new EndTxnRequest.Builder(
        new EndTxnRequestData()
          .setTransactionalId(transactionalId)
          .setProducerId(producerId)
          .setProducerEpoch(epoch)
          .setCommitted(true)
      ).build(version.toShort)
      val request = buildRequest(endTxnRequest)

      EasyMock.expect(txnCoordinator.handleEndTransaction(
        EasyMock.eq(transactionalId),
        EasyMock.eq(producerId),
        EasyMock.eq(epoch),
        EasyMock.eq(TransactionResult.COMMIT),
        EasyMock.capture(responseCallback)
      )).andAnswer(
        () => responseCallback.getValue.apply(Errors.PRODUCER_FENCED))

      EasyMock.expect(requestChannel.sendResponse(EasyMock.capture(capturedResponse)))

      EasyMock.replay(replicaManager, clientRequestQuotaManager, requestChannel, txnCoordinator)

      createKafkaApis().handleEndTxnRequest(request)

      val response = readResponse(endTxnRequest, capturedResponse)
        .asInstanceOf[EndTxnResponse]

      if (version < 2) {
        assertEquals(Errors.INVALID_PRODUCER_EPOCH.code, response.data.errorCode)
      } else {
        assertEquals(Errors.PRODUCER_FENCED.code, response.data.errorCode)
      }
    }
  }

  @nowarn("cat=deprecation")
  @Test
  def shouldReplaceProducerFencedWithInvalidProducerEpochInProduceResponse(): Unit = {
    val topic = "topic"
    setupBasicMetadataCache(topic, numPartitions = 2)

    for (version <- ApiKeys.PRODUCE.oldestVersion to ApiKeys.PRODUCE.latestVersion) {

      EasyMock.reset(replicaManager, clientQuotaManager, clientRequestQuotaManager, requestChannel, txnCoordinator)

      val responseCallback: Capture[Map[TopicPartition, PartitionResponse] => Unit] = EasyMock.newCapture()

      val tp = new TopicPartition("topic", 0)

      val produceRequest = ProduceRequest.forCurrentMagic(new ProduceRequestData()
        .setTopicData(new ProduceRequestData.TopicProduceDataCollection(
          Collections.singletonList(new ProduceRequestData.TopicProduceData()
            .setName(tp.topic()).setPartitionData(Collections.singletonList(
            new ProduceRequestData.PartitionProduceData()
              .setIndex(tp.partition())
              .setRecords(MemoryRecords.withRecords(CompressionType.NONE, new SimpleRecord("test".getBytes))))))
            .iterator))
        .setAcks(1.toShort)
        .setTimeoutMs(5000))
        .build(version.toShort)
      val request = buildRequest(produceRequest)

      EasyMock.expect(replicaManager.appendRecords(EasyMock.anyLong(),
        EasyMock.anyShort(),
        EasyMock.eq(false),
        EasyMock.eq(AppendOrigin.Client),
        EasyMock.anyObject(),
        EasyMock.capture(responseCallback),
        EasyMock.anyObject(),
        EasyMock.anyObject())
      ).andAnswer(() => responseCallback.getValue.apply(Map(tp -> new PartitionResponse(Errors.INVALID_PRODUCER_EPOCH))))

      val capturedResponse = expectNoThrottling()
      EasyMock.expect(clientQuotaManager.maybeRecordAndGetThrottleTimeMs(
        anyObject[RequestChannel.Request](), anyDouble, anyLong)).andReturn(0)

      EasyMock.replay(replicaManager, clientQuotaManager, clientRequestQuotaManager, requestChannel, txnCoordinator)

      createKafkaApis().handleProduceRequest(request)

      val response = readResponse(produceRequest, capturedResponse)
        .asInstanceOf[ProduceResponse]

      assertEquals(1, response.responses().size())
      for (partitionResponse <- response.responses().asScala) {
        assertEquals(Errors.INVALID_PRODUCER_EPOCH, partitionResponse._2.error)
      }
    }
  }

  @Test
  def testAddPartitionsToTxnWithInvalidPartition(): Unit = {
    val topic = "topic"
    setupBasicMetadataCache(topic, numPartitions = 1)

    def checkInvalidPartition(invalidPartitionId: Int): Unit = {
      EasyMock.reset(replicaManager, clientRequestQuotaManager, requestChannel)

      val invalidTopicPartition = new TopicPartition(topic, invalidPartitionId)
      val addPartitionsToTxnRequest = new AddPartitionsToTxnRequest.Builder(
        "txnlId", 15L, 0.toShort, List(invalidTopicPartition).asJava
      ).build()
      val request = buildRequest(addPartitionsToTxnRequest)

      val capturedResponse = expectNoThrottling()
      EasyMock.replay(replicaManager, clientRequestQuotaManager, requestChannel)
      createKafkaApis().handleAddPartitionToTxnRequest(request)

      val response = readResponse(addPartitionsToTxnRequest, capturedResponse)
        .asInstanceOf[AddPartitionsToTxnResponse]
      assertEquals(Errors.UNKNOWN_TOPIC_OR_PARTITION, response.errors().get(invalidTopicPartition))
    }

    checkInvalidPartition(-1)
    checkInvalidPartition(1) // topic has only one partition
  }

  @Test(expected = classOf[UnsupportedVersionException])
  def shouldThrowUnsupportedVersionExceptionOnHandleAddOffsetToTxnRequestWhenInterBrokerProtocolNotSupported(): Unit = {
    createKafkaApis(KAFKA_0_10_2_IV0).handleAddOffsetsToTxnRequest(null)
  }

  @Test(expected = classOf[UnsupportedVersionException])
  def shouldThrowUnsupportedVersionExceptionOnHandleAddPartitionsToTxnRequestWhenInterBrokerProtocolNotSupported(): Unit = {
    createKafkaApis(KAFKA_0_10_2_IV0).handleAddPartitionToTxnRequest(null)
  }

  @Test(expected = classOf[UnsupportedVersionException])
  def shouldThrowUnsupportedVersionExceptionOnHandleTxnOffsetCommitRequestWhenInterBrokerProtocolNotSupported(): Unit = {
    createKafkaApis(KAFKA_0_10_2_IV0).handleAddPartitionToTxnRequest(null)
  }

  @Test(expected = classOf[UnsupportedVersionException])
  def shouldThrowUnsupportedVersionExceptionOnHandleEndTxnRequestWhenInterBrokerProtocolNotSupported(): Unit = {
    createKafkaApis(KAFKA_0_10_2_IV0).handleEndTxnRequest(null)
  }

  @Test(expected = classOf[UnsupportedVersionException])
  def shouldThrowUnsupportedVersionExceptionOnHandleWriteTxnMarkersRequestWhenInterBrokerProtocolNotSupported(): Unit = {
    createKafkaApis(KAFKA_0_10_2_IV0).handleWriteTxnMarkersRequest(null)
  }

  @Test
  def shouldRespondWithUnsupportedForMessageFormatOnHandleWriteTxnMarkersWhenMagicLowerThanRequired(): Unit = {
    val topicPartition = new TopicPartition("t", 0)
    val (writeTxnMarkersRequest, request) = createWriteTxnMarkersRequest(asList(topicPartition))
    val expectedErrors = Map(topicPartition -> Errors.UNSUPPORTED_FOR_MESSAGE_FORMAT).asJava
    val capturedResponse: Capture[RequestChannel.Response] = EasyMock.newCapture()

    EasyMock.expect(replicaManager.getMagic(topicPartition))
      .andReturn(Some(RecordBatch.MAGIC_VALUE_V1))
    EasyMock.expect(requestChannel.sendResponse(EasyMock.capture(capturedResponse)))
    EasyMock.replay(replicaManager, replicaQuotaManager, requestChannel)

    createKafkaApis().handleWriteTxnMarkersRequest(request)

    val markersResponse = readResponse(writeTxnMarkersRequest, capturedResponse)
      .asInstanceOf[WriteTxnMarkersResponse]
    assertEquals(expectedErrors, markersResponse.errors(1))
  }

  @Test
  def shouldRespondWithUnknownTopicWhenPartitionIsNotHosted(): Unit = {
    val topicPartition = new TopicPartition("t", 0)
    val (writeTxnMarkersRequest, request) = createWriteTxnMarkersRequest(asList(topicPartition))
    val expectedErrors = Map(topicPartition -> Errors.UNKNOWN_TOPIC_OR_PARTITION).asJava
    val capturedResponse: Capture[RequestChannel.Response] = EasyMock.newCapture()

    EasyMock.expect(replicaManager.getMagic(topicPartition))
      .andReturn(None)
    EasyMock.expect(requestChannel.sendResponse(EasyMock.capture(capturedResponse)))
    EasyMock.replay(replicaManager, replicaQuotaManager, requestChannel)

    createKafkaApis().handleWriteTxnMarkersRequest(request)

    val markersResponse = readResponse(writeTxnMarkersRequest, capturedResponse)
      .asInstanceOf[WriteTxnMarkersResponse]
    assertEquals(expectedErrors, markersResponse.errors(1))
  }

  @Test
  def shouldRespondWithUnsupportedMessageFormatForBadPartitionAndNoErrorsForGoodPartition(): Unit = {
    val tp1 = new TopicPartition("t", 0)
    val tp2 = new TopicPartition("t1", 0)
    val (writeTxnMarkersRequest, request) = createWriteTxnMarkersRequest(asList(tp1, tp2))
    val expectedErrors = Map(tp1 -> Errors.UNSUPPORTED_FOR_MESSAGE_FORMAT, tp2 -> Errors.NONE).asJava

    val capturedResponse: Capture[RequestChannel.Response] = EasyMock.newCapture()
    val responseCallback: Capture[Map[TopicPartition, PartitionResponse] => Unit] = EasyMock.newCapture()

    EasyMock.expect(replicaManager.getMagic(tp1))
      .andReturn(Some(RecordBatch.MAGIC_VALUE_V1))
    EasyMock.expect(replicaManager.getMagic(tp2))
      .andReturn(Some(RecordBatch.MAGIC_VALUE_V2))

    EasyMock.expect(replicaManager.appendRecords(EasyMock.anyLong(),
      EasyMock.anyShort(),
      EasyMock.eq(true),
      EasyMock.eq(AppendOrigin.Coordinator),
      EasyMock.anyObject(),
      EasyMock.capture(responseCallback),
      EasyMock.anyObject(),
      EasyMock.anyObject())
    ).andAnswer(() => responseCallback.getValue.apply(Map(tp2 -> new PartitionResponse(Errors.NONE))))

    EasyMock.expect(requestChannel.sendResponse(EasyMock.capture(capturedResponse)))
    EasyMock.replay(replicaManager, replicaQuotaManager, requestChannel)

    createKafkaApis().handleWriteTxnMarkersRequest(request)

    val markersResponse = readResponse(writeTxnMarkersRequest, capturedResponse)
      .asInstanceOf[WriteTxnMarkersResponse]
    assertEquals(expectedErrors, markersResponse.errors(1))
    EasyMock.verify(replicaManager)
  }

  @Test
  def shouldResignCoordinatorsIfStopReplicaReceivedWithDeleteFlagAndLeaderEpoch(): Unit = {
    shouldResignCoordinatorsIfStopReplicaReceivedWithDeleteFlag(
      LeaderAndIsr.initialLeaderEpoch + 2, deletePartition = true)
  }

  @Test
  def shouldResignCoordinatorsIfStopReplicaReceivedWithDeleteFlagAndDeleteSentinel(): Unit = {
    shouldResignCoordinatorsIfStopReplicaReceivedWithDeleteFlag(
      LeaderAndIsr.EpochDuringDelete, deletePartition = true)
  }

  @Test
  def shouldResignCoordinatorsIfStopReplicaReceivedWithDeleteFlagAndNoEpochSentinel(): Unit = {
    shouldResignCoordinatorsIfStopReplicaReceivedWithDeleteFlag(
      LeaderAndIsr.NoEpoch, deletePartition = true)
  }

  @Test
  def shouldNotResignCoordinatorsIfStopReplicaReceivedWithoutDeleteFlag(): Unit = {
    shouldResignCoordinatorsIfStopReplicaReceivedWithDeleteFlag(
      LeaderAndIsr.initialLeaderEpoch + 2, deletePartition = false)
  }

  def shouldResignCoordinatorsIfStopReplicaReceivedWithDeleteFlag(leaderEpoch: Int,
                                                                  deletePartition: Boolean): Unit = {
    val controllerId = 0
    val controllerEpoch = 5
    val brokerEpoch = 230498320L

    val fooPartition = new TopicPartition("foo", 0)
    val groupMetadataPartition = new TopicPartition(Topic.GROUP_METADATA_TOPIC_NAME, 0)
    val txnStatePartition = new TopicPartition(Topic.TRANSACTION_STATE_TOPIC_NAME, 0)

    val topicStates = Seq(
      new StopReplicaTopicState()
        .setTopicName(groupMetadataPartition.topic())
        .setPartitionStates(Seq(new StopReplicaPartitionState()
          .setPartitionIndex(groupMetadataPartition.partition())
          .setLeaderEpoch(leaderEpoch)
          .setDeletePartition(deletePartition)).asJava),
      new StopReplicaTopicState()
        .setTopicName(txnStatePartition.topic())
        .setPartitionStates(Seq(new StopReplicaPartitionState()
          .setPartitionIndex(txnStatePartition.partition())
          .setLeaderEpoch(leaderEpoch)
          .setDeletePartition(deletePartition)).asJava),
      new StopReplicaTopicState()
        .setTopicName(fooPartition.topic())
        .setPartitionStates(Seq(new StopReplicaPartitionState()
          .setPartitionIndex(fooPartition.partition())
          .setLeaderEpoch(leaderEpoch)
          .setDeletePartition(deletePartition)).asJava)
    ).asJava

    val stopReplicaRequest = new StopReplicaRequest.Builder(
      ApiKeys.STOP_REPLICA.latestVersion,
      controllerId,
      controllerEpoch,
      brokerEpoch,
      false,
      topicStates
    ).build()
    val request = buildRequest(stopReplicaRequest)

    EasyMock.expect(replicaManager.stopReplicas(
      EasyMock.eq(request.context.correlationId),
      EasyMock.eq(controllerId),
      EasyMock.eq(controllerEpoch),
      EasyMock.eq(brokerEpoch),
      EasyMock.eq(stopReplicaRequest.partitionStates().asScala)
    )).andReturn(
      (mutable.Map(
        groupMetadataPartition -> Errors.NONE,
        txnStatePartition -> Errors.NONE,
        fooPartition -> Errors.NONE
      ), Errors.NONE)
    )
    EasyMock.expect(controller.brokerEpoch).andStubReturn(brokerEpoch)

    if (deletePartition) {
      if (leaderEpoch >= 0) {
        txnCoordinator.onResignation(txnStatePartition.partition, Some(leaderEpoch))
      } else {
        txnCoordinator.onResignation(txnStatePartition.partition, None)
      }
      EasyMock.expectLastCall()
    }

    if (deletePartition) {
      groupCoordinator.onResignation(groupMetadataPartition.partition)
      EasyMock.expectLastCall()
    }

    EasyMock.replay(controller, replicaManager, txnCoordinator, groupCoordinator)

    createKafkaApis().handleStopReplicaRequest(request)

    EasyMock.verify(txnCoordinator, groupCoordinator)
  }

  @Test
  def shouldRespondWithUnknownTopicOrPartitionForBadPartitionAndNoErrorsForGoodPartition(): Unit = {
    val tp1 = new TopicPartition("t", 0)
    val tp2 = new TopicPartition("t1", 0)
    val (writeTxnMarkersRequest, request) = createWriteTxnMarkersRequest(asList(tp1, tp2))
    val expectedErrors = Map(tp1 -> Errors.UNKNOWN_TOPIC_OR_PARTITION, tp2 -> Errors.NONE).asJava

    val capturedResponse: Capture[RequestChannel.Response] = EasyMock.newCapture()
    val responseCallback: Capture[Map[TopicPartition, PartitionResponse] => Unit] = EasyMock.newCapture()

    EasyMock.expect(replicaManager.getMagic(tp1))
      .andReturn(None)
    EasyMock.expect(replicaManager.getMagic(tp2))
      .andReturn(Some(RecordBatch.MAGIC_VALUE_V2))

    EasyMock.expect(replicaManager.appendRecords(EasyMock.anyLong(),
      EasyMock.anyShort(),
      EasyMock.eq(true),
      EasyMock.eq(AppendOrigin.Coordinator),
      EasyMock.anyObject(),
      EasyMock.capture(responseCallback),
      EasyMock.anyObject(),
      EasyMock.anyObject())
    ).andAnswer(() => responseCallback.getValue.apply(Map(tp2 -> new PartitionResponse(Errors.NONE))))

    EasyMock.expect(requestChannel.sendResponse(EasyMock.capture(capturedResponse)))
    EasyMock.replay(replicaManager, replicaQuotaManager, requestChannel)

    createKafkaApis().handleWriteTxnMarkersRequest(request)

    val markersResponse = readResponse(writeTxnMarkersRequest, capturedResponse)
      .asInstanceOf[WriteTxnMarkersResponse]
    assertEquals(expectedErrors, markersResponse.errors(1))
    EasyMock.verify(replicaManager)
  }

  @Test
  def shouldAppendToLogOnWriteTxnMarkersWhenCorrectMagicVersion(): Unit = {
    val topicPartition = new TopicPartition("t", 0)
    val request = createWriteTxnMarkersRequest(asList(topicPartition))._2
    EasyMock.expect(replicaManager.getMagic(topicPartition))
      .andReturn(Some(RecordBatch.MAGIC_VALUE_V2))

    EasyMock.expect(replicaManager.appendRecords(EasyMock.anyLong(),
      EasyMock.anyShort(),
      EasyMock.eq(true),
      EasyMock.eq(AppendOrigin.Coordinator),
      EasyMock.anyObject(),
      EasyMock.anyObject(),
      EasyMock.anyObject(),
      EasyMock.anyObject()))

    EasyMock.replay(replicaManager)

    createKafkaApis().handleWriteTxnMarkersRequest(request)
    EasyMock.verify(replicaManager)
  }

  @Test
  def testLeaderReplicaIfLocalRaisesFencedLeaderEpoch(): Unit = {
    testListOffsetFailedGetLeaderReplica(Errors.FENCED_LEADER_EPOCH)
  }

  @Test
  def testLeaderReplicaIfLocalRaisesUnknownLeaderEpoch(): Unit = {
    testListOffsetFailedGetLeaderReplica(Errors.UNKNOWN_LEADER_EPOCH)
  }

  @Test
  def testLeaderReplicaIfLocalRaisesNotLeaderOrFollower(): Unit = {
    testListOffsetFailedGetLeaderReplica(Errors.NOT_LEADER_OR_FOLLOWER)
  }

  @Test
  def testLeaderReplicaIfLocalRaisesUnknownTopicOrPartition(): Unit = {
    testListOffsetFailedGetLeaderReplica(Errors.UNKNOWN_TOPIC_OR_PARTITION)
  }

  @Test
  def testDescribeGroups(): Unit = {
    val groupId = "groupId"
    val random = new Random()
    val metadata = new Array[Byte](10)
    random.nextBytes(metadata)
    val assignment = new Array[Byte](10)
    random.nextBytes(assignment)

    val memberSummary = MemberSummary("memberid", Some("instanceid"), "clientid", "clienthost", metadata, assignment)
    val groupSummary = GroupSummary("Stable", "consumer", "roundrobin", List(memberSummary))

    EasyMock.reset(groupCoordinator, replicaManager, clientRequestQuotaManager, requestChannel)

    val describeGroupsRequest = new DescribeGroupsRequest.Builder(
      new DescribeGroupsRequestData().setGroups(List(groupId).asJava)
    ).build()
    val request = buildRequest(describeGroupsRequest)

    val capturedResponse = expectNoThrottling()
    EasyMock.expect(groupCoordinator.handleDescribeGroup(EasyMock.eq(groupId)))
      .andReturn((Errors.NONE, groupSummary))
    EasyMock.replay(groupCoordinator, replicaManager, clientRequestQuotaManager, requestChannel)

    createKafkaApis().handleDescribeGroupRequest(request)

    val response = readResponse(describeGroupsRequest, capturedResponse)
      .asInstanceOf[DescribeGroupsResponse]

    val group = response.data().groups().get(0)
    assertEquals(Errors.NONE, Errors.forCode(group.errorCode()))
    assertEquals(groupId, group.groupId())
    assertEquals(groupSummary.state, group.groupState())
    assertEquals(groupSummary.protocolType, group.protocolType())
    assertEquals(groupSummary.protocol, group.protocolData())
    assertEquals(groupSummary.members.size, group.members().size())

    val member = group.members().get(0)
    assertEquals(memberSummary.memberId, member.memberId())
    assertEquals(memberSummary.groupInstanceId.orNull, member.groupInstanceId())
    assertEquals(memberSummary.clientId, member.clientId())
    assertEquals(memberSummary.clientHost, member.clientHost())
    assertArrayEquals(memberSummary.metadata, member.memberMetadata())
    assertArrayEquals(memberSummary.assignment, member.memberAssignment())
  }

  @Test
  def testOffsetDelete(): Unit = {
    val group = "groupId"
    setupBasicMetadataCache("topic-1", numPartitions = 2)
    setupBasicMetadataCache("topic-2", numPartitions = 2)

    EasyMock.reset(groupCoordinator, replicaManager, clientRequestQuotaManager, requestChannel)

    val topics = new OffsetDeleteRequestTopicCollection()
    topics.add(new OffsetDeleteRequestTopic()
      .setName("topic-1")
      .setPartitions(Seq(
        new OffsetDeleteRequestPartition().setPartitionIndex(0),
        new OffsetDeleteRequestPartition().setPartitionIndex(1)).asJava))
    topics.add(new OffsetDeleteRequestTopic()
      .setName("topic-2")
      .setPartitions(Seq(
        new OffsetDeleteRequestPartition().setPartitionIndex(0),
        new OffsetDeleteRequestPartition().setPartitionIndex(1)).asJava))

    val offsetDeleteRequest = new OffsetDeleteRequest.Builder(
      new OffsetDeleteRequestData()
        .setGroupId(group)
        .setTopics(topics)
    ).build()
    val request = buildRequest(offsetDeleteRequest)

    val capturedResponse = expectNoThrottling()
    EasyMock.expect(groupCoordinator.handleDeleteOffsets(
      EasyMock.eq(group),
      EasyMock.eq(Seq(
        new TopicPartition("topic-1", 0),
        new TopicPartition("topic-1", 1),
        new TopicPartition("topic-2", 0),
        new TopicPartition("topic-2", 1)
      ))
    )).andReturn((Errors.NONE, Map(
      new TopicPartition("topic-1", 0) -> Errors.NONE,
      new TopicPartition("topic-1", 1) -> Errors.NONE,
      new TopicPartition("topic-2", 0) -> Errors.NONE,
      new TopicPartition("topic-2", 1) -> Errors.NONE,
    )))

    EasyMock.replay(groupCoordinator, replicaManager, clientRequestQuotaManager, requestChannel)

    createKafkaApis().handleOffsetDeleteRequest(request)

    val response = readResponse(offsetDeleteRequest, capturedResponse)
      .asInstanceOf[OffsetDeleteResponse]

    def errorForPartition(topic: String, partition: Int): Errors = {
      Errors.forCode(response.data.topics.find(topic).partitions.find(partition).errorCode())
    }

    assertEquals(2, response.data.topics.size)
    assertEquals(Errors.NONE, errorForPartition("topic-1", 0))
    assertEquals(Errors.NONE, errorForPartition("topic-1", 1))
    assertEquals(Errors.NONE, errorForPartition("topic-2", 0))
    assertEquals(Errors.NONE, errorForPartition("topic-2", 1))
  }

  @Test
  def testOffsetDeleteWithInvalidPartition(): Unit = {
    val group = "groupId"
    val topic = "topic"
    setupBasicMetadataCache(topic, numPartitions = 1)

    def checkInvalidPartition(invalidPartitionId: Int): Unit = {
      EasyMock.reset(groupCoordinator, replicaManager, clientRequestQuotaManager, requestChannel)

      val topics = new OffsetDeleteRequestTopicCollection()
      topics.add(new OffsetDeleteRequestTopic()
        .setName(topic)
        .setPartitions(Collections.singletonList(
          new OffsetDeleteRequestPartition().setPartitionIndex(invalidPartitionId))))
      val offsetDeleteRequest = new OffsetDeleteRequest.Builder(
        new OffsetDeleteRequestData()
          .setGroupId(group)
          .setTopics(topics)
      ).build()
      val request = buildRequest(offsetDeleteRequest)

      val capturedResponse = expectNoThrottling()
      EasyMock.expect(groupCoordinator.handleDeleteOffsets(EasyMock.eq(group), EasyMock.eq(Seq.empty)))
        .andReturn((Errors.NONE, Map.empty))
      EasyMock.replay(groupCoordinator, replicaManager, clientRequestQuotaManager, requestChannel)

      createKafkaApis().handleOffsetDeleteRequest(request)

      val response = readResponse(offsetDeleteRequest, capturedResponse)
        .asInstanceOf[OffsetDeleteResponse]

      assertEquals(Errors.UNKNOWN_TOPIC_OR_PARTITION,
        Errors.forCode(response.data.topics.find(topic).partitions.find(invalidPartitionId).errorCode()))
    }

    checkInvalidPartition(-1)
    checkInvalidPartition(1) // topic has only one partition
  }

  @Test
  def testOffsetDeleteWithInvalidGroup(): Unit = {
    val group = "groupId"

    EasyMock.reset(groupCoordinator, replicaManager, clientRequestQuotaManager, requestChannel)

    val offsetDeleteRequest = new OffsetDeleteRequest.Builder(
      new OffsetDeleteRequestData()
        .setGroupId(group)
    ).build()
    val request = buildRequest(offsetDeleteRequest)

    val capturedResponse = expectNoThrottling()
    EasyMock.expect(groupCoordinator.handleDeleteOffsets(EasyMock.eq(group), EasyMock.eq(Seq.empty)))
      .andReturn((Errors.GROUP_ID_NOT_FOUND, Map.empty))
    EasyMock.replay(groupCoordinator, replicaManager, clientRequestQuotaManager, requestChannel)

    createKafkaApis().handleOffsetDeleteRequest(request)

    val response = readResponse(offsetDeleteRequest, capturedResponse)
      .asInstanceOf[OffsetDeleteResponse]

    assertEquals(Errors.GROUP_ID_NOT_FOUND, Errors.forCode(response.data.errorCode()))
  }

  private def testListOffsetFailedGetLeaderReplica(error: Errors): Unit = {
    val tp = new TopicPartition("foo", 0)
    val isolationLevel = IsolationLevel.READ_UNCOMMITTED
    val currentLeaderEpoch = Optional.of[Integer](15)

    EasyMock.expect(replicaManager.fetchOffsetForTimestamp(
      EasyMock.eq(tp),
      EasyMock.eq(ListOffsetRequest.EARLIEST_TIMESTAMP),
      EasyMock.eq(Some(isolationLevel)),
      EasyMock.eq(currentLeaderEpoch),
      fetchOnlyFromLeader = EasyMock.eq(true))
    ).andThrow(error.exception)

    val capturedResponse = expectNoThrottling()
    EasyMock.replay(replicaManager, clientRequestQuotaManager, requestChannel)

    val targetTimes = List(new ListOffsetTopic()
      .setName(tp.topic)
      .setPartitions(List(new ListOffsetPartition()
        .setPartitionIndex(tp.partition)
        .setTimestamp(ListOffsetRequest.EARLIEST_TIMESTAMP)
        .setCurrentLeaderEpoch(currentLeaderEpoch.get)).asJava)).asJava
    val listOffsetRequest = ListOffsetRequest.Builder.forConsumer(true, isolationLevel)
      .setTargetTimes(targetTimes).build()
    val request = buildRequest(listOffsetRequest)
    createKafkaApis().handleListOffsetRequest(request)

    val response = readResponse(listOffsetRequest, capturedResponse)
      .asInstanceOf[ListOffsetResponse]
    val partitionDataOptional = response.topics.asScala.find(_.name == tp.topic).get
      .partitions.asScala.find(_.partitionIndex == tp.partition)
    assertTrue(partitionDataOptional.isDefined)

    val partitionData = partitionDataOptional.get
    assertEquals(error.code, partitionData.errorCode)
    assertEquals(ListOffsetResponse.UNKNOWN_OFFSET, partitionData.offset)
    assertEquals(ListOffsetResponse.UNKNOWN_TIMESTAMP, partitionData.timestamp)
  }

  @Test
  def testReadUncommittedConsumerListOffsetLatest(): Unit = {
    testConsumerListOffsetLatest(IsolationLevel.READ_UNCOMMITTED)
  }

  @Test
  def testReadCommittedConsumerListOffsetLatest(): Unit = {
    testConsumerListOffsetLatest(IsolationLevel.READ_COMMITTED)
  }

  /**
   * Verifies that the metadata response is correct if the broker listeners are inconsistent (i.e. one broker has
   * more listeners than another) and the request is sent on the listener that exists in both brokers.
   */
  @Test
  def testMetadataRequestOnSharedListenerWithInconsistentListenersAcrossBrokers(): Unit = {
    val (plaintextListener, _) = updateMetadataCacheWithInconsistentListeners()
    val response = sendMetadataRequestWithInconsistentListeners(plaintextListener)
    assertEquals(Set(0, 1), response.brokers.asScala.map(_.id).toSet)
  }

  /*
   * Verifies that the metadata response is correct if the broker listeners are inconsistent (i.e. one broker has
   * more listeners than another) and the request is sent on the listener that exists in one broker.
   */
  @Test
  def testMetadataRequestOnDistinctListenerWithInconsistentListenersAcrossBrokers(): Unit = {
    val (_, anotherListener) = updateMetadataCacheWithInconsistentListeners()
    val response = sendMetadataRequestWithInconsistentListeners(anotherListener)
    assertEquals(Set(0), response.brokers.asScala.map(_.id).toSet)
  }

  /**
   * Verifies that sending a fetch request with version 9 works correctly when
   * ReplicaManager.getLogConfig returns None.
   */
  @Test
  def testFetchRequestV9WithNoLogConfig(): Unit = {
    val tp = new TopicPartition("foo", 0)
    setupBasicMetadataCache(tp.topic, numPartitions = 1)
    val hw = 3
    val timestamp = 1000

    expect(replicaManager.getLogConfig(EasyMock.eq(tp))).andReturn(None)

    replicaManager.fetchMessages(anyLong, anyInt, anyInt, anyInt, anyBoolean,
      anyObject[Seq[(TopicPartition, FetchRequest.PartitionData)]], anyObject[ReplicaQuota],
      anyObject[Seq[(TopicPartition, FetchPartitionData)] => Unit](), anyObject[IsolationLevel],
      anyObject[Option[ClientMetadata]])
    expectLastCall[Unit].andAnswer(new IAnswer[Unit] {
      def answer: Unit = {
        val callback = getCurrentArguments.apply(7)
          .asInstanceOf[Seq[(TopicPartition, FetchPartitionData)] => Unit]
        val records = MemoryRecords.withRecords(CompressionType.NONE,
          new SimpleRecord(timestamp, "foo".getBytes(StandardCharsets.UTF_8)))
        callback(Seq(tp -> FetchPartitionData(Errors.NONE, hw, 0, records,
          None, None, None, Option.empty, isReassignmentFetch = false)))
      }
    })

    val fetchData = Map(tp -> new FetchRequest.PartitionData(0, 0, 1000,
      Optional.empty())).asJava
    val fetchMetadata = new JFetchMetadata(0, 0)
    val fetchContext = new FullFetchContext(time, new FetchSessionCache(1000, 100),
      fetchMetadata, fetchData, false)
    expect(fetchManager.newContext(anyObject[JFetchMetadata],
      anyObject[util.Map[TopicPartition, FetchRequest.PartitionData]],
      anyObject[util.List[TopicPartition]],
      anyBoolean)).andReturn(fetchContext)

    val capturedResponse = expectNoThrottling()
    EasyMock.expect(clientQuotaManager.maybeRecordAndGetThrottleTimeMs(
      anyObject[RequestChannel.Request](), anyDouble, anyLong)).andReturn(0)

    EasyMock.replay(replicaManager, clientQuotaManager, clientRequestQuotaManager, requestChannel, fetchManager)

    val fetchRequest = new FetchRequest.Builder(9, 9, -1, 100, 0, fetchData)
      .build()
    val request = buildRequest(fetchRequest)
    createKafkaApis().handleFetchRequest(request)

    val response = readResponse(fetchRequest, capturedResponse)
      .asInstanceOf[FetchResponse[BaseRecords]]
    assertTrue(response.responseData.containsKey(tp))

    val partitionData = response.responseData.get(tp)
    assertEquals(Errors.NONE, partitionData.error)
    assertEquals(hw, partitionData.highWatermark)
    assertEquals(-1, partitionData.lastStableOffset)
    assertEquals(0, partitionData.logStartOffset)
    assertEquals(timestamp,
      partitionData.records.asInstanceOf[MemoryRecords].batches.iterator.next.maxTimestamp)
    assertNull(partitionData.abortedTransactions)
  }

  @Test
  def testJoinGroupProtocolsOrder(): Unit = {
    val protocols = List(
      ("first", "first".getBytes()),
      ("second", "second".getBytes())
    )

    val groupId = "group"
    val memberId = "member1"
    val protocolType = "consumer"
    val rebalanceTimeoutMs = 10
    val sessionTimeoutMs = 5
    val capturedProtocols = EasyMock.newCapture[List[(String, Array[Byte])]]()

    EasyMock.expect(groupCoordinator.handleJoinGroup(
      EasyMock.eq(groupId),
      EasyMock.eq(memberId),
      EasyMock.eq(None),
      EasyMock.eq(true),
      EasyMock.eq(clientId),
      EasyMock.eq(InetAddress.getLocalHost.toString),
      EasyMock.eq(rebalanceTimeoutMs),
      EasyMock.eq(sessionTimeoutMs),
      EasyMock.eq(protocolType),
      EasyMock.capture(capturedProtocols),
      anyObject()
    ))

    EasyMock.replay(groupCoordinator)

    createKafkaApis().handleJoinGroupRequest(
      buildRequest(
        new JoinGroupRequest.Builder(
          new JoinGroupRequestData()
            .setGroupId(groupId)
            .setMemberId(memberId)
            .setProtocolType(protocolType)
            .setRebalanceTimeoutMs(rebalanceTimeoutMs)
            .setSessionTimeoutMs(sessionTimeoutMs)
            .setProtocols(new JoinGroupRequestData.JoinGroupRequestProtocolCollection(
              protocols.map { case (name, protocol) => new JoinGroupRequestProtocol()
                .setName(name).setMetadata(protocol)
              }.iterator.asJava))
        ).build()
      ))

    EasyMock.verify(groupCoordinator)

    val capturedProtocolsList = capturedProtocols.getValue
    assertEquals(protocols.size, capturedProtocolsList.size)
    protocols.zip(capturedProtocolsList).foreach { case ((expectedName, expectedBytes), (name, bytes)) =>
      assertEquals(expectedName, name)
      assertArrayEquals(expectedBytes, bytes)
    }
  }

  @Test
  def testJoinGroupWhenAnErrorOccurs(): Unit = {
    for (version <- ApiKeys.JOIN_GROUP.oldestVersion to ApiKeys.JOIN_GROUP.latestVersion) {
      testJoinGroupWhenAnErrorOccurs(version.asInstanceOf[Short])
    }
  }

  def testJoinGroupWhenAnErrorOccurs(version: Short): Unit = {
    EasyMock.reset(groupCoordinator, clientRequestQuotaManager, requestChannel)

    val capturedResponse = expectNoThrottling()

    val groupId = "group"
    val memberId = "member1"
    val protocolType = "consumer"
    val rebalanceTimeoutMs = 10
    val sessionTimeoutMs = 5

    val capturedCallback = EasyMock.newCapture[JoinGroupCallback]()

    EasyMock.expect(groupCoordinator.handleJoinGroup(
      EasyMock.eq(groupId),
      EasyMock.eq(memberId),
      EasyMock.eq(None),
      EasyMock.eq(if (version >= 4) true else false),
      EasyMock.eq(clientId),
      EasyMock.eq(InetAddress.getLocalHost.toString),
      EasyMock.eq(if (version >= 1) rebalanceTimeoutMs else sessionTimeoutMs),
      EasyMock.eq(sessionTimeoutMs),
      EasyMock.eq(protocolType),
      EasyMock.eq(List.empty),
      EasyMock.capture(capturedCallback)
    ))

    val joinGroupRequest = new JoinGroupRequest.Builder(
      new JoinGroupRequestData()
        .setGroupId(groupId)
        .setMemberId(memberId)
        .setProtocolType(protocolType)
        .setRebalanceTimeoutMs(rebalanceTimeoutMs)
        .setSessionTimeoutMs(sessionTimeoutMs)
    ).build(version)

    val requestChannelRequest = buildRequest(joinGroupRequest)

    EasyMock.replay(groupCoordinator, clientRequestQuotaManager, requestChannel)

    createKafkaApis().handleJoinGroupRequest(requestChannelRequest)

    EasyMock.verify(groupCoordinator)

    capturedCallback.getValue.apply(JoinGroupResult(memberId, Errors.INCONSISTENT_GROUP_PROTOCOL))

    val response = readResponse(joinGroupRequest, capturedResponse)
      .asInstanceOf[JoinGroupResponse]

    assertEquals(Errors.INCONSISTENT_GROUP_PROTOCOL, response.error)
    assertEquals(0, response.data.members.size)
    assertEquals(memberId, response.data.memberId)
    assertEquals(GroupCoordinator.NoGeneration, response.data.generationId)
    assertEquals(GroupCoordinator.NoLeader, response.data.leader)
    assertNull(response.data.protocolType)

    if (version >= 7) {
      assertNull(response.data.protocolName)
    } else {
      assertEquals(GroupCoordinator.NoProtocol, response.data.protocolName)
    }

    EasyMock.verify(clientRequestQuotaManager, requestChannel)
  }

  @Test
  def testJoinGroupProtocolType(): Unit = {
    for (version <- ApiKeys.JOIN_GROUP.oldestVersion to ApiKeys.JOIN_GROUP.latestVersion) {
      testJoinGroupProtocolType(version.asInstanceOf[Short])
    }
  }

  def testJoinGroupProtocolType(version: Short): Unit = {
    EasyMock.reset(groupCoordinator, clientRequestQuotaManager, requestChannel)

    val capturedResponse = expectNoThrottling()

    val groupId = "group"
    val memberId = "member1"
    val protocolType = "consumer"
    val protocolName = "range"
    val rebalanceTimeoutMs = 10
    val sessionTimeoutMs = 5

    val capturedCallback = EasyMock.newCapture[JoinGroupCallback]()

    EasyMock.expect(groupCoordinator.handleJoinGroup(
      EasyMock.eq(groupId),
      EasyMock.eq(memberId),
      EasyMock.eq(None),
      EasyMock.eq(if (version >= 4) true else false),
      EasyMock.eq(clientId),
      EasyMock.eq(InetAddress.getLocalHost.toString),
      EasyMock.eq(if (version >= 1) rebalanceTimeoutMs else sessionTimeoutMs),
      EasyMock.eq(sessionTimeoutMs),
      EasyMock.eq(protocolType),
      EasyMock.eq(List.empty),
      EasyMock.capture(capturedCallback)
    ))

    val joinGroupRequest = new JoinGroupRequest.Builder(
      new JoinGroupRequestData()
        .setGroupId(groupId)
        .setMemberId(memberId)
        .setProtocolType(protocolType)
        .setRebalanceTimeoutMs(rebalanceTimeoutMs)
        .setSessionTimeoutMs(sessionTimeoutMs)
    ).build(version)

    val requestChannelRequest = buildRequest(joinGroupRequest)

    EasyMock.replay(groupCoordinator, clientRequestQuotaManager, requestChannel)

    createKafkaApis().handleJoinGroupRequest(requestChannelRequest)

    EasyMock.verify(groupCoordinator)

    capturedCallback.getValue.apply(JoinGroupResult(
      members = List.empty,
      memberId = memberId,
      generationId = 0,
      protocolType = Some(protocolType),
      protocolName = Some(protocolName),
      leaderId = memberId,
      error = Errors.NONE
    ))

    val response = readResponse(joinGroupRequest, capturedResponse)
      .asInstanceOf[JoinGroupResponse]

    assertEquals(Errors.NONE, response.error)
    assertEquals(0, response.data.members.size)
    assertEquals(memberId, response.data.memberId)
    assertEquals(0, response.data.generationId)
    assertEquals(memberId, response.data.leader)
    assertEquals(protocolName, response.data.protocolName)

    if (version >= 7) {
      assertEquals(protocolType, response.data.protocolType)
    } else {
      assertNull(response.data.protocolType)
    }

    EasyMock.verify(clientRequestQuotaManager, requestChannel)
  }

  @Test
  def testSyncGroupProtocolTypeAndName(): Unit = {
    for (version <- ApiKeys.SYNC_GROUP.oldestVersion to ApiKeys.SYNC_GROUP.latestVersion) {
      testSyncGroupProtocolTypeAndName(version.asInstanceOf[Short])
    }
  }

  def testSyncGroupProtocolTypeAndName(version: Short): Unit = {
    EasyMock.reset(groupCoordinator, clientRequestQuotaManager, requestChannel)

    val capturedResponse = expectNoThrottling()

    val groupId = "group"
    val memberId = "member1"
    val protocolType = "consumer"
    val protocolName = "range"

    val capturedCallback = EasyMock.newCapture[SyncGroupCallback]()

    EasyMock.expect(groupCoordinator.handleSyncGroup(
      EasyMock.eq(groupId),
      EasyMock.eq(0),
      EasyMock.eq(memberId),
      EasyMock.eq(if (version >= 5) Some(protocolType) else None),
      EasyMock.eq(if (version >= 5) Some(protocolName) else None),
      EasyMock.eq(None),
      EasyMock.eq(Map.empty),
      EasyMock.capture(capturedCallback)
    ))

    val syncGroupRequest = new SyncGroupRequest.Builder(
      new SyncGroupRequestData()
        .setGroupId(groupId)
        .setGenerationId(0)
        .setMemberId(memberId)
        .setProtocolType(protocolType)
        .setProtocolName(protocolName)
    ).build(version)

    val requestChannelRequest = buildRequest(syncGroupRequest)

    EasyMock.replay(groupCoordinator, clientRequestQuotaManager, requestChannel)

    createKafkaApis().handleSyncGroupRequest(requestChannelRequest)

    EasyMock.verify(groupCoordinator)

    capturedCallback.getValue.apply(SyncGroupResult(
      protocolType = Some(protocolType),
      protocolName = Some(protocolName),
      memberAssignment = Array.empty,
      error = Errors.NONE
    ))

    val response = readResponse(syncGroupRequest, capturedResponse)
      .asInstanceOf[SyncGroupResponse]

    assertEquals(Errors.NONE, response.error)
    assertArrayEquals(Array.empty[Byte], response.data.assignment)

    if (version >= 5) {
      assertEquals(protocolType, response.data.protocolType)
    } else {
      assertNull(response.data.protocolType)
    }

    EasyMock.verify(clientRequestQuotaManager, requestChannel)
  }

  @Test
  def testSyncGroupProtocolTypeAndNameAreMandatorySinceV5(): Unit = {
    for (version <- ApiKeys.SYNC_GROUP.oldestVersion to ApiKeys.SYNC_GROUP.latestVersion) {
      testSyncGroupProtocolTypeAndNameAreMandatorySinceV5(version.asInstanceOf[Short])
    }
  }

  def testSyncGroupProtocolTypeAndNameAreMandatorySinceV5(version: Short): Unit = {
    EasyMock.reset(groupCoordinator, clientRequestQuotaManager, requestChannel)

    val capturedResponse = expectNoThrottling()

    val groupId = "group"
    val memberId = "member1"
    val protocolType = "consumer"
    val protocolName = "range"

    val capturedCallback = EasyMock.newCapture[SyncGroupCallback]()

    if (version < 5) {
      EasyMock.expect(groupCoordinator.handleSyncGroup(
        EasyMock.eq(groupId),
        EasyMock.eq(0),
        EasyMock.eq(memberId),
        EasyMock.eq(None),
        EasyMock.eq(None),
        EasyMock.eq(None),
        EasyMock.eq(Map.empty),
        EasyMock.capture(capturedCallback)
      ))
    }

    val syncGroupRequest = new SyncGroupRequest.Builder(
      new SyncGroupRequestData()
        .setGroupId(groupId)
        .setGenerationId(0)
        .setMemberId(memberId)
    ).build(version)

    val requestChannelRequest = buildRequest(syncGroupRequest)

    EasyMock.replay(groupCoordinator, clientRequestQuotaManager, requestChannel)

    createKafkaApis().handleSyncGroupRequest(requestChannelRequest)

    EasyMock.verify(groupCoordinator)

    if (version < 5) {
      capturedCallback.getValue.apply(SyncGroupResult(
        protocolType = Some(protocolType),
        protocolName = Some(protocolName),
        memberAssignment = Array.empty,
        error = Errors.NONE
      ))
    }

    val response = readResponse(syncGroupRequest, capturedResponse)
      .asInstanceOf[SyncGroupResponse]

    if (version < 5) {
      assertEquals(Errors.NONE, response.error)
    } else {
      assertEquals(Errors.INCONSISTENT_GROUP_PROTOCOL, response.error)
    }

    EasyMock.verify(clientRequestQuotaManager, requestChannel)
  }

  @Test
  def rejectJoinGroupRequestWhenStaticMembershipNotSupported(): Unit = {
    val capturedResponse = expectNoThrottling()
    EasyMock.replay(clientRequestQuotaManager, requestChannel)

    val joinGroupRequest = new JoinGroupRequest.Builder(
      new JoinGroupRequestData()
        .setGroupId("test")
        .setMemberId("test")
        .setGroupInstanceId("instanceId")
        .setProtocolType("consumer")
        .setProtocols(new JoinGroupRequestData.JoinGroupRequestProtocolCollection)
    ).build()

    val requestChannelRequest = buildRequest(joinGroupRequest)
    createKafkaApis(KAFKA_2_2_IV1).handleJoinGroupRequest(requestChannelRequest)

    val response = readResponse(joinGroupRequest, capturedResponse).asInstanceOf[JoinGroupResponse]
    assertEquals(Errors.UNSUPPORTED_VERSION, response.error())
    EasyMock.replay(groupCoordinator)
  }

  @Test
  def rejectSyncGroupRequestWhenStaticMembershipNotSupported(): Unit = {
    val capturedResponse = expectNoThrottling()
    EasyMock.replay(clientRequestQuotaManager, requestChannel)

    val syncGroupRequest = new SyncGroupRequest.Builder(
      new SyncGroupRequestData()
        .setGroupId("test")
        .setMemberId("test")
        .setGroupInstanceId("instanceId")
        .setGenerationId(1)
    ).build()

    val requestChannelRequest = buildRequest(syncGroupRequest)
    createKafkaApis(KAFKA_2_2_IV1).handleSyncGroupRequest(requestChannelRequest)

    val response = readResponse(syncGroupRequest, capturedResponse).asInstanceOf[SyncGroupResponse]
    assertEquals(Errors.UNSUPPORTED_VERSION, response.error)
    EasyMock.replay(groupCoordinator)
  }

  @Test
  def rejectHeartbeatRequestWhenStaticMembershipNotSupported(): Unit = {
    val capturedResponse = expectNoThrottling()
    EasyMock.replay(clientRequestQuotaManager, requestChannel)

    val heartbeatRequest = new HeartbeatRequest.Builder(
      new HeartbeatRequestData()
        .setGroupId("test")
        .setMemberId("test")
        .setGroupInstanceId("instanceId")
        .setGenerationId(1)
    ).build()
    val requestChannelRequest = buildRequest(heartbeatRequest)
    createKafkaApis(KAFKA_2_2_IV1).handleHeartbeatRequest(requestChannelRequest)

    val response = readResponse(heartbeatRequest, capturedResponse).asInstanceOf[HeartbeatResponse]
    assertEquals(Errors.UNSUPPORTED_VERSION, response.error())
    EasyMock.replay(groupCoordinator)
  }

  @Test
  def rejectOffsetCommitRequestWhenStaticMembershipNotSupported(): Unit = {
    val capturedResponse = expectNoThrottling()
    EasyMock.replay(clientRequestQuotaManager, requestChannel)

    val offsetCommitRequest = new OffsetCommitRequest.Builder(
      new OffsetCommitRequestData()
        .setGroupId("test")
        .setMemberId("test")
        .setGroupInstanceId("instanceId")
        .setGenerationId(100)
        .setTopics(Collections.singletonList(
          new OffsetCommitRequestData.OffsetCommitRequestTopic()
            .setName("test")
            .setPartitions(Collections.singletonList(
              new OffsetCommitRequestData.OffsetCommitRequestPartition()
                .setPartitionIndex(0)
                .setCommittedOffset(100)
                .setCommittedLeaderEpoch(RecordBatch.NO_PARTITION_LEADER_EPOCH)
                .setCommittedMetadata("")
            ))
        ))
    ).build()

    val requestChannelRequest = buildRequest(offsetCommitRequest)
    createKafkaApis(KAFKA_2_2_IV1).handleOffsetCommitRequest(requestChannelRequest)

    val expectedTopicErrors = Collections.singletonList(
      new OffsetCommitResponseData.OffsetCommitResponseTopic()
        .setName("test")
        .setPartitions(Collections.singletonList(
          new OffsetCommitResponseData.OffsetCommitResponsePartition()
            .setPartitionIndex(0)
            .setErrorCode(Errors.UNSUPPORTED_VERSION.code())
        ))
    )
    val response = readResponse(offsetCommitRequest, capturedResponse).asInstanceOf[OffsetCommitResponse]
    assertEquals(expectedTopicErrors, response.data.topics())
    EasyMock.replay(groupCoordinator)
  }

  @Test
  def testMultipleLeaveGroup(): Unit = {
    val groupId = "groupId"

    val leaveMemberList = List(
      new MemberIdentity()
        .setMemberId("member-1")
        .setGroupInstanceId("instance-1"),
      new MemberIdentity()
        .setMemberId("member-2")
        .setGroupInstanceId("instance-2")
    )

    EasyMock.expect(groupCoordinator.handleLeaveGroup(
      EasyMock.eq(groupId),
      EasyMock.eq(leaveMemberList),
      anyObject()
    ))

    val leaveRequest = buildRequest(
      new LeaveGroupRequest.Builder(
        groupId,
        leaveMemberList.asJava
      ).build()
    )

    createKafkaApis().handleLeaveGroupRequest(leaveRequest)

    EasyMock.replay(groupCoordinator)
  }

  @Test
  def testSingleLeaveGroup(): Unit = {
    val groupId = "groupId"
    val memberId = "member"

    val singleLeaveMember = List(
      new MemberIdentity()
        .setMemberId(memberId)
    )

    EasyMock.expect(groupCoordinator.handleLeaveGroup(
      EasyMock.eq(groupId),
      EasyMock.eq(singleLeaveMember),
      anyObject()
    ))

    val leaveRequest = buildRequest(
      new LeaveGroupRequest.Builder(
        groupId,
        singleLeaveMember.asJava
      ).build()
    )

    createKafkaApis().handleLeaveGroupRequest(leaveRequest)

    EasyMock.replay(groupCoordinator)
  }

  @Test
  def testReassignmentAndReplicationBytesOutRateWhenReassigning(): Unit = {
    assertReassignmentAndReplicationBytesOutPerSec(true)
  }

  @Test
  def testReassignmentAndReplicationBytesOutRateWhenNotReassigning(): Unit = {
    assertReassignmentAndReplicationBytesOutPerSec(false)
  }

  private def assertReassignmentAndReplicationBytesOutPerSec(isReassigning: Boolean): Unit = {
    val leaderEpoch = 0
    val tp0 = new TopicPartition("tp", 0)

    val fetchData = Collections.singletonMap(tp0, new FetchRequest.PartitionData(0, 0, Int.MaxValue, Optional.of(leaderEpoch)))
    val fetchFromFollower = buildRequest(new FetchRequest.Builder(
      ApiKeys.FETCH.oldestVersion(), ApiKeys.FETCH.latestVersion(), 1, 1000, 0, fetchData
    ).build())

    setupBasicMetadataCache(tp0.topic, numPartitions = 1)
    val hw = 3

    val records = MemoryRecords.withRecords(CompressionType.NONE,
      new SimpleRecord(1000, "foo".getBytes(StandardCharsets.UTF_8)))
    replicaManager.fetchMessages(anyLong, anyInt, anyInt, anyInt, anyBoolean,
      anyObject[Seq[(TopicPartition, FetchRequest.PartitionData)]], anyObject[ReplicaQuota],
      anyObject[Seq[(TopicPartition, FetchPartitionData)] => Unit](), anyObject[IsolationLevel],
      anyObject[Option[ClientMetadata]])
    expectLastCall[Unit].andAnswer(new IAnswer[Unit] {
      def answer: Unit = {
        val callback = getCurrentArguments.apply(7).asInstanceOf[Seq[(TopicPartition, FetchPartitionData)] => Unit]
        callback(Seq(tp0 -> FetchPartitionData(Errors.NONE, hw, 0, records,
          None, None, None, Option.empty, isReassignmentFetch = isReassigning)))
      }
    })

    val fetchMetadata = new JFetchMetadata(0, 0)
    val fetchContext = new FullFetchContext(time, new FetchSessionCache(1000, 100),
      fetchMetadata, fetchData, true)
    expect(fetchManager.newContext(anyObject[JFetchMetadata],
      anyObject[util.Map[TopicPartition, FetchRequest.PartitionData]],
      anyObject[util.List[TopicPartition]],
      anyBoolean)).andReturn(fetchContext)

    expect(replicaQuotaManager.record(anyLong()))
    expect(replicaManager.getLogConfig(EasyMock.eq(tp0))).andReturn(None)

    val partition: Partition = createNiceMock(classOf[Partition])
    expect(replicaManager.isAddingReplica(anyObject(), anyInt())).andReturn(isReassigning)

    replay(replicaManager, fetchManager, clientQuotaManager, requestChannel, replicaQuotaManager, partition)

    createKafkaApis().handle(fetchFromFollower)

    if (isReassigning)
      assertEquals(records.sizeInBytes(), brokerTopicStats.allTopicsStats.reassignmentBytesOutPerSec.get.count())
    else
      assertEquals(0, brokerTopicStats.allTopicsStats.reassignmentBytesOutPerSec.get.count())
    assertEquals(records.sizeInBytes(), brokerTopicStats.allTopicsStats.replicationBytesOutRate.get.count())

  }

  @Test
  def rejectInitProducerIdWhenIdButNotEpochProvided(): Unit = {
    val capturedResponse = expectNoThrottling()
    EasyMock.replay(clientRequestQuotaManager, requestChannel)

    val initProducerIdRequest = new InitProducerIdRequest.Builder(
      new InitProducerIdRequestData()
        .setTransactionalId("known")
        .setTransactionTimeoutMs(TimeUnit.MINUTES.toMillis(15).toInt)
        .setProducerId(10)
        .setProducerEpoch(RecordBatch.NO_PRODUCER_EPOCH)
    ).build()

    val requestChannelRequest = buildRequest(initProducerIdRequest)
    createKafkaApis(KAFKA_2_2_IV1).handleInitProducerIdRequest(requestChannelRequest)

    val response = readResponse(initProducerIdRequest, capturedResponse)
      .asInstanceOf[InitProducerIdResponse]
    assertEquals(Errors.INVALID_REQUEST, response.error)
  }

  @Test
  def rejectInitProducerIdWhenEpochButNotIdProvided(): Unit = {
    val capturedResponse = expectNoThrottling()
    EasyMock.replay(clientRequestQuotaManager, requestChannel)

    val initProducerIdRequest = new InitProducerIdRequest.Builder(
      new InitProducerIdRequestData()
        .setTransactionalId("known")
        .setTransactionTimeoutMs(TimeUnit.MINUTES.toMillis(15).toInt)
        .setProducerId(RecordBatch.NO_PRODUCER_ID)
        .setProducerEpoch(2)
    ).build()
    val requestChannelRequest = buildRequest(initProducerIdRequest)
    createKafkaApis(KAFKA_2_2_IV1).handleInitProducerIdRequest(requestChannelRequest)

    val response = readResponse(initProducerIdRequest, capturedResponse).asInstanceOf[InitProducerIdResponse]
    assertEquals(Errors.INVALID_REQUEST, response.error)
  }

  @Test
  def testUpdateMetadataRequestWithCurrentBrokerEpoch(): Unit = {
    val currentBrokerEpoch = 1239875L
    testUpdateMetadataRequest(currentBrokerEpoch, currentBrokerEpoch, Errors.NONE)
  }

  @Test
  def testUpdateMetadataRequestWithNewerBrokerEpochIsValid(): Unit = {
    val currentBrokerEpoch = 1239875L
    testUpdateMetadataRequest(currentBrokerEpoch, currentBrokerEpoch + 1, Errors.NONE)
  }

  @Test
  def testUpdateMetadataRequestWithStaleBrokerEpochIsRejected(): Unit = {
    val currentBrokerEpoch = 1239875L
    testUpdateMetadataRequest(currentBrokerEpoch, currentBrokerEpoch - 1, Errors.STALE_BROKER_EPOCH)
  }

  def testUpdateMetadataRequest(currentBrokerEpoch: Long, brokerEpochInRequest: Long, expectedError: Errors): Unit = {
    val updateMetadataRequest = createBasicMetadataRequest("topicA", 1, brokerEpochInRequest)
    val request = buildRequest(updateMetadataRequest)

    val capturedResponse: Capture[RequestChannel.Response] = EasyMock.newCapture()

    EasyMock.expect(controller.brokerEpoch).andStubReturn(currentBrokerEpoch)
    EasyMock.expect(replicaManager.maybeUpdateMetadataCache(
      EasyMock.eq(request.context.correlationId),
      EasyMock.anyObject()
    )).andStubReturn(
      Seq()
    )

    EasyMock.expect(requestChannel.sendResponse(EasyMock.capture(capturedResponse)))
    EasyMock.replay(replicaManager, controller, requestChannel)

    createKafkaApis().handleUpdateMetadataRequest(request)
    val updateMetadataResponse = readResponse(updateMetadataRequest, capturedResponse)
      .asInstanceOf[UpdateMetadataResponse]
    assertEquals(expectedError, updateMetadataResponse.error())
    EasyMock.verify(replicaManager)
  }

  @Test
  def testLeaderAndIsrRequestWithCurrentBrokerEpoch(): Unit = {
    val currentBrokerEpoch = 1239875L
    testLeaderAndIsrRequest(currentBrokerEpoch, currentBrokerEpoch, Errors.NONE)
  }

  @Test
  def testLeaderAndIsrRequestWithNewerBrokerEpochIsValid(): Unit = {
    val currentBrokerEpoch = 1239875L
    testLeaderAndIsrRequest(currentBrokerEpoch, currentBrokerEpoch + 1, Errors.NONE)
  }

  @Test
  def testLeaderAndIsrRequestWithStaleBrokerEpochIsRejected(): Unit = {
    val currentBrokerEpoch = 1239875L
    testLeaderAndIsrRequest(currentBrokerEpoch, currentBrokerEpoch - 1, Errors.STALE_BROKER_EPOCH)
  }

  def testLeaderAndIsrRequest(currentBrokerEpoch: Long, brokerEpochInRequest: Long, expectedError: Errors): Unit = {
    val controllerId = 2
    val controllerEpoch = 6
    val capturedResponse: Capture[RequestChannel.Response] = EasyMock.newCapture()
    val partitionStates = Seq(
      new LeaderAndIsrRequestData.LeaderAndIsrPartitionState()
        .setTopicName("topicW")
        .setPartitionIndex(1)
        .setControllerEpoch(1)
        .setLeader(0)
        .setLeaderEpoch(1)
        .setIsr(asList(0, 1))
        .setZkVersion(2)
        .setReplicas(asList(0, 1, 2))
        .setIsNew(false)
    ).asJava
    val leaderAndIsrRequest = new LeaderAndIsrRequest.Builder(
      ApiKeys.LEADER_AND_ISR.latestVersion,
      controllerId,
      controllerEpoch,
      brokerEpochInRequest,
      partitionStates,
      asList(new Node(0, "host0", 9090), new Node(1, "host1", 9091))
    ).build()
    val request = buildRequest(leaderAndIsrRequest)
    val response = new LeaderAndIsrResponse(new LeaderAndIsrResponseData()
      .setErrorCode(Errors.NONE.code)
      .setPartitionErrors(asList()))

    EasyMock.expect(controller.brokerEpoch).andStubReturn(currentBrokerEpoch)
    EasyMock.expect(replicaManager.becomeLeaderOrFollower(
      EasyMock.eq(request.context.correlationId),
      EasyMock.anyObject(),
      EasyMock.anyObject()
    )).andStubReturn(
      response
    )

    EasyMock.expect(requestChannel.sendResponse(EasyMock.capture(capturedResponse)))
    EasyMock.replay(replicaManager, controller, requestChannel)

    createKafkaApis().handleLeaderAndIsrRequest(request)
    val leaderAndIsrResponse = readResponse(leaderAndIsrRequest, capturedResponse)
      .asInstanceOf[LeaderAndIsrResponse]
    assertEquals(expectedError, leaderAndIsrResponse.error())
    EasyMock.verify(replicaManager)
  }

  @Test
  def testStopReplicaRequestWithCurrentBrokerEpoch(): Unit = {
    val currentBrokerEpoch = 1239875L
    testStopReplicaRequest(currentBrokerEpoch, currentBrokerEpoch, Errors.NONE)
  }

  @Test
  def testStopReplicaRequestWithNewerBrokerEpochIsValid(): Unit = {
    val currentBrokerEpoch = 1239875L
    testStopReplicaRequest(currentBrokerEpoch, currentBrokerEpoch + 1, Errors.NONE)
  }

  @Test
  def testStopReplicaRequestWithStaleBrokerEpochIsRejected(): Unit = {
    val currentBrokerEpoch = 1239875L
    testStopReplicaRequest(currentBrokerEpoch, currentBrokerEpoch - 1, Errors.STALE_BROKER_EPOCH)
  }

  def testStopReplicaRequest(currentBrokerEpoch: Long, brokerEpochInRequest: Long, expectedError: Errors): Unit = {
    val controllerId = 0
    val controllerEpoch = 5
    val capturedResponse: Capture[RequestChannel.Response] = EasyMock.newCapture()
    val fooPartition = new TopicPartition("foo", 0)
    val topicStates = Seq(
      new StopReplicaTopicState()
        .setTopicName(fooPartition.topic())
        .setPartitionStates(Seq(new StopReplicaPartitionState()
          .setPartitionIndex(fooPartition.partition())
          .setLeaderEpoch(1)
          .setDeletePartition(false)).asJava)
    ).asJava
    val stopReplicaRequest = new StopReplicaRequest.Builder(
      ApiKeys.STOP_REPLICA.latestVersion,
      controllerId,
      controllerEpoch,
      brokerEpochInRequest,
      false,
      topicStates
    ).build()
    val request = buildRequest(stopReplicaRequest)

    EasyMock.expect(controller.brokerEpoch).andStubReturn(currentBrokerEpoch)
    EasyMock.expect(replicaManager.stopReplicas(
      EasyMock.eq(request.context.correlationId),
      EasyMock.eq(controllerId),
      EasyMock.eq(controllerEpoch),
      EasyMock.eq(brokerEpochInRequest),
      EasyMock.eq(stopReplicaRequest.partitionStates().asScala)
    )).andStubReturn(
      (mutable.Map(
        fooPartition -> Errors.NONE
      ), Errors.NONE)
    )
    EasyMock.expect(requestChannel.sendResponse(EasyMock.capture(capturedResponse)))

    EasyMock.replay(controller, replicaManager, requestChannel)

    createKafkaApis().handleStopReplicaRequest(request)
    val stopReplicaResponse = readResponse(stopReplicaRequest, capturedResponse)
      .asInstanceOf[StopReplicaResponse]
    assertEquals(expectedError, stopReplicaResponse.error())
    EasyMock.verify(replicaManager)
  }

  @Test
  def testListGroupsRequest(): Unit = {
    val overviews = List(
      GroupOverview("group1", "protocol1", "Stable"),
      GroupOverview("group2", "qwerty", "Empty")
    )
    val response = listGroupRequest(None, overviews)
    assertEquals(2, response.data.groups.size)
    assertEquals("Stable", response.data.groups.get(0).groupState)
    assertEquals("Empty", response.data.groups.get(1).groupState)
  }

  @Test
  def testListGroupsRequestWithState(): Unit = {
    val overviews = List(
      GroupOverview("group1", "protocol1", "Stable")
    )
    val response = listGroupRequest(Some("Stable"), overviews)
    assertEquals(1, response.data.groups.size)
    assertEquals("Stable", response.data.groups.get(0).groupState)
  }

  private def listGroupRequest(state: Option[String], overviews: List[GroupOverview]): ListGroupsResponse = {
    EasyMock.reset(groupCoordinator, clientRequestQuotaManager, requestChannel)

    val data = new ListGroupsRequestData()
    if (state.isDefined)
      data.setStatesFilter(Collections.singletonList(state.get))
    val listGroupsRequest = new ListGroupsRequest.Builder(data).build()
    val requestChannelRequest = buildRequest(listGroupsRequest)

    val capturedResponse = expectNoThrottling()
    val expectedStates: Set[String] = if (state.isDefined) Set(state.get) else Set()
    EasyMock.expect(groupCoordinator.handleListGroups(expectedStates))
      .andReturn((Errors.NONE, overviews))
    EasyMock.replay(groupCoordinator, clientRequestQuotaManager, requestChannel)

    createKafkaApis().handleListGroupsRequest(requestChannelRequest)

    val response = readResponse(listGroupsRequest, capturedResponse).asInstanceOf[ListGroupsResponse]
    assertEquals(Errors.NONE.code, response.data.errorCode)
    response
  }

  /**
   * Return pair of listener names in the metadataCache: PLAINTEXT and LISTENER2 respectively.
   */
  private def updateMetadataCacheWithInconsistentListeners(): (ListenerName, ListenerName) = {
    val plaintextListener = ListenerName.forSecurityProtocol(SecurityProtocol.PLAINTEXT)
    val anotherListener = new ListenerName("LISTENER2")
    val brokers = Seq(
      new UpdateMetadataBroker()
        .setId(0)
        .setRack("rack")
        .setEndpoints(Seq(
          new UpdateMetadataEndpoint()
            .setHost("broker0")
            .setPort(9092)
            .setSecurityProtocol(SecurityProtocol.PLAINTEXT.id)
            .setListener(plaintextListener.value),
          new UpdateMetadataEndpoint()
            .setHost("broker0")
            .setPort(9093)
            .setSecurityProtocol(SecurityProtocol.PLAINTEXT.id)
            .setListener(anotherListener.value)
        ).asJava),
      new UpdateMetadataBroker()
        .setId(1)
        .setRack("rack")
        .setEndpoints(Seq(
          new UpdateMetadataEndpoint()
            .setHost("broker1")
            .setPort(9092)
            .setSecurityProtocol(SecurityProtocol.PLAINTEXT.id)
            .setListener(plaintextListener.value)).asJava)
    )
    val updateMetadataRequest = new UpdateMetadataRequest.Builder(ApiKeys.UPDATE_METADATA.latestVersion, 0,
      0, 0, Seq.empty[UpdateMetadataPartitionState].asJava, brokers.asJava).build()
    metadataCache.updateMetadata(correlationId = 0, updateMetadataRequest)
    (plaintextListener, anotherListener)
  }

  private def sendMetadataRequestWithInconsistentListeners(requestListener: ListenerName): MetadataResponse = {
    val capturedResponse = expectNoThrottling()
    EasyMock.replay(clientRequestQuotaManager, requestChannel)

    val metadataRequest = MetadataRequest.Builder.allTopics.build()
    val requestChannelRequest = buildRequest(metadataRequest, requestListener)
    createKafkaApis().handleTopicMetadataRequest(requestChannelRequest)

    readResponse(metadataRequest, capturedResponse).asInstanceOf[MetadataResponse]
  }

  private def testConsumerListOffsetLatest(isolationLevel: IsolationLevel): Unit = {
    val tp = new TopicPartition("foo", 0)
    val latestOffset = 15L
    val currentLeaderEpoch = Optional.empty[Integer]()

    EasyMock.expect(replicaManager.fetchOffsetForTimestamp(
      EasyMock.eq(tp),
      EasyMock.eq(ListOffsetRequest.LATEST_TIMESTAMP),
      EasyMock.eq(Some(isolationLevel)),
      EasyMock.eq(currentLeaderEpoch),
      fetchOnlyFromLeader = EasyMock.eq(true))
    ).andReturn(Some(new TimestampAndOffset(ListOffsetResponse.UNKNOWN_TIMESTAMP, latestOffset, currentLeaderEpoch)))

    val capturedResponse = expectNoThrottling()
    EasyMock.replay(replicaManager, clientRequestQuotaManager, requestChannel)

    val targetTimes = List(new ListOffsetTopic()
      .setName(tp.topic)
      .setPartitions(List(new ListOffsetPartition()
        .setPartitionIndex(tp.partition)
        .setTimestamp(ListOffsetRequest.LATEST_TIMESTAMP)).asJava)).asJava
    val listOffsetRequest = ListOffsetRequest.Builder.forConsumer(true, isolationLevel)
      .setTargetTimes(targetTimes).build()
    val request = buildRequest(listOffsetRequest)
    createKafkaApis().handleListOffsetRequest(request)

    val response = readResponse(listOffsetRequest, capturedResponse).asInstanceOf[ListOffsetResponse]
    val partitionDataOptional = response.topics.asScala.find(_.name == tp.topic).get
      .partitions.asScala.find(_.partitionIndex == tp.partition)
    assertTrue(partitionDataOptional.isDefined)

    val partitionData = partitionDataOptional.get
    assertEquals(Errors.NONE.code, partitionData.errorCode)
    assertEquals(latestOffset, partitionData.offset)
    assertEquals(ListOffsetResponse.UNKNOWN_TIMESTAMP, partitionData.timestamp)
  }

  private def createWriteTxnMarkersRequest(partitions: util.List[TopicPartition]) = {
    val writeTxnMarkersRequest = new WriteTxnMarkersRequest.Builder(asList(
      new TxnMarkerEntry(1, 1.toShort, 0, TransactionResult.COMMIT, partitions))
    ).build()
    (writeTxnMarkersRequest, buildRequest(writeTxnMarkersRequest))
  }

  private def buildRequestWithEnvelope(
    request: AbstractRequest,
    fromPrivilegedListener: Boolean,
    principalSerde: Option[KafkaPrincipalSerde] = kafkaPrincipalSerde
  ): RequestChannel.Request = {
    val listenerName = ListenerName.forSecurityProtocol(SecurityProtocol.PLAINTEXT)

    val requestHeader = new RequestHeader(request.api, request.version, clientId, 0)
    val requestBuffer = request.serialize(requestHeader)
    val requestContext = new RequestContext(requestHeader, "1", InetAddress.getLocalHost,
      KafkaPrincipal.ANONYMOUS, listenerName, SecurityProtocol.PLAINTEXT, ClientInformation.EMPTY,
      fromPrivilegedListener)

    val envelopeHeader = new RequestHeader(ApiKeys.ENVELOPE, ApiKeys.ENVELOPE.latestVersion(), clientId, 0)
    val envelopeBuffer = new EnvelopeRequest.Builder(
      requestBuffer,
      new Array[Byte](0),
      InetAddress.getLocalHost.getAddress
    ).build().serialize(envelopeHeader)
    val envelopeContext = new RequestContext(envelopeHeader, "1", InetAddress.getLocalHost,
      KafkaPrincipal.ANONYMOUS, listenerName, SecurityProtocol.PLAINTEXT, ClientInformation.EMPTY,
      fromPrivilegedListener, principalSerde.asJava)

    RequestHeader.parse(envelopeBuffer)
    val envelopeRequest = Some(new RequestChannel.Request(
      processor = 1,
      context = envelopeContext,
      startTimeNanos = time.nanoseconds(),
      memoryPool = MemoryPool.NONE,
      buffer = envelopeBuffer,
      metrics = requestChannelMetrics
    ))

    RequestHeader.parse(requestBuffer)
    new RequestChannel.Request(
      processor = 1,
      context = requestContext,
      startTimeNanos = time.nanoseconds(),
      memoryPool = MemoryPool.NONE,
      buffer = requestBuffer,
      metrics = requestChannelMetrics,
      envelope = envelopeRequest
    )
  }

<<<<<<< HEAD
    val buffer = request.serializeWithHeader(new RequestHeader(request.apiKey, request.version, clientId, 0))
=======
  private def buildRequest(request: AbstractRequest,
                           listenerName: ListenerName = ListenerName.forSecurityProtocol(SecurityProtocol.PLAINTEXT),
                           fromPrivilegedListener: Boolean = false,
                           requestHeader: Option[RequestHeader] = None): RequestChannel.Request = {
    val buffer = request.serialize(requestHeader.getOrElse(
      new RequestHeader(request.api, request.version, clientId, 0)))
>>>>>>> dc55be2d

    // read the header from the buffer first so that the body can be read next from the Request constructor
    val header = RequestHeader.parse(buffer)
    val context = new RequestContext(header, "1", InetAddress.getLocalHost, KafkaPrincipal.ANONYMOUS,
      listenerName, SecurityProtocol.PLAINTEXT, ClientInformation.EMPTY, fromPrivilegedListener,
      kafkaPrincipalSerde.asJava)
    new RequestChannel.Request(processor = 1, context = context, startTimeNanos = 0, MemoryPool.NONE, buffer,
      requestChannelMetrics, envelope = None)
  }

  private def readResponse(request: AbstractRequest, capturedResponse: Capture[RequestChannel.Response]) = {
    val api = request.api
    val response = capturedResponse.getValue
    assertTrue(s"Unexpected response type: ${response.getClass}", response.isInstanceOf[SendResponse])
    val sendResponse = response.asInstanceOf[SendResponse]
    val send = sendResponse.responseSend
    val channel = new ByteBufferChannel(send.size)
    send.writeTo(channel)
    channel.close()
    channel.buffer.getInt() // read the size
    ResponseHeader.parse(channel.buffer, api.responseHeaderVersion(request.version))
    AbstractResponse.parseResponse(api, channel.buffer, request.version)
  }

  private def expectNoThrottling(): Capture[RequestChannel.Response] = {
    EasyMock.expect(clientRequestQuotaManager.maybeRecordAndGetThrottleTimeMs(EasyMock.anyObject[RequestChannel.Request](),
      EasyMock.anyObject[Long])).andReturn(0)
    EasyMock.expect(clientRequestQuotaManager.throttle(EasyMock.anyObject[RequestChannel.Request](), EasyMock.eq(0),
      EasyMock.anyObject[RequestChannel.Response => Unit]()))

    val capturedResponse = EasyMock.newCapture[RequestChannel.Response]()
    EasyMock.expect(requestChannel.sendResponse(EasyMock.capture(capturedResponse)))
    capturedResponse
  }

  private def createBasicMetadataRequest(topic: String, numPartitions: Int, brokerEpoch: Long): UpdateMetadataRequest = {
    val replicas = List(0.asInstanceOf[Integer]).asJava

    def createPartitionState(partition: Int) = new UpdateMetadataPartitionState()
      .setTopicName(topic)
      .setPartitionIndex(partition)
      .setControllerEpoch(1)
      .setLeader(0)
      .setLeaderEpoch(1)
      .setReplicas(replicas)
      .setZkVersion(0)
      .setReplicas(replicas)

    val plaintextListener = ListenerName.forSecurityProtocol(SecurityProtocol.PLAINTEXT)
    val broker = new UpdateMetadataBroker()
      .setId(0)
      .setRack("rack")
      .setEndpoints(Seq(new UpdateMetadataEndpoint()
        .setHost("broker0")
        .setPort(9092)
        .setSecurityProtocol(SecurityProtocol.PLAINTEXT.id)
        .setListener(plaintextListener.value)).asJava)
    val partitionStates = (0 until numPartitions).map(createPartitionState)
    new UpdateMetadataRequest.Builder(ApiKeys.UPDATE_METADATA.latestVersion, 0,
      0, brokerEpoch, partitionStates.asJava, Seq(broker).asJava).build()
  }

  private def setupBasicMetadataCache(topic: String, numPartitions: Int): Unit = {
    val updateMetadataRequest = createBasicMetadataRequest(topic, numPartitions, 0)
    metadataCache.updateMetadata(correlationId = 0, updateMetadataRequest)
  }

  @Test
  def testAlterReplicaLogDirs(): Unit = {
    val data = new AlterReplicaLogDirsRequestData()
    val dir = new AlterReplicaLogDirsRequestData.AlterReplicaLogDir()
      .setPath("/foo")
    dir.topics().add(new AlterReplicaLogDirsRequestData.AlterReplicaLogDirTopic().setName("t0").setPartitions(asList(0, 1, 2)))
    data.dirs().add(dir)
    val alterReplicaLogDirsRequest = new AlterReplicaLogDirsRequest.Builder(
      data
    ).build()
    val request = buildRequest(alterReplicaLogDirsRequest)

    EasyMock.reset(replicaManager, clientRequestQuotaManager, requestChannel)

    val capturedResponse = expectNoThrottling()
    val t0p0 = new TopicPartition("t0", 0)
    val t0p1 = new TopicPartition("t0", 1)
    val t0p2 = new TopicPartition("t0", 2)
    val partitionResults = Map(
      t0p0 -> Errors.NONE,
      t0p1 -> Errors.LOG_DIR_NOT_FOUND,
      t0p2 -> Errors.INVALID_TOPIC_EXCEPTION)
    EasyMock.expect(replicaManager.alterReplicaLogDirs(EasyMock.eq(Map(
      t0p0 -> "/foo",
      t0p1 -> "/foo",
      t0p2 -> "/foo"))))
    .andReturn(partitionResults)
    EasyMock.replay(replicaManager, clientQuotaManager, clientRequestQuotaManager, requestChannel)

    createKafkaApis().handleAlterReplicaLogDirsRequest(request)

    val response = readResponse(alterReplicaLogDirsRequest, capturedResponse)
      .asInstanceOf[AlterReplicaLogDirsResponse]
    assertEquals(partitionResults, response.data.results.asScala.flatMap { tr =>
      tr.partitions().asScala.map { pr =>
        new TopicPartition(tr.topicName, pr.partitionIndex) -> Errors.forCode(pr.errorCode)
      }
    }.toMap)
    assertEquals(Map(Errors.NONE -> 1,
      Errors.LOG_DIR_NOT_FOUND -> 1,
      Errors.INVALID_TOPIC_EXCEPTION -> 1).asJava, response.errorCounts)
  }
}<|MERGE_RESOLUTION|>--- conflicted
+++ resolved
@@ -352,7 +352,7 @@
       configResource -> new AlterConfigsRequest.Config(
         Seq(new AlterConfigsRequest.ConfigEntry("foo", "bar")).asJava))
     val alterConfigsRequest = new AlterConfigsRequest.Builder(configs.asJava, false).build(requestHeader.apiVersion)
-    val serializedRequestData = alterConfigsRequest.serialize(requestHeader)
+    val serializedRequestData = alterConfigsRequest.serializeWithHeader(requestHeader)
 
     val capturedResponse = expectNoThrottling()
 
@@ -375,7 +375,7 @@
       clientId, 0)
     val leaveGroupRequest = new LeaveGroupRequest.Builder("group",
       Collections.singletonList(new MemberIdentity())).build(requestHeader.apiVersion)
-    val serializedRequestData = leaveGroupRequest.serialize(requestHeader)
+    val serializedRequestData = leaveGroupRequest.serializeWithHeader(requestHeader)
 
     val capturedResponse = expectNoThrottling()
 
@@ -2827,8 +2827,8 @@
   ): RequestChannel.Request = {
     val listenerName = ListenerName.forSecurityProtocol(SecurityProtocol.PLAINTEXT)
 
-    val requestHeader = new RequestHeader(request.api, request.version, clientId, 0)
-    val requestBuffer = request.serialize(requestHeader)
+    val requestHeader = new RequestHeader(request.apiKey, request.version, clientId, 0)
+    val requestBuffer = request.serializeWithHeader(requestHeader)
     val requestContext = new RequestContext(requestHeader, "1", InetAddress.getLocalHost,
       KafkaPrincipal.ANONYMOUS, listenerName, SecurityProtocol.PLAINTEXT, ClientInformation.EMPTY,
       fromPrivilegedListener)
@@ -2838,7 +2838,7 @@
       requestBuffer,
       new Array[Byte](0),
       InetAddress.getLocalHost.getAddress
-    ).build().serialize(envelopeHeader)
+    ).build().serializeWithHeader(envelopeHeader)
     val envelopeContext = new RequestContext(envelopeHeader, "1", InetAddress.getLocalHost,
       KafkaPrincipal.ANONYMOUS, listenerName, SecurityProtocol.PLAINTEXT, ClientInformation.EMPTY,
       fromPrivilegedListener, principalSerde.asJava)
@@ -2865,16 +2865,12 @@
     )
   }
 
-<<<<<<< HEAD
-    val buffer = request.serializeWithHeader(new RequestHeader(request.apiKey, request.version, clientId, 0))
-=======
   private def buildRequest(request: AbstractRequest,
                            listenerName: ListenerName = ListenerName.forSecurityProtocol(SecurityProtocol.PLAINTEXT),
                            fromPrivilegedListener: Boolean = false,
                            requestHeader: Option[RequestHeader] = None): RequestChannel.Request = {
-    val buffer = request.serialize(requestHeader.getOrElse(
-      new RequestHeader(request.api, request.version, clientId, 0)))
->>>>>>> dc55be2d
+    val buffer = request.serializeWithHeader(requestHeader.getOrElse(
+      new RequestHeader(request.apiKey, request.version, clientId, 0)))
 
     // read the header from the buffer first so that the body can be read next from the Request constructor
     val header = RequestHeader.parse(buffer)
@@ -2886,7 +2882,7 @@
   }
 
   private def readResponse(request: AbstractRequest, capturedResponse: Capture[RequestChannel.Response]) = {
-    val api = request.api
+    val api = request.apiKey
     val response = capturedResponse.getValue
     assertTrue(s"Unexpected response type: ${response.getClass}", response.isInstanceOf[SendResponse])
     val sendResponse = response.asInstanceOf[SendResponse]
