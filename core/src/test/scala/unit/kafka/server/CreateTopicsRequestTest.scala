--- conflicted
+++ resolved
@@ -118,22 +118,7 @@
   }
 
   @ParameterizedTest
-<<<<<<< HEAD
-  @ValueSource(strings = Array("zk", "zkMigration"))
-  def testNotController(quorum: String): Unit = {
-    // Note: we don't run this test when in KRaft mode, because KRaft doesn't have this
-    // behavior of returning NOT_CONTROLLER. Instead, the request is forwarded.
-    val req = topicsReq(Seq(topicReq("topic1")))
-    val response = sendCreateTopicRequest(req, notControllerSocketServer)
-    val error = Errors.NOT_CONTROLLER
-    assertEquals(1, response.errorCounts().get(error))
-  }
-
-  @ParameterizedTest
-  @ValueSource(strings = Array("zk"))
-=======
   @ValueSource(strings = Array("kraft"))
->>>>>>> ec3bc092
   def testCreateTopicsRequestVersions(quorum: String): Unit = {
     for (version <- ApiKeys.CREATE_TOPICS.oldestVersion to ApiKeys.CREATE_TOPICS.latestVersion) {
       val topic = s"topic_$version"
