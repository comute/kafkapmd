/**
  * Licensed to the Apache Software Foundation (ASF) under one or more
  * contributor license agreements.  See the NOTICE file distributed with
  * this work for additional information regarding copyright ownership.
  * The ASF licenses this file to You under the Apache License, Version 2.0
  * (the "License"); you may not use this file except in compliance with
  * the License.  You may obtain a copy of the License at
  *
  * http://www.apache.org/licenses/LICENSE-2.0
  *
  * Unless required by applicable law or agreed to in writing, software
  * distributed under the License is distributed on an "AS IS" BASIS,
  * WITHOUT WARRANTIES OR CONDITIONS OF ANY KIND, either express or implied.
  * See the License for the specific language governing permissions and
  * limitations under the License.
  */
package kafka.server

<<<<<<< HEAD
import java.io.DataInputStream
import java.util
import java.util.{Optional, Properties}

=======
>>>>>>> 8d6ae33a
import kafka.api.KAFKA_0_11_0_IV2
import kafka.log.LogConfig
import kafka.message.{GZIPCompressionCodec, ProducerCompressionCodec, ZStdCompressionCodec}
import kafka.utils.TestUtils
import org.apache.kafka.clients.producer.{KafkaProducer, ProducerRecord, RecordMetadata}
import org.apache.kafka.common.message.FetchResponseData
import org.apache.kafka.common.protocol.{ApiKeys, Errors}
import org.apache.kafka.common.record.{Record, RecordBatch}
import org.apache.kafka.common.requests.{FetchRequest, FetchResponse, FetchMetadata => JFetchMetadata}
import org.apache.kafka.common.serialization.{ByteArraySerializer, StringSerializer}
import org.apache.kafka.common.{IsolationLevel, TopicPartition, Uuid}
import org.junit.jupiter.api.Assertions._
import org.junit.jupiter.api.{AfterEach, Test}

import java.io.DataInputStream
import java.util
import java.util.{Optional, Properties}
import scala.collection.Seq
import scala.jdk.CollectionConverters._
import scala.util.Random

/**
  * Subclasses of `BaseConsumerTest` exercise the consumer and fetch request/response. This class
  * complements those classes with tests that require lower-level access to the protocol.
  */
class FetchRequestTest extends BaseRequestTest {

  private var producer: KafkaProducer[String, String] = null

  override def brokerPropertyOverrides(properties: Properties): Unit = {
    properties.put(KafkaConfig.FetchMaxBytes, Int.MaxValue.toString)
  }

  @AfterEach
  override def tearDown(): Unit = {
    if (producer != null)
      producer.close()
    super.tearDown()
  }

  private def createFetchRequest(maxResponseBytes: Int, maxPartitionBytes: Int, topicPartitions: Seq[TopicPartition],
                                 offsetMap: Map[TopicPartition, Long],
                                 version: Short): FetchRequest = {
    val topicIds = getTopicIds().asJava
    FetchRequest.Builder.forConsumer(version, Int.MaxValue, 0, createPartitionMap(maxPartitionBytes, topicPartitions, offsetMap), topicIds)
      .setMaxBytes(maxResponseBytes).build()
  }

  private def createPartitionMap(maxPartitionBytes: Int, topicPartitions: Seq[TopicPartition],
                                 offsetMap: Map[TopicPartition, Long] = Map.empty): util.LinkedHashMap[TopicPartition, FetchRequest.PartitionData] = {
    val partitionMap = new util.LinkedHashMap[TopicPartition, FetchRequest.PartitionData]
    topicPartitions.foreach { tp =>
      partitionMap.put(tp, new FetchRequest.PartitionData(offsetMap.getOrElse(tp, 0), 0L, maxPartitionBytes,
        Optional.empty()))
    }
    partitionMap
  }

  private def sendFetchRequest(leaderId: Int, request: FetchRequest): FetchResponse = {
    connectAndReceive[FetchResponse](request, destination = brokerSocketServer(leaderId))
  }

  private def initProducer(): Unit = {
    producer = TestUtils.createProducer(TestUtils.getBrokerListStrFromServers(servers),
      keySerializer = new StringSerializer, valueSerializer = new StringSerializer)
  }

  @Test
  def testBrokerRespectsPartitionsOrderAndSizeLimits(): Unit = {
    initProducer()

    val messagesPerPartition = 9
    val maxResponseBytes = 800
    val maxPartitionBytes = 190

    def createFetchRequest(topicPartitions: Seq[TopicPartition], offsetMap: Map[TopicPartition, Long] = Map.empty,
                           version: Short = ApiKeys.FETCH.latestVersion()): FetchRequest =
      this.createFetchRequest(maxResponseBytes, maxPartitionBytes, topicPartitions, offsetMap, version)

    val topicPartitionToLeader = createTopics(numTopics = 5, numPartitions = 6)
    val random = new Random(0)
    val topicPartitions = topicPartitionToLeader.keySet
    val topicIds = getTopicIds().asJava
    val topicNames = topicIds.asScala.map(_.swap).asJava
    produceData(topicPartitions, messagesPerPartition)

    val leaderId = servers.head.config.brokerId
    val partitionsForLeader = topicPartitionToLeader.toVector.collect {
      case (tp, partitionLeaderId) if partitionLeaderId == leaderId => tp
    }

    val partitionsWithLargeMessages = partitionsForLeader.takeRight(2)
    val partitionWithLargeMessage1 = partitionsWithLargeMessages.head
    val partitionWithLargeMessage2 = partitionsWithLargeMessages(1)
    producer.send(new ProducerRecord(partitionWithLargeMessage1.topic, partitionWithLargeMessage1.partition,
      "larger than partition limit", new String(new Array[Byte](maxPartitionBytes + 1)))).get
    producer.send(new ProducerRecord(partitionWithLargeMessage2.topic, partitionWithLargeMessage2.partition,
      "larger than response limit", new String(new Array[Byte](maxResponseBytes + 1)))).get

    val partitionsWithoutLargeMessages = partitionsForLeader.filterNot(partitionsWithLargeMessages.contains)

    // 1. Partitions with large messages at the end
    val shuffledTopicPartitions1 = random.shuffle(partitionsWithoutLargeMessages) ++ partitionsWithLargeMessages
    val fetchRequest1 = createFetchRequest(shuffledTopicPartitions1)
    val fetchResponse1 = sendFetchRequest(leaderId, fetchRequest1)
    checkFetchResponse(shuffledTopicPartitions1, fetchResponse1, maxPartitionBytes, maxResponseBytes, messagesPerPartition)
    val fetchRequest1V12 = createFetchRequest(shuffledTopicPartitions1, version = 12)
    val fetchResponse1V12 = sendFetchRequest(leaderId, fetchRequest1V12)
    checkFetchResponse(shuffledTopicPartitions1, fetchResponse1V12, maxPartitionBytes, maxResponseBytes, messagesPerPartition, 12)

    // 2. Same as 1, but shuffled again
    val shuffledTopicPartitions2 = random.shuffle(partitionsWithoutLargeMessages) ++ partitionsWithLargeMessages
    val fetchRequest2 = createFetchRequest(shuffledTopicPartitions2)
    val fetchResponse2 = sendFetchRequest(leaderId, fetchRequest2)
    checkFetchResponse(shuffledTopicPartitions2, fetchResponse2, maxPartitionBytes, maxResponseBytes, messagesPerPartition)
    val fetchRequest2V12 = createFetchRequest(shuffledTopicPartitions2, version = 12)
    val fetchResponse2V12 = sendFetchRequest(leaderId, fetchRequest2V12)
    checkFetchResponse(shuffledTopicPartitions2, fetchResponse2V12, maxPartitionBytes, maxResponseBytes, messagesPerPartition, 12)

    // 3. Partition with message larger than the partition limit at the start of the list
    val shuffledTopicPartitions3 = Seq(partitionWithLargeMessage1, partitionWithLargeMessage2) ++
      random.shuffle(partitionsWithoutLargeMessages)
    val fetchRequest3 = createFetchRequest(shuffledTopicPartitions3, Map(partitionWithLargeMessage1 -> messagesPerPartition))
    val fetchResponse3 = sendFetchRequest(leaderId, fetchRequest3)
<<<<<<< HEAD
    val fetchRequest3V12 = createFetchRequest(shuffledTopicPartitions3, Map(partitionWithLargeMessage1 -> messagesPerPartition), 12)
    val fetchResponse3V12 = sendFetchRequest(leaderId, fetchRequest3V12)
    def evaluateResponse3(response: FetchResponse[MemoryRecords], version: Short = ApiKeys.FETCH.latestVersion()) = {
      val responseData = response.responseData(topicNames, version)
      assertEquals(shuffledTopicPartitions3, responseData.keySet.asScala.toSeq)
      val responseSize = responseData.asScala.values.map { partitionData =>
        records(partitionData).map(_.sizeInBytes).sum
      }.sum
      assertTrue(responseSize <= maxResponseBytes)
      val partitionData = responseData.get(partitionWithLargeMessage1)
      assertEquals(Errors.NONE, partitionData.error)
      assertTrue(partitionData.highWatermark > 0)
      val size3 = records(partitionData).map(_.sizeInBytes).sum
      assertTrue(size3 <= maxResponseBytes, s"Expected $size3 to be smaller than $maxResponseBytes")
      assertTrue(size3 > maxPartitionBytes, s"Expected $size3 to be larger than $maxPartitionBytes")
      assertTrue(maxPartitionBytes < partitionData.records.sizeInBytes)
    }
    evaluateResponse3(fetchResponse3)
    evaluateResponse3(fetchResponse3V12, 12)
=======
    assertEquals(shuffledTopicPartitions3, fetchResponse3.responseData.keySet.asScala.toSeq)
    val responseSize3 = fetchResponse3.responseData.asScala.values.map { partitionData =>
      records(partitionData).map(_.sizeInBytes).sum
    }.sum
    assertTrue(responseSize3 <= maxResponseBytes)
    val partitionData3 = fetchResponse3.responseData.get(partitionWithLargeMessage1)
    assertEquals(Errors.NONE.code, partitionData3.errorCode)
    assertTrue(partitionData3.highWatermark > 0)
    val size3 = records(partitionData3).map(_.sizeInBytes).sum
    assertTrue(size3 <= maxResponseBytes, s"Expected $size3 to be smaller than $maxResponseBytes")
    assertTrue(size3 > maxPartitionBytes, s"Expected $size3 to be larger than $maxPartitionBytes")
    assertTrue(maxPartitionBytes < FetchResponse.recordsSize(partitionData3))
>>>>>>> 8d6ae33a

    // 4. Partition with message larger than the response limit at the start of the list
    val shuffledTopicPartitions4 = Seq(partitionWithLargeMessage2, partitionWithLargeMessage1) ++
      random.shuffle(partitionsWithoutLargeMessages)
    val fetchRequest4 = createFetchRequest(shuffledTopicPartitions4, Map(partitionWithLargeMessage2 -> messagesPerPartition))
    val fetchResponse4 = sendFetchRequest(leaderId, fetchRequest4)
    val fetchRequest4V12 = createFetchRequest(shuffledTopicPartitions4, Map(partitionWithLargeMessage2 -> messagesPerPartition), 12)
    val fetchResponse4V12 = sendFetchRequest(leaderId, fetchRequest4V12)
    def evaluateResponse4(response: FetchResponse[MemoryRecords], version: Short = ApiKeys.FETCH.latestVersion()) = {
      val responseData = response.responseData(topicNames, version)
      assertEquals(shuffledTopicPartitions4, responseData.keySet.asScala.toSeq)
      val nonEmptyPartitions = responseData.asScala.toSeq.collect {
        case (tp, partitionData) if records(partitionData).map(_.sizeInBytes).sum > 0 => tp
      }
      assertEquals(Seq(partitionWithLargeMessage2), nonEmptyPartitions)
      val partitionData = responseData.get(partitionWithLargeMessage2)
      assertEquals(Errors.NONE, partitionData.error)
      assertTrue(partitionData.highWatermark > 0)
      val size4 = records(partitionData).map(_.sizeInBytes).sum
      assertTrue(size4 > maxResponseBytes, s"Expected $size4 to be larger than $maxResponseBytes")
      assertTrue(maxResponseBytes < partitionData.records.sizeInBytes)
    }
    evaluateResponse4(fetchResponse4)
    evaluateResponse4(fetchResponse4V12, 12)
  }


  @Test
  def testIdErrorsAtEnd(): Unit = {
    def createFetchRequest(topicPartitions: Seq[TopicPartition],
                           metadata: JFetchMetadata,
                           toForget: Seq[TopicPartition],
                           topicIds: scala.collection.Map[String, Uuid]): FetchRequest = {
      FetchRequest.Builder.forConsumer(ApiKeys.FETCH.latestVersion(), Int.MaxValue, 0,
        createPartitionMap(Integer.MAX_VALUE, topicPartitions, Map.empty), topicIds.asJava)
        .toForget(toForget.asJava)
        .metadata(metadata)
        .build()
    }
<<<<<<< HEAD
    initProducer()

    val messagesPerPartition = 9

    val topicPartitionToLeader = createTopics(numTopics = 5, numPartitions = 6)
    val topicPartitions = topicPartitionToLeader.keySet
    produceData(topicPartitions, messagesPerPartition)
    
    val topicIds = getTopicIds() ++ Map("bar" -> Uuid.randomUuid())
    val unknownTp = new TopicPartition("bar", 1)
    val topicPartitionsWithUnknown = Set(unknownTp) ++ topicPartitions
    val topicNames = topicIds.map(_.swap).asJava
    val req1 = createFetchRequest(topicPartitionsWithUnknown.toList, JFetchMetadata.INITIAL, Nil, topicIds)
    val resp1 = sendFetchRequest(0, req1).responseData(topicNames, ApiKeys.FETCH.latestVersion())

    // The last topic partition should be the unknown one.
    val respIterator = resp1.keySet().iterator()
    assertTrue(respIterator.hasNext)
    var tp = respIterator.next()
    while (respIterator.hasNext)
      tp = respIterator.next()
    assertEquals(unknownTp, tp)
=======
    assertEquals(Seq(partitionWithLargeMessage2), nonEmptyPartitions4)
    val partitionData4 = fetchResponse4.responseData.get(partitionWithLargeMessage2)
    assertEquals(Errors.NONE.code, partitionData4.errorCode)
    assertTrue(partitionData4.highWatermark > 0)
    val size4 = records(partitionData4).map(_.sizeInBytes).sum
    assertTrue(size4 > maxResponseBytes, s"Expected $size4 to be larger than $maxResponseBytes")
    assertTrue(maxResponseBytes < FetchResponse.recordsSize(partitionData4))
>>>>>>> 8d6ae33a
  }


  @Test
  def testFetchRequestV2WithOversizedMessage(): Unit = {
    initProducer()
    val maxPartitionBytes = 200
    val (topicPartition, leaderId) = createTopics(numTopics = 1, numPartitions = 1).head
    val topicIds = getTopicIds().asJava
    val topicNames = topicIds.asScala.map(_.swap).asJava
    producer.send(new ProducerRecord(topicPartition.topic, topicPartition.partition,
      "key", new String(new Array[Byte](maxPartitionBytes + 1)))).get
    val fetchRequest = FetchRequest.Builder.forConsumer(2, Int.MaxValue, 0, createPartitionMap(maxPartitionBytes,
      Seq(topicPartition)), topicIds).build(2)
    val fetchResponse = sendFetchRequest(leaderId, fetchRequest)
<<<<<<< HEAD
    val partitionData = fetchResponse.responseData(topicNames, 2).get(topicPartition)
    assertEquals(Errors.NONE, partitionData.error)
=======
    val partitionData = fetchResponse.responseData.get(topicPartition)
    assertEquals(Errors.NONE.code, partitionData.errorCode)
>>>>>>> 8d6ae33a
    assertTrue(partitionData.highWatermark > 0)
    assertEquals(maxPartitionBytes, FetchResponse.recordsSize(partitionData))
    assertEquals(0, records(partitionData).map(_.sizeInBytes).sum)
  }

  @Test
  def testFetchRequestV4WithReadCommitted(): Unit = {
    initProducer()
    val maxPartitionBytes = 200
    val (topicPartition, leaderId) = createTopics(numTopics = 1, numPartitions = 1).head
    val topicIds = getTopicIds().asJava
    val topicNames = topicIds.asScala.map(_.swap).asJava
    producer.send(new ProducerRecord(topicPartition.topic, topicPartition.partition,
      "key", new String(new Array[Byte](maxPartitionBytes + 1)))).get
    val fetchRequest = FetchRequest.Builder.forConsumer(4, Int.MaxValue, 0, createPartitionMap(maxPartitionBytes,
      Seq(topicPartition)), topicIds).isolationLevel(IsolationLevel.READ_COMMITTED).build(4)
    val fetchResponse = sendFetchRequest(leaderId, fetchRequest)
<<<<<<< HEAD
    val partitionData = fetchResponse.responseData(topicNames, 4).get(topicPartition)
    assertEquals(Errors.NONE, partitionData.error)
=======
    val partitionData = fetchResponse.responseData.get(topicPartition)
    assertEquals(Errors.NONE.code, partitionData.errorCode)
>>>>>>> 8d6ae33a
    assertTrue(partitionData.lastStableOffset > 0)
    assertTrue(records(partitionData).map(_.sizeInBytes).sum > 0)
  }

  @Test
  def testFetchRequestToNonReplica(): Unit = {
    val topic = "topic"
    val partition = 0
    val topicPartition = new TopicPartition(topic, partition)

    // Create a single-partition topic and find a broker which is not the leader
    val partitionToLeader = TestUtils.createTopic(zkClient, topic, numPartitions = 1, 1, servers)
    val topicIds = getTopicIds().asJava
    val topicNames = topicIds.asScala.map(_.swap).asJava
    val leader = partitionToLeader(partition)
    val nonReplicaOpt = servers.find(_.config.brokerId != leader)
    assertTrue(nonReplicaOpt.isDefined)
    val nonReplicaId =  nonReplicaOpt.get.config.brokerId

    // Send the fetch request to the non-replica and verify the error code
    val fetchRequest = FetchRequest.Builder.forConsumer(ApiKeys.FETCH.latestVersion, Int.MaxValue, 0, createPartitionMap(1024,
      Seq(topicPartition)), topicIds).build()
    val fetchResponse = sendFetchRequest(nonReplicaId, fetchRequest)
<<<<<<< HEAD
    val partitionData = fetchResponse.responseData(topicNames, ApiKeys.FETCH.latestVersion).get(topicPartition)
    assertEquals(Errors.NOT_LEADER_OR_FOLLOWER, partitionData.error)

    // Repeat with request that does not use topic IDs
    val oldFetchRequest = FetchRequest.Builder.forConsumer(12, Int.MaxValue, 0, createPartitionMap(1024,
      Seq(topicPartition)), topicIds).build()
    val oldFetchResponse = sendFetchRequest(nonReplicaId, oldFetchRequest)
    val oldPartitionData = oldFetchResponse.responseData(topicNames, 12).get(topicPartition)
    assertEquals(Errors.NOT_LEADER_OR_FOLLOWER, oldPartitionData.error)
=======
    val partitionData = fetchResponse.responseData.get(topicPartition)
    assertEquals(Errors.NOT_LEADER_OR_FOLLOWER.code, partitionData.errorCode)
>>>>>>> 8d6ae33a
  }

  @Test
  def testLastFetchedEpochValidation(): Unit = {
    checkLastFetchedEpochValidation(ApiKeys.FETCH.latestVersion())
  }

  @Test
  def testLastFetchedEpochValidationV12(): Unit = {
    checkLastFetchedEpochValidation(12)
  }

  private def checkLastFetchedEpochValidation(version: Short): Unit = {
    val topic = "topic"
    val topicPartition = new TopicPartition(topic, 0)
    val partitionToLeader = TestUtils.createTopic(zkClient, topic, numPartitions = 1, replicationFactor = 3, servers)
    val firstLeaderId = partitionToLeader(topicPartition.partition)
    val firstLeaderEpoch = TestUtils.findLeaderEpoch(firstLeaderId, topicPartition, servers)

    initProducer()

    // Write some data in epoch 0
    val firstEpochResponses = produceData(Seq(topicPartition), 100)
    val firstEpochEndOffset = firstEpochResponses.lastOption.get.offset + 1
    // Force a leader change
    killBroker(firstLeaderId)
    // Write some more data in epoch 1
    val secondLeaderId = TestUtils.awaitLeaderChange(servers, topicPartition, firstLeaderId)
    val secondLeaderEpoch = TestUtils.findLeaderEpoch(secondLeaderId, topicPartition, servers)
    val secondEpochResponses = produceData(Seq(topicPartition), 100)
    val secondEpochEndOffset = secondEpochResponses.lastOption.get.offset + 1
    val topicIds = getTopicIds().asJava
    val topicNames = topicIds.asScala.map(_.swap).asJava

    // Build a fetch request in the middle of the second epoch, but with the first epoch
    val fetchOffset = secondEpochEndOffset + (secondEpochEndOffset - firstEpochEndOffset) / 2
    val partitionMap = new util.LinkedHashMap[TopicPartition, FetchRequest.PartitionData]
    partitionMap.put(topicPartition, new FetchRequest.PartitionData(fetchOffset, 0L, 1024,
      Optional.of(secondLeaderEpoch), Optional.of(firstLeaderEpoch)))
    val fetchRequest = FetchRequest.Builder.forConsumer(version, 0, 1, partitionMap, topicIds).build()

    // Validate the expected truncation
    val fetchResponse = sendFetchRequest(secondLeaderId, fetchRequest)
<<<<<<< HEAD
    val partitionData = fetchResponse.responseData(topicNames, version).get(topicPartition)
    assertEquals(Errors.NONE, partitionData.error)
    assertEquals(0L, partitionData.records.sizeInBytes())
    assertTrue(partitionData.divergingEpoch.isPresent)
=======
    val partitionData = fetchResponse.responseData.get(topicPartition)
    assertEquals(Errors.NONE.code, partitionData.errorCode)
    assertEquals(0L, FetchResponse.recordsSize(partitionData))
    assertTrue(FetchResponse.isDivergingEpoch(partitionData))
>>>>>>> 8d6ae33a

    val divergingEpoch = partitionData.divergingEpoch
    assertEquals(firstLeaderEpoch, divergingEpoch.epoch)
    assertEquals(firstEpochEndOffset, divergingEpoch.endOffset)
  }

  @Test
  def testCurrentEpochValidation(): Unit = {
    checkCurrentEpochValidation(ApiKeys.FETCH.latestVersion())
  }

  @Test
  def testCurrentEpochValidationV12(): Unit = {
    checkCurrentEpochValidation(12)
  }

  private def checkCurrentEpochValidation(version: Short): Unit = {
    val topic = "topic"
    val topicPartition = new TopicPartition(topic, 0)
    val partitionToLeader = TestUtils.createTopic(zkClient, topic, numPartitions = 1, replicationFactor = 3, servers)
    val firstLeaderId = partitionToLeader(topicPartition.partition)

    def assertResponseErrorForEpoch(error: Errors, brokerId: Int, leaderEpoch: Optional[Integer]): Unit = {
      val partitionMap = new util.LinkedHashMap[TopicPartition, FetchRequest.PartitionData]
      val topicIds = getTopicIds().asJava
      val topicNames = topicIds.asScala.map(_.swap).asJava
      partitionMap.put(topicPartition, new FetchRequest.PartitionData(0L, 0L, 1024, leaderEpoch))
      val fetchRequest = FetchRequest.Builder.forConsumer(version, 0, 1, partitionMap, topicIds).build()
      val fetchResponse = sendFetchRequest(brokerId, fetchRequest)
<<<<<<< HEAD
      val partitionData = fetchResponse.responseData(topicNames, version).get(topicPartition)
      assertEquals(error, partitionData.error)
=======
      val partitionData = fetchResponse.responseData.get(topicPartition)
      assertEquals(error.code, partitionData.errorCode)
>>>>>>> 8d6ae33a
    }

    // We need a leader change in order to check epoch fencing since the first epoch is 0 and
    // -1 is treated as having no epoch at all
    killBroker(firstLeaderId)

    // Check leader error codes
    val secondLeaderId = TestUtils.awaitLeaderChange(servers, topicPartition, firstLeaderId)
    val secondLeaderEpoch = TestUtils.findLeaderEpoch(secondLeaderId, topicPartition, servers)
    assertResponseErrorForEpoch(Errors.NONE, secondLeaderId, Optional.empty())
    assertResponseErrorForEpoch(Errors.NONE, secondLeaderId, Optional.of(secondLeaderEpoch))
    assertResponseErrorForEpoch(Errors.FENCED_LEADER_EPOCH, secondLeaderId, Optional.of(secondLeaderEpoch - 1))
    assertResponseErrorForEpoch(Errors.UNKNOWN_LEADER_EPOCH, secondLeaderId, Optional.of(secondLeaderEpoch + 1))

    // Check follower error codes
    val followerId = TestUtils.findFollowerId(topicPartition, servers)
    assertResponseErrorForEpoch(Errors.NONE, followerId, Optional.empty())
    assertResponseErrorForEpoch(Errors.NONE, followerId, Optional.of(secondLeaderEpoch))
    assertResponseErrorForEpoch(Errors.UNKNOWN_LEADER_EPOCH, followerId, Optional.of(secondLeaderEpoch + 1))
    assertResponseErrorForEpoch(Errors.FENCED_LEADER_EPOCH, followerId, Optional.of(secondLeaderEpoch - 1))
  }

  @Test
  def testEpochValidationWithinFetchSession(): Unit = {
    checkEpochValidationWithinFetchSession(ApiKeys.FETCH.latestVersion())
  }

  @Test
  def testEpochValidationWithinFetchSessionV12(): Unit = {
    checkEpochValidationWithinFetchSession(12)
  }

  private def checkEpochValidationWithinFetchSession(version: Short): Unit = {
    val topic = "topic"
    val topicPartition = new TopicPartition(topic, 0)
    val partitionToLeader = TestUtils.createTopic(zkClient, topic, numPartitions = 1, replicationFactor = 3, servers)
    val firstLeaderId = partitionToLeader(topicPartition.partition)

    // We need a leader change in order to check epoch fencing since the first epoch is 0 and
    // -1 is treated as having no epoch at all
    killBroker(firstLeaderId)

    val secondLeaderId = TestUtils.awaitLeaderChange(servers, topicPartition, firstLeaderId)
    val secondLeaderEpoch = TestUtils.findLeaderEpoch(secondLeaderId, topicPartition, servers)
    verifyFetchSessionErrors(topicPartition, secondLeaderEpoch, secondLeaderId, version)

    val followerId = TestUtils.findFollowerId(topicPartition, servers)
    verifyFetchSessionErrors(topicPartition, secondLeaderEpoch, followerId, version)
  }

  private def verifyFetchSessionErrors(topicPartition: TopicPartition,
                                       leaderEpoch: Int,
                                       destinationBrokerId: Int,
                                       version: Short): Unit = {
    val partitionMap = new util.LinkedHashMap[TopicPartition, FetchRequest.PartitionData]
    partitionMap.put(topicPartition, new FetchRequest.PartitionData(0L, 0L, 1024,
      Optional.of(leaderEpoch)))
    val topicIds = getTopicIds().asJava
    val topicNames = topicIds.asScala.map(_.swap).asJava
    val fetchRequest = FetchRequest.Builder.forConsumer(version, 0, 1, partitionMap, topicIds)
      .metadata(JFetchMetadata.INITIAL)
      .build()
    val fetchResponse = sendFetchRequest(destinationBrokerId, fetchRequest)
    val sessionId = fetchResponse.sessionId

    def assertResponseErrorForEpoch(expectedError: Errors,
                                    sessionFetchEpoch: Int,
                                    leaderEpoch: Optional[Integer]): Unit = {
      val partitionMap = new util.LinkedHashMap[TopicPartition, FetchRequest.PartitionData]
      partitionMap.put(topicPartition, new FetchRequest.PartitionData(0L, 0L, 1024, leaderEpoch))
      val fetchRequest = FetchRequest.Builder.forConsumer(version, 0, 1, partitionMap, topicIds)
        .metadata(new JFetchMetadata(sessionId, sessionFetchEpoch))
        .build()
      val fetchResponse = sendFetchRequest(destinationBrokerId, fetchRequest)
<<<<<<< HEAD
      val partitionData = fetchResponse.responseData(topicNames, version).get(topicPartition)
      assertEquals(expectedError, partitionData.error)
=======
      val partitionData = fetchResponse.responseData.get(topicPartition)
      assertEquals(expectedError.code, partitionData.errorCode)
>>>>>>> 8d6ae33a
    }

    // We only check errors because we do not expect the partition in the response otherwise
    assertResponseErrorForEpoch(Errors.FENCED_LEADER_EPOCH, 1, Optional.of(leaderEpoch - 1))
    assertResponseErrorForEpoch(Errors.UNKNOWN_LEADER_EPOCH, 2, Optional.of(leaderEpoch + 1))
  }

  /**
   * Tests that down-conversions don't leak memory. Large down conversions are triggered
   * in the server. The client closes its connection after reading partial data when the
   * channel is muted in the server. If buffers are not released this will result in OOM.
   */
  @Test
  def testDownConversionWithConnectionFailure(): Unit = {
    val (topicPartition, leaderId) = createTopics(numTopics = 1, numPartitions = 1).head
    val topicIds = getTopicIds().asJava
    val topicNames = topicIds.asScala.map(_.swap).asJava

    val msgValueLen = 100 * 1000
    val batchSize = 4 * msgValueLen
    val producer = TestUtils.createProducer(TestUtils.getBrokerListStrFromServers(servers),
      lingerMs = Int.MaxValue,
      deliveryTimeoutMs = Int.MaxValue,
      batchSize = batchSize,
      keySerializer = new StringSerializer,
      valueSerializer = new ByteArraySerializer)
    val bytes = new Array[Byte](msgValueLen)
    val futures = try {
      (0 to 1000).map { _ =>
        producer.send(new ProducerRecord(topicPartition.topic, topicPartition.partition, "key", bytes))
      }
    } finally {
      producer.close()
    }
    // Check futures to ensure sends succeeded, but do this after close since the last
    // batch is not complete, but sent when the producer is closed
    futures.foreach(_.get)

<<<<<<< HEAD
    def fetch(version: Short, maxPartitionBytes: Int, closeAfterPartialResponse: Boolean): Option[FetchResponse[MemoryRecords]] = {
      val fetchRequest = FetchRequest.Builder.forConsumer(version, Int.MaxValue, 0, createPartitionMap(maxPartitionBytes,
        Seq(topicPartition)), topicIds).build(version)
=======
    def fetch(version: Short, maxPartitionBytes: Int, closeAfterPartialResponse: Boolean): Option[FetchResponse] = {
      val fetchRequest = FetchRequest.Builder.forConsumer(Int.MaxValue, 0, createPartitionMap(maxPartitionBytes,
        Seq(topicPartition))).build(version)
>>>>>>> 8d6ae33a

      val socket = connect(brokerSocketServer(leaderId))
      try {
        send(fetchRequest, socket)
        if (closeAfterPartialResponse) {
          // read some data to ensure broker has muted this channel and then close socket
          val size = new DataInputStream(socket.getInputStream).readInt()
          // Check that we have received almost `maxPartitionBytes` (minus a tolerance) since in
          // the case of OOM, the size will be significantly smaller. We can't check for exactly
          // maxPartitionBytes since we use approx message sizes that include only the message value.
          assertTrue(size > maxPartitionBytes - batchSize,
              s"Fetch size too small $size, broker may have run out of memory")
          None
        } else {
          Some(receive[FetchResponse](socket, ApiKeys.FETCH, version))
        }
      } finally {
        socket.close()
      }
    }

    val version = 1.toShort
    (0 to 15).foreach(_ => fetch(version, maxPartitionBytes = msgValueLen * 1000, closeAfterPartialResponse = true))

    val response = fetch(version, maxPartitionBytes = batchSize, closeAfterPartialResponse = false)
    val fetchResponse = response.getOrElse(throw new IllegalStateException("No fetch response"))
<<<<<<< HEAD
    val partitionData = fetchResponse.responseData(topicNames, version).get(topicPartition)
    assertEquals(Errors.NONE, partitionData.error)
    val batches = partitionData.records.batches.asScala.toBuffer
=======
    val partitionData = fetchResponse.responseData.get(topicPartition)
    assertEquals(Errors.NONE.code, partitionData.errorCode)
    val batches = FetchResponse.recordsOrFail(partitionData).batches.asScala.toBuffer
>>>>>>> 8d6ae33a
    assertEquals(3, batches.size) // size is 3 (not 4) since maxPartitionBytes=msgValueSize*4, excluding key and headers
  }

  /**
    * Ensure that we respect the fetch offset when returning records that were converted from an uncompressed v2
    * record batch to multiple v0/v1 record batches with size 1. If the fetch offset points to inside the record batch,
    * some records have to be dropped during the conversion.
    */
  @Test
  def testDownConversionFromBatchedToUnbatchedRespectsOffset(): Unit = {
    // Increase linger so that we have control over the batches created
    producer = TestUtils.createProducer(TestUtils.getBrokerListStrFromServers(servers),
      retries = 5,
      keySerializer = new StringSerializer,
      valueSerializer = new StringSerializer,
      lingerMs = 30 * 1000,
      deliveryTimeoutMs = 60 * 1000)

    val topicConfig = Map(LogConfig.MessageFormatVersionProp -> KAFKA_0_11_0_IV2.version)
    val (topicPartition, leaderId) = createTopics(numTopics = 1, numPartitions = 1, topicConfig).head
    val topic = topicPartition.topic
    val topicIds = getTopicIds().asJava
    val topicNames = topicIds.asScala.map(_.swap).asJava

    val firstBatchFutures = (0 until 10).map(i => producer.send(new ProducerRecord(topic, s"key-$i", s"value-$i")))
    producer.flush()
    val secondBatchFutures = (10 until 25).map(i => producer.send(new ProducerRecord(topic, s"key-$i", s"value-$i")))
    producer.flush()

    firstBatchFutures.foreach(_.get)
    secondBatchFutures.foreach(_.get)

    def check(fetchOffset: Long, requestVersion: Short, expectedOffset: Long, expectedNumBatches: Int, expectedMagic: Byte): Unit = {
      var batchesReceived = 0
      var currentFetchOffset = fetchOffset
      var currentExpectedOffset = expectedOffset

      // With KIP-283, we might not receive all batches in a single fetch request so loop through till we have consumed
      // all batches we are interested in.
      while (batchesReceived < expectedNumBatches) {
        val fetchRequest = FetchRequest.Builder.forConsumer(requestVersion, Int.MaxValue, 0, createPartitionMap(Int.MaxValue,
          Seq(topicPartition), Map(topicPartition -> currentFetchOffset)), topicIds).build(requestVersion)
        val fetchResponse = sendFetchRequest(leaderId, fetchRequest)

        // validate response
<<<<<<< HEAD
        val partitionData = fetchResponse.responseData(topicNames, requestVersion).get(topicPartition)
        assertEquals(Errors.NONE, partitionData.error)
=======
        val partitionData = fetchResponse.responseData.get(topicPartition)
        assertEquals(Errors.NONE.code, partitionData.errorCode)
>>>>>>> 8d6ae33a
        assertTrue(partitionData.highWatermark > 0)
        val batches = FetchResponse.recordsOrFail(partitionData).batches.asScala.toBuffer
        val batch = batches.head
        assertEquals(expectedMagic, batch.magic)
        assertEquals(currentExpectedOffset, batch.baseOffset)

        currentFetchOffset = batches.last.lastOffset + 1
        currentExpectedOffset += (batches.last.lastOffset - batches.head.baseOffset + 1)
        batchesReceived += batches.size
      }

      assertEquals(expectedNumBatches, batchesReceived)
    }

    // down conversion to message format 0, batches of 1 message are returned so we receive the exact offset we requested
    check(fetchOffset = 3, expectedOffset = 3, requestVersion = 1, expectedNumBatches = 22,
      expectedMagic = RecordBatch.MAGIC_VALUE_V0)
    check(fetchOffset = 15, expectedOffset = 15, requestVersion = 1, expectedNumBatches = 10,
      expectedMagic = RecordBatch.MAGIC_VALUE_V0)

    // down conversion to message format 1, batches of 1 message are returned so we receive the exact offset we requested
    check(fetchOffset = 3, expectedOffset = 3, requestVersion = 3, expectedNumBatches = 22,
      expectedMagic = RecordBatch.MAGIC_VALUE_V1)
    check(fetchOffset = 15, expectedOffset = 15, requestVersion = 3, expectedNumBatches = 10,
      expectedMagic = RecordBatch.MAGIC_VALUE_V1)

    // no down conversion, we receive a single batch so the received offset won't necessarily be the same
    check(fetchOffset = 3, expectedOffset = 0, requestVersion = 4, expectedNumBatches = 2,
      expectedMagic = RecordBatch.MAGIC_VALUE_V2)
    check(fetchOffset = 15, expectedOffset = 10, requestVersion = 4, expectedNumBatches = 1,
      expectedMagic = RecordBatch.MAGIC_VALUE_V2)

    // no down conversion, we receive a single batch and the exact offset we requested because it happens to be the
    // offset of the first record in the batch
    check(fetchOffset = 10, expectedOffset = 10, requestVersion = 4, expectedNumBatches = 1,
      expectedMagic = RecordBatch.MAGIC_VALUE_V2)
  }

  /**
   * Test that when an incremental fetch session contains partitions with an error,
   * those partitions are returned in all incremental fetch requests.
   * This tests using FetchRequests that don't use topic IDs
   */
  @Test
  def testCreateIncrementalFetchWithPartitionsInErrorV12(): Unit = {
    def createFetchRequest(topicPartitions: Seq[TopicPartition],
                           metadata: JFetchMetadata,
                           toForget: Seq[TopicPartition]): FetchRequest =
      FetchRequest.Builder.forConsumer(12, Int.MaxValue, 0,
        createPartitionMap(Integer.MAX_VALUE, topicPartitions, Map.empty), Map[String, Uuid]().asJava)
        .toForget(toForget.asJava)
        .metadata(metadata)
        .build()
    val foo0 = new TopicPartition("foo", 0)
    val foo1 = new TopicPartition("foo", 1)
    // topicNames can be empty because we are using old requests
    val topicNames = Map[Uuid, String]().asJava
    createTopic("foo", Map(0 -> List(0, 1), 1 -> List(0, 2)))
    val bar0 = new TopicPartition("bar", 0)
    val req1 = createFetchRequest(List(foo0, foo1, bar0), JFetchMetadata.INITIAL, Nil)
    val resp1 = sendFetchRequest(0, req1)
    assertEquals(Errors.NONE, resp1.error())
    assertTrue(resp1.sessionId() > 0, "Expected the broker to create a new incremental fetch session")
    debug(s"Test created an incremental fetch session ${resp1.sessionId}")
<<<<<<< HEAD
    val responseData1 = resp1.responseData(topicNames, 12)
    assertTrue(responseData1.containsKey(foo0))
    assertTrue(responseData1.containsKey(foo1))
    assertTrue(responseData1.containsKey(bar0))
    assertEquals(Errors.NONE, responseData1.get(foo0).error)
    assertEquals(Errors.NONE, responseData1.get(foo1).error)
    assertEquals(Errors.UNKNOWN_TOPIC_OR_PARTITION, responseData1.get(bar0).error)
    val req2 = createFetchRequest(Nil, new JFetchMetadata(resp1.sessionId(), 1), Nil)
    val resp2 = sendFetchRequest(0, req2)
    assertEquals(Errors.NONE, resp2.error())
    assertEquals(resp1.sessionId(),
      resp2.sessionId(), "Expected the broker to continue the incremental fetch session")
    val responseData2 = resp2.responseData(topicNames, 12)
    assertFalse(responseData2.containsKey(foo0))
    assertFalse(responseData2.containsKey(foo1))
    assertTrue(responseData2.containsKey(bar0))
    assertEquals(Errors.UNKNOWN_TOPIC_OR_PARTITION, responseData2.get(bar0).error)
=======
    assertTrue(resp1.responseData.containsKey(foo0))
    assertTrue(resp1.responseData.containsKey(foo1))
    assertTrue(resp1.responseData.containsKey(bar0))
    assertEquals(Errors.NONE.code, resp1.responseData.get(foo0).errorCode)
    assertEquals(Errors.NONE.code, resp1.responseData.get(foo1).errorCode)
    assertEquals(Errors.UNKNOWN_TOPIC_OR_PARTITION.code, resp1.responseData.get(bar0).errorCode)
    val req2 = createFetchRequest(Nil, new JFetchMetadata(resp1.sessionId(), 1), Nil)
    val resp2 = sendFetchRequest(0, req2)
    assertEquals(Errors.NONE, resp2.error())
    assertEquals(resp1.sessionId(), resp2.sessionId(), "Expected the broker to continue the incremental fetch session")
    assertFalse(resp2.responseData().containsKey(foo0))
    assertFalse(resp2.responseData().containsKey(foo1))
    assertTrue(resp2.responseData().containsKey(bar0))
    assertEquals(Errors.UNKNOWN_TOPIC_OR_PARTITION.code(), resp2.responseData().get(bar0).errorCode())
>>>>>>> 8d6ae33a
    createTopic("bar", Map(0 -> List(0, 1)))
    val req3 = createFetchRequest(Nil, new JFetchMetadata(resp1.sessionId(), 2), Nil)
    val resp3 = sendFetchRequest(0, req3)
    assertEquals(Errors.NONE, resp3.error())
<<<<<<< HEAD
    val responseData3 = resp3.responseData(topicNames, 12)
    assertFalse(responseData3.containsKey(foo0))
    assertFalse(responseData3.containsKey(foo1))
    assertTrue(responseData3.containsKey(bar0))
    assertEquals(Errors.NONE, responseData3.get(bar0).error)
    val req4 = createFetchRequest(Nil, new JFetchMetadata(resp1.sessionId(), 3), Nil)
    val resp4 = sendFetchRequest(0, req4)
    assertEquals(Errors.NONE, resp4.error())
    val responseData4 = resp4.responseData(topicNames, 12)
    assertFalse(responseData4.containsKey(foo0))
    assertFalse(responseData4.containsKey(foo1))
    assertFalse(responseData4.containsKey(bar0))
  }

  /**
   * Test that when an incremental fetch session contains partitions with an ID error,
   * those partitions are returned in all incremental fetch requests. Tests for
   * resolving topic IDs can be found in FetchSessionTest.
   */
  @Test
  def testCreateIncrementalFetchWithPartitionsWithIdError(): Unit = {
    def createFetchRequest(topicPartitions: Seq[TopicPartition],
                           metadata: JFetchMetadata,
                           toForget: Seq[TopicPartition],
                           topicIds: scala.collection.Map[String, Uuid]): FetchRequest = {
      FetchRequest.Builder.forConsumer(ApiKeys.FETCH.latestVersion(), Int.MaxValue, 0,
        createPartitionMap(Integer.MAX_VALUE, topicPartitions, Map.empty), topicIds.asJava)
        .toForget(toForget.asJava)
        .metadata(metadata)
        .build()
    }
    val foo0 = new TopicPartition("foo", 0)
    val foo1 = new TopicPartition("foo", 1)
    createTopic("foo", Map(0 -> List(0, 1), 1 -> List(0, 2)))
    val topicIds = getTopicIds()
    val topicIDsWithUnknown = topicIds ++ Map("bar" -> Uuid.randomUuid())
    val bar0 = new TopicPartition("bar", 0)
    val req1 = createFetchRequest(List(foo0, foo1, bar0), JFetchMetadata.INITIAL, Nil, topicIDsWithUnknown)
    val resp1 = sendFetchRequest(0, req1)
    assertEquals(Errors.NONE, resp1.error())
    assertTrue(resp1.sessionId() > 0, "Expected the broker to create a new incremental fetch session")
    debug(s"Test created an incremental fetch session ${resp1.sessionId}")
    val topicNames1 = topicIDsWithUnknown.map(_.swap).asJava
    val responseData1 = resp1.responseData(topicNames1, ApiKeys.FETCH.latestVersion())
    assertTrue(responseData1.containsKey(foo0))
    assertTrue(responseData1.containsKey(foo1))
    assertTrue(responseData1.containsKey(bar0))
    assertEquals(Errors.NONE, responseData1.get(foo0).error)
    assertEquals(Errors.NONE, responseData1.get(foo1).error)
    assertEquals(Errors.UNKNOWN_TOPIC_ID, responseData1.get(bar0).error)
    val topicIds2 = topicIds
    val req2 = createFetchRequest(Nil, new JFetchMetadata(resp1.sessionId(), 1), Nil, topicIds2)
    val resp2 = sendFetchRequest(0, req2)
    assertEquals(Errors.NONE, resp2.error())
    assertEquals(resp1.sessionId(),
      resp2.sessionId(), "Expected the broker to continue the incremental fetch session")
    val topicNames2 = topicNames1
    val responseData2 = resp2.responseData(topicNames2, ApiKeys.FETCH.latestVersion())
    assertFalse(responseData2.containsKey(foo0))
    assertFalse(responseData2.containsKey(foo1))
    assertTrue(responseData1.containsKey(bar0))
    assertEquals(Errors.UNKNOWN_TOPIC_ID, responseData1.get(bar0).error)
=======
    assertFalse(resp3.responseData.containsKey(foo0))
    assertFalse(resp3.responseData.containsKey(foo1))
    assertTrue(resp3.responseData.containsKey(bar0))
    assertEquals(Errors.NONE.code, resp3.responseData.get(bar0).errorCode)
    val req4 = createFetchRequest(Nil, new JFetchMetadata(resp1.sessionId(), 3), Nil)
    val resp4 = sendFetchRequest(0, req4)
    assertEquals(Errors.NONE, resp4.error())
    assertFalse(resp4.responseData.containsKey(foo0))
    assertFalse(resp4.responseData.containsKey(foo1))
    assertFalse(resp4.responseData.containsKey(bar0))
>>>>>>> 8d6ae33a
  }

  @Test
  def testZStdCompressedTopic(): Unit = {
    // ZSTD compressed topic
    val topicConfig = Map(LogConfig.CompressionTypeProp -> ZStdCompressionCodec.name)
    val (topicPartition, leaderId) = createTopics(numTopics = 1, numPartitions = 1, configs = topicConfig).head
    val topicIds = getTopicIds().asJava
    val topicNames = topicIds.asScala.map(_.swap).asJava

    // Produce messages (v2)
    producer = TestUtils.createProducer(TestUtils.getBrokerListStrFromServers(servers),
      keySerializer = new StringSerializer,
      valueSerializer = new StringSerializer)
    producer.send(new ProducerRecord(topicPartition.topic, topicPartition.partition,
      "key1", "value1")).get
    producer.send(new ProducerRecord(topicPartition.topic, topicPartition.partition,
      "key2", "value2")).get
    producer.send(new ProducerRecord(topicPartition.topic, topicPartition.partition,
      "key3", "value3")).get
    producer.close()

    // fetch request with version below v10: UNSUPPORTED_COMPRESSION_TYPE error occurs
    val req0 = new FetchRequest.Builder(0, 9, -1, Int.MaxValue, 0,
      createPartitionMap(300, Seq(topicPartition), Map.empty), topicIds)
      .setMaxBytes(800).build()

    val res0 = sendFetchRequest(leaderId, req0)
<<<<<<< HEAD
    val data0 = res0.responseData(topicNames, 9).get(topicPartition)
    assertEquals(Errors.UNSUPPORTED_COMPRESSION_TYPE, data0.error)
=======
    val data0 = res0.responseData.get(topicPartition)
    assertEquals(Errors.UNSUPPORTED_COMPRESSION_TYPE.code, data0.errorCode)
>>>>>>> 8d6ae33a

    // fetch request with version 10: works fine!
    val req1= new FetchRequest.Builder(0, 10, -1, Int.MaxValue, 0,
      createPartitionMap(300, Seq(topicPartition), Map.empty), topicIds)
      .setMaxBytes(800).build()
    val res1 = sendFetchRequest(leaderId, req1)
<<<<<<< HEAD
    val data1 = res1.responseData(topicNames, 10).get(topicPartition)
    assertEquals(Errors.NONE, data1.error)
=======
    val data1 = res1.responseData.get(topicPartition)
    assertEquals(Errors.NONE.code, data1.errorCode)
>>>>>>> 8d6ae33a
    assertEquals(3, records(data1).size)

    val req2 = new FetchRequest.Builder(ApiKeys.FETCH.latestVersion(), ApiKeys.FETCH.latestVersion(), -1, Int.MaxValue, 0,
      createPartitionMap(300, Seq(topicPartition), Map.empty), topicIds)
      .setMaxBytes(800).build()
    val res2 = sendFetchRequest(leaderId, req2)
    val data2 = res2.responseData(topicNames, ApiKeys.FETCH.latestVersion()).get(topicPartition)
    assertEquals(Errors.NONE, data2.error)
    assertEquals(3, records(data2).size)
  }

  @Test
  def testPartitionDataEquals(): Unit = {
    assertEquals(new FetchRequest.PartitionData(300, 0L, 300, Optional.of(300)),
    new FetchRequest.PartitionData(300, 0L, 300, Optional.of(300)))
  }

  @Test
  def testZStdCompressedRecords(): Unit = {
    // Producer compressed topic
    val topicConfig = Map(LogConfig.CompressionTypeProp -> ProducerCompressionCodec.name,
      LogConfig.MessageFormatVersionProp -> "2.0.0")
    val (topicPartition, leaderId) = createTopics(numTopics = 1, numPartitions = 1, configs = topicConfig).head
    val topicIds = getTopicIds().asJava
    val topicNames = topicIds.asScala.map(_.swap).asJava

    // Produce GZIP compressed messages (v2)
    val producer1 = TestUtils.createProducer(TestUtils.getBrokerListStrFromServers(servers),
      compressionType = GZIPCompressionCodec.name,
      keySerializer = new StringSerializer,
      valueSerializer = new StringSerializer)
    producer1.send(new ProducerRecord(topicPartition.topic, topicPartition.partition,
      "key1", "value1")).get
    producer1.close()
    // Produce ZSTD compressed messages (v2)
    val producer2 = TestUtils.createProducer(TestUtils.getBrokerListStrFromServers(servers),
      compressionType = ZStdCompressionCodec.name,
      keySerializer = new StringSerializer,
      valueSerializer = new StringSerializer)
    producer2.send(new ProducerRecord(topicPartition.topic, topicPartition.partition,
      "key2", "value2")).get
    producer2.send(new ProducerRecord(topicPartition.topic, topicPartition.partition,
      "key3", "value3")).get
    producer2.close()

    // fetch request with fetch version v1 (magic 0):
    // gzip compressed record is returned with down-conversion.
    // zstd compressed record raises UNSUPPORTED_COMPRESSION_TYPE error.
    val req0 = new FetchRequest.Builder(0, 1, -1, Int.MaxValue, 0,
      createPartitionMap(300, Seq(topicPartition), Map.empty), topicIds)
      .setMaxBytes(800)
      .build()

    val res0 = sendFetchRequest(leaderId, req0)
<<<<<<< HEAD
    val data0 = res0.responseData(topicNames, 1).get(topicPartition)
    assertEquals(Errors.NONE, data0.error)
=======
    val data0 = res0.responseData.get(topicPartition)
    assertEquals(Errors.NONE.code, data0.errorCode)
>>>>>>> 8d6ae33a
    assertEquals(1, records(data0).size)

    val req1 = new FetchRequest.Builder(0, 1, -1, Int.MaxValue, 0,
      createPartitionMap(300, Seq(topicPartition), Map(topicPartition -> 1L)), topicIds)
      .setMaxBytes(800).build()

    val res1 = sendFetchRequest(leaderId, req1)
<<<<<<< HEAD
    val data1 = res1.responseData(topicNames, 1).get(topicPartition)
    assertEquals(Errors.UNSUPPORTED_COMPRESSION_TYPE, data1.error)
=======
    val data1 = res1.responseData.get(topicPartition)
    assertEquals(Errors.UNSUPPORTED_COMPRESSION_TYPE.code, data1.errorCode)
>>>>>>> 8d6ae33a

    // fetch request with fetch version v3 (magic 1):
    // gzip compressed record is returned with down-conversion.
    // zstd compressed record raises UNSUPPORTED_COMPRESSION_TYPE error.
    val req2 = new FetchRequest.Builder(2, 3, -1, Int.MaxValue, 0,
      createPartitionMap(300, Seq(topicPartition), Map.empty), topicIds)
      .setMaxBytes(800).build()

    val res2 = sendFetchRequest(leaderId, req2)
<<<<<<< HEAD
    val data2 = res2.responseData(topicNames, 3).get(topicPartition)
    assertEquals(Errors.NONE, data2.error)
=======
    val data2 = res2.responseData.get(topicPartition)
    assertEquals(Errors.NONE.code, data2.errorCode)
>>>>>>> 8d6ae33a
    assertEquals(1, records(data2).size)

    val req3 = new FetchRequest.Builder(0, 1, -1, Int.MaxValue, 0,
      createPartitionMap(300, Seq(topicPartition), Map(topicPartition -> 1L)), topicIds)
      .setMaxBytes(800).build()

    val res3 = sendFetchRequest(leaderId, req3)
<<<<<<< HEAD
    val data3 = res3.responseData(topicNames, 1).get(topicPartition)
    assertEquals(Errors.UNSUPPORTED_COMPRESSION_TYPE, data3.error)
=======
    val data3 = res3.responseData.get(topicPartition)
    assertEquals(Errors.UNSUPPORTED_COMPRESSION_TYPE.code, data3.errorCode)
>>>>>>> 8d6ae33a

    // fetch request with version 10: works fine!
    val req4 = new FetchRequest.Builder(0, 10, -1, Int.MaxValue, 0,
      createPartitionMap(300, Seq(topicPartition), Map.empty), topicIds)
      .setMaxBytes(800).build()
    val res4 = sendFetchRequest(leaderId, req4)
<<<<<<< HEAD
    val data4 = res4.responseData(topicNames, 10).get(topicPartition)
    assertEquals(Errors.NONE, data4.error)
=======
    val data4 = res4.responseData.get(topicPartition)
    assertEquals(Errors.NONE.code, data4.errorCode)
>>>>>>> 8d6ae33a
    assertEquals(3, records(data4).size)

    val req5 = new FetchRequest.Builder(0, ApiKeys.FETCH.latestVersion(), -1, Int.MaxValue, 0,
      createPartitionMap(300, Seq(topicPartition), Map.empty), topicIds)
      .setMaxBytes(800).build()
    val res5 = sendFetchRequest(leaderId, req5)
    val data5 = res5.responseData(topicNames, ApiKeys.FETCH.latestVersion()).get(topicPartition)
    assertEquals(Errors.NONE, data5.error)
    assertEquals(3, records(data5).size)
  }

  private def records(partitionData: FetchResponseData.PartitionData): Seq[Record] = {
    FetchResponse.recordsOrFail(partitionData).records.asScala.toBuffer
  }

<<<<<<< HEAD
  private def checkFetchResponse(expectedPartitions: Seq[TopicPartition], fetchResponse: FetchResponse[MemoryRecords],
                                 maxPartitionBytes: Int, maxResponseBytes: Int, numMessagesPerPartition: Int,
                                 responseVersion: Short = ApiKeys.FETCH.latestVersion()): Unit = {
    val topicNames = getTopicIds().map(_.swap).asJava
    val responseData = fetchResponse.responseData(topicNames, responseVersion)
    assertEquals(expectedPartitions, responseData.keySet.asScala.toSeq)
=======
  private def checkFetchResponse(expectedPartitions: Seq[TopicPartition], fetchResponse: FetchResponse,
                                 maxPartitionBytes: Int, maxResponseBytes: Int, numMessagesPerPartition: Int): Unit = {
    assertEquals(expectedPartitions, fetchResponse.responseData.keySet.asScala.toSeq)
>>>>>>> 8d6ae33a
    var emptyResponseSeen = false
    var responseSize = 0
    var responseBufferSize = 0

    expectedPartitions.foreach { tp =>
<<<<<<< HEAD
      val partitionData = responseData.get(tp)
      assertEquals(Errors.NONE, partitionData.error)
=======
      val partitionData = fetchResponse.responseData.get(tp)
      assertEquals(Errors.NONE.code, partitionData.errorCode)
>>>>>>> 8d6ae33a
      assertTrue(partitionData.highWatermark > 0)

      val records = FetchResponse.recordsOrFail(partitionData)
      responseBufferSize += records.sizeInBytes

      val batches = records.batches.asScala.toBuffer
      assertTrue(batches.size < numMessagesPerPartition)
      val batchesSize = batches.map(_.sizeInBytes).sum
      responseSize += batchesSize
      if (batchesSize == 0 && !emptyResponseSeen) {
        assertEquals(0, records.sizeInBytes)
        emptyResponseSeen = true
      }
      else if (batchesSize != 0 && !emptyResponseSeen) {
        assertTrue(batchesSize <= maxPartitionBytes)
        assertEquals(maxPartitionBytes, records.sizeInBytes)
      }
      else if (batchesSize != 0 && emptyResponseSeen)
        fail(s"Expected partition with size 0, but found $tp with size $batchesSize")
      else if (records.sizeInBytes != 0 && emptyResponseSeen)
        fail(s"Expected partition buffer with size 0, but found $tp with size ${records.sizeInBytes}")
    }

    assertEquals(maxResponseBytes - maxResponseBytes % maxPartitionBytes, responseBufferSize)
    assertTrue(responseSize <= maxResponseBytes)
  }

  private def createTopics(numTopics: Int, numPartitions: Int, configs: Map[String, String] = Map.empty): Map[TopicPartition, Int] = {
    val topics = (0 until numTopics).map(t => s"topic$t")
    val topicConfig = new Properties
    topicConfig.setProperty(LogConfig.MinInSyncReplicasProp, 2.toString)
    configs.foreach { case (k, v) => topicConfig.setProperty(k, v) }
    topics.flatMap { topic =>
      val partitionToLeader = createTopic(topic, numPartitions = numPartitions, replicationFactor = 2,
        topicConfig = topicConfig)
      partitionToLeader.map { case (partition, leader) => new TopicPartition(topic, partition) -> leader }
    }.toMap
  }

  private def produceData(topicPartitions: Iterable[TopicPartition], numMessagesPerPartition: Int): Seq[RecordMetadata] = {
    val records = for {
      tp <- topicPartitions.toSeq
      messageIndex <- 0 until numMessagesPerPartition
    } yield {
      val suffix = s"$tp-$messageIndex"
      new ProducerRecord(tp.topic, tp.partition, s"key $suffix", s"value $suffix")
    }
    records.map(producer.send(_).get)
  }
}<|MERGE_RESOLUTION|>--- conflicted
+++ resolved
@@ -16,13 +16,6 @@
   */
 package kafka.server
 
-<<<<<<< HEAD
-import java.io.DataInputStream
-import java.util
-import java.util.{Optional, Properties}
-
-=======
->>>>>>> 8d6ae33a
 import kafka.api.KAFKA_0_11_0_IV2
 import kafka.log.LogConfig
 import kafka.message.{GZIPCompressionCodec, ProducerCompressionCodec, ZStdCompressionCodec}
@@ -147,10 +140,9 @@
       random.shuffle(partitionsWithoutLargeMessages)
     val fetchRequest3 = createFetchRequest(shuffledTopicPartitions3, Map(partitionWithLargeMessage1 -> messagesPerPartition))
     val fetchResponse3 = sendFetchRequest(leaderId, fetchRequest3)
-<<<<<<< HEAD
     val fetchRequest3V12 = createFetchRequest(shuffledTopicPartitions3, Map(partitionWithLargeMessage1 -> messagesPerPartition), 12)
     val fetchResponse3V12 = sendFetchRequest(leaderId, fetchRequest3V12)
-    def evaluateResponse3(response: FetchResponse[MemoryRecords], version: Short = ApiKeys.FETCH.latestVersion()) = {
+    def evaluateResponse3(response: FetchResponse, version: Short = ApiKeys.FETCH.latestVersion()) = {
       val responseData = response.responseData(topicNames, version)
       assertEquals(shuffledTopicPartitions3, responseData.keySet.asScala.toSeq)
       val responseSize = responseData.asScala.values.map { partitionData =>
@@ -158,7 +150,7 @@
       }.sum
       assertTrue(responseSize <= maxResponseBytes)
       val partitionData = responseData.get(partitionWithLargeMessage1)
-      assertEquals(Errors.NONE, partitionData.error)
+      assertEquals(Errors.NONE.code, partitionData.errorCode)
       assertTrue(partitionData.highWatermark > 0)
       val size3 = records(partitionData).map(_.sizeInBytes).sum
       assertTrue(size3 <= maxResponseBytes, s"Expected $size3 to be smaller than $maxResponseBytes")
@@ -167,20 +159,6 @@
     }
     evaluateResponse3(fetchResponse3)
     evaluateResponse3(fetchResponse3V12, 12)
-=======
-    assertEquals(shuffledTopicPartitions3, fetchResponse3.responseData.keySet.asScala.toSeq)
-    val responseSize3 = fetchResponse3.responseData.asScala.values.map { partitionData =>
-      records(partitionData).map(_.sizeInBytes).sum
-    }.sum
-    assertTrue(responseSize3 <= maxResponseBytes)
-    val partitionData3 = fetchResponse3.responseData.get(partitionWithLargeMessage1)
-    assertEquals(Errors.NONE.code, partitionData3.errorCode)
-    assertTrue(partitionData3.highWatermark > 0)
-    val size3 = records(partitionData3).map(_.sizeInBytes).sum
-    assertTrue(size3 <= maxResponseBytes, s"Expected $size3 to be smaller than $maxResponseBytes")
-    assertTrue(size3 > maxPartitionBytes, s"Expected $size3 to be larger than $maxPartitionBytes")
-    assertTrue(maxPartitionBytes < FetchResponse.recordsSize(partitionData3))
->>>>>>> 8d6ae33a
 
     // 4. Partition with message larger than the response limit at the start of the list
     val shuffledTopicPartitions4 = Seq(partitionWithLargeMessage2, partitionWithLargeMessage1) ++
@@ -189,7 +167,7 @@
     val fetchResponse4 = sendFetchRequest(leaderId, fetchRequest4)
     val fetchRequest4V12 = createFetchRequest(shuffledTopicPartitions4, Map(partitionWithLargeMessage2 -> messagesPerPartition), 12)
     val fetchResponse4V12 = sendFetchRequest(leaderId, fetchRequest4V12)
-    def evaluateResponse4(response: FetchResponse[MemoryRecords], version: Short = ApiKeys.FETCH.latestVersion()) = {
+    def evaluateResponse4(response: FetchResponse, version: Short = ApiKeys.FETCH.latestVersion()) = {
       val responseData = response.responseData(topicNames, version)
       assertEquals(shuffledTopicPartitions4, responseData.keySet.asScala.toSeq)
       val nonEmptyPartitions = responseData.asScala.toSeq.collect {
@@ -197,7 +175,7 @@
       }
       assertEquals(Seq(partitionWithLargeMessage2), nonEmptyPartitions)
       val partitionData = responseData.get(partitionWithLargeMessage2)
-      assertEquals(Errors.NONE, partitionData.error)
+      assertEquals(Errors.NONE.code, partitionData.errorCode)
       assertTrue(partitionData.highWatermark > 0)
       val size4 = records(partitionData).map(_.sizeInBytes).sum
       assertTrue(size4 > maxResponseBytes, s"Expected $size4 to be larger than $maxResponseBytes")
@@ -220,7 +198,7 @@
         .metadata(metadata)
         .build()
     }
-<<<<<<< HEAD
+
     initProducer()
 
     val messagesPerPartition = 9
@@ -243,15 +221,6 @@
     while (respIterator.hasNext)
       tp = respIterator.next()
     assertEquals(unknownTp, tp)
-=======
-    assertEquals(Seq(partitionWithLargeMessage2), nonEmptyPartitions4)
-    val partitionData4 = fetchResponse4.responseData.get(partitionWithLargeMessage2)
-    assertEquals(Errors.NONE.code, partitionData4.errorCode)
-    assertTrue(partitionData4.highWatermark > 0)
-    val size4 = records(partitionData4).map(_.sizeInBytes).sum
-    assertTrue(size4 > maxResponseBytes, s"Expected $size4 to be larger than $maxResponseBytes")
-    assertTrue(maxResponseBytes < FetchResponse.recordsSize(partitionData4))
->>>>>>> 8d6ae33a
   }
 
 
@@ -267,13 +236,10 @@
     val fetchRequest = FetchRequest.Builder.forConsumer(2, Int.MaxValue, 0, createPartitionMap(maxPartitionBytes,
       Seq(topicPartition)), topicIds).build(2)
     val fetchResponse = sendFetchRequest(leaderId, fetchRequest)
-<<<<<<< HEAD
     val partitionData = fetchResponse.responseData(topicNames, 2).get(topicPartition)
-    assertEquals(Errors.NONE, partitionData.error)
-=======
-    val partitionData = fetchResponse.responseData.get(topicPartition)
     assertEquals(Errors.NONE.code, partitionData.errorCode)
->>>>>>> 8d6ae33a
+    //assertEquals(Errors.NONE.code, partitionData.errorCode)
+
     assertTrue(partitionData.highWatermark > 0)
     assertEquals(maxPartitionBytes, FetchResponse.recordsSize(partitionData))
     assertEquals(0, records(partitionData).map(_.sizeInBytes).sum)
@@ -291,13 +257,9 @@
     val fetchRequest = FetchRequest.Builder.forConsumer(4, Int.MaxValue, 0, createPartitionMap(maxPartitionBytes,
       Seq(topicPartition)), topicIds).isolationLevel(IsolationLevel.READ_COMMITTED).build(4)
     val fetchResponse = sendFetchRequest(leaderId, fetchRequest)
-<<<<<<< HEAD
     val partitionData = fetchResponse.responseData(topicNames, 4).get(topicPartition)
-    assertEquals(Errors.NONE, partitionData.error)
-=======
-    val partitionData = fetchResponse.responseData.get(topicPartition)
     assertEquals(Errors.NONE.code, partitionData.errorCode)
->>>>>>> 8d6ae33a
+    //assertEquals(Errors.NONE.code, partitionData.errorCode)
     assertTrue(partitionData.lastStableOffset > 0)
     assertTrue(records(partitionData).map(_.sizeInBytes).sum > 0)
   }
@@ -321,20 +283,16 @@
     val fetchRequest = FetchRequest.Builder.forConsumer(ApiKeys.FETCH.latestVersion, Int.MaxValue, 0, createPartitionMap(1024,
       Seq(topicPartition)), topicIds).build()
     val fetchResponse = sendFetchRequest(nonReplicaId, fetchRequest)
-<<<<<<< HEAD
     val partitionData = fetchResponse.responseData(topicNames, ApiKeys.FETCH.latestVersion).get(topicPartition)
-    assertEquals(Errors.NOT_LEADER_OR_FOLLOWER, partitionData.error)
+    assertEquals(Errors.NOT_LEADER_OR_FOLLOWER.code, partitionData.errorCode)
 
     // Repeat with request that does not use topic IDs
     val oldFetchRequest = FetchRequest.Builder.forConsumer(12, Int.MaxValue, 0, createPartitionMap(1024,
       Seq(topicPartition)), topicIds).build()
     val oldFetchResponse = sendFetchRequest(nonReplicaId, oldFetchRequest)
     val oldPartitionData = oldFetchResponse.responseData(topicNames, 12).get(topicPartition)
-    assertEquals(Errors.NOT_LEADER_OR_FOLLOWER, oldPartitionData.error)
-=======
-    val partitionData = fetchResponse.responseData.get(topicPartition)
-    assertEquals(Errors.NOT_LEADER_OR_FOLLOWER.code, partitionData.errorCode)
->>>>>>> 8d6ae33a
+    assertEquals(Errors.NOT_LEADER_OR_FOLLOWER.code, oldPartitionData.errorCode)
+    //assertEquals(Errors.NOT_LEADER_OR_FOLLOWER.code, partitionData.errorCode)
   }
 
   @Test
@@ -378,17 +336,10 @@
 
     // Validate the expected truncation
     val fetchResponse = sendFetchRequest(secondLeaderId, fetchRequest)
-<<<<<<< HEAD
     val partitionData = fetchResponse.responseData(topicNames, version).get(topicPartition)
-    assertEquals(Errors.NONE, partitionData.error)
-    assertEquals(0L, partitionData.records.sizeInBytes())
-    assertTrue(partitionData.divergingEpoch.isPresent)
-=======
-    val partitionData = fetchResponse.responseData.get(topicPartition)
     assertEquals(Errors.NONE.code, partitionData.errorCode)
     assertEquals(0L, FetchResponse.recordsSize(partitionData))
     assertTrue(FetchResponse.isDivergingEpoch(partitionData))
->>>>>>> 8d6ae33a
 
     val divergingEpoch = partitionData.divergingEpoch
     assertEquals(firstLeaderEpoch, divergingEpoch.epoch)
@@ -418,13 +369,8 @@
       partitionMap.put(topicPartition, new FetchRequest.PartitionData(0L, 0L, 1024, leaderEpoch))
       val fetchRequest = FetchRequest.Builder.forConsumer(version, 0, 1, partitionMap, topicIds).build()
       val fetchResponse = sendFetchRequest(brokerId, fetchRequest)
-<<<<<<< HEAD
       val partitionData = fetchResponse.responseData(topicNames, version).get(topicPartition)
-      assertEquals(error, partitionData.error)
-=======
-      val partitionData = fetchResponse.responseData.get(topicPartition)
       assertEquals(error.code, partitionData.errorCode)
->>>>>>> 8d6ae33a
     }
 
     // We need a leader change in order to check epoch fencing since the first epoch is 0 and
@@ -499,13 +445,8 @@
         .metadata(new JFetchMetadata(sessionId, sessionFetchEpoch))
         .build()
       val fetchResponse = sendFetchRequest(destinationBrokerId, fetchRequest)
-<<<<<<< HEAD
       val partitionData = fetchResponse.responseData(topicNames, version).get(topicPartition)
-      assertEquals(expectedError, partitionData.error)
-=======
-      val partitionData = fetchResponse.responseData.get(topicPartition)
       assertEquals(expectedError.code, partitionData.errorCode)
->>>>>>> 8d6ae33a
     }
 
     // We only check errors because we do not expect the partition in the response otherwise
@@ -544,15 +485,9 @@
     // batch is not complete, but sent when the producer is closed
     futures.foreach(_.get)
 
-<<<<<<< HEAD
-    def fetch(version: Short, maxPartitionBytes: Int, closeAfterPartialResponse: Boolean): Option[FetchResponse[MemoryRecords]] = {
+    def fetch(version: Short, maxPartitionBytes: Int, closeAfterPartialResponse: Boolean): Option[FetchResponse] = {
       val fetchRequest = FetchRequest.Builder.forConsumer(version, Int.MaxValue, 0, createPartitionMap(maxPartitionBytes,
         Seq(topicPartition)), topicIds).build(version)
-=======
-    def fetch(version: Short, maxPartitionBytes: Int, closeAfterPartialResponse: Boolean): Option[FetchResponse] = {
-      val fetchRequest = FetchRequest.Builder.forConsumer(Int.MaxValue, 0, createPartitionMap(maxPartitionBytes,
-        Seq(topicPartition))).build(version)
->>>>>>> 8d6ae33a
 
       val socket = connect(brokerSocketServer(leaderId))
       try {
@@ -579,15 +514,9 @@
 
     val response = fetch(version, maxPartitionBytes = batchSize, closeAfterPartialResponse = false)
     val fetchResponse = response.getOrElse(throw new IllegalStateException("No fetch response"))
-<<<<<<< HEAD
     val partitionData = fetchResponse.responseData(topicNames, version).get(topicPartition)
-    assertEquals(Errors.NONE, partitionData.error)
-    val batches = partitionData.records.batches.asScala.toBuffer
-=======
-    val partitionData = fetchResponse.responseData.get(topicPartition)
     assertEquals(Errors.NONE.code, partitionData.errorCode)
     val batches = FetchResponse.recordsOrFail(partitionData).batches.asScala.toBuffer
->>>>>>> 8d6ae33a
     assertEquals(3, batches.size) // size is 3 (not 4) since maxPartitionBytes=msgValueSize*4, excluding key and headers
   }
 
@@ -633,13 +562,9 @@
         val fetchResponse = sendFetchRequest(leaderId, fetchRequest)
 
         // validate response
-<<<<<<< HEAD
         val partitionData = fetchResponse.responseData(topicNames, requestVersion).get(topicPartition)
-        assertEquals(Errors.NONE, partitionData.error)
-=======
-        val partitionData = fetchResponse.responseData.get(topicPartition)
         assertEquals(Errors.NONE.code, partitionData.errorCode)
->>>>>>> 8d6ae33a
+        //assertEquals(Errors.NONE.code, partitionData.errorCode)
         assertTrue(partitionData.highWatermark > 0)
         val batches = FetchResponse.recordsOrFail(partitionData).batches.asScala.toBuffer
         val batch = batches.head
@@ -704,14 +629,13 @@
     assertEquals(Errors.NONE, resp1.error())
     assertTrue(resp1.sessionId() > 0, "Expected the broker to create a new incremental fetch session")
     debug(s"Test created an incremental fetch session ${resp1.sessionId}")
-<<<<<<< HEAD
     val responseData1 = resp1.responseData(topicNames, 12)
     assertTrue(responseData1.containsKey(foo0))
     assertTrue(responseData1.containsKey(foo1))
     assertTrue(responseData1.containsKey(bar0))
-    assertEquals(Errors.NONE, responseData1.get(foo0).error)
-    assertEquals(Errors.NONE, responseData1.get(foo1).error)
-    assertEquals(Errors.UNKNOWN_TOPIC_OR_PARTITION, responseData1.get(bar0).error)
+    assertEquals(Errors.NONE.code, responseData1.get(foo0).errorCode)
+    assertEquals(Errors.NONE.code, responseData1.get(foo1).errorCode)
+    assertEquals(Errors.UNKNOWN_TOPIC_OR_PARTITION.code, responseData1.get(bar0).errorCode)
     val req2 = createFetchRequest(Nil, new JFetchMetadata(resp1.sessionId(), 1), Nil)
     val resp2 = sendFetchRequest(0, req2)
     assertEquals(Errors.NONE, resp2.error())
@@ -721,33 +645,16 @@
     assertFalse(responseData2.containsKey(foo0))
     assertFalse(responseData2.containsKey(foo1))
     assertTrue(responseData2.containsKey(bar0))
-    assertEquals(Errors.UNKNOWN_TOPIC_OR_PARTITION, responseData2.get(bar0).error)
-=======
-    assertTrue(resp1.responseData.containsKey(foo0))
-    assertTrue(resp1.responseData.containsKey(foo1))
-    assertTrue(resp1.responseData.containsKey(bar0))
-    assertEquals(Errors.NONE.code, resp1.responseData.get(foo0).errorCode)
-    assertEquals(Errors.NONE.code, resp1.responseData.get(foo1).errorCode)
-    assertEquals(Errors.UNKNOWN_TOPIC_OR_PARTITION.code, resp1.responseData.get(bar0).errorCode)
-    val req2 = createFetchRequest(Nil, new JFetchMetadata(resp1.sessionId(), 1), Nil)
-    val resp2 = sendFetchRequest(0, req2)
-    assertEquals(Errors.NONE, resp2.error())
-    assertEquals(resp1.sessionId(), resp2.sessionId(), "Expected the broker to continue the incremental fetch session")
-    assertFalse(resp2.responseData().containsKey(foo0))
-    assertFalse(resp2.responseData().containsKey(foo1))
-    assertTrue(resp2.responseData().containsKey(bar0))
-    assertEquals(Errors.UNKNOWN_TOPIC_OR_PARTITION.code(), resp2.responseData().get(bar0).errorCode())
->>>>>>> 8d6ae33a
+    assertEquals(Errors.UNKNOWN_TOPIC_OR_PARTITION.code, responseData2.get(bar0).errorCode)
     createTopic("bar", Map(0 -> List(0, 1)))
     val req3 = createFetchRequest(Nil, new JFetchMetadata(resp1.sessionId(), 2), Nil)
     val resp3 = sendFetchRequest(0, req3)
     assertEquals(Errors.NONE, resp3.error())
-<<<<<<< HEAD
     val responseData3 = resp3.responseData(topicNames, 12)
     assertFalse(responseData3.containsKey(foo0))
     assertFalse(responseData3.containsKey(foo1))
     assertTrue(responseData3.containsKey(bar0))
-    assertEquals(Errors.NONE, responseData3.get(bar0).error)
+    assertEquals(Errors.NONE.code, responseData3.get(bar0).errorCode)
     val req4 = createFetchRequest(Nil, new JFetchMetadata(resp1.sessionId(), 3), Nil)
     val resp4 = sendFetchRequest(0, req4)
     assertEquals(Errors.NONE, resp4.error())
@@ -790,9 +697,9 @@
     assertTrue(responseData1.containsKey(foo0))
     assertTrue(responseData1.containsKey(foo1))
     assertTrue(responseData1.containsKey(bar0))
-    assertEquals(Errors.NONE, responseData1.get(foo0).error)
-    assertEquals(Errors.NONE, responseData1.get(foo1).error)
-    assertEquals(Errors.UNKNOWN_TOPIC_ID, responseData1.get(bar0).error)
+    assertEquals(Errors.NONE.code, responseData1.get(foo0).errorCode)
+    assertEquals(Errors.NONE.code, responseData1.get(foo1).errorCode)
+    assertEquals(Errors.UNKNOWN_TOPIC_ID.code, responseData1.get(bar0).errorCode)
     val topicIds2 = topicIds
     val req2 = createFetchRequest(Nil, new JFetchMetadata(resp1.sessionId(), 1), Nil, topicIds2)
     val resp2 = sendFetchRequest(0, req2)
@@ -804,19 +711,7 @@
     assertFalse(responseData2.containsKey(foo0))
     assertFalse(responseData2.containsKey(foo1))
     assertTrue(responseData1.containsKey(bar0))
-    assertEquals(Errors.UNKNOWN_TOPIC_ID, responseData1.get(bar0).error)
-=======
-    assertFalse(resp3.responseData.containsKey(foo0))
-    assertFalse(resp3.responseData.containsKey(foo1))
-    assertTrue(resp3.responseData.containsKey(bar0))
-    assertEquals(Errors.NONE.code, resp3.responseData.get(bar0).errorCode)
-    val req4 = createFetchRequest(Nil, new JFetchMetadata(resp1.sessionId(), 3), Nil)
-    val resp4 = sendFetchRequest(0, req4)
-    assertEquals(Errors.NONE, resp4.error())
-    assertFalse(resp4.responseData.containsKey(foo0))
-    assertFalse(resp4.responseData.containsKey(foo1))
-    assertFalse(resp4.responseData.containsKey(bar0))
->>>>>>> 8d6ae33a
+    assertEquals(Errors.UNKNOWN_TOPIC_ID.code, responseData1.get(bar0).errorCode)
   }
 
   @Test
@@ -845,26 +740,18 @@
       .setMaxBytes(800).build()
 
     val res0 = sendFetchRequest(leaderId, req0)
-<<<<<<< HEAD
     val data0 = res0.responseData(topicNames, 9).get(topicPartition)
-    assertEquals(Errors.UNSUPPORTED_COMPRESSION_TYPE, data0.error)
-=======
-    val data0 = res0.responseData.get(topicPartition)
     assertEquals(Errors.UNSUPPORTED_COMPRESSION_TYPE.code, data0.errorCode)
->>>>>>> 8d6ae33a
+    //assertEquals(Errors.UNSUPPORTED_COMPRESSION_TYPE.code, data0.errorCode)
 
     // fetch request with version 10: works fine!
     val req1= new FetchRequest.Builder(0, 10, -1, Int.MaxValue, 0,
       createPartitionMap(300, Seq(topicPartition), Map.empty), topicIds)
       .setMaxBytes(800).build()
     val res1 = sendFetchRequest(leaderId, req1)
-<<<<<<< HEAD
     val data1 = res1.responseData(topicNames, 10).get(topicPartition)
-    assertEquals(Errors.NONE, data1.error)
-=======
-    val data1 = res1.responseData.get(topicPartition)
     assertEquals(Errors.NONE.code, data1.errorCode)
->>>>>>> 8d6ae33a
+    //assertEquals(Errors.NONE.code, data1.errorCode)
     assertEquals(3, records(data1).size)
 
     val req2 = new FetchRequest.Builder(ApiKeys.FETCH.latestVersion(), ApiKeys.FETCH.latestVersion(), -1, Int.MaxValue, 0,
@@ -872,7 +759,7 @@
       .setMaxBytes(800).build()
     val res2 = sendFetchRequest(leaderId, req2)
     val data2 = res2.responseData(topicNames, ApiKeys.FETCH.latestVersion()).get(topicPartition)
-    assertEquals(Errors.NONE, data2.error)
+    assertEquals(Errors.NONE.code, data2.errorCode)
     assertEquals(3, records(data2).size)
   }
 
@@ -919,13 +806,8 @@
       .build()
 
     val res0 = sendFetchRequest(leaderId, req0)
-<<<<<<< HEAD
     val data0 = res0.responseData(topicNames, 1).get(topicPartition)
-    assertEquals(Errors.NONE, data0.error)
-=======
-    val data0 = res0.responseData.get(topicPartition)
     assertEquals(Errors.NONE.code, data0.errorCode)
->>>>>>> 8d6ae33a
     assertEquals(1, records(data0).size)
 
     val req1 = new FetchRequest.Builder(0, 1, -1, Int.MaxValue, 0,
@@ -933,13 +815,8 @@
       .setMaxBytes(800).build()
 
     val res1 = sendFetchRequest(leaderId, req1)
-<<<<<<< HEAD
     val data1 = res1.responseData(topicNames, 1).get(topicPartition)
-    assertEquals(Errors.UNSUPPORTED_COMPRESSION_TYPE, data1.error)
-=======
-    val data1 = res1.responseData.get(topicPartition)
     assertEquals(Errors.UNSUPPORTED_COMPRESSION_TYPE.code, data1.errorCode)
->>>>>>> 8d6ae33a
 
     // fetch request with fetch version v3 (magic 1):
     // gzip compressed record is returned with down-conversion.
@@ -949,13 +826,8 @@
       .setMaxBytes(800).build()
 
     val res2 = sendFetchRequest(leaderId, req2)
-<<<<<<< HEAD
     val data2 = res2.responseData(topicNames, 3).get(topicPartition)
-    assertEquals(Errors.NONE, data2.error)
-=======
-    val data2 = res2.responseData.get(topicPartition)
     assertEquals(Errors.NONE.code, data2.errorCode)
->>>>>>> 8d6ae33a
     assertEquals(1, records(data2).size)
 
     val req3 = new FetchRequest.Builder(0, 1, -1, Int.MaxValue, 0,
@@ -963,26 +835,16 @@
       .setMaxBytes(800).build()
 
     val res3 = sendFetchRequest(leaderId, req3)
-<<<<<<< HEAD
     val data3 = res3.responseData(topicNames, 1).get(topicPartition)
-    assertEquals(Errors.UNSUPPORTED_COMPRESSION_TYPE, data3.error)
-=======
-    val data3 = res3.responseData.get(topicPartition)
     assertEquals(Errors.UNSUPPORTED_COMPRESSION_TYPE.code, data3.errorCode)
->>>>>>> 8d6ae33a
 
     // fetch request with version 10: works fine!
     val req4 = new FetchRequest.Builder(0, 10, -1, Int.MaxValue, 0,
       createPartitionMap(300, Seq(topicPartition), Map.empty), topicIds)
       .setMaxBytes(800).build()
     val res4 = sendFetchRequest(leaderId, req4)
-<<<<<<< HEAD
     val data4 = res4.responseData(topicNames, 10).get(topicPartition)
-    assertEquals(Errors.NONE, data4.error)
-=======
-    val data4 = res4.responseData.get(topicPartition)
     assertEquals(Errors.NONE.code, data4.errorCode)
->>>>>>> 8d6ae33a
     assertEquals(3, records(data4).size)
 
     val req5 = new FetchRequest.Builder(0, ApiKeys.FETCH.latestVersion(), -1, Int.MaxValue, 0,
@@ -990,7 +852,7 @@
       .setMaxBytes(800).build()
     val res5 = sendFetchRequest(leaderId, req5)
     val data5 = res5.responseData(topicNames, ApiKeys.FETCH.latestVersion()).get(topicPartition)
-    assertEquals(Errors.NONE, data5.error)
+    assertEquals(Errors.NONE.code, data5.errorCode)
     assertEquals(3, records(data5).size)
   }
 
@@ -998,30 +860,19 @@
     FetchResponse.recordsOrFail(partitionData).records.asScala.toBuffer
   }
 
-<<<<<<< HEAD
-  private def checkFetchResponse(expectedPartitions: Seq[TopicPartition], fetchResponse: FetchResponse[MemoryRecords],
+  private def checkFetchResponse(expectedPartitions: Seq[TopicPartition], fetchResponse: FetchResponse,
                                  maxPartitionBytes: Int, maxResponseBytes: Int, numMessagesPerPartition: Int,
                                  responseVersion: Short = ApiKeys.FETCH.latestVersion()): Unit = {
     val topicNames = getTopicIds().map(_.swap).asJava
     val responseData = fetchResponse.responseData(topicNames, responseVersion)
     assertEquals(expectedPartitions, responseData.keySet.asScala.toSeq)
-=======
-  private def checkFetchResponse(expectedPartitions: Seq[TopicPartition], fetchResponse: FetchResponse,
-                                 maxPartitionBytes: Int, maxResponseBytes: Int, numMessagesPerPartition: Int): Unit = {
-    assertEquals(expectedPartitions, fetchResponse.responseData.keySet.asScala.toSeq)
->>>>>>> 8d6ae33a
     var emptyResponseSeen = false
     var responseSize = 0
     var responseBufferSize = 0
 
     expectedPartitions.foreach { tp =>
-<<<<<<< HEAD
       val partitionData = responseData.get(tp)
-      assertEquals(Errors.NONE, partitionData.error)
-=======
-      val partitionData = fetchResponse.responseData.get(tp)
       assertEquals(Errors.NONE.code, partitionData.errorCode)
->>>>>>> 8d6ae33a
       assertTrue(partitionData.highWatermark > 0)
 
       val records = FetchResponse.recordsOrFail(partitionData)
