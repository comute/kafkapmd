/**
 * Licensed to the Apache Software Foundation (ASF) under one or more
 * contributor license agreements.  See the NOTICE file distributed with
 * this work for additional information regarding copyright ownership.
 * The ASF licenses this file to You under the Apache License, Version 2.0
 * (the "License"); you may not use this file except in compliance with
 * the License.  You may obtain a copy of the License at
 *
 * http://www.apache.org/licenses/LICENSE-2.0
 *
 * Unless required by applicable law or agreed to in writing, software
 * distributed under the License is distributed on an "AS IS" BASIS,
 * WITHOUT WARRANTIES OR CONDITIONS OF ANY KIND, either express or implied.
 * See the License for the specific language governing permissions and
 * limitations under the License.
 */

package kafka.server

import kafka.log.LogConfig
import kafka.utils.TestUtils
import org.apache.kafka.clients.producer.{KafkaProducer, ProducerRecord}
import org.apache.kafka.common.{TopicIdPartition, TopicPartition, Uuid}
import org.apache.kafka.common.requests.FetchRequest.PartitionData
import org.apache.kafka.common.requests.{FetchRequest, FetchResponse}
import org.junit.jupiter.api.Assertions._
import org.junit.jupiter.api.{AfterEach, BeforeEach, Test}

import java.util.{Optional, Properties}
import scala.jdk.CollectionConverters._

/**
 * This test verifies that the KIP-541 broker-level FetchMaxBytes configuration is honored.
 */
class FetchRequestMaxBytesTest extends BaseRequestTest {
  override def brokerCount: Int = 1

  private var producer: KafkaProducer[Array[Byte], Array[Byte]] = null
  private val testTopic = "testTopic"
  private val testTopicPartition = new TopicPartition(testTopic, 0)
  private val messages = IndexedSeq(
    multiByteArray(1),
    multiByteArray(500),
    multiByteArray(1040),
    multiByteArray(500),
    multiByteArray(50))

  private def multiByteArray(length: Int): Array[Byte] = {
    val array = new Array[Byte](length)
    array.indices.foreach(i => array(i) = (i % 5).toByte)
    array
  }

  private def oneByteArray(value: Byte): Array[Byte] = {
    val array = new Array[Byte](1)
    array(0) = value
    array
  }

  @BeforeEach
  override def setUp(): Unit = {
    super.setUp()
    producer = TestUtils.createProducer(TestUtils.getBrokerListStrFromServers(servers))
  }

  @AfterEach
  override def tearDown(): Unit = {
    if (producer != null)
      producer.close()
    super.tearDown()
  }

  override protected def brokerPropertyOverrides(properties: Properties): Unit = {
    super.brokerPropertyOverrides(properties)
    properties.put(KafkaConfig.FetchMaxBytes, "1024")
  }

  private def createTopics(): Unit = {
    val topicConfig = new Properties
    topicConfig.setProperty(LogConfig.MinInSyncReplicasProp, 1.toString)
    createTopic(testTopic,
                numPartitions = 1, 
                replicationFactor = 1,
                topicConfig = topicConfig)
    // Produce several messages as single batches.
    messages.indices.foreach(i => {
      val record = new ProducerRecord(testTopic, 0, oneByteArray(i.toByte), messages(i))
      val future = producer.send(record)
      producer.flush()
      future.get()
    })
  }

  private def sendFetchRequest(leaderId: Int, request: FetchRequest): FetchResponse = {
    connectAndReceive[FetchResponse](request, destination = brokerSocketServer(leaderId))
  }

  /**
   * Tests that each of our fetch requests respects FetchMaxBytes.
   *
   * Note that when a single batch is larger than FetchMaxBytes, it will be
   * returned in full even if this is larger than FetchMaxBytes.  See KIP-74.
   */
  @Test
  def testConsumeMultipleRecords(): Unit = {
    createTopics()

    expectNextRecords(IndexedSeq(messages(0), messages(1)), 0)
    expectNextRecords(IndexedSeq(messages(2)), 2)
    expectNextRecords(IndexedSeq(messages(3), messages(4)), 3)
  }

  private def expectNextRecords(expected: IndexedSeq[Array[Byte]],
                                fetchOffset: Long): Unit = {
    val testTopicIdPartition = new TopicIdPartition(Uuid.ZERO_UUID, testTopicPartition)
    val response = sendFetchRequest(0,
      FetchRequest.Builder.forConsumer(3, Int.MaxValue, 0,
<<<<<<< HEAD
        Map(testTopicIdPartition ->
          new PartitionData(fetchOffset, 0, Integer.MAX_VALUE, Optional.empty())).asJava).build(3))
    val records = FetchResponse.recordsOrFail(response.responseData(getTopicNames().asJava, 3).get(testTopicIdPartition)).records()
=======
        Map(testTopicPartition ->
          new PartitionData(fetchOffset, 0, Integer.MAX_VALUE, Optional.empty())).asJava).build(3))
    val records = FetchResponse.recordsOrFail(response.responseData(getTopicNames().asJava, 3).get(testTopicPartition)).records()
>>>>>>> 4cdc41c3
    assertNotNull(records)
    val recordsList = records.asScala.toList
    assertEquals(expected.size, recordsList.size)
    recordsList.zipWithIndex.foreach {
      case (record, i) => {
        val buffer = record.value().duplicate()
        val array = new Array[Byte](buffer.remaining())
        buffer.get(array)
        assertArrayEquals(expected(i),
          array, s"expectNextRecords unexpected element ${i}")
      }
    }
  }
}<|MERGE_RESOLUTION|>--- conflicted
+++ resolved
@@ -20,7 +20,7 @@
 import kafka.log.LogConfig
 import kafka.utils.TestUtils
 import org.apache.kafka.clients.producer.{KafkaProducer, ProducerRecord}
-import org.apache.kafka.common.{TopicIdPartition, TopicPartition, Uuid}
+import org.apache.kafka.common.TopicPartition
 import org.apache.kafka.common.requests.FetchRequest.PartitionData
 import org.apache.kafka.common.requests.{FetchRequest, FetchResponse}
 import org.junit.jupiter.api.Assertions._
@@ -112,18 +112,11 @@
 
   private def expectNextRecords(expected: IndexedSeq[Array[Byte]],
                                 fetchOffset: Long): Unit = {
-    val testTopicIdPartition = new TopicIdPartition(Uuid.ZERO_UUID, testTopicPartition)
     val response = sendFetchRequest(0,
       FetchRequest.Builder.forConsumer(3, Int.MaxValue, 0,
-<<<<<<< HEAD
-        Map(testTopicIdPartition ->
-          new PartitionData(fetchOffset, 0, Integer.MAX_VALUE, Optional.empty())).asJava).build(3))
-    val records = FetchResponse.recordsOrFail(response.responseData(getTopicNames().asJava, 3).get(testTopicIdPartition)).records()
-=======
         Map(testTopicPartition ->
           new PartitionData(fetchOffset, 0, Integer.MAX_VALUE, Optional.empty())).asJava).build(3))
     val records = FetchResponse.recordsOrFail(response.responseData(getTopicNames().asJava, 3).get(testTopicPartition)).records()
->>>>>>> 4cdc41c3
     assertNotNull(records)
     val recordsList = records.asScala.toList
     assertEquals(expected.size, recordsList.size)
