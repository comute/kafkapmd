--- conflicted
+++ resolved
@@ -6370,7 +6370,7 @@
     }
   }
 
-<<<<<<< HEAD
+
   val foo0 = new TopicIdPartition(Uuid.fromString("Sl08ZXU2QW6uF5hIoSzc8w"), new TopicPartition("foo", 0))
   val foo1 = new TopicIdPartition(Uuid.fromString("Sl08ZXU2QW6uF5hIoSzc8w"), new TopicPartition("foo", 1))
   val newFoo0 = new TopicIdPartition(Uuid.fromString("JRCmVxWxQamFs4S8NXYufg"), new TopicPartition("foo", 0))
@@ -6464,7 +6464,9 @@
       verifyPartitionIsOnlineAndHasId(replicaManager, bar0)
     } finally {
       replicaManager.shutdown(checkpointHW = false)
-=======
+    }
+  }
+
   @Test
   def testMetadataLogDirFailureInZkShouldNotHaltBroker(): Unit = {
     // Given
@@ -6487,7 +6489,6 @@
       threadNamePrefix = Option(this.getClass.getName),
       zkClient = Option(mockZkClient),
     )
-
     try {
       logManager.startup(Set.empty[String])
       replicaManager.startup()
@@ -6523,7 +6524,6 @@
           null
         }
       ))
->>>>>>> 3d95a69a
     }
   }
 }
