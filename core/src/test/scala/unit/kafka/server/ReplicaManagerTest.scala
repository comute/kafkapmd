/**
 * Licensed to the Apache Software Foundation (ASF) under one or more
 * contributor license agreements.  See the NOTICE file distributed with
 * this work for additional information regarding copyright ownership.
 * The ASF licenses this file to You under the Apache License, Version 2.0
 * (the "License"); you may not use this file except in compliance with
 * the License.  You may obtain a copy of the License at
 *
 * http://www.apache.org/licenses/LICENSE-2.0
 *
 * Unless required by applicable law or agreed to in writing, software
 * distributed under the License is distributed on an "AS IS" BASIS,
 * WITHOUT WARRANTIES OR CONDITIONS OF ANY KIND, either express or implied.
 * See the License for the specific language governing permissions and
 * limitations under the License.
 */

package kafka.server

import java.io.File
import java.net.InetAddress
import java.nio.file.{Files, Paths}
import java.util
import java.util.concurrent.atomic.{AtomicBoolean, AtomicLong, AtomicReference}
import java.util.concurrent.{CountDownLatch, TimeUnit}
import java.util.stream.IntStream
import java.util.{Collections, Optional, OptionalLong, Properties}
import kafka.api._
import kafka.cluster.PartitionTest.MockPartitionListener
import kafka.cluster.{BrokerEndPoint, Partition}
import kafka.log._
import kafka.server.QuotaFactory.{QuotaManagers, UnboundedQuota}
import kafka.server.checkpoints.{LazyOffsetCheckpoints, OffsetCheckpointFile}
import kafka.server.epoch.util.MockBlockingSender
import kafka.utils.{Pool, TestUtils}
import org.apache.kafka.clients.FetchSessionHandler
import org.apache.kafka.common.errors.{InvalidPidMappingException, KafkaStorageException}
import org.apache.kafka.common.message.LeaderAndIsrRequestData
import org.apache.kafka.common.message.LeaderAndIsrRequestData.LeaderAndIsrPartitionState
import org.apache.kafka.common.message.OffsetForLeaderEpochResponseData.EpochEndOffset
import org.apache.kafka.common.message.StopReplicaRequestData.StopReplicaPartitionState
import org.apache.kafka.common.metadata.{PartitionChangeRecord, PartitionRecord, RemoveTopicRecord, TopicRecord}
import org.apache.kafka.common.metrics.Metrics
import org.apache.kafka.common.network.ListenerName
import org.apache.kafka.common.protocol.{ApiKeys, Errors}
import org.apache.kafka.common.record._
import org.apache.kafka.common.replica.{ClientMetadata, PartitionView, ReplicaSelector, ReplicaView}
import org.apache.kafka.common.replica.ClientMetadata.DefaultClientMetadata
import org.apache.kafka.common.replica.ReplicaView.DefaultReplicaView
import org.apache.kafka.common.requests.FetchRequest.PartitionData
import org.apache.kafka.common.requests.ProduceResponse.PartitionResponse
import org.apache.kafka.common.requests._
import org.apache.kafka.common.security.auth.KafkaPrincipal
import org.apache.kafka.common.utils.{LogContext, Time, Utils}
import org.apache.kafka.common.{IsolationLevel, Node, TopicIdPartition, TopicPartition, Uuid}
import org.apache.kafka.image._
import org.apache.kafka.metadata.LeaderConstants.NO_LEADER
import org.apache.kafka.metadata.LeaderRecoveryState
import org.apache.kafka.server.common.OffsetAndEpoch
import org.apache.kafka.server.common.MetadataVersion.IBP_2_6_IV0
import org.apache.kafka.server.metrics.{KafkaMetricsGroup, KafkaYammerMetrics}
<<<<<<< HEAD
import org.apache.kafka.server.util.MockScheduler
=======
import org.apache.kafka.server.util.{MockScheduler, MockTime}
>>>>>>> fd5b300b
import org.apache.kafka.storage.internals.log.{AppendOrigin, FetchIsolation, FetchParams, FetchPartitionData, LogConfig, LogDirFailureChannel, LogOffsetMetadata, LogStartOffsetIncrementReason, ProducerStateManager, ProducerStateManagerConfig}
import org.junit.jupiter.api.Assertions._
import org.junit.jupiter.api.{AfterEach, BeforeEach, Test}
import org.junit.jupiter.params.ParameterizedTest
import org.junit.jupiter.params.provider.ValueSource
import com.yammer.metrics.core.Gauge
import kafka.log.remote.RemoteLogManager
import org.apache.kafka.common.internals.Topic
import org.apache.kafka.common.message.AddPartitionsToTxnRequestData.{AddPartitionsToTxnTopic, AddPartitionsToTxnTopicCollection, AddPartitionsToTxnTransaction}
import org.apache.kafka.common.message.MetadataResponseData.{MetadataResponsePartition, MetadataResponseTopic}
import org.apache.kafka.server.util.timer.MockTimer
import org.mockito.invocation.InvocationOnMock
import org.mockito.stubbing.Answer
import org.mockito.{ArgumentCaptor, ArgumentMatchers}
<<<<<<< HEAD
import org.mockito.ArgumentMatchers.{any, anyInt, anyString}
import org.mockito.Mockito.{doReturn, mock, mockConstruction, never, reset, times, verify, verifyNoMoreInteractions, when}
=======
import org.mockito.ArgumentMatchers.{any, anyInt, anyMap, anySet, anyString}
import org.mockito.Mockito.{doReturn, mock, mockConstruction, never, reset, spy, times, verify, verifyNoMoreInteractions, when}
>>>>>>> fd5b300b

import scala.collection.{Map, Seq, mutable}
import scala.compat.java8.OptionConverters.RichOptionForJava8
import scala.jdk.CollectionConverters._

class ReplicaManagerTest {

  private val topic = "test-topic"
  private val topicId = Uuid.randomUuid()
  private val topicIds = scala.Predef.Map("test-topic" -> topicId)
  private val topicNames = scala.Predef.Map(topicId -> "test-topic")
  private val time = new MockTime
  private val scheduler = new MockScheduler(time)
  private val metrics = new Metrics
  private var alterPartitionManager: AlterPartitionManager = _
  private var config: KafkaConfig = _
  private var quotaManager: QuotaManagers = _
  private var mockRemoteLogManager: RemoteLogManager = _

  // Constants defined for readability
  private val zkVersion = 0
  private val correlationId = 0
  private val controllerEpoch = 0
  private val brokerEpoch = 0L

  @BeforeEach
  def setUp(): Unit = {
    val props = TestUtils.createBrokerConfig(1, TestUtils.MockZkConnect)
    config = KafkaConfig.fromProps(props)
    alterPartitionManager = mock(classOf[AlterPartitionManager])
    quotaManager = QuotaFactory.instantiate(config, metrics, time, "")
    mockRemoteLogManager = mock(classOf[RemoteLogManager])
  }

  @AfterEach
  def tearDown(): Unit = {
    // validate that the shutdown is working correctly by ensuring no lingering threads.
    TestUtils.assertNoNonDaemonThreads(this.getClass.getName)
    TestUtils.clearYammerMetrics()
    Option(quotaManager).foreach(_.shutdown())
    metrics.close()
  }

  @Test
  def testHighWaterMarkDirectoryMapping(): Unit = {
    val mockLogMgr = TestUtils.createLogManager(config.logDirs.map(new File(_)))
    val rm = new ReplicaManager(
      metrics = metrics,
      config = config,
      time = time,
      scheduler = new MockScheduler(time),
      logManager = mockLogMgr,
      quotaManagers = quotaManager,
      metadataCache = MetadataCache.zkMetadataCache(config.brokerId, config.interBrokerProtocolVersion),
      logDirFailureChannel = new LogDirFailureChannel(config.logDirs.size),
      alterPartitionManager = alterPartitionManager)
    try {
      val partition = rm.createPartition(new TopicPartition(topic, 1))
      partition.createLogIfNotExists(isNew = false, isFutureReplica = false,
        new LazyOffsetCheckpoints(rm.highWatermarkCheckpoints), None)
      rm.checkpointHighWatermarks()
      config.logDirs.map(s => Paths.get(s, ReplicaManager.HighWatermarkFilename))
        .foreach(checkpointFile => assertTrue(Files.exists(checkpointFile),
          s"checkpoint file does not exist at $checkpointFile"))
    } finally {
      rm.shutdown(checkpointHW = false)
    }
  }

  @Test
  def testHighwaterMarkRelativeDirectoryMapping(): Unit = {
    val props = TestUtils.createBrokerConfig(1, TestUtils.MockZkConnect)
    props.put("log.dir", TestUtils.tempRelativeDir("data").getAbsolutePath)
    val config = KafkaConfig.fromProps(props)
    val mockLogMgr = TestUtils.createLogManager(config.logDirs.map(new File(_)))
    val rm = new ReplicaManager(
      metrics = metrics,
      config = config,
      time = time,
      scheduler = new MockScheduler(time),
      logManager = mockLogMgr,
      quotaManagers = quotaManager,
      metadataCache = MetadataCache.zkMetadataCache(config.brokerId, config.interBrokerProtocolVersion),
      logDirFailureChannel = new LogDirFailureChannel(config.logDirs.size),
      alterPartitionManager = alterPartitionManager)
    try {
      val partition = rm.createPartition(new TopicPartition(topic, 1))
      partition.createLogIfNotExists(isNew = false, isFutureReplica = false,
        new LazyOffsetCheckpoints(rm.highWatermarkCheckpoints), None)
      rm.checkpointHighWatermarks()
      config.logDirs.map(s => Paths.get(s, ReplicaManager.HighWatermarkFilename))
        .foreach(checkpointFile => assertTrue(Files.exists(checkpointFile),
          s"checkpoint file does not exist at $checkpointFile"))
    } finally {
      rm.shutdown(checkpointHW = false)
    }
  }

  @Test
  def testIllegalRequiredAcks(): Unit = {
    val mockLogMgr = TestUtils.createLogManager(config.logDirs.map(new File(_)))
    val rm = new ReplicaManager(
      metrics = metrics,
      config = config,
      time = time,
      scheduler = new MockScheduler(time),
      logManager = mockLogMgr,
      quotaManagers = quotaManager,
      metadataCache = MetadataCache.zkMetadataCache(config.brokerId, config.interBrokerProtocolVersion),
      logDirFailureChannel = new LogDirFailureChannel(config.logDirs.size),
      alterPartitionManager = alterPartitionManager,
      threadNamePrefix = Option(this.getClass.getName))
    try {
      def callback(responseStatus: Map[TopicPartition, PartitionResponse]): Unit = {
        assert(responseStatus.values.head.error == Errors.INVALID_REQUIRED_ACKS)
      }
      rm.appendRecords(
        timeout = 0,
        requiredAcks = 3,
        internalTopicsAllowed = false,
        origin = AppendOrigin.CLIENT,
        entriesPerPartition = Map(new TopicPartition("test1", 0) -> MemoryRecords.withRecords(CompressionType.NONE,
          new SimpleRecord("first message".getBytes))),
        responseCallback = callback)
    } finally {
      rm.shutdown(checkpointHW = false)
    }
  }

  private def mockGetAliveBrokerFunctions(cache: MetadataCache, aliveBrokers: Seq[Node]): Unit = {
    when(cache.hasAliveBroker(anyInt)).thenAnswer(new Answer[Boolean]() {
      override def answer(invocation: InvocationOnMock): Boolean = {
        aliveBrokers.map(_.id()).contains(invocation.getArgument(0).asInstanceOf[Int])
      }
    })
    when(cache.getAliveBrokerNode(anyInt, any[ListenerName])).
      thenAnswer(new Answer[Option[Node]]() {
        override def answer(invocation: InvocationOnMock): Option[Node] = {
          aliveBrokers.find(node => node.id == invocation.getArgument(0).asInstanceOf[Integer])
        }
      })
    when(cache.getAliveBrokerNodes(any[ListenerName])).thenReturn(aliveBrokers)
  }

  @Test
  def testMaybeAddLogDirFetchersWithoutEpochCache(): Unit = {
    val dir1 = TestUtils.tempDir()
    val dir2 = TestUtils.tempDir()
    val props = TestUtils.createBrokerConfig(0, TestUtils.MockZkConnect)
    props.put("log.dirs", dir1.getAbsolutePath + "," + dir2.getAbsolutePath)
    val config = KafkaConfig.fromProps(props)
    val logManager = TestUtils.createLogManager(config.logDirs.map(new File(_)), new LogConfig(new Properties()))
    val metadataCache: MetadataCache = mock(classOf[MetadataCache])
    mockGetAliveBrokerFunctions(metadataCache, Seq(new Node(0, "host0", 0)))
    when(metadataCache.metadataVersion()).thenReturn(config.interBrokerProtocolVersion)
    val rm = new ReplicaManager(
      metrics = metrics,
      config = config,
      time = time,
      scheduler = new MockScheduler(time),
      logManager = logManager,
      quotaManagers = quotaManager,
      metadataCache = metadataCache,
      logDirFailureChannel = new LogDirFailureChannel(config.logDirs.size),
      alterPartitionManager = alterPartitionManager)

    try {
      val partition = rm.createPartition(new TopicPartition(topic, 0))
      partition.createLogIfNotExists(isNew = false, isFutureReplica = false,
        new LazyOffsetCheckpoints(rm.highWatermarkCheckpoints), None)

      rm.becomeLeaderOrFollower(0, new LeaderAndIsrRequest.Builder(ApiKeys.LEADER_AND_ISR.latestVersion, 0, 0, brokerEpoch,
        Seq(new LeaderAndIsrPartitionState()
          .setTopicName(topic)
          .setPartitionIndex(0)
          .setControllerEpoch(0)
          .setLeader(0)
          .setLeaderEpoch(0)
          .setIsr(Seq[Integer](0).asJava)
          .setPartitionEpoch(0)
          .setReplicas(Seq[Integer](0).asJava)
          .setIsNew(false)).asJava,
        Collections.singletonMap(topic, Uuid.randomUuid()),
        Set(new Node(0, "host1", 0)).asJava).build(), (_, _) => ())
      appendRecords(rm, new TopicPartition(topic, 0),
        MemoryRecords.withRecords(CompressionType.NONE, new SimpleRecord("first message".getBytes()), new SimpleRecord("second message".getBytes())))
      logManager.maybeUpdatePreferredLogDir(new TopicPartition(topic, 0), dir2.getAbsolutePath)

      partition.createLogIfNotExists(isNew = true, isFutureReplica = true,
        new LazyOffsetCheckpoints(rm.highWatermarkCheckpoints), None)
      // remove cache to disable OffsetsForLeaderEpoch API
      partition.futureLog.get.leaderEpochCache = None

      // this method should use hw of future log to create log dir fetcher. Otherwise, it causes offset mismatch error
      rm.maybeAddLogDirFetchers(Set(partition), new LazyOffsetCheckpoints(rm.highWatermarkCheckpoints), _ => None)
      rm.replicaAlterLogDirsManager.fetcherThreadMap.values.foreach(t => t.fetchState(new TopicPartition(topic, 0)).foreach(s => assertEquals(0L, s.fetchOffset)))
      // make sure alter log dir thread has processed the data
      rm.replicaAlterLogDirsManager.fetcherThreadMap.values.foreach(t => t.doWork())
      assertEquals(Set.empty, rm.replicaAlterLogDirsManager.failedPartitions.partitions())
      // the future log becomes the current log, so the partition state should get removed
      rm.replicaAlterLogDirsManager.fetcherThreadMap.values.foreach(t => assertEquals(None, t.fetchState(new TopicPartition(topic, 0))))
    } finally {
      rm.shutdown(checkpointHW = false)
    }
  }

  @Test
  def testClearPurgatoryOnBecomingFollower(): Unit = {
    val props = TestUtils.createBrokerConfig(0, TestUtils.MockZkConnect)
    props.put("log.dir", TestUtils.tempRelativeDir("data").getAbsolutePath)
    val config = KafkaConfig.fromProps(props)
    val logProps = new Properties()
    val mockLogMgr = TestUtils.createLogManager(config.logDirs.map(new File(_)), new LogConfig(logProps))
    val aliveBrokers = Seq(new Node(0, "host0", 0), new Node(1, "host1", 1))
    val metadataCache: MetadataCache = mock(classOf[MetadataCache])
    mockGetAliveBrokerFunctions(metadataCache, aliveBrokers)
    when(metadataCache.metadataVersion()).thenReturn(config.interBrokerProtocolVersion)
    val rm = new ReplicaManager(
      metrics = metrics,
      config = config,
      time = time,
      scheduler = new MockScheduler(time),
      logManager = mockLogMgr,
      quotaManagers = quotaManager,
      metadataCache = metadataCache,
      logDirFailureChannel = new LogDirFailureChannel(config.logDirs.size),
      alterPartitionManager = alterPartitionManager)

    try {
      val brokerList = Seq[Integer](0, 1).asJava
      val topicIds = Collections.singletonMap(topic, Uuid.randomUuid())

      val partition = rm.createPartition(new TopicPartition(topic, 0))
      partition.createLogIfNotExists(isNew = false, isFutureReplica = false,
        new LazyOffsetCheckpoints(rm.highWatermarkCheckpoints), None)
      // Make this replica the leader.
      val leaderAndIsrRequest1 = new LeaderAndIsrRequest.Builder(ApiKeys.LEADER_AND_ISR.latestVersion, 0, 0, brokerEpoch,
        Seq(new LeaderAndIsrPartitionState()
          .setTopicName(topic)
          .setPartitionIndex(0)
          .setControllerEpoch(0)
          .setLeader(0)
          .setLeaderEpoch(0)
          .setIsr(brokerList)
          .setPartitionEpoch(0)
          .setReplicas(brokerList)
          .setIsNew(false)).asJava,
        topicIds,
        Set(new Node(0, "host1", 0), new Node(1, "host2", 1)).asJava).build()
      rm.becomeLeaderOrFollower(0, leaderAndIsrRequest1, (_, _) => ())
      rm.getPartitionOrException(new TopicPartition(topic, 0))
        .localLogOrException

      val records = MemoryRecords.withRecords(CompressionType.NONE, new SimpleRecord("first message".getBytes()))
      val appendResult = appendRecords(rm, new TopicPartition(topic, 0), records).onFire { response =>
        assertEquals(Errors.NOT_LEADER_OR_FOLLOWER, response.error)
      }

      // Make this replica the follower
      val leaderAndIsrRequest2 = new LeaderAndIsrRequest.Builder(ApiKeys.LEADER_AND_ISR.latestVersion, 0, 0, brokerEpoch,
        Seq(new LeaderAndIsrPartitionState()
          .setTopicName(topic)
          .setPartitionIndex(0)
          .setControllerEpoch(0)
          .setLeader(1)
          .setLeaderEpoch(1)
          .setIsr(brokerList)
          .setPartitionEpoch(0)
          .setReplicas(brokerList)
          .setIsNew(false)).asJava,
        topicIds,
        Set(new Node(0, "host1", 0), new Node(1, "host2", 1)).asJava).build()
      rm.becomeLeaderOrFollower(1, leaderAndIsrRequest2, (_, _) => ())

      assertTrue(appendResult.hasFired)
    } finally {
      rm.shutdown(checkpointHW = false)
    }
  }

  @Test
  def checkRemoveMetricsCountMatchRegisterCount(): Unit = {
    val mockLogMgr = mock(classOf[LogManager])
    doReturn(Seq.empty, Seq.empty).when(mockLogMgr).liveLogDirs

    val mockMetricsGroupCtor = mockConstruction(classOf[KafkaMetricsGroup])
    try {
      val rm = new ReplicaManager(
        metrics = metrics,
        config = config,
        time = time,
        scheduler = new MockScheduler(time),
        logManager = mockLogMgr,
        quotaManagers = quotaManager,
        metadataCache = MetadataCache.zkMetadataCache(config.brokerId, config.interBrokerProtocolVersion),
        logDirFailureChannel = new LogDirFailureChannel(config.logDirs.size),
        alterPartitionManager = alterPartitionManager,
        threadNamePrefix = Option(this.getClass.getName))

      // shutdown ReplicaManager so that metrics are removed
<<<<<<< HEAD
      rm.shutdown()
=======
      rm.shutdown(checkpointHW = false)
>>>>>>> fd5b300b

      // Use the second instance of metrics group that is constructed. The first instance is constructed by
      // ReplicaManager constructor > BrokerTopicStats > BrokerTopicMetrics.
      val mockMetricsGroup = mockMetricsGroupCtor.constructed.get(1)
<<<<<<< HEAD
      verify(mockMetricsGroup, times(9)).newGauge(anyString(), any())
      verify(mockMetricsGroup, times(3)).newMeter(anyString(), anyString(), any(classOf[TimeUnit]))
      verify(mockMetricsGroup, times(12)).removeMetric(anyString())
=======
      ReplicaManager.GaugeMetricNames.foreach(metricName => verify(mockMetricsGroup).newGauge(ArgumentMatchers.eq(metricName), any()))
      ReplicaManager.MeterMetricNames.foreach(metricName => verify(mockMetricsGroup).newMeter(ArgumentMatchers.eq(metricName), anyString(), any(classOf[TimeUnit])))
      ReplicaManager.MetricNames.foreach(verify(mockMetricsGroup).removeMetric(_))
>>>>>>> fd5b300b

      // assert that we have verified all invocations on
      verifyNoMoreInteractions(mockMetricsGroup)
    } finally {
      if (mockMetricsGroupCtor != null) {
        mockMetricsGroupCtor.close()
      }
    }
  }

  @Test
  def testFencedErrorCausedByBecomeLeader(): Unit = {
    testFencedErrorCausedByBecomeLeader(0)
    testFencedErrorCausedByBecomeLeader(1)
    testFencedErrorCausedByBecomeLeader(10)
  }

  private[this] def testFencedErrorCausedByBecomeLeader(loopEpochChange: Int): Unit = {
    val replicaManager = setupReplicaManagerWithMockedPurgatories(new MockTimer(time))
    try {
      val brokerList = Seq[Integer](0, 1).asJava
      val topicPartition = new TopicPartition(topic, 0)
      replicaManager.createPartition(topicPartition)
        .createLogIfNotExists(isNew = false, isFutureReplica = false,
          new LazyOffsetCheckpoints(replicaManager.highWatermarkCheckpoints), None)

      def leaderAndIsrRequest(epoch: Int): LeaderAndIsrRequest = new LeaderAndIsrRequest.Builder(ApiKeys.LEADER_AND_ISR.latestVersion, 0, 0, brokerEpoch,
        Seq(new LeaderAndIsrPartitionState()
          .setTopicName(topic)
          .setPartitionIndex(0)
          .setControllerEpoch(0)
          .setLeader(0)
          .setLeaderEpoch(epoch)
          .setIsr(brokerList)
          .setPartitionEpoch(0)
          .setReplicas(brokerList)
          .setIsNew(true)).asJava,
        topicIds.asJava,
        Set(new Node(0, "host1", 0), new Node(1, "host2", 1)).asJava).build()

      replicaManager.becomeLeaderOrFollower(0, leaderAndIsrRequest(0), (_, _) => ())
      val partition = replicaManager.getPartitionOrException(new TopicPartition(topic, 0))
      assertEquals(1, replicaManager.logManager.liveLogDirs.filterNot(_ == partition.log.get.dir.getParentFile).size)

      val previousReplicaFolder = partition.log.get.dir.getParentFile
      // find the live and different folder
      val newReplicaFolder = replicaManager.logManager.liveLogDirs.filterNot(_ == partition.log.get.dir.getParentFile).head
      assertEquals(0, replicaManager.replicaAlterLogDirsManager.fetcherThreadMap.size)
      replicaManager.alterReplicaLogDirs(Map(topicPartition -> newReplicaFolder.getAbsolutePath))
      // make sure the future log is created
      replicaManager.futureLocalLogOrException(topicPartition)
      assertEquals(1, replicaManager.replicaAlterLogDirsManager.fetcherThreadMap.size)
      (1 to loopEpochChange).foreach(epoch => replicaManager.becomeLeaderOrFollower(0, leaderAndIsrRequest(epoch), (_, _) => ()))
      // wait for the ReplicaAlterLogDirsThread to complete
      TestUtils.waitUntilTrue(() => {
        replicaManager.replicaAlterLogDirsManager.shutdownIdleFetcherThreads()
        replicaManager.replicaAlterLogDirsManager.fetcherThreadMap.isEmpty
      }, s"ReplicaAlterLogDirsThread should be gone")

      // the fenced error should be recoverable
      assertEquals(0, replicaManager.replicaAlterLogDirsManager.failedPartitions.size)
      // the replica change is completed after retrying
      assertTrue(partition.futureLog.isEmpty)
      assertEquals(newReplicaFolder.getAbsolutePath, partition.log.get.dir.getParent)
      // change the replica folder again
      val response = replicaManager.alterReplicaLogDirs(Map(topicPartition -> previousReplicaFolder.getAbsolutePath))
      assertNotEquals(0, response.size)
      response.values.foreach(assertEquals(Errors.NONE, _))
      // should succeed to invoke ReplicaAlterLogDirsThread again
      assertEquals(1, replicaManager.replicaAlterLogDirsManager.fetcherThreadMap.size)
    } finally {
      replicaManager.shutdown(checkpointHW = false)
    }
  }

  @Test
  def testReceiveOutOfOrderSequenceExceptionWithLogStartOffset(): Unit = {
    val timer = new MockTimer(time)
    val replicaManager = setupReplicaManagerWithMockedPurgatories(timer)

    try {
      val brokerList = Seq[Integer](0, 1).asJava

      val partition = replicaManager.createPartition(new TopicPartition(topic, 0))
      partition.createLogIfNotExists(isNew = false, isFutureReplica = false,
        new LazyOffsetCheckpoints(replicaManager.highWatermarkCheckpoints), None)

      // Make this replica the leader.
      val leaderAndIsrRequest1 = new LeaderAndIsrRequest.Builder(ApiKeys.LEADER_AND_ISR.latestVersion, 0, 0, brokerEpoch,
        Seq(new LeaderAndIsrPartitionState()
          .setTopicName(topic)
          .setPartitionIndex(0)
          .setControllerEpoch(0)
          .setLeader(0)
          .setLeaderEpoch(0)
          .setIsr(brokerList)
          .setPartitionEpoch(0)
          .setReplicas(brokerList)
          .setIsNew(true)).asJava,
        Collections.singletonMap(topic, Uuid.randomUuid()),
        Set(new Node(0, "host1", 0), new Node(1, "host2", 1)).asJava).build()
      replicaManager.becomeLeaderOrFollower(0, leaderAndIsrRequest1, (_, _) => ())
      replicaManager.getPartitionOrException(new TopicPartition(topic, 0))
        .localLogOrException

      val producerId = 234L
      val epoch = 5.toShort

      // write a few batches as part of a transaction
      val numRecords = 3
      for (sequence <- 0 until numRecords) {
        val records = MemoryRecords.withIdempotentRecords(CompressionType.NONE, producerId, epoch, sequence,
          new SimpleRecord(s"message $sequence".getBytes))
        appendRecords(replicaManager, new TopicPartition(topic, 0), records).onFire { response =>
          assertEquals(Errors.NONE, response.error)
        }
      }

      assertEquals(0, partition.logStartOffset)

      // Append a record with an out of range sequence. We should get the OutOfOrderSequence error code with the log
      // start offset set.
      val outOfRangeSequence = numRecords + 10
      val record = MemoryRecords.withIdempotentRecords(CompressionType.NONE, producerId, epoch, outOfRangeSequence,
        new SimpleRecord(s"message: $outOfRangeSequence".getBytes))
      appendRecords(replicaManager, new TopicPartition(topic, 0), record).onFire { response =>
        assertEquals(Errors.OUT_OF_ORDER_SEQUENCE_NUMBER, response.error)
        assertEquals(0, response.logStartOffset)
      }

    } finally {
      replicaManager.shutdown(checkpointHW = false)
    }
  }

  @Test
  def testProducerIdCountMetrics(): Unit = {
    val timer = new MockTimer(time)
    val replicaManager = setupReplicaManagerWithMockedPurgatories(timer)

    try {
      val brokerList = Seq[Integer](0, 1).asJava

      // Create a couple partition for the topic.
      val partition0 = replicaManager.createPartition(new TopicPartition(topic, 0))
      partition0.createLogIfNotExists(isNew = false, isFutureReplica = false,
        new LazyOffsetCheckpoints(replicaManager.highWatermarkCheckpoints), None)
      val partition1 = replicaManager.createPartition(new TopicPartition(topic, 1))
      partition1.createLogIfNotExists(isNew = false, isFutureReplica = false,
        new LazyOffsetCheckpoints(replicaManager.highWatermarkCheckpoints), None)

      // Make this replica the leader for the partitions.
      Seq(0, 1).foreach { partition =>
        val leaderAndIsrRequest = new LeaderAndIsrRequest.Builder(ApiKeys.LEADER_AND_ISR.latestVersion, 0, 0, brokerEpoch,
          Seq(new LeaderAndIsrPartitionState()
            .setTopicName(topic)
            .setPartitionIndex(partition)
            .setControllerEpoch(0)
            .setLeader(0)
            .setLeaderEpoch(0)
            .setIsr(brokerList)
            .setPartitionEpoch(0)
            .setReplicas(brokerList)
            .setIsNew(true)).asJava,
          Collections.singletonMap(topic, Uuid.randomUuid()),
          Set(new Node(0, "host1", 0), new Node(1, "host2", 1)).asJava,
          false).build()
        replicaManager.becomeLeaderOrFollower(0, leaderAndIsrRequest, (_, _) => ())
        replicaManager.getPartitionOrException(new TopicPartition(topic, partition))
          .localLogOrException
      }

      def appendRecord(pid: Long, sequence: Int, partition: Int): Unit = {
        val epoch = 42.toShort
        val records = MemoryRecords.withIdempotentRecords(CompressionType.NONE, pid, epoch, sequence,
          new SimpleRecord(s"message $sequence".getBytes))
        appendRecords(replicaManager, new TopicPartition(topic, partition), records).onFire { response =>
          assertEquals(Errors.NONE, response.error)
        }
      }

      def replicaManagerMetricValue(): Int = {
        KafkaYammerMetrics.defaultRegistry().allMetrics().asScala.filter { case (metricName, _) =>
          metricName.getName == "ProducerIdCount" && metricName.getType == replicaManager.getClass.getSimpleName
        }.head._2.asInstanceOf[Gauge[Int]].value
      }

      // Initially all metrics are 0.
      assertEquals(0, replicaManagerMetricValue())

      val pid1 = 123L
      // Produce a record from 1st pid to 1st partition.
      appendRecord(pid1, 0, 0)
      assertEquals(1, replicaManagerMetricValue())

      // Produce another record from 1st pid to 1st partition, metrics shouldn't change.
      appendRecord(pid1, 1, 0)
      assertEquals(1, replicaManagerMetricValue())

      // Produce a record from 2nd pid to 1st partition
      val pid2 = 456L
      appendRecord(pid2, 1, 0)
      assertEquals(2, replicaManagerMetricValue())

      // Produce a record from 1st pid to 2nd partition
      appendRecord(pid1, 0, 1)
      assertEquals(3, replicaManagerMetricValue())

      // Simulate producer id expiration.
      // We use -1 because the timestamp in this test is set to -1, so when
      // the expiration check subtracts timestamp, we get max value.
      partition0.removeExpiredProducers(Long.MaxValue - 1);
      assertEquals(1, replicaManagerMetricValue())
    } finally {
      replicaManager.shutdown(checkpointHW = false)
    }
  }

  @Test
  def testPartitionsWithLateTransactionsCount(): Unit = {
    val timer = new MockTimer(time)
    val replicaManager = setupReplicaManagerWithMockedPurgatories(timer)
    val topicPartition = new TopicPartition(topic, 0)

    def assertLateTransactionCount(expectedCount: Option[Int]): Unit = {
      assertEquals(expectedCount, TestUtils.yammerGaugeValue[Int]("PartitionsWithLateTransactionsCount"))
    }

    try {
      assertLateTransactionCount(Some(0))

      val partition = replicaManager.createPartition(topicPartition)
      partition.createLogIfNotExists(isNew = false, isFutureReplica = false,
        new LazyOffsetCheckpoints(replicaManager.highWatermarkCheckpoints), None)

      // Make this replica the leader.
      val brokerList = Seq[Integer](0, 1, 2).asJava
      val leaderAndIsrRequest1 = new LeaderAndIsrRequest.Builder(ApiKeys.LEADER_AND_ISR.latestVersion, 0, 0, brokerEpoch,
        Seq(new LeaderAndIsrPartitionState()
          .setTopicName(topic)
          .setPartitionIndex(0)
          .setControllerEpoch(0)
          .setLeader(0)
          .setLeaderEpoch(0)
          .setIsr(brokerList)
          .setPartitionEpoch(0)
          .setReplicas(brokerList)
          .setIsNew(true)).asJava,
        topicIds.asJava,
        Set(new Node(0, "host1", 0), new Node(1, "host2", 1)).asJava).build()
      replicaManager.becomeLeaderOrFollower(0, leaderAndIsrRequest1, (_, _) => ())

      // Start a transaction
      val producerId = 234L
      val epoch = 5.toShort
      val sequence = 9
      val records = MemoryRecords.withTransactionalRecords(CompressionType.NONE, producerId, epoch, sequence,
        new SimpleRecord(time.milliseconds(), s"message $sequence".getBytes))
      appendRecords(replicaManager, new TopicPartition(topic, 0), records).onFire { response =>
        assertEquals(Errors.NONE, response.error)
      }
      assertLateTransactionCount(Some(0))

      // The transaction becomes late if not finished before the max transaction timeout passes
      time.sleep(replicaManager.logManager.maxTransactionTimeoutMs + ProducerStateManager.LATE_TRANSACTION_BUFFER_MS)
      assertLateTransactionCount(Some(0))
      time.sleep(1)
      assertLateTransactionCount(Some(1))

      // After the late transaction is aborted, we expect the count to return to 0
      val abortTxnMarker = new EndTransactionMarker(ControlRecordType.ABORT, 0)
      val abortRecordBatch = MemoryRecords.withEndTransactionMarker(producerId, epoch, abortTxnMarker)
      appendRecords(replicaManager, new TopicPartition(topic, 0),
        abortRecordBatch, origin = AppendOrigin.COORDINATOR).onFire { response =>
        assertEquals(Errors.NONE, response.error)
      }
      assertLateTransactionCount(Some(0))
    } finally {
      // After shutdown, the metric should no longer be registered
      replicaManager.shutdown(checkpointHW = false)
      assertLateTransactionCount(None)
    }
  }

  @Test
  def testReadCommittedFetchLimitedAtLSO(): Unit = {
    val timer = new MockTimer(time)
    val replicaManager = setupReplicaManagerWithMockedPurgatories(timer)

    try {
      val brokerList = Seq[Integer](0, 1).asJava

      val partition = replicaManager.createPartition(new TopicPartition(topic, 0))
      partition.createLogIfNotExists(isNew = false, isFutureReplica = false,
        new LazyOffsetCheckpoints(replicaManager.highWatermarkCheckpoints), None)

      // Make this replica the leader.
      val leaderAndIsrRequest1 = new LeaderAndIsrRequest.Builder(ApiKeys.LEADER_AND_ISR.latestVersion, 0, 0, brokerEpoch,
        Seq(new LeaderAndIsrPartitionState()
          .setTopicName(topic)
          .setPartitionIndex(0)
          .setControllerEpoch(0)
          .setLeader(0)
          .setLeaderEpoch(0)
          .setIsr(brokerList)
          .setPartitionEpoch(0)
          .setReplicas(brokerList)
          .setIsNew(true)).asJava,
        topicIds.asJava,
        Set(new Node(0, "host1", 0), new Node(1, "host2", 1)).asJava).build()
      replicaManager.becomeLeaderOrFollower(0, leaderAndIsrRequest1, (_, _) => ())
      replicaManager.getPartitionOrException(new TopicPartition(topic, 0))
        .localLogOrException

      val producerId = 234L
      val epoch = 5.toShort

      // write a few batches as part of a transaction
      val numRecords = 3
      for (sequence <- 0 until numRecords) {
        val records = MemoryRecords.withTransactionalRecords(CompressionType.NONE, producerId, epoch, sequence,
          new SimpleRecord(s"message $sequence".getBytes))
        appendRecords(replicaManager, new TopicPartition(topic, 0), records).onFire { response =>
          assertEquals(Errors.NONE, response.error)
        }
      }

      // fetch as follower to advance the high watermark
      fetchPartitionAsFollower(
        replicaManager,
        new TopicIdPartition(topicId, new TopicPartition(topic, 0)),
        new PartitionData(Uuid.ZERO_UUID, numRecords, 0, 100000, Optional.empty()),
        replicaId = 1
      )

      // fetch should return empty since LSO should be stuck at 0
      var consumerFetchResult = fetchPartitionAsConsumer(replicaManager, new TopicIdPartition(topicId, new TopicPartition(topic, 0)),
        new PartitionData(Uuid.ZERO_UUID, 0, 0, 100000, Optional.empty()),
        isolationLevel = IsolationLevel.READ_COMMITTED)
      var fetchData = consumerFetchResult.assertFired
      assertEquals(Errors.NONE, fetchData.error)
      assertTrue(fetchData.records.batches.asScala.isEmpty)
      assertEquals(OptionalLong.of(0), fetchData.lastStableOffset)
      assertEquals(Optional.of(Collections.emptyList()), fetchData.abortedTransactions)

      // delayed fetch should timeout and return nothing
      consumerFetchResult = fetchPartitionAsConsumer(
        replicaManager,
        new TopicIdPartition(topicId, new TopicPartition(topic, 0)),
        new PartitionData(Uuid.ZERO_UUID, 0, 0, 100000, Optional.empty()),
        isolationLevel = IsolationLevel.READ_COMMITTED,
        minBytes = 1000,
        maxWaitMs = 1000
      )
      assertFalse(consumerFetchResult.hasFired)
      timer.advanceClock(1001)

      fetchData = consumerFetchResult.assertFired
      assertEquals(Errors.NONE, fetchData.error)
      assertTrue(fetchData.records.batches.asScala.isEmpty)
      assertEquals(OptionalLong.of(0), fetchData.lastStableOffset)
      assertEquals(Optional.of(Collections.emptyList()), fetchData.abortedTransactions)

      // now commit the transaction
      val endTxnMarker = new EndTransactionMarker(ControlRecordType.COMMIT, 0)
      val commitRecordBatch = MemoryRecords.withEndTransactionMarker(producerId, epoch, endTxnMarker)
      appendRecords(replicaManager, new TopicPartition(topic, 0), commitRecordBatch,
        origin = AppendOrigin.COORDINATOR)
        .onFire { response => assertEquals(Errors.NONE, response.error) }

      // the LSO has advanced, but the appended commit marker has not been replicated, so
      // none of the data from the transaction should be visible yet
      consumerFetchResult = fetchPartitionAsConsumer(
        replicaManager,
        new TopicIdPartition(topicId, new TopicPartition(topic, 0)),
        new PartitionData(Uuid.ZERO_UUID, 0, 0, 100000, Optional.empty()),
        isolationLevel = IsolationLevel.READ_COMMITTED
      )

      fetchData = consumerFetchResult.assertFired
      assertEquals(Errors.NONE, fetchData.error)
      assertTrue(fetchData.records.batches.asScala.isEmpty)

      // fetch as follower to advance the high watermark
      fetchPartitionAsFollower(
        replicaManager,
        new TopicIdPartition(topicId, new TopicPartition(topic, 0)),
        new PartitionData(Uuid.ZERO_UUID, numRecords + 1, 0, 100000, Optional.empty()),
        replicaId = 1
      )

      // now all of the records should be fetchable
      consumerFetchResult = fetchPartitionAsConsumer(replicaManager, new TopicIdPartition(topicId, new TopicPartition(topic, 0)),
        new PartitionData(Uuid.ZERO_UUID, 0, 0, 100000, Optional.empty()),
        isolationLevel = IsolationLevel.READ_COMMITTED)

      fetchData = consumerFetchResult.assertFired
      assertEquals(Errors.NONE, fetchData.error)
      assertEquals(OptionalLong.of(numRecords + 1), fetchData.lastStableOffset)
      assertEquals(Optional.of(Collections.emptyList()), fetchData.abortedTransactions)
      assertEquals(numRecords + 1, fetchData.records.batches.asScala.size)
    } finally {
      replicaManager.shutdown(checkpointHW = false)
    }
  }

  @Test
  def testDelayedFetchIncludesAbortedTransactions(): Unit = {
    val timer = new MockTimer(time)
    val replicaManager = setupReplicaManagerWithMockedPurgatories(timer)

    try {
      val brokerList = Seq[Integer](0, 1).asJava
      val partition = replicaManager.createPartition(new TopicPartition(topic, 0))
      partition.createLogIfNotExists(isNew = false, isFutureReplica = false,
        new LazyOffsetCheckpoints(replicaManager.highWatermarkCheckpoints), None)

      // Make this replica the leader.
      val leaderAndIsrRequest1 = new LeaderAndIsrRequest.Builder(ApiKeys.LEADER_AND_ISR.latestVersion, 0, 0, brokerEpoch,
        Seq(new LeaderAndIsrPartitionState()
          .setTopicName(topic)
          .setPartitionIndex(0)
          .setControllerEpoch(0)
          .setLeader(0)
          .setLeaderEpoch(0)
          .setIsr(brokerList)
          .setPartitionEpoch(0)
          .setReplicas(brokerList)
          .setIsNew(true)).asJava,
        topicIds.asJava,
        Set(new Node(0, "host1", 0), new Node(1, "host2", 1)).asJava).build()
      replicaManager.becomeLeaderOrFollower(0, leaderAndIsrRequest1, (_, _) => ())
      replicaManager.getPartitionOrException(new TopicPartition(topic, 0))
        .localLogOrException

      val producerId = 234L
      val epoch = 5.toShort

      // write a few batches as part of a transaction
      val numRecords = 3
      for (sequence <- 0 until numRecords) {
        val records = MemoryRecords.withTransactionalRecords(CompressionType.NONE, producerId, epoch, sequence,
          new SimpleRecord(s"message $sequence".getBytes))
        appendRecords(replicaManager, new TopicPartition(topic, 0), records).onFire { response =>
          assertEquals(Errors.NONE, response.error)
        }
      }

      // now abort the transaction
      val endTxnMarker = new EndTransactionMarker(ControlRecordType.ABORT, 0)
      val abortRecordBatch = MemoryRecords.withEndTransactionMarker(producerId, epoch, endTxnMarker)
      appendRecords(replicaManager, new TopicPartition(topic, 0), abortRecordBatch,
        origin = AppendOrigin.COORDINATOR)
        .onFire { response => assertEquals(Errors.NONE, response.error) }

      // fetch as follower to advance the high watermark
      fetchPartitionAsFollower(
        replicaManager,
        new TopicIdPartition(topicId, new TopicPartition(topic, 0)),
        new PartitionData(Uuid.ZERO_UUID, numRecords + 1, 0, 100000, Optional.empty()),
        replicaId = 1
      )

      // Set the minBytes in order force this request to enter purgatory. When it returns, we should still
      // see the newly aborted transaction.
      val fetchResult = fetchPartitionAsConsumer(
        replicaManager,
        new TopicIdPartition(topicId, new TopicPartition(topic, 0)),
        new PartitionData(Uuid.ZERO_UUID, 0, 0, 100000, Optional.empty()),
        isolationLevel = IsolationLevel.READ_COMMITTED,
        minBytes = 10000,
        maxWaitMs = 1000
      )
      assertFalse(fetchResult.hasFired)

      timer.advanceClock(1001)
      val fetchData = fetchResult.assertFired

      assertEquals(Errors.NONE, fetchData.error)
      assertEquals(OptionalLong.of(numRecords + 1), fetchData.lastStableOffset)
      assertEquals(numRecords + 1, fetchData.records.records.asScala.size)
      assertTrue(fetchData.abortedTransactions.isPresent)
      assertEquals(1, fetchData.abortedTransactions.get.size)

      val abortedTransaction = fetchData.abortedTransactions.get.get(0)
      assertEquals(0L, abortedTransaction.firstOffset)
      assertEquals(producerId, abortedTransaction.producerId)
    } finally {
      replicaManager.shutdown(checkpointHW = false)
    }
  }

  @Test
  def testFetchBeyondHighWatermark(): Unit = {
    val rm = setupReplicaManagerWithMockedPurgatories(new MockTimer(time), aliveBrokerIds = Seq(0, 1, 2))
    try {
      val brokerList = Seq[Integer](0, 1, 2).asJava

      val partition = rm.createPartition(new TopicPartition(topic, 0))
      partition.createLogIfNotExists(isNew = false, isFutureReplica = false,
        new LazyOffsetCheckpoints(rm.highWatermarkCheckpoints), None)

      // Make this replica the leader.
      val leaderAndIsrRequest1 = new LeaderAndIsrRequest.Builder(ApiKeys.LEADER_AND_ISR.latestVersion, 0, 0, brokerEpoch,
        Seq(new LeaderAndIsrPartitionState()
          .setTopicName(topic)
          .setPartitionIndex(0)
          .setControllerEpoch(0)
          .setLeader(0)
          .setLeaderEpoch(0)
          .setIsr(brokerList)
          .setPartitionEpoch(0)
          .setReplicas(brokerList)
          .setIsNew(false)).asJava,
        topicIds.asJava,
        Set(new Node(0, "host1", 0), new Node(1, "host2", 1), new Node(2, "host2", 2)).asJava).build()
      rm.becomeLeaderOrFollower(0, leaderAndIsrRequest1, (_, _) => ())
      rm.getPartitionOrException(new TopicPartition(topic, 0))
        .localLogOrException

      // Append a couple of messages.
      for (i <- 1 to 2) {
        val records = TestUtils.singletonRecords(s"message $i".getBytes)
        appendRecords(rm, new TopicPartition(topic, 0), records).onFire { response =>
          assertEquals(Errors.NONE, response.error)
        }
      }

      // Followers are always allowed to fetch above the high watermark
      val followerFetchResult = fetchPartitionAsFollower(
        rm,
        new TopicIdPartition(topicId, new TopicPartition(topic, 0)),
        new PartitionData(Uuid.ZERO_UUID, 1, 0, 100000, Optional.empty()),
        replicaId = 1
      )
      val followerFetchData = followerFetchResult.assertFired
      assertEquals(Errors.NONE, followerFetchData.error, "Should not give an exception")
      assertTrue(followerFetchData.records.batches.iterator.hasNext, "Should return some data")

      // Consumers are not allowed to consume above the high watermark. However, since the
      // high watermark could be stale at the time of the request, we do not return an out of
      // range error and instead return an empty record set.
      val consumerFetchResult = fetchPartitionAsConsumer(rm, new TopicIdPartition(topicId, new TopicPartition(topic, 0)),
        new PartitionData(Uuid.ZERO_UUID, 1, 0, 100000, Optional.empty()))
      val consumerFetchData = consumerFetchResult.assertFired
      assertEquals(Errors.NONE, consumerFetchData.error, "Should not give an exception")
      assertEquals(MemoryRecords.EMPTY, consumerFetchData.records, "Should return empty response")
    } finally {
      rm.shutdown(checkpointHW = false)
    }
  }

  @Test
  def testFollowerStateNotUpdatedIfLogReadFails(): Unit = {
    val maxFetchBytes = 1024 * 1024
    val aliveBrokersIds = Seq(0, 1)
    val leaderEpoch = 5
    val replicaManager = setupReplicaManagerWithMockedPurgatories(new MockTimer(time),
      brokerId = 0, aliveBrokersIds)
    try {
      val tp = new TopicPartition(topic, 0)
      val tidp = new TopicIdPartition(topicId, tp)
      val replicas = aliveBrokersIds.toList.map(Int.box).asJava

      // Broker 0 becomes leader of the partition
      val leaderAndIsrPartitionState = new LeaderAndIsrPartitionState()
        .setTopicName(topic)
        .setPartitionIndex(0)
        .setControllerEpoch(0)
        .setLeader(0)
        .setLeaderEpoch(leaderEpoch)
        .setIsr(replicas)
        .setPartitionEpoch(0)
        .setReplicas(replicas)
        .setIsNew(true)
      val leaderAndIsrRequest = new LeaderAndIsrRequest.Builder(ApiKeys.LEADER_AND_ISR.latestVersion, 0, 0, brokerEpoch,
        Seq(leaderAndIsrPartitionState).asJava,
        Collections.singletonMap(topic, topicId),
        Set(new Node(0, "host1", 0), new Node(1, "host2", 1)).asJava).build()
      val leaderAndIsrResponse = replicaManager.becomeLeaderOrFollower(0, leaderAndIsrRequest, (_, _) => ())
      assertEquals(Errors.NONE, leaderAndIsrResponse.error)

      // Follower replica state is initialized, but initial state is not known
      assertTrue(replicaManager.onlinePartition(tp).isDefined)
      val partition = replicaManager.onlinePartition(tp).get

      assertTrue(partition.getReplica(1).isDefined)
      val followerReplica = partition.getReplica(1).get
      assertEquals(-1L, followerReplica.stateSnapshot.logStartOffset)
      assertEquals(-1L, followerReplica.stateSnapshot.logEndOffset)

      // Leader appends some data
      for (i <- 1 to 5) {
        appendRecords(replicaManager, tp, TestUtils.singletonRecords(s"message $i".getBytes)).onFire { response =>
          assertEquals(Errors.NONE, response.error)
        }
      }

      // We receive one valid request from the follower and replica state is updated
      val validFetchPartitionData = new FetchRequest.PartitionData(Uuid.ZERO_UUID, 0L, 0L, maxFetchBytes,
        Optional.of(leaderEpoch))

      val validFetchResult = fetchPartitionAsFollower(
        replicaManager,
        tidp,
        validFetchPartitionData,
        replicaId = 1
      )

      assertEquals(Errors.NONE, validFetchResult.assertFired.error)
      assertEquals(0L, followerReplica.stateSnapshot.logStartOffset)
      assertEquals(0L, followerReplica.stateSnapshot.logEndOffset)

      // Next we receive an invalid request with a higher fetch offset, but an old epoch.
      // We expect that the replica state does not get updated.
      val invalidFetchPartitionData = new FetchRequest.PartitionData(Uuid.ZERO_UUID, 3L, 0L, maxFetchBytes,
        Optional.of(leaderEpoch - 1))


      val invalidFetchResult = fetchPartitionAsFollower(
        replicaManager,
        tidp,
        invalidFetchPartitionData,
        replicaId = 1
      )

      assertEquals(Errors.FENCED_LEADER_EPOCH, invalidFetchResult.assertFired.error)
      assertEquals(0L, followerReplica.stateSnapshot.logStartOffset)
      assertEquals(0L, followerReplica.stateSnapshot.logEndOffset)

      // Next we receive an invalid request with a higher fetch offset, but a diverging epoch.
      // We expect that the replica state does not get updated.
      val divergingFetchPartitionData = new FetchRequest.PartitionData(tidp.topicId, 3L, 0L, maxFetchBytes,
        Optional.of(leaderEpoch), Optional.of(leaderEpoch - 1))

      val divergingEpochResult = fetchPartitionAsFollower(
        replicaManager,
        tidp,
        divergingFetchPartitionData,
        replicaId = 1
      )

      assertEquals(Errors.NONE, divergingEpochResult.assertFired.error)
      assertTrue(divergingEpochResult.assertFired.divergingEpoch.isPresent)
      assertEquals(0L, followerReplica.stateSnapshot.logStartOffset)
      assertEquals(0L, followerReplica.stateSnapshot.logEndOffset)
    } finally {
      replicaManager.shutdown(checkpointHW = false)
    }
  }

  @Test
  def testFetchMessagesWithInconsistentTopicId(): Unit = {
    val maxFetchBytes = 1024 * 1024
    val aliveBrokersIds = Seq(0, 1)
    val leaderEpoch = 5
    val replicaManager = setupReplicaManagerWithMockedPurgatories(new MockTimer(time),
      brokerId = 0, aliveBrokersIds)
    try {
      val tp = new TopicPartition(topic, 0)
      val tidp = new TopicIdPartition(topicId, tp)
      val replicas = aliveBrokersIds.toList.map(Int.box).asJava

      // Broker 0 becomes leader of the partition
      val leaderAndIsrPartitionState = new LeaderAndIsrPartitionState()
        .setTopicName(topic)
        .setPartitionIndex(0)
        .setControllerEpoch(0)
        .setLeader(0)
        .setLeaderEpoch(leaderEpoch)
        .setIsr(replicas)
        .setPartitionEpoch(0)
        .setReplicas(replicas)
        .setIsNew(true)
      val leaderAndIsrRequest = new LeaderAndIsrRequest.Builder(ApiKeys.LEADER_AND_ISR.latestVersion, 0, 0, brokerEpoch,
        Seq(leaderAndIsrPartitionState).asJava,
        Collections.singletonMap(topic, topicId),
        Set(new Node(0, "host1", 0), new Node(1, "host2", 1)).asJava).build()
      val leaderAndIsrResponse = replicaManager.becomeLeaderOrFollower(0, leaderAndIsrRequest, (_, _) => ())
      assertEquals(Errors.NONE, leaderAndIsrResponse.error)

      assertEquals(Some(topicId), replicaManager.getPartitionOrException(tp).topicId)

      // We receive one valid request from the follower and replica state is updated
      var successfulFetch: Seq[(TopicIdPartition, FetchPartitionData)] = Seq()

      val validFetchPartitionData = new FetchRequest.PartitionData(Uuid.ZERO_UUID, 0L, 0L, maxFetchBytes,
        Optional.of(leaderEpoch))

      // Fetch messages simulating a different ID than the one in the log.
      val inconsistentTidp = new TopicIdPartition(Uuid.randomUuid(), tidp.topicPartition)
      def callback(response: Seq[(TopicIdPartition, FetchPartitionData)]): Unit = {
        successfulFetch = response
      }

      fetchPartitions(
        replicaManager,
        replicaId = 1,
        fetchInfos = Seq(inconsistentTidp -> validFetchPartitionData),
        responseCallback = callback
      )

      val fetch1 = successfulFetch.headOption.filter(_._1 == inconsistentTidp).map(_._2)
      assertTrue(fetch1.isDefined)
      assertEquals(Errors.INCONSISTENT_TOPIC_ID, fetch1.get.error)

      // Simulate where the fetch request did not use topic IDs
      // Fetch messages simulating an ID in the log.
      // We should not see topic ID errors.
      val zeroTidp = new TopicIdPartition(Uuid.ZERO_UUID, tidp.topicPartition)
      fetchPartitions(
        replicaManager,
        replicaId = 1,
        fetchInfos = Seq(zeroTidp -> validFetchPartitionData),
        responseCallback = callback
      )
      val fetch2 = successfulFetch.headOption.filter(_._1 == zeroTidp).map(_._2)
      assertTrue(fetch2.isDefined)
      assertEquals(Errors.NONE, fetch2.get.error)

      // Next create a topic without a topic ID written in the log.
      val tp2 = new TopicPartition("noIdTopic", 0)
      val tidp2 = new TopicIdPartition(Uuid.randomUuid(), tp2)

      // Broker 0 becomes leader of the partition
      val leaderAndIsrPartitionState2 = new LeaderAndIsrPartitionState()
        .setTopicName("noIdTopic")
        .setPartitionIndex(0)
        .setControllerEpoch(0)
        .setLeader(0)
        .setLeaderEpoch(leaderEpoch)
        .setIsr(replicas)
        .setPartitionEpoch(0)
        .setReplicas(replicas)
        .setIsNew(true)
      val leaderAndIsrRequest2 = new LeaderAndIsrRequest.Builder(ApiKeys.LEADER_AND_ISR.latestVersion, 0, 0, brokerEpoch,
        Seq(leaderAndIsrPartitionState2).asJava,
        Collections.emptyMap(),
        Set(new Node(0, "host1", 0), new Node(1, "host2", 1)).asJava).build()
      val leaderAndIsrResponse2 = replicaManager.becomeLeaderOrFollower(0, leaderAndIsrRequest2, (_, _) => ())
      assertEquals(Errors.NONE, leaderAndIsrResponse2.error)

      assertEquals(None, replicaManager.getPartitionOrException(tp2).topicId)

      // Fetch messages simulating the request containing a topic ID. We should not have an error.
      fetchPartitions(
        replicaManager,
        replicaId = 1,
        fetchInfos = Seq(tidp2 -> validFetchPartitionData),
        responseCallback = callback
      )
      val fetch3 = successfulFetch.headOption.filter(_._1 == tidp2).map(_._2)
      assertTrue(fetch3.isDefined)
      assertEquals(Errors.NONE, fetch3.get.error)

      // Fetch messages simulating the request not containing a topic ID. We should not have an error.
      val zeroTidp2 = new TopicIdPartition(Uuid.ZERO_UUID, tidp2.topicPartition)
      fetchPartitions(
        replicaManager,
        replicaId = 1,
        fetchInfos = Seq(zeroTidp2 -> validFetchPartitionData),
        responseCallback = callback
      )
      val fetch4 = successfulFetch.headOption.filter(_._1 == zeroTidp2).map(_._2)
      assertTrue(fetch4.isDefined)
      assertEquals(Errors.NONE, fetch4.get.error)

    } finally {
      replicaManager.shutdown(checkpointHW = false)
    }
  }

  /**
   * If a follower sends a fetch request for 2 partitions and it's no longer the follower for one of them, the other
   * partition should not be affected.
   */
  @Test
  def testFetchMessagesWhenNotFollowerForOnePartition(): Unit = {
    val replicaManager = setupReplicaManagerWithMockedPurgatories(new MockTimer(time), aliveBrokerIds = Seq(0, 1, 2))

    try {
      // Create 2 partitions, assign replica 0 as the leader for both a different follower (1 and 2) for each
      val tp0 = new TopicPartition(topic, 0)
      val tp1 = new TopicPartition(topic, 1)
      val topicId = Uuid.randomUuid()
      val tidp0 = new TopicIdPartition(topicId, tp0)
      val tidp1 = new TopicIdPartition(topicId, tp1)
      val offsetCheckpoints = new LazyOffsetCheckpoints(replicaManager.highWatermarkCheckpoints)
      replicaManager.createPartition(tp0).createLogIfNotExists(isNew = false, isFutureReplica = false, offsetCheckpoints, None)
      replicaManager.createPartition(tp1).createLogIfNotExists(isNew = false, isFutureReplica = false, offsetCheckpoints, None)
      val partition0Replicas = Seq[Integer](0, 1).asJava
      val partition1Replicas = Seq[Integer](0, 2).asJava
      val topicIds = Map(tp0.topic -> topicId, tp1.topic -> topicId).asJava
      val leaderEpoch = 0
      val leaderAndIsrRequest = new LeaderAndIsrRequest.Builder(ApiKeys.LEADER_AND_ISR.latestVersion, 0, 0, brokerEpoch,
        Seq(
          new LeaderAndIsrPartitionState()
            .setTopicName(tp0.topic)
            .setPartitionIndex(tp0.partition)
            .setControllerEpoch(0)
            .setLeader(leaderEpoch)
            .setLeaderEpoch(0)
            .setIsr(partition0Replicas)
            .setPartitionEpoch(0)
            .setReplicas(partition0Replicas)
            .setIsNew(true),
          new LeaderAndIsrPartitionState()
            .setTopicName(tp1.topic)
            .setPartitionIndex(tp1.partition)
            .setControllerEpoch(0)
            .setLeader(0)
            .setLeaderEpoch(leaderEpoch)
            .setIsr(partition1Replicas)
            .setPartitionEpoch(0)
            .setReplicas(partition1Replicas)
            .setIsNew(true)
        ).asJava,
        topicIds,
        Set(new Node(0, "host1", 0), new Node(1, "host2", 1)).asJava).build()
      replicaManager.becomeLeaderOrFollower(0, leaderAndIsrRequest, (_, _) => ())

      // Append a couple of messages.
      for (i <- 1 to 2) {
        appendRecords(replicaManager, tp0, TestUtils.singletonRecords(s"message $i".getBytes)).onFire { response =>
          assertEquals(Errors.NONE, response.error)
        }
        appendRecords(replicaManager, tp1, TestUtils.singletonRecords(s"message $i".getBytes)).onFire { response =>
          assertEquals(Errors.NONE, response.error)
        }
      }

      def fetchCallback(responseStatus: Seq[(TopicIdPartition, FetchPartitionData)]): Unit = {
        val responseStatusMap = responseStatus.toMap
        assertEquals(2, responseStatus.size)
        assertEquals(Set(tidp0, tidp1), responseStatusMap.keySet)

        val tp0Status = responseStatusMap.get(tidp0)
        assertTrue(tp0Status.isDefined)
        // the response contains high watermark on the leader before it is updated based
        // on this fetch request
        assertEquals(0, tp0Status.get.highWatermark)
        assertEquals(OptionalLong.of(0), tp0Status.get.lastStableOffset)
        assertEquals(Errors.NONE, tp0Status.get.error)
        assertTrue(tp0Status.get.records.batches.iterator.hasNext)

        // Replica 1 is not a valid replica for partition 1
        val tp1Status = responseStatusMap.get(tidp1)
        assertEquals(Errors.UNKNOWN_LEADER_EPOCH, tp1Status.get.error)
      }

      fetchPartitions(
        replicaManager,
        replicaId = 1,
        fetchInfos = Seq(
          tidp0 -> new PartitionData(Uuid.ZERO_UUID, 1, 0, 100000, Optional.of[Integer](leaderEpoch)),
          tidp1 -> new PartitionData(Uuid.ZERO_UUID, 1, 0, 100000, Optional.of[Integer](leaderEpoch))
        ),
        responseCallback = fetchCallback,
        maxWaitMs = 1000,
        minBytes = 0,
        maxBytes = Int.MaxValue
      )

      val tp0Log = replicaManager.localLog(tp0)
      assertTrue(tp0Log.isDefined)
      assertEquals(1, tp0Log.get.highWatermark, "hw should be incremented")

      val tp1Replica = replicaManager.localLog(tp1)
      assertTrue(tp1Replica.isDefined)
      assertEquals(0, tp1Replica.get.highWatermark, "hw should not be incremented")

    } finally {
      replicaManager.shutdown(checkpointHW = false)
    }
  }

  @Test
  def testBecomeFollowerWhenLeaderIsUnchangedButMissedLeaderUpdate(): Unit = {
    verifyBecomeFollowerWhenLeaderIsUnchangedButMissedLeaderUpdate(new Properties, expectTruncation = false)
  }

  @Test
  def testBecomeFollowerWhenLeaderIsUnchangedButMissedLeaderUpdateIbp26(): Unit = {
    val extraProps = new Properties
    extraProps.put(KafkaConfig.InterBrokerProtocolVersionProp, IBP_2_6_IV0.version)
    verifyBecomeFollowerWhenLeaderIsUnchangedButMissedLeaderUpdate(extraProps, expectTruncation = true)
  }

  /**
   * If a partition becomes a follower and the leader is unchanged it should check for truncation
   * if the epoch has increased by more than one (which suggests it has missed an update). For
   * IBP version 2.7 onwards, we don't require this since we can truncate at any time based
   * on diverging epochs returned in fetch responses.
   */
  private def verifyBecomeFollowerWhenLeaderIsUnchangedButMissedLeaderUpdate(extraProps: Properties,
                                                                             expectTruncation: Boolean): Unit = {
    val topicPartition = 0
    val topicId = Uuid.randomUuid()
    val followerBrokerId = 0
    val leaderBrokerId = 1
    val controllerId = 0
    val controllerEpoch = 0
    var leaderEpoch = 1
    val leaderEpochIncrement = 2
    val aliveBrokerIds = Seq[Integer](followerBrokerId, leaderBrokerId)
    val countDownLatch = new CountDownLatch(1)
    val offsetFromLeader = 5

    // Prepare the mocked components for the test
    val (replicaManager, mockLogMgr) = prepareReplicaManagerAndLogManager(new MockTimer(time),
      topicPartition, leaderEpoch + leaderEpochIncrement, followerBrokerId, leaderBrokerId, countDownLatch,
      expectTruncation = expectTruncation, localLogOffset = Some(10), offsetFromLeader = offsetFromLeader, extraProps = extraProps, topicId = Some(topicId))

    try {
      // Initialize partition state to follower, with leader = 1, leaderEpoch = 1
      val tp = new TopicPartition(topic, topicPartition)
      val partition = replicaManager.createPartition(tp)
      val offsetCheckpoints = new LazyOffsetCheckpoints(replicaManager.highWatermarkCheckpoints)
      partition.createLogIfNotExists(isNew = false, isFutureReplica = false, offsetCheckpoints, None)
      partition.makeFollower(
        leaderAndIsrPartitionState(tp, leaderEpoch, leaderBrokerId, aliveBrokerIds),
        offsetCheckpoints,
        None)

      // Make local partition a follower - because epoch increased by more than 1, truncation should
      // trigger even though leader does not change
      leaderEpoch += leaderEpochIncrement
      val leaderAndIsrRequest0 = new LeaderAndIsrRequest.Builder(ApiKeys.LEADER_AND_ISR.latestVersion,
        controllerId, controllerEpoch, brokerEpoch,
        Seq(leaderAndIsrPartitionState(tp, leaderEpoch, leaderBrokerId, aliveBrokerIds)).asJava,
        Collections.singletonMap(topic, topicId),
        Set(new Node(followerBrokerId, "host1", 0),
          new Node(leaderBrokerId, "host2", 1)).asJava).build()
      replicaManager.becomeLeaderOrFollower(correlationId, leaderAndIsrRequest0,
        (_, followers) => assertEquals(followerBrokerId, followers.head.partitionId))
      assertTrue(countDownLatch.await(1000L, TimeUnit.MILLISECONDS))

      // Truncation should have happened once
      if (expectTruncation) {
        verify(mockLogMgr).truncateTo(Map(tp -> offsetFromLeader), isFuture = false)
      }

      verify(mockLogMgr).finishedInitializingLog(ArgumentMatchers.eq(tp), any())
    } finally {
      replicaManager.shutdown(checkpointHW = false)
    }
  }

  @Test
  def testReplicaSelector(): Unit = {
    val topicPartition = 0
    val followerBrokerId = 0
    val leaderBrokerId = 1
    val leaderEpoch = 1
    val leaderEpochIncrement = 2
    val aliveBrokerIds = Seq[Integer](followerBrokerId, leaderBrokerId)
    val countDownLatch = new CountDownLatch(1)

    // Prepare the mocked components for the test
    val (replicaManager, _) = prepareReplicaManagerAndLogManager(new MockTimer(time),
      topicPartition, leaderEpoch + leaderEpochIncrement, followerBrokerId,
      leaderBrokerId, countDownLatch, expectTruncation = true)

    try {
      val tp = new TopicPartition(topic, topicPartition)
      val partition = replicaManager.createPartition(tp)

      val offsetCheckpoints = new LazyOffsetCheckpoints(replicaManager.highWatermarkCheckpoints)
      partition.createLogIfNotExists(isNew = false, isFutureReplica = false, offsetCheckpoints, None)
      partition.makeLeader(
        leaderAndIsrPartitionState(tp, leaderEpoch, leaderBrokerId, aliveBrokerIds),
        offsetCheckpoints,
        None)

      val metadata: ClientMetadata = new DefaultClientMetadata("rack-a", "client-id",
        InetAddress.getByName("localhost"), KafkaPrincipal.ANONYMOUS, "default")

      // We expect to select the leader, which means we return None
      val preferredReadReplica: Option[Int] = replicaManager.findPreferredReadReplica(
        partition, metadata, FetchRequest.ORDINARY_CONSUMER_ID, 1L, System.currentTimeMillis)
      assertFalse(preferredReadReplica.isDefined)
    } finally {
      replicaManager.shutdown(checkpointHW = false)
    }
  }

  @Test
  def testPreferredReplicaAsFollower(): Unit = {
    val topicPartition = 0
    val topicId = Uuid.randomUuid()
    val followerBrokerId = 0
    val leaderBrokerId = 1
    val leaderEpoch = 1
    val leaderEpochIncrement = 2
    val countDownLatch = new CountDownLatch(1)

    // Prepare the mocked components for the test
    val (replicaManager, _) = prepareReplicaManagerAndLogManager(new MockTimer(time),
      topicPartition, leaderEpoch + leaderEpochIncrement, followerBrokerId,
      leaderBrokerId, countDownLatch, expectTruncation = true, topicId = Some(topicId))

    try {
      val brokerList = Seq[Integer](0, 1).asJava

      val tp0 = new TopicPartition(topic, 0)
      val tidp0 = new TopicIdPartition(topicId, tp0)

      // Make this replica the follower
      val leaderAndIsrRequest = new LeaderAndIsrRequest.Builder(ApiKeys.LEADER_AND_ISR.latestVersion, 0, 0, brokerEpoch,
        Seq(new LeaderAndIsrPartitionState()
          .setTopicName(topic)
          .setPartitionIndex(0)
          .setControllerEpoch(0)
          .setLeader(1)
          .setLeaderEpoch(1)
          .setIsr(brokerList)
          .setPartitionEpoch(0)
          .setReplicas(brokerList)
          .setIsNew(false)).asJava,
        Collections.singletonMap(topic, topicId),
        Set(new Node(0, "host1", 0), new Node(1, "host2", 1)).asJava).build()
      replicaManager.becomeLeaderOrFollower(1, leaderAndIsrRequest, (_, _) => ())

      val metadata: ClientMetadata = new DefaultClientMetadata("rack-a", "client-id",
        InetAddress.getByName("localhost"), KafkaPrincipal.ANONYMOUS, "default")

      val consumerResult = fetchPartitionAsConsumer(replicaManager, tidp0,
        new PartitionData(Uuid.ZERO_UUID, 0, 0, 100000, Optional.empty()),
        clientMetadata = Some(metadata))

      // Fetch from follower succeeds
      assertTrue(consumerResult.hasFired)

      // But only leader will compute preferred replica
      assertTrue(!consumerResult.assertFired.preferredReadReplica.isPresent)
    } finally {
      replicaManager.shutdown(checkpointHW = false)
    }
  }

  @Test
  def testPreferredReplicaAsLeader(): Unit = {
    val topicPartition = 0
    val topicId = Uuid.randomUuid()
    val followerBrokerId = 0
    val leaderBrokerId = 1
    val leaderEpoch = 1
    val leaderEpochIncrement = 2
    val countDownLatch = new CountDownLatch(1)

    // Prepare the mocked components for the test
    val (replicaManager, _) = prepareReplicaManagerAndLogManager(new MockTimer(time),
      topicPartition, leaderEpoch + leaderEpochIncrement, followerBrokerId,
      leaderBrokerId, countDownLatch, expectTruncation = true, topicId = Some(topicId))

    try {
      val brokerList = Seq[Integer](0, 1).asJava

      val tp0 = new TopicPartition(topic, 0)
      val tidp0 = new TopicIdPartition(topicId, tp0)

      // Make this replica the leader
      val leaderAndIsrRequest = new LeaderAndIsrRequest.Builder(ApiKeys.LEADER_AND_ISR.latestVersion, 0, 0, brokerEpoch,
        Seq(new LeaderAndIsrPartitionState()
          .setTopicName(topic)
          .setPartitionIndex(0)
          .setControllerEpoch(0)
          .setLeader(0)
          .setLeaderEpoch(1)
          .setIsr(brokerList)
          .setPartitionEpoch(0)
          .setReplicas(brokerList)
          .setIsNew(false)).asJava,
        Collections.singletonMap(topic, topicId),
        Set(new Node(0, "host1", 0), new Node(1, "host2", 1)).asJava).build()
      replicaManager.becomeLeaderOrFollower(1, leaderAndIsrRequest, (_, _) => ())

      val metadata = new DefaultClientMetadata("rack-a", "client-id",
        InetAddress.getByName("localhost"), KafkaPrincipal.ANONYMOUS, "default")

      val consumerResult = fetchPartitionAsConsumer(replicaManager, tidp0,
        new PartitionData(Uuid.ZERO_UUID, 0, 0, 100000, Optional.empty()),
        clientMetadata = Some(metadata))

      // Fetch from leader succeeds
      assertTrue(consumerResult.hasFired)

      // Returns a preferred replica (should just be the leader, which is None)
      assertFalse(consumerResult.assertFired.preferredReadReplica.isPresent)
    } finally {
      replicaManager.shutdown(checkpointHW = false)
    }
  }

  @Test
  def testPreferredReplicaAsLeaderWhenSameRackFollowerIsOutOfIsr(): Unit = {
    val replicaManager = setupReplicaManagerWithMockedPurgatories(new MockTimer(time),
      propsModifier = props => props.put(KafkaConfig.ReplicaSelectorClassProp, classOf[MockReplicaSelector].getName))

    try {
      val leaderBrokerId = 0
      val followerBrokerId = 1
      val leaderNode = new Node(leaderBrokerId, "host1", 0, "rack-a")
      val followerNode = new Node(followerBrokerId, "host2", 1, "rack-b")
      val brokerList = Seq[Integer](leaderBrokerId, followerBrokerId).asJava
      val topicId = Uuid.randomUuid()
      val tp0 = new TopicPartition(topic, 0)
      val tidp0 = new TopicIdPartition(topicId, tp0)

      when(replicaManager.metadataCache.getPartitionReplicaEndpoints(
        tp0,
        new ListenerName("default")
      )).thenReturn(Map(
        leaderBrokerId -> leaderNode,
        followerBrokerId -> followerNode
      ).toMap)

      // Make this replica the leader and remove follower from ISR.
      val leaderAndIsrRequest = new LeaderAndIsrRequest.Builder(
        ApiKeys.LEADER_AND_ISR.latestVersion,
        0,
        0,
        brokerEpoch,
        Seq(new LeaderAndIsrPartitionState()
          .setTopicName(topic)
          .setPartitionIndex(0)
          .setControllerEpoch(0)
          .setLeader(leaderBrokerId)
          .setLeaderEpoch(1)
          .setIsr(Seq[Integer](leaderBrokerId).asJava)
          .setPartitionEpoch(0)
          .setReplicas(brokerList)
          .setIsNew(false)).asJava,
        Collections.singletonMap(topic, topicId),
        Set(leaderNode, followerNode).asJava).build()

      replicaManager.becomeLeaderOrFollower(2, leaderAndIsrRequest, (_, _) => ())

      appendRecords(replicaManager, tp0, TestUtils.singletonRecords(s"message".getBytes)).onFire { response =>
        assertEquals(Errors.NONE, response.error)
      }
      // Fetch as follower to initialise the log end offset of the replica
      fetchPartitionAsFollower(
        replicaManager,
        new TopicIdPartition(topicId, new TopicPartition(topic, 0)),
        new PartitionData(Uuid.ZERO_UUID, 0, 0, 100000, Optional.empty()),
        replicaId = 1
      )

      val metadata = new DefaultClientMetadata("rack-b", "client-id",
        InetAddress.getByName("localhost"), KafkaPrincipal.ANONYMOUS, "default")

      val consumerResult = fetchPartitionAsConsumer(
        replicaManager,
        tidp0,
        new PartitionData(Uuid.ZERO_UUID, 0, 0, 100000, Optional.empty()),
        clientMetadata = Some(metadata)
      )

      // Fetch from leader succeeds
      assertTrue(consumerResult.hasFired)

      // PartitionView passed to ReplicaSelector should not contain the follower as it's not in the ISR
      val expectedReplicaViews = Set(new DefaultReplicaView(leaderNode, 1, 0))
      val partitionView = replicaManager.replicaSelectorOpt.get
        .asInstanceOf[MockReplicaSelector].getPartitionViewArgument

      assertTrue(partitionView.isDefined)
      assertEquals(expectedReplicaViews.asJava, partitionView.get.replicas)
    } finally {
      replicaManager.shutdown(checkpointHW = false)
    }
  }

  @Test
  def testFetchFromFollowerShouldNotRunPreferLeaderSelect(): Unit = {
    val replicaManager = setupReplicaManagerWithMockedPurgatories(new MockTimer(time),
      propsModifier = props => props.put(KafkaConfig.ReplicaSelectorClassProp, classOf[MockReplicaSelector].getName))
    try {
      val leaderBrokerId = 0
      val followerBrokerId = 1
      val brokerList = Seq[Integer](leaderBrokerId, followerBrokerId).asJava
      val topicId = Uuid.randomUuid()
      val tp0 = new TopicPartition(topic, 0)
      val tidp0 = new TopicIdPartition(topicId, tp0)

      // Make this replica the follower
      val leaderAndIsrRequest = new LeaderAndIsrRequest.Builder(ApiKeys.LEADER_AND_ISR.latestVersion, 0, 0, brokerEpoch,
        Seq(new LeaderAndIsrPartitionState()
          .setTopicName(topic)
          .setPartitionIndex(0)
          .setControllerEpoch(0)
          .setLeader(1)
          .setLeaderEpoch(1)
          .setIsr(brokerList)
          .setPartitionEpoch(0)
          .setReplicas(brokerList)
          .setIsNew(false)).asJava,
        Collections.singletonMap(topic, topicId),
        Set(new Node(0, "host1", 0), new Node(1, "host2", 1)).asJava).build()
      replicaManager.becomeLeaderOrFollower(1, leaderAndIsrRequest, (_, _) => ())

      val metadata = new DefaultClientMetadata("rack-a", "client-id",
        InetAddress.getLocalHost, KafkaPrincipal.ANONYMOUS, "default")

      val consumerResult = fetchPartitionAsConsumer(replicaManager, tidp0,
        new PartitionData(Uuid.ZERO_UUID, 0, 0, 100000,
          Optional.empty()), clientMetadata = Some(metadata))

      // Fetch from follower succeeds
      assertTrue(consumerResult.hasFired)

      // Expect not run the preferred read replica selection
      assertEquals(0, replicaManager.replicaSelectorOpt.get.asInstanceOf[MockReplicaSelector].getSelectionCount)

      // Only leader will compute preferred replica
      assertTrue(!consumerResult.assertFired.preferredReadReplica.isPresent)

    } finally {
      replicaManager.shutdown(checkpointHW = false)
    }
  }

  @Test
  def testFetchShouldReturnImmediatelyWhenPreferredReadReplicaIsDefined(): Unit = {
    val replicaManager = setupReplicaManagerWithMockedPurgatories(new MockTimer(time),
      propsModifier = props => props.put(KafkaConfig.ReplicaSelectorClassProp, "org.apache.kafka.common.replica.RackAwareReplicaSelector"))

    try {
      val leaderBrokerId = 0
      val followerBrokerId = 1
      val brokerList = Seq[Integer](leaderBrokerId, followerBrokerId).asJava
      val topicId = Uuid.randomUuid()
      val tp0 = new TopicPartition(topic, 0)
      val tidp0 = new TopicIdPartition(topicId, tp0)

      when(replicaManager.metadataCache.getPartitionReplicaEndpoints(
        tp0,
        new ListenerName("default")
      )).thenReturn(Map(
        leaderBrokerId -> new Node(leaderBrokerId, "host1", 9092, "rack-a"),
        followerBrokerId -> new Node(followerBrokerId, "host2", 9092, "rack-b")
      ).toMap)

      // Make this replica the leader
      val leaderEpoch = 1
      val leaderAndIsrRequest = new LeaderAndIsrRequest.Builder(ApiKeys.LEADER_AND_ISR.latestVersion, 0, 0, brokerEpoch,
        Seq(new LeaderAndIsrPartitionState()
          .setTopicName(topic)
          .setPartitionIndex(0)
          .setControllerEpoch(0)
          .setLeader(0)
          .setLeaderEpoch(leaderEpoch)
          .setIsr(brokerList)
          .setPartitionEpoch(0)
          .setReplicas(brokerList)
          .setIsNew(false)).asJava,
        Collections.singletonMap(topic, topicId),
        Set(new Node(0, "host1", 0), new Node(1, "host2", 1)).asJava).build()
      replicaManager.becomeLeaderOrFollower(1, leaderAndIsrRequest, (_, _) => ())

      // The leader must record the follower's fetch offset to make it eligible for follower fetch selection
      val followerFetchData = new PartitionData(topicId, 0L, 0L, Int.MaxValue, Optional.of(Int.box(leaderEpoch)), Optional.empty[Integer])
      fetchPartitionAsFollower(
        replicaManager,
        tidp0,
        followerFetchData,
        replicaId = followerBrokerId
      )

      val metadata = new DefaultClientMetadata("rack-b", "client-id",
        InetAddress.getLocalHost, KafkaPrincipal.ANONYMOUS, "default")

      // If a preferred read replica is selected, the fetch response returns immediately, even if min bytes and timeout conditions are not met.
      val consumerResult = fetchPartitionAsConsumer(replicaManager, tidp0,
        new PartitionData(topicId, 0, 0, 100000, Optional.empty()),
        minBytes = 1, clientMetadata = Some(metadata), maxWaitMs = 5000)

      // Fetch from leader succeeds
      assertTrue(consumerResult.hasFired)

      // No delayed fetch was inserted
      assertEquals(0, replicaManager.delayedFetchPurgatory.watched)

      // Returns a preferred replica
      assertTrue(consumerResult.assertFired.preferredReadReplica.isPresent)
    } finally {
      replicaManager.shutdown(checkpointHW = false)
    }
  }

  @Test
  def testFollowerFetchWithDefaultSelectorNoForcedHwPropagation(): Unit = {
    val topicPartition = 0
    val followerBrokerId = 0
    val leaderBrokerId = 1
    val leaderEpoch = 1
    val leaderEpochIncrement = 2
    val countDownLatch = new CountDownLatch(1)
    val timer = new MockTimer(time)

    // Prepare the mocked components for the test
    val (replicaManager, _) = prepareReplicaManagerAndLogManager(timer,
      topicPartition, leaderEpoch + leaderEpochIncrement, followerBrokerId,
      leaderBrokerId, countDownLatch, expectTruncation = true, topicId = Some(topicId))
    try {

      val brokerList = Seq[Integer](0, 1).asJava

      val tp0 = new TopicPartition(topic, 0)
      val tidp0 = new TopicIdPartition(topicId, tp0)

      // Make this replica the follower
      val leaderAndIsrRequest2 = new LeaderAndIsrRequest.Builder(ApiKeys.LEADER_AND_ISR.latestVersion, 0, 0, brokerEpoch,
        Seq(new LeaderAndIsrPartitionState()
          .setTopicName(topic)
          .setPartitionIndex(0)
          .setControllerEpoch(0)
          .setLeader(0)
          .setLeaderEpoch(1)
          .setIsr(brokerList)
          .setPartitionEpoch(0)
          .setReplicas(brokerList)
          .setIsNew(false)).asJava,
        Collections.singletonMap(topic, topicId),
        Set(new Node(0, "host1", 0), new Node(1, "host2", 1)).asJava).build()
      replicaManager.becomeLeaderOrFollower(1, leaderAndIsrRequest2, (_, _) => ())

      val simpleRecords = Seq(new SimpleRecord("a".getBytes), new SimpleRecord("b".getBytes))
      val appendResult = appendRecords(replicaManager, tp0,
        MemoryRecords.withRecords(CompressionType.NONE, simpleRecords.toSeq: _*), AppendOrigin.CLIENT)

      // Increment the hw in the leader by fetching from the last offset
      val fetchOffset = simpleRecords.size
      var followerResult = fetchPartitionAsFollower(
        replicaManager,
        tidp0,
        new PartitionData(Uuid.ZERO_UUID, fetchOffset, 0, 100000, Optional.empty()),
        replicaId = 1,
        minBytes = 0
      )
      assertTrue(followerResult.hasFired)
      assertEquals(0, followerResult.assertFired.highWatermark)

      assertTrue(appendResult.hasFired, "Expected producer request to be acked")

      // Fetch from the same offset, no new data is expected and hence the fetch request should
      // go to the purgatory
      followerResult = fetchPartitionAsFollower(
        replicaManager,
        tidp0,
        new PartitionData(Uuid.ZERO_UUID, fetchOffset, 0, 100000, Optional.empty()),
        replicaId = 1,
        minBytes = 1000,
        maxWaitMs = 1000
      )
      assertFalse(followerResult.hasFired, "Request completed immediately unexpectedly")

      // Complete the request in the purgatory by advancing the clock
      timer.advanceClock(1001)
      assertTrue(followerResult.hasFired)

      assertEquals(fetchOffset, followerResult.assertFired.highWatermark)
    } finally {
      replicaManager.shutdown(checkpointHW = false)
    }
  }

  @Test
  def testUnknownReplicaSelector(): Unit = {
    val topicPartition = 0
    val followerBrokerId = 0
    val leaderBrokerId = 1
    val leaderEpoch = 1
    val leaderEpochIncrement = 2
    val countDownLatch = new CountDownLatch(1)

    val props = new Properties()
    props.put(KafkaConfig.ReplicaSelectorClassProp, "non-a-class")
    assertThrows(classOf[ClassNotFoundException], () => prepareReplicaManagerAndLogManager(new MockTimer(time),
      topicPartition, leaderEpoch + leaderEpochIncrement, followerBrokerId,
      leaderBrokerId, countDownLatch, expectTruncation = true, extraProps = props))
  }

  @Test
  def testDefaultReplicaSelector(): Unit = {
    val topicPartition = 0
    val followerBrokerId = 0
    val leaderBrokerId = 1
    val leaderEpoch = 1
    val leaderEpochIncrement = 2
    val countDownLatch = new CountDownLatch(1)

    val (replicaManager, _) = prepareReplicaManagerAndLogManager(new MockTimer(time),
      topicPartition, leaderEpoch + leaderEpochIncrement, followerBrokerId,
      leaderBrokerId, countDownLatch, expectTruncation = true)
    try {
      assertFalse(replicaManager.replicaSelectorOpt.isDefined)
    } finally {
      replicaManager.shutdown(checkpointHW = false)
    }
  }

  @Test
  def testFetchFollowerNotAllowedForOlderClients(): Unit = {
    val replicaManager = setupReplicaManagerWithMockedPurgatories(new MockTimer(time), aliveBrokerIds = Seq(0, 1))

    try {
      val tp0 = new TopicPartition(topic, 0)
      val tidp0 = new TopicIdPartition(topicId, tp0)
      val offsetCheckpoints = new LazyOffsetCheckpoints(replicaManager.highWatermarkCheckpoints)
      replicaManager.createPartition(tp0).createLogIfNotExists(isNew = false, isFutureReplica = false, offsetCheckpoints, None)
      val partition0Replicas = Seq[Integer](0, 1).asJava
      val becomeFollowerRequest = new LeaderAndIsrRequest.Builder(ApiKeys.LEADER_AND_ISR.latestVersion, 0, 0, brokerEpoch,
        Seq(new LeaderAndIsrPartitionState()
          .setTopicName(tp0.topic)
          .setPartitionIndex(tp0.partition)
          .setControllerEpoch(0)
          .setLeader(1)
          .setLeaderEpoch(0)
          .setIsr(partition0Replicas)
          .setPartitionEpoch(0)
          .setReplicas(partition0Replicas)
          .setIsNew(true)).asJava,
        topicIds.asJava,
        Set(new Node(0, "host1", 0), new Node(1, "host2", 1)).asJava).build()
      replicaManager.becomeLeaderOrFollower(0, becomeFollowerRequest, (_, _) => ())

      // Fetch from follower, with non-empty ClientMetadata (FetchRequest v11+)
      val clientMetadata = new DefaultClientMetadata("", "", null, KafkaPrincipal.ANONYMOUS, "")
      var partitionData = new FetchRequest.PartitionData(Uuid.ZERO_UUID, 0L, 0L, 100,
        Optional.of(0))
      var fetchResult = fetchPartitionAsConsumer(replicaManager, tidp0, partitionData,
        clientMetadata = Some(clientMetadata))
      assertEquals(Errors.NONE, fetchResult.assertFired.error)

      // Fetch from follower, with empty ClientMetadata (which implies an older version)
      partitionData = new FetchRequest.PartitionData(Uuid.ZERO_UUID, 0L, 0L, 100,
        Optional.of(0))
      fetchResult = fetchPartitionAsConsumer(replicaManager, tidp0, partitionData)
      assertEquals(Errors.NOT_LEADER_OR_FOLLOWER, fetchResult.assertFired.error)
    } finally {
      replicaManager.shutdown(checkpointHW = false)
    }
  }

  @Test
  def testFetchRequestRateMetrics(): Unit = {
    val mockTimer = new MockTimer(time)
    val replicaManager = setupReplicaManagerWithMockedPurgatories(mockTimer, aliveBrokerIds = Seq(0, 1))

    try {
      val tp0 = new TopicPartition(topic, 0)
      val tidp0 = new TopicIdPartition(topicId, tp0)
      val offsetCheckpoints = new LazyOffsetCheckpoints(replicaManager.highWatermarkCheckpoints)
      replicaManager.createPartition(tp0).createLogIfNotExists(isNew = false, isFutureReplica = false, offsetCheckpoints, None)
      val partition0Replicas = Seq[Integer](0, 1).asJava

      val becomeLeaderRequest = new LeaderAndIsrRequest.Builder(ApiKeys.LEADER_AND_ISR.latestVersion, 0, 0, brokerEpoch,
        Seq(new LeaderAndIsrPartitionState()
          .setTopicName(tp0.topic)
          .setPartitionIndex(tp0.partition)
          .setControllerEpoch(0)
          .setLeader(0)
          .setLeaderEpoch(1)
          .setIsr(partition0Replicas)
          .setPartitionEpoch(0)
          .setReplicas(partition0Replicas)
          .setIsNew(true)).asJava,
        topicIds.asJava,
        Set(new Node(0, "host1", 0), new Node(1, "host2", 1)).asJava).build()
      replicaManager.becomeLeaderOrFollower(1, becomeLeaderRequest, (_, _) => ())

      def assertMetricCount(expected: Int): Unit = {
        assertEquals(expected, replicaManager.brokerTopicStats.allTopicsStats.totalFetchRequestRate.count)
        assertEquals(expected, replicaManager.brokerTopicStats.topicStats(topic).totalFetchRequestRate.count)
      }

      val partitionData = new FetchRequest.PartitionData(Uuid.ZERO_UUID, 0L, 0L, 100,
        Optional.empty())

      val nonPurgatoryFetchResult = fetchPartitionAsConsumer(replicaManager, tidp0, partitionData)
      assertEquals(Errors.NONE, nonPurgatoryFetchResult.assertFired.error)
      assertMetricCount(1)

      val purgatoryFetchResult = fetchPartitionAsConsumer(replicaManager, tidp0, partitionData, maxWaitMs = 10)
      assertFalse(purgatoryFetchResult.hasFired)
      mockTimer.advanceClock(11)
      assertEquals(Errors.NONE, purgatoryFetchResult.assertFired.error)
      assertMetricCount(2)
    } finally {
      replicaManager.shutdown(checkpointHW = false)
    }
  }

  @Test
  def testBecomeFollowerWhileOldClientFetchInPurgatory(): Unit = {
    val mockTimer = new MockTimer(time)
    val replicaManager = setupReplicaManagerWithMockedPurgatories(mockTimer, aliveBrokerIds = Seq(0, 1))

    try {
      val tp0 = new TopicPartition(topic, 0)
      val tidp0 = new TopicIdPartition(topicId, tp0)
      val offsetCheckpoints = new LazyOffsetCheckpoints(replicaManager.highWatermarkCheckpoints)
      replicaManager.createPartition(tp0).createLogIfNotExists(isNew = false, isFutureReplica = false, offsetCheckpoints, None)
      val partition0Replicas = Seq[Integer](0, 1).asJava

      val becomeLeaderRequest = new LeaderAndIsrRequest.Builder(ApiKeys.LEADER_AND_ISR.latestVersion, 0, 0, brokerEpoch,
        Seq(new LeaderAndIsrPartitionState()
          .setTopicName(tp0.topic)
          .setPartitionIndex(tp0.partition)
          .setControllerEpoch(0)
          .setLeader(0)
          .setLeaderEpoch(1)
          .setIsr(partition0Replicas)
          .setPartitionEpoch(0)
          .setReplicas(partition0Replicas)
          .setIsNew(true)).asJava,
        topicIds.asJava,
        Set(new Node(0, "host1", 0), new Node(1, "host2", 1)).asJava).build()
      replicaManager.becomeLeaderOrFollower(1, becomeLeaderRequest, (_, _) => ())

      val partitionData = new FetchRequest.PartitionData(Uuid.ZERO_UUID, 0L, 0L, 100,
        Optional.empty())
      val fetchResult = fetchPartitionAsConsumer(replicaManager, tidp0, partitionData, maxWaitMs = 10)
      assertFalse(fetchResult.hasFired)

      // Become a follower and ensure that the delayed fetch returns immediately
      val becomeFollowerRequest = new LeaderAndIsrRequest.Builder(ApiKeys.LEADER_AND_ISR.latestVersion, 0, 0, brokerEpoch,
        Seq(new LeaderAndIsrPartitionState()
          .setTopicName(tp0.topic)
          .setPartitionIndex(tp0.partition)
          .setControllerEpoch(0)
          .setLeader(1)
          .setLeaderEpoch(2)
          .setIsr(partition0Replicas)
          .setPartitionEpoch(0)
          .setReplicas(partition0Replicas)
          .setIsNew(true)).asJava,
        topicIds.asJava,
        Set(new Node(0, "host1", 0), new Node(1, "host2", 1)).asJava).build()
      replicaManager.becomeLeaderOrFollower(0, becomeFollowerRequest, (_, _) => ())
      assertEquals(Errors.NOT_LEADER_OR_FOLLOWER, fetchResult.assertFired.error)
    } finally {
      replicaManager.shutdown(checkpointHW = false)
    }
  }

  @Test
  def testBecomeFollowerWhileNewClientFetchInPurgatory(): Unit = {
    val mockTimer = new MockTimer(time)
    val replicaManager = setupReplicaManagerWithMockedPurgatories(mockTimer, aliveBrokerIds = Seq(0, 1))

    try {
      val tp0 = new TopicPartition(topic, 0)
      val tidp0 = new TopicIdPartition(topicId, tp0)
      val offsetCheckpoints = new LazyOffsetCheckpoints(replicaManager.highWatermarkCheckpoints)
      replicaManager.createPartition(tp0).createLogIfNotExists(isNew = false, isFutureReplica = false, offsetCheckpoints, None)
      val partition0Replicas = Seq[Integer](0, 1).asJava

      val becomeLeaderRequest = new LeaderAndIsrRequest.Builder(ApiKeys.LEADER_AND_ISR.latestVersion, 0, 0, brokerEpoch,
        Seq(new LeaderAndIsrPartitionState()
          .setTopicName(tp0.topic)
          .setPartitionIndex(tp0.partition)
          .setControllerEpoch(0)
          .setLeader(0)
          .setLeaderEpoch(1)
          .setIsr(partition0Replicas)
          .setPartitionEpoch(0)
          .setReplicas(partition0Replicas)
          .setIsNew(true)).asJava,
        topicIds.asJava,
        Set(new Node(0, "host1", 0), new Node(1, "host2", 1)).asJava).build()
      replicaManager.becomeLeaderOrFollower(1, becomeLeaderRequest, (_, _) => ())

      val clientMetadata = new DefaultClientMetadata("", "", null, KafkaPrincipal.ANONYMOUS, "")
      val partitionData = new FetchRequest.PartitionData(Uuid.ZERO_UUID, 0L, 0L, 100,
        Optional.of(1))
      val fetchResult = fetchPartitionAsConsumer(
        replicaManager,
        tidp0,
        partitionData,
        clientMetadata = Some(clientMetadata),
        maxWaitMs = 10
      )
      assertFalse(fetchResult.hasFired)

      // Become a follower and ensure that the delayed fetch returns immediately
      val becomeFollowerRequest = new LeaderAndIsrRequest.Builder(ApiKeys.LEADER_AND_ISR.latestVersion, 0, 0, brokerEpoch,
        Seq(new LeaderAndIsrPartitionState()
          .setTopicName(tp0.topic)
          .setPartitionIndex(tp0.partition)
          .setControllerEpoch(0)
          .setLeader(1)
          .setLeaderEpoch(2)
          .setIsr(partition0Replicas)
          .setPartitionEpoch(0)
          .setReplicas(partition0Replicas)
          .setIsNew(true)).asJava,
        topicIds.asJava,
        Set(new Node(0, "host1", 0), new Node(1, "host2", 1)).asJava).build()
      replicaManager.becomeLeaderOrFollower(0, becomeFollowerRequest, (_, _) => ())
      assertEquals(Errors.FENCED_LEADER_EPOCH, fetchResult.assertFired.error)
    } finally {
      replicaManager.shutdown(checkpointHW = false)
    }
  }

  @Test
  def testFetchFromLeaderAlwaysAllowed(): Unit = {
    val replicaManager = setupReplicaManagerWithMockedPurgatories(new MockTimer(time), aliveBrokerIds = Seq(0, 1))

    try {
      val tp0 = new TopicPartition(topic, 0)
      val tidp0 = new TopicIdPartition(topicId, tp0)
      val offsetCheckpoints = new LazyOffsetCheckpoints(replicaManager.highWatermarkCheckpoints)
      replicaManager.createPartition(tp0).createLogIfNotExists(isNew = false, isFutureReplica = false, offsetCheckpoints, None)
      val partition0Replicas = Seq[Integer](0, 1).asJava

      val becomeLeaderRequest = new LeaderAndIsrRequest.Builder(ApiKeys.LEADER_AND_ISR.latestVersion, 0, 0, brokerEpoch,
        Seq(new LeaderAndIsrPartitionState()
          .setTopicName(tp0.topic)
          .setPartitionIndex(tp0.partition)
          .setControllerEpoch(0)
          .setLeader(0)
          .setLeaderEpoch(1)
          .setIsr(partition0Replicas)
          .setPartitionEpoch(0)
          .setReplicas(partition0Replicas)
          .setIsNew(true)).asJava,
        topicIds.asJava,
        Set(new Node(0, "host1", 0), new Node(1, "host2", 1)).asJava).build()
      replicaManager.becomeLeaderOrFollower(1, becomeLeaderRequest, (_, _) => ())

      val clientMetadata = new DefaultClientMetadata("", "", null, KafkaPrincipal.ANONYMOUS, "")
      var partitionData = new FetchRequest.PartitionData(Uuid.ZERO_UUID, 0L, 0L, 100,
        Optional.of(1))
      var fetchResult = fetchPartitionAsConsumer(replicaManager, tidp0, partitionData, clientMetadata = Some(clientMetadata))
      assertEquals(Errors.NONE, fetchResult.assertFired.error)

      partitionData = new FetchRequest.PartitionData(Uuid.ZERO_UUID, 0L, 0L, 100,
        Optional.empty())
      fetchResult = fetchPartitionAsConsumer(replicaManager, tidp0, partitionData, clientMetadata = Some(clientMetadata))
      assertEquals(Errors.NONE, fetchResult.assertFired.error)
    } finally {
      replicaManager.shutdown(checkpointHW = false)
    }
  }

  @Test
  def testClearFetchPurgatoryOnStopReplica(): Unit = {
    // As part of a reassignment, we may send StopReplica to the old leader.
    // In this case, we should ensure that pending purgatory operations are cancelled
    // immediately rather than sitting around to timeout.

    val mockTimer = new MockTimer(time)
    val replicaManager = setupReplicaManagerWithMockedPurgatories(mockTimer, aliveBrokerIds = Seq(0, 1))

    try {
      val tp0 = new TopicPartition(topic, 0)
      val tidp0 = new TopicIdPartition(topicId, tp0)
      val offsetCheckpoints = new LazyOffsetCheckpoints(replicaManager.highWatermarkCheckpoints)
      replicaManager.createPartition(tp0).createLogIfNotExists(isNew = false, isFutureReplica = false, offsetCheckpoints, None)
      val partition0Replicas = Seq[Integer](0, 1).asJava

      val becomeLeaderRequest = new LeaderAndIsrRequest.Builder(ApiKeys.LEADER_AND_ISR.latestVersion, 0, 0, brokerEpoch,
        Seq(new LeaderAndIsrPartitionState()
          .setTopicName(tp0.topic)
          .setPartitionIndex(tp0.partition)
          .setControllerEpoch(0)
          .setLeader(0)
          .setLeaderEpoch(1)
          .setIsr(partition0Replicas)
          .setPartitionEpoch(0)
          .setReplicas(partition0Replicas)
          .setIsNew(true)).asJava,
        topicIds.asJava,
        Set(new Node(0, "host1", 0), new Node(1, "host2", 1)).asJava).build()
      replicaManager.becomeLeaderOrFollower(1, becomeLeaderRequest, (_, _) => ())

      val partitionData = new FetchRequest.PartitionData(Uuid.ZERO_UUID, 0L, 0L, 100,
        Optional.of(1))
      val fetchResult = fetchPartitionAsConsumer(replicaManager, tidp0, partitionData, maxWaitMs = 10)
      assertFalse(fetchResult.hasFired)
      when(replicaManager.metadataCache.contains(tp0)).thenReturn(true)

      // We have a fetch in purgatory, now receive a stop replica request and
      // assert that the fetch returns with a NOT_LEADER error
      replicaManager.stopReplicas(2, 0, 0,
        mutable.Map(tp0 -> new StopReplicaPartitionState()
          .setPartitionIndex(tp0.partition)
          .setDeletePartition(true)
          .setLeaderEpoch(LeaderAndIsr.EpochDuringDelete)))

      assertEquals(Errors.NOT_LEADER_OR_FOLLOWER, fetchResult.assertFired.error)
    } finally {
      replicaManager.shutdown(checkpointHW = false)
    }
  }

  @Test
  def testClearProducePurgatoryOnStopReplica(): Unit = {
    val mockTimer = new MockTimer(time)
    val replicaManager = setupReplicaManagerWithMockedPurgatories(mockTimer, aliveBrokerIds = Seq(0, 1))

    try {
      val tp0 = new TopicPartition(topic, 0)
      val offsetCheckpoints = new LazyOffsetCheckpoints(replicaManager.highWatermarkCheckpoints)
      replicaManager.createPartition(tp0).createLogIfNotExists(isNew = false, isFutureReplica = false, offsetCheckpoints, None)
      val partition0Replicas = Seq[Integer](0, 1).asJava

      val becomeLeaderRequest = new LeaderAndIsrRequest.Builder(ApiKeys.LEADER_AND_ISR.latestVersion, 0, 0, brokerEpoch,
        Seq(new LeaderAndIsrPartitionState()
          .setTopicName(tp0.topic)
          .setPartitionIndex(tp0.partition)
          .setControllerEpoch(0)
          .setLeader(0)
          .setLeaderEpoch(1)
          .setIsr(partition0Replicas)
          .setPartitionEpoch(0)
          .setReplicas(partition0Replicas)
          .setIsNew(true)).asJava,
        topicIds.asJava,
        Set(new Node(0, "host1", 0), new Node(1, "host2", 1)).asJava).build()
      replicaManager.becomeLeaderOrFollower(1, becomeLeaderRequest, (_, _) => ())

      val produceResult = sendProducerAppend(replicaManager, tp0, 3)
      assertNull(produceResult.get)

      when(replicaManager.metadataCache.contains(tp0)).thenReturn(true)

      replicaManager.stopReplicas(2, 0, 0,
        mutable.Map(tp0 -> new StopReplicaPartitionState()
          .setPartitionIndex(tp0.partition)
          .setDeletePartition(true)
          .setLeaderEpoch(LeaderAndIsr.EpochDuringDelete)))

      assertNotNull(produceResult.get)
      assertEquals(Errors.NOT_LEADER_OR_FOLLOWER, produceResult.get.error)
    } finally {
      replicaManager.shutdown(checkpointHW = false)
    }
  }

  @Test
  def testVerificationForTransactionalPartitions(): Unit = {
    val tp = new TopicPartition(topic, 0)
    val transactionalId = "txn1"
    val producerId = 24L
    val producerEpoch = 0.toShort
    val sequence = 0

    val mockLogMgr = TestUtils.createLogManager(config.logDirs.map(new File(_)))
    val metadataCache = mock(classOf[MetadataCache])
    val addPartitionsToTxnManager = mock(classOf[AddPartitionsToTxnManager])

    val replicaManager = new ReplicaManager(
      metrics = metrics,
      config = config,
      time = time,
      scheduler = new MockScheduler(time),
      logManager = mockLogMgr,
      quotaManagers = quotaManager,
      metadataCache = metadataCache,
      logDirFailureChannel = new LogDirFailureChannel(config.logDirs.size),
      alterPartitionManager = alterPartitionManager,
      addPartitionsToTxnManager = Some(addPartitionsToTxnManager))

    try {
      val becomeLeaderRequest = makeLeaderAndIsrRequest(topicIds(tp.topic), tp, Seq(0, 1), LeaderAndIsr(1,  List(0, 1)))
      replicaManager.becomeLeaderOrFollower(1, becomeLeaderRequest, (_, _) => ())

      // We must set up the metadata cache to handle the append and verification.
      val metadataResponseTopic = Seq(new MetadataResponseTopic()
        .setName(Topic.TRANSACTION_STATE_TOPIC_NAME)
        .setPartitions(Seq(
          new MetadataResponsePartition()
            .setPartitionIndex(0)
            .setLeaderId(0)).asJava))
      val node = new Node(0, "host1", 0)

      when(metadataCache.contains(tp)).thenReturn(true)
      when(metadataCache.getTopicMetadata(Set(Topic.TRANSACTION_STATE_TOPIC_NAME), config.interBrokerListenerName)).thenReturn(metadataResponseTopic)
      when(metadataCache.getAliveBrokerNode(0, config.interBrokerListenerName)).thenReturn(Some(node))
      when(metadataCache.getAliveBrokerNode(1, config.interBrokerListenerName)).thenReturn(None)

      // We will attempt to schedule to the request handler thread using a non request handler thread. Set this to avoid error.
      KafkaRequestHandler.setBypassThreadCheck(true)

      // Append some transactional records.
      val transactionalRecords = MemoryRecords.withTransactionalRecords(CompressionType.NONE, producerId, producerEpoch, sequence,
        new SimpleRecord(s"message $sequence".getBytes))
      val result = appendRecords(replicaManager, tp, transactionalRecords, transactionalId = transactionalId, transactionStatePartition = Some(0))

      val transactionToAdd = new AddPartitionsToTxnTransaction()
        .setTransactionalId(transactionalId)
        .setProducerId(producerId)
        .setProducerEpoch(producerEpoch)
        .setVerifyOnly(true)
        .setTopics(new AddPartitionsToTxnTopicCollection(
          Seq(new AddPartitionsToTxnTopic().setName(tp.topic).setPartitions(Collections.singletonList(tp.partition))).iterator.asJava
        ))

      val appendCallback = ArgumentCaptor.forClass(classOf[AddPartitionsToTxnManager.AppendCallback])
      // We should add these partitions to the manager to verify.
      verify(addPartitionsToTxnManager, times(1)).addTxnData(ArgumentMatchers.eq(node), ArgumentMatchers.eq(transactionToAdd), appendCallback.capture())

      // Confirm we did not write to the log and instead returned error.
      val callback: AddPartitionsToTxnManager.AppendCallback = appendCallback.getValue()
      callback(Map(tp -> Errors.INVALID_RECORD).toMap)
      assertEquals(Errors.INVALID_RECORD, result.assertFired.error)

      // If we supply no transactional ID and idempotent records, we do not verify, so counter stays the same.
      val idempotentRecords2 = MemoryRecords.withIdempotentRecords(CompressionType.NONE, producerId, producerEpoch, sequence + 1,
        new SimpleRecord(s"message $sequence".getBytes))
      appendRecords(replicaManager, tp, idempotentRecords2)
      verify(addPartitionsToTxnManager, times(1)).addTxnData(ArgumentMatchers.eq(node), ArgumentMatchers.eq(transactionToAdd), any[AddPartitionsToTxnManager.AppendCallback]())
<<<<<<< HEAD
      
      // If we supply a transactional ID and some transactional and some idempotent records, we should only verify the topic partition with transactional records.
      appendRecordsToMultipleTopics(replicaManager, Map(tp -> transactionalRecords, new TopicPartition(topic, 1) -> idempotentRecords2), transactionalId, Some(0))
      verify(addPartitionsToTxnManager, times(2)).addTxnData(ArgumentMatchers.eq(node), ArgumentMatchers.eq(transactionToAdd), any[AddPartitionsToTxnManager.AppendCallback]())
    } finally {
      replicaManager.shutdown()
    }

    TestUtils.assertNoNonDaemonThreads(this.getClass.getName)
  }

  @Test
  def testExceptionWhenUnverifiedTransactionHasMultipleProducerIds(): Unit = {
    val tp0 = new TopicPartition(topic, 0)
    val tp1 = new TopicPartition(topic, 1)
    val transactionalId = "txn1"
    val producerId = 24L
    val producerEpoch = 0.toShort
    val sequence = 0

    val mockLogMgr = TestUtils.createLogManager(config.logDirs.map(new File(_)))
    val metadataCache = mock(classOf[MetadataCache])
    val addPartitionsToTxnManager = mock(classOf[AddPartitionsToTxnManager])

    val replicaManager = new ReplicaManager(
      metrics = metrics,
      config = config,
      time = time,
      scheduler = new MockScheduler(time),
      logManager = mockLogMgr,
      quotaManagers = quotaManager,
      metadataCache = metadataCache,
      logDirFailureChannel = new LogDirFailureChannel(config.logDirs.size),
      alterPartitionManager = alterPartitionManager,
      addPartitionsToTxnManager = Some(addPartitionsToTxnManager))

    try {
      replicaManager.becomeLeaderOrFollower(1,
        makeLeaderAndIsrRequest(topicIds(tp0.topic), tp0, Seq(0, 1), LeaderAndIsr(1, List(0, 1))),
        (_, _) => ())

      replicaManager.becomeLeaderOrFollower(1,
        makeLeaderAndIsrRequest(topicIds(tp1.topic), tp1, Seq(0, 1), LeaderAndIsr(1, List(0, 1))),
        (_, _) => ())

      // Append some transactional records with different producer IDs
      val transactionalRecords = mutable.Map[TopicPartition, MemoryRecords]()
      transactionalRecords.put(tp0, MemoryRecords.withTransactionalRecords(CompressionType.NONE, producerId, producerEpoch, sequence,
        new SimpleRecord(s"message $sequence".getBytes)))
      transactionalRecords.put(tp1, MemoryRecords.withTransactionalRecords(CompressionType.NONE, producerId + 1, producerEpoch, sequence,
        new SimpleRecord(s"message $sequence".getBytes)))

      assertThrows(classOf[InvalidPidMappingException],
        () => appendRecordsToMultipleTopics(replicaManager, transactionalRecords, transactionalId = transactionalId, transactionStatePartition = Some(0)))
=======

      // If we supply a transactional ID and some transactional and some idempotent records, we should only verify the topic partition with transactional records.
      appendRecordsToMultipleTopics(replicaManager, Map(tp -> transactionalRecords, new TopicPartition(topic, 1) -> idempotentRecords2), transactionalId, Some(0))
      verify(addPartitionsToTxnManager, times(2)).addTxnData(ArgumentMatchers.eq(node), ArgumentMatchers.eq(transactionToAdd), any[AddPartitionsToTxnManager.AppendCallback]())
>>>>>>> fd5b300b
    } finally {
      replicaManager.shutdown(checkpointHW = false)
    }
  }

  @Test
  def testExceptionWhenUnverifiedTransactionHasMultipleProducerIds(): Unit = {
    val tp0 = new TopicPartition(topic, 0)
    val tp1 = new TopicPartition(topic, 1)
    val transactionalId = "txn1"
    val producerId = 24L
    val producerEpoch = 0.toShort
    val sequence = 0

    val mockLogMgr = TestUtils.createLogManager(config.logDirs.map(new File(_)))
    val metadataCache = mock(classOf[MetadataCache])
    val addPartitionsToTxnManager = mock(classOf[AddPartitionsToTxnManager])

    val replicaManager = new ReplicaManager(
      metrics = metrics,
      config = config,
      time = time,
      scheduler = new MockScheduler(time),
      logManager = mockLogMgr,
      quotaManagers = quotaManager,
      metadataCache = metadataCache,
      logDirFailureChannel = new LogDirFailureChannel(config.logDirs.size),
      alterPartitionManager = alterPartitionManager,
      addPartitionsToTxnManager = Some(addPartitionsToTxnManager))

    try {
      replicaManager.becomeLeaderOrFollower(1,
        makeLeaderAndIsrRequest(topicIds(tp0.topic), tp0, Seq(0, 1), LeaderAndIsr(1, List(0, 1))),
        (_, _) => ())

      replicaManager.becomeLeaderOrFollower(1,
        makeLeaderAndIsrRequest(topicIds(tp1.topic), tp1, Seq(0, 1), LeaderAndIsr(1, List(0, 1))),
        (_, _) => ())

      // Append some transactional records with different producer IDs
      val transactionalRecords = mutable.Map[TopicPartition, MemoryRecords]()
      transactionalRecords.put(tp0, MemoryRecords.withTransactionalRecords(CompressionType.NONE, producerId, producerEpoch, sequence,
        new SimpleRecord(s"message $sequence".getBytes)))
      transactionalRecords.put(tp1, MemoryRecords.withTransactionalRecords(CompressionType.NONE, producerId + 1, producerEpoch, sequence,
        new SimpleRecord(s"message $sequence".getBytes)))

      assertThrows(classOf[InvalidPidMappingException],
        () => appendRecordsToMultipleTopics(replicaManager, transactionalRecords, transactionalId = transactionalId, transactionStatePartition = Some(0)))
    } finally {
      replicaManager.shutdown(checkpointHW = false)
    }
  }

  @Test
  def testDisabledVerification(): Unit = {
    val props = TestUtils.createBrokerConfig(0, TestUtils.MockZkConnect)
    props.put("transaction.partition.verification.enable", "false")
    val config = KafkaConfig.fromProps(props)

    val tp = new TopicPartition(topic, 0)
    val transactionalId = "txn1"
    val producerId = 24L
    val producerEpoch = 0.toShort
    val sequence = 0

    val mockLogMgr = TestUtils.createLogManager(config.logDirs.map(new File(_)))
    val metadataCache = mock(classOf[MetadataCache])
    val addPartitionsToTxnManager = mock(classOf[AddPartitionsToTxnManager])

    val replicaManager = new ReplicaManager(
      metrics = metrics,
      config = config,
      time = time,
      scheduler = new MockScheduler(time),
      logManager = mockLogMgr,
      quotaManagers = quotaManager,
      metadataCache = metadataCache,
      logDirFailureChannel = new LogDirFailureChannel(config.logDirs.size),
      alterPartitionManager = alterPartitionManager,
      addPartitionsToTxnManager = Some(addPartitionsToTxnManager))

    try {
      val becomeLeaderRequest = makeLeaderAndIsrRequest(topicIds(tp.topic), tp, Seq(0, 1), LeaderAndIsr(0, List(0, 1)))
      replicaManager.becomeLeaderOrFollower(1, becomeLeaderRequest, (_, _) => ())

      when(metadataCache.contains(tp)).thenReturn(true)

      val transactionalRecords = MemoryRecords.withTransactionalRecords(CompressionType.NONE, producerId, producerEpoch, sequence,
        new SimpleRecord(s"message $sequence".getBytes))
      appendRecords(replicaManager, tp, transactionalRecords, transactionalId = transactionalId, transactionStatePartition = Some(0))

      // We should not add these partitions to the manager to verify.
      verify(metadataCache,  times(0)).getTopicMetadata(any(), any(), any(), any())
      verify(metadataCache, times(0)).getAliveBrokerNode(any(), any())
      verify(metadataCache, times(0)).getAliveBrokerNode(any(), any())
      verify(addPartitionsToTxnManager, times(0)).addTxnData(any(), any(), any())
    } finally {
      replicaManager.shutdown(checkpointHW = false)
    }
  }

  @Test
  def testGetTransactionCoordinator(): Unit = {
    val mockLogMgr = TestUtils.createLogManager(config.logDirs.map(new File(_)))

    val metadataCache = mock(classOf[MetadataCache])

    val replicaManager = new ReplicaManager(
      metrics = metrics,
      config = config,
      time = time,
      scheduler = new MockScheduler(time),
      logManager = mockLogMgr,
      quotaManagers = quotaManager,
      metadataCache = metadataCache,
      logDirFailureChannel = new LogDirFailureChannel(config.logDirs.size),
      alterPartitionManager = alterPartitionManager)

    try {
      val txnCoordinatorPartition0 = 0
      val txnCoordinatorPartition1 = 1

      // Before we set up the metadata cache, return nothing for the topic.
      when(metadataCache.getTopicMetadata(Set(Topic.TRANSACTION_STATE_TOPIC_NAME), config.interBrokerListenerName)).thenReturn(Seq())
      assertEquals((Errors.COORDINATOR_NOT_AVAILABLE, Node.noNode), replicaManager.getTransactionCoordinator(txnCoordinatorPartition0))

      // Return an error response.
      when(metadataCache.getTopicMetadata(Set(Topic.TRANSACTION_STATE_TOPIC_NAME), config.interBrokerListenerName)).
        thenReturn(Seq(new MetadataResponseTopic().setErrorCode(Errors.UNSUPPORTED_VERSION.code)))
      assertEquals((Errors.COORDINATOR_NOT_AVAILABLE, Node.noNode), replicaManager.getTransactionCoordinator(txnCoordinatorPartition0))

      val metadataResponseTopic = Seq(new MetadataResponseTopic()
        .setName(Topic.TRANSACTION_STATE_TOPIC_NAME)
        .setPartitions(Seq(
          new MetadataResponsePartition()
            .setPartitionIndex(0)
            .setLeaderId(0),
          new MetadataResponsePartition()
            .setPartitionIndex(1)
            .setLeaderId(1)).asJava))
      val node0 = new Node(0, "host1", 0)

      when(metadataCache.getTopicMetadata(Set(Topic.TRANSACTION_STATE_TOPIC_NAME), config.interBrokerListenerName)).thenReturn(metadataResponseTopic)
      when(metadataCache.getAliveBrokerNode(0, config.interBrokerListenerName)).thenReturn(Some(node0))
      when(metadataCache.getAliveBrokerNode(1, config.interBrokerListenerName)).thenReturn(None)

      assertEquals((Errors.NONE, node0), replicaManager.getTransactionCoordinator(txnCoordinatorPartition0))
      assertEquals((Errors.COORDINATOR_NOT_AVAILABLE, Node.noNode), replicaManager.getTransactionCoordinator(txnCoordinatorPartition1))
    } finally {
      replicaManager.shutdown(checkpointHW = false)
    }
  }

  private def sendProducerAppend(
    replicaManager: ReplicaManager,
    topicPartition: TopicPartition,
    numOfRecords: Int
  ): AtomicReference[PartitionResponse] = {
    val produceResult = new AtomicReference[PartitionResponse]()
    def callback(response: Map[TopicPartition, PartitionResponse]): Unit = {
      produceResult.set(response(topicPartition))
    }

    val records = MemoryRecords.withRecords(
      CompressionType.NONE,
      IntStream
        .range(0, numOfRecords)
        .mapToObj(i => new SimpleRecord(i.toString.getBytes))
        .toArray(Array.ofDim[SimpleRecord]): _*
    )

    replicaManager.appendRecords(
      timeout = 10,
      requiredAcks = -1,
      internalTopicsAllowed = false,
      origin = AppendOrigin.CLIENT,
      entriesPerPartition = Map(topicPartition -> records),
      responseCallback = callback
    )
    produceResult
  }

  /**
   * This method assumes that the test using created ReplicaManager calls
   * ReplicaManager.becomeLeaderOrFollower() once with LeaderAndIsrRequest containing
   * 'leaderEpochInLeaderAndIsr' leader epoch for partition 'topicPartition'.
   */
  private def prepareReplicaManagerAndLogManager(timer: MockTimer,
                                                 topicPartition: Int,
                                                 leaderEpochInLeaderAndIsr: Int,
                                                 followerBrokerId: Int,
                                                 leaderBrokerId: Int,
                                                 countDownLatch: CountDownLatch,
                                                 expectTruncation: Boolean,
                                                 localLogOffset: Option[Long] = None,
                                                 offsetFromLeader: Long = 5,
                                                 leaderEpochFromLeader: Int = 3,
                                                 extraProps: Properties = new Properties(),
                                                 topicId: Option[Uuid] = None): (ReplicaManager, LogManager) = {
    val props = TestUtils.createBrokerConfig(0, TestUtils.MockZkConnect)
    props.put("log.dir", TestUtils.tempRelativeDir("data").getAbsolutePath)
    props.asScala ++= extraProps.asScala
    val config = KafkaConfig.fromProps(props)
    val logConfig = new LogConfig(new Properties)
    val logDir = new File(new File(config.logDirs.head), s"$topic-$topicPartition")
    Files.createDirectories(logDir.toPath)
    val mockScheduler = new MockScheduler(time)
    val mockBrokerTopicStats = new BrokerTopicStats
    val mockLogDirFailureChannel = new LogDirFailureChannel(config.logDirs.size)
    val tp = new TopicPartition(topic, topicPartition)
    val maxTransactionTimeoutMs = 30000
    val maxProducerIdExpirationMs = 30000
    val segments = new LogSegments(tp)
    val leaderEpochCache = UnifiedLog.maybeCreateLeaderEpochCache(logDir, tp, mockLogDirFailureChannel, logConfig.recordVersion, "")
    val producerStateManager = new ProducerStateManager(tp, logDir,
      maxTransactionTimeoutMs, new ProducerStateManagerConfig(maxProducerIdExpirationMs, true), time)
    val offsets = new LogLoader(
      logDir,
      tp,
      logConfig,
      mockScheduler,
      time,
      mockLogDirFailureChannel,
      hadCleanShutdown = true,
      segments,
      0L,
      0L,
      leaderEpochCache,
      producerStateManager
    ).load()
    val localLog = new LocalLog(logDir, logConfig, segments, offsets.recoveryPoint,
      offsets.nextOffsetMetadata, mockScheduler, time, tp, mockLogDirFailureChannel)
    val mockLog = new UnifiedLog(
      logStartOffset = offsets.logStartOffset,
      localLog = localLog,
      brokerTopicStats = mockBrokerTopicStats,
      producerIdExpirationCheckIntervalMs = 30000,
      leaderEpochCache = leaderEpochCache,
      producerStateManager = producerStateManager,
      _topicId = topicId,
      keepPartitionMetadataFile = true) {

      override def endOffsetForEpoch(leaderEpoch: Int): Option[OffsetAndEpoch] = {
        assertEquals(leaderEpoch, leaderEpochFromLeader)
        localLogOffset.map { logOffset =>
          Some(new OffsetAndEpoch(logOffset, leaderEpochFromLeader))
        }.getOrElse(super.endOffsetForEpoch(leaderEpoch))
      }

      override def latestEpoch: Option[Int] = Some(leaderEpochFromLeader)

      override def logEndOffsetMetadata: LogOffsetMetadata =
        localLogOffset.map(new LogOffsetMetadata(_)).getOrElse(super.logEndOffsetMetadata)

      override def logEndOffset: Long = localLogOffset.getOrElse(super.logEndOffset)
    }

    // Expect to call LogManager.truncateTo exactly once
    val topicPartitionObj = new TopicPartition(topic, topicPartition)
    val mockLogMgr: LogManager = mock(classOf[LogManager])
    when(mockLogMgr.liveLogDirs).thenReturn(config.logDirs.map(new File(_).getAbsoluteFile))
    when(mockLogMgr.getOrCreateLog(ArgumentMatchers.eq(topicPartitionObj), ArgumentMatchers.eq(false), ArgumentMatchers.eq(false), any())).thenReturn(mockLog)
    when(mockLogMgr.getLog(topicPartitionObj, isFuture = false)).thenReturn(Some(mockLog))
    when(mockLogMgr.getLog(topicPartitionObj, isFuture = true)).thenReturn(None)
    val allLogs = new Pool[TopicPartition, UnifiedLog]()
    allLogs.put(topicPartitionObj, mockLog)
    when(mockLogMgr.allLogs).thenReturn(allLogs.values)
    when(mockLogMgr.isLogDirOnline(anyString)).thenReturn(true)

    val aliveBrokerIds = Seq[Integer](followerBrokerId, leaderBrokerId)
    val aliveBrokers = aliveBrokerIds.map(brokerId => new Node(brokerId, s"host$brokerId", brokerId))

    val metadataCache: MetadataCache = mock(classOf[MetadataCache])
    mockGetAliveBrokerFunctions(metadataCache, aliveBrokers)
    when(metadataCache.getPartitionReplicaEndpoints(
      any[TopicPartition], any[ListenerName])).
        thenReturn(Map(leaderBrokerId -> new Node(leaderBrokerId, "host1", 9092, "rack-a"),
          followerBrokerId -> new Node(followerBrokerId, "host2", 9092, "rack-b")).toMap)
    when(metadataCache.metadataVersion()).thenReturn(config.interBrokerProtocolVersion)
    val mockProducePurgatory = new DelayedOperationPurgatory[DelayedProduce](
      purgatoryName = "Produce", timer, reaperEnabled = false)
    val mockFetchPurgatory = new DelayedOperationPurgatory[DelayedFetch](
      purgatoryName = "Fetch", timer, reaperEnabled = false)
    val mockDeleteRecordsPurgatory = new DelayedOperationPurgatory[DelayedDeleteRecords](
      purgatoryName = "DeleteRecords", timer, reaperEnabled = false)
    val mockElectLeaderPurgatory = new DelayedOperationPurgatory[DelayedElectLeader](
      purgatoryName = "ElectLeader", timer, reaperEnabled = false)

    // Mock network client to show leader offset of 5
    val blockingSend = new MockBlockingSender(
      Map(topicPartitionObj -> new EpochEndOffset()
        .setPartition(topicPartitionObj.partition)
        .setErrorCode(Errors.NONE.code)
        .setLeaderEpoch(leaderEpochFromLeader)
        .setEndOffset(offsetFromLeader)).asJava,
      BrokerEndPoint(1, "host1" ,1), time)
    val replicaManager = new ReplicaManager(
      metrics = metrics,
      config = config,
      time = time,
      scheduler = mockScheduler,
      logManager = mockLogMgr,
      quotaManagers = quotaManager,
      brokerTopicStats = mockBrokerTopicStats,
      metadataCache = metadataCache,
      logDirFailureChannel = mockLogDirFailureChannel,
      alterPartitionManager = alterPartitionManager,
      delayedProducePurgatoryParam = Some(mockProducePurgatory),
      delayedFetchPurgatoryParam = Some(mockFetchPurgatory),
      delayedDeleteRecordsPurgatoryParam = Some(mockDeleteRecordsPurgatory),
      delayedElectLeaderPurgatoryParam = Some(mockElectLeaderPurgatory),
      threadNamePrefix = Option(this.getClass.getName)) {

      override protected def createReplicaFetcherManager(metrics: Metrics,
                                                         time: Time,
                                                         threadNamePrefix: Option[String],
                                                         replicationQuotaManager: ReplicationQuotaManager): ReplicaFetcherManager = {
        val rm = this
        new ReplicaFetcherManager(config, rm, metrics, time, threadNamePrefix, replicationQuotaManager, () => metadataCache.metadataVersion(), () => 1) {

          override def createFetcherThread(fetcherId: Int, sourceBroker: BrokerEndPoint): ReplicaFetcherThread = {
            val logContext = new LogContext(s"[ReplicaFetcher replicaId=${config.brokerId}, leaderId=${sourceBroker.id}, " +
              s"fetcherId=$fetcherId] ")
            val fetchSessionHandler = new FetchSessionHandler(logContext, sourceBroker.id)
            val leader = new RemoteLeaderEndPoint(logContext.logPrefix, blockingSend, fetchSessionHandler, config,
              rm, quotaManager.follower, () => config.interBrokerProtocolVersion, () => 1)
            new ReplicaFetcherThread(s"ReplicaFetcherThread-$fetcherId", leader, config, failedPartitions, rm,
              quotaManager.follower, logContext.logPrefix, () => config.interBrokerProtocolVersion) {
              override def doWork(): Unit = {
                // In case the thread starts before the partition is added by AbstractFetcherManager,
                // add it here (it's a no-op if already added)
                val initialOffset = InitialFetchState(
                  topicId = topicId,
                  leader = new BrokerEndPoint(0, "localhost", 9092),
                  initOffset = 0L, currentLeaderEpoch = leaderEpochInLeaderAndIsr)
                addPartitions(Map(new TopicPartition(topic, topicPartition) -> initialOffset))
                super.doWork()

                // Shut the thread down after one iteration to avoid double-counting truncations
                initiateShutdown()
                countDownLatch.countDown()
              }
            }
          }
        }
      }
    }

    (replicaManager, mockLogMgr)
  }

  private def leaderAndIsrPartitionState(topicPartition: TopicPartition,
                                         leaderEpoch: Int,
                                         leaderBrokerId: Int,
                                         aliveBrokerIds: Seq[Integer],
                                         isNew: Boolean = false): LeaderAndIsrPartitionState = {
    new LeaderAndIsrPartitionState()
      .setTopicName(topic)
      .setPartitionIndex(topicPartition.partition)
      .setControllerEpoch(controllerEpoch)
      .setLeader(leaderBrokerId)
      .setLeaderEpoch(leaderEpoch)
      .setIsr(aliveBrokerIds.asJava)
      .setPartitionEpoch(zkVersion)
      .setReplicas(aliveBrokerIds.asJava)
      .setIsNew(isNew)
  }

  private class CallbackResult[T] {
    private var value: Option[T] = None
    private var fun: Option[T => Unit] = None

    def assertFired: T = {
      assertTrue(hasFired, "Callback has not been fired")
      value.get
    }

    def hasFired: Boolean = {
      value.isDefined
    }

    def fire(value: T): Unit = {
      this.value = Some(value)
      fun.foreach(f => f(value))
    }

    def onFire(fun: T => Unit): CallbackResult[T] = {
      this.fun = Some(fun)
      if (this.hasFired) fire(value.get)
      this
    }
  }

  private def appendRecords(replicaManager: ReplicaManager,
                            partition: TopicPartition,
                            records: MemoryRecords,
                            origin: AppendOrigin = AppendOrigin.CLIENT,
                            requiredAcks: Short = -1,
                            transactionalId: String = null,
                            transactionStatePartition: Option[Int] = None): CallbackResult[PartitionResponse] = {
    val result = new CallbackResult[PartitionResponse]()
    def appendCallback(responses: Map[TopicPartition, PartitionResponse]): Unit = {
      val response = responses.get(partition)
      assertTrue(response.isDefined)
      result.fire(response.get)
    }

    replicaManager.appendRecords(
      timeout = 1000,
      requiredAcks = requiredAcks,
      internalTopicsAllowed = false,
      origin = origin,
      entriesPerPartition = Map(partition -> records),
      responseCallback = appendCallback,
      transactionalId = transactionalId,
      transactionStatePartition = transactionStatePartition)

    result
  }

  private def appendRecordsToMultipleTopics(replicaManager: ReplicaManager,
                                            entriesToAppend: Map[TopicPartition, MemoryRecords],
                                            transactionalId: String,
                                            transactionStatePartition: Option[Int],
                                            origin: AppendOrigin = AppendOrigin.CLIENT,
                                            requiredAcks: Short = -1): Unit = {
    def appendCallback(responses: Map[TopicPartition, PartitionResponse]): Unit = {
      responses.foreach( response => responses.get(response._1).isDefined)
    }

    replicaManager.appendRecords(
      timeout = 1000,
      requiredAcks = requiredAcks,
      internalTopicsAllowed = false,
      origin = origin,
      entriesPerPartition = entriesToAppend,
      responseCallback = appendCallback,
      transactionalId = transactionalId,
      transactionStatePartition = transactionStatePartition)
  }

  private def appendRecordsToMultipleTopics(replicaManager: ReplicaManager,
                                            entriesToAppend: Map[TopicPartition, MemoryRecords],
                                            transactionalId: String,
                                            transactionStatePartition: Option[Int],
                                            origin: AppendOrigin = AppendOrigin.CLIENT,
                                            requiredAcks: Short = -1): Unit = {
    def appendCallback(responses: Map[TopicPartition, PartitionResponse]): Unit = {
      responses.foreach( response => responses.get(response._1).isDefined)
    }

    replicaManager.appendRecords(
      timeout = 1000,
      requiredAcks = requiredAcks,
      internalTopicsAllowed = false,
      origin = origin,
      entriesPerPartition = entriesToAppend,
      responseCallback = appendCallback,
      transactionalId = transactionalId,
      transactionStatePartition = transactionStatePartition)
  }

  private def fetchPartitionAsConsumer(
    replicaManager: ReplicaManager,
    partition: TopicIdPartition,
    partitionData: PartitionData,
    maxWaitMs: Long = 0,
    minBytes: Int = 1,
    maxBytes: Int = 1024 * 1024,
    isolationLevel: IsolationLevel = IsolationLevel.READ_UNCOMMITTED,
    clientMetadata: Option[ClientMetadata] = None,
  ): CallbackResult[FetchPartitionData] = {
    val isolation = isolationLevel match {
      case IsolationLevel.READ_COMMITTED => FetchIsolation.TXN_COMMITTED
      case IsolationLevel.READ_UNCOMMITTED => FetchIsolation.HIGH_WATERMARK
    }

    fetchPartition(
      replicaManager,
      replicaId = FetchRequest.ORDINARY_CONSUMER_ID,
      partition,
      partitionData,
      minBytes,
      maxBytes,
      isolation,
      clientMetadata,
      maxWaitMs
    )
  }

  private def fetchPartitionAsFollower(
    replicaManager: ReplicaManager,
    partition: TopicIdPartition,
    partitionData: PartitionData,
    replicaId: Int,
    maxWaitMs: Long = 0,
    minBytes: Int = 1,
    maxBytes: Int = 1024 * 1024,
  ): CallbackResult[FetchPartitionData] = {
    fetchPartition(
      replicaManager,
      replicaId = replicaId,
      partition,
      partitionData,
      minBytes = minBytes,
      maxBytes = maxBytes,
      isolation = FetchIsolation.LOG_END,
      clientMetadata = None,
      maxWaitMs = maxWaitMs
    )
  }

  private def fetchPartition(
    replicaManager: ReplicaManager,
    replicaId: Int,
    partition: TopicIdPartition,
    partitionData: PartitionData,
    minBytes: Int,
    maxBytes: Int,
    isolation: FetchIsolation,
    clientMetadata: Option[ClientMetadata],
    maxWaitMs: Long
  ): CallbackResult[FetchPartitionData] = {
    val result = new CallbackResult[FetchPartitionData]()
    def fetchCallback(responseStatus: Seq[(TopicIdPartition, FetchPartitionData)]): Unit = {
      assertEquals(1, responseStatus.size)
      val (topicPartition, fetchData) = responseStatus.head
      assertEquals(partition, topicPartition)
      result.fire(fetchData)
    }

    fetchPartitions(
      replicaManager,
      replicaId = replicaId,
      fetchInfos = Seq(partition -> partitionData),
      responseCallback = fetchCallback,
      maxWaitMs = maxWaitMs,
      minBytes = minBytes,
      maxBytes = maxBytes,
      isolation = isolation,
      clientMetadata = clientMetadata
    )

    result
  }

  private def fetchPartitions(
    replicaManager: ReplicaManager,
    replicaId: Int,
    fetchInfos: Seq[(TopicIdPartition, PartitionData)],
    responseCallback: Seq[(TopicIdPartition, FetchPartitionData)] => Unit,
    requestVersion: Short = ApiKeys.FETCH.latestVersion,
    maxWaitMs: Long = 0,
    minBytes: Int = 1,
    maxBytes: Int = 1024 * 1024,
    quota: ReplicaQuota = UnboundedQuota,
    isolation: FetchIsolation = FetchIsolation.LOG_END,
    clientMetadata: Option[ClientMetadata] = None
  ): Unit = {
    val params = new FetchParams(
      requestVersion,
      replicaId,
      1,
      maxWaitMs,
      minBytes,
      maxBytes,
      isolation,
      clientMetadata.asJava
    )

    replicaManager.fetchMessages(
      params,
      fetchInfos,
      quota,
      responseCallback
    )
  }

  private def setupReplicaManagerWithMockedPurgatories(
    timer: MockTimer,
    brokerId: Int = 0,
    aliveBrokerIds: Seq[Int] = Seq(0, 1),
    propsModifier: Properties => Unit = _ => {},
    mockReplicaFetcherManager: Option[ReplicaFetcherManager] = None,
    mockReplicaAlterLogDirsManager: Option[ReplicaAlterLogDirsManager] = None,
    isShuttingDown: AtomicBoolean = new AtomicBoolean(false),
    enableRemoteStorage: Boolean = false
  ): ReplicaManager = {
    val props = TestUtils.createBrokerConfig(brokerId, TestUtils.MockZkConnect)
    props.put("log.dirs", TestUtils.tempRelativeDir("data").getAbsolutePath + "," + TestUtils.tempRelativeDir("data2").getAbsolutePath)
    propsModifier.apply(props)
    val config = KafkaConfig.fromProps(props)
    val logProps = new Properties()
    val mockLogMgr = TestUtils.createLogManager(config.logDirs.map(new File(_)), new LogConfig(logProps))
    val aliveBrokers = aliveBrokerIds.map(brokerId => new Node(brokerId, s"host$brokerId", brokerId))

    val metadataCache: MetadataCache = mock(classOf[MetadataCache])
    when(metadataCache.topicIdInfo()).thenReturn((topicIds.asJava, topicNames.asJava))
    when(metadataCache.topicNamesToIds()).thenReturn(topicIds.asJava)
    when(metadataCache.topicIdsToNames()).thenReturn(topicNames.asJava)
    when(metadataCache.metadataVersion()).thenReturn(config.interBrokerProtocolVersion)
    mockGetAliveBrokerFunctions(metadataCache, aliveBrokers)
    val mockProducePurgatory = new DelayedOperationPurgatory[DelayedProduce](
      purgatoryName = "Produce", timer, reaperEnabled = false)
    val mockFetchPurgatory = new DelayedOperationPurgatory[DelayedFetch](
      purgatoryName = "Fetch", timer, reaperEnabled = false)
    val mockDeleteRecordsPurgatory = new DelayedOperationPurgatory[DelayedDeleteRecords](
      purgatoryName = "DeleteRecords", timer, reaperEnabled = false)
    val mockDelayedElectLeaderPurgatory = new DelayedOperationPurgatory[DelayedElectLeader](
      purgatoryName = "DelayedElectLeader", timer, reaperEnabled = false)

    new ReplicaManager(
      metrics = metrics,
      config = config,
      time = time,
      scheduler = scheduler,
      logManager = mockLogMgr,
      quotaManagers = quotaManager,
      metadataCache = metadataCache,
      logDirFailureChannel = new LogDirFailureChannel(config.logDirs.size),
      alterPartitionManager = alterPartitionManager,
      isShuttingDown = isShuttingDown,
      delayedProducePurgatoryParam = Some(mockProducePurgatory),
      delayedFetchPurgatoryParam = Some(mockFetchPurgatory),
      delayedDeleteRecordsPurgatoryParam = Some(mockDeleteRecordsPurgatory),
      delayedElectLeaderPurgatoryParam = Some(mockDelayedElectLeaderPurgatory),
      threadNamePrefix = Option(this.getClass.getName),
      remoteLogManager = if (enableRemoteStorage) Some(mockRemoteLogManager) else None) {

      override protected def createReplicaFetcherManager(
        metrics: Metrics,
        time: Time,
        threadNamePrefix: Option[String],
        quotaManager: ReplicationQuotaManager
      ): ReplicaFetcherManager = {
        mockReplicaFetcherManager.getOrElse {
          super.createReplicaFetcherManager(
            metrics,
            time,
            threadNamePrefix,
            quotaManager
          )
        }
      }

      override def createReplicaAlterLogDirsManager(
        quotaManager: ReplicationQuotaManager,
        brokerTopicStats: BrokerTopicStats
      ): ReplicaAlterLogDirsManager = {
        mockReplicaAlterLogDirsManager.getOrElse {
          super.createReplicaAlterLogDirsManager(
            quotaManager,
            brokerTopicStats
          )
        }
      }
    }
  }

  @Test
  def testOldLeaderLosesMetricsWhenReassignPartitions(): Unit = {
    val controllerEpoch = 0
    val leaderEpoch = 0
    val leaderEpochIncrement = 1
    val correlationId = 0
    val controllerId = 0
    val mockTopicStats1: BrokerTopicStats = mock(classOf[BrokerTopicStats])
    val (rm0, rm1) = prepareDifferentReplicaManagers(mock(classOf[BrokerTopicStats]), mockTopicStats1)

    try {
      // make broker 0 the leader of partition 0 and
      // make broker 1 the leader of partition 1
      val tp0 = new TopicPartition(topic, 0)
      val tp1 = new TopicPartition(topic, 1)
      val partition0Replicas = Seq[Integer](0, 1).asJava
      val partition1Replicas = Seq[Integer](1, 0).asJava
      val topicIds = Map(tp0.topic -> Uuid.randomUuid(), tp1.topic -> Uuid.randomUuid()).asJava

      val leaderAndIsrRequest1 = new LeaderAndIsrRequest.Builder(ApiKeys.LEADER_AND_ISR.latestVersion,
        controllerId, 0, brokerEpoch,
        Seq(
          new LeaderAndIsrPartitionState()
            .setTopicName(tp0.topic)
            .setPartitionIndex(tp0.partition)
            .setControllerEpoch(controllerEpoch)
            .setLeader(0)
            .setLeaderEpoch(leaderEpoch)
            .setIsr(partition0Replicas)
            .setPartitionEpoch(0)
            .setReplicas(partition0Replicas)
            .setIsNew(true),
          new LeaderAndIsrPartitionState()
            .setTopicName(tp1.topic)
            .setPartitionIndex(tp1.partition)
            .setControllerEpoch(controllerEpoch)
            .setLeader(1)
            .setLeaderEpoch(leaderEpoch)
            .setIsr(partition1Replicas)
            .setPartitionEpoch(0)
            .setReplicas(partition1Replicas)
            .setIsNew(true)
        ).asJava,
        topicIds,
        Set(new Node(0, "host0", 0), new Node(1, "host1", 1)).asJava).build()

      rm0.becomeLeaderOrFollower(correlationId, leaderAndIsrRequest1, (_, _) => ())
      rm1.becomeLeaderOrFollower(correlationId, leaderAndIsrRequest1, (_, _) => ())

      // make broker 0 the leader of partition 1 so broker 1 loses its leadership position
      val leaderAndIsrRequest2 = new LeaderAndIsrRequest.Builder(ApiKeys.LEADER_AND_ISR.latestVersion, controllerId,
        controllerEpoch, brokerEpoch,
        Seq(
          new LeaderAndIsrPartitionState()
            .setTopicName(tp0.topic)
            .setPartitionIndex(tp0.partition)
            .setControllerEpoch(controllerEpoch)
            .setLeader(0)
            .setLeaderEpoch(leaderEpoch + leaderEpochIncrement)
            .setIsr(partition0Replicas)
            .setPartitionEpoch(0)
            .setReplicas(partition0Replicas)
            .setIsNew(true),
          new LeaderAndIsrPartitionState()
            .setTopicName(tp1.topic)
            .setPartitionIndex(tp1.partition)
            .setControllerEpoch(controllerEpoch)
            .setLeader(0)
            .setLeaderEpoch(leaderEpoch + leaderEpochIncrement)
            .setIsr(partition1Replicas)
            .setPartitionEpoch(0)
            .setReplicas(partition1Replicas)
            .setIsNew(true)
        ).asJava,
        topicIds,
        Set(new Node(0, "host0", 0), new Node(1, "host1", 1)).asJava).build()

      rm0.becomeLeaderOrFollower(correlationId, leaderAndIsrRequest2, (_, _) => ())
      rm1.becomeLeaderOrFollower(correlationId, leaderAndIsrRequest2, (_, _) => ())
    } finally {
      rm0.shutdown(checkpointHW = false)
      rm1.shutdown(checkpointHW = false)
    }

    // verify that broker 1 did remove its metrics when no longer being the leader of partition 1
    verify(mockTopicStats1).removeOldLeaderMetrics(topic)
  }

  @Test
  def testOldFollowerLosesMetricsWhenReassignPartitions(): Unit = {
    val controllerEpoch = 0
    val leaderEpoch = 0
    val leaderEpochIncrement = 1
    val correlationId = 0
    val controllerId = 0
    val mockTopicStats1: BrokerTopicStats = mock(classOf[BrokerTopicStats])
    val (rm0, rm1) = prepareDifferentReplicaManagers(mock(classOf[BrokerTopicStats]), mockTopicStats1)

    try {
      // make broker 0 the leader of partition 0 and
      // make broker 1 the leader of partition 1
      val tp0 = new TopicPartition(topic, 0)
      val tp1 = new TopicPartition(topic, 1)
      val partition0Replicas = Seq[Integer](1, 0).asJava
      val partition1Replicas = Seq[Integer](1, 0).asJava
      val topicIds = Map(tp0.topic -> Uuid.randomUuid(), tp1.topic -> Uuid.randomUuid()).asJava

      val leaderAndIsrRequest1 = new LeaderAndIsrRequest.Builder(ApiKeys.LEADER_AND_ISR.latestVersion,
        controllerId, 0, brokerEpoch,
        Seq(
          new LeaderAndIsrPartitionState()
            .setTopicName(tp0.topic)
            .setPartitionIndex(tp0.partition)
            .setControllerEpoch(controllerEpoch)
            .setLeader(1)
            .setLeaderEpoch(leaderEpoch)
            .setIsr(partition0Replicas)
            .setPartitionEpoch(0)
            .setReplicas(partition0Replicas)
            .setIsNew(true),
          new LeaderAndIsrPartitionState()
            .setTopicName(tp1.topic)
            .setPartitionIndex(tp1.partition)
            .setControllerEpoch(controllerEpoch)
            .setLeader(1)
            .setLeaderEpoch(leaderEpoch)
            .setIsr(partition1Replicas)
            .setPartitionEpoch(0)
            .setReplicas(partition1Replicas)
            .setIsNew(true)
        ).asJava,
        topicIds,
        Set(new Node(0, "host0", 0), new Node(1, "host1", 1)).asJava).build()

      rm0.becomeLeaderOrFollower(correlationId, leaderAndIsrRequest1, (_, _) => ())
      rm1.becomeLeaderOrFollower(correlationId, leaderAndIsrRequest1, (_, _) => ())

      // make broker 0 the leader of partition 1 so broker 1 loses its leadership position
      val leaderAndIsrRequest2 = new LeaderAndIsrRequest.Builder(ApiKeys.LEADER_AND_ISR.latestVersion, controllerId,
        controllerEpoch, brokerEpoch,
        Seq(
          new LeaderAndIsrPartitionState()
            .setTopicName(tp0.topic)
            .setPartitionIndex(tp0.partition)
            .setControllerEpoch(controllerEpoch)
            .setLeader(0)
            .setLeaderEpoch(leaderEpoch + leaderEpochIncrement)
            .setIsr(partition0Replicas)
            .setPartitionEpoch(0)
            .setReplicas(partition0Replicas)
            .setIsNew(true),
          new LeaderAndIsrPartitionState()
            .setTopicName(tp1.topic)
            .setPartitionIndex(tp1.partition)
            .setControllerEpoch(controllerEpoch)
            .setLeader(0)
            .setLeaderEpoch(leaderEpoch + leaderEpochIncrement)
            .setIsr(partition1Replicas)
            .setPartitionEpoch(0)
            .setReplicas(partition1Replicas)
            .setIsNew(true)
        ).asJava,
        topicIds,
        Set(new Node(0, "host0", 0), new Node(1, "host1", 1)).asJava).build()

      rm0.becomeLeaderOrFollower(correlationId, leaderAndIsrRequest2, (_, _) => ())
      rm1.becomeLeaderOrFollower(correlationId, leaderAndIsrRequest2, (_, _) => ())
    } finally {
      rm0.shutdown(checkpointHW = false)
      rm1.shutdown(checkpointHW = false)
    }

    // verify that broker 1 did remove its metrics when no longer being the leader of partition 1
    verify(mockTopicStats1).removeOldLeaderMetrics(topic)
    verify(mockTopicStats1).removeOldFollowerMetrics(topic)
  }

  private def prepareDifferentReplicaManagers(brokerTopicStats1: BrokerTopicStats,
                                              brokerTopicStats2: BrokerTopicStats): (ReplicaManager, ReplicaManager) = {
    val props0 = TestUtils.createBrokerConfig(0, TestUtils.MockZkConnect)
    val props1 = TestUtils.createBrokerConfig(1, TestUtils.MockZkConnect)

    props0.put("log0.dir", TestUtils.tempRelativeDir("data").getAbsolutePath)
    props1.put("log1.dir", TestUtils.tempRelativeDir("data").getAbsolutePath)

    val config0 = KafkaConfig.fromProps(props0)
    val config1 = KafkaConfig.fromProps(props1)

    val mockLogMgr0 = TestUtils.createLogManager(config0.logDirs.map(new File(_)))
    val mockLogMgr1 = TestUtils.createLogManager(config1.logDirs.map(new File(_)))

    val metadataCache0: MetadataCache = mock(classOf[MetadataCache])
    val metadataCache1: MetadataCache = mock(classOf[MetadataCache])
    val aliveBrokers = Seq(new Node(0, "host0", 0), new Node(1, "host1", 1))
    mockGetAliveBrokerFunctions(metadataCache0, aliveBrokers)
    mockGetAliveBrokerFunctions(metadataCache1, aliveBrokers)
    when(metadataCache0.metadataVersion()).thenReturn(config0.interBrokerProtocolVersion)
    when(metadataCache1.metadataVersion()).thenReturn(config1.interBrokerProtocolVersion)

    // each replica manager is for a broker
    val rm0 = new ReplicaManager(
      metrics = metrics,
      config = config0,
      time = time,
      scheduler = new MockScheduler(time),
      logManager = mockLogMgr0,
      quotaManagers = quotaManager,
      brokerTopicStats = brokerTopicStats1,
      metadataCache = metadataCache0,
      logDirFailureChannel = new LogDirFailureChannel(config0.logDirs.size),
      alterPartitionManager = alterPartitionManager)
    val rm1 = new ReplicaManager(
      metrics = metrics,
      config = config1,
      time = time,
      scheduler = new MockScheduler(time),
      logManager = mockLogMgr1,
      quotaManagers = quotaManager,
      brokerTopicStats = brokerTopicStats2,
      metadataCache = metadataCache1,
      logDirFailureChannel = new LogDirFailureChannel(config1.logDirs.size),
      alterPartitionManager = alterPartitionManager)

    (rm0, rm1)
  }

  @Test
  def testStopReplicaWithStaleControllerEpoch(): Unit = {
    val mockTimer = new MockTimer(time)
    val replicaManager = setupReplicaManagerWithMockedPurgatories(mockTimer, aliveBrokerIds = Seq(0, 1))

    try {
      val tp0 = new TopicPartition(topic, 0)
      val offsetCheckpoints = new LazyOffsetCheckpoints(replicaManager.highWatermarkCheckpoints)
      replicaManager.createPartition(tp0).createLogIfNotExists(isNew = false, isFutureReplica = false, offsetCheckpoints, None)

      val becomeLeaderRequest = new LeaderAndIsrRequest.Builder(ApiKeys.LEADER_AND_ISR.latestVersion, 0, 10, brokerEpoch,
        Seq(leaderAndIsrPartitionState(tp0, 1, 0, Seq(0, 1), true)).asJava,
        Collections.singletonMap(topic, Uuid.randomUuid()),
        Set(new Node(0, "host1", 0), new Node(1, "host2", 1)).asJava
      ).build()

      replicaManager.becomeLeaderOrFollower(1, becomeLeaderRequest, (_, _) => ())

      val partitionStates = Map(tp0 -> new StopReplicaPartitionState()
        .setPartitionIndex(tp0.partition)
        .setLeaderEpoch(1)
        .setDeletePartition(false)
      )

      val (_, error) = replicaManager.stopReplicas(1, 0, 0, partitionStates)
      assertEquals(Errors.STALE_CONTROLLER_EPOCH, error)
    } finally {
      replicaManager.shutdown(checkpointHW = false)
    }
  }

  @Test
  def testStopReplicaWithOfflinePartition(): Unit = {
    val mockTimer = new MockTimer(time)
    val replicaManager = setupReplicaManagerWithMockedPurgatories(mockTimer, aliveBrokerIds = Seq(0, 1))

    try {
      val tp0 = new TopicPartition(topic, 0)
      val offsetCheckpoints = new LazyOffsetCheckpoints(replicaManager.highWatermarkCheckpoints)
      replicaManager.createPartition(tp0).createLogIfNotExists(isNew = false, isFutureReplica = false, offsetCheckpoints, None)

      val becomeLeaderRequest = new LeaderAndIsrRequest.Builder(ApiKeys.LEADER_AND_ISR.latestVersion, 0, 0, brokerEpoch,
        Seq(leaderAndIsrPartitionState(tp0, 1, 0, Seq(0, 1), true)).asJava,
        Collections.singletonMap(topic, Uuid.randomUuid()),
        Set(new Node(0, "host1", 0), new Node(1, "host2", 1)).asJava
      ).build()

      replicaManager.becomeLeaderOrFollower(1, becomeLeaderRequest, (_, _) => ())
      replicaManager.markPartitionOffline(tp0)

      val partitionStates = Map(tp0 -> new StopReplicaPartitionState()
        .setPartitionIndex(tp0.partition)
        .setLeaderEpoch(1)
        .setDeletePartition(false)
      )

      val (result, error) = replicaManager.stopReplicas(1, 0, 0, partitionStates)
      assertEquals(Errors.NONE, error)
      assertEquals(Map(tp0 -> Errors.KAFKA_STORAGE_ERROR), result)
    } finally {
      replicaManager.shutdown(checkpointHW = false)
    }
  }

  @Test
  def testStopReplicaWithInexistentPartition(): Unit = {
    testStopReplicaWithInexistentPartition(false, false)
  }

  @Test
  def testStopReplicaWithInexistentPartitionAndPartitionsDelete(): Unit = {
    testStopReplicaWithInexistentPartition(true, false)
  }

  @Test
  def testStopReplicaWithInexistentPartitionAndPartitionsDeleteAndIOException(): Unit = {
    testStopReplicaWithInexistentPartition(true, true)
  }

  private def testStopReplicaWithInexistentPartition(deletePartitions: Boolean, throwIOException: Boolean): Unit = {
    val mockTimer = new MockTimer(time)
    val replicaManager = setupReplicaManagerWithMockedPurgatories(mockTimer, aliveBrokerIds = Seq(0, 1))

    try {
      val tp0 = new TopicPartition(topic, 0)
      val log = replicaManager.logManager.getOrCreateLog(tp0, true, topicId = None)

      if (throwIOException) {
        // Delete the underlying directory to trigger an KafkaStorageException
        val dir = log.dir.getParentFile
        Utils.delete(dir)
        Files.createFile(dir.toPath)
      }

      val partitionStates = Map(tp0 -> new StopReplicaPartitionState()
        .setPartitionIndex(tp0.partition)
        .setLeaderEpoch(1)
        .setDeletePartition(deletePartitions)
      )

      val (result, error) = replicaManager.stopReplicas(1, 0, 0, partitionStates)
      assertEquals(Errors.NONE, error)

      if (throwIOException && deletePartitions) {
        assertEquals(Map(tp0 -> Errors.KAFKA_STORAGE_ERROR), result)
        assertTrue(replicaManager.logManager.getLog(tp0).isEmpty)
      } else if (deletePartitions) {
        assertEquals(Map(tp0 -> Errors.NONE), result)
        assertTrue(replicaManager.logManager.getLog(tp0).isEmpty)
      } else {
        assertEquals(Map(tp0 -> Errors.NONE), result)
        assertTrue(replicaManager.logManager.getLog(tp0).isDefined)
      }
    } finally {
      replicaManager.shutdown(checkpointHW = false)
    }
  }

  @Test
  def testStopReplicaWithExistingPartitionAndNewerLeaderEpoch(): Unit = {
    testStopReplicaWithExistingPartition(2, false, false, Errors.NONE)
  }

  @Test
  def testStopReplicaWithExistingPartitionAndOlderLeaderEpoch(): Unit = {
    testStopReplicaWithExistingPartition(0, false, false, Errors.FENCED_LEADER_EPOCH)
  }

  @Test
  def testStopReplicaWithExistingPartitionAndEqualLeaderEpoch(): Unit = {
    testStopReplicaWithExistingPartition(1, false, false, Errors.NONE)
  }

  @Test
  def testStopReplicaWithExistingPartitionAndDeleteSentinel(): Unit = {
    testStopReplicaWithExistingPartition(LeaderAndIsr.EpochDuringDelete, false, false, Errors.NONE)
  }

  @Test
  def testStopReplicaWithExistingPartitionAndLeaderEpochNotProvided(): Unit = {
    testStopReplicaWithExistingPartition(LeaderAndIsr.NoEpoch, false, false, Errors.NONE)
  }

  @Test
  def testStopReplicaWithDeletePartitionAndExistingPartitionAndNewerLeaderEpoch(): Unit = {
    testStopReplicaWithExistingPartition(2, true, false, Errors.NONE)
  }

  @Test
  def testStopReplicaWithDeletePartitionAndExistingPartitionAndNewerLeaderEpochAndIOException(): Unit = {
    testStopReplicaWithExistingPartition(2, true, true, Errors.KAFKA_STORAGE_ERROR)
  }

  @Test
  def testStopReplicaWithDeletePartitionAndExistingPartitionAndOlderLeaderEpoch(): Unit = {
    testStopReplicaWithExistingPartition(0, true, false, Errors.FENCED_LEADER_EPOCH)
  }

  @Test
  def testStopReplicaWithDeletePartitionAndExistingPartitionAndEqualLeaderEpoch(): Unit = {
    testStopReplicaWithExistingPartition(1, true, false, Errors.NONE)
  }

  @Test
  def testStopReplicaWithDeletePartitionAndExistingPartitionAndDeleteSentinel(): Unit = {
    testStopReplicaWithExistingPartition(LeaderAndIsr.EpochDuringDelete, true, false, Errors.NONE)
  }

  @Test
  def testStopReplicaWithDeletePartitionAndExistingPartitionAndLeaderEpochNotProvided(): Unit = {
    testStopReplicaWithExistingPartition(LeaderAndIsr.NoEpoch, true, false, Errors.NONE)
  }

  private def testStopReplicaWithExistingPartition(leaderEpoch: Int,
                                                   deletePartition: Boolean,
                                                   throwIOException: Boolean,
                                                   expectedOutput: Errors): Unit = {
    val mockTimer = new MockTimer(time)
    val replicaManager = setupReplicaManagerWithMockedPurgatories(mockTimer, aliveBrokerIds = Seq(0, 1))

    try {
      val tp0 = new TopicPartition(topic, 0)
      val offsetCheckpoints = new LazyOffsetCheckpoints(replicaManager.highWatermarkCheckpoints)
      val partition = replicaManager.createPartition(tp0)
      partition.createLogIfNotExists(isNew = false, isFutureReplica = false, offsetCheckpoints, None)

      val logDirFailureChannel = new LogDirFailureChannel(replicaManager.config.logDirs.size)
      val logDir = partition.log.get.parentDirFile

      def readRecoveryPointCheckpoint(): Map[TopicPartition, Long] = {
        new OffsetCheckpointFile(new File(logDir, LogManager.RecoveryPointCheckpointFile),
          logDirFailureChannel).read()
      }

      def readLogStartOffsetCheckpoint(): Map[TopicPartition, Long] = {
        new OffsetCheckpointFile(new File(logDir, LogManager.LogStartOffsetCheckpointFile),
          logDirFailureChannel).read()
      }

      val becomeLeaderRequest = new LeaderAndIsrRequest.Builder(ApiKeys.LEADER_AND_ISR.latestVersion, 0, 0, brokerEpoch,
        Seq(leaderAndIsrPartitionState(tp0, 1, 0, Seq(0, 1), true)).asJava,
        Collections.singletonMap(tp0.topic(), Uuid.randomUuid()),
        Set(new Node(0, "host1", 0), new Node(1, "host2", 1)).asJava
      ).build()

      replicaManager.becomeLeaderOrFollower(1, becomeLeaderRequest, (_, _) => ())

      val batch = TestUtils.records(records = List(
        new SimpleRecord(10, "k1".getBytes, "v1".getBytes),
        new SimpleRecord(11, "k2".getBytes, "v2".getBytes)))
      partition.appendRecordsToLeader(batch, AppendOrigin.CLIENT, requiredAcks = 0, RequestLocal.withThreadConfinedCaching)
      partition.log.get.updateHighWatermark(2L)
      partition.log.get.maybeIncrementLogStartOffset(1L, LogStartOffsetIncrementReason.LeaderOffsetIncremented)
      replicaManager.logManager.checkpointLogRecoveryOffsets()
      replicaManager.logManager.checkpointLogStartOffsets()
      assertEquals(Some(1L), readRecoveryPointCheckpoint().get(tp0))
      assertEquals(Some(1L), readLogStartOffsetCheckpoint().get(tp0))

      if (throwIOException) {
        // Replace underlying PartitionMetadataFile with a mock which throws
        // a KafkaStorageException when maybeFlush is called.
        val mockPartitionMetadataFile = mock(classOf[PartitionMetadataFile])
        when(mockPartitionMetadataFile.maybeFlush()).thenThrow(new KafkaStorageException())
        partition.log.get.partitionMetadataFile = Some(mockPartitionMetadataFile)
      }

      val partitionStates = Map(tp0 -> new StopReplicaPartitionState()
        .setPartitionIndex(tp0.partition)
        .setLeaderEpoch(leaderEpoch)
        .setDeletePartition(deletePartition)
      )

      val (result, error) = replicaManager.stopReplicas(1, 0, 0, partitionStates)
      assertEquals(Errors.NONE, error)
      assertEquals(Map(tp0 -> expectedOutput), result)

      if (expectedOutput == Errors.NONE && deletePartition) {
        assertEquals(HostedPartition.None, replicaManager.getPartition(tp0))
        assertFalse(readRecoveryPointCheckpoint().contains(tp0))
        assertFalse(readLogStartOffsetCheckpoint().contains(tp0))
      }
    } finally {
      replicaManager.shutdown(checkpointHW = false)
    }
  }

  @Test
  def testReplicaNotAvailable(): Unit = {

    def createReplicaManager(): ReplicaManager = {
      val props = TestUtils.createBrokerConfig(1, TestUtils.MockZkConnect)
      val config = KafkaConfig.fromProps(props)
      val mockLogMgr = TestUtils.createLogManager(config.logDirs.map(new File(_)))
      new ReplicaManager(
        metrics = metrics,
        config = config,
        time = time,
        scheduler = new MockScheduler(time),
        logManager = mockLogMgr,
        quotaManagers = quotaManager,
        metadataCache = MetadataCache.zkMetadataCache(config.brokerId, config.interBrokerProtocolVersion),
        logDirFailureChannel = new LogDirFailureChannel(config.logDirs.size),
        alterPartitionManager = alterPartitionManager) {
        override def getPartitionOrException(topicPartition: TopicPartition): Partition = {
          throw Errors.NOT_LEADER_OR_FOLLOWER.exception()
        }
      }
    }

    val replicaManager = createReplicaManager()
    try {
      val tp = new TopicPartition(topic, 0)
      val dir = replicaManager.logManager.liveLogDirs.head.getAbsolutePath
      val errors = replicaManager.alterReplicaLogDirs(Map(tp -> dir))
      assertEquals(Errors.REPLICA_NOT_AVAILABLE, errors(tp))
    } finally {
      replicaManager.shutdown(checkpointHW = false)
    }
  }

  @Test
  def testPartitionMetadataFile(): Unit = {
    val replicaManager = setupReplicaManagerWithMockedPurgatories(new MockTimer(time))
    try {
      val brokerList = Seq[Integer](0, 1).asJava
      val topicPartition = new TopicPartition(topic, 0)
      val topicIds = Collections.singletonMap(topic, Uuid.randomUuid())
      val topicNames = topicIds.asScala.map(_.swap).asJava

      def leaderAndIsrRequest(epoch: Int, topicIds: java.util.Map[String, Uuid]): LeaderAndIsrRequest =
        new LeaderAndIsrRequest.Builder(ApiKeys.LEADER_AND_ISR.latestVersion, 0, 0, brokerEpoch,
          Seq(new LeaderAndIsrPartitionState()
            .setTopicName(topic)
            .setPartitionIndex(0)
            .setControllerEpoch(0)
            .setLeader(0)
            .setLeaderEpoch(epoch)
            .setIsr(brokerList)
            .setPartitionEpoch(0)
            .setReplicas(brokerList)
            .setIsNew(true)).asJava,
          topicIds,
          Set(new Node(0, "host1", 0), new Node(1, "host2", 1)).asJava).build()

      val response = replicaManager.becomeLeaderOrFollower(0, leaderAndIsrRequest(0, topicIds), (_, _) => ())
      assertEquals(Errors.NONE, response.partitionErrors(topicNames).get(topicPartition))
      assertFalse(replicaManager.localLog(topicPartition).isEmpty)
      val id = topicIds.get(topicPartition.topic())
      val log = replicaManager.localLog(topicPartition).get
      assertTrue(log.partitionMetadataFile.get.exists())
      val partitionMetadata = log.partitionMetadataFile.get.read()

      // Current version of PartitionMetadataFile is 0.
      assertEquals(0, partitionMetadata.version)
      assertEquals(id, partitionMetadata.topicId)
    } finally {
      replicaManager.shutdown(checkpointHW = false)
    }
  }

  @Test
  def testPartitionMetadataFileCreatedWithExistingLog(): Unit = {
    val replicaManager = setupReplicaManagerWithMockedPurgatories(new MockTimer(time))
    try {
      val brokerList = Seq[Integer](0, 1).asJava
      val topicPartition = new TopicPartition(topic, 0)

      replicaManager.logManager.getOrCreateLog(topicPartition, isNew = true, topicId = None)

      assertTrue(replicaManager.getLog(topicPartition).isDefined)
      var log = replicaManager.getLog(topicPartition).get
      assertEquals(None, log.topicId)
      assertFalse(log.partitionMetadataFile.get.exists())

      val topicIds = Collections.singletonMap(topic, Uuid.randomUuid())
      val topicNames = topicIds.asScala.map(_.swap).asJava

      def leaderAndIsrRequest(epoch: Int): LeaderAndIsrRequest = new LeaderAndIsrRequest.Builder(ApiKeys.LEADER_AND_ISR.latestVersion, 0, 0, brokerEpoch,
        Seq(new LeaderAndIsrPartitionState()
          .setTopicName(topic)
          .setPartitionIndex(0)
          .setControllerEpoch(0)
          .setLeader(0)
          .setLeaderEpoch(epoch)
          .setIsr(brokerList)
          .setPartitionEpoch(0)
          .setReplicas(brokerList)
          .setIsNew(true)).asJava,
        topicIds,
        Set(new Node(0, "host1", 0), new Node(1, "host2", 1)).asJava).build()

      val response = replicaManager.becomeLeaderOrFollower(0, leaderAndIsrRequest(0), (_, _) => ())
      assertEquals(Errors.NONE, response.partitionErrors(topicNames).get(topicPartition))
      assertFalse(replicaManager.localLog(topicPartition).isEmpty)
      val id = topicIds.get(topicPartition.topic())
      log = replicaManager.localLog(topicPartition).get
      assertTrue(log.partitionMetadataFile.get.exists())
      val partitionMetadata = log.partitionMetadataFile.get.read()

      // Current version of PartitionMetadataFile is 0.
      assertEquals(0, partitionMetadata.version)
      assertEquals(id, partitionMetadata.topicId)
    } finally {
      replicaManager.shutdown(checkpointHW = false)
    }
  }

  @Test
  def testPartitionMetadataFileCreatedAfterPreviousRequestWithoutIds(): Unit = {
    val replicaManager = setupReplicaManagerWithMockedPurgatories(new MockTimer(time))
    try {
      val brokerList = Seq[Integer](0, 1).asJava
      val topicPartition = new TopicPartition(topic, 0)
      val topicPartition2 = new TopicPartition(topic, 1)

      def leaderAndIsrRequest(topicIds: util.Map[String, Uuid], version: Short, partition: Int = 0, leaderEpoch: Int = 0): LeaderAndIsrRequest =
        new LeaderAndIsrRequest.Builder(version, 0, 0, brokerEpoch,
        Seq(new LeaderAndIsrPartitionState()
          .setTopicName(topic)
          .setPartitionIndex(partition)
          .setControllerEpoch(0)
          .setLeader(0)
          .setLeaderEpoch(leaderEpoch)
          .setIsr(brokerList)
          .setPartitionEpoch(0)
          .setReplicas(brokerList)
          .setIsNew(true)).asJava,
        topicIds,
        Set(new Node(0, "host1", 0), new Node(1, "host2", 1)).asJava).build()

      // Send a request without a topic ID so that we have a log without a topic ID associated to the partition.
      val response = replicaManager.becomeLeaderOrFollower(0, leaderAndIsrRequest(Collections.emptyMap(), 4), (_, _) => ())
      assertEquals(Errors.NONE, response.partitionErrors(Collections.emptyMap()).get(topicPartition))
      assertTrue(replicaManager.localLog(topicPartition).isDefined)
      val log = replicaManager.localLog(topicPartition).get
      assertFalse(log.partitionMetadataFile.get.exists())
      assertTrue(log.topicId.isEmpty)

      val response2 = replicaManager.becomeLeaderOrFollower(0, leaderAndIsrRequest(topicIds.asJava, ApiKeys.LEADER_AND_ISR.latestVersion), (_, _) => ())
      assertEquals(Errors.NONE, response2.partitionErrors(topicNames.asJava).get(topicPartition))
      assertTrue(replicaManager.localLog(topicPartition).isDefined)
      assertTrue(log.partitionMetadataFile.get.exists())
      assertTrue(log.topicId.isDefined)
      assertEquals(topicId, log.topicId.get)

      // Repeat with partition 2, but in this case, update the leader epoch
      // Send a request without a topic ID so that we have a log without a topic ID associated to the partition.
      val response3 = replicaManager.becomeLeaderOrFollower(0, leaderAndIsrRequest(Collections.emptyMap(), 4, 1), (_, _) => ())
      assertEquals(Errors.NONE, response3.partitionErrors(Collections.emptyMap()).get(topicPartition2))
      assertTrue(replicaManager.localLog(topicPartition2).isDefined)
      val log2 = replicaManager.localLog(topicPartition2).get
      assertFalse(log2.partitionMetadataFile.get.exists())
      assertTrue(log2.topicId.isEmpty)

      val response4 = replicaManager.becomeLeaderOrFollower(0, leaderAndIsrRequest(topicIds.asJava, ApiKeys.LEADER_AND_ISR.latestVersion, 1, 1), (_, _) => ())
      assertEquals(Errors.NONE, response4.partitionErrors(topicNames.asJava).get(topicPartition2))
      assertTrue(replicaManager.localLog(topicPartition2).isDefined)
      assertTrue(log2.partitionMetadataFile.get.exists())
      assertTrue(log2.topicId.isDefined)
      assertEquals(topicId, log2.topicId.get)

      assertEquals(topicId, log.partitionMetadataFile.get.read().topicId)
      assertEquals(topicId, log2.partitionMetadataFile.get.read().topicId)
    } finally {
      replicaManager.shutdown(checkpointHW = false)
    }
  }

  @Test
  def testInconsistentIdReturnsError(): Unit = {
    val replicaManager = setupReplicaManagerWithMockedPurgatories(new MockTimer(time))
    try {
      val brokerList = Seq[Integer](0, 1).asJava
      val topicPartition = new TopicPartition(topic, 0)
      val topicIds = Collections.singletonMap(topic, Uuid.randomUuid())
      val topicNames = topicIds.asScala.map(_.swap).asJava

      val invalidTopicIds = Collections.singletonMap(topic, Uuid.randomUuid())
      val invalidTopicNames = invalidTopicIds.asScala.map(_.swap).asJava

      def leaderAndIsrRequest(epoch: Int, topicIds: java.util.Map[String, Uuid]): LeaderAndIsrRequest =
        new LeaderAndIsrRequest.Builder(ApiKeys.LEADER_AND_ISR.latestVersion, 0, 0, brokerEpoch,
        Seq(new LeaderAndIsrPartitionState()
          .setTopicName(topic)
          .setPartitionIndex(0)
          .setControllerEpoch(0)
          .setLeader(0)
          .setLeaderEpoch(epoch)
          .setIsr(brokerList)
          .setPartitionEpoch(0)
          .setReplicas(brokerList)
          .setIsNew(true)).asJava,
        topicIds,
        Set(new Node(0, "host1", 0), new Node(1, "host2", 1)).asJava).build()

      val response = replicaManager.becomeLeaderOrFollower(0, leaderAndIsrRequest(0, topicIds), (_, _) => ())
      assertEquals(Errors.NONE, response.partitionErrors(topicNames).get(topicPartition))

      val response2 = replicaManager.becomeLeaderOrFollower(0, leaderAndIsrRequest(1, topicIds), (_, _) => ())
      assertEquals(Errors.NONE, response2.partitionErrors(topicNames).get(topicPartition))

      // Send request with inconsistent ID.
      val response3 = replicaManager.becomeLeaderOrFollower(0, leaderAndIsrRequest(1, invalidTopicIds), (_, _) => ())
      assertEquals(Errors.INCONSISTENT_TOPIC_ID, response3.partitionErrors(invalidTopicNames).get(topicPartition))

      val response4 = replicaManager.becomeLeaderOrFollower(0, leaderAndIsrRequest(2, invalidTopicIds), (_, _) => ())
      assertEquals(Errors.INCONSISTENT_TOPIC_ID, response4.partitionErrors(invalidTopicNames).get(topicPartition))
    } finally {
      replicaManager.shutdown(checkpointHW = false)
    }
  }

  @Test
  def testPartitionMetadataFileNotCreated(): Unit = {
    val replicaManager = setupReplicaManagerWithMockedPurgatories(new MockTimer(time))
    try {
      val brokerList = Seq[Integer](0, 1).asJava
      val topicPartition = new TopicPartition(topic, 0)
      val topicPartitionFoo = new TopicPartition("foo", 0)
      val topicPartitionFake = new TopicPartition("fakeTopic", 0)
      val topicIds = Map(topic -> Uuid.ZERO_UUID, "foo" -> Uuid.randomUuid()).asJava
      val topicNames = topicIds.asScala.map(_.swap).asJava

      def leaderAndIsrRequest(epoch: Int, name: String, version: Short): LeaderAndIsrRequest = LeaderAndIsrRequest.parse(
        new LeaderAndIsrRequest.Builder(version, 0, 0, brokerEpoch,
        Seq(new LeaderAndIsrPartitionState()
          .setTopicName(name)
          .setPartitionIndex(0)
          .setControllerEpoch(0)
          .setLeader(0)
          .setLeaderEpoch(epoch)
          .setIsr(brokerList)
          .setPartitionEpoch(0)
          .setReplicas(brokerList)
          .setIsNew(true)).asJava,
        topicIds,
        Set(new Node(0, "host1", 0), new Node(1, "host2", 1)).asJava).build().serialize(), version)

      // There is no file if the topic does not have an associated topic ID.
      val response = replicaManager.becomeLeaderOrFollower(0, leaderAndIsrRequest(0, "fakeTopic", ApiKeys.LEADER_AND_ISR.latestVersion), (_, _) => ())
      assertTrue(replicaManager.localLog(topicPartitionFake).isDefined)
      val log = replicaManager.localLog(topicPartitionFake).get
      assertFalse(log.partitionMetadataFile.get.exists())
      assertEquals(Errors.NONE, response.partitionErrors(topicNames).get(topicPartition))

      // There is no file if the topic has the default UUID.
      val response2 = replicaManager.becomeLeaderOrFollower(0, leaderAndIsrRequest(0, topic, ApiKeys.LEADER_AND_ISR.latestVersion), (_, _) => ())
      assertTrue(replicaManager.localLog(topicPartition).isDefined)
      val log2 = replicaManager.localLog(topicPartition).get
      assertFalse(log2.partitionMetadataFile.get.exists())
      assertEquals(Errors.NONE, response2.partitionErrors(topicNames).get(topicPartition))

      // There is no file if the request an older version
      val response3 = replicaManager.becomeLeaderOrFollower(0, leaderAndIsrRequest(0, "foo", 0), (_, _) => ())
      assertTrue(replicaManager.localLog(topicPartitionFoo).isDefined)
      val log3 = replicaManager.localLog(topicPartitionFoo).get
      assertFalse(log3.partitionMetadataFile.get.exists())
      assertEquals(Errors.NONE, response3.partitionErrors(topicNames).get(topicPartitionFoo))

      // There is no file if the request is an older version
      val response4 = replicaManager.becomeLeaderOrFollower(0, leaderAndIsrRequest(1, "foo", 4), (_, _) => ())
      assertTrue(replicaManager.localLog(topicPartitionFoo).isDefined)
      val log4 = replicaManager.localLog(topicPartitionFoo).get
      assertFalse(log4.partitionMetadataFile.get.exists())
      assertEquals(Errors.NONE, response4.partitionErrors(topicNames).get(topicPartitionFoo))
    } finally {
      replicaManager.shutdown(checkpointHW = false)
    }
  }

  @ParameterizedTest
  @ValueSource(booleans = Array(true, false))
  def testPartitionMarkedOfflineIfLogCantBeCreated(becomeLeader: Boolean): Unit = {
    val dataDir = TestUtils.tempDir()
    val topicPartition = new TopicPartition(topic, 0)
    val replicaManager = setupReplicaManagerWithMockedPurgatories(
      timer = new MockTimer(time),
      propsModifier = props => props.put(KafkaConfig.LogDirsProp, dataDir.getAbsolutePath)
    )

    try {
      // Delete the data directory to trigger a storage exception
      Utils.delete(dataDir)

      val request = makeLeaderAndIsrRequest(
        topicId = Uuid.randomUuid(),
        topicPartition = topicPartition,
        replicas = Seq(0, 1),
        leaderAndIsr = LeaderAndIsr(if (becomeLeader) 0 else 1, List(0, 1))
      )

      replicaManager.becomeLeaderOrFollower(0, request, (_, _) => ())

      assertEquals(HostedPartition.Offline, replicaManager.getPartition(topicPartition))
    } finally {
      replicaManager.shutdown(checkpointHW = false)
    }
  }

  private def makeLeaderAndIsrRequest(
    topicId: Uuid,
    topicPartition: TopicPartition,
    replicas: Seq[Int],
    leaderAndIsr: LeaderAndIsr,
    isNew: Boolean = true,
    brokerEpoch: Int = 0,
    controllerId: Int = 0,
    controllerEpoch: Int = 0,
    version: Short = LeaderAndIsrRequestData.HIGHEST_SUPPORTED_VERSION
  ): LeaderAndIsrRequest = {
    val partitionState = new LeaderAndIsrPartitionState()
      .setTopicName(topicPartition.topic)
      .setPartitionIndex(topicPartition.partition)
      .setControllerEpoch(controllerEpoch)
      .setLeader(leaderAndIsr.leader)
      .setLeaderEpoch(leaderAndIsr.leaderEpoch)
      .setIsr(leaderAndIsr.isr.map(Int.box).asJava)
      .setPartitionEpoch(leaderAndIsr.partitionEpoch)
      .setReplicas(replicas.map(Int.box).asJava)
      .setIsNew(isNew)

    def mkNode(replicaId: Int): Node = {
      new Node(replicaId, s"host-$replicaId", 9092)
    }

    val nodes = Set(mkNode(controllerId)) ++ replicas.map(mkNode).toSet

    new LeaderAndIsrRequest.Builder(
      version,
      controllerId,
      controllerEpoch,
      brokerEpoch,
      Seq(partitionState).asJava,
      Map(topicPartition.topic -> topicId).asJava,
      nodes.asJava
    ).build()
  }

  @Test
  def testActiveProducerState(): Unit = {
    val brokerId = 0
    val replicaManager = setupReplicaManagerWithMockedPurgatories(new MockTimer(time), brokerId)
    try {
      val fooPartition = new TopicPartition("foo", 0)
      when(replicaManager.metadataCache.contains(fooPartition)).thenReturn(false)
      val fooProducerState = replicaManager.activeProducerState(fooPartition)
      assertEquals(Errors.UNKNOWN_TOPIC_OR_PARTITION, Errors.forCode(fooProducerState.errorCode))

      val oofPartition = new TopicPartition("oof", 0)
      when(replicaManager.metadataCache.contains(oofPartition)).thenReturn(true)
      val oofProducerState = replicaManager.activeProducerState(oofPartition)
      assertEquals(Errors.NOT_LEADER_OR_FOLLOWER, Errors.forCode(oofProducerState.errorCode))

      // This API is supported by both leaders and followers

      val barPartition = new TopicPartition("bar", 0)
      val barLeaderAndIsrRequest = makeLeaderAndIsrRequest(
        topicId = Uuid.randomUuid(),
        topicPartition = barPartition,
        replicas = Seq(brokerId),
        leaderAndIsr = LeaderAndIsr(brokerId, List(brokerId))
      )
      replicaManager.becomeLeaderOrFollower(0, barLeaderAndIsrRequest, (_, _) => ())
      val barProducerState = replicaManager.activeProducerState(barPartition)
      assertEquals(Errors.NONE, Errors.forCode(barProducerState.errorCode))

      val otherBrokerId = 1
      val bazPartition = new TopicPartition("baz", 0)
      val bazLeaderAndIsrRequest = makeLeaderAndIsrRequest(
        topicId = Uuid.randomUuid(),
        topicPartition = bazPartition,
        replicas = Seq(brokerId, otherBrokerId),
        leaderAndIsr = LeaderAndIsr(otherBrokerId, List(brokerId, otherBrokerId))
      )
      replicaManager.becomeLeaderOrFollower(0, bazLeaderAndIsrRequest, (_, _) => ())
      val bazProducerState = replicaManager.activeProducerState(bazPartition)
      assertEquals(Errors.NONE, Errors.forCode(bazProducerState.errorCode))
    } finally {
      replicaManager.shutdown(checkpointHW = false)
    }
  }

  val FOO_UUID = Uuid.fromString("fFJBx0OmQG-UqeaT6YaSwA")

  val BAR_UUID = Uuid.fromString("vApAP6y7Qx23VOfKBzbOBQ")

  @Test
  def testGetOrCreatePartition(): Unit = {
    val brokerId = 0
    val replicaManager = setupReplicaManagerWithMockedPurgatories(new MockTimer(time), brokerId)
    try {
      val foo0 = new TopicPartition("foo", 0)
      val emptyDelta = new TopicsDelta(TopicsImage.EMPTY)
      val (fooPart, fooNew) = replicaManager.getOrCreatePartition(foo0, emptyDelta, FOO_UUID).get
      assertTrue(fooNew)
      assertEquals(foo0, fooPart.topicPartition)
      val (fooPart2, fooNew2) = replicaManager.getOrCreatePartition(foo0, emptyDelta, FOO_UUID).get
      assertFalse(fooNew2)
      assertTrue(fooPart eq fooPart2)
      val bar1 = new TopicPartition("bar", 1)
      replicaManager.markPartitionOffline(bar1)
      assertEquals(None, replicaManager.getOrCreatePartition(bar1, emptyDelta, BAR_UUID))
    } finally {
      replicaManager.shutdown(checkpointHW = false)
    }
  }

  private def verifyRLMOnLeadershipChange(leaderPartitions: util.Set[Partition], followerPartitions: util.Set[Partition]): Unit = {
    val leaderCapture: ArgumentCaptor[util.Set[Partition]] = ArgumentCaptor.forClass(classOf[util.Set[Partition]])
    val followerCapture: ArgumentCaptor[util.Set[Partition]] = ArgumentCaptor.forClass(classOf[util.Set[Partition]])
    val topicIdsCapture: ArgumentCaptor[util.Map[String, Uuid]] = ArgumentCaptor.forClass(classOf[util.Map[String, Uuid]])
    verify(mockRemoteLogManager).onLeadershipChange(leaderCapture.capture(), followerCapture.capture(), topicIdsCapture.capture())

    val actualLeaderPartitions = leaderCapture.getValue
    val actualFollowerPartitions = followerCapture.getValue

    assertEquals(leaderPartitions, actualLeaderPartitions)
    assertEquals(followerPartitions, actualFollowerPartitions)
  }

  @ParameterizedTest
  @ValueSource(booleans = Array(true, false))
  def testDeltaFromLeaderToFollower(enableRemoteStorage: Boolean): Unit = {
    val localId = 1
    val otherId = localId + 1
    val numOfRecords = 3
    val topicPartition = new TopicPartition("foo", 0)
    val replicaManager = setupReplicaManagerWithMockedPurgatories(new MockTimer(time), localId, enableRemoteStorage = enableRemoteStorage)

    try {
      // Make the local replica the leader
      val leaderTopicsDelta = topicsCreateDelta(localId, true)
      val leaderMetadataImage = imageFromTopics(leaderTopicsDelta.apply())
      val topicId = leaderMetadataImage.topics().topicsByName.get("foo").id
      val topicIdPartition = new TopicIdPartition(topicId, topicPartition)

      replicaManager.applyDelta(leaderTopicsDelta, leaderMetadataImage)

      // Check the state of that partition and fetcher
      val HostedPartition.Online(leaderPartition) = replicaManager.getPartition(topicPartition)
      assertTrue(leaderPartition.isLeader)
      assertEquals(Set(localId, otherId), leaderPartition.inSyncReplicaIds)
      assertEquals(0, leaderPartition.getLeaderEpoch)

      assertEquals(None, replicaManager.replicaFetcherManager.getFetcher(topicPartition))

      if (enableRemoteStorage) {
        verifyRLMOnLeadershipChange(Collections.singleton(leaderPartition), Collections.emptySet())
        reset(mockRemoteLogManager)
      }

      // Send a produce request and advance the highwatermark
      val leaderResponse = sendProducerAppend(replicaManager, topicPartition, numOfRecords)
      fetchPartitionAsFollower(
        replicaManager,
        topicIdPartition,
        new PartitionData(Uuid.ZERO_UUID, numOfRecords, 0, Int.MaxValue, Optional.empty()),
        replicaId = otherId
      )
      assertEquals(Errors.NONE, leaderResponse.get.error)

      // Change the local replica to follower
      val followerTopicsDelta = topicsChangeDelta(leaderMetadataImage.topics(), localId, false)
      val followerMetadataImage = imageFromTopics(followerTopicsDelta.apply())
      replicaManager.applyDelta(followerTopicsDelta, followerMetadataImage)

      // Append on a follower should fail
      val followerResponse = sendProducerAppend(replicaManager, topicPartition, numOfRecords)
      assertEquals(Errors.NOT_LEADER_OR_FOLLOWER, followerResponse.get.error)

      // Check the state of that partition and fetcher
      val HostedPartition.Online(followerPartition) = replicaManager.getPartition(topicPartition)
      assertFalse(followerPartition.isLeader)
      assertEquals(1, followerPartition.getLeaderEpoch)

      if (enableRemoteStorage) {
        verifyRLMOnLeadershipChange(Collections.emptySet(), Collections.singleton(followerPartition))
      }

      val fetcher = replicaManager.replicaFetcherManager.getFetcher(topicPartition)
      assertEquals(Some(BrokerEndPoint(otherId, "localhost", 9093)), fetcher.map(_.leader.brokerEndPoint()))
    } finally {
      replicaManager.shutdown(checkpointHW = false)
    }
  }

  @ParameterizedTest
  @ValueSource(booleans = Array(true, false))
  def testDeltaFromFollowerToLeader(enableRemoteStorage: Boolean): Unit = {
    val localId = 1
    val otherId = localId + 1
    val numOfRecords = 3
    val topicPartition = new TopicPartition("foo", 0)
    val replicaManager = setupReplicaManagerWithMockedPurgatories(new MockTimer(time), localId, enableRemoteStorage = enableRemoteStorage)

    try {
      // Make the local replica the follower
      val followerTopicsDelta = topicsCreateDelta(localId, false)
      val followerMetadataImage = imageFromTopics(followerTopicsDelta.apply())
      replicaManager.applyDelta(followerTopicsDelta, followerMetadataImage)

      // Check the state of that partition and fetcher
      val HostedPartition.Online(followerPartition) = replicaManager.getPartition(topicPartition)
      assertFalse(followerPartition.isLeader)
      assertEquals(0, followerPartition.getLeaderEpoch)

      if (enableRemoteStorage) {
        verifyRLMOnLeadershipChange(Collections.emptySet(), Collections.singleton(followerPartition))
        reset(mockRemoteLogManager)
      }

      val fetcher = replicaManager.replicaFetcherManager.getFetcher(topicPartition)
      assertEquals(Some(BrokerEndPoint(otherId, "localhost", 9093)), fetcher.map(_.leader.brokerEndPoint()))

      // Append on a follower should fail
      val followerResponse = sendProducerAppend(replicaManager, topicPartition, numOfRecords)
      assertEquals(Errors.NOT_LEADER_OR_FOLLOWER, followerResponse.get.error)

      // Change the local replica to leader
      val leaderTopicsDelta = topicsChangeDelta(followerMetadataImage.topics(), localId, true)
      val leaderMetadataImage = imageFromTopics(leaderTopicsDelta.apply())
      val topicId = leaderMetadataImage.topics().topicsByName.get("foo").id
      val topicIdPartition = new TopicIdPartition(topicId, topicPartition)
      replicaManager.applyDelta(leaderTopicsDelta, leaderMetadataImage)

      // Send a produce request and advance the highwatermark
      val leaderResponse = sendProducerAppend(replicaManager, topicPartition, numOfRecords)
      fetchPartitionAsFollower(
        replicaManager,
        topicIdPartition,
        new PartitionData(Uuid.ZERO_UUID, numOfRecords, 0, Int.MaxValue, Optional.empty()),
        replicaId = otherId
      )
      assertEquals(Errors.NONE, leaderResponse.get.error)

      val HostedPartition.Online(leaderPartition) = replicaManager.getPartition(topicPartition)
      assertTrue(leaderPartition.isLeader)
      assertEquals(Set(localId, otherId), leaderPartition.inSyncReplicaIds)
      assertEquals(1, leaderPartition.getLeaderEpoch)
      if (enableRemoteStorage) {
        verifyRLMOnLeadershipChange(Collections.singleton(leaderPartition), Collections.emptySet())
      }

      assertEquals(None, replicaManager.replicaFetcherManager.getFetcher(topicPartition))
    } finally {
      replicaManager.shutdown(checkpointHW = false)
    }
  }

  @ParameterizedTest
  @ValueSource(booleans = Array(true, false))
  def testDeltaFollowerWithNoChange(enableRemoteStorage: Boolean): Unit = {
    val localId = 1
    val otherId = localId + 1
    val topicPartition = new TopicPartition("foo", 0)
    val replicaManager = setupReplicaManagerWithMockedPurgatories(new MockTimer(time), localId, enableRemoteStorage = enableRemoteStorage)

    try {
      // Make the local replica the follower
      val followerTopicsDelta = topicsCreateDelta(localId, false)
      val followerMetadataImage = imageFromTopics(followerTopicsDelta.apply())
      replicaManager.applyDelta(followerTopicsDelta, followerMetadataImage)

      // Check the state of that partition and fetcher
      val HostedPartition.Online(followerPartition) = replicaManager.getPartition(topicPartition)
      assertFalse(followerPartition.isLeader)
      assertEquals(0, followerPartition.getLeaderEpoch)

      if (enableRemoteStorage) {
        verifyRLMOnLeadershipChange(Collections.emptySet(), Collections.singleton(followerPartition))
        reset(mockRemoteLogManager)
      }

      val fetcher = replicaManager.replicaFetcherManager.getFetcher(topicPartition)
      assertEquals(Some(BrokerEndPoint(otherId, "localhost", 9093)), fetcher.map(_.leader.brokerEndPoint()))

      // Apply the same delta again
      replicaManager.applyDelta(followerTopicsDelta, followerMetadataImage)

      // Check that the state stays the same
      val HostedPartition.Online(noChangePartition) = replicaManager.getPartition(topicPartition)
      assertFalse(noChangePartition.isLeader)
      assertEquals(0, noChangePartition.getLeaderEpoch)

      if (enableRemoteStorage) {
        verifyRLMOnLeadershipChange(Collections.emptySet(), Collections.singleton(followerPartition))
      }

      val noChangeFetcher = replicaManager.replicaFetcherManager.getFetcher(topicPartition)
      assertEquals(Some(BrokerEndPoint(otherId, "localhost", 9093)), noChangeFetcher.map(_.leader.brokerEndPoint()))
    } finally {
      replicaManager.shutdown(checkpointHW = false)
    }
  }

  @ParameterizedTest
  @ValueSource(booleans = Array(true, false))
  def testDeltaFollowerToNotReplica(enableRemoteStorage: Boolean): Unit = {
    val localId = 1
    val otherId = localId + 1
    val topicPartition = new TopicPartition("foo", 0)
    val replicaManager = setupReplicaManagerWithMockedPurgatories(new MockTimer(time), localId, enableRemoteStorage = enableRemoteStorage)

    try {
      // Make the local replica the follower
      val followerTopicsDelta = topicsCreateDelta(localId, false)
      val followerMetadataImage = imageFromTopics(followerTopicsDelta.apply())
      replicaManager.applyDelta(followerTopicsDelta, followerMetadataImage)

      // Check the state of that partition and fetcher
      val HostedPartition.Online(followerPartition) = replicaManager.getPartition(topicPartition)
      assertFalse(followerPartition.isLeader)
      assertEquals(0, followerPartition.getLeaderEpoch)

      if (enableRemoteStorage) {
        verifyRLMOnLeadershipChange(Collections.emptySet(), Collections.singleton(followerPartition))
        reset(mockRemoteLogManager)
      }

      val fetcher = replicaManager.replicaFetcherManager.getFetcher(topicPartition)
      assertEquals(Some(BrokerEndPoint(otherId, "localhost", 9093)), fetcher.map(_.leader.brokerEndPoint()))

      // Apply changes that remove replica
      val notReplicaTopicsDelta = topicsChangeDelta(followerMetadataImage.topics(), otherId, true)
      val notReplicaMetadataImage = imageFromTopics(notReplicaTopicsDelta.apply())
      replicaManager.applyDelta(notReplicaTopicsDelta, notReplicaMetadataImage)

      verify(mockRemoteLogManager, never()).onLeadershipChange(anySet(), anySet(), anyMap())

      // Check that the partition was removed
      assertEquals(HostedPartition.None, replicaManager.getPartition(topicPartition))
      assertEquals(None, replicaManager.replicaFetcherManager.getFetcher(topicPartition))
      assertEquals(None, replicaManager.logManager.getLog(topicPartition))
    } finally {
      replicaManager.shutdown(checkpointHW = false)
    }
  }

  @ParameterizedTest
  @ValueSource(booleans = Array(true, false))
  def testDeltaFollowerRemovedTopic(enableRemoteStorage: Boolean): Unit = {
    val localId = 1
    val otherId = localId + 1
    val topicPartition = new TopicPartition("foo", 0)
    val replicaManager = setupReplicaManagerWithMockedPurgatories(new MockTimer(time), localId, enableRemoteStorage = enableRemoteStorage)

    try {
      // Make the local replica the follower
      val followerTopicsDelta = topicsCreateDelta(localId, false)
      val followerMetadataImage = imageFromTopics(followerTopicsDelta.apply())
      replicaManager.applyDelta(followerTopicsDelta, followerMetadataImage)

      // Check the state of that partition and fetcher
      val HostedPartition.Online(followerPartition) = replicaManager.getPartition(topicPartition)
      assertFalse(followerPartition.isLeader)
      assertEquals(0, followerPartition.getLeaderEpoch)

      if (enableRemoteStorage) {
        verifyRLMOnLeadershipChange(Collections.emptySet(), Collections.singleton(followerPartition))
        reset(mockRemoteLogManager)
      }

      val fetcher = replicaManager.replicaFetcherManager.getFetcher(topicPartition)
      assertEquals(Some(BrokerEndPoint(otherId, "localhost", 9093)), fetcher.map(_.leader.brokerEndPoint()))

      // Apply changes that remove topic and replica
      val removeTopicsDelta = topicsDeleteDelta(followerMetadataImage.topics())
      val removeMetadataImage = imageFromTopics(removeTopicsDelta.apply())
      replicaManager.applyDelta(removeTopicsDelta, removeMetadataImage)
      verify(mockRemoteLogManager, never()).onLeadershipChange(anySet(), anySet(), anyMap())

      // Check that the partition was removed
      assertEquals(HostedPartition.None, replicaManager.getPartition(topicPartition))
      assertEquals(None, replicaManager.replicaFetcherManager.getFetcher(topicPartition))
      assertEquals(None, replicaManager.logManager.getLog(topicPartition))
    } finally {
      replicaManager.shutdown(checkpointHW = false)
    }
  }

  @ParameterizedTest
  @ValueSource(booleans = Array(true, false))
  def testDeltaLeaderToNotReplica(enableRemoteStorage: Boolean): Unit = {
    val localId = 1
    val otherId = localId + 1
    val topicPartition = new TopicPartition("foo", 0)
    val replicaManager = setupReplicaManagerWithMockedPurgatories(new MockTimer(time), localId, enableRemoteStorage = enableRemoteStorage)

    try {
      // Make the local replica the leader
      val leaderTopicsDelta = topicsCreateDelta(localId, true)
      val leaderMetadataImage = imageFromTopics(leaderTopicsDelta.apply())
      replicaManager.applyDelta(leaderTopicsDelta, leaderMetadataImage)

      // Check the state of that partition and fetcher
      val HostedPartition.Online(leaderPartition) = replicaManager.getPartition(topicPartition)
      assertTrue(leaderPartition.isLeader)
      assertEquals(Set(localId, otherId), leaderPartition.inSyncReplicaIds)
      assertEquals(0, leaderPartition.getLeaderEpoch)

      if (enableRemoteStorage) {
        verifyRLMOnLeadershipChange(Collections.singleton(leaderPartition), Collections.emptySet())
        reset(mockRemoteLogManager)
      }

      assertEquals(None, replicaManager.replicaFetcherManager.getFetcher(topicPartition))

      // Apply changes that remove replica
      val notReplicaTopicsDelta = topicsChangeDelta(leaderMetadataImage.topics(), otherId, true)
      val notReplicaMetadataImage = imageFromTopics(notReplicaTopicsDelta.apply())
      replicaManager.applyDelta(notReplicaTopicsDelta, notReplicaMetadataImage)
      verify(mockRemoteLogManager, never()).onLeadershipChange(anySet(), anySet(), anyMap())

      // Check that the partition was removed
      assertEquals(HostedPartition.None, replicaManager.getPartition(topicPartition))
      assertEquals(None, replicaManager.replicaFetcherManager.getFetcher(topicPartition))
      assertEquals(None, replicaManager.logManager.getLog(topicPartition))
    } finally {
      replicaManager.shutdown(checkpointHW = false)
    }
  }

  @ParameterizedTest
  @ValueSource(booleans = Array(true, false))
  def testDeltaLeaderToRemovedTopic(enableRemoteStorage: Boolean): Unit = {
    val localId = 1
    val otherId = localId + 1
    val topicPartition = new TopicPartition("foo", 0)
    val replicaManager = setupReplicaManagerWithMockedPurgatories(new MockTimer(time), localId, enableRemoteStorage = enableRemoteStorage)

    try {
      // Make the local replica the leader
      val leaderTopicsDelta = topicsCreateDelta(localId, true)
      val leaderMetadataImage = imageFromTopics(leaderTopicsDelta.apply())
      replicaManager.applyDelta(leaderTopicsDelta, leaderMetadataImage)

      // Check the state of that partition and fetcher
      val HostedPartition.Online(leaderPartition) = replicaManager.getPartition(topicPartition)
      assertTrue(leaderPartition.isLeader)
      assertEquals(Set(localId, otherId), leaderPartition.inSyncReplicaIds)
      assertEquals(0, leaderPartition.getLeaderEpoch)

      if (enableRemoteStorage) {
        verifyRLMOnLeadershipChange(Collections.singleton(leaderPartition), Collections.emptySet())
        reset(mockRemoteLogManager)
      }

      assertEquals(None, replicaManager.replicaFetcherManager.getFetcher(topicPartition))

      // Apply changes that remove topic and replica
      val removeTopicsDelta = topicsDeleteDelta(leaderMetadataImage.topics())
      val removeMetadataImage = imageFromTopics(removeTopicsDelta.apply())
      replicaManager.applyDelta(removeTopicsDelta, removeMetadataImage)
      verify(mockRemoteLogManager, never()).onLeadershipChange(anySet(), anySet(), anyMap())

      // Check that the partition was removed
      assertEquals(HostedPartition.None, replicaManager.getPartition(topicPartition))
      assertEquals(None, replicaManager.replicaFetcherManager.getFetcher(topicPartition))
      assertEquals(None, replicaManager.logManager.getLog(topicPartition))
    } finally {
      replicaManager.shutdown(checkpointHW = false)
    }
  }

  @ParameterizedTest
  @ValueSource(booleans = Array(true, false))
  def testDeltaToFollowerCompletesProduce(enableRemoteStorage: Boolean): Unit = {
    val localId = 1
    val otherId = localId + 1
    val numOfRecords = 3
    val topicPartition = new TopicPartition("foo", 0)
    val replicaManager = setupReplicaManagerWithMockedPurgatories(new MockTimer(time), localId, enableRemoteStorage = enableRemoteStorage)

    try {
      // Make the local replica the leader
      val leaderTopicsDelta = topicsCreateDelta(localId, true)
      val leaderMetadataImage = imageFromTopics(leaderTopicsDelta.apply())
      replicaManager.applyDelta(leaderTopicsDelta, leaderMetadataImage)

      // Check the state of that partition and fetcher
      val HostedPartition.Online(leaderPartition) = replicaManager.getPartition(topicPartition)
      assertTrue(leaderPartition.isLeader)
      assertEquals(Set(localId, otherId), leaderPartition.inSyncReplicaIds)
      assertEquals(0, leaderPartition.getLeaderEpoch)

      if (enableRemoteStorage) {
        verifyRLMOnLeadershipChange(Collections.singleton(leaderPartition), Collections.emptySet())
        reset(mockRemoteLogManager)
      }

      assertEquals(None, replicaManager.replicaFetcherManager.getFetcher(topicPartition))

      // Send a produce request
      val leaderResponse = sendProducerAppend(replicaManager, topicPartition, numOfRecords)

      // Change the local replica to follower
      val followerTopicsDelta = topicsChangeDelta(leaderMetadataImage.topics(), localId, false)
      val followerMetadataImage = imageFromTopics(followerTopicsDelta.apply())
      replicaManager.applyDelta(followerTopicsDelta, followerMetadataImage)

      val HostedPartition.Online(followerPartition) = replicaManager.getPartition(topicPartition)
      assertFalse(followerPartition.isLeader)
      assertEquals(1, followerPartition.getLeaderEpoch)

      if (enableRemoteStorage) {
        verifyRLMOnLeadershipChange(Collections.emptySet(), Collections.singleton(followerPartition))
        reset(mockRemoteLogManager)
      }

      // Check that the produce failed because it changed to follower before replicating
      assertEquals(Errors.NOT_LEADER_OR_FOLLOWER, leaderResponse.get.error)
    } finally {
      replicaManager.shutdown(checkpointHW = false)
    }
  }

  @ParameterizedTest
  @ValueSource(booleans = Array(true, false))
  def testDeltaToFollowerCompletesFetch(enableRemoteStorage: Boolean): Unit = {
    val localId = 1
    val otherId = localId + 1
    val topicPartition = new TopicPartition("foo", 0)
    val replicaManager = setupReplicaManagerWithMockedPurgatories(new MockTimer(time), localId, enableRemoteStorage = enableRemoteStorage)

    try {
      // Make the local replica the leader
      val leaderTopicsDelta = topicsCreateDelta(localId, true)
      val leaderMetadataImage = imageFromTopics(leaderTopicsDelta.apply())
      val topicId = leaderMetadataImage.topics().topicsByName.get("foo").id
      val topicIdPartition = new TopicIdPartition(topicId, topicPartition)
      replicaManager.applyDelta(leaderTopicsDelta, leaderMetadataImage)

      // Check the state of that partition and fetcher
      val HostedPartition.Online(leaderPartition) = replicaManager.getPartition(topicPartition)
      assertTrue(leaderPartition.isLeader)
      assertEquals(Set(localId, otherId), leaderPartition.inSyncReplicaIds)
      assertEquals(0, leaderPartition.getLeaderEpoch)

      if (enableRemoteStorage) {
        verifyRLMOnLeadershipChange(Collections.singleton(leaderPartition), Collections.emptySet())
        reset(mockRemoteLogManager)
      }

      assertEquals(None, replicaManager.replicaFetcherManager.getFetcher(topicPartition))

      // Send a fetch request
      val fetchCallback = fetchPartitionAsFollower(
        replicaManager,
        topicIdPartition,
        new PartitionData(Uuid.ZERO_UUID, 0, 0, Int.MaxValue, Optional.empty()),
        replicaId = otherId,
        minBytes = Int.MaxValue,
        maxWaitMs = 1000
      )
      assertFalse(fetchCallback.hasFired)

      // Change the local replica to follower
      val followerTopicsDelta = topicsChangeDelta(leaderMetadataImage.topics(), localId, false)
      val followerMetadataImage = imageFromTopics(followerTopicsDelta.apply())
      replicaManager.applyDelta(followerTopicsDelta, followerMetadataImage)

      val HostedPartition.Online(followerPartition) = replicaManager.getPartition(topicPartition)
      assertFalse(followerPartition.isLeader)
      assertEquals(1, followerPartition.getLeaderEpoch)

      if (enableRemoteStorage) {
        verifyRLMOnLeadershipChange(Collections.emptySet(), Collections.singleton(followerPartition))
        reset(mockRemoteLogManager)
      }

      // Check that the produce failed because it changed to follower before replicating
      assertEquals(Errors.NOT_LEADER_OR_FOLLOWER, fetchCallback.assertFired.error)
    } finally {
      replicaManager.shutdown(checkpointHW = false)
    }
  }

  @ParameterizedTest
  @ValueSource(booleans = Array(true, false))
  def testDeltaToLeaderOrFollowerMarksPartitionOfflineIfLogCantBeCreated(isStartIdLeader: Boolean): Unit = {
    val localId = 1
    val topicPartition = new TopicPartition("foo", 0)
    val dataDir = TestUtils.tempDir()
    val replicaManager = setupReplicaManagerWithMockedPurgatories(
      timer = new MockTimer(time),
      brokerId = localId,
      propsModifier = props => props.put(KafkaConfig.LogDirsProp, dataDir.getAbsolutePath),
      enableRemoteStorage = true
    )

    try {
      // Delete the data directory to trigger a storage exception
      Utils.delete(dataDir)

      // Make the local replica the leader
      val topicsDelta = topicsCreateDelta(localId, isStartIdLeader)
      val leaderMetadataImage = imageFromTopics(topicsDelta.apply())
      replicaManager.applyDelta(topicsDelta, leaderMetadataImage)
      verifyRLMOnLeadershipChange(Collections.emptySet(), Collections.emptySet())

      assertEquals(HostedPartition.Offline, replicaManager.getPartition(topicPartition))
    } finally {
      replicaManager.shutdown(checkpointHW = false)
    }
  }

  @ParameterizedTest
  @ValueSource(booleans = Array(true, false))
  def testDeltaFollowerStopFetcherBeforeCreatingInitialFetchOffset(enableRemoteStorage: Boolean): Unit = {
    val localId = 1
    val otherId = localId + 1
    val topicPartition = new TopicPartition("foo", 0)

    val mockReplicaFetcherManager = mock(classOf[ReplicaFetcherManager])
    val replicaManager = setupReplicaManagerWithMockedPurgatories(
      timer = new MockTimer(time),
      brokerId = localId,
      mockReplicaFetcherManager = Some(mockReplicaFetcherManager),
      enableRemoteStorage = enableRemoteStorage
    )

    try {
      // The first call to removeFetcherForPartitions should be ignored.
      when(mockReplicaFetcherManager.removeFetcherForPartitions(
        Set(topicPartition))
      ).thenReturn(Map.empty[TopicPartition, PartitionFetchState])

      // Make the local replica the follower
      var followerTopicsDelta = topicsCreateDelta(localId, false)
      var followerMetadataImage = imageFromTopics(followerTopicsDelta.apply())
      replicaManager.applyDelta(followerTopicsDelta, followerMetadataImage)

      // Check the state of that partition
      val HostedPartition.Online(followerPartition) = replicaManager.getPartition(topicPartition)
      assertFalse(followerPartition.isLeader)
      assertEquals(0, followerPartition.getLeaderEpoch)
      assertEquals(0, followerPartition.localLogOrException.logEndOffset)
      if (enableRemoteStorage) {
        verifyRLMOnLeadershipChange(Collections.emptySet(), Collections.singleton(followerPartition))
        reset(mockRemoteLogManager)
      }

      // Verify that addFetcherForPartitions was called with the correct
      // init offset.
      verify(mockReplicaFetcherManager)
        .addFetcherForPartitions(
          Map(topicPartition -> InitialFetchState(
            topicId = Some(FOO_UUID),
            leader = BrokerEndPoint(otherId, "localhost", 9093),
            currentLeaderEpoch = 0,
            initOffset = 0
          ))
        )

      // The second call to removeFetcherForPartitions simulate the case
      // where the fetcher write to the log before being shutdown.
      when(mockReplicaFetcherManager.removeFetcherForPartitions(
        Set(topicPartition))
      ).thenAnswer { _ =>
        replicaManager.getPartition(topicPartition) match {
          case HostedPartition.Online(partition) =>
            partition.appendRecordsToFollowerOrFutureReplica(
              records = MemoryRecords.withRecords(CompressionType.NONE, 0,
                new SimpleRecord("first message".getBytes)),
              isFuture = false
            )

          case _ =>
        }

        Map.empty[TopicPartition, PartitionFetchState]
      }

      // Apply changes that bumps the leader epoch.
      followerTopicsDelta = topicsChangeDelta(followerMetadataImage.topics(), localId, false)
      followerMetadataImage = imageFromTopics(followerTopicsDelta.apply())
      replicaManager.applyDelta(followerTopicsDelta, followerMetadataImage)

      assertFalse(followerPartition.isLeader)
      assertEquals(1, followerPartition.getLeaderEpoch)
      assertEquals(1, followerPartition.localLogOrException.logEndOffset)

      if (enableRemoteStorage) {
        verifyRLMOnLeadershipChange(Collections.emptySet(), Collections.singleton(followerPartition))
      }

      // Verify that addFetcherForPartitions was called with the correct
      // init offset.
      verify(mockReplicaFetcherManager)
        .addFetcherForPartitions(
          Map(topicPartition -> InitialFetchState(
            topicId = Some(FOO_UUID),
            leader = BrokerEndPoint(otherId, "localhost", 9093),
            currentLeaderEpoch = 1,
            initOffset = 1
          ))
        )
    } finally {
      replicaManager.shutdown(checkpointHW = false)
    }
  }

  @Test
  def testFetcherAreNotRestartedIfLeaderEpochIsNotBumpedWithZkPath(): Unit = {
    val localId = 0
    val topicPartition = new TopicPartition("foo", 0)

    val mockReplicaFetcherManager = mock(classOf[ReplicaFetcherManager])
    val replicaManager = setupReplicaManagerWithMockedPurgatories(
      timer = new MockTimer(time),
      brokerId = localId,
      aliveBrokerIds = Seq(localId, localId + 1, localId + 2),
      mockReplicaFetcherManager = Some(mockReplicaFetcherManager)
    )

    try {
      when(mockReplicaFetcherManager.removeFetcherForPartitions(
        Set(topicPartition))
      ).thenReturn(Map.empty[TopicPartition, PartitionFetchState])

      // Make the local replica the follower.
      var request = makeLeaderAndIsrRequest(
        topicId = FOO_UUID,
        topicPartition = topicPartition,
        replicas = Seq(localId, localId + 1),
        leaderAndIsr = LeaderAndIsr(
          leader = localId + 1,
          leaderEpoch = 0,
          isr = List(localId, localId + 1),
          leaderRecoveryState = LeaderRecoveryState.RECOVERED,
          partitionEpoch = 0
        )
      )

      replicaManager.becomeLeaderOrFollower(0, request, (_, _) => ())

      // Check the state of that partition.
      val HostedPartition.Online(followerPartition) = replicaManager.getPartition(topicPartition)
      assertFalse(followerPartition.isLeader)
      assertEquals(0, followerPartition.getLeaderEpoch)
      assertEquals(0, followerPartition.getPartitionEpoch)

      // Verify that the partition was removed and added back.
      verify(mockReplicaFetcherManager).removeFetcherForPartitions(Set(topicPartition))
      verify(mockReplicaFetcherManager).addFetcherForPartitions(Map(topicPartition -> InitialFetchState(
        topicId = Some(FOO_UUID),
        leader = BrokerEndPoint(localId + 1, s"host${localId + 1}", localId + 1),
        currentLeaderEpoch = 0,
        initOffset = 0
      )))

      reset(mockReplicaFetcherManager)

      // Apply changes that bumps the partition epoch.
      request = makeLeaderAndIsrRequest(
        topicId = FOO_UUID,
        topicPartition = topicPartition,
        replicas = Seq(localId, localId + 1, localId + 2),
        leaderAndIsr = LeaderAndIsr(
          leader = localId + 1,
          leaderEpoch = 0,
          isr = List(localId, localId + 1),
          leaderRecoveryState = LeaderRecoveryState.RECOVERED,
          partitionEpoch = 1
        )
      )

      replicaManager.becomeLeaderOrFollower(0, request, (_, _) => ())

      assertFalse(followerPartition.isLeader)
      assertEquals(0, followerPartition.getLeaderEpoch)
      // Partition updates is fenced based on the leader epoch on the ZK path.
      assertEquals(0, followerPartition.getPartitionEpoch)

      // As the update is fenced based on the leader epoch, removeFetcherForPartitions and
      // addFetcherForPartitions are not called at all.
      reset(mockReplicaFetcherManager)

      // Apply changes that bumps the leader epoch.
      request = makeLeaderAndIsrRequest(
        topicId = FOO_UUID,
        topicPartition = topicPartition,
        replicas = Seq(localId, localId + 1, localId + 2),
        leaderAndIsr = LeaderAndIsr(
          leader = localId + 2,
          leaderEpoch = 1,
          isr = List(localId, localId + 1, localId + 2),
          leaderRecoveryState = LeaderRecoveryState.RECOVERED,
          partitionEpoch = 2
        )
      )

      replicaManager.becomeLeaderOrFollower(0, request, (_, _) => ())

      assertFalse(followerPartition.isLeader)
      assertEquals(1, followerPartition.getLeaderEpoch)
      assertEquals(2, followerPartition.getPartitionEpoch)

      // Verify that the partition was removed and added back.
      verify(mockReplicaFetcherManager).removeFetcherForPartitions(Set(topicPartition))
      verify(mockReplicaFetcherManager).addFetcherForPartitions(Map(topicPartition -> InitialFetchState(
        topicId = Some(FOO_UUID),
        leader = BrokerEndPoint(localId + 2, s"host${localId + 2}", localId + 2),
        currentLeaderEpoch = 1,
        initOffset = 0
      )))
    } finally {
      replicaManager.shutdown(checkpointHW = false)
    }
  }

  @ParameterizedTest
  @ValueSource(booleans = Array(true, false))
  def testFetcherAreNotRestartedIfLeaderEpochIsNotBumpedWithKRaftPath(enableRemoteStorage: Boolean): Unit = {
    val localId = 0
    val topicPartition = new TopicPartition("foo", 0)

    val mockReplicaFetcherManager = mock(classOf[ReplicaFetcherManager])
    val replicaManager = setupReplicaManagerWithMockedPurgatories(
      timer = new MockTimer(time),
      brokerId = localId,
      mockReplicaFetcherManager = Some(mockReplicaFetcherManager),
      enableRemoteStorage = enableRemoteStorage
    )

    try {
      when(mockReplicaFetcherManager.removeFetcherForPartitions(
        Set(topicPartition))
      ).thenReturn(Map.empty[TopicPartition, PartitionFetchState])

      // Make the local replica the follower.
      var followerTopicsDelta = new TopicsDelta(TopicsImage.EMPTY)
      followerTopicsDelta.replay(new TopicRecord().setName("foo").setTopicId(FOO_UUID))
      followerTopicsDelta.replay(new PartitionRecord()
        .setPartitionId(0)
        .setTopicId(FOO_UUID)
        .setReplicas(util.Arrays.asList(localId, localId + 1))
        .setIsr(util.Arrays.asList(localId, localId + 1))
        .setRemovingReplicas(Collections.emptyList())
        .setAddingReplicas(Collections.emptyList())
        .setLeader(localId + 1)
        .setLeaderEpoch(0)
        .setPartitionEpoch(0)
      )
      var followerMetadataImage = imageFromTopics(followerTopicsDelta.apply())
      replicaManager.applyDelta(followerTopicsDelta, followerMetadataImage)

      // Check the state of that partition.
      val HostedPartition.Online(followerPartition) = replicaManager.getPartition(topicPartition)
      assertFalse(followerPartition.isLeader)
      assertEquals(0, followerPartition.getLeaderEpoch)
      assertEquals(0, followerPartition.getPartitionEpoch)

      if (enableRemoteStorage) {
        verifyRLMOnLeadershipChange(Collections.emptySet(), Collections.singleton(followerPartition))
        reset(mockRemoteLogManager)
      }

      // Verify that the partition was removed and added back.
      verify(mockReplicaFetcherManager).removeFetcherForPartitions(Set(topicPartition))
      verify(mockReplicaFetcherManager).addFetcherForPartitions(Map(topicPartition -> InitialFetchState(
        topicId = Some(FOO_UUID),
        leader = BrokerEndPoint(localId + 1, "localhost", 9093),
        currentLeaderEpoch = 0,
        initOffset = 0
      )))

      reset(mockReplicaFetcherManager)

      // Apply changes that bumps the partition epoch.
      followerTopicsDelta = new TopicsDelta(followerMetadataImage.topics())
      followerTopicsDelta.replay(new PartitionChangeRecord()
        .setPartitionId(0)
        .setTopicId(FOO_UUID)
        .setReplicas(util.Arrays.asList(localId, localId + 1, localId + 2))
        .setIsr(util.Arrays.asList(localId, localId + 1))
      )
      followerMetadataImage = imageFromTopics(followerTopicsDelta.apply())
      replicaManager.applyDelta(followerTopicsDelta, followerMetadataImage)

      assertFalse(followerPartition.isLeader)
      assertEquals(0, followerPartition.getLeaderEpoch)
      assertEquals(1, followerPartition.getPartitionEpoch)

      if (enableRemoteStorage) {
        verifyRLMOnLeadershipChange(Collections.emptySet(), Collections.singleton(followerPartition))
        reset(mockRemoteLogManager)
      }

      // Verify that partition's fetcher was not impacted.
      verify(mockReplicaFetcherManager, never()).removeFetcherForPartitions(any())
      verify(mockReplicaFetcherManager, never()).addFetcherForPartitions(any())

      reset(mockReplicaFetcherManager)

      // Apply changes that bumps the leader epoch.
      followerTopicsDelta = new TopicsDelta(followerMetadataImage.topics())
      followerTopicsDelta.replay(new PartitionChangeRecord()
        .setPartitionId(0)
        .setTopicId(FOO_UUID)
        .setReplicas(util.Arrays.asList(localId, localId + 1, localId + 2))
        .setIsr(util.Arrays.asList(localId, localId + 1, localId + 2))
        .setLeader(localId + 2)
      )

      followerMetadataImage = imageFromTopics(followerTopicsDelta.apply())
      replicaManager.applyDelta(followerTopicsDelta, followerMetadataImage)

      assertFalse(followerPartition.isLeader)
      assertEquals(1, followerPartition.getLeaderEpoch)
      assertEquals(2, followerPartition.getPartitionEpoch)

      if (enableRemoteStorage) {
        verifyRLMOnLeadershipChange(Collections.emptySet(), Collections.singleton(followerPartition))
        reset(mockRemoteLogManager)
      }

      // Verify that the partition was removed and added back.
      verify(mockReplicaFetcherManager).removeFetcherForPartitions(Set(topicPartition))
      verify(mockReplicaFetcherManager).addFetcherForPartitions(Map(topicPartition -> InitialFetchState(
        topicId = Some(FOO_UUID),
        leader = BrokerEndPoint(localId + 2, "localhost", 9093),
        currentLeaderEpoch = 1,
        initOffset = 0
      )))
    } finally {
      replicaManager.shutdown(checkpointHW = false)
    }
  }

  @ParameterizedTest
  @ValueSource(booleans = Array(true, false))
  def testReplicasAreStoppedWhileInControlledShutdownWithKRaft(enableRemoteStorage: Boolean): Unit = {
    val localId = 0
    val foo0 = new TopicPartition("foo", 0)
    val foo1 = new TopicPartition("foo", 1)
    val foo2 = new TopicPartition("foo", 2)

    val mockReplicaFetcherManager = mock(classOf[ReplicaFetcherManager])
    val isShuttingDown = new AtomicBoolean(false)
    val replicaManager = setupReplicaManagerWithMockedPurgatories(
      timer = new MockTimer(time),
      brokerId = localId,
      mockReplicaFetcherManager = Some(mockReplicaFetcherManager),
      isShuttingDown = isShuttingDown,
      enableRemoteStorage = enableRemoteStorage
    )

    try {
      when(mockReplicaFetcherManager.removeFetcherForPartitions(
        Set(foo0, foo1))
      ).thenReturn(Map.empty[TopicPartition, PartitionFetchState])

      var topicsDelta = new TopicsDelta(TopicsImage.EMPTY)
      topicsDelta.replay(new TopicRecord()
        .setName("foo")
        .setTopicId(FOO_UUID)
      )

      // foo0 is a follower in the ISR.
      topicsDelta.replay(new PartitionRecord()
        .setPartitionId(0)
        .setTopicId(FOO_UUID)
        .setReplicas(util.Arrays.asList(localId, localId + 1))
        .setIsr(util.Arrays.asList(localId, localId + 1))
        .setLeader(localId + 1)
        .setLeaderEpoch(0)
        .setPartitionEpoch(0)
      )

      // foo1 is a leader with only himself in the ISR.
      topicsDelta.replay(new PartitionRecord()
        .setPartitionId(1)
        .setTopicId(FOO_UUID)
        .setReplicas(util.Arrays.asList(localId, localId + 1))
        .setIsr(util.Arrays.asList(localId))
        .setLeader(localId)
        .setLeaderEpoch(0)
        .setPartitionEpoch(0)
      )

      // foo2 is a follower NOT in the ISR.
      topicsDelta.replay(new PartitionRecord()
        .setPartitionId(2)
        .setTopicId(FOO_UUID)
        .setReplicas(util.Arrays.asList(localId, localId + 1))
        .setIsr(util.Arrays.asList(localId + 1))
        .setLeader(localId + 1)
        .setLeaderEpoch(0)
        .setPartitionEpoch(0)
      )

      // Apply the delta.
      var metadataImage = imageFromTopics(topicsDelta.apply())
      replicaManager.applyDelta(topicsDelta, metadataImage)

      // Check the state of the partitions.
      val HostedPartition.Online(fooPartition0) = replicaManager.getPartition(foo0)
      assertFalse(fooPartition0.isLeader)
      assertEquals(0, fooPartition0.getLeaderEpoch)
      assertEquals(0, fooPartition0.getPartitionEpoch)

      val HostedPartition.Online(fooPartition1) = replicaManager.getPartition(foo1)
      assertTrue(fooPartition1.isLeader)
      assertEquals(0, fooPartition1.getLeaderEpoch)
      assertEquals(0, fooPartition1.getPartitionEpoch)

      val HostedPartition.Online(fooPartition2) = replicaManager.getPartition(foo2)
      assertFalse(fooPartition2.isLeader)
      assertEquals(0, fooPartition2.getLeaderEpoch)
      assertEquals(0, fooPartition2.getPartitionEpoch)

      if (enableRemoteStorage) {
        val followers: util.Set[Partition] = new util.HashSet[Partition]()
        followers.add(fooPartition0)
        followers.add(fooPartition2)
        verifyRLMOnLeadershipChange(Collections.singleton(fooPartition1), followers)
        reset(mockRemoteLogManager)
      }

      reset(mockReplicaFetcherManager)

      // The broker transitions to SHUTTING_DOWN state. This should not have
      // any impact in KRaft mode.
      isShuttingDown.set(true)

      // The replica begins the controlled shutdown.
      replicaManager.beginControlledShutdown()

      // When the controller receives the controlled shutdown
      // request, it does the following:
      // - Shrinks the ISR of foo0 to remove this replica.
      // - Sets the leader of foo1 to NO_LEADER because it cannot elect another leader.
      // - Does nothing for foo2 because this replica is not in the ISR.
      topicsDelta = new TopicsDelta(metadataImage.topics())
      topicsDelta.replay(new PartitionChangeRecord()
        .setPartitionId(0)
        .setTopicId(FOO_UUID)
        .setReplicas(util.Arrays.asList(localId, localId + 1))
        .setIsr(util.Arrays.asList(localId + 1))
        .setLeader(localId + 1)
      )
      topicsDelta.replay(new PartitionChangeRecord()
        .setPartitionId(1)
        .setTopicId(FOO_UUID)
        .setReplicas(util.Arrays.asList(localId, localId + 1))
        .setIsr(util.Arrays.asList(localId))
        .setLeader(NO_LEADER)
      )
      metadataImage = imageFromTopics(topicsDelta.apply())
      replicaManager.applyDelta(topicsDelta, metadataImage)

      // Partition foo0 and foo1 are updated.
      assertFalse(fooPartition0.isLeader)
      assertEquals(1, fooPartition0.getLeaderEpoch)
      assertEquals(1, fooPartition0.getPartitionEpoch)
      assertFalse(fooPartition1.isLeader)
      assertEquals(1, fooPartition1.getLeaderEpoch)
      assertEquals(1, fooPartition1.getPartitionEpoch)

      // Partition foo2 is not.
      assertFalse(fooPartition2.isLeader)
      assertEquals(0, fooPartition2.getLeaderEpoch)
      assertEquals(0, fooPartition2.getPartitionEpoch)

      if (enableRemoteStorage) {
        val followers: util.Set[Partition] = new util.HashSet[Partition]()
        followers.add(fooPartition0)
        followers.add(fooPartition1)
        verifyRLMOnLeadershipChange(Collections.emptySet(), followers)
        reset(mockRemoteLogManager)
      }

      // Fetcher for foo0 and foo1 are stopped.
      verify(mockReplicaFetcherManager).removeFetcherForPartitions(Set(foo0, foo1))
    } finally {
      // Fetcher for foo2 is stopped when the replica manager shuts down
      // because this replica was not in the ISR.
      replicaManager.shutdown(checkpointHW = false)
    }
  }

  @Test
  def testPartitionListener(): Unit = {
    val maxFetchBytes = 1024 * 1024
    val aliveBrokersIds = Seq(0, 1)
    val leaderEpoch = 5
    val replicaManager = setupReplicaManagerWithMockedPurgatories(new MockTimer(time),
      brokerId = 0, aliveBrokersIds)
    try {
      val tp = new TopicPartition(topic, 0)
      val tidp = new TopicIdPartition(topicId, tp)
      val replicas = aliveBrokersIds.toList.map(Int.box).asJava

      val listener = new MockPartitionListener
      listener.verify()

      // Registering a listener should fail because the partition does not exist yet.
      assertFalse(replicaManager.maybeAddListener(tp, listener))

      // Broker 0 becomes leader of the partition
      val leaderAndIsrPartitionState = new LeaderAndIsrPartitionState()
        .setTopicName(topic)
        .setPartitionIndex(0)
        .setControllerEpoch(0)
        .setLeader(0)
        .setLeaderEpoch(leaderEpoch)
        .setIsr(replicas)
        .setPartitionEpoch(0)
        .setReplicas(replicas)
        .setIsNew(true)
      val leaderAndIsrRequest = new LeaderAndIsrRequest.Builder(ApiKeys.LEADER_AND_ISR.latestVersion, 0, 0, brokerEpoch,
        Seq(leaderAndIsrPartitionState).asJava,
        Collections.singletonMap(topic, topicId),
        Set(new Node(0, "host1", 0), new Node(1, "host2", 1)).asJava).build()
      val leaderAndIsrResponse = replicaManager.becomeLeaderOrFollower(0, leaderAndIsrRequest, (_, _) => ())
      assertEquals(Errors.NONE, leaderAndIsrResponse.error)

      // Registering it should succeed now.
      assertTrue(replicaManager.maybeAddListener(tp, listener))
      listener.verify()

      // Leader appends some data
      for (i <- 1 to 5) {
        appendRecords(replicaManager, tp, TestUtils.singletonRecords(s"message $i".getBytes)).onFire { response =>
          assertEquals(Errors.NONE, response.error)
        }
      }

      // Follower fetches up to offset 2.
      fetchPartitionAsFollower(
        replicaManager,
        tidp,
        new FetchRequest.PartitionData(
          Uuid.ZERO_UUID,
          2L,
          0L,
          maxFetchBytes,
          Optional.of(leaderEpoch)
        ),
        replicaId = 1
      )

      // Listener is updated.
      listener.verify(expectedHighWatermark = 2L)

      // Listener is removed.
      replicaManager.removeListener(tp, listener)

      // Follower fetches up to offset 4.
      fetchPartitionAsFollower(
        replicaManager,
        tidp,
        new FetchRequest.PartitionData(
          Uuid.ZERO_UUID,
          4L,
          0L,
          maxFetchBytes,
          Optional.of(leaderEpoch)
        ),
        replicaId = 1
      )

      // Listener is not updated anymore.
      listener.verify()
    } finally {
      replicaManager.shutdown(checkpointHW = false)
    }
  }

  private def topicsCreateDelta(startId: Int, isStartIdLeader: Boolean): TopicsDelta = {
    val leader = if (isStartIdLeader) startId else startId + 1
    val delta = new TopicsDelta(TopicsImage.EMPTY)
    delta.replay(new TopicRecord().setName("foo").setTopicId(FOO_UUID))
    delta.replay(
      new PartitionRecord()
        .setPartitionId(0)
        .setTopicId(FOO_UUID)
        .setReplicas(util.Arrays.asList(startId, startId + 1))
        .setIsr(util.Arrays.asList(startId, startId + 1))
        .setRemovingReplicas(Collections.emptyList())
        .setAddingReplicas(Collections.emptyList())
        .setLeader(leader)
        .setLeaderEpoch(0)
        .setPartitionEpoch(0)
    )

    delta
  }

  private def topicsChangeDelta(topicsImage: TopicsImage, startId: Int, isStartIdLeader: Boolean): TopicsDelta = {
    val leader = if (isStartIdLeader) startId else startId + 1
    val delta = new TopicsDelta(topicsImage)
    delta.replay(
      new PartitionChangeRecord()
        .setPartitionId(0)
        .setTopicId(FOO_UUID)
        .setReplicas(util.Arrays.asList(startId, startId + 1))
        .setIsr(util.Arrays.asList(startId, startId + 1))
        .setLeader(leader)
    )
    delta
  }

  private def topicsDeleteDelta(topicsImage: TopicsImage): TopicsDelta = {
    val delta = new TopicsDelta(topicsImage)
    delta.replay(new RemoveTopicRecord().setTopicId(FOO_UUID))

    delta
  }

  private def imageFromTopics(topicsImage: TopicsImage): MetadataImage = {
    new MetadataImage(
      new MetadataProvenance(100L, 10, 1000L),
      FeaturesImage.EMPTY,
      ClusterImageTest.IMAGE1,
      topicsImage,
      ConfigurationsImage.EMPTY,
      ClientQuotasImage.EMPTY,
      ProducerIdsImage.EMPTY,
      AclsImage.EMPTY,
      ScramImage.EMPTY
    )
  }

  def assertFetcherHasTopicId[T <: AbstractFetcherThread](manager: AbstractFetcherManager[T],
                                                          tp: TopicPartition,
                                                          expectedTopicId: Option[Uuid]): Unit = {
    val fetchState = manager.getFetcher(tp).flatMap(_.fetchState(tp))
    assertTrue(fetchState.isDefined)
    assertEquals(expectedTopicId, fetchState.get.topicId)
  }

  @ParameterizedTest
  @ValueSource(booleans = Array(true, false))
  def testPartitionFetchStateUpdatesWithTopicIdChanges(startsWithTopicId: Boolean): Unit = {
    val aliveBrokersIds = Seq(0, 1)
    val replicaManager = setupReplicaManagerWithMockedPurgatories(new MockTimer(time),
      brokerId = 0, aliveBrokersIds)
    try {
      val tp = new TopicPartition(topic, 0)
      val leaderAndIsr = LeaderAndIsr(1, aliveBrokersIds.toList)

      // This test either starts with a topic ID in the PartitionFetchState and removes it on the next request (startsWithTopicId)
      // or does not start with a topic ID in the PartitionFetchState and adds one on the next request (!startsWithTopicId)
      val startingId = if (startsWithTopicId) topicId else Uuid.ZERO_UUID
      val startingIdOpt = if (startsWithTopicId) Some(topicId) else None
      val leaderAndIsrRequest1 = makeLeaderAndIsrRequest(startingId, tp, aliveBrokersIds, leaderAndIsr)
      val leaderAndIsrResponse1 = replicaManager.becomeLeaderOrFollower(0, leaderAndIsrRequest1, (_, _) => ())
      assertEquals(Errors.NONE, leaderAndIsrResponse1.error)

      assertFetcherHasTopicId(replicaManager.replicaFetcherManager, tp, startingIdOpt)

      val endingId = if (!startsWithTopicId) topicId else Uuid.ZERO_UUID
      val endingIdOpt = if (!startsWithTopicId) Some(topicId) else None
      val leaderAndIsrRequest2 = makeLeaderAndIsrRequest(endingId, tp, aliveBrokersIds, leaderAndIsr)
      val leaderAndIsrResponse2 = replicaManager.becomeLeaderOrFollower(0, leaderAndIsrRequest2, (_, _) => ())
      assertEquals(Errors.NONE, leaderAndIsrResponse2.error)

      assertFetcherHasTopicId(replicaManager.replicaFetcherManager, tp, endingIdOpt)
    } finally {
      replicaManager.shutdown(checkpointHW = false)
    }
  }

  @ParameterizedTest
  @ValueSource(booleans = Array(true, false))
  def testReplicaAlterLogDirsWithAndWithoutIds(usesTopicIds: Boolean): Unit = {
    val tp = new TopicPartition(topic, 0)
    val version = if (usesTopicIds) LeaderAndIsrRequestData.HIGHEST_SUPPORTED_VERSION else 4.toShort
    val topicId = if (usesTopicIds) this.topicId else Uuid.ZERO_UUID
    val topicIdOpt = if (usesTopicIds) Some(topicId) else None

    val mockReplicaAlterLogDirsManager = mock(classOf[ReplicaAlterLogDirsManager])
    val replicaManager = setupReplicaManagerWithMockedPurgatories(
      timer = new MockTimer(time),
      mockReplicaAlterLogDirsManager = Some(mockReplicaAlterLogDirsManager)
    )

    try {
      replicaManager.createPartition(tp).createLogIfNotExists(
        isNew = false,
        isFutureReplica = false,
        offsetCheckpoints = new LazyOffsetCheckpoints(replicaManager.highWatermarkCheckpoints),
        topicId = None
      )

      val leaderAndIsrRequest = makeLeaderAndIsrRequest(
        topicId = topicId,
        topicPartition = tp,
        replicas = Seq(0, 1),
        leaderAndIsr = LeaderAndIsr(0, List(0, 1)),
        version = version
      )
      replicaManager.becomeLeaderOrFollower(0, leaderAndIsrRequest, (_, _) => ())

      // Move the replica to the second log directory.
      val partition = replicaManager.getPartitionOrException(tp)
      val newReplicaFolder = replicaManager.logManager.liveLogDirs.filterNot(_ == partition.log.get.dir.getParentFile).head
      replicaManager.alterReplicaLogDirs(Map(tp -> newReplicaFolder.getAbsolutePath))

      // Make sure the future log is created with the correct topic ID.
      val futureLog = replicaManager.futureLocalLogOrException(tp)
      assertEquals(topicIdOpt, futureLog.topicId)

      // Verify that addFetcherForPartitions was called with the correct topic ID.
      verify(mockReplicaAlterLogDirsManager, times(1))
        .addFetcherForPartitions(Map(tp -> InitialFetchState(
          topicId = topicIdOpt,
          leader = BrokerEndPoint(0, "localhost", -1),
          currentLeaderEpoch = 0,
          initOffset = 0
        )))
    } finally {
      replicaManager.shutdown(checkpointHW = false)
    }
  }

  @Test
  def testDescribeLogDirs(): Unit = {
    val topicPartition = 0
    val topicId = Uuid.randomUuid()
    val followerBrokerId = 0
    val leaderBrokerId = 1
    val leaderEpoch = 1
    val leaderEpochIncrement = 2
    val countDownLatch = new CountDownLatch(1)
    val offsetFromLeader = 5

    // Prepare the mocked components for the test
    val (replicaManager, mockLogMgr) = prepareReplicaManagerAndLogManager(new MockTimer(time),
      topicPartition, leaderEpoch + leaderEpochIncrement, followerBrokerId, leaderBrokerId, countDownLatch,
      expectTruncation = false, localLogOffset = Some(10), offsetFromLeader = offsetFromLeader, topicId = Some(topicId))

    try {
      val responses = replicaManager.describeLogDirs(Set(new TopicPartition(topic, topicPartition)))
      assertEquals(mockLogMgr.liveLogDirs.size, responses.size)
      responses.foreach { response =>
        assertEquals(Errors.NONE.code, response.errorCode)
        assertTrue(response.totalBytes > 0)
        assertTrue(response.usableBytes >= 0)
      }
    } finally {
      replicaManager.shutdown(checkpointHW = false)
    }
  }

  @Test
  def testCheckpointHwOnShutdown(): Unit = {
    val mockLogMgr = TestUtils.createLogManager(config.logDirs.map(new File(_)))
    val spyRm = spy(new ReplicaManager(
      metrics = metrics,
      config = config,
      time = time,
      scheduler = new MockScheduler(time),
      logManager = mockLogMgr,
      quotaManagers = quotaManager,
      metadataCache = MetadataCache.zkMetadataCache(config.brokerId, config.interBrokerProtocolVersion),
      logDirFailureChannel = new LogDirFailureChannel(config.logDirs.size),
      alterPartitionManager = alterPartitionManager))

    spyRm.shutdown(checkpointHW = true)

    verify(spyRm).checkpointHighWatermarks()
  }
}

class MockReplicaSelector extends ReplicaSelector {

  private val selectionCount = new AtomicLong()
  private var partitionViewArgument: Option[PartitionView] = None

  def getSelectionCount: Long = selectionCount.get
  def getPartitionViewArgument: Option[PartitionView] = partitionViewArgument

  override def select(topicPartition: TopicPartition, clientMetadata: ClientMetadata, partitionView: PartitionView): Optional[ReplicaView] = {
    selectionCount.incrementAndGet()
    partitionViewArgument = Some(partitionView)
    Optional.of(partitionView.leader)
  }
}<|MERGE_RESOLUTION|>--- conflicted
+++ resolved
@@ -59,11 +59,7 @@
 import org.apache.kafka.server.common.OffsetAndEpoch
 import org.apache.kafka.server.common.MetadataVersion.IBP_2_6_IV0
 import org.apache.kafka.server.metrics.{KafkaMetricsGroup, KafkaYammerMetrics}
-<<<<<<< HEAD
-import org.apache.kafka.server.util.MockScheduler
-=======
 import org.apache.kafka.server.util.{MockScheduler, MockTime}
->>>>>>> fd5b300b
 import org.apache.kafka.storage.internals.log.{AppendOrigin, FetchIsolation, FetchParams, FetchPartitionData, LogConfig, LogDirFailureChannel, LogOffsetMetadata, LogStartOffsetIncrementReason, ProducerStateManager, ProducerStateManagerConfig}
 import org.junit.jupiter.api.Assertions._
 import org.junit.jupiter.api.{AfterEach, BeforeEach, Test}
@@ -78,13 +74,8 @@
 import org.mockito.invocation.InvocationOnMock
 import org.mockito.stubbing.Answer
 import org.mockito.{ArgumentCaptor, ArgumentMatchers}
-<<<<<<< HEAD
-import org.mockito.ArgumentMatchers.{any, anyInt, anyString}
-import org.mockito.Mockito.{doReturn, mock, mockConstruction, never, reset, times, verify, verifyNoMoreInteractions, when}
-=======
 import org.mockito.ArgumentMatchers.{any, anyInt, anyMap, anySet, anyString}
 import org.mockito.Mockito.{doReturn, mock, mockConstruction, never, reset, spy, times, verify, verifyNoMoreInteractions, when}
->>>>>>> fd5b300b
 
 import scala.collection.{Map, Seq, mutable}
 import scala.compat.java8.OptionConverters.RichOptionForJava8
@@ -385,24 +376,14 @@
         threadNamePrefix = Option(this.getClass.getName))
 
       // shutdown ReplicaManager so that metrics are removed
-<<<<<<< HEAD
-      rm.shutdown()
-=======
       rm.shutdown(checkpointHW = false)
->>>>>>> fd5b300b
 
       // Use the second instance of metrics group that is constructed. The first instance is constructed by
       // ReplicaManager constructor > BrokerTopicStats > BrokerTopicMetrics.
       val mockMetricsGroup = mockMetricsGroupCtor.constructed.get(1)
-<<<<<<< HEAD
-      verify(mockMetricsGroup, times(9)).newGauge(anyString(), any())
-      verify(mockMetricsGroup, times(3)).newMeter(anyString(), anyString(), any(classOf[TimeUnit]))
-      verify(mockMetricsGroup, times(12)).removeMetric(anyString())
-=======
       ReplicaManager.GaugeMetricNames.foreach(metricName => verify(mockMetricsGroup).newGauge(ArgumentMatchers.eq(metricName), any()))
       ReplicaManager.MeterMetricNames.foreach(metricName => verify(mockMetricsGroup).newMeter(ArgumentMatchers.eq(metricName), anyString(), any(classOf[TimeUnit])))
       ReplicaManager.MetricNames.foreach(verify(mockMetricsGroup).removeMetric(_))
->>>>>>> fd5b300b
 
       // assert that we have verified all invocations on
       verifyNoMoreInteractions(mockMetricsGroup)
@@ -2220,67 +2201,10 @@
         new SimpleRecord(s"message $sequence".getBytes))
       appendRecords(replicaManager, tp, idempotentRecords2)
       verify(addPartitionsToTxnManager, times(1)).addTxnData(ArgumentMatchers.eq(node), ArgumentMatchers.eq(transactionToAdd), any[AddPartitionsToTxnManager.AppendCallback]())
-<<<<<<< HEAD
-      
+
       // If we supply a transactional ID and some transactional and some idempotent records, we should only verify the topic partition with transactional records.
       appendRecordsToMultipleTopics(replicaManager, Map(tp -> transactionalRecords, new TopicPartition(topic, 1) -> idempotentRecords2), transactionalId, Some(0))
       verify(addPartitionsToTxnManager, times(2)).addTxnData(ArgumentMatchers.eq(node), ArgumentMatchers.eq(transactionToAdd), any[AddPartitionsToTxnManager.AppendCallback]())
-    } finally {
-      replicaManager.shutdown()
-    }
-
-    TestUtils.assertNoNonDaemonThreads(this.getClass.getName)
-  }
-
-  @Test
-  def testExceptionWhenUnverifiedTransactionHasMultipleProducerIds(): Unit = {
-    val tp0 = new TopicPartition(topic, 0)
-    val tp1 = new TopicPartition(topic, 1)
-    val transactionalId = "txn1"
-    val producerId = 24L
-    val producerEpoch = 0.toShort
-    val sequence = 0
-
-    val mockLogMgr = TestUtils.createLogManager(config.logDirs.map(new File(_)))
-    val metadataCache = mock(classOf[MetadataCache])
-    val addPartitionsToTxnManager = mock(classOf[AddPartitionsToTxnManager])
-
-    val replicaManager = new ReplicaManager(
-      metrics = metrics,
-      config = config,
-      time = time,
-      scheduler = new MockScheduler(time),
-      logManager = mockLogMgr,
-      quotaManagers = quotaManager,
-      metadataCache = metadataCache,
-      logDirFailureChannel = new LogDirFailureChannel(config.logDirs.size),
-      alterPartitionManager = alterPartitionManager,
-      addPartitionsToTxnManager = Some(addPartitionsToTxnManager))
-
-    try {
-      replicaManager.becomeLeaderOrFollower(1,
-        makeLeaderAndIsrRequest(topicIds(tp0.topic), tp0, Seq(0, 1), LeaderAndIsr(1, List(0, 1))),
-        (_, _) => ())
-
-      replicaManager.becomeLeaderOrFollower(1,
-        makeLeaderAndIsrRequest(topicIds(tp1.topic), tp1, Seq(0, 1), LeaderAndIsr(1, List(0, 1))),
-        (_, _) => ())
-
-      // Append some transactional records with different producer IDs
-      val transactionalRecords = mutable.Map[TopicPartition, MemoryRecords]()
-      transactionalRecords.put(tp0, MemoryRecords.withTransactionalRecords(CompressionType.NONE, producerId, producerEpoch, sequence,
-        new SimpleRecord(s"message $sequence".getBytes)))
-      transactionalRecords.put(tp1, MemoryRecords.withTransactionalRecords(CompressionType.NONE, producerId + 1, producerEpoch, sequence,
-        new SimpleRecord(s"message $sequence".getBytes)))
-
-      assertThrows(classOf[InvalidPidMappingException],
-        () => appendRecordsToMultipleTopics(replicaManager, transactionalRecords, transactionalId = transactionalId, transactionStatePartition = Some(0)))
-=======
-
-      // If we supply a transactional ID and some transactional and some idempotent records, we should only verify the topic partition with transactional records.
-      appendRecordsToMultipleTopics(replicaManager, Map(tp -> transactionalRecords, new TopicPartition(topic, 1) -> idempotentRecords2), transactionalId, Some(0))
-      verify(addPartitionsToTxnManager, times(2)).addTxnData(ArgumentMatchers.eq(node), ArgumentMatchers.eq(transactionToAdd), any[AddPartitionsToTxnManager.AppendCallback]())
->>>>>>> fd5b300b
     } finally {
       replicaManager.shutdown(checkpointHW = false)
     }
@@ -2722,27 +2646,6 @@
       transactionStatePartition = transactionStatePartition)
   }
 
-  private def appendRecordsToMultipleTopics(replicaManager: ReplicaManager,
-                                            entriesToAppend: Map[TopicPartition, MemoryRecords],
-                                            transactionalId: String,
-                                            transactionStatePartition: Option[Int],
-                                            origin: AppendOrigin = AppendOrigin.CLIENT,
-                                            requiredAcks: Short = -1): Unit = {
-    def appendCallback(responses: Map[TopicPartition, PartitionResponse]): Unit = {
-      responses.foreach( response => responses.get(response._1).isDefined)
-    }
-
-    replicaManager.appendRecords(
-      timeout = 1000,
-      requiredAcks = requiredAcks,
-      internalTopicsAllowed = false,
-      origin = origin,
-      entriesPerPartition = entriesToAppend,
-      responseCallback = appendCallback,
-      transactionalId = transactionalId,
-      transactionStatePartition = transactionStatePartition)
-  }
-
   private def fetchPartitionAsConsumer(
     replicaManager: ReplicaManager,
     partition: TopicIdPartition,
