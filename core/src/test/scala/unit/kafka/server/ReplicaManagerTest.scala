/**
 * Licensed to the Apache Software Foundation (ASF) under one or more
 * contributor license agreements.  See the NOTICE file distributed with
 * this work for additional information regarding copyright ownership.
 * The ASF licenses this file to You under the Apache License, Version 2.0
 * (the "License"); you may not use this file except in compliance with
 * the License.  You may obtain a copy of the License at
 *
 * http://www.apache.org/licenses/LICENSE-2.0
 *
 * Unless required by applicable law or agreed to in writing, software
 * distributed under the License is distributed on an "AS IS" BASIS,
 * WITHOUT WARRANTIES OR CONDITIONS OF ANY KIND, either express or implied.
 * See the License for the specific language governing permissions and
 * limitations under the License.
 */

package kafka.server

import java.io.File
import java.net.InetAddress
import java.nio.file.Files
import java.util
import java.util.concurrent.atomic.{AtomicBoolean, AtomicLong, AtomicReference}
import java.util.concurrent.{CountDownLatch, TimeUnit}
import java.util.stream.IntStream
import java.util.{Collections, Optional, OptionalLong, Properties}
import kafka.api._
import kafka.cluster.PartitionTest.MockPartitionListener
import kafka.cluster.{BrokerEndPoint, Partition}
import kafka.log._
import kafka.server.QuotaFactory.{QuotaManagers, UnboundedQuota}
import kafka.server.checkpoints.{LazyOffsetCheckpoints, OffsetCheckpointFile}
import kafka.server.epoch.util.MockBlockingSender
import kafka.utils.timer.MockTimer
import kafka.utils.{Pool, TestUtils}
import org.apache.kafka.clients.FetchSessionHandler
import org.apache.kafka.common.errors.{InvalidPidMappingException, KafkaStorageException}
import org.apache.kafka.common.message.LeaderAndIsrRequestData
import org.apache.kafka.common.message.LeaderAndIsrRequestData.LeaderAndIsrPartitionState
import org.apache.kafka.common.message.OffsetForLeaderEpochResponseData.EpochEndOffset
import org.apache.kafka.common.message.StopReplicaRequestData.StopReplicaPartitionState
import org.apache.kafka.common.metadata.{PartitionChangeRecord, PartitionRecord, RemoveTopicRecord, TopicRecord}
import org.apache.kafka.common.metrics.Metrics
import org.apache.kafka.common.network.ListenerName
import org.apache.kafka.common.protocol.{ApiKeys, Errors}
import org.apache.kafka.common.record._
import org.apache.kafka.common.replica.{ClientMetadata, PartitionView, ReplicaSelector, ReplicaView}
import org.apache.kafka.common.replica.ClientMetadata.DefaultClientMetadata
import org.apache.kafka.common.replica.ReplicaView.DefaultReplicaView
import org.apache.kafka.common.requests.FetchRequest.PartitionData
import org.apache.kafka.common.requests.ProduceResponse.PartitionResponse
import org.apache.kafka.common.requests._
import org.apache.kafka.common.security.auth.KafkaPrincipal
import org.apache.kafka.common.utils.{LogContext, Time, Utils}
import org.apache.kafka.common.{IsolationLevel, Node, TopicIdPartition, TopicPartition, Uuid}
import org.apache.kafka.image._
import org.apache.kafka.metadata.LeaderConstants.NO_LEADER
import org.apache.kafka.metadata.LeaderRecoveryState
import org.apache.kafka.server.common.OffsetAndEpoch
import org.apache.kafka.server.common.MetadataVersion.IBP_2_6_IV0
import org.apache.kafka.server.metrics.{KafkaMetricsGroup, KafkaYammerMetrics}
import org.apache.kafka.server.util.{MockScheduler, MockTime}
import org.apache.kafka.storage.internals.log.{AppendOrigin, FetchIsolation, FetchParams, FetchPartitionData, LogConfig, LogDirFailureChannel, LogOffsetMetadata, LogStartOffsetIncrementReason, ProducerStateManager, ProducerStateManagerConfig}
import org.junit.jupiter.api.Assertions._
import org.junit.jupiter.api.{AfterEach, BeforeEach, Test}
import org.junit.jupiter.params.ParameterizedTest
import org.junit.jupiter.params.provider.ValueSource
import com.yammer.metrics.core.Gauge
import kafka.log.remote.RemoteLogManager
import org.apache.kafka.common.internals.Topic
import org.apache.kafka.common.message.AddPartitionsToTxnRequestData.{AddPartitionsToTxnTopic, AddPartitionsToTxnTopicCollection, AddPartitionsToTxnTransaction}
import org.apache.kafka.common.message.MetadataResponseData.{MetadataResponsePartition, MetadataResponseTopic}
import org.mockito.invocation.InvocationOnMock
import org.mockito.stubbing.Answer
import org.mockito.{ArgumentCaptor, ArgumentMatchers}
import org.mockito.ArgumentMatchers.{any, anyInt, anyMap, anySet, anyString}
import org.mockito.Mockito.{doReturn, mock, mockConstruction, never, reset, times, verify, verifyNoMoreInteractions, when}

import scala.collection.{Map, Seq, mutable}
import scala.compat.java8.OptionConverters.RichOptionForJava8
import scala.jdk.CollectionConverters._

class ReplicaManagerTest {

  val topic = "test-topic"
  val topicId = Uuid.randomUuid()
  val topicIds = scala.Predef.Map("test-topic" -> topicId)
  val topicNames = scala.Predef.Map(topicId -> "test-topic")
  val transactionalId = "txn"
  val time = new MockTime
  val scheduler = new MockScheduler(time)
  val metrics = new Metrics
  var alterPartitionManager: AlterPartitionManager = _
  var config: KafkaConfig = _
  var quotaManager: QuotaManagers = _
<<<<<<< HEAD
  var addPartitionsToTxnManager: AddPartitionsToTxnManager = _
=======
  var mockRemoteLogManager: RemoteLogManager = _
>>>>>>> 7eea2a39

  // Constants defined for readability
  val zkVersion = 0
  val correlationId = 0
  var controllerEpoch = 0
  val brokerEpoch = 0L

  @BeforeEach
  def setUp(): Unit = {
    val props = TestUtils.createBrokerConfig(1, TestUtils.MockZkConnect)
    config = KafkaConfig.fromProps(props)
    alterPartitionManager = mock(classOf[AlterPartitionManager])
    quotaManager = QuotaFactory.instantiate(config, metrics, time, "")
<<<<<<< HEAD
    addPartitionsToTxnManager = mock(classOf[AddPartitionsToTxnManager])

    // Anytime we try to verify, just automatically run the callback as though the transaction was verified.
    when(addPartitionsToTxnManager.addTxnData(any(), any(), any())).thenAnswer {
      invocationOnMock =>
        val callback = invocationOnMock.getArgument(2, classOf[AddPartitionsToTxnManager.AppendCallback])
        callback(Map.empty[TopicPartition, Errors].toMap)
    }
=======
    mockRemoteLogManager = mock(classOf[RemoteLogManager])
>>>>>>> 7eea2a39
  }

  @AfterEach
  def tearDown(): Unit = {
    TestUtils.clearYammerMetrics()
    Option(quotaManager).foreach(_.shutdown())
    metrics.close()
  }

  @Test
  def testHighWaterMarkDirectoryMapping(): Unit = {
    val mockLogMgr = TestUtils.createLogManager(config.logDirs.map(new File(_)))
    val rm = new ReplicaManager(
      metrics = metrics,
      config = config,
      time = time,
      scheduler = new MockScheduler(time),
      logManager = mockLogMgr,
      quotaManagers = quotaManager,
      metadataCache = MetadataCache.zkMetadataCache(config.brokerId, config.interBrokerProtocolVersion),
      logDirFailureChannel = new LogDirFailureChannel(config.logDirs.size),
      alterPartitionManager = alterPartitionManager)
    try {
      val partition = rm.createPartition(new TopicPartition(topic, 1))
      partition.createLogIfNotExists(isNew = false, isFutureReplica = false,
        new LazyOffsetCheckpoints(rm.highWatermarkCheckpoints), None)
      rm.checkpointHighWatermarks()
    } finally {
      // shutdown the replica manager upon test completion
      rm.shutdown(false)
    }
  }

  @Test
  def testHighwaterMarkRelativeDirectoryMapping(): Unit = {
    val props = TestUtils.createBrokerConfig(1, TestUtils.MockZkConnect)
    props.put("log.dir", TestUtils.tempRelativeDir("data").getAbsolutePath)
    val config = KafkaConfig.fromProps(props)
    val mockLogMgr = TestUtils.createLogManager(config.logDirs.map(new File(_)))
    val rm = new ReplicaManager(
      metrics = metrics,
      config = config,
      time = time,
      scheduler = new MockScheduler(time),
      logManager = mockLogMgr,
      quotaManagers = quotaManager,
      metadataCache = MetadataCache.zkMetadataCache(config.brokerId, config.interBrokerProtocolVersion),
      logDirFailureChannel = new LogDirFailureChannel(config.logDirs.size),
      alterPartitionManager = alterPartitionManager)
    try {
      val partition = rm.createPartition(new TopicPartition(topic, 1))
      partition.createLogIfNotExists(isNew = false, isFutureReplica = false,
        new LazyOffsetCheckpoints(rm.highWatermarkCheckpoints), None)
      rm.checkpointHighWatermarks()
    } finally {
      // shutdown the replica manager upon test completion
      rm.shutdown(checkpointHW = false)
    }
  }

  @Test
  def testIllegalRequiredAcks(): Unit = {
    val mockLogMgr = TestUtils.createLogManager(config.logDirs.map(new File(_)))
    val rm = new ReplicaManager(
      metrics = metrics,
      config = config,
      time = time,
      scheduler = new MockScheduler(time),
      logManager = mockLogMgr,
      quotaManagers = quotaManager,
      metadataCache = MetadataCache.zkMetadataCache(config.brokerId, config.interBrokerProtocolVersion),
      logDirFailureChannel = new LogDirFailureChannel(config.logDirs.size),
      alterPartitionManager = alterPartitionManager,
      threadNamePrefix = Option(this.getClass.getName))
    try {
      def callback(responseStatus: Map[TopicPartition, PartitionResponse]): Unit = {
        assert(responseStatus.values.head.error == Errors.INVALID_REQUIRED_ACKS)
      }
      rm.appendRecords(
        timeout = 0,
        requiredAcks = 3,
        internalTopicsAllowed = false,
        origin = AppendOrigin.CLIENT,
        entriesPerPartition = Map(new TopicPartition("test1", 0) -> MemoryRecords.withRecords(CompressionType.NONE,
          new SimpleRecord("first message".getBytes))),
        responseCallback = callback)
    } finally {
      rm.shutdown(checkpointHW = false)
    }

    TestUtils.assertNoNonDaemonThreads(this.getClass.getName)
  }

  private def mockGetAliveBrokerFunctions(cache: MetadataCache, aliveBrokers: Seq[Node]): Unit = {
    when(cache.hasAliveBroker(anyInt)).thenAnswer(new Answer[Boolean]() {
      override def answer(invocation: InvocationOnMock): Boolean = {
        aliveBrokers.map(_.id()).contains(invocation.getArgument(0).asInstanceOf[Int])
      }
    })
    when(cache.getAliveBrokerNode(anyInt, any[ListenerName])).
      thenAnswer(new Answer[Option[Node]]() {
        override def answer(invocation: InvocationOnMock): Option[Node] = {
          aliveBrokers.find(node => node.id == invocation.getArgument(0).asInstanceOf[Integer])
        }
      })
    when(cache.getAliveBrokerNodes(any[ListenerName])).thenReturn(aliveBrokers)
  }

  @Test
  def testMaybeAddLogDirFetchersWithoutEpochCache(): Unit = {
    val dir1 = TestUtils.tempDir()
    val dir2 = TestUtils.tempDir()
    val props = TestUtils.createBrokerConfig(0, TestUtils.MockZkConnect)
    props.put("log.dirs", dir1.getAbsolutePath + "," + dir2.getAbsolutePath)
    val config = KafkaConfig.fromProps(props)
    val logManager = TestUtils.createLogManager(config.logDirs.map(new File(_)), new LogConfig(new Properties()))
    val metadataCache: MetadataCache = mock(classOf[MetadataCache])
    mockGetAliveBrokerFunctions(metadataCache, Seq(new Node(0, "host0", 0)))
    when(metadataCache.metadataVersion()).thenReturn(config.interBrokerProtocolVersion)
    val rm = new ReplicaManager(
      metrics = metrics,
      config = config,
      time = time,
      scheduler = new MockScheduler(time),
      logManager = logManager,
      quotaManagers = quotaManager,
      metadataCache = metadataCache,
      logDirFailureChannel = new LogDirFailureChannel(config.logDirs.size),
      alterPartitionManager = alterPartitionManager)
    val partition = rm.createPartition(new TopicPartition(topic, 0))
    partition.createLogIfNotExists(isNew = false, isFutureReplica = false,
      new LazyOffsetCheckpoints(rm.highWatermarkCheckpoints), None)

    rm.becomeLeaderOrFollower(0, new LeaderAndIsrRequest.Builder(ApiKeys.LEADER_AND_ISR.latestVersion, 0, 0, brokerEpoch,
      Seq(new LeaderAndIsrPartitionState()
        .setTopicName(topic)
        .setPartitionIndex(0)
        .setControllerEpoch(0)
        .setLeader(0)
        .setLeaderEpoch(0)
        .setIsr(Seq[Integer](0).asJava)
        .setPartitionEpoch(0)
        .setReplicas(Seq[Integer](0).asJava)
        .setIsNew(false)).asJava,
      Collections.singletonMap(topic, Uuid.randomUuid()),
      Set(new Node(0, "host1", 0)).asJava).build(), (_, _) => ())
    appendRecords(rm, new TopicPartition(topic, 0),
      MemoryRecords.withRecords(CompressionType.NONE, new SimpleRecord("first message".getBytes()), new SimpleRecord("second message".getBytes())))
    logManager.maybeUpdatePreferredLogDir(new TopicPartition(topic, 0), dir2.getAbsolutePath)

    partition.createLogIfNotExists(isNew = true, isFutureReplica = true,
      new LazyOffsetCheckpoints(rm.highWatermarkCheckpoints), None)
    // remove cache to disable OffsetsForLeaderEpoch API
    partition.futureLog.get.leaderEpochCache = None

    // this method should use hw of future log to create log dir fetcher. Otherwise, it causes offset mismatch error
    rm.maybeAddLogDirFetchers(Set(partition), new LazyOffsetCheckpoints(rm.highWatermarkCheckpoints), _ => None)
    rm.replicaAlterLogDirsManager.fetcherThreadMap.values.foreach(t => t.fetchState(new TopicPartition(topic, 0)).foreach(s => assertEquals(0L, s.fetchOffset)))
    // make sure alter log dir thread has processed the data
    rm.replicaAlterLogDirsManager.fetcherThreadMap.values.foreach(t => t.doWork())
    assertEquals(Set.empty, rm.replicaAlterLogDirsManager.failedPartitions.partitions())
    // the future log becomes the current log, so the partition state should get removed
    rm.replicaAlterLogDirsManager.fetcherThreadMap.values.foreach(t => assertEquals(None, t.fetchState(new TopicPartition(topic, 0))))
  }

  @Test
  def testClearPurgatoryOnBecomingFollower(): Unit = {
    val props = TestUtils.createBrokerConfig(0, TestUtils.MockZkConnect)
    props.put("log.dir", TestUtils.tempRelativeDir("data").getAbsolutePath)
    val config = KafkaConfig.fromProps(props)
    val logProps = new Properties()
    val mockLogMgr = TestUtils.createLogManager(config.logDirs.map(new File(_)), new LogConfig(logProps))
    val aliveBrokers = Seq(new Node(0, "host0", 0), new Node(1, "host1", 1))
    val metadataCache: MetadataCache = mock(classOf[MetadataCache])
    mockGetAliveBrokerFunctions(metadataCache, aliveBrokers)
    when(metadataCache.metadataVersion()).thenReturn(config.interBrokerProtocolVersion)
    val rm = new ReplicaManager(
      metrics = metrics,
      config = config,
      time = time,
      scheduler = new MockScheduler(time),
      logManager = mockLogMgr,
      quotaManagers = quotaManager,
      metadataCache = metadataCache,
      logDirFailureChannel = new LogDirFailureChannel(config.logDirs.size),
      alterPartitionManager = alterPartitionManager)

    try {
      val brokerList = Seq[Integer](0, 1).asJava
      val topicIds = Collections.singletonMap(topic, Uuid.randomUuid())

      val partition = rm.createPartition(new TopicPartition(topic, 0))
      partition.createLogIfNotExists(isNew = false, isFutureReplica = false,
        new LazyOffsetCheckpoints(rm.highWatermarkCheckpoints), None)
      // Make this replica the leader.
      val leaderAndIsrRequest1 = new LeaderAndIsrRequest.Builder(ApiKeys.LEADER_AND_ISR.latestVersion, 0, 0, brokerEpoch,
        Seq(new LeaderAndIsrPartitionState()
          .setTopicName(topic)
          .setPartitionIndex(0)
          .setControllerEpoch(0)
          .setLeader(0)
          .setLeaderEpoch(0)
          .setIsr(brokerList)
          .setPartitionEpoch(0)
          .setReplicas(brokerList)
          .setIsNew(false)).asJava,
        topicIds,
        Set(new Node(0, "host1", 0), new Node(1, "host2", 1)).asJava).build()
      rm.becomeLeaderOrFollower(0, leaderAndIsrRequest1, (_, _) => ())
      rm.getPartitionOrException(new TopicPartition(topic, 0))
        .localLogOrException

      val records = MemoryRecords.withRecords(CompressionType.NONE, new SimpleRecord("first message".getBytes()))
      val appendResult = appendRecords(rm, new TopicPartition(topic, 0), records).onFire { response =>
        assertEquals(Errors.NOT_LEADER_OR_FOLLOWER, response.error)
      }

      // Make this replica the follower
      val leaderAndIsrRequest2 = new LeaderAndIsrRequest.Builder(ApiKeys.LEADER_AND_ISR.latestVersion, 0, 0, brokerEpoch,
        Seq(new LeaderAndIsrPartitionState()
          .setTopicName(topic)
          .setPartitionIndex(0)
          .setControllerEpoch(0)
          .setLeader(1)
          .setLeaderEpoch(1)
          .setIsr(brokerList)
          .setPartitionEpoch(0)
          .setReplicas(brokerList)
          .setIsNew(false)).asJava,
        topicIds,
        Set(new Node(0, "host1", 0), new Node(1, "host2", 1)).asJava).build()
      rm.becomeLeaderOrFollower(1, leaderAndIsrRequest2, (_, _) => ())

      assertTrue(appendResult.hasFired)
    } finally {
      rm.shutdown(checkpointHW = false)
    }
  }

  @Test
  def checkRemoveMetricsCountMatchRegisterCount(): Unit = {
    val mockLogMgr = mock(classOf[LogManager])
    doReturn(Seq.empty, Seq.empty).when(mockLogMgr).liveLogDirs

    val mockMetricsGroupCtor = mockConstruction(classOf[KafkaMetricsGroup])
    try {
      val rm = new ReplicaManager(
        metrics = metrics,
        config = config,
        time = time,
        scheduler = new MockScheduler(time),
        logManager = mockLogMgr,
        quotaManagers = quotaManager,
        metadataCache = MetadataCache.zkMetadataCache(config.brokerId, config.interBrokerProtocolVersion),
        logDirFailureChannel = new LogDirFailureChannel(config.logDirs.size),
        alterPartitionManager = alterPartitionManager,
        threadNamePrefix = Option(this.getClass.getName))

      // shutdown ReplicaManager so that metrics are removed
      rm.shutdown()

      // Use the second instance of metrics group that is constructed. The first instance is constructed by
      // ReplicaManager constructor > BrokerTopicStats > BrokerTopicMetrics.
      val mockMetricsGroup = mockMetricsGroupCtor.constructed.get(1)
      verify(mockMetricsGroup, times(9)).newGauge(anyString(), any())
      verify(mockMetricsGroup, times(3)).newMeter(anyString(), anyString(), any(classOf[TimeUnit]))
      verify(mockMetricsGroup, times(12)).removeMetric(anyString())

      // assert that we have verified all invocations on
      verifyNoMoreInteractions(mockMetricsGroup)
    } finally {
      if (mockMetricsGroupCtor != null) {
        mockMetricsGroupCtor.close()
      }
    }
  }

  @Test
  def testFencedErrorCausedByBecomeLeader(): Unit = {
    testFencedErrorCausedByBecomeLeader(0)
    testFencedErrorCausedByBecomeLeader(1)
    testFencedErrorCausedByBecomeLeader(10)
  }

  private[this] def testFencedErrorCausedByBecomeLeader(loopEpochChange: Int): Unit = {
    val replicaManager = setupReplicaManagerWithMockedPurgatories(new MockTimer(time))
    try {
      val brokerList = Seq[Integer](0, 1).asJava
      val topicPartition = new TopicPartition(topic, 0)
      replicaManager.createPartition(topicPartition)
        .createLogIfNotExists(isNew = false, isFutureReplica = false,
          new LazyOffsetCheckpoints(replicaManager.highWatermarkCheckpoints), None)

      def leaderAndIsrRequest(epoch: Int): LeaderAndIsrRequest = new LeaderAndIsrRequest.Builder(ApiKeys.LEADER_AND_ISR.latestVersion, 0, 0, brokerEpoch,
        Seq(new LeaderAndIsrPartitionState()
          .setTopicName(topic)
          .setPartitionIndex(0)
          .setControllerEpoch(0)
          .setLeader(0)
          .setLeaderEpoch(epoch)
          .setIsr(brokerList)
          .setPartitionEpoch(0)
          .setReplicas(brokerList)
          .setIsNew(true)).asJava,
        topicIds.asJava,
        Set(new Node(0, "host1", 0), new Node(1, "host2", 1)).asJava).build()

      replicaManager.becomeLeaderOrFollower(0, leaderAndIsrRequest(0), (_, _) => ())
      val partition = replicaManager.getPartitionOrException(new TopicPartition(topic, 0))
      assertEquals(1, replicaManager.logManager.liveLogDirs.filterNot(_ == partition.log.get.dir.getParentFile).size)

      val previousReplicaFolder = partition.log.get.dir.getParentFile
      // find the live and different folder
      val newReplicaFolder = replicaManager.logManager.liveLogDirs.filterNot(_ == partition.log.get.dir.getParentFile).head
      assertEquals(0, replicaManager.replicaAlterLogDirsManager.fetcherThreadMap.size)
      replicaManager.alterReplicaLogDirs(Map(topicPartition -> newReplicaFolder.getAbsolutePath))
      // make sure the future log is created
      replicaManager.futureLocalLogOrException(topicPartition)
      assertEquals(1, replicaManager.replicaAlterLogDirsManager.fetcherThreadMap.size)
      (1 to loopEpochChange).foreach(epoch => replicaManager.becomeLeaderOrFollower(0, leaderAndIsrRequest(epoch), (_, _) => ()))
      // wait for the ReplicaAlterLogDirsThread to complete
      TestUtils.waitUntilTrue(() => {
        replicaManager.replicaAlterLogDirsManager.shutdownIdleFetcherThreads()
        replicaManager.replicaAlterLogDirsManager.fetcherThreadMap.isEmpty
      }, s"ReplicaAlterLogDirsThread should be gone")

      // the fenced error should be recoverable
      assertEquals(0, replicaManager.replicaAlterLogDirsManager.failedPartitions.size)
      // the replica change is completed after retrying
      assertTrue(partition.futureLog.isEmpty)
      assertEquals(newReplicaFolder.getAbsolutePath, partition.log.get.dir.getParent)
      // change the replica folder again
      val response = replicaManager.alterReplicaLogDirs(Map(topicPartition -> previousReplicaFolder.getAbsolutePath))
      assertNotEquals(0, response.size)
      response.values.foreach(assertEquals(Errors.NONE, _))
      // should succeed to invoke ReplicaAlterLogDirsThread again
      assertEquals(1, replicaManager.replicaAlterLogDirsManager.fetcherThreadMap.size)
    } finally replicaManager.shutdown(checkpointHW = false)
  }

  @Test
  def testReceiveOutOfOrderSequenceExceptionWithLogStartOffset(): Unit = {
    val timer = new MockTimer(time)
    val replicaManager = setupReplicaManagerWithMockedPurgatories(timer)

    try {
      val brokerList = Seq[Integer](0, 1).asJava

      val partition = replicaManager.createPartition(new TopicPartition(topic, 0))
      partition.createLogIfNotExists(isNew = false, isFutureReplica = false,
        new LazyOffsetCheckpoints(replicaManager.highWatermarkCheckpoints), None)

      // Make this replica the leader.
      val leaderAndIsrRequest1 = new LeaderAndIsrRequest.Builder(ApiKeys.LEADER_AND_ISR.latestVersion, 0, 0, brokerEpoch,
        Seq(new LeaderAndIsrPartitionState()
          .setTopicName(topic)
          .setPartitionIndex(0)
          .setControllerEpoch(0)
          .setLeader(0)
          .setLeaderEpoch(0)
          .setIsr(brokerList)
          .setPartitionEpoch(0)
          .setReplicas(brokerList)
          .setIsNew(true)).asJava,
        Collections.singletonMap(topic, Uuid.randomUuid()),
        Set(new Node(0, "host1", 0), new Node(1, "host2", 1)).asJava).build()
      replicaManager.becomeLeaderOrFollower(0, leaderAndIsrRequest1, (_, _) => ())
      replicaManager.getPartitionOrException(new TopicPartition(topic, 0))
        .localLogOrException

      val producerId = 234L
      val epoch = 5.toShort

      // write a few batches as part of a transaction
      val numRecords = 3
      for (sequence <- 0 until numRecords) {
        val records = MemoryRecords.withIdempotentRecords(CompressionType.NONE, producerId, epoch, sequence,
          new SimpleRecord(s"message $sequence".getBytes))
        appendRecords(replicaManager, new TopicPartition(topic, 0), records).onFire { response =>
          assertEquals(Errors.NONE, response.error)
        }
      }

      assertEquals(0, partition.logStartOffset)

      // Append a record with an out of range sequence. We should get the OutOfOrderSequence error code with the log
      // start offset set.
      val outOfRangeSequence = numRecords + 10
      val record = MemoryRecords.withIdempotentRecords(CompressionType.NONE, producerId, epoch, outOfRangeSequence,
        new SimpleRecord(s"message: $outOfRangeSequence".getBytes))
      appendRecords(replicaManager, new TopicPartition(topic, 0), record).onFire { response =>
        assertEquals(Errors.OUT_OF_ORDER_SEQUENCE_NUMBER, response.error)
        assertEquals(0, response.logStartOffset)
      }

    } finally {
      replicaManager.shutdown(checkpointHW = false)
    }
  }

  @Test
  def testProducerIdCountMetrics(): Unit = {
    val timer = new MockTimer(time)
    val replicaManager = setupReplicaManagerWithMockedPurgatories(timer)

    try {
      val brokerList = Seq[Integer](0, 1).asJava

      // Create a couple partition for the topic.
      val partition0 = replicaManager.createPartition(new TopicPartition(topic, 0))
      partition0.createLogIfNotExists(isNew = false, isFutureReplica = false,
        new LazyOffsetCheckpoints(replicaManager.highWatermarkCheckpoints), None)
      val partition1 = replicaManager.createPartition(new TopicPartition(topic, 1))
      partition1.createLogIfNotExists(isNew = false, isFutureReplica = false,
        new LazyOffsetCheckpoints(replicaManager.highWatermarkCheckpoints), None)

      // Make this replica the leader for the partitions.
      Seq(0, 1).foreach { partition =>
        val leaderAndIsrRequest = new LeaderAndIsrRequest.Builder(ApiKeys.LEADER_AND_ISR.latestVersion, 0, 0, brokerEpoch,
          Seq(new LeaderAndIsrPartitionState()
            .setTopicName(topic)
            .setPartitionIndex(partition)
            .setControllerEpoch(0)
            .setLeader(0)
            .setLeaderEpoch(0)
            .setIsr(brokerList)
            .setPartitionEpoch(0)
            .setReplicas(brokerList)
            .setIsNew(true)).asJava,
          Collections.singletonMap(topic, Uuid.randomUuid()),
          Set(new Node(0, "host1", 0), new Node(1, "host2", 1)).asJava,
          false).build()
        replicaManager.becomeLeaderOrFollower(0, leaderAndIsrRequest, (_, _) => ())
        replicaManager.getPartitionOrException(new TopicPartition(topic, partition))
          .localLogOrException
      }

      def appendRecord(pid: Long, sequence: Int, partition: Int): Unit = {
        val epoch = 42.toShort
        val records = MemoryRecords.withIdempotentRecords(CompressionType.NONE, pid, epoch, sequence,
          new SimpleRecord(s"message $sequence".getBytes))
        appendRecords(replicaManager, new TopicPartition(topic, partition), records).onFire { response =>
          assertEquals(Errors.NONE, response.error)
        }
      }

      def replicaManagerMetricValue(): Int = {
        KafkaYammerMetrics.defaultRegistry().allMetrics().asScala.filter { case (metricName, _) =>
          metricName.getName == "ProducerIdCount" && metricName.getType == replicaManager.getClass.getSimpleName
        }.head._2.asInstanceOf[Gauge[Int]].value
      }

      // Initially all metrics are 0.
      assertEquals(0, replicaManagerMetricValue())

      val pid1 = 123L
      // Produce a record from 1st pid to 1st partition.
      appendRecord(pid1, 0, 0)
      assertEquals(1, replicaManagerMetricValue())

      // Produce another record from 1st pid to 1st partition, metrics shouldn't change.
      appendRecord(pid1, 1, 0)
      assertEquals(1, replicaManagerMetricValue())

      // Produce a record from 2nd pid to 1st partition
      val pid2 = 456L
      appendRecord(pid2, 1, 0)
      assertEquals(2, replicaManagerMetricValue())

      // Produce a record from 1st pid to 2nd partition
      appendRecord(pid1, 0, 1)
      assertEquals(3, replicaManagerMetricValue())

      // Simulate producer id expiration.
      // We use -1 because the timestamp in this test is set to -1, so when
      // the expiration check subtracts timestamp, we get max value.
      partition0.removeExpiredProducers(Long.MaxValue - 1)
      assertEquals(1, replicaManagerMetricValue())
    } finally {
      replicaManager.shutdown(checkpointHW = false)
    }
  }

  @Test
  def testPartitionsWithLateTransactionsCount(): Unit = {
    val timer = new MockTimer(time)
    val replicaManager = setupReplicaManagerWithMockedPurgatories(timer)
    val topicPartition = new TopicPartition(topic, 0)

    def assertLateTransactionCount(expectedCount: Option[Int]): Unit = {
      assertEquals(expectedCount, TestUtils.yammerGaugeValue[Int]("PartitionsWithLateTransactionsCount"))
    }

    try {
      assertLateTransactionCount(Some(0))

      val partition = replicaManager.createPartition(topicPartition)
      partition.createLogIfNotExists(isNew = false, isFutureReplica = false,
        new LazyOffsetCheckpoints(replicaManager.highWatermarkCheckpoints), None)

      // Make this replica the leader.
      val brokerList = Seq[Integer](0, 1, 2).asJava
      val leaderAndIsrRequest1 = new LeaderAndIsrRequest.Builder(ApiKeys.LEADER_AND_ISR.latestVersion, 0, 0, brokerEpoch,
        Seq(new LeaderAndIsrPartitionState()
          .setTopicName(topic)
          .setPartitionIndex(0)
          .setControllerEpoch(0)
          .setLeader(0)
          .setLeaderEpoch(0)
          .setIsr(brokerList)
          .setPartitionEpoch(0)
          .setReplicas(brokerList)
          .setIsNew(true)).asJava,
        topicIds.asJava,
        Set(new Node(0, "host1", 0), new Node(1, "host2", 1)).asJava).build()
      replicaManager.becomeLeaderOrFollower(0, leaderAndIsrRequest1, (_, _) => ())

      // Start a transaction
      val producerId = 234L
      val epoch = 5.toShort
      val sequence = 9
      val records = MemoryRecords.withTransactionalRecords(CompressionType.NONE, producerId, epoch, sequence,
        new SimpleRecord(time.milliseconds(), s"message $sequence".getBytes))
      appendRecords(replicaManager, new TopicPartition(topic, 0), records, transactionalId = transactionalId, transactionStatePartition = Some(0)).onFire { response =>
        assertEquals(Errors.NONE, response.error)
      }
      assertLateTransactionCount(Some(0))

      // The transaction becomes late if not finished before the max transaction timeout passes
      time.sleep(replicaManager.logManager.maxTransactionTimeoutMs + ProducerStateManager.LATE_TRANSACTION_BUFFER_MS)
      assertLateTransactionCount(Some(0))
      time.sleep(1)
      assertLateTransactionCount(Some(1))

      // After the late transaction is aborted, we expect the count to return to 0
      val abortTxnMarker = new EndTransactionMarker(ControlRecordType.ABORT, 0)
      val abortRecordBatch = MemoryRecords.withEndTransactionMarker(producerId, epoch, abortTxnMarker)
      appendRecords(replicaManager, new TopicPartition(topic, 0),
        abortRecordBatch, origin = AppendOrigin.COORDINATOR).onFire { response =>
        assertEquals(Errors.NONE, response.error)
      }
      assertLateTransactionCount(Some(0))
    } finally {
      // After shutdown, the metric should no longer be registered
      replicaManager.shutdown(checkpointHW = false)
      assertLateTransactionCount(None)
    }
  }

  @Test
  def testReadCommittedFetchLimitedAtLSO(): Unit = {
    val timer = new MockTimer(time)
    val replicaManager = setupReplicaManagerWithMockedPurgatories(timer)

    try {
      val brokerList = Seq[Integer](0, 1).asJava

      val partition = replicaManager.createPartition(new TopicPartition(topic, 0))
      partition.createLogIfNotExists(isNew = false, isFutureReplica = false,
        new LazyOffsetCheckpoints(replicaManager.highWatermarkCheckpoints), None)

      // Make this replica the leader.
      val leaderAndIsrRequest1 = new LeaderAndIsrRequest.Builder(ApiKeys.LEADER_AND_ISR.latestVersion, 0, 0, brokerEpoch,
        Seq(new LeaderAndIsrPartitionState()
          .setTopicName(topic)
          .setPartitionIndex(0)
          .setControllerEpoch(0)
          .setLeader(0)
          .setLeaderEpoch(0)
          .setIsr(brokerList)
          .setPartitionEpoch(0)
          .setReplicas(brokerList)
          .setIsNew(true)).asJava,
        topicIds.asJava,
        Set(new Node(0, "host1", 0), new Node(1, "host2", 1)).asJava).build()
      replicaManager.becomeLeaderOrFollower(0, leaderAndIsrRequest1, (_, _) => ())
      replicaManager.getPartitionOrException(new TopicPartition(topic, 0))
        .localLogOrException

      val producerId = 234L
      val epoch = 5.toShort

      // write a few batches as part of a transaction
      val numRecords = 3
      for (sequence <- 0 until numRecords) {
        val records = MemoryRecords.withTransactionalRecords(CompressionType.NONE, producerId, epoch, sequence,
          new SimpleRecord(s"message $sequence".getBytes))
        appendRecords(replicaManager, new TopicPartition(topic, 0), records, transactionalId = transactionalId, transactionStatePartition = Some(0)).onFire { response =>
          assertEquals(Errors.NONE, response.error)
        }
      }

      // fetch as follower to advance the high watermark
      fetchPartitionAsFollower(
        replicaManager,
        new TopicIdPartition(topicId, new TopicPartition(topic, 0)),
        new PartitionData(Uuid.ZERO_UUID, numRecords, 0, 100000, Optional.empty()),
        replicaId = 1
      )

      // fetch should return empty since LSO should be stuck at 0
      var consumerFetchResult = fetchPartitionAsConsumer(replicaManager, new TopicIdPartition(topicId, new TopicPartition(topic, 0)),
        new PartitionData(Uuid.ZERO_UUID, 0, 0, 100000, Optional.empty()),
        isolationLevel = IsolationLevel.READ_COMMITTED)
      var fetchData = consumerFetchResult.assertFired
      assertEquals(Errors.NONE, fetchData.error)
      assertTrue(fetchData.records.batches.asScala.isEmpty)
      assertEquals(OptionalLong.of(0), fetchData.lastStableOffset)
      assertEquals(Optional.of(Collections.emptyList()), fetchData.abortedTransactions)

      // delayed fetch should timeout and return nothing
      consumerFetchResult = fetchPartitionAsConsumer(
        replicaManager,
        new TopicIdPartition(topicId, new TopicPartition(topic, 0)),
        new PartitionData(Uuid.ZERO_UUID, 0, 0, 100000, Optional.empty()),
        isolationLevel = IsolationLevel.READ_COMMITTED,
        minBytes = 1000,
        maxWaitMs = 1000
      )
      assertFalse(consumerFetchResult.hasFired)
      timer.advanceClock(1001)

      fetchData = consumerFetchResult.assertFired
      assertEquals(Errors.NONE, fetchData.error)
      assertTrue(fetchData.records.batches.asScala.isEmpty)
      assertEquals(OptionalLong.of(0), fetchData.lastStableOffset)
      assertEquals(Optional.of(Collections.emptyList()), fetchData.abortedTransactions)

      // now commit the transaction
      val endTxnMarker = new EndTransactionMarker(ControlRecordType.COMMIT, 0)
      val commitRecordBatch = MemoryRecords.withEndTransactionMarker(producerId, epoch, endTxnMarker)
      appendRecords(replicaManager, new TopicPartition(topic, 0), commitRecordBatch,
        origin = AppendOrigin.COORDINATOR)
        .onFire { response => assertEquals(Errors.NONE, response.error) }

      // the LSO has advanced, but the appended commit marker has not been replicated, so
      // none of the data from the transaction should be visible yet
      consumerFetchResult = fetchPartitionAsConsumer(
        replicaManager,
        new TopicIdPartition(topicId, new TopicPartition(topic, 0)),
        new PartitionData(Uuid.ZERO_UUID, 0, 0, 100000, Optional.empty()),
        isolationLevel = IsolationLevel.READ_COMMITTED
      )

      fetchData = consumerFetchResult.assertFired
      assertEquals(Errors.NONE, fetchData.error)
      assertTrue(fetchData.records.batches.asScala.isEmpty)

      // fetch as follower to advance the high watermark
      fetchPartitionAsFollower(
        replicaManager,
        new TopicIdPartition(topicId, new TopicPartition(topic, 0)),
        new PartitionData(Uuid.ZERO_UUID, numRecords + 1, 0, 100000, Optional.empty()),
        replicaId = 1
      )

      // now all of the records should be fetchable
      consumerFetchResult = fetchPartitionAsConsumer(replicaManager, new TopicIdPartition(topicId, new TopicPartition(topic, 0)),
        new PartitionData(Uuid.ZERO_UUID, 0, 0, 100000, Optional.empty()),
        isolationLevel = IsolationLevel.READ_COMMITTED)

      fetchData = consumerFetchResult.assertFired
      assertEquals(Errors.NONE, fetchData.error)
      assertEquals(OptionalLong.of(numRecords + 1), fetchData.lastStableOffset)
      assertEquals(Optional.of(Collections.emptyList()), fetchData.abortedTransactions)
      assertEquals(numRecords + 1, fetchData.records.batches.asScala.size)
    } finally {
      replicaManager.shutdown(checkpointHW = false)
    }
  }

  @Test
  def testDelayedFetchIncludesAbortedTransactions(): Unit = {
    val timer = new MockTimer(time)
    val replicaManager = setupReplicaManagerWithMockedPurgatories(timer)

    try {
      val brokerList = Seq[Integer](0, 1).asJava
      val partition = replicaManager.createPartition(new TopicPartition(topic, 0))
      partition.createLogIfNotExists(isNew = false, isFutureReplica = false,
        new LazyOffsetCheckpoints(replicaManager.highWatermarkCheckpoints), None)

      // Make this replica the leader.
      val leaderAndIsrRequest1 = new LeaderAndIsrRequest.Builder(ApiKeys.LEADER_AND_ISR.latestVersion, 0, 0, brokerEpoch,
        Seq(new LeaderAndIsrPartitionState()
          .setTopicName(topic)
          .setPartitionIndex(0)
          .setControllerEpoch(0)
          .setLeader(0)
          .setLeaderEpoch(0)
          .setIsr(brokerList)
          .setPartitionEpoch(0)
          .setReplicas(brokerList)
          .setIsNew(true)).asJava,
        topicIds.asJava,
        Set(new Node(0, "host1", 0), new Node(1, "host2", 1)).asJava).build()
      replicaManager.becomeLeaderOrFollower(0, leaderAndIsrRequest1, (_, _) => ())
      replicaManager.getPartitionOrException(new TopicPartition(topic, 0))
        .localLogOrException

      val producerId = 234L
      val epoch = 5.toShort

      // write a few batches as part of a transaction
      val numRecords = 3
      for (sequence <- 0 until numRecords) {
        val records = MemoryRecords.withTransactionalRecords(CompressionType.NONE, producerId, epoch, sequence,
          new SimpleRecord(s"message $sequence".getBytes))
        appendRecords(replicaManager, new TopicPartition(topic, 0), records, transactionalId = transactionalId, transactionStatePartition = Some(0)).onFire { response =>
          assertEquals(Errors.NONE, response.error)
        }
      }

      // now abort the transaction
      val endTxnMarker = new EndTransactionMarker(ControlRecordType.ABORT, 0)
      val abortRecordBatch = MemoryRecords.withEndTransactionMarker(producerId, epoch, endTxnMarker)
      appendRecords(replicaManager, new TopicPartition(topic, 0), abortRecordBatch,
        origin = AppendOrigin.COORDINATOR)
        .onFire { response => assertEquals(Errors.NONE, response.error) }

      // fetch as follower to advance the high watermark
      fetchPartitionAsFollower(
        replicaManager,
        new TopicIdPartition(topicId, new TopicPartition(topic, 0)),
        new PartitionData(Uuid.ZERO_UUID, numRecords + 1, 0, 100000, Optional.empty()),
        replicaId = 1
      )

      // Set the minBytes in order force this request to enter purgatory. When it returns, we should still
      // see the newly aborted transaction.
      val fetchResult = fetchPartitionAsConsumer(
        replicaManager,
        new TopicIdPartition(topicId, new TopicPartition(topic, 0)),
        new PartitionData(Uuid.ZERO_UUID, 0, 0, 100000, Optional.empty()),
        isolationLevel = IsolationLevel.READ_COMMITTED,
        minBytes = 10000,
        maxWaitMs = 1000
      )
      assertFalse(fetchResult.hasFired)

      timer.advanceClock(1001)
      val fetchData = fetchResult.assertFired

      assertEquals(Errors.NONE, fetchData.error)
      assertEquals(OptionalLong.of(numRecords + 1), fetchData.lastStableOffset)
      assertEquals(numRecords + 1, fetchData.records.records.asScala.size)
      assertTrue(fetchData.abortedTransactions.isPresent)
      assertEquals(1, fetchData.abortedTransactions.get.size)

      val abortedTransaction = fetchData.abortedTransactions.get.get(0)
      assertEquals(0L, abortedTransaction.firstOffset)
      assertEquals(producerId, abortedTransaction.producerId)
    } finally {
      replicaManager.shutdown(checkpointHW = false)
    }
  }

  @Test
  def testFetchBeyondHighWatermark(): Unit = {
    val rm = setupReplicaManagerWithMockedPurgatories(new MockTimer(time), aliveBrokerIds = Seq(0, 1, 2))
    try {
      val brokerList = Seq[Integer](0, 1, 2).asJava

      val partition = rm.createPartition(new TopicPartition(topic, 0))
      partition.createLogIfNotExists(isNew = false, isFutureReplica = false,
        new LazyOffsetCheckpoints(rm.highWatermarkCheckpoints), None)

      // Make this replica the leader.
      val leaderAndIsrRequest1 = new LeaderAndIsrRequest.Builder(ApiKeys.LEADER_AND_ISR.latestVersion, 0, 0, brokerEpoch,
        Seq(new LeaderAndIsrPartitionState()
          .setTopicName(topic)
          .setPartitionIndex(0)
          .setControllerEpoch(0)
          .setLeader(0)
          .setLeaderEpoch(0)
          .setIsr(brokerList)
          .setPartitionEpoch(0)
          .setReplicas(brokerList)
          .setIsNew(false)).asJava,
        topicIds.asJava,
        Set(new Node(0, "host1", 0), new Node(1, "host2", 1), new Node(2, "host2", 2)).asJava).build()
      rm.becomeLeaderOrFollower(0, leaderAndIsrRequest1, (_, _) => ())
      rm.getPartitionOrException(new TopicPartition(topic, 0))
        .localLogOrException

      // Append a couple of messages.
      for (i <- 1 to 2) {
        val records = TestUtils.singletonRecords(s"message $i".getBytes)
        appendRecords(rm, new TopicPartition(topic, 0), records).onFire { response =>
          assertEquals(Errors.NONE, response.error)
        }
      }

      // Followers are always allowed to fetch above the high watermark
      val followerFetchResult = fetchPartitionAsFollower(
        rm,
        new TopicIdPartition(topicId, new TopicPartition(topic, 0)),
        new PartitionData(Uuid.ZERO_UUID, 1, 0, 100000, Optional.empty()),
        replicaId = 1
      )
      val followerFetchData = followerFetchResult.assertFired
      assertEquals(Errors.NONE, followerFetchData.error, "Should not give an exception")
      assertTrue(followerFetchData.records.batches.iterator.hasNext, "Should return some data")

      // Consumers are not allowed to consume above the high watermark. However, since the
      // high watermark could be stale at the time of the request, we do not return an out of
      // range error and instead return an empty record set.
      val consumerFetchResult = fetchPartitionAsConsumer(rm, new TopicIdPartition(topicId, new TopicPartition(topic, 0)),
        new PartitionData(Uuid.ZERO_UUID, 1, 0, 100000, Optional.empty()))
      val consumerFetchData = consumerFetchResult.assertFired
      assertEquals(Errors.NONE, consumerFetchData.error, "Should not give an exception")
      assertEquals(MemoryRecords.EMPTY, consumerFetchData.records, "Should return empty response")
    } finally {
      rm.shutdown(checkpointHW = false)
    }
  }

  @Test
  def testFollowerStateNotUpdatedIfLogReadFails(): Unit = {
    val maxFetchBytes = 1024 * 1024
    val aliveBrokersIds = Seq(0, 1)
    val leaderEpoch = 5
    val replicaManager = setupReplicaManagerWithMockedPurgatories(new MockTimer(time),
      brokerId = 0, aliveBrokersIds)
    try {
      val tp = new TopicPartition(topic, 0)
      val tidp = new TopicIdPartition(topicId, tp)
      val replicas = aliveBrokersIds.toList.map(Int.box).asJava

      // Broker 0 becomes leader of the partition
      val leaderAndIsrPartitionState = new LeaderAndIsrPartitionState()
        .setTopicName(topic)
        .setPartitionIndex(0)
        .setControllerEpoch(0)
        .setLeader(0)
        .setLeaderEpoch(leaderEpoch)
        .setIsr(replicas)
        .setPartitionEpoch(0)
        .setReplicas(replicas)
        .setIsNew(true)
      val leaderAndIsrRequest = new LeaderAndIsrRequest.Builder(ApiKeys.LEADER_AND_ISR.latestVersion, 0, 0, brokerEpoch,
        Seq(leaderAndIsrPartitionState).asJava,
        Collections.singletonMap(topic, topicId),
        Set(new Node(0, "host1", 0), new Node(1, "host2", 1)).asJava).build()
      val leaderAndIsrResponse = replicaManager.becomeLeaderOrFollower(0, leaderAndIsrRequest, (_, _) => ())
      assertEquals(Errors.NONE, leaderAndIsrResponse.error)

      // Follower replica state is initialized, but initial state is not known
      assertTrue(replicaManager.onlinePartition(tp).isDefined)
      val partition = replicaManager.onlinePartition(tp).get

      assertTrue(partition.getReplica(1).isDefined)
      val followerReplica = partition.getReplica(1).get
      assertEquals(-1L, followerReplica.stateSnapshot.logStartOffset)
      assertEquals(-1L, followerReplica.stateSnapshot.logEndOffset)

      // Leader appends some data
      for (i <- 1 to 5) {
        appendRecords(replicaManager, tp, TestUtils.singletonRecords(s"message $i".getBytes)).onFire { response =>
          assertEquals(Errors.NONE, response.error)
        }
      }

      // We receive one valid request from the follower and replica state is updated
      val validFetchPartitionData = new FetchRequest.PartitionData(Uuid.ZERO_UUID, 0L, 0L, maxFetchBytes,
        Optional.of(leaderEpoch))

      val validFetchResult = fetchPartitionAsFollower(
        replicaManager,
        tidp,
        validFetchPartitionData,
        replicaId = 1
      )

      assertEquals(Errors.NONE, validFetchResult.assertFired.error)
      assertEquals(0L, followerReplica.stateSnapshot.logStartOffset)
      assertEquals(0L, followerReplica.stateSnapshot.logEndOffset)

      // Next we receive an invalid request with a higher fetch offset, but an old epoch.
      // We expect that the replica state does not get updated.
      val invalidFetchPartitionData = new FetchRequest.PartitionData(Uuid.ZERO_UUID, 3L, 0L, maxFetchBytes,
        Optional.of(leaderEpoch - 1))


      val invalidFetchResult = fetchPartitionAsFollower(
        replicaManager,
        tidp,
        invalidFetchPartitionData,
        replicaId = 1
      )

      assertEquals(Errors.FENCED_LEADER_EPOCH, invalidFetchResult.assertFired.error)
      assertEquals(0L, followerReplica.stateSnapshot.logStartOffset)
      assertEquals(0L, followerReplica.stateSnapshot.logEndOffset)

      // Next we receive an invalid request with a higher fetch offset, but a diverging epoch.
      // We expect that the replica state does not get updated.
      val divergingFetchPartitionData = new FetchRequest.PartitionData(tidp.topicId, 3L, 0L, maxFetchBytes,
        Optional.of(leaderEpoch), Optional.of(leaderEpoch - 1))

      val divergingEpochResult = fetchPartitionAsFollower(
        replicaManager,
        tidp,
        divergingFetchPartitionData,
        replicaId = 1
      )

      assertEquals(Errors.NONE, divergingEpochResult.assertFired.error)
      assertTrue(divergingEpochResult.assertFired.divergingEpoch.isPresent)
      assertEquals(0L, followerReplica.stateSnapshot.logStartOffset)
      assertEquals(0L, followerReplica.stateSnapshot.logEndOffset)
    } finally {
      replicaManager.shutdown(checkpointHW = false)
    }
  }

  @Test
  def testFetchMessagesWithInconsistentTopicId(): Unit = {
    val maxFetchBytes = 1024 * 1024
    val aliveBrokersIds = Seq(0, 1)
    val leaderEpoch = 5
    val replicaManager = setupReplicaManagerWithMockedPurgatories(new MockTimer(time),
      brokerId = 0, aliveBrokersIds)
    try {
      val tp = new TopicPartition(topic, 0)
      val tidp = new TopicIdPartition(topicId, tp)
      val replicas = aliveBrokersIds.toList.map(Int.box).asJava

      // Broker 0 becomes leader of the partition
      val leaderAndIsrPartitionState = new LeaderAndIsrPartitionState()
        .setTopicName(topic)
        .setPartitionIndex(0)
        .setControllerEpoch(0)
        .setLeader(0)
        .setLeaderEpoch(leaderEpoch)
        .setIsr(replicas)
        .setPartitionEpoch(0)
        .setReplicas(replicas)
        .setIsNew(true)
      val leaderAndIsrRequest = new LeaderAndIsrRequest.Builder(ApiKeys.LEADER_AND_ISR.latestVersion, 0, 0, brokerEpoch,
        Seq(leaderAndIsrPartitionState).asJava,
        Collections.singletonMap(topic, topicId),
        Set(new Node(0, "host1", 0), new Node(1, "host2", 1)).asJava).build()
      val leaderAndIsrResponse = replicaManager.becomeLeaderOrFollower(0, leaderAndIsrRequest, (_, _) => ())
      assertEquals(Errors.NONE, leaderAndIsrResponse.error)

      assertEquals(Some(topicId), replicaManager.getPartitionOrException(tp).topicId)

      // We receive one valid request from the follower and replica state is updated
      var successfulFetch: Seq[(TopicIdPartition, FetchPartitionData)] = Seq()

      val validFetchPartitionData = new FetchRequest.PartitionData(Uuid.ZERO_UUID, 0L, 0L, maxFetchBytes,
        Optional.of(leaderEpoch))

      // Fetch messages simulating a different ID than the one in the log.
      val inconsistentTidp = new TopicIdPartition(Uuid.randomUuid(), tidp.topicPartition)
      def callback(response: Seq[(TopicIdPartition, FetchPartitionData)]): Unit = {
        successfulFetch = response
      }

      fetchPartitions(
        replicaManager,
        replicaId = 1,
        fetchInfos = Seq(inconsistentTidp -> validFetchPartitionData),
        responseCallback = callback
      )

      val fetch1 = successfulFetch.headOption.filter(_._1 == inconsistentTidp).map(_._2)
      assertTrue(fetch1.isDefined)
      assertEquals(Errors.INCONSISTENT_TOPIC_ID, fetch1.get.error)

      // Simulate where the fetch request did not use topic IDs
      // Fetch messages simulating an ID in the log.
      // We should not see topic ID errors.
      val zeroTidp = new TopicIdPartition(Uuid.ZERO_UUID, tidp.topicPartition)
      fetchPartitions(
        replicaManager,
        replicaId = 1,
        fetchInfos = Seq(zeroTidp -> validFetchPartitionData),
        responseCallback = callback
      )
      val fetch2 = successfulFetch.headOption.filter(_._1 == zeroTidp).map(_._2)
      assertTrue(fetch2.isDefined)
      assertEquals(Errors.NONE, fetch2.get.error)

      // Next create a topic without a topic ID written in the log.
      val tp2 = new TopicPartition("noIdTopic", 0)
      val tidp2 = new TopicIdPartition(Uuid.randomUuid(), tp2)

      // Broker 0 becomes leader of the partition
      val leaderAndIsrPartitionState2 = new LeaderAndIsrPartitionState()
        .setTopicName("noIdTopic")
        .setPartitionIndex(0)
        .setControllerEpoch(0)
        .setLeader(0)
        .setLeaderEpoch(leaderEpoch)
        .setIsr(replicas)
        .setPartitionEpoch(0)
        .setReplicas(replicas)
        .setIsNew(true)
      val leaderAndIsrRequest2 = new LeaderAndIsrRequest.Builder(ApiKeys.LEADER_AND_ISR.latestVersion, 0, 0, brokerEpoch,
        Seq(leaderAndIsrPartitionState2).asJava,
        Collections.emptyMap(),
        Set(new Node(0, "host1", 0), new Node(1, "host2", 1)).asJava).build()
      val leaderAndIsrResponse2 = replicaManager.becomeLeaderOrFollower(0, leaderAndIsrRequest2, (_, _) => ())
      assertEquals(Errors.NONE, leaderAndIsrResponse2.error)

      assertEquals(None, replicaManager.getPartitionOrException(tp2).topicId)

      // Fetch messages simulating the request containing a topic ID. We should not have an error.
      fetchPartitions(
        replicaManager,
        replicaId = 1,
        fetchInfos = Seq(tidp2 -> validFetchPartitionData),
        responseCallback = callback
      )
      val fetch3 = successfulFetch.headOption.filter(_._1 == tidp2).map(_._2)
      assertTrue(fetch3.isDefined)
      assertEquals(Errors.NONE, fetch3.get.error)

      // Fetch messages simulating the request not containing a topic ID. We should not have an error.
      val zeroTidp2 = new TopicIdPartition(Uuid.ZERO_UUID, tidp2.topicPartition)
      fetchPartitions(
        replicaManager,
        replicaId = 1,
        fetchInfos = Seq(zeroTidp2 -> validFetchPartitionData),
        responseCallback = callback
      )
      val fetch4 = successfulFetch.headOption.filter(_._1 == zeroTidp2).map(_._2)
      assertTrue(fetch4.isDefined)
      assertEquals(Errors.NONE, fetch4.get.error)

    } finally {
      replicaManager.shutdown(checkpointHW = false)
    }
  }

  /**
   * If a follower sends a fetch request for 2 partitions and it's no longer the follower for one of them, the other
   * partition should not be affected.
   */
  @Test
  def testFetchMessagesWhenNotFollowerForOnePartition(): Unit = {
    val replicaManager = setupReplicaManagerWithMockedPurgatories(new MockTimer(time), aliveBrokerIds = Seq(0, 1, 2))

    try {
      // Create 2 partitions, assign replica 0 as the leader for both a different follower (1 and 2) for each
      val tp0 = new TopicPartition(topic, 0)
      val tp1 = new TopicPartition(topic, 1)
      val topicId = Uuid.randomUuid()
      val tidp0 = new TopicIdPartition(topicId, tp0)
      val tidp1 = new TopicIdPartition(topicId, tp1)
      val offsetCheckpoints = new LazyOffsetCheckpoints(replicaManager.highWatermarkCheckpoints)
      replicaManager.createPartition(tp0).createLogIfNotExists(isNew = false, isFutureReplica = false, offsetCheckpoints, None)
      replicaManager.createPartition(tp1).createLogIfNotExists(isNew = false, isFutureReplica = false, offsetCheckpoints, None)
      val partition0Replicas = Seq[Integer](0, 1).asJava
      val partition1Replicas = Seq[Integer](0, 2).asJava
      val topicIds = Map(tp0.topic -> topicId, tp1.topic -> topicId).asJava
      val leaderEpoch = 0
      val leaderAndIsrRequest = new LeaderAndIsrRequest.Builder(ApiKeys.LEADER_AND_ISR.latestVersion, 0, 0, brokerEpoch,
        Seq(
          new LeaderAndIsrPartitionState()
            .setTopicName(tp0.topic)
            .setPartitionIndex(tp0.partition)
            .setControllerEpoch(0)
            .setLeader(leaderEpoch)
            .setLeaderEpoch(0)
            .setIsr(partition0Replicas)
            .setPartitionEpoch(0)
            .setReplicas(partition0Replicas)
            .setIsNew(true),
          new LeaderAndIsrPartitionState()
            .setTopicName(tp1.topic)
            .setPartitionIndex(tp1.partition)
            .setControllerEpoch(0)
            .setLeader(0)
            .setLeaderEpoch(leaderEpoch)
            .setIsr(partition1Replicas)
            .setPartitionEpoch(0)
            .setReplicas(partition1Replicas)
            .setIsNew(true)
        ).asJava,
        topicIds,
        Set(new Node(0, "host1", 0), new Node(1, "host2", 1)).asJava).build()
      replicaManager.becomeLeaderOrFollower(0, leaderAndIsrRequest, (_, _) => ())

      // Append a couple of messages.
      for (i <- 1 to 2) {
        appendRecords(replicaManager, tp0, TestUtils.singletonRecords(s"message $i".getBytes)).onFire { response =>
          assertEquals(Errors.NONE, response.error)
        }
        appendRecords(replicaManager, tp1, TestUtils.singletonRecords(s"message $i".getBytes)).onFire { response =>
          assertEquals(Errors.NONE, response.error)
        }
      }

      def fetchCallback(responseStatus: Seq[(TopicIdPartition, FetchPartitionData)]): Unit = {
        val responseStatusMap = responseStatus.toMap
        assertEquals(2, responseStatus.size)
        assertEquals(Set(tidp0, tidp1), responseStatusMap.keySet)

        val tp0Status = responseStatusMap.get(tidp0)
        assertTrue(tp0Status.isDefined)
        // the response contains high watermark on the leader before it is updated based
        // on this fetch request
        assertEquals(0, tp0Status.get.highWatermark)
        assertEquals(OptionalLong.of(0), tp0Status.get.lastStableOffset)
        assertEquals(Errors.NONE, tp0Status.get.error)
        assertTrue(tp0Status.get.records.batches.iterator.hasNext)

        // Replica 1 is not a valid replica for partition 1
        val tp1Status = responseStatusMap.get(tidp1)
        assertEquals(Errors.UNKNOWN_LEADER_EPOCH, tp1Status.get.error)
      }

      fetchPartitions(
        replicaManager,
        replicaId = 1,
        fetchInfos = Seq(
          tidp0 -> new PartitionData(Uuid.ZERO_UUID, 1, 0, 100000, Optional.of[Integer](leaderEpoch)),
          tidp1 -> new PartitionData(Uuid.ZERO_UUID, 1, 0, 100000, Optional.of[Integer](leaderEpoch))
        ),
        responseCallback = fetchCallback,
        maxWaitMs = 1000,
        minBytes = 0,
        maxBytes = Int.MaxValue
      )

      val tp0Log = replicaManager.localLog(tp0)
      assertTrue(tp0Log.isDefined)
      assertEquals(1, tp0Log.get.highWatermark, "hw should be incremented")

      val tp1Replica = replicaManager.localLog(tp1)
      assertTrue(tp1Replica.isDefined)
      assertEquals(0, tp1Replica.get.highWatermark, "hw should not be incremented")

    } finally {
      replicaManager.shutdown(checkpointHW = false)
    }
  }

  @Test
  def testBecomeFollowerWhenLeaderIsUnchangedButMissedLeaderUpdate(): Unit = {
    verifyBecomeFollowerWhenLeaderIsUnchangedButMissedLeaderUpdate(new Properties, expectTruncation = false)
  }

  @Test
  def testBecomeFollowerWhenLeaderIsUnchangedButMissedLeaderUpdateIbp26(): Unit = {
    val extraProps = new Properties
    extraProps.put(KafkaConfig.InterBrokerProtocolVersionProp, IBP_2_6_IV0.version)
    verifyBecomeFollowerWhenLeaderIsUnchangedButMissedLeaderUpdate(extraProps, expectTruncation = true)
  }

  /**
   * If a partition becomes a follower and the leader is unchanged it should check for truncation
   * if the epoch has increased by more than one (which suggests it has missed an update). For
   * IBP version 2.7 onwards, we don't require this since we can truncate at any time based
   * on diverging epochs returned in fetch responses.
   */
  private def verifyBecomeFollowerWhenLeaderIsUnchangedButMissedLeaderUpdate(extraProps: Properties,
                                                                             expectTruncation: Boolean): Unit = {
    val topicPartition = 0
    val topicId = Uuid.randomUuid()
    val followerBrokerId = 0
    val leaderBrokerId = 1
    val controllerId = 0
    val controllerEpoch = 0
    var leaderEpoch = 1
    val leaderEpochIncrement = 2
    val aliveBrokerIds = Seq[Integer](followerBrokerId, leaderBrokerId)
    val countDownLatch = new CountDownLatch(1)
    val offsetFromLeader = 5

    // Prepare the mocked components for the test
    val (replicaManager, mockLogMgr) = prepareReplicaManagerAndLogManager(new MockTimer(time),
      topicPartition, leaderEpoch + leaderEpochIncrement, followerBrokerId, leaderBrokerId, countDownLatch,
      expectTruncation = expectTruncation, localLogOffset = Some(10), offsetFromLeader = offsetFromLeader, extraProps = extraProps, topicId = Some(topicId))

    try {
      // Initialize partition state to follower, with leader = 1, leaderEpoch = 1
      val tp = new TopicPartition(topic, topicPartition)
      val partition = replicaManager.createPartition(tp)
      val offsetCheckpoints = new LazyOffsetCheckpoints(replicaManager.highWatermarkCheckpoints)
      partition.createLogIfNotExists(isNew = false, isFutureReplica = false, offsetCheckpoints, None)
      partition.makeFollower(
        leaderAndIsrPartitionState(tp, leaderEpoch, leaderBrokerId, aliveBrokerIds),
        offsetCheckpoints,
        None)

      // Make local partition a follower - because epoch increased by more than 1, truncation should
      // trigger even though leader does not change
      leaderEpoch += leaderEpochIncrement
      val leaderAndIsrRequest0 = new LeaderAndIsrRequest.Builder(ApiKeys.LEADER_AND_ISR.latestVersion,
        controllerId, controllerEpoch, brokerEpoch,
        Seq(leaderAndIsrPartitionState(tp, leaderEpoch, leaderBrokerId, aliveBrokerIds)).asJava,
        Collections.singletonMap(topic, topicId),
        Set(new Node(followerBrokerId, "host1", 0),
          new Node(leaderBrokerId, "host2", 1)).asJava).build()
      replicaManager.becomeLeaderOrFollower(correlationId, leaderAndIsrRequest0,
        (_, followers) => assertEquals(followerBrokerId, followers.head.partitionId))
      assertTrue(countDownLatch.await(1000L, TimeUnit.MILLISECONDS))

      // Truncation should have happened once
      if (expectTruncation) {
        verify(mockLogMgr).truncateTo(Map(tp -> offsetFromLeader), isFuture = false)
      }

      verify(mockLogMgr).finishedInitializingLog(ArgumentMatchers.eq(tp), any())
    } finally {
      replicaManager.shutdown()
    }

    TestUtils.assertNoNonDaemonThreads(this.getClass.getName)
  }

  @Test
  def testReplicaSelector(): Unit = {
    val topicPartition = 0
    val followerBrokerId = 0
    val leaderBrokerId = 1
    val leaderEpoch = 1
    val leaderEpochIncrement = 2
    val aliveBrokerIds = Seq[Integer](followerBrokerId, leaderBrokerId)
    val countDownLatch = new CountDownLatch(1)

    // Prepare the mocked components for the test
    val (replicaManager, _) = prepareReplicaManagerAndLogManager(new MockTimer(time),
      topicPartition, leaderEpoch + leaderEpochIncrement, followerBrokerId,
      leaderBrokerId, countDownLatch, expectTruncation = true)

    val tp = new TopicPartition(topic, topicPartition)
    val partition = replicaManager.createPartition(tp)

    val offsetCheckpoints = new LazyOffsetCheckpoints(replicaManager.highWatermarkCheckpoints)
    partition.createLogIfNotExists(isNew = false, isFutureReplica = false, offsetCheckpoints, None)
    partition.makeLeader(
      leaderAndIsrPartitionState(tp, leaderEpoch, leaderBrokerId, aliveBrokerIds),
      offsetCheckpoints,
      None)

    val metadata: ClientMetadata = new DefaultClientMetadata("rack-a", "client-id",
      InetAddress.getByName("localhost"), KafkaPrincipal.ANONYMOUS, "default")

    // We expect to select the leader, which means we return None
    val preferredReadReplica: Option[Int] = replicaManager.findPreferredReadReplica(
      partition, metadata, FetchRequest.ORDINARY_CONSUMER_ID, 1L, System.currentTimeMillis)
    assertFalse(preferredReadReplica.isDefined)
  }

  @Test
  def testPreferredReplicaAsFollower(): Unit = {
    val topicPartition = 0
    val topicId = Uuid.randomUuid()
    val followerBrokerId = 0
    val leaderBrokerId = 1
    val leaderEpoch = 1
    val leaderEpochIncrement = 2
    val countDownLatch = new CountDownLatch(1)

    // Prepare the mocked components for the test
    val (replicaManager, _) = prepareReplicaManagerAndLogManager(new MockTimer(time),
      topicPartition, leaderEpoch + leaderEpochIncrement, followerBrokerId,
      leaderBrokerId, countDownLatch, expectTruncation = true, topicId = Some(topicId))

    try {
      val brokerList = Seq[Integer](0, 1).asJava

      val tp0 = new TopicPartition(topic, 0)
      val tidp0 = new TopicIdPartition(topicId, tp0)

      // Make this replica the follower
      val leaderAndIsrRequest = new LeaderAndIsrRequest.Builder(ApiKeys.LEADER_AND_ISR.latestVersion, 0, 0, brokerEpoch,
        Seq(new LeaderAndIsrPartitionState()
          .setTopicName(topic)
          .setPartitionIndex(0)
          .setControllerEpoch(0)
          .setLeader(1)
          .setLeaderEpoch(1)
          .setIsr(brokerList)
          .setPartitionEpoch(0)
          .setReplicas(brokerList)
          .setIsNew(false)).asJava,
        Collections.singletonMap(topic, topicId),
        Set(new Node(0, "host1", 0), new Node(1, "host2", 1)).asJava).build()
      replicaManager.becomeLeaderOrFollower(1, leaderAndIsrRequest, (_, _) => ())

      val metadata: ClientMetadata = new DefaultClientMetadata("rack-a", "client-id",
        InetAddress.getByName("localhost"), KafkaPrincipal.ANONYMOUS, "default")

      val consumerResult = fetchPartitionAsConsumer(replicaManager, tidp0,
        new PartitionData(Uuid.ZERO_UUID, 0, 0, 100000, Optional.empty()),
        clientMetadata = Some(metadata))

      // Fetch from follower succeeds
      assertTrue(consumerResult.hasFired)

      // But only leader will compute preferred replica
      assertTrue(!consumerResult.assertFired.preferredReadReplica.isPresent)
    } finally {
      replicaManager.shutdown()
    }

    TestUtils.assertNoNonDaemonThreads(this.getClass.getName)
  }

  @Test
  def testPreferredReplicaAsLeader(): Unit = {
    val topicPartition = 0
    val topicId = Uuid.randomUuid()
    val followerBrokerId = 0
    val leaderBrokerId = 1
    val leaderEpoch = 1
    val leaderEpochIncrement = 2
    val countDownLatch = new CountDownLatch(1)

    // Prepare the mocked components for the test
    val (replicaManager, _) = prepareReplicaManagerAndLogManager(new MockTimer(time),
      topicPartition, leaderEpoch + leaderEpochIncrement, followerBrokerId,
      leaderBrokerId, countDownLatch, expectTruncation = true, topicId = Some(topicId))

    try {
      val brokerList = Seq[Integer](0, 1).asJava

      val tp0 = new TopicPartition(topic, 0)
      val tidp0 = new TopicIdPartition(topicId, tp0)

      // Make this replica the leader
      val leaderAndIsrRequest = new LeaderAndIsrRequest.Builder(ApiKeys.LEADER_AND_ISR.latestVersion, 0, 0, brokerEpoch,
        Seq(new LeaderAndIsrPartitionState()
          .setTopicName(topic)
          .setPartitionIndex(0)
          .setControllerEpoch(0)
          .setLeader(0)
          .setLeaderEpoch(1)
          .setIsr(brokerList)
          .setPartitionEpoch(0)
          .setReplicas(brokerList)
          .setIsNew(false)).asJava,
        Collections.singletonMap(topic, topicId),
        Set(new Node(0, "host1", 0), new Node(1, "host2", 1)).asJava).build()
      replicaManager.becomeLeaderOrFollower(1, leaderAndIsrRequest, (_, _) => ())

      val metadata = new DefaultClientMetadata("rack-a", "client-id",
        InetAddress.getByName("localhost"), KafkaPrincipal.ANONYMOUS, "default")

      val consumerResult = fetchPartitionAsConsumer(replicaManager, tidp0,
        new PartitionData(Uuid.ZERO_UUID, 0, 0, 100000, Optional.empty()),
        clientMetadata = Some(metadata))

      // Fetch from leader succeeds
      assertTrue(consumerResult.hasFired)

      // Returns a preferred replica (should just be the leader, which is None)
      assertFalse(consumerResult.assertFired.preferredReadReplica.isPresent)
    } finally {
      replicaManager.shutdown()
    }

    TestUtils.assertNoNonDaemonThreads(this.getClass.getName)
  }

  @Test
  def testPreferredReplicaAsLeaderWhenSameRackFollowerIsOutOfIsr(): Unit = {
    val replicaManager = setupReplicaManagerWithMockedPurgatories(new MockTimer(time),
      propsModifier = props => props.put(KafkaConfig.ReplicaSelectorClassProp, classOf[MockReplicaSelector].getName))

    try {
      val leaderBrokerId = 0
      val followerBrokerId = 1
      val leaderNode = new Node(leaderBrokerId, "host1", 0, "rack-a")
      val followerNode = new Node(followerBrokerId, "host2", 1, "rack-b")
      val brokerList = Seq[Integer](leaderBrokerId, followerBrokerId).asJava
      val topicId = Uuid.randomUuid()
      val tp0 = new TopicPartition(topic, 0)
      val tidp0 = new TopicIdPartition(topicId, tp0)

      when(replicaManager.metadataCache.getPartitionReplicaEndpoints(
        tp0,
        new ListenerName("default")
      )).thenReturn(Map(
        leaderBrokerId -> leaderNode,
        followerBrokerId -> followerNode
      ).toMap)

      // Make this replica the leader and remove follower from ISR.
      val leaderAndIsrRequest = new LeaderAndIsrRequest.Builder(
        ApiKeys.LEADER_AND_ISR.latestVersion,
        0,
        0,
        brokerEpoch,
        Seq(new LeaderAndIsrPartitionState()
          .setTopicName(topic)
          .setPartitionIndex(0)
          .setControllerEpoch(0)
          .setLeader(leaderBrokerId)
          .setLeaderEpoch(1)
          .setIsr(Seq[Integer](leaderBrokerId).asJava)
          .setPartitionEpoch(0)
          .setReplicas(brokerList)
          .setIsNew(false)).asJava,
        Collections.singletonMap(topic, topicId),
        Set(leaderNode, followerNode).asJava).build()

      replicaManager.becomeLeaderOrFollower(2, leaderAndIsrRequest, (_, _) => ())

      appendRecords(replicaManager, tp0, TestUtils.singletonRecords(s"message".getBytes)).onFire { response =>
        assertEquals(Errors.NONE, response.error)
      }
      // Fetch as follower to initialise the log end offset of the replica
      fetchPartitionAsFollower(
        replicaManager,
        new TopicIdPartition(topicId, new TopicPartition(topic, 0)),
        new PartitionData(Uuid.ZERO_UUID, 0, 0, 100000, Optional.empty()),
        replicaId = 1
      )

      val metadata = new DefaultClientMetadata("rack-b", "client-id",
        InetAddress.getByName("localhost"), KafkaPrincipal.ANONYMOUS, "default")

      val consumerResult = fetchPartitionAsConsumer(
        replicaManager,
        tidp0,
        new PartitionData(Uuid.ZERO_UUID, 0, 0, 100000, Optional.empty()),
        clientMetadata = Some(metadata)
      )

      // Fetch from leader succeeds
      assertTrue(consumerResult.hasFired)

      // PartitionView passed to ReplicaSelector should not contain the follower as it's not in the ISR
      val expectedReplicaViews = Set(new DefaultReplicaView(leaderNode, 1, 0))
      val partitionView = replicaManager.replicaSelectorOpt.get
        .asInstanceOf[MockReplicaSelector].getPartitionViewArgument

      assertTrue(partitionView.isDefined)
      assertEquals(expectedReplicaViews.asJava, partitionView.get.replicas)
    } finally {
      replicaManager.shutdown()
    }
  }

  @Test
  def testFetchFromFollowerShouldNotRunPreferLeaderSelect(): Unit = {
    val replicaManager = setupReplicaManagerWithMockedPurgatories(new MockTimer(time),
      propsModifier = props => props.put(KafkaConfig.ReplicaSelectorClassProp, classOf[MockReplicaSelector].getName))
    try {
      val leaderBrokerId = 0
      val followerBrokerId = 1
      val brokerList = Seq[Integer](leaderBrokerId, followerBrokerId).asJava
      val topicId = Uuid.randomUuid()
      val tp0 = new TopicPartition(topic, 0)
      val tidp0 = new TopicIdPartition(topicId, tp0)

      // Make this replica the follower
      val leaderAndIsrRequest = new LeaderAndIsrRequest.Builder(ApiKeys.LEADER_AND_ISR.latestVersion, 0, 0, brokerEpoch,
        Seq(new LeaderAndIsrPartitionState()
          .setTopicName(topic)
          .setPartitionIndex(0)
          .setControllerEpoch(0)
          .setLeader(1)
          .setLeaderEpoch(1)
          .setIsr(brokerList)
          .setPartitionEpoch(0)
          .setReplicas(brokerList)
          .setIsNew(false)).asJava,
        Collections.singletonMap(topic, topicId),
        Set(new Node(0, "host1", 0), new Node(1, "host2", 1)).asJava).build()
      replicaManager.becomeLeaderOrFollower(1, leaderAndIsrRequest, (_, _) => ())

      val metadata = new DefaultClientMetadata("rack-a", "client-id",
        InetAddress.getLocalHost, KafkaPrincipal.ANONYMOUS, "default")

      val consumerResult = fetchPartitionAsConsumer(replicaManager, tidp0,
        new PartitionData(Uuid.ZERO_UUID, 0, 0, 100000,
          Optional.empty()), clientMetadata = Some(metadata))

      // Fetch from follower succeeds
      assertTrue(consumerResult.hasFired)

      // Expect not run the preferred read replica selection
      assertEquals(0, replicaManager.replicaSelectorOpt.get.asInstanceOf[MockReplicaSelector].getSelectionCount)

      // Only leader will compute preferred replica
      assertTrue(!consumerResult.assertFired.preferredReadReplica.isPresent)

    } finally replicaManager.shutdown(checkpointHW = false)
  }

  @Test
  def testFetchShouldReturnImmediatelyWhenPreferredReadReplicaIsDefined(): Unit = {
    val replicaManager = setupReplicaManagerWithMockedPurgatories(new MockTimer(time),
      propsModifier = props => props.put(KafkaConfig.ReplicaSelectorClassProp, "org.apache.kafka.common.replica.RackAwareReplicaSelector"))

    try {
      val leaderBrokerId = 0
      val followerBrokerId = 1
      val brokerList = Seq[Integer](leaderBrokerId, followerBrokerId).asJava
      val topicId = Uuid.randomUuid()
      val tp0 = new TopicPartition(topic, 0)
      val tidp0 = new TopicIdPartition(topicId, tp0)

      when(replicaManager.metadataCache.getPartitionReplicaEndpoints(
        tp0,
        new ListenerName("default")
      )).thenReturn(Map(
        leaderBrokerId -> new Node(leaderBrokerId, "host1", 9092, "rack-a"),
        followerBrokerId -> new Node(followerBrokerId, "host2", 9092, "rack-b")
      ).toMap)

      // Make this replica the leader
      val leaderEpoch = 1
      val leaderAndIsrRequest = new LeaderAndIsrRequest.Builder(ApiKeys.LEADER_AND_ISR.latestVersion, 0, 0, brokerEpoch,
        Seq(new LeaderAndIsrPartitionState()
          .setTopicName(topic)
          .setPartitionIndex(0)
          .setControllerEpoch(0)
          .setLeader(0)
          .setLeaderEpoch(leaderEpoch)
          .setIsr(brokerList)
          .setPartitionEpoch(0)
          .setReplicas(brokerList)
          .setIsNew(false)).asJava,
        Collections.singletonMap(topic, topicId),
        Set(new Node(0, "host1", 0), new Node(1, "host2", 1)).asJava).build()
      replicaManager.becomeLeaderOrFollower(1, leaderAndIsrRequest, (_, _) => ())

      // The leader must record the follower's fetch offset to make it eligible for follower fetch selection
      val followerFetchData = new PartitionData(topicId, 0L, 0L, Int.MaxValue, Optional.of(Int.box(leaderEpoch)), Optional.empty[Integer])
      fetchPartitionAsFollower(
        replicaManager,
        tidp0,
        followerFetchData,
        replicaId = followerBrokerId
      )

      val metadata = new DefaultClientMetadata("rack-b", "client-id",
        InetAddress.getLocalHost, KafkaPrincipal.ANONYMOUS, "default")

      // If a preferred read replica is selected, the fetch response returns immediately, even if min bytes and timeout conditions are not met.
      val consumerResult = fetchPartitionAsConsumer(replicaManager, tidp0,
        new PartitionData(topicId, 0, 0, 100000, Optional.empty()),
        minBytes = 1, clientMetadata = Some(metadata), maxWaitMs = 5000)

      // Fetch from leader succeeds
      assertTrue(consumerResult.hasFired)

      // No delayed fetch was inserted
      assertEquals(0, replicaManager.delayedFetchPurgatory.watched)

      // Returns a preferred replica
      assertTrue(consumerResult.assertFired.preferredReadReplica.isPresent)
    } finally replicaManager.shutdown(checkpointHW = false)
  }

  @Test
  def testFollowerFetchWithDefaultSelectorNoForcedHwPropagation(): Unit = {
    val topicPartition = 0
    val followerBrokerId = 0
    val leaderBrokerId = 1
    val leaderEpoch = 1
    val leaderEpochIncrement = 2
    val countDownLatch = new CountDownLatch(1)
    val timer = new MockTimer(time)

    // Prepare the mocked components for the test
    val (replicaManager, _) = prepareReplicaManagerAndLogManager(timer,
      topicPartition, leaderEpoch + leaderEpochIncrement, followerBrokerId,
      leaderBrokerId, countDownLatch, expectTruncation = true, topicId = Some(topicId))

    val brokerList = Seq[Integer](0, 1).asJava

    val tp0 = new TopicPartition(topic, 0)
    val tidp0 = new TopicIdPartition(topicId, tp0)

    // Make this replica the follower
    val leaderAndIsrRequest2 = new LeaderAndIsrRequest.Builder(ApiKeys.LEADER_AND_ISR.latestVersion, 0, 0, brokerEpoch,
      Seq(new LeaderAndIsrPartitionState()
        .setTopicName(topic)
        .setPartitionIndex(0)
        .setControllerEpoch(0)
        .setLeader(0)
        .setLeaderEpoch(1)
        .setIsr(brokerList)
        .setPartitionEpoch(0)
        .setReplicas(brokerList)
        .setIsNew(false)).asJava,
      Collections.singletonMap(topic, topicId),
      Set(new Node(0, "host1", 0), new Node(1, "host2", 1)).asJava).build()
    replicaManager.becomeLeaderOrFollower(1, leaderAndIsrRequest2, (_, _) => ())

    val simpleRecords = Seq(new SimpleRecord("a".getBytes), new SimpleRecord("b".getBytes))
    val appendResult = appendRecords(replicaManager, tp0,
      MemoryRecords.withRecords(CompressionType.NONE, simpleRecords.toSeq: _*), AppendOrigin.CLIENT)

    // Increment the hw in the leader by fetching from the last offset
    val fetchOffset = simpleRecords.size
    var followerResult = fetchPartitionAsFollower(
      replicaManager,
      tidp0,
      new PartitionData(Uuid.ZERO_UUID, fetchOffset, 0, 100000, Optional.empty()),
      replicaId = 1,
      minBytes = 0
    )
    assertTrue(followerResult.hasFired)
    assertEquals(0, followerResult.assertFired.highWatermark)

    assertTrue(appendResult.hasFired, "Expected producer request to be acked")

    // Fetch from the same offset, no new data is expected and hence the fetch request should
    // go to the purgatory
    followerResult = fetchPartitionAsFollower(
      replicaManager,
      tidp0,
      new PartitionData(Uuid.ZERO_UUID, fetchOffset, 0, 100000, Optional.empty()),
      replicaId = 1,
      minBytes = 1000,
      maxWaitMs = 1000
    )
    assertFalse(followerResult.hasFired, "Request completed immediately unexpectedly")

    // Complete the request in the purgatory by advancing the clock
    timer.advanceClock(1001)
    assertTrue(followerResult.hasFired)

    assertEquals(fetchOffset, followerResult.assertFired.highWatermark)
  }

  @Test
  def testUnknownReplicaSelector(): Unit = {
    val topicPartition = 0
    val followerBrokerId = 0
    val leaderBrokerId = 1
    val leaderEpoch = 1
    val leaderEpochIncrement = 2
    val countDownLatch = new CountDownLatch(1)

    val props = new Properties()
    props.put(KafkaConfig.ReplicaSelectorClassProp, "non-a-class")
    assertThrows(classOf[ClassNotFoundException], () => prepareReplicaManagerAndLogManager(new MockTimer(time),
      topicPartition, leaderEpoch + leaderEpochIncrement, followerBrokerId,
      leaderBrokerId, countDownLatch, expectTruncation = true, extraProps = props))
  }

  @Test
  def testDefaultReplicaSelector(): Unit = {
    val topicPartition = 0
    val followerBrokerId = 0
    val leaderBrokerId = 1
    val leaderEpoch = 1
    val leaderEpochIncrement = 2
    val countDownLatch = new CountDownLatch(1)

    val (replicaManager, _) = prepareReplicaManagerAndLogManager(new MockTimer(time),
      topicPartition, leaderEpoch + leaderEpochIncrement, followerBrokerId,
      leaderBrokerId, countDownLatch, expectTruncation = true)
    assertFalse(replicaManager.replicaSelectorOpt.isDefined)
  }

  @Test
  def testFetchFollowerNotAllowedForOlderClients(): Unit = {
    val replicaManager = setupReplicaManagerWithMockedPurgatories(new MockTimer(time), aliveBrokerIds = Seq(0, 1))

    try {
      val tp0 = new TopicPartition(topic, 0)
      val tidp0 = new TopicIdPartition(topicId, tp0)
      val offsetCheckpoints = new LazyOffsetCheckpoints(replicaManager.highWatermarkCheckpoints)
      replicaManager.createPartition(tp0).createLogIfNotExists(isNew = false, isFutureReplica = false, offsetCheckpoints, None)
      val partition0Replicas = Seq[Integer](0, 1).asJava
      val becomeFollowerRequest = new LeaderAndIsrRequest.Builder(ApiKeys.LEADER_AND_ISR.latestVersion, 0, 0, brokerEpoch,
        Seq(new LeaderAndIsrPartitionState()
          .setTopicName(tp0.topic)
          .setPartitionIndex(tp0.partition)
          .setControllerEpoch(0)
          .setLeader(1)
          .setLeaderEpoch(0)
          .setIsr(partition0Replicas)
          .setPartitionEpoch(0)
          .setReplicas(partition0Replicas)
          .setIsNew(true)).asJava,
        topicIds.asJava,
        Set(new Node(0, "host1", 0), new Node(1, "host2", 1)).asJava).build()
      replicaManager.becomeLeaderOrFollower(0, becomeFollowerRequest, (_, _) => ())

      // Fetch from follower, with non-empty ClientMetadata (FetchRequest v11+)
      val clientMetadata = new DefaultClientMetadata("", "", null, KafkaPrincipal.ANONYMOUS, "")
      var partitionData = new FetchRequest.PartitionData(Uuid.ZERO_UUID, 0L, 0L, 100,
        Optional.of(0))
      var fetchResult = fetchPartitionAsConsumer(replicaManager, tidp0, partitionData,
        clientMetadata = Some(clientMetadata))
      assertEquals(Errors.NONE, fetchResult.assertFired.error)

      // Fetch from follower, with empty ClientMetadata (which implies an older version)
      partitionData = new FetchRequest.PartitionData(Uuid.ZERO_UUID, 0L, 0L, 100,
        Optional.of(0))
      fetchResult = fetchPartitionAsConsumer(replicaManager, tidp0, partitionData)
      assertEquals(Errors.NOT_LEADER_OR_FOLLOWER, fetchResult.assertFired.error)
    } finally {
      replicaManager.shutdown()
    }

    TestUtils.assertNoNonDaemonThreads(this.getClass.getName)
  }

  @Test
  def testFetchRequestRateMetrics(): Unit = {
    val mockTimer = new MockTimer(time)
    val replicaManager = setupReplicaManagerWithMockedPurgatories(mockTimer, aliveBrokerIds = Seq(0, 1))

    val tp0 = new TopicPartition(topic, 0)
    val tidp0 = new TopicIdPartition(topicId, tp0)
    val offsetCheckpoints = new LazyOffsetCheckpoints(replicaManager.highWatermarkCheckpoints)
    replicaManager.createPartition(tp0).createLogIfNotExists(isNew = false, isFutureReplica = false, offsetCheckpoints, None)
    val partition0Replicas = Seq[Integer](0, 1).asJava

    val becomeLeaderRequest = new LeaderAndIsrRequest.Builder(ApiKeys.LEADER_AND_ISR.latestVersion, 0, 0, brokerEpoch,
      Seq(new LeaderAndIsrPartitionState()
        .setTopicName(tp0.topic)
        .setPartitionIndex(tp0.partition)
        .setControllerEpoch(0)
        .setLeader(0)
        .setLeaderEpoch(1)
        .setIsr(partition0Replicas)
        .setPartitionEpoch(0)
        .setReplicas(partition0Replicas)
        .setIsNew(true)).asJava,
      topicIds.asJava,
      Set(new Node(0, "host1", 0), new Node(1, "host2", 1)).asJava).build()
    replicaManager.becomeLeaderOrFollower(1, becomeLeaderRequest, (_, _) => ())

    def assertMetricCount(expected: Int): Unit = {
      assertEquals(expected, replicaManager.brokerTopicStats.allTopicsStats.totalFetchRequestRate.count)
      assertEquals(expected, replicaManager.brokerTopicStats.topicStats(topic).totalFetchRequestRate.count)
    }

    val partitionData = new FetchRequest.PartitionData(Uuid.ZERO_UUID, 0L, 0L, 100,
      Optional.empty())

    val nonPurgatoryFetchResult = fetchPartitionAsConsumer(replicaManager, tidp0, partitionData)
    assertEquals(Errors.NONE, nonPurgatoryFetchResult.assertFired.error)
    assertMetricCount(1)

    val purgatoryFetchResult = fetchPartitionAsConsumer(replicaManager, tidp0, partitionData, maxWaitMs = 10)
    assertFalse(purgatoryFetchResult.hasFired)
    mockTimer.advanceClock(11)
    assertEquals(Errors.NONE, purgatoryFetchResult.assertFired.error)
    assertMetricCount(2)
  }

  @Test
  def testBecomeFollowerWhileOldClientFetchInPurgatory(): Unit = {
    val mockTimer = new MockTimer(time)
    val replicaManager = setupReplicaManagerWithMockedPurgatories(mockTimer, aliveBrokerIds = Seq(0, 1))

    try {
      val tp0 = new TopicPartition(topic, 0)
      val tidp0 = new TopicIdPartition(topicId, tp0)
      val offsetCheckpoints = new LazyOffsetCheckpoints(replicaManager.highWatermarkCheckpoints)
      replicaManager.createPartition(tp0).createLogIfNotExists(isNew = false, isFutureReplica = false, offsetCheckpoints, None)
      val partition0Replicas = Seq[Integer](0, 1).asJava

      val becomeLeaderRequest = new LeaderAndIsrRequest.Builder(ApiKeys.LEADER_AND_ISR.latestVersion, 0, 0, brokerEpoch,
        Seq(new LeaderAndIsrPartitionState()
          .setTopicName(tp0.topic)
          .setPartitionIndex(tp0.partition)
          .setControllerEpoch(0)
          .setLeader(0)
          .setLeaderEpoch(1)
          .setIsr(partition0Replicas)
          .setPartitionEpoch(0)
          .setReplicas(partition0Replicas)
          .setIsNew(true)).asJava,
        topicIds.asJava,
        Set(new Node(0, "host1", 0), new Node(1, "host2", 1)).asJava).build()
      replicaManager.becomeLeaderOrFollower(1, becomeLeaderRequest, (_, _) => ())

      val partitionData = new FetchRequest.PartitionData(Uuid.ZERO_UUID, 0L, 0L, 100,
        Optional.empty())
      val fetchResult = fetchPartitionAsConsumer(replicaManager, tidp0, partitionData, maxWaitMs = 10)
      assertFalse(fetchResult.hasFired)

      // Become a follower and ensure that the delayed fetch returns immediately
      val becomeFollowerRequest = new LeaderAndIsrRequest.Builder(ApiKeys.LEADER_AND_ISR.latestVersion, 0, 0, brokerEpoch,
        Seq(new LeaderAndIsrPartitionState()
          .setTopicName(tp0.topic)
          .setPartitionIndex(tp0.partition)
          .setControllerEpoch(0)
          .setLeader(1)
          .setLeaderEpoch(2)
          .setIsr(partition0Replicas)
          .setPartitionEpoch(0)
          .setReplicas(partition0Replicas)
          .setIsNew(true)).asJava,
        topicIds.asJava,
        Set(new Node(0, "host1", 0), new Node(1, "host2", 1)).asJava).build()
      replicaManager.becomeLeaderOrFollower(0, becomeFollowerRequest, (_, _) => ())
      assertEquals(Errors.NOT_LEADER_OR_FOLLOWER, fetchResult.assertFired.error)
    } finally {
      replicaManager.shutdown()
    }

    TestUtils.assertNoNonDaemonThreads(this.getClass.getName)
  }

  @Test
  def testBecomeFollowerWhileNewClientFetchInPurgatory(): Unit = {
    val mockTimer = new MockTimer(time)
    val replicaManager = setupReplicaManagerWithMockedPurgatories(mockTimer, aliveBrokerIds = Seq(0, 1))

    try {
      val tp0 = new TopicPartition(topic, 0)
      val tidp0 = new TopicIdPartition(topicId, tp0)
      val offsetCheckpoints = new LazyOffsetCheckpoints(replicaManager.highWatermarkCheckpoints)
      replicaManager.createPartition(tp0).createLogIfNotExists(isNew = false, isFutureReplica = false, offsetCheckpoints, None)
      val partition0Replicas = Seq[Integer](0, 1).asJava

      val becomeLeaderRequest = new LeaderAndIsrRequest.Builder(ApiKeys.LEADER_AND_ISR.latestVersion, 0, 0, brokerEpoch,
        Seq(new LeaderAndIsrPartitionState()
          .setTopicName(tp0.topic)
          .setPartitionIndex(tp0.partition)
          .setControllerEpoch(0)
          .setLeader(0)
          .setLeaderEpoch(1)
          .setIsr(partition0Replicas)
          .setPartitionEpoch(0)
          .setReplicas(partition0Replicas)
          .setIsNew(true)).asJava,
        topicIds.asJava,
        Set(new Node(0, "host1", 0), new Node(1, "host2", 1)).asJava).build()
      replicaManager.becomeLeaderOrFollower(1, becomeLeaderRequest, (_, _) => ())

      val clientMetadata = new DefaultClientMetadata("", "", null, KafkaPrincipal.ANONYMOUS, "")
      val partitionData = new FetchRequest.PartitionData(Uuid.ZERO_UUID, 0L, 0L, 100,
        Optional.of(1))
      val fetchResult = fetchPartitionAsConsumer(
        replicaManager,
        tidp0,
        partitionData,
        clientMetadata = Some(clientMetadata),
        maxWaitMs = 10
      )
      assertFalse(fetchResult.hasFired)

      // Become a follower and ensure that the delayed fetch returns immediately
      val becomeFollowerRequest = new LeaderAndIsrRequest.Builder(ApiKeys.LEADER_AND_ISR.latestVersion, 0, 0, brokerEpoch,
        Seq(new LeaderAndIsrPartitionState()
          .setTopicName(tp0.topic)
          .setPartitionIndex(tp0.partition)
          .setControllerEpoch(0)
          .setLeader(1)
          .setLeaderEpoch(2)
          .setIsr(partition0Replicas)
          .setPartitionEpoch(0)
          .setReplicas(partition0Replicas)
          .setIsNew(true)).asJava,
        topicIds.asJava,
        Set(new Node(0, "host1", 0), new Node(1, "host2", 1)).asJava).build()
      replicaManager.becomeLeaderOrFollower(0, becomeFollowerRequest, (_, _) => ())
      assertEquals(Errors.FENCED_LEADER_EPOCH, fetchResult.assertFired.error)
    } finally {
      replicaManager.shutdown()
    }

    TestUtils.assertNoNonDaemonThreads(this.getClass.getName)
  }

  @Test
  def testFetchFromLeaderAlwaysAllowed(): Unit = {
    val replicaManager = setupReplicaManagerWithMockedPurgatories(new MockTimer(time), aliveBrokerIds = Seq(0, 1))

    val tp0 = new TopicPartition(topic, 0)
    val tidp0 = new TopicIdPartition(topicId, tp0)
    val offsetCheckpoints = new LazyOffsetCheckpoints(replicaManager.highWatermarkCheckpoints)
    replicaManager.createPartition(tp0).createLogIfNotExists(isNew = false, isFutureReplica = false, offsetCheckpoints, None)
    val partition0Replicas = Seq[Integer](0, 1).asJava

    val becomeLeaderRequest = new LeaderAndIsrRequest.Builder(ApiKeys.LEADER_AND_ISR.latestVersion, 0, 0, brokerEpoch,
      Seq(new LeaderAndIsrPartitionState()
        .setTopicName(tp0.topic)
        .setPartitionIndex(tp0.partition)
        .setControllerEpoch(0)
        .setLeader(0)
        .setLeaderEpoch(1)
        .setIsr(partition0Replicas)
        .setPartitionEpoch(0)
        .setReplicas(partition0Replicas)
        .setIsNew(true)).asJava,
      topicIds.asJava,
      Set(new Node(0, "host1", 0), new Node(1, "host2", 1)).asJava).build()
    replicaManager.becomeLeaderOrFollower(1, becomeLeaderRequest, (_, _) => ())

    val clientMetadata = new DefaultClientMetadata("", "", null, KafkaPrincipal.ANONYMOUS, "")
    var partitionData = new FetchRequest.PartitionData(Uuid.ZERO_UUID, 0L, 0L, 100,
      Optional.of(1))
    var fetchResult = fetchPartitionAsConsumer(replicaManager, tidp0, partitionData, clientMetadata = Some(clientMetadata))
    assertEquals(Errors.NONE, fetchResult.assertFired.error)

    partitionData = new FetchRequest.PartitionData(Uuid.ZERO_UUID, 0L, 0L, 100,
      Optional.empty())
    fetchResult = fetchPartitionAsConsumer(replicaManager, tidp0, partitionData, clientMetadata = Some(clientMetadata))
    assertEquals(Errors.NONE, fetchResult.assertFired.error)
  }

  @Test
  def testClearFetchPurgatoryOnStopReplica(): Unit = {
    // As part of a reassignment, we may send StopReplica to the old leader.
    // In this case, we should ensure that pending purgatory operations are cancelled
    // immediately rather than sitting around to timeout.

    val mockTimer = new MockTimer(time)
    val replicaManager = setupReplicaManagerWithMockedPurgatories(mockTimer, aliveBrokerIds = Seq(0, 1))

    val tp0 = new TopicPartition(topic, 0)
    val tidp0 = new TopicIdPartition(topicId, tp0)
    val offsetCheckpoints = new LazyOffsetCheckpoints(replicaManager.highWatermarkCheckpoints)
    replicaManager.createPartition(tp0).createLogIfNotExists(isNew = false, isFutureReplica = false, offsetCheckpoints, None)
    val partition0Replicas = Seq[Integer](0, 1).asJava

    val becomeLeaderRequest = new LeaderAndIsrRequest.Builder(ApiKeys.LEADER_AND_ISR.latestVersion, 0, 0, brokerEpoch,
      Seq(new LeaderAndIsrPartitionState()
        .setTopicName(tp0.topic)
        .setPartitionIndex(tp0.partition)
        .setControllerEpoch(0)
        .setLeader(0)
        .setLeaderEpoch(1)
        .setIsr(partition0Replicas)
        .setPartitionEpoch(0)
        .setReplicas(partition0Replicas)
        .setIsNew(true)).asJava,
      topicIds.asJava,
      Set(new Node(0, "host1", 0), new Node(1, "host2", 1)).asJava).build()
    replicaManager.becomeLeaderOrFollower(1, becomeLeaderRequest, (_, _) => ())

    val partitionData = new FetchRequest.PartitionData(Uuid.ZERO_UUID, 0L, 0L, 100,
      Optional.of(1))
    val fetchResult = fetchPartitionAsConsumer(replicaManager, tidp0, partitionData, maxWaitMs = 10)
    assertFalse(fetchResult.hasFired)
    when(replicaManager.metadataCache.contains(tp0)).thenReturn(true)

    // We have a fetch in purgatory, now receive a stop replica request and
    // assert that the fetch returns with a NOT_LEADER error
    replicaManager.stopReplicas(2, 0, 0,
      mutable.Map(tp0 -> new StopReplicaPartitionState()
        .setPartitionIndex(tp0.partition)
        .setDeletePartition(true)
        .setLeaderEpoch(LeaderAndIsr.EpochDuringDelete)))

    assertEquals(Errors.NOT_LEADER_OR_FOLLOWER, fetchResult.assertFired.error)
  }

  @Test
  def testClearProducePurgatoryOnStopReplica(): Unit = {
    val mockTimer = new MockTimer(time)
    val replicaManager = setupReplicaManagerWithMockedPurgatories(mockTimer, aliveBrokerIds = Seq(0, 1))

    val tp0 = new TopicPartition(topic, 0)
    val offsetCheckpoints = new LazyOffsetCheckpoints(replicaManager.highWatermarkCheckpoints)
    replicaManager.createPartition(tp0).createLogIfNotExists(isNew = false, isFutureReplica = false, offsetCheckpoints, None)
    val partition0Replicas = Seq[Integer](0, 1).asJava

    val becomeLeaderRequest = new LeaderAndIsrRequest.Builder(ApiKeys.LEADER_AND_ISR.latestVersion, 0, 0, brokerEpoch,
      Seq(new LeaderAndIsrPartitionState()
        .setTopicName(tp0.topic)
        .setPartitionIndex(tp0.partition)
        .setControllerEpoch(0)
        .setLeader(0)
        .setLeaderEpoch(1)
        .setIsr(partition0Replicas)
        .setPartitionEpoch(0)
        .setReplicas(partition0Replicas)
        .setIsNew(true)).asJava,
      topicIds.asJava,
      Set(new Node(0, "host1", 0), new Node(1, "host2", 1)).asJava).build()
    replicaManager.becomeLeaderOrFollower(1, becomeLeaderRequest, (_, _) => ())

    val produceResult = sendProducerAppend(replicaManager, tp0, 3)
    assertNull(produceResult.get)

    when(replicaManager.metadataCache.contains(tp0)).thenReturn(true)

    replicaManager.stopReplicas(2, 0, 0,
      mutable.Map(tp0 -> new StopReplicaPartitionState()
        .setPartitionIndex(tp0.partition)
        .setDeletePartition(true)
        .setLeaderEpoch(LeaderAndIsr.EpochDuringDelete)))

    assertNotNull(produceResult.get)
    assertEquals(Errors.NOT_LEADER_OR_FOLLOWER, produceResult.get.error)
  }

  @Test
  def testVerificationForTransactionalPartitionsOnly(): Unit = {
    val tp0 = new TopicPartition(topic, 0)
    val tp1 = new TopicPartition(topic, 1)
    val producerId = 24L
    val producerEpoch = 0.toShort
    val sequence = 0
    val node = new Node(0, "host1", 0)
    val addPartitionsToTxnManager = mock(classOf[AddPartitionsToTxnManager])

    val replicaManager = setUpReplicaManagerWithMockedAddPartitionsToTxnManager(addPartitionsToTxnManager, List(tp0, tp1), node)
    try {
      replicaManager.becomeLeaderOrFollower(1,
        makeLeaderAndIsrRequest(topicIds(tp0.topic), tp0, Seq(0, 1), LeaderAndIsr(1, List(0, 1))),
        (_, _) => ())

      replicaManager.becomeLeaderOrFollower(1,
        makeLeaderAndIsrRequest(topicIds(tp1.topic), tp1, Seq(0, 1), LeaderAndIsr(1, List(0, 1))),
        (_, _) => ())

      // If we supply no transactional ID and idempotent records, we do not verify.
      val idempotentRecords = MemoryRecords.withIdempotentRecords(CompressionType.NONE, producerId, producerEpoch, sequence,
        new SimpleRecord("message".getBytes))
      appendRecords(replicaManager, tp0, idempotentRecords)
      verify(addPartitionsToTxnManager, times(0)).addTxnData(any(), any(), any[AddPartitionsToTxnManager.AppendCallback]())
      assertNull(getVerificationGuard(replicaManager, tp0, producerId))

      // If we supply a transactional ID and some transactional and some idempotent records, we should only verify the topic partition with transactional records.
      val transactionalRecords = MemoryRecords.withTransactionalRecords(CompressionType.NONE, producerId, producerEpoch, sequence + 1,
        new SimpleRecord("message".getBytes))

      val transactionToAdd = new AddPartitionsToTxnTransaction()
        .setTransactionalId(transactionalId)
        .setProducerId(producerId)
        .setProducerEpoch(producerEpoch)
        .setVerifyOnly(true)
        .setTopics(new AddPartitionsToTxnTopicCollection(
          Seq(new AddPartitionsToTxnTopic().setName(tp0.topic).setPartitions(Collections.singletonList(tp0.partition))).iterator.asJava
        ))

      val idempotentRecords2 = MemoryRecords.withIdempotentRecords(CompressionType.NONE, producerId, producerEpoch, sequence,
        new SimpleRecord("message".getBytes))
      appendRecordsToMultipleTopics(replicaManager, Map(tp0 -> transactionalRecords, tp1 -> idempotentRecords2), transactionalId, Some(0))
      verify(addPartitionsToTxnManager, times(1)).addTxnData(ArgumentMatchers.eq(node), ArgumentMatchers.eq(transactionToAdd), any[AddPartitionsToTxnManager.AppendCallback]())
      assertNotNull(getVerificationGuard(replicaManager, tp0, producerId))
      assertNull(getVerificationGuard(replicaManager, tp1, producerId))
    } finally {
      replicaManager.shutdown()
    }

    TestUtils.assertNoNonDaemonThreads(this.getClass.getName)
  }

  @Test
  def testTransactionVerificationFlow(): Unit = {
    val tp0 = new TopicPartition(topic, 0)
    val producerId = 24L
    val producerEpoch = 0.toShort
    val sequence = 6
    val node = new Node(0, "host1", 0)
    val addPartitionsToTxnManager = mock(classOf[AddPartitionsToTxnManager])

    val replicaManager = setUpReplicaManagerWithMockedAddPartitionsToTxnManager(addPartitionsToTxnManager, List(tp0), node)
    try {
      replicaManager.becomeLeaderOrFollower(1,
        makeLeaderAndIsrRequest(topicIds(tp0.topic), tp0, Seq(0, 1), LeaderAndIsr(1, List(0, 1))),
        (_, _) => ())

      // Append some transactional records.
      val transactionalRecords = MemoryRecords.withTransactionalRecords(CompressionType.NONE, producerId, producerEpoch, sequence,
        new SimpleRecord("message".getBytes))

      val transactionToAdd = new AddPartitionsToTxnTransaction()
        .setTransactionalId(transactionalId)
        .setProducerId(producerId)
        .setProducerEpoch(producerEpoch)
        .setVerifyOnly(true)
        .setTopics(new AddPartitionsToTxnTopicCollection(
          Seq(new AddPartitionsToTxnTopic().setName(tp0.topic).setPartitions(Collections.singletonList(tp0.partition))).iterator.asJava
        ))

      // We should add these partitions to the manager to verify.
      val result = appendRecords(replicaManager, tp0, transactionalRecords, transactionalId = transactionalId, transactionStatePartition = Some(0))
      val appendCallback = ArgumentCaptor.forClass(classOf[AddPartitionsToTxnManager.AppendCallback])
      verify(addPartitionsToTxnManager, times(1)).addTxnData(ArgumentMatchers.eq(node), ArgumentMatchers.eq(transactionToAdd), appendCallback.capture())
      val verificationGuard = getVerificationGuard(replicaManager, tp0, producerId)
      assertEquals(verificationGuard, getVerificationGuard(replicaManager, tp0, producerId))

      // Confirm we did not write to the log and instead returned error.
      val callback: AddPartitionsToTxnManager.AppendCallback = appendCallback.getValue()
      callback(Map(tp0 -> Errors.INVALID_RECORD).toMap)
      assertEquals(Errors.INVALID_RECORD, result.assertFired.error)
      assertEquals(verificationGuard, getVerificationGuard(replicaManager, tp0, producerId))

      // This time verification is successful.
      appendRecords(replicaManager, tp0, transactionalRecords)
      val appendCallback2 = ArgumentCaptor.forClass(classOf[AddPartitionsToTxnManager.AppendCallback])
      verify(addPartitionsToTxnManager, times(1)).addTxnData(ArgumentMatchers.eq(node), ArgumentMatchers.eq(transactionToAdd), appendCallback2.capture())
      assertEquals(verificationGuard, getVerificationGuard(replicaManager, tp0, producerId))

      val callback2: AddPartitionsToTxnManager.AppendCallback = appendCallback.getValue()
      callback2(Map.empty[TopicPartition, Errors].toMap)
      assertEquals(verificationGuard, getVerificationGuard(replicaManager, tp0, producerId))
      assertTrue(replicaManager.localLog(tp0).get.hasOngoingTransaction(producerId))
    } finally {
      replicaManager.shutdown()
    }

    TestUtils.assertNoNonDaemonThreads(this.getClass.getName)
  }

  @Test
  def testTransactionVerificationGuardOnMultiplePartitions(): Unit = {
    val mockTimer = new MockTimer(time)
    val tp0 = new TopicPartition(topic, 0)
    val tp1 = new TopicPartition(topic, 1)
    val producerId = 24L
    val producerEpoch = 0.toShort
    val sequence = 0

    val replicaManager = setupReplicaManagerWithMockedPurgatories(mockTimer)
    try {
      replicaManager.becomeLeaderOrFollower(1,
        makeLeaderAndIsrRequest(topicIds(tp0.topic), tp0, Seq(0, 1), LeaderAndIsr(0, List(0, 1))),
        (_, _) => ())

      replicaManager.becomeLeaderOrFollower(1,
        makeLeaderAndIsrRequest(topicIds(tp1.topic), tp1, Seq(0, 1), LeaderAndIsr(0, List(0, 1))),
        (_, _) => ())

      val transactionalRecords = MemoryRecords.withTransactionalRecords(CompressionType.NONE, producerId, producerEpoch, sequence,
        new SimpleRecord(s"message $sequence".getBytes))

      appendRecordsToMultipleTopics(replicaManager, Map(tp0 -> transactionalRecords, tp1 -> transactionalRecords), transactionalId, Some(0)).onFire { responses =>
        responses.foreach {
          entry => assertEquals(Errors.NONE, entry._2)
        }
      }
    } finally {
      replicaManager.shutdown()
    }

    TestUtils.assertNoNonDaemonThreads(this.getClass.getName)
  }

  @Test
  def testExceptionWhenUnverifiedTransactionHasMultipleProducerIds(): Unit = {
    val tp0 = new TopicPartition(topic, 0)
    val tp1 = new TopicPartition(topic, 1)
    val transactionalId = "txn1"
    val producerId = 24L
    val producerEpoch = 0.toShort
    val sequence = 0

    val node = new Node(0, "host1", 0)
    val addPartitionsToTxnManager = mock(classOf[AddPartitionsToTxnManager])

    val replicaManager = setUpReplicaManagerWithMockedAddPartitionsToTxnManager(addPartitionsToTxnManager, List(tp0, tp1), node)

    try {
      replicaManager.becomeLeaderOrFollower(1,
        makeLeaderAndIsrRequest(topicIds(tp0.topic), tp0, Seq(0, 1), LeaderAndIsr(1, List(0, 1))),
        (_, _) => ())

      replicaManager.becomeLeaderOrFollower(1,
        makeLeaderAndIsrRequest(topicIds(tp1.topic), tp1, Seq(0, 1), LeaderAndIsr(1, List(0, 1))),
        (_, _) => ())

      // Append some transactional records with different producer IDs
      val transactionalRecords = mutable.Map[TopicPartition, MemoryRecords]()
      transactionalRecords.put(tp0, MemoryRecords.withTransactionalRecords(CompressionType.NONE, producerId, producerEpoch, sequence,
        new SimpleRecord(s"message $sequence".getBytes)))
      transactionalRecords.put(tp1, MemoryRecords.withTransactionalRecords(CompressionType.NONE, producerId + 1, producerEpoch, sequence,
        new SimpleRecord(s"message $sequence".getBytes)))

      assertThrows(classOf[InvalidPidMappingException],
        () => appendRecordsToMultipleTopics(replicaManager, transactionalRecords, transactionalId = transactionalId, transactionStatePartition = Some(0)))
      // We should not add these partitions to the manager to verify.
      verify(addPartitionsToTxnManager, times(0)).addTxnData(any(), any(), any())
    } finally {
      replicaManager.shutdown()
    }

    TestUtils.assertNoNonDaemonThreads(this.getClass.getName)
  }

  @Test
  def testDisabledTransactionVerification(): Unit = {
    val props = TestUtils.createBrokerConfig(0, TestUtils.MockZkConnect)
    props.put("transaction.partition.verification.enable", "false")
    val config = KafkaConfig.fromProps(props)

    val tp = new TopicPartition(topic, 0)
    val transactionalId = "txn1"
    val producerId = 24L
    val producerEpoch = 0.toShort
    val sequence = 0

    val node = new Node(0, "host1", 0)
    val addPartitionsToTxnManager = mock(classOf[AddPartitionsToTxnManager])

    val replicaManager = setUpReplicaManagerWithMockedAddPartitionsToTxnManager(addPartitionsToTxnManager, List(tp), node, config = config)

    try {
      val becomeLeaderRequest = makeLeaderAndIsrRequest(topicIds(tp.topic), tp, Seq(0, 1), LeaderAndIsr(0, List(0, 1)))
      replicaManager.becomeLeaderOrFollower(1, becomeLeaderRequest, (_, _) => ())

      val transactionalRecords = MemoryRecords.withTransactionalRecords(CompressionType.NONE, producerId, producerEpoch, sequence,
        new SimpleRecord(s"message $sequence".getBytes))
      appendRecords(replicaManager, tp, transactionalRecords, transactionalId = transactionalId, transactionStatePartition = Some(0))
      assertNull(getVerificationGuard(replicaManager, tp, producerId))

      // We should not add these partitions to the manager to verify.
      verify(addPartitionsToTxnManager, times(0)).addTxnData(any(), any(), any())
    } finally {
      replicaManager.shutdown()
    }

    TestUtils.assertNoNonDaemonThreads(this.getClass.getName)
  }

  @Test
  def testGetTransactionCoordinator(): Unit = {
    val mockLogMgr = TestUtils.createLogManager(config.logDirs.map(new File(_)))
    
    val metadataCache = mock(classOf[MetadataCache])
    
    val replicaManager = new ReplicaManager(
      metrics = metrics,
      config = config,
      time = time,
      scheduler = new MockScheduler(time),
      logManager = mockLogMgr,
      quotaManagers = quotaManager,
      metadataCache = metadataCache,
      logDirFailureChannel = new LogDirFailureChannel(config.logDirs.size),
      alterPartitionManager = alterPartitionManager)
      
    try {
      val txnCoordinatorPartition0 = 0
      val txnCoordinatorPartition1 = 1

      // Before we set up the metadata cache, return nothing for the topic.
      when(metadataCache.getTopicMetadata(Set(Topic.TRANSACTION_STATE_TOPIC_NAME), config.interBrokerListenerName)).thenReturn(Seq())
      assertEquals((Errors.COORDINATOR_NOT_AVAILABLE, Node.noNode), replicaManager.getTransactionCoordinator(txnCoordinatorPartition0))
      
      // Return an error response.
      when(metadataCache.getTopicMetadata(Set(Topic.TRANSACTION_STATE_TOPIC_NAME), config.interBrokerListenerName)).
        thenReturn(Seq(new MetadataResponseTopic().setErrorCode(Errors.UNSUPPORTED_VERSION.code)))
      assertEquals((Errors.COORDINATOR_NOT_AVAILABLE, Node.noNode), replicaManager.getTransactionCoordinator(txnCoordinatorPartition0))

      val metadataResponseTopic = Seq(new MetadataResponseTopic()
        .setName(Topic.TRANSACTION_STATE_TOPIC_NAME)
        .setPartitions(Seq(
          new MetadataResponsePartition()
            .setPartitionIndex(0)
            .setLeaderId(0),
          new MetadataResponsePartition()
            .setPartitionIndex(1)
            .setLeaderId(1)).asJava))
      val node0 = new Node(0, "host1", 0)

      when(metadataCache.getTopicMetadata(Set(Topic.TRANSACTION_STATE_TOPIC_NAME), config.interBrokerListenerName)).thenReturn(metadataResponseTopic)
      when(metadataCache.getAliveBrokerNode(0, config.interBrokerListenerName)).thenReturn(Some(node0))
      when(metadataCache.getAliveBrokerNode(1, config.interBrokerListenerName)).thenReturn(None)
      
      assertEquals((Errors.NONE, node0), replicaManager.getTransactionCoordinator(txnCoordinatorPartition0))
      assertEquals((Errors.COORDINATOR_NOT_AVAILABLE, Node.noNode), replicaManager.getTransactionCoordinator(txnCoordinatorPartition1))
    } finally {
      replicaManager.shutdown()
    }

    TestUtils.assertNoNonDaemonThreads(this.getClass.getName)
  }

  private def sendProducerAppend(
    replicaManager: ReplicaManager,
    topicPartition: TopicPartition,
    numOfRecords: Int
  ): AtomicReference[PartitionResponse] = {
    val produceResult = new AtomicReference[PartitionResponse]()
    def callback(response: Map[TopicPartition, PartitionResponse]): Unit = {
      produceResult.set(response(topicPartition))
    }

    val records = MemoryRecords.withRecords(
      CompressionType.NONE,
      IntStream
        .range(0, numOfRecords)
        .mapToObj(i => new SimpleRecord(i.toString.getBytes))
        .toArray(Array.ofDim[SimpleRecord]): _*
    )

    replicaManager.appendRecords(
      timeout = 10,
      requiredAcks = -1,
      internalTopicsAllowed = false,
      origin = AppendOrigin.CLIENT,
      entriesPerPartition = Map(topicPartition -> records),
      responseCallback = callback
    )
    produceResult
  }

  /**
   * This method assumes that the test using created ReplicaManager calls
   * ReplicaManager.becomeLeaderOrFollower() once with LeaderAndIsrRequest containing
   * 'leaderEpochInLeaderAndIsr' leader epoch for partition 'topicPartition'.
   */
  private def prepareReplicaManagerAndLogManager(timer: MockTimer,
                                                 topicPartition: Int,
                                                 leaderEpochInLeaderAndIsr: Int,
                                                 followerBrokerId: Int,
                                                 leaderBrokerId: Int,
                                                 countDownLatch: CountDownLatch,
                                                 expectTruncation: Boolean,
                                                 localLogOffset: Option[Long] = None,
                                                 offsetFromLeader: Long = 5,
                                                 leaderEpochFromLeader: Int = 3,
                                                 extraProps: Properties = new Properties(),
                                                 topicId: Option[Uuid] = None): (ReplicaManager, LogManager) = {
    val props = TestUtils.createBrokerConfig(0, TestUtils.MockZkConnect)
    props.put("log.dir", TestUtils.tempRelativeDir("data").getAbsolutePath)
    props.asScala ++= extraProps.asScala
    val config = KafkaConfig.fromProps(props)
    val logConfig = new LogConfig(new Properties)
    val logDir = new File(new File(config.logDirs.head), s"$topic-$topicPartition")
    Files.createDirectories(logDir.toPath)
    val mockScheduler = new MockScheduler(time)
    val mockBrokerTopicStats = new BrokerTopicStats
    val mockLogDirFailureChannel = new LogDirFailureChannel(config.logDirs.size)
    val tp = new TopicPartition(topic, topicPartition)
    val maxTransactionTimeoutMs = 30000
    val maxProducerIdExpirationMs = 30000
    val segments = new LogSegments(tp)
    val leaderEpochCache = UnifiedLog.maybeCreateLeaderEpochCache(logDir, tp, mockLogDirFailureChannel, logConfig.recordVersion, "")
    val producerStateManager = new ProducerStateManager(tp, logDir,
      maxTransactionTimeoutMs, new ProducerStateManagerConfig(maxProducerIdExpirationMs, true), time)
    val offsets = new LogLoader(
      logDir,
      tp,
      logConfig,
      mockScheduler,
      time,
      mockLogDirFailureChannel,
      hadCleanShutdown = true,
      segments,
      0L,
      0L,
      leaderEpochCache,
      producerStateManager
    ).load()
    val localLog = new LocalLog(logDir, logConfig, segments, offsets.recoveryPoint,
      offsets.nextOffsetMetadata, mockScheduler, time, tp, mockLogDirFailureChannel)
    val mockLog = new UnifiedLog(
      logStartOffset = offsets.logStartOffset,
      localLog = localLog,
      brokerTopicStats = mockBrokerTopicStats,
      producerIdExpirationCheckIntervalMs = 30000,
      leaderEpochCache = leaderEpochCache,
      producerStateManager = producerStateManager,
      _topicId = topicId,
      keepPartitionMetadataFile = true) {

      override def endOffsetForEpoch(leaderEpoch: Int): Option[OffsetAndEpoch] = {
        assertEquals(leaderEpoch, leaderEpochFromLeader)
        localLogOffset.map { logOffset =>
          Some(new OffsetAndEpoch(logOffset, leaderEpochFromLeader))
        }.getOrElse(super.endOffsetForEpoch(leaderEpoch))
      }

      override def latestEpoch: Option[Int] = Some(leaderEpochFromLeader)

      override def logEndOffsetMetadata: LogOffsetMetadata =
        localLogOffset.map(new LogOffsetMetadata(_)).getOrElse(super.logEndOffsetMetadata)

      override def logEndOffset: Long = localLogOffset.getOrElse(super.logEndOffset)
    }

    // Expect to call LogManager.truncateTo exactly once
    val topicPartitionObj = new TopicPartition(topic, topicPartition)
    val mockLogMgr: LogManager = mock(classOf[LogManager])
    when(mockLogMgr.liveLogDirs).thenReturn(config.logDirs.map(new File(_).getAbsoluteFile))
    when(mockLogMgr.getOrCreateLog(ArgumentMatchers.eq(topicPartitionObj), ArgumentMatchers.eq(false), ArgumentMatchers.eq(false), any())).thenReturn(mockLog)
    when(mockLogMgr.getLog(topicPartitionObj, isFuture = false)).thenReturn(Some(mockLog))
    when(mockLogMgr.getLog(topicPartitionObj, isFuture = true)).thenReturn(None)
    val allLogs = new Pool[TopicPartition, UnifiedLog]()
    allLogs.put(topicPartitionObj, mockLog)
    when(mockLogMgr.allLogs).thenReturn(allLogs.values)
    when(mockLogMgr.isLogDirOnline(anyString)).thenReturn(true)

    val aliveBrokerIds = Seq[Integer](followerBrokerId, leaderBrokerId)
    val aliveBrokers = aliveBrokerIds.map(brokerId => new Node(brokerId, s"host$brokerId", brokerId))

    val metadataCache: MetadataCache = mock(classOf[MetadataCache])
    mockGetAliveBrokerFunctions(metadataCache, aliveBrokers)
    when(metadataCache.getPartitionReplicaEndpoints(
      any[TopicPartition], any[ListenerName])).
        thenReturn(Map(leaderBrokerId -> new Node(leaderBrokerId, "host1", 9092, "rack-a"),
          followerBrokerId -> new Node(followerBrokerId, "host2", 9092, "rack-b")).toMap)
    when(metadataCache.metadataVersion()).thenReturn(config.interBrokerProtocolVersion)
    val mockProducePurgatory = new DelayedOperationPurgatory[DelayedProduce](
      purgatoryName = "Produce", timer, reaperEnabled = false)
    val mockFetchPurgatory = new DelayedOperationPurgatory[DelayedFetch](
      purgatoryName = "Fetch", timer, reaperEnabled = false)
    val mockDeleteRecordsPurgatory = new DelayedOperationPurgatory[DelayedDeleteRecords](
      purgatoryName = "DeleteRecords", timer, reaperEnabled = false)
    val mockElectLeaderPurgatory = new DelayedOperationPurgatory[DelayedElectLeader](
      purgatoryName = "ElectLeader", timer, reaperEnabled = false)

    // Mock network client to show leader offset of 5
    val blockingSend = new MockBlockingSender(
      Map(topicPartitionObj -> new EpochEndOffset()
        .setPartition(topicPartitionObj.partition)
        .setErrorCode(Errors.NONE.code)
        .setLeaderEpoch(leaderEpochFromLeader)
        .setEndOffset(offsetFromLeader)).asJava,
      BrokerEndPoint(1, "host1" ,1), time)
    val replicaManager = new ReplicaManager(
      metrics = metrics,
      config = config,
      time = time,
      scheduler = mockScheduler,
      logManager = mockLogMgr,
      quotaManagers = quotaManager,
      brokerTopicStats = mockBrokerTopicStats,
      metadataCache = metadataCache,
      logDirFailureChannel = mockLogDirFailureChannel,
      alterPartitionManager = alterPartitionManager,
      delayedProducePurgatoryParam = Some(mockProducePurgatory),
      delayedFetchPurgatoryParam = Some(mockFetchPurgatory),
      delayedDeleteRecordsPurgatoryParam = Some(mockDeleteRecordsPurgatory),
      delayedElectLeaderPurgatoryParam = Some(mockElectLeaderPurgatory),
      threadNamePrefix = Option(this.getClass.getName)) {

      override protected def createReplicaFetcherManager(metrics: Metrics,
                                                         time: Time,
                                                         threadNamePrefix: Option[String],
                                                         replicationQuotaManager: ReplicationQuotaManager): ReplicaFetcherManager = {
        new ReplicaFetcherManager(config, this, metrics, time, threadNamePrefix, replicationQuotaManager, () => metadataCache.metadataVersion(), () => 1) {

          override def createFetcherThread(fetcherId: Int, sourceBroker: BrokerEndPoint): ReplicaFetcherThread = {
            val logContext = new LogContext(s"[ReplicaFetcher replicaId=${config.brokerId}, leaderId=${sourceBroker.id}, " +
              s"fetcherId=$fetcherId] ")
            val fetchSessionHandler = new FetchSessionHandler(logContext, sourceBroker.id)
            val leader = new RemoteLeaderEndPoint(logContext.logPrefix, blockingSend, fetchSessionHandler, config,
              replicaManager, quotaManager.follower, () => config.interBrokerProtocolVersion, () => 1)
            new ReplicaFetcherThread(s"ReplicaFetcherThread-$fetcherId", leader, config, failedPartitions, replicaManager,
              quotaManager.follower, logContext.logPrefix, () => config.interBrokerProtocolVersion) {
              override def doWork(): Unit = {
                // In case the thread starts before the partition is added by AbstractFetcherManager,
                // add it here (it's a no-op if already added)
                val initialOffset = InitialFetchState(
                  topicId = topicId,
                  leader = new BrokerEndPoint(0, "localhost", 9092),
                  initOffset = 0L, currentLeaderEpoch = leaderEpochInLeaderAndIsr)
                addPartitions(Map(new TopicPartition(topic, topicPartition) -> initialOffset))
                super.doWork()

                // Shut the thread down after one iteration to avoid double-counting truncations
                initiateShutdown()
                countDownLatch.countDown()
              }
            }
          }
        }
      }
    }

    (replicaManager, mockLogMgr)
  }

  private def leaderAndIsrPartitionState(topicPartition: TopicPartition,
                                         leaderEpoch: Int,
                                         leaderBrokerId: Int,
                                         aliveBrokerIds: Seq[Integer],
                                         isNew: Boolean = false): LeaderAndIsrPartitionState = {
    new LeaderAndIsrPartitionState()
      .setTopicName(topic)
      .setPartitionIndex(topicPartition.partition)
      .setControllerEpoch(controllerEpoch)
      .setLeader(leaderBrokerId)
      .setLeaderEpoch(leaderEpoch)
      .setIsr(aliveBrokerIds.asJava)
      .setPartitionEpoch(zkVersion)
      .setReplicas(aliveBrokerIds.asJava)
      .setIsNew(isNew)
  }

  private class CallbackResult[T] {
    private var value: Option[T] = None
    private var fun: Option[T => Unit] = None

    def assertFired: T = {
      assertTrue(hasFired, "Callback has not been fired")
      value.get
    }

    def hasFired: Boolean = {
      value.isDefined
    }

    def fire(value: T): Unit = {
      this.value = Some(value)
      fun.foreach(f => f(value))
    }

    def onFire(fun: T => Unit): CallbackResult[T] = {
      this.fun = Some(fun)
      if (this.hasFired) fire(value.get)
      this
    }
  }

  private def appendRecords(replicaManager: ReplicaManager,
                            partition: TopicPartition,
                            records: MemoryRecords,
                            origin: AppendOrigin = AppendOrigin.CLIENT,
                            requiredAcks: Short = -1,
                            transactionalId: String = null,
                            transactionStatePartition: Option[Int] = None): CallbackResult[PartitionResponse] = {
    val result = new CallbackResult[PartitionResponse]()
    def appendCallback(responses: Map[TopicPartition, PartitionResponse]): Unit = {
      val response = responses.get(partition)
      assertTrue(response.isDefined)
      result.fire(response.get)
    }

    replicaManager.appendRecords(
      timeout = 1000,
      requiredAcks = requiredAcks,
      internalTopicsAllowed = false,
      origin = origin,
      entriesPerPartition = Map(partition -> records),
      responseCallback = appendCallback,
      transactionalId = transactionalId,
      transactionStatePartition = transactionStatePartition)

    result
  }

  private def appendRecordsToMultipleTopics(replicaManager: ReplicaManager,
                                            entriesToAppend: Map[TopicPartition, MemoryRecords],
                                            transactionalId: String,
                                            transactionStatePartition: Option[Int],
                                            origin: AppendOrigin = AppendOrigin.CLIENT,
                                            requiredAcks: Short = -1): CallbackResult[Map[TopicPartition, PartitionResponse]] = {
    val result = new CallbackResult[Map[TopicPartition, PartitionResponse]]()
    def appendCallback(responses: Map[TopicPartition, PartitionResponse]): Unit = {
      responses.foreach( response => assertTrue(responses.get(response._1).isDefined))
      result.fire(responses)
    }

    replicaManager.appendRecords(
      timeout = 1000,
      requiredAcks = requiredAcks,
      internalTopicsAllowed = false,
      origin = origin,
      entriesPerPartition = entriesToAppend,
      responseCallback = appendCallback,
      transactionalId = transactionalId,
      transactionStatePartition = transactionStatePartition)

    result
  }

  private def fetchPartitionAsConsumer(
    replicaManager: ReplicaManager,
    partition: TopicIdPartition,
    partitionData: PartitionData,
    maxWaitMs: Long = 0,
    minBytes: Int = 1,
    maxBytes: Int = 1024 * 1024,
    isolationLevel: IsolationLevel = IsolationLevel.READ_UNCOMMITTED,
    clientMetadata: Option[ClientMetadata] = None,
  ): CallbackResult[FetchPartitionData] = {
    val isolation = isolationLevel match {
      case IsolationLevel.READ_COMMITTED => FetchIsolation.TXN_COMMITTED
      case IsolationLevel.READ_UNCOMMITTED => FetchIsolation.HIGH_WATERMARK
    }

    fetchPartition(
      replicaManager,
      replicaId = FetchRequest.ORDINARY_CONSUMER_ID,
      partition,
      partitionData,
      minBytes,
      maxBytes,
      isolation,
      clientMetadata,
      maxWaitMs
    )
  }

  private def fetchPartitionAsFollower(
    replicaManager: ReplicaManager,
    partition: TopicIdPartition,
    partitionData: PartitionData,
    replicaId: Int,
    maxWaitMs: Long = 0,
    minBytes: Int = 1,
    maxBytes: Int = 1024 * 1024,
  ): CallbackResult[FetchPartitionData] = {
    fetchPartition(
      replicaManager,
      replicaId = replicaId,
      partition,
      partitionData,
      minBytes = minBytes,
      maxBytes = maxBytes,
      isolation = FetchIsolation.LOG_END,
      clientMetadata = None,
      maxWaitMs = maxWaitMs
    )
  }

  private def fetchPartition(
    replicaManager: ReplicaManager,
    replicaId: Int,
    partition: TopicIdPartition,
    partitionData: PartitionData,
    minBytes: Int,
    maxBytes: Int,
    isolation: FetchIsolation,
    clientMetadata: Option[ClientMetadata],
    maxWaitMs: Long
  ): CallbackResult[FetchPartitionData] = {
    val result = new CallbackResult[FetchPartitionData]()
    def fetchCallback(responseStatus: Seq[(TopicIdPartition, FetchPartitionData)]): Unit = {
      assertEquals(1, responseStatus.size)
      val (topicPartition, fetchData) = responseStatus.head
      assertEquals(partition, topicPartition)
      result.fire(fetchData)
    }

    fetchPartitions(
      replicaManager,
      replicaId = replicaId,
      fetchInfos = Seq(partition -> partitionData),
      responseCallback = fetchCallback,
      maxWaitMs = maxWaitMs,
      minBytes = minBytes,
      maxBytes = maxBytes,
      isolation = isolation,
      clientMetadata = clientMetadata
    )

    result
  }

  private def fetchPartitions(
    replicaManager: ReplicaManager,
    replicaId: Int,
    fetchInfos: Seq[(TopicIdPartition, PartitionData)],
    responseCallback: Seq[(TopicIdPartition, FetchPartitionData)] => Unit,
    requestVersion: Short = ApiKeys.FETCH.latestVersion,
    maxWaitMs: Long = 0,
    minBytes: Int = 1,
    maxBytes: Int = 1024 * 1024,
    quota: ReplicaQuota = UnboundedQuota,
    isolation: FetchIsolation = FetchIsolation.LOG_END,
    clientMetadata: Option[ClientMetadata] = None
  ): Unit = {
    val params = new FetchParams(
      requestVersion,
      replicaId,
      1,
      maxWaitMs,
      minBytes,
      maxBytes,
      isolation,
      clientMetadata.asJava
    )

    replicaManager.fetchMessages(
      params,
      fetchInfos,
      quota,
      responseCallback
    )
  }

  private def getVerificationGuard(replicaManager: ReplicaManager,
                                   tp: TopicPartition,
                                   producerId: Long): Object = {
    replicaManager.getPartitionOrException(tp).log.get.getOrMaybeCreateVerificationGuard(producerId)
  }

  private def setUpReplicaManagerWithMockedAddPartitionsToTxnManager(addPartitionsToTxnManager: AddPartitionsToTxnManager,
                                                                     transactionalTopicPartitions: List[TopicPartition],
                                                                     node: Node,
                                                                     config: KafkaConfig = config): ReplicaManager = {
    val mockLogMgr = TestUtils.createLogManager(config.logDirs.map(new File(_)))
    val metadataCache = mock(classOf[MetadataCache])

    val replicaManager = new ReplicaManager(
      metrics = metrics,
      config = config,
      time = time,
      scheduler = new MockScheduler(time),
      logManager = mockLogMgr,
      quotaManagers = quotaManager,
      metadataCache = metadataCache,
      logDirFailureChannel = new LogDirFailureChannel(config.logDirs.size),
      alterPartitionManager = alterPartitionManager,
      addPartitionsToTxnManager = Some(addPartitionsToTxnManager))

    val metadataResponseTopic = Seq(new MetadataResponseTopic()
      .setName(Topic.TRANSACTION_STATE_TOPIC_NAME)
      .setPartitions(Seq(
        new MetadataResponsePartition()
          .setPartitionIndex(0)
          .setLeaderId(0)).asJava))

    transactionalTopicPartitions.foreach(tp => when(metadataCache.contains(tp)).thenReturn(true))
    when(metadataCache.getTopicMetadata(Set(Topic.TRANSACTION_STATE_TOPIC_NAME), config.interBrokerListenerName)).thenReturn(metadataResponseTopic)
    when(metadataCache.getAliveBrokerNode(0, config.interBrokerListenerName)).thenReturn(Some(node))
    when(metadataCache.getAliveBrokerNode(1, config.interBrokerListenerName)).thenReturn(None)

    // We will attempt to schedule to the request handler thread using a non request handler thread. Set this to avoid error.
    KafkaRequestHandler.setBypassThreadCheck(true)
    replicaManager
  }

  private def setupReplicaManagerWithMockedPurgatories(
    timer: MockTimer,
    brokerId: Int = 0,
    aliveBrokerIds: Seq[Int] = Seq(0, 1),
    propsModifier: Properties => Unit = _ => {},
    mockReplicaFetcherManager: Option[ReplicaFetcherManager] = None,
    mockReplicaAlterLogDirsManager: Option[ReplicaAlterLogDirsManager] = None,
    isShuttingDown: AtomicBoolean = new AtomicBoolean(false),
    enableRemoteStorage: Boolean = false
  ): ReplicaManager = {
    val props = TestUtils.createBrokerConfig(brokerId, TestUtils.MockZkConnect)
    props.put("log.dirs", TestUtils.tempRelativeDir("data").getAbsolutePath + "," + TestUtils.tempRelativeDir("data2").getAbsolutePath)
    propsModifier.apply(props)
    val config = KafkaConfig.fromProps(props)
    val logProps = new Properties()
    val mockLogMgr = TestUtils.createLogManager(config.logDirs.map(new File(_)), new LogConfig(logProps))
    val aliveBrokers = aliveBrokerIds.map(brokerId => new Node(brokerId, s"host$brokerId", brokerId))

    val metadataCache: MetadataCache = mock(classOf[MetadataCache])
    when(metadataCache.topicIdInfo()).thenReturn((topicIds.asJava, topicNames.asJava))
    when(metadataCache.topicNamesToIds()).thenReturn(topicIds.asJava)
    when(metadataCache.topicIdsToNames()).thenReturn(topicNames.asJava)
    when(metadataCache.metadataVersion()).thenReturn(config.interBrokerProtocolVersion)
    mockGetAliveBrokerFunctions(metadataCache, aliveBrokers)
    val mockProducePurgatory = new DelayedOperationPurgatory[DelayedProduce](
      purgatoryName = "Produce", timer, reaperEnabled = false)
    val mockFetchPurgatory = new DelayedOperationPurgatory[DelayedFetch](
      purgatoryName = "Fetch", timer, reaperEnabled = false)
    val mockDeleteRecordsPurgatory = new DelayedOperationPurgatory[DelayedDeleteRecords](
      purgatoryName = "DeleteRecords", timer, reaperEnabled = false)
    val mockDelayedElectLeaderPurgatory = new DelayedOperationPurgatory[DelayedElectLeader](
      purgatoryName = "DelayedElectLeader", timer, reaperEnabled = false)

    // Set up transactions
    val metadataResponseTopic = Seq(new MetadataResponseTopic()
      .setName(Topic.TRANSACTION_STATE_TOPIC_NAME)
      .setPartitions(Seq(
        new MetadataResponsePartition()
          .setPartitionIndex(0)
          .setLeaderId(0)).asJava))
    when(metadataCache.contains(new TopicPartition(topic, 0))).thenReturn(true)
    when(metadataCache.getTopicMetadata(Set(Topic.TRANSACTION_STATE_TOPIC_NAME), config.interBrokerListenerName)).thenReturn(metadataResponseTopic)
    // Transactional appends attempt to schedule to the request handler thread using a non request handler thread. Set this to avoid error.
    KafkaRequestHandler.setBypassThreadCheck(true)

    new ReplicaManager(
      metrics = metrics,
      config = config,
      time = time,
      scheduler = scheduler,
      logManager = mockLogMgr,
      quotaManagers = quotaManager,
      metadataCache = metadataCache,
      logDirFailureChannel = new LogDirFailureChannel(config.logDirs.size),
      alterPartitionManager = alterPartitionManager,
      isShuttingDown = isShuttingDown,
      delayedProducePurgatoryParam = Some(mockProducePurgatory),
      delayedFetchPurgatoryParam = Some(mockFetchPurgatory),
      delayedDeleteRecordsPurgatoryParam = Some(mockDeleteRecordsPurgatory),
      delayedElectLeaderPurgatoryParam = Some(mockDelayedElectLeaderPurgatory),
      threadNamePrefix = Option(this.getClass.getName),
<<<<<<< HEAD
      addPartitionsToTxnManager = Some(addPartitionsToTxnManager)) {
=======
      remoteLogManager = if (enableRemoteStorage) Some(mockRemoteLogManager) else None) {
>>>>>>> 7eea2a39

      override protected def createReplicaFetcherManager(
        metrics: Metrics,
        time: Time,
        threadNamePrefix: Option[String],
        quotaManager: ReplicationQuotaManager
      ): ReplicaFetcherManager = {
        mockReplicaFetcherManager.getOrElse {
          super.createReplicaFetcherManager(
            metrics,
            time,
            threadNamePrefix,
            quotaManager
          )
        }
      }

      override def createReplicaAlterLogDirsManager(
        quotaManager: ReplicationQuotaManager,
        brokerTopicStats: BrokerTopicStats
      ): ReplicaAlterLogDirsManager = {
        mockReplicaAlterLogDirsManager.getOrElse {
          super.createReplicaAlterLogDirsManager(
            quotaManager,
            brokerTopicStats
          )
        }
      }
    }
  }

  @Test
  def testOldLeaderLosesMetricsWhenReassignPartitions(): Unit = {
    val controllerEpoch = 0
    val leaderEpoch = 0
    val leaderEpochIncrement = 1
    val correlationId = 0
    val controllerId = 0
    val mockTopicStats1: BrokerTopicStats = mock(classOf[BrokerTopicStats])
    val (rm0, rm1) = prepareDifferentReplicaManagers(mock(classOf[BrokerTopicStats]), mockTopicStats1)

    try {
      // make broker 0 the leader of partition 0 and
      // make broker 1 the leader of partition 1
      val tp0 = new TopicPartition(topic, 0)
      val tp1 = new TopicPartition(topic, 1)
      val partition0Replicas = Seq[Integer](0, 1).asJava
      val partition1Replicas = Seq[Integer](1, 0).asJava
      val topicIds = Map(tp0.topic -> Uuid.randomUuid(), tp1.topic -> Uuid.randomUuid()).asJava

      val leaderAndIsrRequest1 = new LeaderAndIsrRequest.Builder(ApiKeys.LEADER_AND_ISR.latestVersion,
        controllerId, 0, brokerEpoch,
        Seq(
          new LeaderAndIsrPartitionState()
            .setTopicName(tp0.topic)
            .setPartitionIndex(tp0.partition)
            .setControllerEpoch(controllerEpoch)
            .setLeader(0)
            .setLeaderEpoch(leaderEpoch)
            .setIsr(partition0Replicas)
            .setPartitionEpoch(0)
            .setReplicas(partition0Replicas)
            .setIsNew(true),
          new LeaderAndIsrPartitionState()
            .setTopicName(tp1.topic)
            .setPartitionIndex(tp1.partition)
            .setControllerEpoch(controllerEpoch)
            .setLeader(1)
            .setLeaderEpoch(leaderEpoch)
            .setIsr(partition1Replicas)
            .setPartitionEpoch(0)
            .setReplicas(partition1Replicas)
            .setIsNew(true)
        ).asJava,
        topicIds,
        Set(new Node(0, "host0", 0), new Node(1, "host1", 1)).asJava).build()

      rm0.becomeLeaderOrFollower(correlationId, leaderAndIsrRequest1, (_, _) => ())
      rm1.becomeLeaderOrFollower(correlationId, leaderAndIsrRequest1, (_, _) => ())

      // make broker 0 the leader of partition 1 so broker 1 loses its leadership position
      val leaderAndIsrRequest2 = new LeaderAndIsrRequest.Builder(ApiKeys.LEADER_AND_ISR.latestVersion, controllerId,
        controllerEpoch, brokerEpoch,
        Seq(
          new LeaderAndIsrPartitionState()
            .setTopicName(tp0.topic)
            .setPartitionIndex(tp0.partition)
            .setControllerEpoch(controllerEpoch)
            .setLeader(0)
            .setLeaderEpoch(leaderEpoch + leaderEpochIncrement)
            .setIsr(partition0Replicas)
            .setPartitionEpoch(0)
            .setReplicas(partition0Replicas)
            .setIsNew(true),
          new LeaderAndIsrPartitionState()
            .setTopicName(tp1.topic)
            .setPartitionIndex(tp1.partition)
            .setControllerEpoch(controllerEpoch)
            .setLeader(0)
            .setLeaderEpoch(leaderEpoch + leaderEpochIncrement)
            .setIsr(partition1Replicas)
            .setPartitionEpoch(0)
            .setReplicas(partition1Replicas)
            .setIsNew(true)
        ).asJava,
        topicIds,
        Set(new Node(0, "host0", 0), new Node(1, "host1", 1)).asJava).build()

      rm0.becomeLeaderOrFollower(correlationId, leaderAndIsrRequest2, (_, _) => ())
      rm1.becomeLeaderOrFollower(correlationId, leaderAndIsrRequest2, (_, _) => ())
    } finally {
      rm0.shutdown()
      rm1.shutdown()
    }

    // verify that broker 1 did remove its metrics when no longer being the leader of partition 1
    verify(mockTopicStats1).removeOldLeaderMetrics(topic)
  }

  @Test
  def testOldFollowerLosesMetricsWhenReassignPartitions(): Unit = {
    val controllerEpoch = 0
    val leaderEpoch = 0
    val leaderEpochIncrement = 1
    val correlationId = 0
    val controllerId = 0
    val mockTopicStats1: BrokerTopicStats = mock(classOf[BrokerTopicStats])
    val (rm0, rm1) = prepareDifferentReplicaManagers(mock(classOf[BrokerTopicStats]), mockTopicStats1)

    try {
      // make broker 0 the leader of partition 0 and
      // make broker 1 the leader of partition 1
      val tp0 = new TopicPartition(topic, 0)
      val tp1 = new TopicPartition(topic, 1)
      val partition0Replicas = Seq[Integer](1, 0).asJava
      val partition1Replicas = Seq[Integer](1, 0).asJava
      val topicIds = Map(tp0.topic -> Uuid.randomUuid(), tp1.topic -> Uuid.randomUuid()).asJava

      val leaderAndIsrRequest1 = new LeaderAndIsrRequest.Builder(ApiKeys.LEADER_AND_ISR.latestVersion,
        controllerId, 0, brokerEpoch,
        Seq(
          new LeaderAndIsrPartitionState()
            .setTopicName(tp0.topic)
            .setPartitionIndex(tp0.partition)
            .setControllerEpoch(controllerEpoch)
            .setLeader(1)
            .setLeaderEpoch(leaderEpoch)
            .setIsr(partition0Replicas)
            .setPartitionEpoch(0)
            .setReplicas(partition0Replicas)
            .setIsNew(true),
          new LeaderAndIsrPartitionState()
            .setTopicName(tp1.topic)
            .setPartitionIndex(tp1.partition)
            .setControllerEpoch(controllerEpoch)
            .setLeader(1)
            .setLeaderEpoch(leaderEpoch)
            .setIsr(partition1Replicas)
            .setPartitionEpoch(0)
            .setReplicas(partition1Replicas)
            .setIsNew(true)
        ).asJava,
        topicIds,
        Set(new Node(0, "host0", 0), new Node(1, "host1", 1)).asJava).build()

      rm0.becomeLeaderOrFollower(correlationId, leaderAndIsrRequest1, (_, _) => ())
      rm1.becomeLeaderOrFollower(correlationId, leaderAndIsrRequest1, (_, _) => ())

      // make broker 0 the leader of partition 1 so broker 1 loses its leadership position
      val leaderAndIsrRequest2 = new LeaderAndIsrRequest.Builder(ApiKeys.LEADER_AND_ISR.latestVersion, controllerId,
        controllerEpoch, brokerEpoch,
        Seq(
          new LeaderAndIsrPartitionState()
            .setTopicName(tp0.topic)
            .setPartitionIndex(tp0.partition)
            .setControllerEpoch(controllerEpoch)
            .setLeader(0)
            .setLeaderEpoch(leaderEpoch + leaderEpochIncrement)
            .setIsr(partition0Replicas)
            .setPartitionEpoch(0)
            .setReplicas(partition0Replicas)
            .setIsNew(true),
          new LeaderAndIsrPartitionState()
            .setTopicName(tp1.topic)
            .setPartitionIndex(tp1.partition)
            .setControllerEpoch(controllerEpoch)
            .setLeader(0)
            .setLeaderEpoch(leaderEpoch + leaderEpochIncrement)
            .setIsr(partition1Replicas)
            .setPartitionEpoch(0)
            .setReplicas(partition1Replicas)
            .setIsNew(true)
        ).asJava,
        topicIds,
        Set(new Node(0, "host0", 0), new Node(1, "host1", 1)).asJava).build()

      rm0.becomeLeaderOrFollower(correlationId, leaderAndIsrRequest2, (_, _) => ())
      rm1.becomeLeaderOrFollower(correlationId, leaderAndIsrRequest2, (_, _) => ())
    } finally {
      rm0.shutdown()
      rm1.shutdown()
    }

    // verify that broker 1 did remove its metrics when no longer being the leader of partition 1
    verify(mockTopicStats1).removeOldLeaderMetrics(topic)
    verify(mockTopicStats1).removeOldFollowerMetrics(topic)
  }

  private def prepareDifferentReplicaManagers(brokerTopicStats1: BrokerTopicStats,
                                              brokerTopicStats2: BrokerTopicStats): (ReplicaManager, ReplicaManager) = {
    val props0 = TestUtils.createBrokerConfig(0, TestUtils.MockZkConnect)
    val props1 = TestUtils.createBrokerConfig(1, TestUtils.MockZkConnect)

    props0.put("log0.dir", TestUtils.tempRelativeDir("data").getAbsolutePath)
    props1.put("log1.dir", TestUtils.tempRelativeDir("data").getAbsolutePath)

    val config0 = KafkaConfig.fromProps(props0)
    val config1 = KafkaConfig.fromProps(props1)

    val mockLogMgr0 = TestUtils.createLogManager(config0.logDirs.map(new File(_)))
    val mockLogMgr1 = TestUtils.createLogManager(config1.logDirs.map(new File(_)))

    val metadataCache0: MetadataCache = mock(classOf[MetadataCache])
    val metadataCache1: MetadataCache = mock(classOf[MetadataCache])
    val aliveBrokers = Seq(new Node(0, "host0", 0), new Node(1, "host1", 1))
    mockGetAliveBrokerFunctions(metadataCache0, aliveBrokers)
    mockGetAliveBrokerFunctions(metadataCache1, aliveBrokers)
    when(metadataCache0.metadataVersion()).thenReturn(config0.interBrokerProtocolVersion)
    when(metadataCache1.metadataVersion()).thenReturn(config1.interBrokerProtocolVersion)

    // each replica manager is for a broker
    val rm0 = new ReplicaManager(
      metrics = metrics,
      config = config0,
      time = time,
      scheduler = new MockScheduler(time),
      logManager = mockLogMgr0,
      quotaManagers = quotaManager,
      brokerTopicStats = brokerTopicStats1,
      metadataCache = metadataCache0,
      logDirFailureChannel = new LogDirFailureChannel(config0.logDirs.size),
      alterPartitionManager = alterPartitionManager)
    val rm1 = new ReplicaManager(
      metrics = metrics,
      config = config1,
      time = time,
      scheduler = new MockScheduler(time),
      logManager = mockLogMgr1,
      quotaManagers = quotaManager,
      brokerTopicStats = brokerTopicStats2,
      metadataCache = metadataCache1,
      logDirFailureChannel = new LogDirFailureChannel(config1.logDirs.size),
      alterPartitionManager = alterPartitionManager)

    (rm0, rm1)
  }

  @Test
  def testStopReplicaWithStaleControllerEpoch(): Unit = {
    val mockTimer = new MockTimer(time)
    val replicaManager = setupReplicaManagerWithMockedPurgatories(mockTimer, aliveBrokerIds = Seq(0, 1))

    val tp0 = new TopicPartition(topic, 0)
    val offsetCheckpoints = new LazyOffsetCheckpoints(replicaManager.highWatermarkCheckpoints)
    replicaManager.createPartition(tp0).createLogIfNotExists(isNew = false, isFutureReplica = false, offsetCheckpoints, None)

    val becomeLeaderRequest = new LeaderAndIsrRequest.Builder(ApiKeys.LEADER_AND_ISR.latestVersion, 0, 10, brokerEpoch,
      Seq(leaderAndIsrPartitionState(tp0, 1, 0, Seq(0, 1), true)).asJava,
      Collections.singletonMap(topic, Uuid.randomUuid()),
      Set(new Node(0, "host1", 0), new Node(1, "host2", 1)).asJava
    ).build()

    replicaManager.becomeLeaderOrFollower(1, becomeLeaderRequest, (_, _) => ())

    val partitionStates = Map(tp0 -> new StopReplicaPartitionState()
      .setPartitionIndex(tp0.partition)
      .setLeaderEpoch(1)
      .setDeletePartition(false)
    )

    val (_, error) = replicaManager.stopReplicas(1, 0, 0, partitionStates)
    assertEquals(Errors.STALE_CONTROLLER_EPOCH, error)
  }

  @Test
  def testStopReplicaWithOfflinePartition(): Unit = {
    val mockTimer = new MockTimer(time)
    val replicaManager = setupReplicaManagerWithMockedPurgatories(mockTimer, aliveBrokerIds = Seq(0, 1))

    val tp0 = new TopicPartition(topic, 0)
    val offsetCheckpoints = new LazyOffsetCheckpoints(replicaManager.highWatermarkCheckpoints)
    replicaManager.createPartition(tp0).createLogIfNotExists(isNew = false, isFutureReplica = false, offsetCheckpoints, None)

    val becomeLeaderRequest = new LeaderAndIsrRequest.Builder(ApiKeys.LEADER_AND_ISR.latestVersion, 0, 0, brokerEpoch,
      Seq(leaderAndIsrPartitionState(tp0, 1, 0, Seq(0, 1), true)).asJava,
      Collections.singletonMap(topic, Uuid.randomUuid()),
      Set(new Node(0, "host1", 0), new Node(1, "host2", 1)).asJava
    ).build()

    replicaManager.becomeLeaderOrFollower(1, becomeLeaderRequest, (_, _) => ())
    replicaManager.markPartitionOffline(tp0)

    val partitionStates = Map(tp0 -> new StopReplicaPartitionState()
      .setPartitionIndex(tp0.partition)
      .setLeaderEpoch(1)
      .setDeletePartition(false)
    )

    val (result, error) = replicaManager.stopReplicas(1, 0, 0, partitionStates)
    assertEquals(Errors.NONE, error)
    assertEquals(Map(tp0 -> Errors.KAFKA_STORAGE_ERROR), result)
  }

  @Test
  def testStopReplicaWithInexistentPartition(): Unit = {
    testStopReplicaWithInexistentPartition(false, false)
  }

  @Test
  def testStopReplicaWithInexistentPartitionAndPartitionsDelete(): Unit = {
    testStopReplicaWithInexistentPartition(true, false)
  }

  @Test
  def testStopReplicaWithInexistentPartitionAndPartitionsDeleteAndIOException(): Unit = {
    testStopReplicaWithInexistentPartition(true, true)
  }

  private def testStopReplicaWithInexistentPartition(deletePartitions: Boolean, throwIOException: Boolean): Unit = {
    val mockTimer = new MockTimer(time)
    val replicaManager = setupReplicaManagerWithMockedPurgatories(mockTimer, aliveBrokerIds = Seq(0, 1))

    val tp0 = new TopicPartition(topic, 0)
    val log = replicaManager.logManager.getOrCreateLog(tp0, true, topicId = None)

    if (throwIOException) {
      // Delete the underlying directory to trigger an KafkaStorageException
      val dir = log.dir.getParentFile
      Utils.delete(dir)
      Files.createFile(dir.toPath)
    }

    val partitionStates = Map(tp0 -> new StopReplicaPartitionState()
      .setPartitionIndex(tp0.partition)
      .setLeaderEpoch(1)
      .setDeletePartition(deletePartitions)
    )

    val (result, error) = replicaManager.stopReplicas(1, 0, 0, partitionStates)
    assertEquals(Errors.NONE, error)

    if (throwIOException && deletePartitions) {
      assertEquals(Map(tp0 -> Errors.KAFKA_STORAGE_ERROR), result)
      assertTrue(replicaManager.logManager.getLog(tp0).isEmpty)
    } else if (deletePartitions) {
      assertEquals(Map(tp0 -> Errors.NONE), result)
      assertTrue(replicaManager.logManager.getLog(tp0).isEmpty)
    } else {
      assertEquals(Map(tp0 -> Errors.NONE), result)
      assertTrue(replicaManager.logManager.getLog(tp0).isDefined)
    }
  }

  @Test
  def testStopReplicaWithExistingPartitionAndNewerLeaderEpoch(): Unit = {
    testStopReplicaWithExistingPartition(2, false, false, Errors.NONE)
  }

  @Test
  def testStopReplicaWithExistingPartitionAndOlderLeaderEpoch(): Unit = {
    testStopReplicaWithExistingPartition(0, false, false, Errors.FENCED_LEADER_EPOCH)
  }

  @Test
  def testStopReplicaWithExistingPartitionAndEqualLeaderEpoch(): Unit = {
    testStopReplicaWithExistingPartition(1, false, false, Errors.NONE)
  }

  @Test
  def testStopReplicaWithExistingPartitionAndDeleteSentinel(): Unit = {
    testStopReplicaWithExistingPartition(LeaderAndIsr.EpochDuringDelete, false, false, Errors.NONE)
  }

  @Test
  def testStopReplicaWithExistingPartitionAndLeaderEpochNotProvided(): Unit = {
    testStopReplicaWithExistingPartition(LeaderAndIsr.NoEpoch, false, false, Errors.NONE)
  }

  @Test
  def testStopReplicaWithDeletePartitionAndExistingPartitionAndNewerLeaderEpoch(): Unit = {
    testStopReplicaWithExistingPartition(2, true, false, Errors.NONE)
  }

  @Test
  def testStopReplicaWithDeletePartitionAndExistingPartitionAndNewerLeaderEpochAndIOException(): Unit = {
    testStopReplicaWithExistingPartition(2, true, true, Errors.KAFKA_STORAGE_ERROR)
  }

  @Test
  def testStopReplicaWithDeletePartitionAndExistingPartitionAndOlderLeaderEpoch(): Unit = {
    testStopReplicaWithExistingPartition(0, true, false, Errors.FENCED_LEADER_EPOCH)
  }

  @Test
  def testStopReplicaWithDeletePartitionAndExistingPartitionAndEqualLeaderEpoch(): Unit = {
    testStopReplicaWithExistingPartition(1, true, false, Errors.NONE)
  }

  @Test
  def testStopReplicaWithDeletePartitionAndExistingPartitionAndDeleteSentinel(): Unit = {
    testStopReplicaWithExistingPartition(LeaderAndIsr.EpochDuringDelete, true, false, Errors.NONE)
  }

  @Test
  def testStopReplicaWithDeletePartitionAndExistingPartitionAndLeaderEpochNotProvided(): Unit = {
    testStopReplicaWithExistingPartition(LeaderAndIsr.NoEpoch, true, false, Errors.NONE)
  }

  private def testStopReplicaWithExistingPartition(leaderEpoch: Int,
                                                   deletePartition: Boolean,
                                                   throwIOException: Boolean,
                                                   expectedOutput: Errors): Unit = {
    val mockTimer = new MockTimer(time)
    val replicaManager = setupReplicaManagerWithMockedPurgatories(mockTimer, aliveBrokerIds = Seq(0, 1))

    val tp0 = new TopicPartition(topic, 0)
    val offsetCheckpoints = new LazyOffsetCheckpoints(replicaManager.highWatermarkCheckpoints)
    val partition = replicaManager.createPartition(tp0)
    partition.createLogIfNotExists(isNew = false, isFutureReplica = false, offsetCheckpoints, None)

    val logDirFailureChannel = new LogDirFailureChannel(replicaManager.config.logDirs.size)
    val logDir = partition.log.get.parentDirFile

    def readRecoveryPointCheckpoint(): Map[TopicPartition, Long] = {
      new OffsetCheckpointFile(new File(logDir, LogManager.RecoveryPointCheckpointFile),
        logDirFailureChannel).read()
    }

    def readLogStartOffsetCheckpoint(): Map[TopicPartition, Long] = {
      new OffsetCheckpointFile(new File(logDir, LogManager.LogStartOffsetCheckpointFile),
        logDirFailureChannel).read()
    }

    val becomeLeaderRequest = new LeaderAndIsrRequest.Builder(ApiKeys.LEADER_AND_ISR.latestVersion, 0, 0, brokerEpoch,
      Seq(leaderAndIsrPartitionState(tp0, 1, 0, Seq(0, 1), true)).asJava,
      Collections.singletonMap(tp0.topic(), Uuid.randomUuid()),
      Set(new Node(0, "host1", 0), new Node(1, "host2", 1)).asJava
    ).build()

    replicaManager.becomeLeaderOrFollower(1, becomeLeaderRequest, (_, _) => ())

    val batch = TestUtils.records(records = List(
      new SimpleRecord(10, "k1".getBytes, "v1".getBytes),
      new SimpleRecord(11, "k2".getBytes, "v2".getBytes)))
    partition.appendRecordsToLeader(batch, AppendOrigin.CLIENT, requiredAcks = 0, RequestLocal.withThreadConfinedCaching)
    partition.log.get.updateHighWatermark(2L)
    partition.log.get.maybeIncrementLogStartOffset(1L, LogStartOffsetIncrementReason.LeaderOffsetIncremented)
    replicaManager.logManager.checkpointLogRecoveryOffsets()
    replicaManager.logManager.checkpointLogStartOffsets()
    assertEquals(Some(1L), readRecoveryPointCheckpoint().get(tp0))
    assertEquals(Some(1L), readLogStartOffsetCheckpoint().get(tp0))

    if (throwIOException) {
      // Replace underlying PartitionMetadataFile with a mock which throws
      // a KafkaStorageException when maybeFlush is called.
      val mockPartitionMetadataFile = mock(classOf[PartitionMetadataFile])
      when(mockPartitionMetadataFile.maybeFlush()).thenThrow(new KafkaStorageException())
      partition.log.get.partitionMetadataFile = Some(mockPartitionMetadataFile)
    }

    val partitionStates = Map(tp0 -> new StopReplicaPartitionState()
      .setPartitionIndex(tp0.partition)
      .setLeaderEpoch(leaderEpoch)
      .setDeletePartition(deletePartition)
    )

    val (result, error) = replicaManager.stopReplicas(1, 0, 0, partitionStates)
    assertEquals(Errors.NONE, error)
    assertEquals(Map(tp0 -> expectedOutput), result)

    if (expectedOutput == Errors.NONE && deletePartition) {
      assertEquals(HostedPartition.None, replicaManager.getPartition(tp0))
      assertFalse(readRecoveryPointCheckpoint().contains(tp0))
      assertFalse(readLogStartOffsetCheckpoint().contains(tp0))
    }
  }

  @Test
  def testReplicaNotAvailable(): Unit = {

    def createReplicaManager(): ReplicaManager = {
      val props = TestUtils.createBrokerConfig(1, TestUtils.MockZkConnect)
      val config = KafkaConfig.fromProps(props)
      val mockLogMgr = TestUtils.createLogManager(config.logDirs.map(new File(_)))
      new ReplicaManager(
        metrics = metrics,
        config = config,
        time = time,
        scheduler = new MockScheduler(time),
        logManager = mockLogMgr,
        quotaManagers = quotaManager,
        metadataCache = MetadataCache.zkMetadataCache(config.brokerId, config.interBrokerProtocolVersion),
        logDirFailureChannel = new LogDirFailureChannel(config.logDirs.size),
        alterPartitionManager = alterPartitionManager) {
        override def getPartitionOrException(topicPartition: TopicPartition): Partition = {
          throw Errors.NOT_LEADER_OR_FOLLOWER.exception()
        }
      }
    }

    val replicaManager = createReplicaManager()
    try {
      val tp = new TopicPartition(topic, 0)
      val dir = replicaManager.logManager.liveLogDirs.head.getAbsolutePath
      val errors = replicaManager.alterReplicaLogDirs(Map(tp -> dir))
      assertEquals(Errors.REPLICA_NOT_AVAILABLE, errors(tp))
    } finally {
      replicaManager.shutdown(false)
    }
  }

  @Test
  def testPartitionMetadataFile(): Unit = {
    val replicaManager = setupReplicaManagerWithMockedPurgatories(new MockTimer(time))
    try {
      val brokerList = Seq[Integer](0, 1).asJava
      val topicPartition = new TopicPartition(topic, 0)
      val topicIds = Collections.singletonMap(topic, Uuid.randomUuid())
      val topicNames = topicIds.asScala.map(_.swap).asJava

      def leaderAndIsrRequest(epoch: Int, topicIds: java.util.Map[String, Uuid]): LeaderAndIsrRequest =
        new LeaderAndIsrRequest.Builder(ApiKeys.LEADER_AND_ISR.latestVersion, 0, 0, brokerEpoch,
          Seq(new LeaderAndIsrPartitionState()
            .setTopicName(topic)
            .setPartitionIndex(0)
            .setControllerEpoch(0)
            .setLeader(0)
            .setLeaderEpoch(epoch)
            .setIsr(brokerList)
            .setPartitionEpoch(0)
            .setReplicas(brokerList)
            .setIsNew(true)).asJava,
          topicIds,
          Set(new Node(0, "host1", 0), new Node(1, "host2", 1)).asJava).build()

      val response = replicaManager.becomeLeaderOrFollower(0, leaderAndIsrRequest(0, topicIds), (_, _) => ())
      assertEquals(Errors.NONE, response.partitionErrors(topicNames).get(topicPartition))
      assertFalse(replicaManager.localLog(topicPartition).isEmpty)
      val id = topicIds.get(topicPartition.topic())
      val log = replicaManager.localLog(topicPartition).get
      assertTrue(log.partitionMetadataFile.get.exists())
      val partitionMetadata = log.partitionMetadataFile.get.read()

      // Current version of PartitionMetadataFile is 0.
      assertEquals(0, partitionMetadata.version)
      assertEquals(id, partitionMetadata.topicId)
    } finally replicaManager.shutdown(checkpointHW = false)
  }

  @Test
  def testPartitionMetadataFileCreatedWithExistingLog(): Unit = {
    val replicaManager = setupReplicaManagerWithMockedPurgatories(new MockTimer(time))
    try {
      val brokerList = Seq[Integer](0, 1).asJava
      val topicPartition = new TopicPartition(topic, 0)

      replicaManager.logManager.getOrCreateLog(topicPartition, isNew = true, topicId = None)

      assertTrue(replicaManager.getLog(topicPartition).isDefined)
      var log = replicaManager.getLog(topicPartition).get
      assertEquals(None, log.topicId)
      assertFalse(log.partitionMetadataFile.get.exists())

      val topicIds = Collections.singletonMap(topic, Uuid.randomUuid())
      val topicNames = topicIds.asScala.map(_.swap).asJava

      def leaderAndIsrRequest(epoch: Int): LeaderAndIsrRequest = new LeaderAndIsrRequest.Builder(ApiKeys.LEADER_AND_ISR.latestVersion, 0, 0, brokerEpoch,
        Seq(new LeaderAndIsrPartitionState()
          .setTopicName(topic)
          .setPartitionIndex(0)
          .setControllerEpoch(0)
          .setLeader(0)
          .setLeaderEpoch(epoch)
          .setIsr(brokerList)
          .setPartitionEpoch(0)
          .setReplicas(brokerList)
          .setIsNew(true)).asJava,
        topicIds,
        Set(new Node(0, "host1", 0), new Node(1, "host2", 1)).asJava).build()

      val response = replicaManager.becomeLeaderOrFollower(0, leaderAndIsrRequest(0), (_, _) => ())
      assertEquals(Errors.NONE, response.partitionErrors(topicNames).get(topicPartition))
      assertFalse(replicaManager.localLog(topicPartition).isEmpty)
      val id = topicIds.get(topicPartition.topic())
      log = replicaManager.localLog(topicPartition).get
      assertTrue(log.partitionMetadataFile.get.exists())
      val partitionMetadata = log.partitionMetadataFile.get.read()

      // Current version of PartitionMetadataFile is 0.
      assertEquals(0, partitionMetadata.version)
      assertEquals(id, partitionMetadata.topicId)
    } finally replicaManager.shutdown(checkpointHW = false)
  }

  @Test
  def testPartitionMetadataFileCreatedAfterPreviousRequestWithoutIds(): Unit = {
    val replicaManager = setupReplicaManagerWithMockedPurgatories(new MockTimer(time))
    try {
      val brokerList = Seq[Integer](0, 1).asJava
      val topicPartition = new TopicPartition(topic, 0)
      val topicPartition2 = new TopicPartition(topic, 1)

      def leaderAndIsrRequest(topicIds: util.Map[String, Uuid], version: Short, partition: Int = 0, leaderEpoch: Int = 0): LeaderAndIsrRequest =
        new LeaderAndIsrRequest.Builder(version, 0, 0, brokerEpoch,
        Seq(new LeaderAndIsrPartitionState()
          .setTopicName(topic)
          .setPartitionIndex(partition)
          .setControllerEpoch(0)
          .setLeader(0)
          .setLeaderEpoch(leaderEpoch)
          .setIsr(brokerList)
          .setPartitionEpoch(0)
          .setReplicas(brokerList)
          .setIsNew(true)).asJava,
        topicIds,
        Set(new Node(0, "host1", 0), new Node(1, "host2", 1)).asJava).build()

      // Send a request without a topic ID so that we have a log without a topic ID associated to the partition.
      val response = replicaManager.becomeLeaderOrFollower(0, leaderAndIsrRequest(Collections.emptyMap(), 4), (_, _) => ())
      assertEquals(Errors.NONE, response.partitionErrors(Collections.emptyMap()).get(topicPartition))
      assertTrue(replicaManager.localLog(topicPartition).isDefined)
      val log = replicaManager.localLog(topicPartition).get
      assertFalse(log.partitionMetadataFile.get.exists())
      assertTrue(log.topicId.isEmpty)

      val response2 = replicaManager.becomeLeaderOrFollower(0, leaderAndIsrRequest(topicIds.asJava, ApiKeys.LEADER_AND_ISR.latestVersion), (_, _) => ())
      assertEquals(Errors.NONE, response2.partitionErrors(topicNames.asJava).get(topicPartition))
      assertTrue(replicaManager.localLog(topicPartition).isDefined)
      assertTrue(log.partitionMetadataFile.get.exists())
      assertTrue(log.topicId.isDefined)
      assertEquals(topicId, log.topicId.get)

      // Repeat with partition 2, but in this case, update the leader epoch
      // Send a request without a topic ID so that we have a log without a topic ID associated to the partition.
      val response3 = replicaManager.becomeLeaderOrFollower(0, leaderAndIsrRequest(Collections.emptyMap(), 4, 1), (_, _) => ())
      assertEquals(Errors.NONE, response3.partitionErrors(Collections.emptyMap()).get(topicPartition2))
      assertTrue(replicaManager.localLog(topicPartition2).isDefined)
      val log2 = replicaManager.localLog(topicPartition2).get
      assertFalse(log2.partitionMetadataFile.get.exists())
      assertTrue(log2.topicId.isEmpty)

      val response4 = replicaManager.becomeLeaderOrFollower(0, leaderAndIsrRequest(topicIds.asJava, ApiKeys.LEADER_AND_ISR.latestVersion, 1, 1), (_, _) => ())
      assertEquals(Errors.NONE, response4.partitionErrors(topicNames.asJava).get(topicPartition2))
      assertTrue(replicaManager.localLog(topicPartition2).isDefined)
      assertTrue(log2.partitionMetadataFile.get.exists())
      assertTrue(log2.topicId.isDefined)
      assertEquals(topicId, log2.topicId.get)

      assertEquals(topicId, log.partitionMetadataFile.get.read().topicId)
      assertEquals(topicId, log2.partitionMetadataFile.get.read().topicId)
    } finally replicaManager.shutdown(checkpointHW = false)
  }

  @Test
  def testInconsistentIdReturnsError(): Unit = {
    val replicaManager = setupReplicaManagerWithMockedPurgatories(new MockTimer(time))
    try {
      val brokerList = Seq[Integer](0, 1).asJava
      val topicPartition = new TopicPartition(topic, 0)
      val topicIds = Collections.singletonMap(topic, Uuid.randomUuid())
      val topicNames = topicIds.asScala.map(_.swap).asJava

      val invalidTopicIds = Collections.singletonMap(topic, Uuid.randomUuid())
      val invalidTopicNames = invalidTopicIds.asScala.map(_.swap).asJava

      def leaderAndIsrRequest(epoch: Int, topicIds: java.util.Map[String, Uuid]): LeaderAndIsrRequest =
        new LeaderAndIsrRequest.Builder(ApiKeys.LEADER_AND_ISR.latestVersion, 0, 0, brokerEpoch,
        Seq(new LeaderAndIsrPartitionState()
          .setTopicName(topic)
          .setPartitionIndex(0)
          .setControllerEpoch(0)
          .setLeader(0)
          .setLeaderEpoch(epoch)
          .setIsr(brokerList)
          .setPartitionEpoch(0)
          .setReplicas(brokerList)
          .setIsNew(true)).asJava,
        topicIds,
        Set(new Node(0, "host1", 0), new Node(1, "host2", 1)).asJava).build()

      val response = replicaManager.becomeLeaderOrFollower(0, leaderAndIsrRequest(0, topicIds), (_, _) => ())
      assertEquals(Errors.NONE, response.partitionErrors(topicNames).get(topicPartition))

      val response2 = replicaManager.becomeLeaderOrFollower(0, leaderAndIsrRequest(1, topicIds), (_, _) => ())
      assertEquals(Errors.NONE, response2.partitionErrors(topicNames).get(topicPartition))

      // Send request with inconsistent ID.
      val response3 = replicaManager.becomeLeaderOrFollower(0, leaderAndIsrRequest(1, invalidTopicIds), (_, _) => ())
      assertEquals(Errors.INCONSISTENT_TOPIC_ID, response3.partitionErrors(invalidTopicNames).get(topicPartition))

      val response4 = replicaManager.becomeLeaderOrFollower(0, leaderAndIsrRequest(2, invalidTopicIds), (_, _) => ())
      assertEquals(Errors.INCONSISTENT_TOPIC_ID, response4.partitionErrors(invalidTopicNames).get(topicPartition))
    } finally replicaManager.shutdown(checkpointHW = false)
  }

  @Test
  def testPartitionMetadataFileNotCreated(): Unit = {
    val replicaManager = setupReplicaManagerWithMockedPurgatories(new MockTimer(time))
    try {
      val brokerList = Seq[Integer](0, 1).asJava
      val topicPartition = new TopicPartition(topic, 0)
      val topicPartitionFoo = new TopicPartition("foo", 0)
      val topicPartitionFake = new TopicPartition("fakeTopic", 0)
      val topicIds = Map(topic -> Uuid.ZERO_UUID, "foo" -> Uuid.randomUuid()).asJava
      val topicNames = topicIds.asScala.map(_.swap).asJava

      def leaderAndIsrRequest(epoch: Int, name: String, version: Short): LeaderAndIsrRequest = LeaderAndIsrRequest.parse(
        new LeaderAndIsrRequest.Builder(version, 0, 0, brokerEpoch,
        Seq(new LeaderAndIsrPartitionState()
          .setTopicName(name)
          .setPartitionIndex(0)
          .setControllerEpoch(0)
          .setLeader(0)
          .setLeaderEpoch(epoch)
          .setIsr(brokerList)
          .setPartitionEpoch(0)
          .setReplicas(brokerList)
          .setIsNew(true)).asJava,
        topicIds,
        Set(new Node(0, "host1", 0), new Node(1, "host2", 1)).asJava).build().serialize(), version)

      // There is no file if the topic does not have an associated topic ID.
      val response = replicaManager.becomeLeaderOrFollower(0, leaderAndIsrRequest(0, "fakeTopic", ApiKeys.LEADER_AND_ISR.latestVersion), (_, _) => ())
      assertTrue(replicaManager.localLog(topicPartitionFake).isDefined)
      val log = replicaManager.localLog(topicPartitionFake).get
      assertFalse(log.partitionMetadataFile.get.exists())
      assertEquals(Errors.NONE, response.partitionErrors(topicNames).get(topicPartition))

      // There is no file if the topic has the default UUID.
      val response2 = replicaManager.becomeLeaderOrFollower(0, leaderAndIsrRequest(0, topic, ApiKeys.LEADER_AND_ISR.latestVersion), (_, _) => ())
      assertTrue(replicaManager.localLog(topicPartition).isDefined)
      val log2 = replicaManager.localLog(topicPartition).get
      assertFalse(log2.partitionMetadataFile.get.exists())
      assertEquals(Errors.NONE, response2.partitionErrors(topicNames).get(topicPartition))

      // There is no file if the request an older version
      val response3 = replicaManager.becomeLeaderOrFollower(0, leaderAndIsrRequest(0, "foo", 0), (_, _) => ())
      assertTrue(replicaManager.localLog(topicPartitionFoo).isDefined)
      val log3 = replicaManager.localLog(topicPartitionFoo).get
      assertFalse(log3.partitionMetadataFile.get.exists())
      assertEquals(Errors.NONE, response3.partitionErrors(topicNames).get(topicPartitionFoo))

      // There is no file if the request is an older version
      val response4 = replicaManager.becomeLeaderOrFollower(0, leaderAndIsrRequest(1, "foo", 4), (_, _) => ())
      assertTrue(replicaManager.localLog(topicPartitionFoo).isDefined)
      val log4 = replicaManager.localLog(topicPartitionFoo).get
      assertFalse(log4.partitionMetadataFile.get.exists())
      assertEquals(Errors.NONE, response4.partitionErrors(topicNames).get(topicPartitionFoo))
    } finally replicaManager.shutdown(checkpointHW = false)
  }

  @ParameterizedTest
  @ValueSource(booleans = Array(true, false))
  def testPartitionMarkedOfflineIfLogCantBeCreated(becomeLeader: Boolean): Unit = {
    val dataDir = TestUtils.tempDir()
    val topicPartition = new TopicPartition(topic, 0)
    val replicaManager = setupReplicaManagerWithMockedPurgatories(
      timer = new MockTimer(time),
      propsModifier = props => props.put(KafkaConfig.LogDirsProp, dataDir.getAbsolutePath)
    )

    try {
      // Delete the data directory to trigger a storage exception
      Utils.delete(dataDir)

      val request = makeLeaderAndIsrRequest(
        topicId = Uuid.randomUuid(),
        topicPartition = topicPartition,
        replicas = Seq(0, 1),
        leaderAndIsr = LeaderAndIsr(if (becomeLeader) 0 else 1, List(0, 1))
      )

      replicaManager.becomeLeaderOrFollower(0, request, (_, _) => ())

      assertEquals(HostedPartition.Offline, replicaManager.getPartition(topicPartition))
    } finally {
      replicaManager.shutdown(checkpointHW = false)
    }
  }

  private def makeLeaderAndIsrRequest(
    topicId: Uuid,
    topicPartition: TopicPartition,
    replicas: Seq[Int],
    leaderAndIsr: LeaderAndIsr,
    isNew: Boolean = true,
    brokerEpoch: Int = 0,
    controllerId: Int = 0,
    controllerEpoch: Int = 0,
    version: Short = LeaderAndIsrRequestData.HIGHEST_SUPPORTED_VERSION
  ): LeaderAndIsrRequest = {
    val partitionState = new LeaderAndIsrPartitionState()
      .setTopicName(topicPartition.topic)
      .setPartitionIndex(topicPartition.partition)
      .setControllerEpoch(controllerEpoch)
      .setLeader(leaderAndIsr.leader)
      .setLeaderEpoch(leaderAndIsr.leaderEpoch)
      .setIsr(leaderAndIsr.isr.map(Int.box).asJava)
      .setPartitionEpoch(leaderAndIsr.partitionEpoch)
      .setReplicas(replicas.map(Int.box).asJava)
      .setIsNew(isNew)

    def mkNode(replicaId: Int): Node = {
      new Node(replicaId, s"host-$replicaId", 9092)
    }

    val nodes = Set(mkNode(controllerId)) ++ replicas.map(mkNode).toSet

    new LeaderAndIsrRequest.Builder(
      version,
      controllerId,
      controllerEpoch,
      brokerEpoch,
      Seq(partitionState).asJava,
      Map(topicPartition.topic -> topicId).asJava,
      nodes.asJava
    ).build()
  }

  @Test
  def testActiveProducerState(): Unit = {
    val brokerId = 0
    val replicaManager = setupReplicaManagerWithMockedPurgatories(new MockTimer(time), brokerId)
    try {
      val fooPartition = new TopicPartition("foo", 0)
      when(replicaManager.metadataCache.contains(fooPartition)).thenReturn(false)
      val fooProducerState = replicaManager.activeProducerState(fooPartition)
      assertEquals(Errors.UNKNOWN_TOPIC_OR_PARTITION, Errors.forCode(fooProducerState.errorCode))

      val oofPartition = new TopicPartition("oof", 0)
      when(replicaManager.metadataCache.contains(oofPartition)).thenReturn(true)
      val oofProducerState = replicaManager.activeProducerState(oofPartition)
      assertEquals(Errors.NOT_LEADER_OR_FOLLOWER, Errors.forCode(oofProducerState.errorCode))

      // This API is supported by both leaders and followers

      val barPartition = new TopicPartition("bar", 0)
      val barLeaderAndIsrRequest = makeLeaderAndIsrRequest(
        topicId = Uuid.randomUuid(),
        topicPartition = barPartition,
        replicas = Seq(brokerId),
        leaderAndIsr = LeaderAndIsr(brokerId, List(brokerId))
      )
      replicaManager.becomeLeaderOrFollower(0, barLeaderAndIsrRequest, (_, _) => ())
      val barProducerState = replicaManager.activeProducerState(barPartition)
      assertEquals(Errors.NONE, Errors.forCode(barProducerState.errorCode))

      val otherBrokerId = 1
      val bazPartition = new TopicPartition("baz", 0)
      val bazLeaderAndIsrRequest = makeLeaderAndIsrRequest(
        topicId = Uuid.randomUuid(),
        topicPartition = bazPartition,
        replicas = Seq(brokerId, otherBrokerId),
        leaderAndIsr = LeaderAndIsr(otherBrokerId, List(brokerId, otherBrokerId))
      )
      replicaManager.becomeLeaderOrFollower(0, bazLeaderAndIsrRequest, (_, _) => ())
      val bazProducerState = replicaManager.activeProducerState(bazPartition)
      assertEquals(Errors.NONE, Errors.forCode(bazProducerState.errorCode))
    } finally {
      replicaManager.shutdown(checkpointHW = false)
    }
  }

  val FOO_UUID = Uuid.fromString("fFJBx0OmQG-UqeaT6YaSwA")

  val BAR_UUID = Uuid.fromString("vApAP6y7Qx23VOfKBzbOBQ")

  @Test
  def testGetOrCreatePartition(): Unit = {
    val brokerId = 0
    val replicaManager = setupReplicaManagerWithMockedPurgatories(new MockTimer(time), brokerId)
    val foo0 = new TopicPartition("foo", 0)
    val emptyDelta = new TopicsDelta(TopicsImage.EMPTY)
    val (fooPart, fooNew) = replicaManager.getOrCreatePartition(foo0, emptyDelta, FOO_UUID).get
    assertTrue(fooNew)
    assertEquals(foo0, fooPart.topicPartition)
    val (fooPart2, fooNew2) = replicaManager.getOrCreatePartition(foo0, emptyDelta, FOO_UUID).get
    assertFalse(fooNew2)
    assertTrue(fooPart eq fooPart2)
    val bar1 = new TopicPartition("bar", 1)
    replicaManager.markPartitionOffline(bar1)
    assertEquals(None, replicaManager.getOrCreatePartition(bar1, emptyDelta, BAR_UUID))
  }

  private def verifyRLMOnLeadershipChange(leaderPartitions: util.Set[Partition], followerPartitions: util.Set[Partition]): Unit = {
    val leaderCapture: ArgumentCaptor[util.Set[Partition]] = ArgumentCaptor.forClass(classOf[util.Set[Partition]])
    val followerCapture: ArgumentCaptor[util.Set[Partition]] = ArgumentCaptor.forClass(classOf[util.Set[Partition]])
    val topicIdsCapture: ArgumentCaptor[util.Map[String, Uuid]] = ArgumentCaptor.forClass(classOf[util.Map[String, Uuid]])
    verify(mockRemoteLogManager).onLeadershipChange(leaderCapture.capture(), followerCapture.capture(), topicIdsCapture.capture())

    val actualLeaderPartitions = leaderCapture.getValue
    val actualFollowerPartitions = followerCapture.getValue

    assertEquals(leaderPartitions, actualLeaderPartitions)
    assertEquals(followerPartitions, actualFollowerPartitions)
  }

  @ParameterizedTest
  @ValueSource(booleans = Array(true, false))
  def testDeltaFromLeaderToFollower(enableRemoteStorage: Boolean): Unit = {
    val localId = 1
    val otherId = localId + 1
    val numOfRecords = 3
    val topicPartition = new TopicPartition("foo", 0)
    val replicaManager = setupReplicaManagerWithMockedPurgatories(new MockTimer(time), localId, enableRemoteStorage = enableRemoteStorage)

    try {
      // Make the local replica the leader
      val leaderTopicsDelta = topicsCreateDelta(localId, true)
      val leaderMetadataImage = imageFromTopics(leaderTopicsDelta.apply())
      val topicId = leaderMetadataImage.topics().topicsByName.get("foo").id
      val topicIdPartition = new TopicIdPartition(topicId, topicPartition)

      replicaManager.applyDelta(leaderTopicsDelta, leaderMetadataImage)

      // Check the state of that partition and fetcher
      val HostedPartition.Online(leaderPartition) = replicaManager.getPartition(topicPartition)
      assertTrue(leaderPartition.isLeader)
      assertEquals(Set(localId, otherId), leaderPartition.inSyncReplicaIds)
      assertEquals(0, leaderPartition.getLeaderEpoch)

      assertEquals(None, replicaManager.replicaFetcherManager.getFetcher(topicPartition))

      if (enableRemoteStorage) {
        verifyRLMOnLeadershipChange(Collections.singleton(leaderPartition), Collections.emptySet())
        reset(mockRemoteLogManager)
      }

      // Send a produce request and advance the highwatermark
      val leaderResponse = sendProducerAppend(replicaManager, topicPartition, numOfRecords)
      fetchPartitionAsFollower(
        replicaManager,
        topicIdPartition,
        new PartitionData(Uuid.ZERO_UUID, numOfRecords, 0, Int.MaxValue, Optional.empty()),
        replicaId = otherId
      )
      assertEquals(Errors.NONE, leaderResponse.get.error)

      // Change the local replica to follower
      val followerTopicsDelta = topicsChangeDelta(leaderMetadataImage.topics(), localId, false)
      val followerMetadataImage = imageFromTopics(followerTopicsDelta.apply())
      replicaManager.applyDelta(followerTopicsDelta, followerMetadataImage)

      // Append on a follower should fail
      val followerResponse = sendProducerAppend(replicaManager, topicPartition, numOfRecords)
      assertEquals(Errors.NOT_LEADER_OR_FOLLOWER, followerResponse.get.error)

      // Check the state of that partition and fetcher
      val HostedPartition.Online(followerPartition) = replicaManager.getPartition(topicPartition)
      assertFalse(followerPartition.isLeader)
      assertEquals(1, followerPartition.getLeaderEpoch)

      if (enableRemoteStorage) {
        verifyRLMOnLeadershipChange(Collections.emptySet(), Collections.singleton(followerPartition))
      }

      val fetcher = replicaManager.replicaFetcherManager.getFetcher(topicPartition)
      assertEquals(Some(BrokerEndPoint(otherId, "localhost", 9093)), fetcher.map(_.leader.brokerEndPoint()))
    } finally {
      replicaManager.shutdown()
    }

    TestUtils.assertNoNonDaemonThreads(this.getClass.getName)
  }

  @ParameterizedTest
  @ValueSource(booleans = Array(true, false))
  def testDeltaFromFollowerToLeader(enableRemoteStorage: Boolean): Unit = {
    val localId = 1
    val otherId = localId + 1
    val numOfRecords = 3
    val topicPartition = new TopicPartition("foo", 0)
    val replicaManager = setupReplicaManagerWithMockedPurgatories(new MockTimer(time), localId, enableRemoteStorage = enableRemoteStorage)

    try {
      // Make the local replica the follower
      val followerTopicsDelta = topicsCreateDelta(localId, false)
      val followerMetadataImage = imageFromTopics(followerTopicsDelta.apply())
      replicaManager.applyDelta(followerTopicsDelta, followerMetadataImage)

      // Check the state of that partition and fetcher
      val HostedPartition.Online(followerPartition) = replicaManager.getPartition(topicPartition)
      assertFalse(followerPartition.isLeader)
      assertEquals(0, followerPartition.getLeaderEpoch)

      if (enableRemoteStorage) {
        verifyRLMOnLeadershipChange(Collections.emptySet(), Collections.singleton(followerPartition))
        reset(mockRemoteLogManager)
      }

      val fetcher = replicaManager.replicaFetcherManager.getFetcher(topicPartition)
      assertEquals(Some(BrokerEndPoint(otherId, "localhost", 9093)), fetcher.map(_.leader.brokerEndPoint()))

      // Append on a follower should fail
      val followerResponse = sendProducerAppend(replicaManager, topicPartition, numOfRecords)
      assertEquals(Errors.NOT_LEADER_OR_FOLLOWER, followerResponse.get.error)

      // Change the local replica to leader
      val leaderTopicsDelta = topicsChangeDelta(followerMetadataImage.topics(), localId, true)
      val leaderMetadataImage = imageFromTopics(leaderTopicsDelta.apply())
      val topicId = leaderMetadataImage.topics().topicsByName.get("foo").id
      val topicIdPartition = new TopicIdPartition(topicId, topicPartition)
      replicaManager.applyDelta(leaderTopicsDelta, leaderMetadataImage)

      // Send a produce request and advance the highwatermark
      val leaderResponse = sendProducerAppend(replicaManager, topicPartition, numOfRecords)
      fetchPartitionAsFollower(
        replicaManager,
        topicIdPartition,
        new PartitionData(Uuid.ZERO_UUID, numOfRecords, 0, Int.MaxValue, Optional.empty()),
        replicaId = otherId
      )
      assertEquals(Errors.NONE, leaderResponse.get.error)

      val HostedPartition.Online(leaderPartition) = replicaManager.getPartition(topicPartition)
      assertTrue(leaderPartition.isLeader)
      assertEquals(Set(localId, otherId), leaderPartition.inSyncReplicaIds)
      assertEquals(1, leaderPartition.getLeaderEpoch)
      if (enableRemoteStorage) {
        verifyRLMOnLeadershipChange(Collections.singleton(leaderPartition), Collections.emptySet())
      }

      assertEquals(None, replicaManager.replicaFetcherManager.getFetcher(topicPartition))
    } finally {
      replicaManager.shutdown()
    }

    TestUtils.assertNoNonDaemonThreads(this.getClass.getName)
  }

  @ParameterizedTest
  @ValueSource(booleans = Array(true, false))
  def testDeltaFollowerWithNoChange(enableRemoteStorage: Boolean): Unit = {
    val localId = 1
    val otherId = localId + 1
    val topicPartition = new TopicPartition("foo", 0)
    val replicaManager = setupReplicaManagerWithMockedPurgatories(new MockTimer(time), localId, enableRemoteStorage = enableRemoteStorage)

    try {
      // Make the local replica the follower
      val followerTopicsDelta = topicsCreateDelta(localId, false)
      val followerMetadataImage = imageFromTopics(followerTopicsDelta.apply())
      replicaManager.applyDelta(followerTopicsDelta, followerMetadataImage)

      // Check the state of that partition and fetcher
      val HostedPartition.Online(followerPartition) = replicaManager.getPartition(topicPartition)
      assertFalse(followerPartition.isLeader)
      assertEquals(0, followerPartition.getLeaderEpoch)

      if (enableRemoteStorage) {
        verifyRLMOnLeadershipChange(Collections.emptySet(), Collections.singleton(followerPartition))
        reset(mockRemoteLogManager)
      }

      val fetcher = replicaManager.replicaFetcherManager.getFetcher(topicPartition)
      assertEquals(Some(BrokerEndPoint(otherId, "localhost", 9093)), fetcher.map(_.leader.brokerEndPoint()))

      // Apply the same delta again
      replicaManager.applyDelta(followerTopicsDelta, followerMetadataImage)

      // Check that the state stays the same
      val HostedPartition.Online(noChangePartition) = replicaManager.getPartition(topicPartition)
      assertFalse(noChangePartition.isLeader)
      assertEquals(0, noChangePartition.getLeaderEpoch)

      if (enableRemoteStorage) {
        verifyRLMOnLeadershipChange(Collections.emptySet(), Collections.singleton(followerPartition))
      }

      val noChangeFetcher = replicaManager.replicaFetcherManager.getFetcher(topicPartition)
      assertEquals(Some(BrokerEndPoint(otherId, "localhost", 9093)), noChangeFetcher.map(_.leader.brokerEndPoint()))
    } finally {
      replicaManager.shutdown()
    }

    TestUtils.assertNoNonDaemonThreads(this.getClass.getName)
  }

  @ParameterizedTest
  @ValueSource(booleans = Array(true, false))
  def testDeltaFollowerToNotReplica(enableRemoteStorage: Boolean): Unit = {
    val localId = 1
    val otherId = localId + 1
    val topicPartition = new TopicPartition("foo", 0)
    val replicaManager = setupReplicaManagerWithMockedPurgatories(new MockTimer(time), localId, enableRemoteStorage = enableRemoteStorage)

    try {
      // Make the local replica the follower
      val followerTopicsDelta = topicsCreateDelta(localId, false)
      val followerMetadataImage = imageFromTopics(followerTopicsDelta.apply())
      replicaManager.applyDelta(followerTopicsDelta, followerMetadataImage)

      // Check the state of that partition and fetcher
      val HostedPartition.Online(followerPartition) = replicaManager.getPartition(topicPartition)
      assertFalse(followerPartition.isLeader)
      assertEquals(0, followerPartition.getLeaderEpoch)

      if (enableRemoteStorage) {
        verifyRLMOnLeadershipChange(Collections.emptySet(), Collections.singleton(followerPartition))
        reset(mockRemoteLogManager)
      }

      val fetcher = replicaManager.replicaFetcherManager.getFetcher(topicPartition)
      assertEquals(Some(BrokerEndPoint(otherId, "localhost", 9093)), fetcher.map(_.leader.brokerEndPoint()))

      // Apply changes that remove replica
      val notReplicaTopicsDelta = topicsChangeDelta(followerMetadataImage.topics(), otherId, true)
      val notReplicaMetadataImage = imageFromTopics(notReplicaTopicsDelta.apply())
      replicaManager.applyDelta(notReplicaTopicsDelta, notReplicaMetadataImage)

      verify(mockRemoteLogManager, never()).onLeadershipChange(anySet(), anySet(), anyMap())

      // Check that the partition was removed
      assertEquals(HostedPartition.None, replicaManager.getPartition(topicPartition))
      assertEquals(None, replicaManager.replicaFetcherManager.getFetcher(topicPartition))
      assertEquals(None, replicaManager.logManager.getLog(topicPartition))
    } finally {
      replicaManager.shutdown()
    }

    TestUtils.assertNoNonDaemonThreads(this.getClass.getName)
  }

  @ParameterizedTest
  @ValueSource(booleans = Array(true, false))
  def testDeltaFollowerRemovedTopic(enableRemoteStorage: Boolean): Unit = {
    val localId = 1
    val otherId = localId + 1
    val topicPartition = new TopicPartition("foo", 0)
    val replicaManager = setupReplicaManagerWithMockedPurgatories(new MockTimer(time), localId, enableRemoteStorage = enableRemoteStorage)

    try {
      // Make the local replica the follower
      val followerTopicsDelta = topicsCreateDelta(localId, false)
      val followerMetadataImage = imageFromTopics(followerTopicsDelta.apply())
      replicaManager.applyDelta(followerTopicsDelta, followerMetadataImage)

      // Check the state of that partition and fetcher
      val HostedPartition.Online(followerPartition) = replicaManager.getPartition(topicPartition)
      assertFalse(followerPartition.isLeader)
      assertEquals(0, followerPartition.getLeaderEpoch)

      if (enableRemoteStorage) {
        verifyRLMOnLeadershipChange(Collections.emptySet(), Collections.singleton(followerPartition))
        reset(mockRemoteLogManager)
      }

      val fetcher = replicaManager.replicaFetcherManager.getFetcher(topicPartition)
      assertEquals(Some(BrokerEndPoint(otherId, "localhost", 9093)), fetcher.map(_.leader.brokerEndPoint()))

      // Apply changes that remove topic and replica
      val removeTopicsDelta = topicsDeleteDelta(followerMetadataImage.topics())
      val removeMetadataImage = imageFromTopics(removeTopicsDelta.apply())
      replicaManager.applyDelta(removeTopicsDelta, removeMetadataImage)
      verify(mockRemoteLogManager, never()).onLeadershipChange(anySet(), anySet(), anyMap())

      // Check that the partition was removed
      assertEquals(HostedPartition.None, replicaManager.getPartition(topicPartition))
      assertEquals(None, replicaManager.replicaFetcherManager.getFetcher(topicPartition))
      assertEquals(None, replicaManager.logManager.getLog(topicPartition))
    } finally {
      replicaManager.shutdown()
    }

    TestUtils.assertNoNonDaemonThreads(this.getClass.getName)
  }

  @ParameterizedTest
  @ValueSource(booleans = Array(true, false))
  def testDeltaLeaderToNotReplica(enableRemoteStorage: Boolean): Unit = {
    val localId = 1
    val otherId = localId + 1
    val topicPartition = new TopicPartition("foo", 0)
    val replicaManager = setupReplicaManagerWithMockedPurgatories(new MockTimer(time), localId, enableRemoteStorage = enableRemoteStorage)

    try {
      // Make the local replica the leader
      val leaderTopicsDelta = topicsCreateDelta(localId, true)
      val leaderMetadataImage = imageFromTopics(leaderTopicsDelta.apply())
      replicaManager.applyDelta(leaderTopicsDelta, leaderMetadataImage)

      // Check the state of that partition and fetcher
      val HostedPartition.Online(leaderPartition) = replicaManager.getPartition(topicPartition)
      assertTrue(leaderPartition.isLeader)
      assertEquals(Set(localId, otherId), leaderPartition.inSyncReplicaIds)
      assertEquals(0, leaderPartition.getLeaderEpoch)

      if (enableRemoteStorage) {
        verifyRLMOnLeadershipChange(Collections.singleton(leaderPartition), Collections.emptySet())
        reset(mockRemoteLogManager)
      }

      assertEquals(None, replicaManager.replicaFetcherManager.getFetcher(topicPartition))

      // Apply changes that remove replica
      val notReplicaTopicsDelta = topicsChangeDelta(leaderMetadataImage.topics(), otherId, true)
      val notReplicaMetadataImage = imageFromTopics(notReplicaTopicsDelta.apply())
      replicaManager.applyDelta(notReplicaTopicsDelta, notReplicaMetadataImage)
      verify(mockRemoteLogManager, never()).onLeadershipChange(anySet(), anySet(), anyMap())

      // Check that the partition was removed
      assertEquals(HostedPartition.None, replicaManager.getPartition(topicPartition))
      assertEquals(None, replicaManager.replicaFetcherManager.getFetcher(topicPartition))
      assertEquals(None, replicaManager.logManager.getLog(topicPartition))
    } finally {
      replicaManager.shutdown()
    }

    TestUtils.assertNoNonDaemonThreads(this.getClass.getName)
  }

  @ParameterizedTest
  @ValueSource(booleans = Array(true, false))
  def testDeltaLeaderToRemovedTopic(enableRemoteStorage: Boolean): Unit = {
    val localId = 1
    val otherId = localId + 1
    val topicPartition = new TopicPartition("foo", 0)
    val replicaManager = setupReplicaManagerWithMockedPurgatories(new MockTimer(time), localId, enableRemoteStorage = enableRemoteStorage)

    try {
      // Make the local replica the leader
      val leaderTopicsDelta = topicsCreateDelta(localId, true)
      val leaderMetadataImage = imageFromTopics(leaderTopicsDelta.apply())
      replicaManager.applyDelta(leaderTopicsDelta, leaderMetadataImage)

      // Check the state of that partition and fetcher
      val HostedPartition.Online(leaderPartition) = replicaManager.getPartition(topicPartition)
      assertTrue(leaderPartition.isLeader)
      assertEquals(Set(localId, otherId), leaderPartition.inSyncReplicaIds)
      assertEquals(0, leaderPartition.getLeaderEpoch)

      if (enableRemoteStorage) {
        verifyRLMOnLeadershipChange(Collections.singleton(leaderPartition), Collections.emptySet())
        reset(mockRemoteLogManager)
      }

      assertEquals(None, replicaManager.replicaFetcherManager.getFetcher(topicPartition))

      // Apply changes that remove topic and replica
      val removeTopicsDelta = topicsDeleteDelta(leaderMetadataImage.topics())
      val removeMetadataImage = imageFromTopics(removeTopicsDelta.apply())
      replicaManager.applyDelta(removeTopicsDelta, removeMetadataImage)
      verify(mockRemoteLogManager, never()).onLeadershipChange(anySet(), anySet(), anyMap())

      // Check that the partition was removed
      assertEquals(HostedPartition.None, replicaManager.getPartition(topicPartition))
      assertEquals(None, replicaManager.replicaFetcherManager.getFetcher(topicPartition))
      assertEquals(None, replicaManager.logManager.getLog(topicPartition))
    } finally {
      replicaManager.shutdown()
    }

    TestUtils.assertNoNonDaemonThreads(this.getClass.getName)
  }

  @ParameterizedTest
  @ValueSource(booleans = Array(true, false))
  def testDeltaToFollowerCompletesProduce(enableRemoteStorage: Boolean): Unit = {
    val localId = 1
    val otherId = localId + 1
    val numOfRecords = 3
    val topicPartition = new TopicPartition("foo", 0)
    val replicaManager = setupReplicaManagerWithMockedPurgatories(new MockTimer(time), localId, enableRemoteStorage = enableRemoteStorage)

    try {
      // Make the local replica the leader
      val leaderTopicsDelta = topicsCreateDelta(localId, true)
      val leaderMetadataImage = imageFromTopics(leaderTopicsDelta.apply())
      replicaManager.applyDelta(leaderTopicsDelta, leaderMetadataImage)

      // Check the state of that partition and fetcher
      val HostedPartition.Online(leaderPartition) = replicaManager.getPartition(topicPartition)
      assertTrue(leaderPartition.isLeader)
      assertEquals(Set(localId, otherId), leaderPartition.inSyncReplicaIds)
      assertEquals(0, leaderPartition.getLeaderEpoch)

      if (enableRemoteStorage) {
        verifyRLMOnLeadershipChange(Collections.singleton(leaderPartition), Collections.emptySet())
        reset(mockRemoteLogManager)
      }

      assertEquals(None, replicaManager.replicaFetcherManager.getFetcher(topicPartition))

      // Send a produce request
      val leaderResponse = sendProducerAppend(replicaManager, topicPartition, numOfRecords)

      // Change the local replica to follower
      val followerTopicsDelta = topicsChangeDelta(leaderMetadataImage.topics(), localId, false)
      val followerMetadataImage = imageFromTopics(followerTopicsDelta.apply())
      replicaManager.applyDelta(followerTopicsDelta, followerMetadataImage)

      val HostedPartition.Online(followerPartition) = replicaManager.getPartition(topicPartition)
      assertFalse(followerPartition.isLeader)
      assertEquals(1, followerPartition.getLeaderEpoch)

      if (enableRemoteStorage) {
        verifyRLMOnLeadershipChange(Collections.emptySet(), Collections.singleton(followerPartition))
        reset(mockRemoteLogManager)
      }

      // Check that the produce failed because it changed to follower before replicating
      assertEquals(Errors.NOT_LEADER_OR_FOLLOWER, leaderResponse.get.error)
    } finally {
      replicaManager.shutdown()
    }

    TestUtils.assertNoNonDaemonThreads(this.getClass.getName)
  }

  @ParameterizedTest
  @ValueSource(booleans = Array(true, false))
  def testDeltaToFollowerCompletesFetch(enableRemoteStorage: Boolean): Unit = {
    val localId = 1
    val otherId = localId + 1
    val topicPartition = new TopicPartition("foo", 0)
    val replicaManager = setupReplicaManagerWithMockedPurgatories(new MockTimer(time), localId, enableRemoteStorage = enableRemoteStorage)

    try {
      // Make the local replica the leader
      val leaderTopicsDelta = topicsCreateDelta(localId, true)
      val leaderMetadataImage = imageFromTopics(leaderTopicsDelta.apply())
      val topicId = leaderMetadataImage.topics().topicsByName.get("foo").id
      val topicIdPartition = new TopicIdPartition(topicId, topicPartition)
      replicaManager.applyDelta(leaderTopicsDelta, leaderMetadataImage)

      // Check the state of that partition and fetcher
      val HostedPartition.Online(leaderPartition) = replicaManager.getPartition(topicPartition)
      assertTrue(leaderPartition.isLeader)
      assertEquals(Set(localId, otherId), leaderPartition.inSyncReplicaIds)
      assertEquals(0, leaderPartition.getLeaderEpoch)

      if (enableRemoteStorage) {
        verifyRLMOnLeadershipChange(Collections.singleton(leaderPartition), Collections.emptySet())
        reset(mockRemoteLogManager)
      }

      assertEquals(None, replicaManager.replicaFetcherManager.getFetcher(topicPartition))

      // Send a fetch request
      val fetchCallback = fetchPartitionAsFollower(
        replicaManager,
        topicIdPartition,
        new PartitionData(Uuid.ZERO_UUID, 0, 0, Int.MaxValue, Optional.empty()),
        replicaId = otherId,
        minBytes = Int.MaxValue,
        maxWaitMs = 1000
      )
      assertFalse(fetchCallback.hasFired)

      // Change the local replica to follower
      val followerTopicsDelta = topicsChangeDelta(leaderMetadataImage.topics(), localId, false)
      val followerMetadataImage = imageFromTopics(followerTopicsDelta.apply())
      replicaManager.applyDelta(followerTopicsDelta, followerMetadataImage)

      val HostedPartition.Online(followerPartition) = replicaManager.getPartition(topicPartition)
      assertFalse(followerPartition.isLeader)
      assertEquals(1, followerPartition.getLeaderEpoch)

      if (enableRemoteStorage) {
        verifyRLMOnLeadershipChange(Collections.emptySet(), Collections.singleton(followerPartition))
        reset(mockRemoteLogManager)
      }

      // Check that the produce failed because it changed to follower before replicating
      assertEquals(Errors.NOT_LEADER_OR_FOLLOWER, fetchCallback.assertFired.error)
    } finally {
      replicaManager.shutdown()
    }

    TestUtils.assertNoNonDaemonThreads(this.getClass.getName)
  }

  @ParameterizedTest
  @ValueSource(booleans = Array(true, false))
  def testDeltaToLeaderOrFollowerMarksPartitionOfflineIfLogCantBeCreated(isStartIdLeader: Boolean): Unit = {
    val localId = 1
    val topicPartition = new TopicPartition("foo", 0)
    val dataDir = TestUtils.tempDir()
    val replicaManager = setupReplicaManagerWithMockedPurgatories(
      timer = new MockTimer(time),
      brokerId = localId,
      propsModifier = props => props.put(KafkaConfig.LogDirsProp, dataDir.getAbsolutePath),
      enableRemoteStorage = true
    )

    try {
      // Delete the data directory to trigger a storage exception
      Utils.delete(dataDir)

      // Make the local replica the leader
      val topicsDelta = topicsCreateDelta(localId, isStartIdLeader)
      val leaderMetadataImage = imageFromTopics(topicsDelta.apply())
      replicaManager.applyDelta(topicsDelta, leaderMetadataImage)
      verifyRLMOnLeadershipChange(Collections.emptySet(), Collections.emptySet())

      assertEquals(HostedPartition.Offline, replicaManager.getPartition(topicPartition))
    } finally {
      replicaManager.shutdown(checkpointHW = false)
    }
  }

  @ParameterizedTest
  @ValueSource(booleans = Array(true, false))
  def testDeltaFollowerStopFetcherBeforeCreatingInitialFetchOffset(enableRemoteStorage: Boolean): Unit = {
    val localId = 1
    val otherId = localId + 1
    val topicPartition = new TopicPartition("foo", 0)

    val mockReplicaFetcherManager = mock(classOf[ReplicaFetcherManager])
    val replicaManager = setupReplicaManagerWithMockedPurgatories(
      timer = new MockTimer(time),
      brokerId = localId,
      mockReplicaFetcherManager = Some(mockReplicaFetcherManager),
      enableRemoteStorage = enableRemoteStorage
    )

    try {
      // The first call to removeFetcherForPartitions should be ignored.
      when(mockReplicaFetcherManager.removeFetcherForPartitions(
        Set(topicPartition))
      ).thenReturn(Map.empty[TopicPartition, PartitionFetchState])

      // Make the local replica the follower
      var followerTopicsDelta = topicsCreateDelta(localId, false)
      var followerMetadataImage = imageFromTopics(followerTopicsDelta.apply())
      replicaManager.applyDelta(followerTopicsDelta, followerMetadataImage)

      // Check the state of that partition
      val HostedPartition.Online(followerPartition) = replicaManager.getPartition(topicPartition)
      assertFalse(followerPartition.isLeader)
      assertEquals(0, followerPartition.getLeaderEpoch)
      assertEquals(0, followerPartition.localLogOrException.logEndOffset)
      if (enableRemoteStorage) {
        verifyRLMOnLeadershipChange(Collections.emptySet(), Collections.singleton(followerPartition))
        reset(mockRemoteLogManager)
      }

      // Verify that addFetcherForPartitions was called with the correct
      // init offset.
      verify(mockReplicaFetcherManager)
        .addFetcherForPartitions(
          Map(topicPartition -> InitialFetchState(
            topicId = Some(FOO_UUID),
            leader = BrokerEndPoint(otherId, "localhost", 9093),
            currentLeaderEpoch = 0,
            initOffset = 0
          ))
        )

      // The second call to removeFetcherForPartitions simulate the case
      // where the fetcher write to the log before being shutdown.
      when(mockReplicaFetcherManager.removeFetcherForPartitions(
        Set(topicPartition))
      ).thenAnswer { _ =>
        replicaManager.getPartition(topicPartition) match {
          case HostedPartition.Online(partition) =>
            partition.appendRecordsToFollowerOrFutureReplica(
              records = MemoryRecords.withRecords(CompressionType.NONE, 0,
                new SimpleRecord("first message".getBytes)),
              isFuture = false
            )

          case _ =>
        }

        Map.empty[TopicPartition, PartitionFetchState]
      }

      // Apply changes that bumps the leader epoch.
      followerTopicsDelta = topicsChangeDelta(followerMetadataImage.topics(), localId, false)
      followerMetadataImage = imageFromTopics(followerTopicsDelta.apply())
      replicaManager.applyDelta(followerTopicsDelta, followerMetadataImage)

      assertFalse(followerPartition.isLeader)
      assertEquals(1, followerPartition.getLeaderEpoch)
      assertEquals(1, followerPartition.localLogOrException.logEndOffset)

      if (enableRemoteStorage) {
        verifyRLMOnLeadershipChange(Collections.emptySet(), Collections.singleton(followerPartition))
      }

      // Verify that addFetcherForPartitions was called with the correct
      // init offset.
      verify(mockReplicaFetcherManager)
        .addFetcherForPartitions(
          Map(topicPartition -> InitialFetchState(
            topicId = Some(FOO_UUID),
            leader = BrokerEndPoint(otherId, "localhost", 9093),
            currentLeaderEpoch = 1,
            initOffset = 1
          ))
        )
    } finally {
      replicaManager.shutdown()
    }

    TestUtils.assertNoNonDaemonThreads(this.getClass.getName)
  }

  @Test
  def testFetcherAreNotRestartedIfLeaderEpochIsNotBumpedWithZkPath(): Unit = {
    val localId = 0
    val topicPartition = new TopicPartition("foo", 0)

    val mockReplicaFetcherManager = mock(classOf[ReplicaFetcherManager])
    val replicaManager = setupReplicaManagerWithMockedPurgatories(
      timer = new MockTimer(time),
      brokerId = localId,
      aliveBrokerIds = Seq(localId, localId + 1, localId + 2),
      mockReplicaFetcherManager = Some(mockReplicaFetcherManager)
    )

    try {
      when(mockReplicaFetcherManager.removeFetcherForPartitions(
        Set(topicPartition))
      ).thenReturn(Map.empty[TopicPartition, PartitionFetchState])

      // Make the local replica the follower.
      var request = makeLeaderAndIsrRequest(
        topicId = FOO_UUID,
        topicPartition = topicPartition,
        replicas = Seq(localId, localId + 1),
        leaderAndIsr = LeaderAndIsr(
          leader = localId + 1,
          leaderEpoch = 0,
          isr = List(localId, localId + 1),
          leaderRecoveryState = LeaderRecoveryState.RECOVERED,
          partitionEpoch = 0
        )
      )

      replicaManager.becomeLeaderOrFollower(0, request, (_, _) => ())

      // Check the state of that partition.
      val HostedPartition.Online(followerPartition) = replicaManager.getPartition(topicPartition)
      assertFalse(followerPartition.isLeader)
      assertEquals(0, followerPartition.getLeaderEpoch)
      assertEquals(0, followerPartition.getPartitionEpoch)

      // Verify that the partition was removed and added back.
      verify(mockReplicaFetcherManager).removeFetcherForPartitions(Set(topicPartition))
      verify(mockReplicaFetcherManager).addFetcherForPartitions(Map(topicPartition -> InitialFetchState(
        topicId = Some(FOO_UUID),
        leader = BrokerEndPoint(localId + 1, s"host${localId + 1}", localId + 1),
        currentLeaderEpoch = 0,
        initOffset = 0
      )))

      reset(mockReplicaFetcherManager)

      // Apply changes that bumps the partition epoch.
      request = makeLeaderAndIsrRequest(
        topicId = FOO_UUID,
        topicPartition = topicPartition,
        replicas = Seq(localId, localId + 1, localId + 2),
        leaderAndIsr = LeaderAndIsr(
          leader = localId + 1,
          leaderEpoch = 0,
          isr = List(localId, localId + 1),
          leaderRecoveryState = LeaderRecoveryState.RECOVERED,
          partitionEpoch = 1
        )
      )

      replicaManager.becomeLeaderOrFollower(0, request, (_, _) => ())

      assertFalse(followerPartition.isLeader)
      assertEquals(0, followerPartition.getLeaderEpoch)
      // Partition updates is fenced based on the leader epoch on the ZK path.
      assertEquals(0, followerPartition.getPartitionEpoch)

      // As the update is fenced based on the leader epoch, removeFetcherForPartitions and
      // addFetcherForPartitions are not called at all.
      reset(mockReplicaFetcherManager)

      // Apply changes that bumps the leader epoch.
      request = makeLeaderAndIsrRequest(
        topicId = FOO_UUID,
        topicPartition = topicPartition,
        replicas = Seq(localId, localId + 1, localId + 2),
        leaderAndIsr = LeaderAndIsr(
          leader = localId + 2,
          leaderEpoch = 1,
          isr = List(localId, localId + 1, localId + 2),
          leaderRecoveryState = LeaderRecoveryState.RECOVERED,
          partitionEpoch = 2
        )
      )

      replicaManager.becomeLeaderOrFollower(0, request, (_, _) => ())

      assertFalse(followerPartition.isLeader)
      assertEquals(1, followerPartition.getLeaderEpoch)
      assertEquals(2, followerPartition.getPartitionEpoch)

      // Verify that the partition was removed and added back.
      verify(mockReplicaFetcherManager).removeFetcherForPartitions(Set(topicPartition))
      verify(mockReplicaFetcherManager).addFetcherForPartitions(Map(topicPartition -> InitialFetchState(
        topicId = Some(FOO_UUID),
        leader = BrokerEndPoint(localId + 2, s"host${localId + 2}", localId + 2),
        currentLeaderEpoch = 1,
        initOffset = 0
      )))
    } finally {
      replicaManager.shutdown()
    }

    TestUtils.assertNoNonDaemonThreads(this.getClass.getName)
  }

  @ParameterizedTest
  @ValueSource(booleans = Array(true, false))
  def testFetcherAreNotRestartedIfLeaderEpochIsNotBumpedWithKRaftPath(enableRemoteStorage: Boolean): Unit = {
    val localId = 0
    val topicPartition = new TopicPartition("foo", 0)

    val mockReplicaFetcherManager = mock(classOf[ReplicaFetcherManager])
    val replicaManager = setupReplicaManagerWithMockedPurgatories(
      timer = new MockTimer(time),
      brokerId = localId,
      mockReplicaFetcherManager = Some(mockReplicaFetcherManager),
      enableRemoteStorage = enableRemoteStorage
    )

    try {
      when(mockReplicaFetcherManager.removeFetcherForPartitions(
        Set(topicPartition))
      ).thenReturn(Map.empty[TopicPartition, PartitionFetchState])

      // Make the local replica the follower.
      var followerTopicsDelta = new TopicsDelta(TopicsImage.EMPTY)
      followerTopicsDelta.replay(new TopicRecord().setName("foo").setTopicId(FOO_UUID))
      followerTopicsDelta.replay(new PartitionRecord()
        .setPartitionId(0)
        .setTopicId(FOO_UUID)
        .setReplicas(util.Arrays.asList(localId, localId + 1))
        .setIsr(util.Arrays.asList(localId, localId + 1))
        .setRemovingReplicas(Collections.emptyList())
        .setAddingReplicas(Collections.emptyList())
        .setLeader(localId + 1)
        .setLeaderEpoch(0)
        .setPartitionEpoch(0)
      )
      var followerMetadataImage = imageFromTopics(followerTopicsDelta.apply())
      replicaManager.applyDelta(followerTopicsDelta, followerMetadataImage)

      // Check the state of that partition.
      val HostedPartition.Online(followerPartition) = replicaManager.getPartition(topicPartition)
      assertFalse(followerPartition.isLeader)
      assertEquals(0, followerPartition.getLeaderEpoch)
      assertEquals(0, followerPartition.getPartitionEpoch)

      if (enableRemoteStorage) {
        verifyRLMOnLeadershipChange(Collections.emptySet(), Collections.singleton(followerPartition))
        reset(mockRemoteLogManager)
      }

      // Verify that the partition was removed and added back.
      verify(mockReplicaFetcherManager).removeFetcherForPartitions(Set(topicPartition))
      verify(mockReplicaFetcherManager).addFetcherForPartitions(Map(topicPartition -> InitialFetchState(
        topicId = Some(FOO_UUID),
        leader = BrokerEndPoint(localId + 1, "localhost", 9093),
        currentLeaderEpoch = 0,
        initOffset = 0
      )))

      reset(mockReplicaFetcherManager)

      // Apply changes that bumps the partition epoch.
      followerTopicsDelta = new TopicsDelta(followerMetadataImage.topics())
      followerTopicsDelta.replay(new PartitionChangeRecord()
        .setPartitionId(0)
        .setTopicId(FOO_UUID)
        .setReplicas(util.Arrays.asList(localId, localId + 1, localId + 2))
        .setIsr(util.Arrays.asList(localId, localId + 1))
      )
      followerMetadataImage = imageFromTopics(followerTopicsDelta.apply())
      replicaManager.applyDelta(followerTopicsDelta, followerMetadataImage)

      assertFalse(followerPartition.isLeader)
      assertEquals(0, followerPartition.getLeaderEpoch)
      assertEquals(1, followerPartition.getPartitionEpoch)

      if (enableRemoteStorage) {
        verifyRLMOnLeadershipChange(Collections.emptySet(), Collections.singleton(followerPartition))
        reset(mockRemoteLogManager)
      }

      // Verify that partition's fetcher was not impacted.
      verify(mockReplicaFetcherManager, never()).removeFetcherForPartitions(any())
      verify(mockReplicaFetcherManager, never()).addFetcherForPartitions(any())

      reset(mockReplicaFetcherManager)

      // Apply changes that bumps the leader epoch.
      followerTopicsDelta = new TopicsDelta(followerMetadataImage.topics())
      followerTopicsDelta.replay(new PartitionChangeRecord()
        .setPartitionId(0)
        .setTopicId(FOO_UUID)
        .setReplicas(util.Arrays.asList(localId, localId + 1, localId + 2))
        .setIsr(util.Arrays.asList(localId, localId + 1, localId + 2))
        .setLeader(localId + 2)
      )

      followerMetadataImage = imageFromTopics(followerTopicsDelta.apply())
      replicaManager.applyDelta(followerTopicsDelta, followerMetadataImage)

      assertFalse(followerPartition.isLeader)
      assertEquals(1, followerPartition.getLeaderEpoch)
      assertEquals(2, followerPartition.getPartitionEpoch)

      if (enableRemoteStorage) {
        verifyRLMOnLeadershipChange(Collections.emptySet(), Collections.singleton(followerPartition))
        reset(mockRemoteLogManager)
      }

      // Verify that the partition was removed and added back.
      verify(mockReplicaFetcherManager).removeFetcherForPartitions(Set(topicPartition))
      verify(mockReplicaFetcherManager).addFetcherForPartitions(Map(topicPartition -> InitialFetchState(
        topicId = Some(FOO_UUID),
        leader = BrokerEndPoint(localId + 2, "localhost", 9093),
        currentLeaderEpoch = 1,
        initOffset = 0
      )))
    } finally {
      replicaManager.shutdown()
    }

    TestUtils.assertNoNonDaemonThreads(this.getClass.getName)
  }

  @ParameterizedTest
  @ValueSource(booleans = Array(true, false))
  def testReplicasAreStoppedWhileInControlledShutdownWithKRaft(enableRemoteStorage: Boolean): Unit = {
    val localId = 0
    val foo0 = new TopicPartition("foo", 0)
    val foo1 = new TopicPartition("foo", 1)
    val foo2 = new TopicPartition("foo", 2)

    val mockReplicaFetcherManager = mock(classOf[ReplicaFetcherManager])
    val isShuttingDown = new AtomicBoolean(false)
    val replicaManager = setupReplicaManagerWithMockedPurgatories(
      timer = new MockTimer(time),
      brokerId = localId,
      mockReplicaFetcherManager = Some(mockReplicaFetcherManager),
      isShuttingDown = isShuttingDown,
      enableRemoteStorage = enableRemoteStorage
    )

    try {
      when(mockReplicaFetcherManager.removeFetcherForPartitions(
        Set(foo0, foo1))
      ).thenReturn(Map.empty[TopicPartition, PartitionFetchState])

      var topicsDelta = new TopicsDelta(TopicsImage.EMPTY)
      topicsDelta.replay(new TopicRecord()
        .setName("foo")
        .setTopicId(FOO_UUID)
      )

      // foo0 is a follower in the ISR.
      topicsDelta.replay(new PartitionRecord()
        .setPartitionId(0)
        .setTopicId(FOO_UUID)
        .setReplicas(util.Arrays.asList(localId, localId + 1))
        .setIsr(util.Arrays.asList(localId, localId + 1))
        .setLeader(localId + 1)
        .setLeaderEpoch(0)
        .setPartitionEpoch(0)
      )

      // foo1 is a leader with only himself in the ISR.
      topicsDelta.replay(new PartitionRecord()
        .setPartitionId(1)
        .setTopicId(FOO_UUID)
        .setReplicas(util.Arrays.asList(localId, localId + 1))
        .setIsr(util.Arrays.asList(localId))
        .setLeader(localId)
        .setLeaderEpoch(0)
        .setPartitionEpoch(0)
      )

      // foo2 is a follower NOT in the ISR.
      topicsDelta.replay(new PartitionRecord()
        .setPartitionId(2)
        .setTopicId(FOO_UUID)
        .setReplicas(util.Arrays.asList(localId, localId + 1))
        .setIsr(util.Arrays.asList(localId + 1))
        .setLeader(localId + 1)
        .setLeaderEpoch(0)
        .setPartitionEpoch(0)
      )

      // Apply the delta.
      var metadataImage = imageFromTopics(topicsDelta.apply())
      replicaManager.applyDelta(topicsDelta, metadataImage)

      // Check the state of the partitions.
      val HostedPartition.Online(fooPartition0) = replicaManager.getPartition(foo0)
      assertFalse(fooPartition0.isLeader)
      assertEquals(0, fooPartition0.getLeaderEpoch)
      assertEquals(0, fooPartition0.getPartitionEpoch)

      val HostedPartition.Online(fooPartition1) = replicaManager.getPartition(foo1)
      assertTrue(fooPartition1.isLeader)
      assertEquals(0, fooPartition1.getLeaderEpoch)
      assertEquals(0, fooPartition1.getPartitionEpoch)

      val HostedPartition.Online(fooPartition2) = replicaManager.getPartition(foo2)
      assertFalse(fooPartition2.isLeader)
      assertEquals(0, fooPartition2.getLeaderEpoch)
      assertEquals(0, fooPartition2.getPartitionEpoch)

      if (enableRemoteStorage) {
        val followers: util.Set[Partition] = new util.HashSet[Partition]()
        followers.add(fooPartition0)
        followers.add(fooPartition2)
        verifyRLMOnLeadershipChange(Collections.singleton(fooPartition1), followers)
        reset(mockRemoteLogManager)
      }

      reset(mockReplicaFetcherManager)

      // The broker transitions to SHUTTING_DOWN state. This should not have
      // any impact in KRaft mode.
      isShuttingDown.set(true)

      // The replica begins the controlled shutdown.
      replicaManager.beginControlledShutdown()

      // When the controller receives the controlled shutdown
      // request, it does the following:
      // - Shrinks the ISR of foo0 to remove this replica.
      // - Sets the leader of foo1 to NO_LEADER because it cannot elect another leader.
      // - Does nothing for foo2 because this replica is not in the ISR.
      topicsDelta = new TopicsDelta(metadataImage.topics())
      topicsDelta.replay(new PartitionChangeRecord()
        .setPartitionId(0)
        .setTopicId(FOO_UUID)
        .setReplicas(util.Arrays.asList(localId, localId + 1))
        .setIsr(util.Arrays.asList(localId + 1))
        .setLeader(localId + 1)
      )
      topicsDelta.replay(new PartitionChangeRecord()
        .setPartitionId(1)
        .setTopicId(FOO_UUID)
        .setReplicas(util.Arrays.asList(localId, localId + 1))
        .setIsr(util.Arrays.asList(localId))
        .setLeader(NO_LEADER)
      )
      metadataImage = imageFromTopics(topicsDelta.apply())
      replicaManager.applyDelta(topicsDelta, metadataImage)

      // Partition foo0 and foo1 are updated.
      assertFalse(fooPartition0.isLeader)
      assertEquals(1, fooPartition0.getLeaderEpoch)
      assertEquals(1, fooPartition0.getPartitionEpoch)
      assertFalse(fooPartition1.isLeader)
      assertEquals(1, fooPartition1.getLeaderEpoch)
      assertEquals(1, fooPartition1.getPartitionEpoch)

      // Partition foo2 is not.
      assertFalse(fooPartition2.isLeader)
      assertEquals(0, fooPartition2.getLeaderEpoch)
      assertEquals(0, fooPartition2.getPartitionEpoch)

      if (enableRemoteStorage) {
        val followers: util.Set[Partition] = new util.HashSet[Partition]()
        followers.add(fooPartition0)
        followers.add(fooPartition1)
        verifyRLMOnLeadershipChange(Collections.emptySet(), followers)
        reset(mockRemoteLogManager)
      }

      // Fetcher for foo0 and foo1 are stopped.
      verify(mockReplicaFetcherManager).removeFetcherForPartitions(Set(foo0, foo1))
    } finally {
      // Fetcher for foo2 is stopped when the replica manager shuts down
      // because this replica was not in the ISR.
      replicaManager.shutdown()
    }

    TestUtils.assertNoNonDaemonThreads(this.getClass.getName)
  }

  @Test
  def testPartitionListener(): Unit = {
    val maxFetchBytes = 1024 * 1024
    val aliveBrokersIds = Seq(0, 1)
    val leaderEpoch = 5
    val replicaManager = setupReplicaManagerWithMockedPurgatories(new MockTimer(time),
      brokerId = 0, aliveBrokersIds)
    try {
      val tp = new TopicPartition(topic, 0)
      val tidp = new TopicIdPartition(topicId, tp)
      val replicas = aliveBrokersIds.toList.map(Int.box).asJava

      val listener = new MockPartitionListener
      listener.verify()

      // Registering a listener should fail because the partition does not exist yet.
      assertFalse(replicaManager.maybeAddListener(tp, listener))

      // Broker 0 becomes leader of the partition
      val leaderAndIsrPartitionState = new LeaderAndIsrPartitionState()
        .setTopicName(topic)
        .setPartitionIndex(0)
        .setControllerEpoch(0)
        .setLeader(0)
        .setLeaderEpoch(leaderEpoch)
        .setIsr(replicas)
        .setPartitionEpoch(0)
        .setReplicas(replicas)
        .setIsNew(true)
      val leaderAndIsrRequest = new LeaderAndIsrRequest.Builder(ApiKeys.LEADER_AND_ISR.latestVersion, 0, 0, brokerEpoch,
        Seq(leaderAndIsrPartitionState).asJava,
        Collections.singletonMap(topic, topicId),
        Set(new Node(0, "host1", 0), new Node(1, "host2", 1)).asJava).build()
      val leaderAndIsrResponse = replicaManager.becomeLeaderOrFollower(0, leaderAndIsrRequest, (_, _) => ())
      assertEquals(Errors.NONE, leaderAndIsrResponse.error)

      // Registering it should succeed now.
      assertTrue(replicaManager.maybeAddListener(tp, listener))
      listener.verify()

      // Leader appends some data
      for (i <- 1 to 5) {
        appendRecords(replicaManager, tp, TestUtils.singletonRecords(s"message $i".getBytes)).onFire { response =>
          assertEquals(Errors.NONE, response.error)
        }
      }

      // Follower fetches up to offset 2.
      fetchPartitionAsFollower(
        replicaManager,
        tidp,
        new FetchRequest.PartitionData(
          Uuid.ZERO_UUID,
          2L,
          0L,
          maxFetchBytes,
          Optional.of(leaderEpoch)
        ),
        replicaId = 1
      )

      // Listener is updated.
      listener.verify(expectedHighWatermark = 2L)

      // Listener is removed.
      replicaManager.removeListener(tp, listener)

      // Follower fetches up to offset 4.
      fetchPartitionAsFollower(
        replicaManager,
        tidp,
        new FetchRequest.PartitionData(
          Uuid.ZERO_UUID,
          4L,
          0L,
          maxFetchBytes,
          Optional.of(leaderEpoch)
        ),
        replicaId = 1
      )

      // Listener is not updated anymore.
      listener.verify()
    } finally {
      replicaManager.shutdown(checkpointHW = false)
    }
  }

  private def topicsCreateDelta(startId: Int, isStartIdLeader: Boolean): TopicsDelta = {
    val leader = if (isStartIdLeader) startId else startId + 1
    val delta = new TopicsDelta(TopicsImage.EMPTY)
    delta.replay(new TopicRecord().setName("foo").setTopicId(FOO_UUID))
    delta.replay(
      new PartitionRecord()
        .setPartitionId(0)
        .setTopicId(FOO_UUID)
        .setReplicas(util.Arrays.asList(startId, startId + 1))
        .setIsr(util.Arrays.asList(startId, startId + 1))
        .setRemovingReplicas(Collections.emptyList())
        .setAddingReplicas(Collections.emptyList())
        .setLeader(leader)
        .setLeaderEpoch(0)
        .setPartitionEpoch(0)
    )

    delta
  }

  private def topicsChangeDelta(topicsImage: TopicsImage, startId: Int, isStartIdLeader: Boolean): TopicsDelta = {
    val leader = if (isStartIdLeader) startId else startId + 1
    val delta = new TopicsDelta(topicsImage)
    delta.replay(
      new PartitionChangeRecord()
        .setPartitionId(0)
        .setTopicId(FOO_UUID)
        .setReplicas(util.Arrays.asList(startId, startId + 1))
        .setIsr(util.Arrays.asList(startId, startId + 1))
        .setLeader(leader)
    )
    delta
  }

  private def topicsDeleteDelta(topicsImage: TopicsImage): TopicsDelta = {
    val delta = new TopicsDelta(topicsImage)
    delta.replay(new RemoveTopicRecord().setTopicId(FOO_UUID))

    delta
  }

  private def imageFromTopics(topicsImage: TopicsImage): MetadataImage = {
    new MetadataImage(
      new MetadataProvenance(100L, 10, 1000L),
      FeaturesImage.EMPTY,
      ClusterImageTest.IMAGE1,
      topicsImage,
      ConfigurationsImage.EMPTY,
      ClientQuotasImage.EMPTY,
      ProducerIdsImage.EMPTY,
      AclsImage.EMPTY,
      ScramImage.EMPTY
    )
  }

  def assertFetcherHasTopicId[T <: AbstractFetcherThread](manager: AbstractFetcherManager[T],
                                                          tp: TopicPartition,
                                                          expectedTopicId: Option[Uuid]): Unit = {
    val fetchState = manager.getFetcher(tp).flatMap(_.fetchState(tp))
    assertTrue(fetchState.isDefined)
    assertEquals(expectedTopicId, fetchState.get.topicId)
  }

  @ParameterizedTest
  @ValueSource(booleans = Array(true, false))
  def testPartitionFetchStateUpdatesWithTopicIdChanges(startsWithTopicId: Boolean): Unit = {
    val aliveBrokersIds = Seq(0, 1)
    val replicaManager = setupReplicaManagerWithMockedPurgatories(new MockTimer(time),
      brokerId = 0, aliveBrokersIds)
    try {
      val tp = new TopicPartition(topic, 0)
      val leaderAndIsr = LeaderAndIsr(1, aliveBrokersIds.toList)

      // This test either starts with a topic ID in the PartitionFetchState and removes it on the next request (startsWithTopicId)
      // or does not start with a topic ID in the PartitionFetchState and adds one on the next request (!startsWithTopicId)
      val startingId = if (startsWithTopicId) topicId else Uuid.ZERO_UUID
      val startingIdOpt = if (startsWithTopicId) Some(topicId) else None
      val leaderAndIsrRequest1 = makeLeaderAndIsrRequest(startingId, tp, aliveBrokersIds, leaderAndIsr)
      val leaderAndIsrResponse1 = replicaManager.becomeLeaderOrFollower(0, leaderAndIsrRequest1, (_, _) => ())
      assertEquals(Errors.NONE, leaderAndIsrResponse1.error)

      assertFetcherHasTopicId(replicaManager.replicaFetcherManager, tp, startingIdOpt)

      val endingId = if (!startsWithTopicId) topicId else Uuid.ZERO_UUID
      val endingIdOpt = if (!startsWithTopicId) Some(topicId) else None
      val leaderAndIsrRequest2 = makeLeaderAndIsrRequest(endingId, tp, aliveBrokersIds, leaderAndIsr)
      val leaderAndIsrResponse2 = replicaManager.becomeLeaderOrFollower(0, leaderAndIsrRequest2, (_, _) => ())
      assertEquals(Errors.NONE, leaderAndIsrResponse2.error)

      assertFetcherHasTopicId(replicaManager.replicaFetcherManager, tp, endingIdOpt)
    } finally {
      replicaManager.shutdown(checkpointHW = false)
    }
  }

  @ParameterizedTest
  @ValueSource(booleans = Array(true, false))
  def testReplicaAlterLogDirsWithAndWithoutIds(usesTopicIds: Boolean): Unit = {
    val tp = new TopicPartition(topic, 0)
    val version = if (usesTopicIds) LeaderAndIsrRequestData.HIGHEST_SUPPORTED_VERSION else 4.toShort
    val topicId = if (usesTopicIds) this.topicId else Uuid.ZERO_UUID
    val topicIdOpt = if (usesTopicIds) Some(topicId) else None

    val mockReplicaAlterLogDirsManager = mock(classOf[ReplicaAlterLogDirsManager])
    val replicaManager = setupReplicaManagerWithMockedPurgatories(
      timer = new MockTimer(time),
      mockReplicaAlterLogDirsManager = Some(mockReplicaAlterLogDirsManager)
    )

    try {
      replicaManager.createPartition(tp).createLogIfNotExists(
        isNew = false,
        isFutureReplica = false,
        offsetCheckpoints = new LazyOffsetCheckpoints(replicaManager.highWatermarkCheckpoints),
        topicId = None
      )

      val leaderAndIsrRequest = makeLeaderAndIsrRequest(
        topicId = topicId,
        topicPartition = tp,
        replicas = Seq(0, 1),
        leaderAndIsr = LeaderAndIsr(0, List(0, 1)),
        version = version
      )
      replicaManager.becomeLeaderOrFollower(0, leaderAndIsrRequest, (_, _) => ())

      // Move the replica to the second log directory.
      val partition = replicaManager.getPartitionOrException(tp)
      val newReplicaFolder = replicaManager.logManager.liveLogDirs.filterNot(_ == partition.log.get.dir.getParentFile).head
      replicaManager.alterReplicaLogDirs(Map(tp -> newReplicaFolder.getAbsolutePath))

      // Make sure the future log is created with the correct topic ID.
      val futureLog = replicaManager.futureLocalLogOrException(tp)
      assertEquals(topicIdOpt, futureLog.topicId)

      // Verify that addFetcherForPartitions was called with the correct topic ID.
      verify(mockReplicaAlterLogDirsManager, times(1))
        .addFetcherForPartitions(Map(tp -> InitialFetchState(
          topicId = topicIdOpt,
          leader = BrokerEndPoint(0, "localhost", -1),
          currentLeaderEpoch = 0,
          initOffset = 0
        )))
    } finally {
      replicaManager.shutdown(checkpointHW = false)
    }
  }

  @Test
  def testDescribeLogDirs(): Unit = {
    val topicPartition = 0
    val topicId = Uuid.randomUuid()
    val followerBrokerId = 0
    val leaderBrokerId = 1
    val leaderEpoch = 1
    val leaderEpochIncrement = 2
    val countDownLatch = new CountDownLatch(1)
    val offsetFromLeader = 5

    // Prepare the mocked components for the test
    val (replicaManager, mockLogMgr) = prepareReplicaManagerAndLogManager(new MockTimer(time),
      topicPartition, leaderEpoch + leaderEpochIncrement, followerBrokerId, leaderBrokerId, countDownLatch,
      expectTruncation = false, localLogOffset = Some(10), offsetFromLeader = offsetFromLeader, topicId = Some(topicId))

    val responses = replicaManager.describeLogDirs(Set(new TopicPartition(topic, topicPartition)))
    assertEquals(mockLogMgr.liveLogDirs.size, responses.size)
    responses.foreach { response =>
      assertEquals(Errors.NONE.code, response.errorCode)
      assertTrue(response.totalBytes > 0)
      assertTrue(response.usableBytes >= 0)
    }
  }
}

class MockReplicaSelector extends ReplicaSelector {

  private val selectionCount = new AtomicLong()
  private var partitionViewArgument: Option[PartitionView] = None

  def getSelectionCount: Long = selectionCount.get
  def getPartitionViewArgument: Option[PartitionView] = partitionViewArgument

  override def select(topicPartition: TopicPartition, clientMetadata: ClientMetadata, partitionView: PartitionView): Optional[ReplicaView] = {
    selectionCount.incrementAndGet()
    partitionViewArgument = Some(partitionView)
    Optional.of(partitionView.leader)
  }
}<|MERGE_RESOLUTION|>--- conflicted
+++ resolved
@@ -94,11 +94,8 @@
   var alterPartitionManager: AlterPartitionManager = _
   var config: KafkaConfig = _
   var quotaManager: QuotaManagers = _
-<<<<<<< HEAD
+  var mockRemoteLogManager: RemoteLogManager = _
   var addPartitionsToTxnManager: AddPartitionsToTxnManager = _
-=======
-  var mockRemoteLogManager: RemoteLogManager = _
->>>>>>> 7eea2a39
 
   // Constants defined for readability
   val zkVersion = 0
@@ -112,7 +109,7 @@
     config = KafkaConfig.fromProps(props)
     alterPartitionManager = mock(classOf[AlterPartitionManager])
     quotaManager = QuotaFactory.instantiate(config, metrics, time, "")
-<<<<<<< HEAD
+    mockRemoteLogManager = mock(classOf[RemoteLogManager])
     addPartitionsToTxnManager = mock(classOf[AddPartitionsToTxnManager])
 
     // Anytime we try to verify, just automatically run the callback as though the transaction was verified.
@@ -121,9 +118,6 @@
         val callback = invocationOnMock.getArgument(2, classOf[AddPartitionsToTxnManager.AppendCallback])
         callback(Map.empty[TopicPartition, Errors].toMap)
     }
-=======
-    mockRemoteLogManager = mock(classOf[RemoteLogManager])
->>>>>>> 7eea2a39
   }
 
   @AfterEach
@@ -2898,11 +2892,8 @@
       delayedDeleteRecordsPurgatoryParam = Some(mockDeleteRecordsPurgatory),
       delayedElectLeaderPurgatoryParam = Some(mockDelayedElectLeaderPurgatory),
       threadNamePrefix = Option(this.getClass.getName),
-<<<<<<< HEAD
+      remoteLogManager = if (enableRemoteStorage) Some(mockRemoteLogManager) else None,
       addPartitionsToTxnManager = Some(addPartitionsToTxnManager)) {
-=======
-      remoteLogManager = if (enableRemoteStorage) Some(mockRemoteLogManager) else None) {
->>>>>>> 7eea2a39
 
       override protected def createReplicaFetcherManager(
         metrics: Metrics,
