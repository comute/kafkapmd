/**
 * Licensed to the Apache Software Foundation (ASF) under one or more
 * contributor license agreements.  See the NOTICE file distributed with
 * this work for additional information regarding copyright ownership.
 * The ASF licenses this file to You under the Apache License, Version 2.0
 * (the "License"); you may not use this file except in compliance with
 * the License.  You may obtain a copy of the License at
 *
 * http://www.apache.org/licenses/LICENSE-2.0
 *
 * Unless required by applicable law or agreed to in writing, software
 * distributed under the License is distributed on an "AS IS" BASIS,
 * WITHOUT WARRANTIES OR CONDITIONS OF ANY KIND, either express or implied.
 * See the License for the specific language governing permissions and
 * limitations under the License.
 */

package kafka.server

import java.io.File
import java.net.InetAddress
import java.nio.file.Files
import java.util
import java.util.concurrent.atomic.{AtomicLong, AtomicReference}
import java.util.concurrent.{CountDownLatch, TimeUnit}
import java.util.stream.IntStream
import java.util.{Collections, Optional, Properties}
import kafka.api._
import kafka.cluster.{BrokerEndPoint, Partition}
import kafka.log._
import kafka.server.QuotaFactory.{QuotaManagers, UnboundedQuota}
import kafka.server.checkpoints.{LazyOffsetCheckpoints, OffsetCheckpointFile}
import kafka.server.epoch.util.MockBlockingSender
import kafka.utils.timer.MockTimer
import kafka.utils.{MockScheduler, MockTime, TestUtils}
import org.apache.kafka.clients.FetchSessionHandler
import org.apache.kafka.common.errors.KafkaStorageException
import org.apache.kafka.common.message.FetchResponseData
import org.apache.kafka.common.message.LeaderAndIsrRequestData
import org.apache.kafka.common.message.LeaderAndIsrRequestData.LeaderAndIsrPartitionState
import org.apache.kafka.common.message.OffsetForLeaderEpochResponseData.EpochEndOffset
import org.apache.kafka.common.message.StopReplicaRequestData.StopReplicaPartitionState
import org.apache.kafka.common.metadata.{PartitionChangeRecord, PartitionRecord, RemoveTopicRecord, TopicRecord}
import org.apache.kafka.common.metrics.Metrics
import org.apache.kafka.common.network.ListenerName
import org.apache.kafka.common.protocol.{ApiKeys, Errors}
import org.apache.kafka.common.record._
import org.apache.kafka.common.replica.{ClientMetadata, PartitionView, ReplicaSelector, ReplicaView}
import org.apache.kafka.common.replica.ClientMetadata.DefaultClientMetadata
import org.apache.kafka.common.requests.FetchRequest.PartitionData
import org.apache.kafka.common.requests.ProduceResponse.PartitionResponse
import org.apache.kafka.common.requests._
import org.apache.kafka.common.security.auth.KafkaPrincipal
import org.apache.kafka.common.utils.{LogContext, Time, Utils}
import org.apache.kafka.common.{IsolationLevel, Node, TopicIdPartition, TopicPartition, Uuid}
import org.apache.kafka.image.{AclsImage, ClientQuotasImage, ClusterImageTest, ConfigurationsImage, FeaturesImage, MetadataImage, ProducerIdsImage, TopicsDelta, TopicsImage}
import org.apache.kafka.metadata.LeaderConstants.NO_LEADER
import org.apache.kafka.metadata.LeaderRecoveryState
import org.apache.kafka.raft.{OffsetAndEpoch => RaftOffsetAndEpoch}
import org.apache.kafka.server.common.MetadataVersion.IBP_2_6_IV0
import org.junit.jupiter.api.Assertions._
import org.junit.jupiter.api.{AfterEach, BeforeEach, Test}
import org.junit.jupiter.params.ParameterizedTest
import org.junit.jupiter.params.provider.ValueSource
import org.mockito.invocation.InvocationOnMock
import org.mockito.stubbing.Answer
import org.mockito.ArgumentMatchers
import org.mockito.ArgumentMatchers.{any, anyInt}
import org.mockito.Mockito.{mock, never, reset, times, verify, when}

import scala.collection.{Map, Seq, mutable}
import scala.jdk.CollectionConverters._

class ReplicaManagerTest {

  val topic = "test-topic"
  val topicId = Uuid.randomUuid()
  val topicIds = scala.Predef.Map("test-topic" -> topicId)
  val topicNames = scala.Predef.Map(topicId -> "test-topic")
  val time = new MockTime
  val scheduler = new MockScheduler(time)
  val metrics = new Metrics
  var alterPartitionManager: AlterPartitionManager = _
  var config: KafkaConfig = _
  var quotaManager: QuotaManagers = _

  // Constants defined for readability
  val zkVersion = 0
  val correlationId = 0
  var controllerEpoch = 0
  val brokerEpoch = 0L

  @BeforeEach
  def setUp(): Unit = {
    val props = TestUtils.createBrokerConfig(1, TestUtils.MockZkConnect)
    config = KafkaConfig.fromProps(props)
    alterPartitionManager = mock(classOf[AlterPartitionManager])
    quotaManager = QuotaFactory.instantiate(config, metrics, time, "")
  }

  @AfterEach
  def tearDown(): Unit = {
    TestUtils.clearYammerMetrics()
    Option(quotaManager).foreach(_.shutdown())
    metrics.close()
  }

  @Test
  def testHighWaterMarkDirectoryMapping(): Unit = {
    val mockLogMgr = TestUtils.createLogManager(config.logDirs.map(new File(_)))
    val rm = new ReplicaManager(
      metrics = metrics,
      config = config,
      time = time,
      scheduler = new MockScheduler(time),
      logManager = mockLogMgr,
      quotaManagers = quotaManager,
      metadataCache = MetadataCache.zkMetadataCache(config.brokerId, config.interBrokerProtocolVersion),
      logDirFailureChannel = new LogDirFailureChannel(config.logDirs.size),
      alterPartitionManager = alterPartitionManager)
    try {
      val partition = rm.createPartition(new TopicPartition(topic, 1))
      partition.createLogIfNotExists(isNew = false, isFutureReplica = false,
        new LazyOffsetCheckpoints(rm.highWatermarkCheckpoints), None)
      rm.checkpointHighWatermarks()
    } finally {
      // shutdown the replica manager upon test completion
      rm.shutdown(false)
    }
  }

  @Test
  def testHighwaterMarkRelativeDirectoryMapping(): Unit = {
    val props = TestUtils.createBrokerConfig(1, TestUtils.MockZkConnect)
    props.put("log.dir", TestUtils.tempRelativeDir("data").getAbsolutePath)
    val config = KafkaConfig.fromProps(props)
    val mockLogMgr = TestUtils.createLogManager(config.logDirs.map(new File(_)))
    val rm = new ReplicaManager(
      metrics = metrics,
      config = config,
      time = time,
      scheduler = new MockScheduler(time),
      logManager = mockLogMgr,
      quotaManagers = quotaManager,
      metadataCache = MetadataCache.zkMetadataCache(config.brokerId, config.interBrokerProtocolVersion),
      logDirFailureChannel = new LogDirFailureChannel(config.logDirs.size),
      alterPartitionManager = alterPartitionManager)
    try {
      val partition = rm.createPartition(new TopicPartition(topic, 1))
      partition.createLogIfNotExists(isNew = false, isFutureReplica = false,
        new LazyOffsetCheckpoints(rm.highWatermarkCheckpoints), None)
      rm.checkpointHighWatermarks()
    } finally {
      // shutdown the replica manager upon test completion
      rm.shutdown(checkpointHW = false)
    }
  }

  @Test
  def testIllegalRequiredAcks(): Unit = {
    val mockLogMgr = TestUtils.createLogManager(config.logDirs.map(new File(_)))
    val rm = new ReplicaManager(
      metrics = metrics,
      config = config,
      time = time,
      scheduler = new MockScheduler(time),
      logManager = mockLogMgr,
      quotaManagers = quotaManager,
      metadataCache = MetadataCache.zkMetadataCache(config.brokerId, config.interBrokerProtocolVersion),
      logDirFailureChannel = new LogDirFailureChannel(config.logDirs.size),
      alterPartitionManager = alterPartitionManager,
      threadNamePrefix = Option(this.getClass.getName))
    try {
      def callback(responseStatus: Map[TopicPartition, PartitionResponse]): Unit = {
        assert(responseStatus.values.head.error == Errors.INVALID_REQUIRED_ACKS)
      }
      rm.appendRecords(
        timeout = 0,
        requiredAcks = 3,
        internalTopicsAllowed = false,
        origin = AppendOrigin.Client,
        entriesPerPartition = Map(new TopicPartition("test1", 0) -> MemoryRecords.withRecords(CompressionType.NONE,
          new SimpleRecord("first message".getBytes))),
        responseCallback = callback)
    } finally {
      rm.shutdown(checkpointHW = false)
    }

    TestUtils.assertNoNonDaemonThreads(this.getClass.getName)
  }

  private def mockGetAliveBrokerFunctions(cache: MetadataCache, aliveBrokers: Seq[Node]): Unit = {
    when(cache.hasAliveBroker(anyInt)).thenAnswer(new Answer[Boolean]() {
      override def answer(invocation: InvocationOnMock): Boolean = {
        aliveBrokers.map(_.id()).contains(invocation.getArgument(0).asInstanceOf[Int])
      }
    })
    when(cache.getAliveBrokerNode(anyInt, any[ListenerName])).
      thenAnswer(new Answer[Option[Node]]() {
        override def answer(invocation: InvocationOnMock): Option[Node] = {
          aliveBrokers.find(node => node.id == invocation.getArgument(0).asInstanceOf[Integer])
        }
      })
    when(cache.getAliveBrokerNodes(any[ListenerName])).thenReturn(aliveBrokers)
  }

  @Test
  def testClearPurgatoryOnBecomingFollower(): Unit = {
    val props = TestUtils.createBrokerConfig(0, TestUtils.MockZkConnect)
    props.put("log.dir", TestUtils.tempRelativeDir("data").getAbsolutePath)
    val config = KafkaConfig.fromProps(props)
    val logProps = new Properties()
    val mockLogMgr = TestUtils.createLogManager(config.logDirs.map(new File(_)), LogConfig(logProps))
    val aliveBrokers = Seq(new Node(0, "host0", 0), new Node(1, "host1", 1))
    val metadataCache: MetadataCache = mock(classOf[MetadataCache])
    mockGetAliveBrokerFunctions(metadataCache, aliveBrokers)
    val rm = new ReplicaManager(
      metrics = metrics,
      config = config,
      time = time,
      scheduler = new MockScheduler(time),
      logManager = mockLogMgr,
      quotaManagers = quotaManager,
      metadataCache = metadataCache,
      logDirFailureChannel = new LogDirFailureChannel(config.logDirs.size),
      alterPartitionManager = alterPartitionManager)

    try {
      val brokerList = Seq[Integer](0, 1).asJava
      val topicIds = Collections.singletonMap(topic, Uuid.randomUuid())

      val partition = rm.createPartition(new TopicPartition(topic, 0))
      partition.createLogIfNotExists(isNew = false, isFutureReplica = false,
        new LazyOffsetCheckpoints(rm.highWatermarkCheckpoints), None)
      // Make this replica the leader.
      val leaderAndIsrRequest1 = new LeaderAndIsrRequest.Builder(ApiKeys.LEADER_AND_ISR.latestVersion, 0, 0, brokerEpoch,
        Seq(new LeaderAndIsrPartitionState()
          .setTopicName(topic)
          .setPartitionIndex(0)
          .setControllerEpoch(0)
          .setLeader(0)
          .setLeaderEpoch(0)
          .setIsr(brokerList)
          .setPartitionEpoch(0)
          .setReplicas(brokerList)
          .setIsNew(false)).asJava,
        topicIds,
        Set(new Node(0, "host1", 0), new Node(1, "host2", 1)).asJava).build()
      rm.becomeLeaderOrFollower(0, leaderAndIsrRequest1, (_, _) => ())
      rm.getPartitionOrException(new TopicPartition(topic, 0))
        .localLogOrException

      val records = MemoryRecords.withRecords(CompressionType.NONE, new SimpleRecord("first message".getBytes()))
      val appendResult = appendRecords(rm, new TopicPartition(topic, 0), records).onFire { response =>
        assertEquals(Errors.NOT_LEADER_OR_FOLLOWER, response.error)
      }

      // Make this replica the follower
      val leaderAndIsrRequest2 = new LeaderAndIsrRequest.Builder(ApiKeys.LEADER_AND_ISR.latestVersion, 0, 0, brokerEpoch,
        Seq(new LeaderAndIsrPartitionState()
          .setTopicName(topic)
          .setPartitionIndex(0)
          .setControllerEpoch(0)
          .setLeader(1)
          .setLeaderEpoch(1)
          .setIsr(brokerList)
          .setPartitionEpoch(0)
          .setReplicas(brokerList)
          .setIsNew(false)).asJava,
        topicIds,
        Set(new Node(0, "host1", 0), new Node(1, "host2", 1)).asJava).build()
      rm.becomeLeaderOrFollower(1, leaderAndIsrRequest2, (_, _) => ())

      assertTrue(appendResult.hasFired)
    } finally {
      rm.shutdown(checkpointHW = false)
    }
  }

  @Test
  def testFencedErrorCausedByBecomeLeader(): Unit = {
    testFencedErrorCausedByBecomeLeader(0)
    testFencedErrorCausedByBecomeLeader(1)
    testFencedErrorCausedByBecomeLeader(10)
  }

  private[this] def testFencedErrorCausedByBecomeLeader(loopEpochChange: Int): Unit = {
    val replicaManager = setupReplicaManagerWithMockedPurgatories(new MockTimer(time))
    try {
      val brokerList = Seq[Integer](0, 1).asJava
      val topicPartition = new TopicPartition(topic, 0)
      replicaManager.createPartition(topicPartition)
        .createLogIfNotExists(isNew = false, isFutureReplica = false,
          new LazyOffsetCheckpoints(replicaManager.highWatermarkCheckpoints), None)

      def leaderAndIsrRequest(epoch: Int): LeaderAndIsrRequest = new LeaderAndIsrRequest.Builder(ApiKeys.LEADER_AND_ISR.latestVersion, 0, 0, brokerEpoch,
        Seq(new LeaderAndIsrPartitionState()
          .setTopicName(topic)
          .setPartitionIndex(0)
          .setControllerEpoch(0)
          .setLeader(0)
          .setLeaderEpoch(epoch)
          .setIsr(brokerList)
          .setPartitionEpoch(0)
          .setReplicas(brokerList)
          .setIsNew(true)).asJava,
        topicIds.asJava,
        Set(new Node(0, "host1", 0), new Node(1, "host2", 1)).asJava).build()

      replicaManager.becomeLeaderOrFollower(0, leaderAndIsrRequest(0), (_, _) => ())
      val partition = replicaManager.getPartitionOrException(new TopicPartition(topic, 0))
      assertEquals(1, replicaManager.logManager.liveLogDirs.filterNot(_ == partition.log.get.dir.getParentFile).size)

      val previousReplicaFolder = partition.log.get.dir.getParentFile
      // find the live and different folder
      val newReplicaFolder = replicaManager.logManager.liveLogDirs.filterNot(_ == partition.log.get.dir.getParentFile).head
      assertEquals(0, replicaManager.replicaAlterLogDirsManager.fetcherThreadMap.size)
      replicaManager.alterReplicaLogDirs(Map(topicPartition -> newReplicaFolder.getAbsolutePath))
      // make sure the future log is created
      replicaManager.futureLocalLogOrException(topicPartition)
      assertEquals(1, replicaManager.replicaAlterLogDirsManager.fetcherThreadMap.size)
      (1 to loopEpochChange).foreach(epoch => replicaManager.becomeLeaderOrFollower(0, leaderAndIsrRequest(epoch), (_, _) => ()))
      // wait for the ReplicaAlterLogDirsThread to complete
      TestUtils.waitUntilTrue(() => {
        replicaManager.replicaAlterLogDirsManager.shutdownIdleFetcherThreads()
        replicaManager.replicaAlterLogDirsManager.fetcherThreadMap.isEmpty
      }, s"ReplicaAlterLogDirsThread should be gone")

      // the fenced error should be recoverable
      assertEquals(0, replicaManager.replicaAlterLogDirsManager.failedPartitions.size)
      // the replica change is completed after retrying
      assertTrue(partition.futureLog.isEmpty)
      assertEquals(newReplicaFolder.getAbsolutePath, partition.log.get.dir.getParent)
      // change the replica folder again
      val response = replicaManager.alterReplicaLogDirs(Map(topicPartition -> previousReplicaFolder.getAbsolutePath))
      assertNotEquals(0, response.size)
      response.values.foreach(assertEquals(Errors.NONE, _))
      // should succeed to invoke ReplicaAlterLogDirsThread again
      assertEquals(1, replicaManager.replicaAlterLogDirsManager.fetcherThreadMap.size)
    } finally replicaManager.shutdown(checkpointHW = false)
  }

  @Test
  def testReceiveOutOfOrderSequenceExceptionWithLogStartOffset(): Unit = {
    val timer = new MockTimer(time)
    val replicaManager = setupReplicaManagerWithMockedPurgatories(timer)

    try {
      val brokerList = Seq[Integer](0, 1).asJava

      val partition = replicaManager.createPartition(new TopicPartition(topic, 0))
      partition.createLogIfNotExists(isNew = false, isFutureReplica = false,
        new LazyOffsetCheckpoints(replicaManager.highWatermarkCheckpoints), None)

      // Make this replica the leader.
      val leaderAndIsrRequest1 = new LeaderAndIsrRequest.Builder(ApiKeys.LEADER_AND_ISR.latestVersion, 0, 0, brokerEpoch,
        Seq(new LeaderAndIsrPartitionState()
          .setTopicName(topic)
          .setPartitionIndex(0)
          .setControllerEpoch(0)
          .setLeader(0)
          .setLeaderEpoch(0)
          .setIsr(brokerList)
          .setPartitionEpoch(0)
          .setReplicas(brokerList)
          .setIsNew(true)).asJava,
        Collections.singletonMap(topic, Uuid.randomUuid()),
        Set(new Node(0, "host1", 0), new Node(1, "host2", 1)).asJava).build()
      replicaManager.becomeLeaderOrFollower(0, leaderAndIsrRequest1, (_, _) => ())
      replicaManager.getPartitionOrException(new TopicPartition(topic, 0))
        .localLogOrException

      val producerId = 234L
      val epoch = 5.toShort

      // write a few batches as part of a transaction
      val numRecords = 3
      for (sequence <- 0 until numRecords) {
        val records = MemoryRecords.withIdempotentRecords(CompressionType.NONE, producerId, epoch, sequence,
          new SimpleRecord(s"message $sequence".getBytes))
        appendRecords(replicaManager, new TopicPartition(topic, 0), records).onFire { response =>
          assertEquals(Errors.NONE, response.error)
        }
      }

      assertEquals(0, partition.logStartOffset)

      // Append a record with an out of range sequence. We should get the OutOfOrderSequence error code with the log
      // start offset set.
      val outOfRangeSequence = numRecords + 10
      val record = MemoryRecords.withIdempotentRecords(CompressionType.NONE, producerId, epoch, outOfRangeSequence,
        new SimpleRecord(s"message: $outOfRangeSequence".getBytes))
      appendRecords(replicaManager, new TopicPartition(topic, 0), record).onFire { response =>
        assertEquals(Errors.OUT_OF_ORDER_SEQUENCE_NUMBER, response.error)
        assertEquals(0, response.logStartOffset)
      }

    } finally {
      replicaManager.shutdown(checkpointHW = false)
    }
  }

  @Test
  def testPartitionsWithLateTransactionsCount(): Unit = {
    val timer = new MockTimer(time)
    val replicaManager = setupReplicaManagerWithMockedPurgatories(timer)
    val topicPartition = new TopicPartition(topic, 0)

    def assertLateTransactionCount(expectedCount: Option[Int]): Unit = {
      assertEquals(expectedCount, TestUtils.yammerGaugeValue[Int]("PartitionsWithLateTransactionsCount"))
    }

    try {
      assertLateTransactionCount(Some(0))

      val partition = replicaManager.createPartition(topicPartition)
      partition.createLogIfNotExists(isNew = false, isFutureReplica = false,
        new LazyOffsetCheckpoints(replicaManager.highWatermarkCheckpoints), None)

      // Make this replica the leader.
      val brokerList = Seq[Integer](0, 1, 2).asJava
      val leaderAndIsrRequest1 = new LeaderAndIsrRequest.Builder(ApiKeys.LEADER_AND_ISR.latestVersion, 0, 0, brokerEpoch,
        Seq(new LeaderAndIsrPartitionState()
          .setTopicName(topic)
          .setPartitionIndex(0)
          .setControllerEpoch(0)
          .setLeader(0)
          .setLeaderEpoch(0)
          .setIsr(brokerList)
          .setPartitionEpoch(0)
          .setReplicas(brokerList)
          .setIsNew(true)).asJava,
        topicIds.asJava,
        Set(new Node(0, "host1", 0), new Node(1, "host2", 1)).asJava).build()
      replicaManager.becomeLeaderOrFollower(0, leaderAndIsrRequest1, (_, _) => ())

      // Start a transaction
      val producerId = 234L
      val epoch = 5.toShort
      val sequence = 9
      val records = MemoryRecords.withTransactionalRecords(CompressionType.NONE, producerId, epoch, sequence,
        new SimpleRecord(time.milliseconds(), s"message $sequence".getBytes))
      appendRecords(replicaManager, new TopicPartition(topic, 0), records).onFire { response =>
        assertEquals(Errors.NONE, response.error)
      }
      assertLateTransactionCount(Some(0))

      // The transaction becomes late if not finished before the max transaction timeout passes
      time.sleep(replicaManager.logManager.maxTransactionTimeoutMs + ProducerStateManager.LateTransactionBufferMs)
      assertLateTransactionCount(Some(0))
      time.sleep(1)
      assertLateTransactionCount(Some(1))

      // After the late transaction is aborted, we expect the count to return to 0
      val abortTxnMarker = new EndTransactionMarker(ControlRecordType.ABORT, 0)
      val abortRecordBatch = MemoryRecords.withEndTransactionMarker(producerId, epoch, abortTxnMarker)
      appendRecords(replicaManager, new TopicPartition(topic, 0),
        abortRecordBatch, origin = AppendOrigin.Coordinator).onFire { response =>
        assertEquals(Errors.NONE, response.error)
      }
      assertLateTransactionCount(Some(0))
    } finally {
      // After shutdown, the metric should no longer be registered
      replicaManager.shutdown(checkpointHW = false)
      assertLateTransactionCount(None)
    }
  }

  @Test
  def testReadCommittedFetchLimitedAtLSO(): Unit = {
    val timer = new MockTimer(time)
    val replicaManager = setupReplicaManagerWithMockedPurgatories(timer)

    try {
      val brokerList = Seq[Integer](0, 1).asJava

      val partition = replicaManager.createPartition(new TopicPartition(topic, 0))
      partition.createLogIfNotExists(isNew = false, isFutureReplica = false,
        new LazyOffsetCheckpoints(replicaManager.highWatermarkCheckpoints), None)

      // Make this replica the leader.
      val leaderAndIsrRequest1 = new LeaderAndIsrRequest.Builder(ApiKeys.LEADER_AND_ISR.latestVersion, 0, 0, brokerEpoch,
        Seq(new LeaderAndIsrPartitionState()
          .setTopicName(topic)
          .setPartitionIndex(0)
          .setControllerEpoch(0)
          .setLeader(0)
          .setLeaderEpoch(0)
          .setIsr(brokerList)
          .setPartitionEpoch(0)
          .setReplicas(brokerList)
          .setIsNew(true)).asJava,
        topicIds.asJava,
        Set(new Node(0, "host1", 0), new Node(1, "host2", 1)).asJava).build()
      replicaManager.becomeLeaderOrFollower(0, leaderAndIsrRequest1, (_, _) => ())
      replicaManager.getPartitionOrException(new TopicPartition(topic, 0))
        .localLogOrException

      val producerId = 234L
      val epoch = 5.toShort

      // write a few batches as part of a transaction
      val numRecords = 3
      for (sequence <- 0 until numRecords) {
        val records = MemoryRecords.withTransactionalRecords(CompressionType.NONE, producerId, epoch, sequence,
          new SimpleRecord(s"message $sequence".getBytes))
        appendRecords(replicaManager, new TopicPartition(topic, 0), records).onFire { response =>
          assertEquals(Errors.NONE, response.error)
        }
      }

      // fetch as follower to advance the high watermark
      fetchPartitionAsFollower(
        replicaManager,
        new TopicIdPartition(topicId, new TopicPartition(topic, 0)),
        new PartitionData(Uuid.ZERO_UUID, numRecords, 0, 100000, Optional.empty()),
        replicaId = 1
      )

      // fetch should return empty since LSO should be stuck at 0
      var consumerFetchResult = fetchPartitionAsConsumer(replicaManager, new TopicIdPartition(topicId, new TopicPartition(topic, 0)),
        new PartitionData(Uuid.ZERO_UUID, 0, 0, 100000, Optional.empty()),
        isolationLevel = IsolationLevel.READ_COMMITTED)
      var fetchData = consumerFetchResult.assertFired
      assertEquals(Errors.NONE, fetchData.error)
      assertTrue(fetchData.records.batches.asScala.isEmpty)
      assertEquals(Some(0), fetchData.lastStableOffset)
      assertEquals(Some(List.empty[FetchResponseData.AbortedTransaction]), fetchData.abortedTransactions)

      // delayed fetch should timeout and return nothing
      consumerFetchResult = fetchPartitionAsConsumer(
        replicaManager,
        new TopicIdPartition(topicId, new TopicPartition(topic, 0)),
        new PartitionData(Uuid.ZERO_UUID, 0, 0, 100000, Optional.empty()),
        isolationLevel = IsolationLevel.READ_COMMITTED,
        minBytes = 1000,
        maxWaitMs = 1000
      )
      assertFalse(consumerFetchResult.hasFired)
      timer.advanceClock(1001)

      fetchData = consumerFetchResult.assertFired
      assertEquals(Errors.NONE, fetchData.error)
      assertTrue(fetchData.records.batches.asScala.isEmpty)
      assertEquals(Some(0), fetchData.lastStableOffset)
      assertEquals(Some(List.empty[FetchResponseData.AbortedTransaction]), fetchData.abortedTransactions)

      // now commit the transaction
      val endTxnMarker = new EndTransactionMarker(ControlRecordType.COMMIT, 0)
      val commitRecordBatch = MemoryRecords.withEndTransactionMarker(producerId, epoch, endTxnMarker)
      appendRecords(replicaManager, new TopicPartition(topic, 0), commitRecordBatch,
        origin = AppendOrigin.Coordinator)
        .onFire { response => assertEquals(Errors.NONE, response.error) }

      // the LSO has advanced, but the appended commit marker has not been replicated, so
      // none of the data from the transaction should be visible yet
      consumerFetchResult = fetchPartitionAsConsumer(
        replicaManager,
        new TopicIdPartition(topicId, new TopicPartition(topic, 0)),
        new PartitionData(Uuid.ZERO_UUID, 0, 0, 100000, Optional.empty()),
        isolationLevel = IsolationLevel.READ_COMMITTED
      )

      fetchData = consumerFetchResult.assertFired
      assertEquals(Errors.NONE, fetchData.error)
      assertTrue(fetchData.records.batches.asScala.isEmpty)

      // fetch as follower to advance the high watermark
      fetchPartitionAsFollower(
        replicaManager,
        new TopicIdPartition(topicId, new TopicPartition(topic, 0)),
        new PartitionData(Uuid.ZERO_UUID, numRecords + 1, 0, 100000, Optional.empty()),
        replicaId = 1
      )

      // now all of the records should be fetchable
      consumerFetchResult = fetchPartitionAsConsumer(replicaManager, new TopicIdPartition(topicId, new TopicPartition(topic, 0)),
        new PartitionData(Uuid.ZERO_UUID, 0, 0, 100000, Optional.empty()),
        isolationLevel = IsolationLevel.READ_COMMITTED)

      fetchData = consumerFetchResult.assertFired
      assertEquals(Errors.NONE, fetchData.error)
      assertEquals(Some(numRecords + 1), fetchData.lastStableOffset)
      assertEquals(Some(List.empty[FetchResponseData.AbortedTransaction]), fetchData.abortedTransactions)
      assertEquals(numRecords + 1, fetchData.records.batches.asScala.size)
    } finally {
      replicaManager.shutdown(checkpointHW = false)
    }
  }

  @Test
  def testDelayedFetchIncludesAbortedTransactions(): Unit = {
    val timer = new MockTimer(time)
    val replicaManager = setupReplicaManagerWithMockedPurgatories(timer)

    try {
      val brokerList = Seq[Integer](0, 1).asJava
      val partition = replicaManager.createPartition(new TopicPartition(topic, 0))
      partition.createLogIfNotExists(isNew = false, isFutureReplica = false,
        new LazyOffsetCheckpoints(replicaManager.highWatermarkCheckpoints), None)

      // Make this replica the leader.
      val leaderAndIsrRequest1 = new LeaderAndIsrRequest.Builder(ApiKeys.LEADER_AND_ISR.latestVersion, 0, 0, brokerEpoch,
        Seq(new LeaderAndIsrPartitionState()
          .setTopicName(topic)
          .setPartitionIndex(0)
          .setControllerEpoch(0)
          .setLeader(0)
          .setLeaderEpoch(0)
          .setIsr(brokerList)
          .setPartitionEpoch(0)
          .setReplicas(brokerList)
          .setIsNew(true)).asJava,
        topicIds.asJava,
        Set(new Node(0, "host1", 0), new Node(1, "host2", 1)).asJava).build()
      replicaManager.becomeLeaderOrFollower(0, leaderAndIsrRequest1, (_, _) => ())
      replicaManager.getPartitionOrException(new TopicPartition(topic, 0))
        .localLogOrException

      val producerId = 234L
      val epoch = 5.toShort

      // write a few batches as part of a transaction
      val numRecords = 3
      for (sequence <- 0 until numRecords) {
        val records = MemoryRecords.withTransactionalRecords(CompressionType.NONE, producerId, epoch, sequence,
          new SimpleRecord(s"message $sequence".getBytes))
        appendRecords(replicaManager, new TopicPartition(topic, 0), records).onFire { response =>
          assertEquals(Errors.NONE, response.error)
        }
      }

      // now abort the transaction
      val endTxnMarker = new EndTransactionMarker(ControlRecordType.ABORT, 0)
      val abortRecordBatch = MemoryRecords.withEndTransactionMarker(producerId, epoch, endTxnMarker)
      appendRecords(replicaManager, new TopicPartition(topic, 0), abortRecordBatch,
        origin = AppendOrigin.Coordinator)
        .onFire { response => assertEquals(Errors.NONE, response.error) }

      // fetch as follower to advance the high watermark
      fetchPartitionAsFollower(
        replicaManager,
        new TopicIdPartition(topicId, new TopicPartition(topic, 0)),
        new PartitionData(Uuid.ZERO_UUID, numRecords + 1, 0, 100000, Optional.empty()),
        replicaId = 1
      )

      // Set the minBytes in order force this request to enter purgatory. When it returns, we should still
      // see the newly aborted transaction.
      val fetchResult = fetchPartitionAsConsumer(
        replicaManager,
        new TopicIdPartition(topicId, new TopicPartition(topic, 0)),
        new PartitionData(Uuid.ZERO_UUID, 0, 0, 100000, Optional.empty()),
        isolationLevel = IsolationLevel.READ_COMMITTED,
        minBytes = 10000,
        maxWaitMs = 1000
      )
      assertFalse(fetchResult.hasFired)

      timer.advanceClock(1001)
      val fetchData = fetchResult.assertFired

      assertEquals(Errors.NONE, fetchData.error)
      assertEquals(Some(numRecords + 1), fetchData.lastStableOffset)
      assertEquals(numRecords + 1, fetchData.records.records.asScala.size)
      assertTrue(fetchData.abortedTransactions.isDefined)
      assertEquals(1, fetchData.abortedTransactions.get.size)

      val abortedTransaction = fetchData.abortedTransactions.get.head
      assertEquals(0L, abortedTransaction.firstOffset)
      assertEquals(producerId, abortedTransaction.producerId)
    } finally {
      replicaManager.shutdown(checkpointHW = false)
    }
  }

  @Test
  def testFetchBeyondHighWatermark(): Unit = {
    val rm = setupReplicaManagerWithMockedPurgatories(new MockTimer(time), aliveBrokerIds = Seq(0, 1, 2))
    try {
      val brokerList = Seq[Integer](0, 1, 2).asJava

      val partition = rm.createPartition(new TopicPartition(topic, 0))
      partition.createLogIfNotExists(isNew = false, isFutureReplica = false,
        new LazyOffsetCheckpoints(rm.highWatermarkCheckpoints), None)

      // Make this replica the leader.
      val leaderAndIsrRequest1 = new LeaderAndIsrRequest.Builder(ApiKeys.LEADER_AND_ISR.latestVersion, 0, 0, brokerEpoch,
        Seq(new LeaderAndIsrPartitionState()
          .setTopicName(topic)
          .setPartitionIndex(0)
          .setControllerEpoch(0)
          .setLeader(0)
          .setLeaderEpoch(0)
          .setIsr(brokerList)
          .setPartitionEpoch(0)
          .setReplicas(brokerList)
          .setIsNew(false)).asJava,
        topicIds.asJava,
        Set(new Node(0, "host1", 0), new Node(1, "host2", 1), new Node(2, "host2", 2)).asJava).build()
      rm.becomeLeaderOrFollower(0, leaderAndIsrRequest1, (_, _) => ())
      rm.getPartitionOrException(new TopicPartition(topic, 0))
        .localLogOrException

      // Append a couple of messages.
      for (i <- 1 to 2) {
        val records = TestUtils.singletonRecords(s"message $i".getBytes)
        appendRecords(rm, new TopicPartition(topic, 0), records).onFire { response =>
          assertEquals(Errors.NONE, response.error)
        }
      }

      // Followers are always allowed to fetch above the high watermark
      val followerFetchResult = fetchPartitionAsFollower(
        rm,
        new TopicIdPartition(topicId, new TopicPartition(topic, 0)),
        new PartitionData(Uuid.ZERO_UUID, 1, 0, 100000, Optional.empty()),
        replicaId = 1
      )
      val followerFetchData = followerFetchResult.assertFired
      assertEquals(Errors.NONE, followerFetchData.error, "Should not give an exception")
      assertTrue(followerFetchData.records.batches.iterator.hasNext, "Should return some data")

      // Consumers are not allowed to consume above the high watermark. However, since the
      // high watermark could be stale at the time of the request, we do not return an out of
      // range error and instead return an empty record set.
      val consumerFetchResult = fetchPartitionAsConsumer(rm, new TopicIdPartition(topicId, new TopicPartition(topic, 0)),
        new PartitionData(Uuid.ZERO_UUID, 1, 0, 100000, Optional.empty()))
      val consumerFetchData = consumerFetchResult.assertFired
      assertEquals(Errors.NONE, consumerFetchData.error, "Should not give an exception")
      assertEquals(MemoryRecords.EMPTY, consumerFetchData.records, "Should return empty response")
    } finally {
      rm.shutdown(checkpointHW = false)
    }
  }

  @Test
  def testFollowerStateNotUpdatedIfLogReadFails(): Unit = {
    val maxFetchBytes = 1024 * 1024
    val aliveBrokersIds = Seq(0, 1)
    val leaderEpoch = 5
    val replicaManager = setupReplicaManagerWithMockedPurgatories(new MockTimer(time),
      brokerId = 0, aliveBrokersIds)
    try {
      val tp = new TopicPartition(topic, 0)
      val tidp = new TopicIdPartition(topicId, tp)
      val replicas = aliveBrokersIds.toList.map(Int.box).asJava

      // Broker 0 becomes leader of the partition
      val leaderAndIsrPartitionState = new LeaderAndIsrPartitionState()
        .setTopicName(topic)
        .setPartitionIndex(0)
        .setControllerEpoch(0)
        .setLeader(0)
        .setLeaderEpoch(leaderEpoch)
        .setIsr(replicas)
        .setPartitionEpoch(0)
        .setReplicas(replicas)
        .setIsNew(true)
      val leaderAndIsrRequest = new LeaderAndIsrRequest.Builder(ApiKeys.LEADER_AND_ISR.latestVersion, 0, 0, brokerEpoch,
        Seq(leaderAndIsrPartitionState).asJava,
        Collections.singletonMap(topic, topicId),
        Set(new Node(0, "host1", 0), new Node(1, "host2", 1)).asJava).build()
      val leaderAndIsrResponse = replicaManager.becomeLeaderOrFollower(0, leaderAndIsrRequest, (_, _) => ())
      assertEquals(Errors.NONE, leaderAndIsrResponse.error)

      // Follower replica state is initialized, but initial state is not known
      assertTrue(replicaManager.onlinePartition(tp).isDefined)
      val partition = replicaManager.onlinePartition(tp).get

      assertTrue(partition.getReplica(1).isDefined)
      val followerReplica = partition.getReplica(1).get
      assertEquals(-1L, followerReplica.stateSnapshot.logStartOffset)
      assertEquals(-1L, followerReplica.stateSnapshot.logEndOffset)

      // Leader appends some data
      for (i <- 1 to 5) {
        appendRecords(replicaManager, tp, TestUtils.singletonRecords(s"message $i".getBytes)).onFire { response =>
          assertEquals(Errors.NONE, response.error)
        }
      }

      // We receive one valid request from the follower and replica state is updated
      val validFetchPartitionData = new FetchRequest.PartitionData(Uuid.ZERO_UUID, 0L, 0L, maxFetchBytes,
        Optional.of(leaderEpoch))

      val validFetchResult = fetchPartitionAsFollower(
        replicaManager,
        tidp,
        validFetchPartitionData,
        replicaId = 1
      )

      assertEquals(Errors.NONE, validFetchResult.assertFired.error)
      assertEquals(0L, followerReplica.stateSnapshot.logStartOffset)
      assertEquals(0L, followerReplica.stateSnapshot.logEndOffset)

      // Next we receive an invalid request with a higher fetch offset, but an old epoch.
      // We expect that the replica state does not get updated.
      val invalidFetchPartitionData = new FetchRequest.PartitionData(Uuid.ZERO_UUID, 3L, 0L, maxFetchBytes,
        Optional.of(leaderEpoch - 1))


      val invalidFetchResult = fetchPartitionAsFollower(
        replicaManager,
        tidp,
        invalidFetchPartitionData,
        replicaId = 1
      )

      assertEquals(Errors.FENCED_LEADER_EPOCH, invalidFetchResult.assertFired.error)
      assertEquals(0L, followerReplica.stateSnapshot.logStartOffset)
      assertEquals(0L, followerReplica.stateSnapshot.logEndOffset)

      // Next we receive an invalid request with a higher fetch offset, but a diverging epoch.
      // We expect that the replica state does not get updated.
      val divergingFetchPartitionData = new FetchRequest.PartitionData(tidp.topicId, 3L, 0L, maxFetchBytes,
        Optional.of(leaderEpoch), Optional.of(leaderEpoch - 1))

      val divergingEpochResult = fetchPartitionAsFollower(
        replicaManager,
        tidp,
        divergingFetchPartitionData,
        replicaId = 1
      )

      assertEquals(Errors.NONE, divergingEpochResult.assertFired.error)
      assertTrue(divergingEpochResult.assertFired.divergingEpoch.isDefined)
      assertEquals(0L, followerReplica.stateSnapshot.logStartOffset)
      assertEquals(0L, followerReplica.stateSnapshot.logEndOffset)
    } finally {
      replicaManager.shutdown(checkpointHW = false)
    }
  }

  @Test
  def testFetchMessagesWithInconsistentTopicId(): Unit = {
    val maxFetchBytes = 1024 * 1024
    val aliveBrokersIds = Seq(0, 1)
    val leaderEpoch = 5
    val replicaManager = setupReplicaManagerWithMockedPurgatories(new MockTimer(time),
      brokerId = 0, aliveBrokersIds)
    try {
      val tp = new TopicPartition(topic, 0)
      val tidp = new TopicIdPartition(topicId, tp)
      val replicas = aliveBrokersIds.toList.map(Int.box).asJava

      // Broker 0 becomes leader of the partition
      val leaderAndIsrPartitionState = new LeaderAndIsrPartitionState()
        .setTopicName(topic)
        .setPartitionIndex(0)
        .setControllerEpoch(0)
        .setLeader(0)
        .setLeaderEpoch(leaderEpoch)
        .setIsr(replicas)
        .setPartitionEpoch(0)
        .setReplicas(replicas)
        .setIsNew(true)
      val leaderAndIsrRequest = new LeaderAndIsrRequest.Builder(ApiKeys.LEADER_AND_ISR.latestVersion, 0, 0, brokerEpoch,
        Seq(leaderAndIsrPartitionState).asJava,
        Collections.singletonMap(topic, topicId),
        Set(new Node(0, "host1", 0), new Node(1, "host2", 1)).asJava).build()
      val leaderAndIsrResponse = replicaManager.becomeLeaderOrFollower(0, leaderAndIsrRequest, (_, _) => ())
      assertEquals(Errors.NONE, leaderAndIsrResponse.error)

      assertEquals(Some(topicId), replicaManager.getPartitionOrException(tp).topicId)

      // We receive one valid request from the follower and replica state is updated
      var successfulFetch: Seq[(TopicIdPartition, FetchPartitionData)] = Seq()

      val validFetchPartitionData = new FetchRequest.PartitionData(Uuid.ZERO_UUID, 0L, 0L, maxFetchBytes,
        Optional.of(leaderEpoch))

      // Fetch messages simulating a different ID than the one in the log.
      val inconsistentTidp = new TopicIdPartition(Uuid.randomUuid(), tidp.topicPartition)
      def callback(response: Seq[(TopicIdPartition, FetchPartitionData)]): Unit = {
        successfulFetch = response
      }

      fetchPartitions(
        replicaManager,
        replicaId = 1,
        fetchInfos = Seq(inconsistentTidp -> validFetchPartitionData),
        responseCallback = callback
      )

      val fetch1 = successfulFetch.headOption.filter(_._1 == inconsistentTidp).map(_._2)
      assertTrue(fetch1.isDefined)
      assertEquals(Errors.INCONSISTENT_TOPIC_ID, fetch1.get.error)

      // Simulate where the fetch request did not use topic IDs
      // Fetch messages simulating an ID in the log.
      // We should not see topic ID errors.
      val zeroTidp = new TopicIdPartition(Uuid.ZERO_UUID, tidp.topicPartition)
      fetchPartitions(
        replicaManager,
        replicaId = 1,
        fetchInfos = Seq(zeroTidp -> validFetchPartitionData),
        responseCallback = callback
      )
      val fetch2 = successfulFetch.headOption.filter(_._1 == zeroTidp).map(_._2)
      assertTrue(fetch2.isDefined)
      assertEquals(Errors.NONE, fetch2.get.error)

      // Next create a topic without a topic ID written in the log.
      val tp2 = new TopicPartition("noIdTopic", 0)
      val tidp2 = new TopicIdPartition(Uuid.randomUuid(), tp2)

      // Broker 0 becomes leader of the partition
      val leaderAndIsrPartitionState2 = new LeaderAndIsrPartitionState()
        .setTopicName("noIdTopic")
        .setPartitionIndex(0)
        .setControllerEpoch(0)
        .setLeader(0)
        .setLeaderEpoch(leaderEpoch)
        .setIsr(replicas)
        .setPartitionEpoch(0)
        .setReplicas(replicas)
        .setIsNew(true)
      val leaderAndIsrRequest2 = new LeaderAndIsrRequest.Builder(ApiKeys.LEADER_AND_ISR.latestVersion, 0, 0, brokerEpoch,
        Seq(leaderAndIsrPartitionState2).asJava,
        Collections.emptyMap(),
        Set(new Node(0, "host1", 0), new Node(1, "host2", 1)).asJava).build()
      val leaderAndIsrResponse2 = replicaManager.becomeLeaderOrFollower(0, leaderAndIsrRequest2, (_, _) => ())
      assertEquals(Errors.NONE, leaderAndIsrResponse2.error)

      assertEquals(None, replicaManager.getPartitionOrException(tp2).topicId)

      // Fetch messages simulating the request containing a topic ID. We should not have an error.
      fetchPartitions(
        replicaManager,
        replicaId = 1,
        fetchInfos = Seq(tidp2 -> validFetchPartitionData),
        responseCallback = callback
      )
      val fetch3 = successfulFetch.headOption.filter(_._1 == tidp2).map(_._2)
      assertTrue(fetch3.isDefined)
      assertEquals(Errors.NONE, fetch3.get.error)

      // Fetch messages simulating the request not containing a topic ID. We should not have an error.
      val zeroTidp2 = new TopicIdPartition(Uuid.ZERO_UUID, tidp2.topicPartition)
      fetchPartitions(
        replicaManager,
        replicaId = 1,
        fetchInfos = Seq(zeroTidp2 -> validFetchPartitionData),
        responseCallback = callback
      )
      val fetch4 = successfulFetch.headOption.filter(_._1 == zeroTidp2).map(_._2)
      assertTrue(fetch4.isDefined)
      assertEquals(Errors.NONE, fetch4.get.error)

    } finally {
      replicaManager.shutdown(checkpointHW = false)
    }
  }

  /**
   * If a follower sends a fetch request for 2 partitions and it's no longer the follower for one of them, the other
   * partition should not be affected.
   */
  @Test
  def testFetchMessagesWhenNotFollowerForOnePartition(): Unit = {
    val replicaManager = setupReplicaManagerWithMockedPurgatories(new MockTimer(time), aliveBrokerIds = Seq(0, 1, 2))

    try {
      // Create 2 partitions, assign replica 0 as the leader for both a different follower (1 and 2) for each
      val tp0 = new TopicPartition(topic, 0)
      val tp1 = new TopicPartition(topic, 1)
      val topicId = Uuid.randomUuid()
      val tidp0 = new TopicIdPartition(topicId, tp0)
      val tidp1 = new TopicIdPartition(topicId, tp1)
      val offsetCheckpoints = new LazyOffsetCheckpoints(replicaManager.highWatermarkCheckpoints)
      replicaManager.createPartition(tp0).createLogIfNotExists(isNew = false, isFutureReplica = false, offsetCheckpoints, None)
      replicaManager.createPartition(tp1).createLogIfNotExists(isNew = false, isFutureReplica = false, offsetCheckpoints, None)
      val partition0Replicas = Seq[Integer](0, 1).asJava
      val partition1Replicas = Seq[Integer](0, 2).asJava
      val topicIds = Map(tp0.topic -> topicId, tp1.topic -> topicId).asJava
      val leaderEpoch = 0
      val leaderAndIsrRequest = new LeaderAndIsrRequest.Builder(ApiKeys.LEADER_AND_ISR.latestVersion, 0, 0, brokerEpoch,
        Seq(
          new LeaderAndIsrPartitionState()
            .setTopicName(tp0.topic)
            .setPartitionIndex(tp0.partition)
            .setControllerEpoch(0)
            .setLeader(leaderEpoch)
            .setLeaderEpoch(0)
            .setIsr(partition0Replicas)
            .setPartitionEpoch(0)
            .setReplicas(partition0Replicas)
            .setIsNew(true),
          new LeaderAndIsrPartitionState()
            .setTopicName(tp1.topic)
            .setPartitionIndex(tp1.partition)
            .setControllerEpoch(0)
            .setLeader(0)
            .setLeaderEpoch(leaderEpoch)
            .setIsr(partition1Replicas)
            .setPartitionEpoch(0)
            .setReplicas(partition1Replicas)
            .setIsNew(true)
        ).asJava,
        topicIds,
        Set(new Node(0, "host1", 0), new Node(1, "host2", 1)).asJava).build()
      replicaManager.becomeLeaderOrFollower(0, leaderAndIsrRequest, (_, _) => ())

      // Append a couple of messages.
      for (i <- 1 to 2) {
        appendRecords(replicaManager, tp0, TestUtils.singletonRecords(s"message $i".getBytes)).onFire { response =>
          assertEquals(Errors.NONE, response.error)
        }
        appendRecords(replicaManager, tp1, TestUtils.singletonRecords(s"message $i".getBytes)).onFire { response =>
          assertEquals(Errors.NONE, response.error)
        }
      }

      def fetchCallback(responseStatus: Seq[(TopicIdPartition, FetchPartitionData)]): Unit = {
        val responseStatusMap = responseStatus.toMap
        assertEquals(2, responseStatus.size)
        assertEquals(Set(tidp0, tidp1), responseStatusMap.keySet)

        val tp0Status = responseStatusMap.get(tidp0)
        assertTrue(tp0Status.isDefined)
        // the response contains high watermark on the leader before it is updated based
        // on this fetch request
        assertEquals(0, tp0Status.get.highWatermark)
        assertEquals(Some(0), tp0Status.get.lastStableOffset)
        assertEquals(Errors.NONE, tp0Status.get.error)
        assertTrue(tp0Status.get.records.batches.iterator.hasNext)

        // Replica 1 is not a valid replica for partition 1
        val tp1Status = responseStatusMap.get(tidp1)
        assertEquals(Errors.UNKNOWN_LEADER_EPOCH, tp1Status.get.error)
      }

      fetchPartitions(
        replicaManager,
        replicaId = 1,
        fetchInfos = Seq(
          tidp0 -> new PartitionData(Uuid.ZERO_UUID, 1, 0, 100000, Optional.of[Integer](leaderEpoch)),
          tidp1 -> new PartitionData(Uuid.ZERO_UUID, 1, 0, 100000, Optional.of[Integer](leaderEpoch))
        ),
        responseCallback = fetchCallback,
        maxWaitMs = 1000,
        minBytes = 0,
        maxBytes = Int.MaxValue
      )

      val tp0Log = replicaManager.localLog(tp0)
      assertTrue(tp0Log.isDefined)
      assertEquals(1, tp0Log.get.highWatermark, "hw should be incremented")

      val tp1Replica = replicaManager.localLog(tp1)
      assertTrue(tp1Replica.isDefined)
      assertEquals(0, tp1Replica.get.highWatermark, "hw should not be incremented")

    } finally {
      replicaManager.shutdown(checkpointHW = false)
    }
  }

  @Test
  def testBecomeFollowerWhenLeaderIsUnchangedButMissedLeaderUpdate(): Unit = {
    verifyBecomeFollowerWhenLeaderIsUnchangedButMissedLeaderUpdate(new Properties, expectTruncation = false)
  }

  @Test
  def testBecomeFollowerWhenLeaderIsUnchangedButMissedLeaderUpdateIbp26(): Unit = {
    val extraProps = new Properties
    extraProps.put(KafkaConfig.InterBrokerProtocolVersionProp, IBP_2_6_IV0.version)
    verifyBecomeFollowerWhenLeaderIsUnchangedButMissedLeaderUpdate(extraProps, expectTruncation = true)
  }

  /**
   * If a partition becomes a follower and the leader is unchanged it should check for truncation
   * if the epoch has increased by more than one (which suggests it has missed an update). For
   * IBP version 2.7 onwards, we don't require this since we can truncate at any time based
   * on diverging epochs returned in fetch responses.
   */
  private def verifyBecomeFollowerWhenLeaderIsUnchangedButMissedLeaderUpdate(extraProps: Properties,
                                                                             expectTruncation: Boolean): Unit = {
    val topicPartition = 0
    val topicId = Uuid.randomUuid()
    val followerBrokerId = 0
    val leaderBrokerId = 1
    val controllerId = 0
    val controllerEpoch = 0
    var leaderEpoch = 1
    val leaderEpochIncrement = 2
    val aliveBrokerIds = Seq[Integer](followerBrokerId, leaderBrokerId)
    val countDownLatch = new CountDownLatch(1)
    val offsetFromLeader = 5

    // Prepare the mocked components for the test
    val (replicaManager, mockLogMgr) = prepareReplicaManagerAndLogManager(new MockTimer(time),
      topicPartition, leaderEpoch + leaderEpochIncrement, followerBrokerId, leaderBrokerId, countDownLatch,
      expectTruncation = expectTruncation, localLogOffset = Some(10), offsetFromLeader = offsetFromLeader, extraProps = extraProps, topicId = Some(topicId))

    try {
      // Initialize partition state to follower, with leader = 1, leaderEpoch = 1
      val tp = new TopicPartition(topic, topicPartition)
      val partition = replicaManager.createPartition(tp)
      val offsetCheckpoints = new LazyOffsetCheckpoints(replicaManager.highWatermarkCheckpoints)
      partition.createLogIfNotExists(isNew = false, isFutureReplica = false, offsetCheckpoints, None)
      partition.makeFollower(
        leaderAndIsrPartitionState(tp, leaderEpoch, leaderBrokerId, aliveBrokerIds),
        offsetCheckpoints,
        None)

      // Make local partition a follower - because epoch increased by more than 1, truncation should
      // trigger even though leader does not change
      leaderEpoch += leaderEpochIncrement
      val leaderAndIsrRequest0 = new LeaderAndIsrRequest.Builder(ApiKeys.LEADER_AND_ISR.latestVersion,
        controllerId, controllerEpoch, brokerEpoch,
        Seq(leaderAndIsrPartitionState(tp, leaderEpoch, leaderBrokerId, aliveBrokerIds)).asJava,
        Collections.singletonMap(topic, topicId),
        Set(new Node(followerBrokerId, "host1", 0),
          new Node(leaderBrokerId, "host2", 1)).asJava).build()
      replicaManager.becomeLeaderOrFollower(correlationId, leaderAndIsrRequest0,
        (_, followers) => assertEquals(followerBrokerId, followers.head.partitionId))
      assertTrue(countDownLatch.await(1000L, TimeUnit.MILLISECONDS))

      // Truncation should have happened once
      if (expectTruncation) {
        verify(mockLogMgr).truncateTo(Map(tp -> offsetFromLeader), isFuture = false)
      }

      verify(mockLogMgr).finishedInitializingLog(ArgumentMatchers.eq(tp), any())
    } finally {
      replicaManager.shutdown()
    }

    TestUtils.assertNoNonDaemonThreads(this.getClass.getName)
  }

  @Test
  def testReplicaSelector(): Unit = {
    val topicPartition = 0
    val followerBrokerId = 0
    val leaderBrokerId = 1
    val leaderEpoch = 1
    val leaderEpochIncrement = 2
    val aliveBrokerIds = Seq[Integer](followerBrokerId, leaderBrokerId)
    val countDownLatch = new CountDownLatch(1)

    // Prepare the mocked components for the test
    val (replicaManager, _) = prepareReplicaManagerAndLogManager(new MockTimer(time),
      topicPartition, leaderEpoch + leaderEpochIncrement, followerBrokerId,
      leaderBrokerId, countDownLatch, expectTruncation = true)

    val tp = new TopicPartition(topic, topicPartition)
    val partition = replicaManager.createPartition(tp)

    val offsetCheckpoints = new LazyOffsetCheckpoints(replicaManager.highWatermarkCheckpoints)
    partition.createLogIfNotExists(isNew = false, isFutureReplica = false, offsetCheckpoints, None)
    partition.makeLeader(
      leaderAndIsrPartitionState(tp, leaderEpoch, leaderBrokerId, aliveBrokerIds),
      offsetCheckpoints,
      None)

    val metadata: ClientMetadata = new DefaultClientMetadata("rack-a", "client-id",
      InetAddress.getByName("localhost"), KafkaPrincipal.ANONYMOUS, "default")

    // We expect to select the leader, which means we return None
    val preferredReadReplica: Option[Int] = replicaManager.findPreferredReadReplica(
      partition, metadata, Request.OrdinaryConsumerId, 1L, System.currentTimeMillis)
    assertFalse(preferredReadReplica.isDefined)
  }

  @Test
  def testPreferredReplicaAsFollower(): Unit = {
    val topicPartition = 0
    val topicId = Uuid.randomUuid()
    val followerBrokerId = 0
    val leaderBrokerId = 1
    val leaderEpoch = 1
    val leaderEpochIncrement = 2
    val countDownLatch = new CountDownLatch(1)

    // Prepare the mocked components for the test
    val (replicaManager, _) = prepareReplicaManagerAndLogManager(new MockTimer(time),
      topicPartition, leaderEpoch + leaderEpochIncrement, followerBrokerId,
      leaderBrokerId, countDownLatch, expectTruncation = true, topicId = Some(topicId))

    try {
      val brokerList = Seq[Integer](0, 1).asJava

      val tp0 = new TopicPartition(topic, 0)
      val tidp0 = new TopicIdPartition(topicId, tp0)

      initializeLogAndTopicId(replicaManager, tp0, topicId)

      // Make this replica the follower
      val leaderAndIsrRequest2 = new LeaderAndIsrRequest.Builder(ApiKeys.LEADER_AND_ISR.latestVersion, 0, 0, brokerEpoch,
        Seq(new LeaderAndIsrPartitionState()
          .setTopicName(topic)
          .setPartitionIndex(0)
          .setControllerEpoch(0)
          .setLeader(1)
          .setLeaderEpoch(1)
          .setIsr(brokerList)
          .setPartitionEpoch(0)
          .setReplicas(brokerList)
          .setIsNew(false)).asJava,
        Collections.singletonMap(topic, topicId),
        Set(new Node(0, "host1", 0), new Node(1, "host2", 1)).asJava).build()
      replicaManager.becomeLeaderOrFollower(1, leaderAndIsrRequest2, (_, _) => ())

      val metadata: ClientMetadata = new DefaultClientMetadata("rack-a", "client-id",
        InetAddress.getByName("localhost"), KafkaPrincipal.ANONYMOUS, "default")

      val consumerResult = fetchPartitionAsConsumer(replicaManager, tidp0,
        new PartitionData(Uuid.ZERO_UUID, 0, 0, 100000, Optional.empty()),
        clientMetadata = Some(metadata))

      // Fetch from follower succeeds
      assertTrue(consumerResult.hasFired)

      // But only leader will compute preferred replica
      assertTrue(consumerResult.assertFired.preferredReadReplica.isEmpty)
    } finally {
      replicaManager.shutdown()
    }

    TestUtils.assertNoNonDaemonThreads(this.getClass.getName)
  }

  @Test
  def testPreferredReplicaAsLeader(): Unit = {
    val topicPartition = 0
    val topicId = Uuid.randomUuid()
    val followerBrokerId = 0
    val leaderBrokerId = 1
    val leaderEpoch = 1
    val leaderEpochIncrement = 2
    val countDownLatch = new CountDownLatch(1)

    // Prepare the mocked components for the test
    val (replicaManager, _) = prepareReplicaManagerAndLogManager(new MockTimer(time),
      topicPartition, leaderEpoch + leaderEpochIncrement, followerBrokerId,
      leaderBrokerId, countDownLatch, expectTruncation = true, topicId = Some(topicId))

    try {
      val brokerList = Seq[Integer](0, 1).asJava

      val tp0 = new TopicPartition(topic, 0)
      val tidp0 = new TopicIdPartition(topicId, tp0)

      initializeLogAndTopicId(replicaManager, tp0, topicId)

      // Make this replica the leader
      val leaderAndIsrRequest2 = new LeaderAndIsrRequest.Builder(ApiKeys.LEADER_AND_ISR.latestVersion, 0, 0, brokerEpoch,
        Seq(new LeaderAndIsrPartitionState()
          .setTopicName(topic)
          .setPartitionIndex(0)
          .setControllerEpoch(0)
          .setLeader(0)
          .setLeaderEpoch(1)
          .setIsr(brokerList)
          .setPartitionEpoch(0)
          .setReplicas(brokerList)
          .setIsNew(false)).asJava,
        Collections.singletonMap(topic, topicId),
        Set(new Node(0, "host1", 0), new Node(1, "host2", 1)).asJava).build()
      replicaManager.becomeLeaderOrFollower(1, leaderAndIsrRequest2, (_, _) => ())

      val metadata = new DefaultClientMetadata("rack-a", "client-id",
        InetAddress.getByName("localhost"), KafkaPrincipal.ANONYMOUS, "default")

      val consumerResult = fetchPartitionAsConsumer(replicaManager, tidp0,
        new PartitionData(Uuid.ZERO_UUID, 0, 0, 100000, Optional.empty()),
        clientMetadata = Some(metadata))

      // Fetch from leader succeeds
      assertTrue(consumerResult.hasFired)

      // Returns a preferred replica (should just be the leader, which is None)
      assertFalse(consumerResult.assertFired.preferredReadReplica.isDefined)
    } finally {
      replicaManager.shutdown()
    }

    TestUtils.assertNoNonDaemonThreads(this.getClass.getName)
  }

  @Test
  def testFetchFromFollowerShouldNotRunPreferLeaderSelect(): Unit = {
    val replicaManager = setupReplicaManagerWithMockedPurgatories(new MockTimer(time),
      propsModifier = props => props.put(KafkaConfig.ReplicaSelectorClassProp, classOf[MockReplicaSelector].getName))
    try {
      val leaderBrokerId = 0
      val followerBrokerId = 1
      val brokerList = Seq[Integer](leaderBrokerId, followerBrokerId).asJava
      val topicId = Uuid.randomUuid()
      val tp0 = new TopicPartition(topic, 0)
      val tidp0 = new TopicIdPartition(topicId, tp0)
      initializeLogAndTopicId(replicaManager, tp0, topicId)

      // Make this replica the follower
      val leaderAndIsrRequest = new LeaderAndIsrRequest.Builder(ApiKeys.LEADER_AND_ISR.latestVersion, 0, 0, brokerEpoch,
        Seq(new LeaderAndIsrPartitionState()
          .setTopicName(topic)
          .setPartitionIndex(0)
          .setControllerEpoch(0)
          .setLeader(1)
          .setLeaderEpoch(1)
          .setIsr(brokerList)
          .setPartitionEpoch(0)
          .setReplicas(brokerList)
          .setIsNew(false)).asJava,
        Collections.singletonMap(topic, topicId),
        Set(new Node(0, "host1", 0), new Node(1, "host2", 1)).asJava).build()
      replicaManager.becomeLeaderOrFollower(1, leaderAndIsrRequest, (_, _) => ())

      val metadata = new DefaultClientMetadata("rack-a", "client-id",
        InetAddress.getLocalHost, KafkaPrincipal.ANONYMOUS, "default")

      val consumerResult = fetchPartitionAsConsumer(replicaManager, tidp0,
        new PartitionData(Uuid.ZERO_UUID, 0, 0, 100000,
          Optional.empty()), clientMetadata = Some(metadata))

      // Fetch from follower succeeds
      assertTrue(consumerResult.hasFired)

      // Expect not run the preferred read replica selection
      assertEquals(0, replicaManager.replicaSelectorOpt.get.asInstanceOf[MockReplicaSelector].getSelectionCount)

      // Only leader will compute preferred replica
      assertTrue(consumerResult.assertFired.preferredReadReplica.isEmpty)

    } finally replicaManager.shutdown(checkpointHW = false)
  }

  @Test
  def testFetchShouldReturnImmediatelyWhenPreferredReadReplicaIsDefined(): Unit = {
    val replicaManager = setupReplicaManagerWithMockedPurgatories(new MockTimer(time),
      propsModifier = props => props.put(KafkaConfig.ReplicaSelectorClassProp, "org.apache.kafka.common.replica.RackAwareReplicaSelector"))

    try {
      val leaderBrokerId = 0
      val followerBrokerId = 1
      val brokerList = Seq[Integer](leaderBrokerId, followerBrokerId).asJava
      val topicId = Uuid.randomUuid()
      val tp0 = new TopicPartition(topic, 0)
      val tidp0 = new TopicIdPartition(topicId, tp0)

      initializeLogAndTopicId(replicaManager, tp0, topicId)

      when(replicaManager.metadataCache.getPartitionReplicaEndpoints(
        tp0,
        new ListenerName("default")
      )).thenReturn(Map(
        leaderBrokerId -> new Node(leaderBrokerId, "host1", 9092, "rack-a"),
        followerBrokerId -> new Node(followerBrokerId, "host2", 9092, "rack-b")
      ).toMap)

      // Make this replica the leader
      val leaderEpoch = 1
      val leaderAndIsrRequest = new LeaderAndIsrRequest.Builder(ApiKeys.LEADER_AND_ISR.latestVersion, 0, 0, brokerEpoch,
        Seq(new LeaderAndIsrPartitionState()
          .setTopicName(topic)
          .setPartitionIndex(0)
          .setControllerEpoch(0)
          .setLeader(0)
          .setLeaderEpoch(leaderEpoch)
          .setIsr(brokerList)
          .setPartitionEpoch(0)
          .setReplicas(brokerList)
          .setIsNew(false)).asJava,
        Collections.singletonMap(topic, topicId),
        Set(new Node(0, "host1", 0), new Node(1, "host2", 1)).asJava).build()
      replicaManager.becomeLeaderOrFollower(1, leaderAndIsrRequest, (_, _) => ())

      // The leader must record the follower's fetch offset to make it eligible for follower fetch selection
      val followerFetchData = new PartitionData(topicId, 0L, 0L, Int.MaxValue, Optional.of(Int.box(leaderEpoch)), Optional.empty[Integer])
      fetchPartitionAsFollower(
        replicaManager,
        tidp0,
        followerFetchData,
        replicaId = followerBrokerId
      )

      val metadata = new DefaultClientMetadata("rack-b", "client-id",
        InetAddress.getLocalHost, KafkaPrincipal.ANONYMOUS, "default")

      // If a preferred read replica is selected, the fetch response returns immediately, even if min bytes and timeout conditions are not met.
      val consumerResult = fetchPartitionAsConsumer(replicaManager, tidp0,
        new PartitionData(topicId, 0, 0, 100000, Optional.empty()),
        minBytes = 1, clientMetadata = Some(metadata), maxWaitMs = 5000)

      // Fetch from leader succeeds
      assertTrue(consumerResult.hasFired)

      // No delayed fetch was inserted
      assertEquals(0, replicaManager.delayedFetchPurgatory.watched)

      // Returns a preferred replica
      assertTrue(consumerResult.assertFired.preferredReadReplica.isDefined)
    } finally replicaManager.shutdown(checkpointHW = false)
  }

  @Test
  def testFollowerFetchWithDefaultSelectorNoForcedHwPropagation(): Unit = {
    val topicPartition = 0
    val followerBrokerId = 0
    val leaderBrokerId = 1
    val leaderEpoch = 1
    val leaderEpochIncrement = 2
    val countDownLatch = new CountDownLatch(1)
    val timer = new MockTimer(time)

    // Prepare the mocked components for the test
    val (replicaManager, _) = prepareReplicaManagerAndLogManager(timer,
      topicPartition, leaderEpoch + leaderEpochIncrement, followerBrokerId,
      leaderBrokerId, countDownLatch, expectTruncation = true, topicId = Some(topicId))

    val brokerList = Seq[Integer](0, 1).asJava

    val tp0 = new TopicPartition(topic, 0)
    val tidp0 = new TopicIdPartition(topicId, tp0)

    initializeLogAndTopicId(replicaManager, tp0, topicId)

    // Make this replica the follower
    val leaderAndIsrRequest2 = new LeaderAndIsrRequest.Builder(ApiKeys.LEADER_AND_ISR.latestVersion, 0, 0, brokerEpoch,
      Seq(new LeaderAndIsrPartitionState()
        .setTopicName(topic)
        .setPartitionIndex(0)
        .setControllerEpoch(0)
        .setLeader(0)
        .setLeaderEpoch(1)
        .setIsr(brokerList)
        .setPartitionEpoch(0)
        .setReplicas(brokerList)
        .setIsNew(false)).asJava,
      Collections.singletonMap(topic, topicId),
      Set(new Node(0, "host1", 0), new Node(1, "host2", 1)).asJava).build()
    replicaManager.becomeLeaderOrFollower(1, leaderAndIsrRequest2, (_, _) => ())

    val simpleRecords = Seq(new SimpleRecord("a".getBytes), new SimpleRecord("b".getBytes))
    val appendResult = appendRecords(replicaManager, tp0,
      MemoryRecords.withRecords(CompressionType.NONE, simpleRecords.toSeq: _*), AppendOrigin.Client)

    // Increment the hw in the leader by fetching from the last offset
    val fetchOffset = simpleRecords.size
    var followerResult = fetchPartitionAsFollower(
      replicaManager,
      tidp0,
      new PartitionData(Uuid.ZERO_UUID, fetchOffset, 0, 100000, Optional.empty()),
      replicaId = 1,
      minBytes = 0
    )
    assertTrue(followerResult.hasFired)
    assertEquals(0, followerResult.assertFired.highWatermark)

    assertTrue(appendResult.hasFired, "Expected producer request to be acked")

    // Fetch from the same offset, no new data is expected and hence the fetch request should
    // go to the purgatory
    followerResult = fetchPartitionAsFollower(
      replicaManager,
      tidp0,
      new PartitionData(Uuid.ZERO_UUID, fetchOffset, 0, 100000, Optional.empty()),
      replicaId = 1,
      minBytes = 1000,
      maxWaitMs = 1000
    )
    assertFalse(followerResult.hasFired, "Request completed immediately unexpectedly")

    // Complete the request in the purgatory by advancing the clock
    timer.advanceClock(1001)
    assertTrue(followerResult.hasFired)

    assertEquals(fetchOffset, followerResult.assertFired.highWatermark)
  }

  @Test
  def testUnknownReplicaSelector(): Unit = {
    val topicPartition = 0
    val followerBrokerId = 0
    val leaderBrokerId = 1
    val leaderEpoch = 1
    val leaderEpochIncrement = 2
    val countDownLatch = new CountDownLatch(1)

    val props = new Properties()
    props.put(KafkaConfig.ReplicaSelectorClassProp, "non-a-class")
    assertThrows(classOf[ClassNotFoundException], () => prepareReplicaManagerAndLogManager(new MockTimer(time),
      topicPartition, leaderEpoch + leaderEpochIncrement, followerBrokerId,
      leaderBrokerId, countDownLatch, expectTruncation = true, extraProps = props))
  }

  // Due to some limitations to EasyMock, we need to create the log so that the Partition.topicId does not call
  // LogManager.getLog with a default argument
  // TODO: convert tests to using Mockito to avoid this issue.
  private def initializeLogAndTopicId(replicaManager: ReplicaManager, topicPartition: TopicPartition, topicId: Uuid): Unit = {
    val partition = replicaManager.createPartition(new TopicPartition(topic, 0))
    val log = replicaManager.logManager.getOrCreateLog(topicPartition, false, false, Some(topicId))
    partition.log = Some(log)
  }

  @Test
  def testDefaultReplicaSelector(): Unit = {
    val topicPartition = 0
    val followerBrokerId = 0
    val leaderBrokerId = 1
    val leaderEpoch = 1
    val leaderEpochIncrement = 2
    val countDownLatch = new CountDownLatch(1)

    val (replicaManager, _) = prepareReplicaManagerAndLogManager(new MockTimer(time),
      topicPartition, leaderEpoch + leaderEpochIncrement, followerBrokerId,
      leaderBrokerId, countDownLatch, expectTruncation = true)
    assertFalse(replicaManager.replicaSelectorOpt.isDefined)
  }

  @Test
  def testFetchFollowerNotAllowedForOlderClients(): Unit = {
    val replicaManager = setupReplicaManagerWithMockedPurgatories(new MockTimer(time), aliveBrokerIds = Seq(0, 1))

    try {
      val tp0 = new TopicPartition(topic, 0)
      val tidp0 = new TopicIdPartition(topicId, tp0)
      val offsetCheckpoints = new LazyOffsetCheckpoints(replicaManager.highWatermarkCheckpoints)
      replicaManager.createPartition(tp0).createLogIfNotExists(isNew = false, isFutureReplica = false, offsetCheckpoints, None)
      val partition0Replicas = Seq[Integer](0, 1).asJava
      val becomeFollowerRequest = new LeaderAndIsrRequest.Builder(ApiKeys.LEADER_AND_ISR.latestVersion, 0, 0, brokerEpoch,
        Seq(new LeaderAndIsrPartitionState()
          .setTopicName(tp0.topic)
          .setPartitionIndex(tp0.partition)
          .setControllerEpoch(0)
          .setLeader(1)
          .setLeaderEpoch(0)
          .setIsr(partition0Replicas)
          .setPartitionEpoch(0)
          .setReplicas(partition0Replicas)
          .setIsNew(true)).asJava,
        topicIds.asJava,
        Set(new Node(0, "host1", 0), new Node(1, "host2", 1)).asJava).build()
      replicaManager.becomeLeaderOrFollower(0, becomeFollowerRequest, (_, _) => ())

      // Fetch from follower, with non-empty ClientMetadata (FetchRequest v11+)
      val clientMetadata = new DefaultClientMetadata("", "", null, KafkaPrincipal.ANONYMOUS, "")
      var partitionData = new FetchRequest.PartitionData(Uuid.ZERO_UUID, 0L, 0L, 100,
        Optional.of(0))
      var fetchResult = fetchPartitionAsConsumer(replicaManager, tidp0, partitionData,
        clientMetadata = Some(clientMetadata))
      assertEquals(Errors.NONE, fetchResult.assertFired.error)

      // Fetch from follower, with empty ClientMetadata (which implies an older version)
      partitionData = new FetchRequest.PartitionData(Uuid.ZERO_UUID, 0L, 0L, 100,
        Optional.of(0))
      fetchResult = fetchPartitionAsConsumer(replicaManager, tidp0, partitionData)
      assertEquals(Errors.NOT_LEADER_OR_FOLLOWER, fetchResult.assertFired.error)
    } finally {
      replicaManager.shutdown()
    }

    TestUtils.assertNoNonDaemonThreads(this.getClass.getName)
  }

  @Test
  def testFetchRequestRateMetrics(): Unit = {
    val mockTimer = new MockTimer(time)
    val replicaManager = setupReplicaManagerWithMockedPurgatories(mockTimer, aliveBrokerIds = Seq(0, 1))

    val tp0 = new TopicPartition(topic, 0)
    val tidp0 = new TopicIdPartition(topicId, tp0)
    val offsetCheckpoints = new LazyOffsetCheckpoints(replicaManager.highWatermarkCheckpoints)
    replicaManager.createPartition(tp0).createLogIfNotExists(isNew = false, isFutureReplica = false, offsetCheckpoints, None)
    val partition0Replicas = Seq[Integer](0, 1).asJava

    val becomeLeaderRequest = new LeaderAndIsrRequest.Builder(ApiKeys.LEADER_AND_ISR.latestVersion, 0, 0, brokerEpoch,
      Seq(new LeaderAndIsrPartitionState()
        .setTopicName(tp0.topic)
        .setPartitionIndex(tp0.partition)
        .setControllerEpoch(0)
        .setLeader(0)
        .setLeaderEpoch(1)
        .setIsr(partition0Replicas)
        .setPartitionEpoch(0)
        .setReplicas(partition0Replicas)
        .setIsNew(true)).asJava,
      topicIds.asJava,
      Set(new Node(0, "host1", 0), new Node(1, "host2", 1)).asJava).build()
    replicaManager.becomeLeaderOrFollower(1, becomeLeaderRequest, (_, _) => ())

    def assertMetricCount(expected: Int): Unit = {
      assertEquals(expected, replicaManager.brokerTopicStats.allTopicsStats.totalFetchRequestRate.count)
      assertEquals(expected, replicaManager.brokerTopicStats.topicStats(topic).totalFetchRequestRate.count)
    }

    val partitionData = new FetchRequest.PartitionData(Uuid.ZERO_UUID, 0L, 0L, 100,
      Optional.empty())

    val nonPurgatoryFetchResult = fetchPartitionAsConsumer(replicaManager, tidp0, partitionData)
    assertEquals(Errors.NONE, nonPurgatoryFetchResult.assertFired.error)
    assertMetricCount(1)

    val purgatoryFetchResult = fetchPartitionAsConsumer(replicaManager, tidp0, partitionData, maxWaitMs = 10)
    assertFalse(purgatoryFetchResult.hasFired)
    mockTimer.advanceClock(11)
    assertEquals(Errors.NONE, purgatoryFetchResult.assertFired.error)
    assertMetricCount(2)
  }

  @Test
  def testBecomeFollowerWhileOldClientFetchInPurgatory(): Unit = {
    val mockTimer = new MockTimer(time)
    val replicaManager = setupReplicaManagerWithMockedPurgatories(mockTimer, aliveBrokerIds = Seq(0, 1))

    try {
      val tp0 = new TopicPartition(topic, 0)
      val tidp0 = new TopicIdPartition(topicId, tp0)
      val offsetCheckpoints = new LazyOffsetCheckpoints(replicaManager.highWatermarkCheckpoints)
      replicaManager.createPartition(tp0).createLogIfNotExists(isNew = false, isFutureReplica = false, offsetCheckpoints, None)
      val partition0Replicas = Seq[Integer](0, 1).asJava

      val becomeLeaderRequest = new LeaderAndIsrRequest.Builder(ApiKeys.LEADER_AND_ISR.latestVersion, 0, 0, brokerEpoch,
        Seq(new LeaderAndIsrPartitionState()
          .setTopicName(tp0.topic)
          .setPartitionIndex(tp0.partition)
          .setControllerEpoch(0)
          .setLeader(0)
          .setLeaderEpoch(1)
          .setIsr(partition0Replicas)
          .setPartitionEpoch(0)
          .setReplicas(partition0Replicas)
          .setIsNew(true)).asJava,
        topicIds.asJava,
        Set(new Node(0, "host1", 0), new Node(1, "host2", 1)).asJava).build()
      replicaManager.becomeLeaderOrFollower(1, becomeLeaderRequest, (_, _) => ())

      val partitionData = new FetchRequest.PartitionData(Uuid.ZERO_UUID, 0L, 0L, 100,
        Optional.empty())
      val fetchResult = fetchPartitionAsConsumer(replicaManager, tidp0, partitionData, maxWaitMs = 10)
      assertFalse(fetchResult.hasFired)

      // Become a follower and ensure that the delayed fetch returns immediately
      val becomeFollowerRequest = new LeaderAndIsrRequest.Builder(ApiKeys.LEADER_AND_ISR.latestVersion, 0, 0, brokerEpoch,
        Seq(new LeaderAndIsrPartitionState()
          .setTopicName(tp0.topic)
          .setPartitionIndex(tp0.partition)
          .setControllerEpoch(0)
          .setLeader(1)
          .setLeaderEpoch(2)
          .setIsr(partition0Replicas)
          .setPartitionEpoch(0)
          .setReplicas(partition0Replicas)
          .setIsNew(true)).asJava,
        topicIds.asJava,
        Set(new Node(0, "host1", 0), new Node(1, "host2", 1)).asJava).build()
      replicaManager.becomeLeaderOrFollower(0, becomeFollowerRequest, (_, _) => ())
      assertEquals(Errors.NOT_LEADER_OR_FOLLOWER, fetchResult.assertFired.error)
    } finally {
      replicaManager.shutdown()
    }

    TestUtils.assertNoNonDaemonThreads(this.getClass.getName)
  }

  @Test
  def testBecomeFollowerWhileNewClientFetchInPurgatory(): Unit = {
    val mockTimer = new MockTimer(time)
    val replicaManager = setupReplicaManagerWithMockedPurgatories(mockTimer, aliveBrokerIds = Seq(0, 1))

    try {
      val tp0 = new TopicPartition(topic, 0)
      val tidp0 = new TopicIdPartition(topicId, tp0)
      val offsetCheckpoints = new LazyOffsetCheckpoints(replicaManager.highWatermarkCheckpoints)
      replicaManager.createPartition(tp0).createLogIfNotExists(isNew = false, isFutureReplica = false, offsetCheckpoints, None)
      val partition0Replicas = Seq[Integer](0, 1).asJava

      val becomeLeaderRequest = new LeaderAndIsrRequest.Builder(ApiKeys.LEADER_AND_ISR.latestVersion, 0, 0, brokerEpoch,
        Seq(new LeaderAndIsrPartitionState()
          .setTopicName(tp0.topic)
          .setPartitionIndex(tp0.partition)
          .setControllerEpoch(0)
          .setLeader(0)
          .setLeaderEpoch(1)
          .setIsr(partition0Replicas)
          .setPartitionEpoch(0)
          .setReplicas(partition0Replicas)
          .setIsNew(true)).asJava,
        topicIds.asJava,
        Set(new Node(0, "host1", 0), new Node(1, "host2", 1)).asJava).build()
      replicaManager.becomeLeaderOrFollower(1, becomeLeaderRequest, (_, _) => ())

      val clientMetadata = new DefaultClientMetadata("", "", null, KafkaPrincipal.ANONYMOUS, "")
      val partitionData = new FetchRequest.PartitionData(Uuid.ZERO_UUID, 0L, 0L, 100,
        Optional.of(1))
      val fetchResult = fetchPartitionAsConsumer(
        replicaManager,
        tidp0,
        partitionData,
        clientMetadata = Some(clientMetadata),
        maxWaitMs = 10
      )
      assertFalse(fetchResult.hasFired)

      // Become a follower and ensure that the delayed fetch returns immediately
      val becomeFollowerRequest = new LeaderAndIsrRequest.Builder(ApiKeys.LEADER_AND_ISR.latestVersion, 0, 0, brokerEpoch,
        Seq(new LeaderAndIsrPartitionState()
          .setTopicName(tp0.topic)
          .setPartitionIndex(tp0.partition)
          .setControllerEpoch(0)
          .setLeader(1)
          .setLeaderEpoch(2)
          .setIsr(partition0Replicas)
          .setPartitionEpoch(0)
          .setReplicas(partition0Replicas)
          .setIsNew(true)).asJava,
        topicIds.asJava,
        Set(new Node(0, "host1", 0), new Node(1, "host2", 1)).asJava).build()
      replicaManager.becomeLeaderOrFollower(0, becomeFollowerRequest, (_, _) => ())
      assertEquals(Errors.FENCED_LEADER_EPOCH, fetchResult.assertFired.error)
    } finally {
      replicaManager.shutdown()
    }

    TestUtils.assertNoNonDaemonThreads(this.getClass.getName)
  }

  @Test
  def testFetchFromLeaderAlwaysAllowed(): Unit = {
    val replicaManager = setupReplicaManagerWithMockedPurgatories(new MockTimer(time), aliveBrokerIds = Seq(0, 1))

    val tp0 = new TopicPartition(topic, 0)
    val tidp0 = new TopicIdPartition(topicId, tp0)
    val offsetCheckpoints = new LazyOffsetCheckpoints(replicaManager.highWatermarkCheckpoints)
    replicaManager.createPartition(tp0).createLogIfNotExists(isNew = false, isFutureReplica = false, offsetCheckpoints, None)
    val partition0Replicas = Seq[Integer](0, 1).asJava

    val becomeLeaderRequest = new LeaderAndIsrRequest.Builder(ApiKeys.LEADER_AND_ISR.latestVersion, 0, 0, brokerEpoch,
      Seq(new LeaderAndIsrPartitionState()
        .setTopicName(tp0.topic)
        .setPartitionIndex(tp0.partition)
        .setControllerEpoch(0)
        .setLeader(0)
        .setLeaderEpoch(1)
        .setIsr(partition0Replicas)
        .setPartitionEpoch(0)
        .setReplicas(partition0Replicas)
        .setIsNew(true)).asJava,
      topicIds.asJava,
      Set(new Node(0, "host1", 0), new Node(1, "host2", 1)).asJava).build()
    replicaManager.becomeLeaderOrFollower(1, becomeLeaderRequest, (_, _) => ())

    val clientMetadata = new DefaultClientMetadata("", "", null, KafkaPrincipal.ANONYMOUS, "")
    var partitionData = new FetchRequest.PartitionData(Uuid.ZERO_UUID, 0L, 0L, 100,
      Optional.of(1))
    var fetchResult = fetchPartitionAsConsumer(replicaManager, tidp0, partitionData, clientMetadata = Some(clientMetadata))
    assertEquals(Errors.NONE, fetchResult.assertFired.error)

    partitionData = new FetchRequest.PartitionData(Uuid.ZERO_UUID, 0L, 0L, 100,
      Optional.empty())
    fetchResult = fetchPartitionAsConsumer(replicaManager, tidp0, partitionData, clientMetadata = Some(clientMetadata))
    assertEquals(Errors.NONE, fetchResult.assertFired.error)
  }

  @Test
  def testClearFetchPurgatoryOnStopReplica(): Unit = {
    // As part of a reassignment, we may send StopReplica to the old leader.
    // In this case, we should ensure that pending purgatory operations are cancelled
    // immediately rather than sitting around to timeout.

    val mockTimer = new MockTimer(time)
    val replicaManager = setupReplicaManagerWithMockedPurgatories(mockTimer, aliveBrokerIds = Seq(0, 1))

    val tp0 = new TopicPartition(topic, 0)
    val tidp0 = new TopicIdPartition(topicId, tp0)
    val offsetCheckpoints = new LazyOffsetCheckpoints(replicaManager.highWatermarkCheckpoints)
    replicaManager.createPartition(tp0).createLogIfNotExists(isNew = false, isFutureReplica = false, offsetCheckpoints, None)
    val partition0Replicas = Seq[Integer](0, 1).asJava

    val becomeLeaderRequest = new LeaderAndIsrRequest.Builder(ApiKeys.LEADER_AND_ISR.latestVersion, 0, 0, brokerEpoch,
      Seq(new LeaderAndIsrPartitionState()
        .setTopicName(tp0.topic)
        .setPartitionIndex(tp0.partition)
        .setControllerEpoch(0)
        .setLeader(0)
        .setLeaderEpoch(1)
        .setIsr(partition0Replicas)
        .setPartitionEpoch(0)
        .setReplicas(partition0Replicas)
        .setIsNew(true)).asJava,
      topicIds.asJava,
      Set(new Node(0, "host1", 0), new Node(1, "host2", 1)).asJava).build()
    replicaManager.becomeLeaderOrFollower(1, becomeLeaderRequest, (_, _) => ())

    val partitionData = new FetchRequest.PartitionData(Uuid.ZERO_UUID, 0L, 0L, 100,
      Optional.of(1))
    val fetchResult = fetchPartitionAsConsumer(replicaManager, tidp0, partitionData, maxWaitMs = 10)
    assertFalse(fetchResult.hasFired)
    when(replicaManager.metadataCache.contains(tp0)).thenReturn(true)

    // We have a fetch in purgatory, now receive a stop replica request and
    // assert that the fetch returns with a NOT_LEADER error
    replicaManager.stopReplicas(2, 0, 0,
      mutable.Map(tp0 -> new StopReplicaPartitionState()
        .setPartitionIndex(tp0.partition)
        .setDeletePartition(true)
        .setLeaderEpoch(LeaderAndIsr.EpochDuringDelete)))

    assertEquals(Errors.NOT_LEADER_OR_FOLLOWER, fetchResult.assertFired.error)
  }

  @Test
  def testClearProducePurgatoryOnStopReplica(): Unit = {
    val mockTimer = new MockTimer(time)
    val replicaManager = setupReplicaManagerWithMockedPurgatories(mockTimer, aliveBrokerIds = Seq(0, 1))

    val tp0 = new TopicPartition(topic, 0)
    val offsetCheckpoints = new LazyOffsetCheckpoints(replicaManager.highWatermarkCheckpoints)
    replicaManager.createPartition(tp0).createLogIfNotExists(isNew = false, isFutureReplica = false, offsetCheckpoints, None)
    val partition0Replicas = Seq[Integer](0, 1).asJava

    val becomeLeaderRequest = new LeaderAndIsrRequest.Builder(ApiKeys.LEADER_AND_ISR.latestVersion, 0, 0, brokerEpoch,
      Seq(new LeaderAndIsrPartitionState()
        .setTopicName(tp0.topic)
        .setPartitionIndex(tp0.partition)
        .setControllerEpoch(0)
        .setLeader(0)
        .setLeaderEpoch(1)
        .setIsr(partition0Replicas)
        .setPartitionEpoch(0)
        .setReplicas(partition0Replicas)
        .setIsNew(true)).asJava,
      topicIds.asJava,
      Set(new Node(0, "host1", 0), new Node(1, "host2", 1)).asJava).build()
    replicaManager.becomeLeaderOrFollower(1, becomeLeaderRequest, (_, _) => ())

    val produceResult = sendProducerAppend(replicaManager, tp0, 3)
    assertNull(produceResult.get)

    when(replicaManager.metadataCache.contains(tp0)).thenReturn(true)

    replicaManager.stopReplicas(2, 0, 0,
      mutable.Map(tp0 -> new StopReplicaPartitionState()
        .setPartitionIndex(tp0.partition)
        .setDeletePartition(true)
        .setLeaderEpoch(LeaderAndIsr.EpochDuringDelete)))

    assertNotNull(produceResult.get)
    assertEquals(Errors.NOT_LEADER_OR_FOLLOWER, produceResult.get.error)
  }

  private def sendProducerAppend(
    replicaManager: ReplicaManager,
    topicPartition: TopicPartition,
    numOfRecords: Int
  ): AtomicReference[PartitionResponse] = {
    val produceResult = new AtomicReference[PartitionResponse]()
    def callback(response: Map[TopicPartition, PartitionResponse]): Unit = {
      produceResult.set(response(topicPartition))
    }

    val records = MemoryRecords.withRecords(
      CompressionType.NONE,
      IntStream
        .range(0, numOfRecords)
        .mapToObj(i => new SimpleRecord(i.toString.getBytes))
        .toArray(Array.ofDim[SimpleRecord]): _*
    )

    replicaManager.appendRecords(
      timeout = 10,
      requiredAcks = -1,
      internalTopicsAllowed = false,
      origin = AppendOrigin.Client,
      entriesPerPartition = Map(topicPartition -> records),
      responseCallback = callback
    )
    produceResult
  }

  /**
   * This method assumes that the test using created ReplicaManager calls
   * ReplicaManager.becomeLeaderOrFollower() once with LeaderAndIsrRequest containing
   * 'leaderEpochInLeaderAndIsr' leader epoch for partition 'topicPartition'.
   */
  private def prepareReplicaManagerAndLogManager(timer: MockTimer,
                                                 topicPartition: Int,
                                                 leaderEpochInLeaderAndIsr: Int,
                                                 followerBrokerId: Int,
                                                 leaderBrokerId: Int,
                                                 countDownLatch: CountDownLatch,
                                                 expectTruncation: Boolean,
                                                 localLogOffset: Option[Long] = None,
                                                 offsetFromLeader: Long = 5,
                                                 leaderEpochFromLeader: Int = 3,
                                                 extraProps: Properties = new Properties(),
                                                 topicId: Option[Uuid] = None): (ReplicaManager, LogManager) = {
    val props = TestUtils.createBrokerConfig(0, TestUtils.MockZkConnect)
    props.put("log.dir", TestUtils.tempRelativeDir("data").getAbsolutePath)
    props.asScala ++= extraProps.asScala
    val config = KafkaConfig.fromProps(props)
    val logConfig = LogConfig()
    val logDir = new File(new File(config.logDirs.head), s"$topic-$topicPartition")
    Files.createDirectories(logDir.toPath)
    val mockScheduler = new MockScheduler(time)
    val mockBrokerTopicStats = new BrokerTopicStats
    val mockLogDirFailureChannel = new LogDirFailureChannel(config.logDirs.size)
    val tp = new TopicPartition(topic, topicPartition)
    val maxTransactionTimeoutMs = 30000
    val maxProducerIdExpirationMs = 30000
    val segments = new LogSegments(tp)
    val leaderEpochCache = UnifiedLog.maybeCreateLeaderEpochCache(logDir, tp, mockLogDirFailureChannel, logConfig.recordVersion, "")
    val producerStateManager = new ProducerStateManager(tp, logDir,
      maxTransactionTimeoutMs, maxProducerIdExpirationMs, time)
    val offsets = new LogLoader(
      logDir,
      tp,
      logConfig,
      mockScheduler,
      time,
      mockLogDirFailureChannel,
      hadCleanShutdown = true,
      segments,
      0L,
      0L,
      leaderEpochCache,
      producerStateManager
    ).load()
    val localLog = new LocalLog(logDir, logConfig, segments, offsets.recoveryPoint,
      offsets.nextOffsetMetadata, mockScheduler, time, tp, mockLogDirFailureChannel)
    val mockLog = new UnifiedLog(
      logStartOffset = offsets.logStartOffset,
      localLog = localLog,
      brokerTopicStats = mockBrokerTopicStats,
      producerIdExpirationCheckIntervalMs = 30000,
      leaderEpochCache = leaderEpochCache,
      producerStateManager = producerStateManager,
      _topicId = topicId,
      keepPartitionMetadataFile = true) {

      override def endOffsetForEpoch(leaderEpoch: Int): Option[OffsetAndEpoch] = {
        assertEquals(leaderEpoch, leaderEpochFromLeader)
        localLogOffset.map { logOffset =>
          Some(OffsetAndEpoch(logOffset, leaderEpochFromLeader))
        }.getOrElse(super.endOffsetForEpoch(leaderEpoch))
      }

      override def latestEpoch: Option[Int] = Some(leaderEpochFromLeader)

      override def logEndOffsetMetadata: LogOffsetMetadata =
        localLogOffset.map(LogOffsetMetadata(_)).getOrElse(super.logEndOffsetMetadata)

      override def logEndOffset: Long = localLogOffset.getOrElse(super.logEndOffset)
    }

    // Expect to call LogManager.truncateTo exactly once
    val topicPartitionObj = new TopicPartition(topic, topicPartition)
    val mockLogMgr: LogManager = mock(classOf[LogManager])
    when(mockLogMgr.liveLogDirs).thenReturn(config.logDirs.map(new File(_).getAbsoluteFile))
    when(mockLogMgr.getOrCreateLog(ArgumentMatchers.eq(topicPartitionObj), ArgumentMatchers.eq(false), ArgumentMatchers.eq(false), any())).thenReturn(mockLog)
    when(mockLogMgr.getLog(topicPartitionObj, isFuture = true)).thenReturn(None)

    val aliveBrokerIds = Seq[Integer](followerBrokerId, leaderBrokerId)
    val aliveBrokers = aliveBrokerIds.map(brokerId => new Node(brokerId, s"host$brokerId", brokerId))

    val metadataCache: MetadataCache = mock(classOf[MetadataCache])
    mockGetAliveBrokerFunctions(metadataCache, aliveBrokers)
    when(metadataCache.getPartitionReplicaEndpoints(
      any[TopicPartition], any[ListenerName])).
        thenReturn(Map(leaderBrokerId -> new Node(leaderBrokerId, "host1", 9092, "rack-a"),
          followerBrokerId -> new Node(followerBrokerId, "host2", 9092, "rack-b")).toMap)

    val mockProducePurgatory = new DelayedOperationPurgatory[DelayedProduce](
      purgatoryName = "Produce", timer, reaperEnabled = false)
    val mockFetchPurgatory = new DelayedOperationPurgatory[DelayedFetch](
      purgatoryName = "Fetch", timer, reaperEnabled = false)
    val mockDeleteRecordsPurgatory = new DelayedOperationPurgatory[DelayedDeleteRecords](
      purgatoryName = "DeleteRecords", timer, reaperEnabled = false)
    val mockElectLeaderPurgatory = new DelayedOperationPurgatory[DelayedElectLeader](
      purgatoryName = "ElectLeader", timer, reaperEnabled = false)

    // Mock network client to show leader offset of 5
    val blockingSend = new MockBlockingSender(
      Map(topicPartitionObj -> new EpochEndOffset()
        .setPartition(topicPartitionObj.partition)
        .setErrorCode(Errors.NONE.code)
        .setLeaderEpoch(leaderEpochFromLeader)
        .setEndOffset(offsetFromLeader)).asJava,
      BrokerEndPoint(1, "host1" ,1), time)
    val replicaManager = new ReplicaManager(
      metrics = metrics,
      config = config,
      time = time,
      scheduler = mockScheduler,
      logManager = mockLogMgr,
      quotaManagers = quotaManager,
      brokerTopicStats = mockBrokerTopicStats,
      metadataCache = metadataCache,
      logDirFailureChannel = mockLogDirFailureChannel,
      alterPartitionManager = alterPartitionManager,
      delayedProducePurgatoryParam = Some(mockProducePurgatory),
      delayedFetchPurgatoryParam = Some(mockFetchPurgatory),
      delayedDeleteRecordsPurgatoryParam = Some(mockDeleteRecordsPurgatory),
      delayedElectLeaderPurgatoryParam = Some(mockElectLeaderPurgatory),
      threadNamePrefix = Option(this.getClass.getName)) {

      override protected def createReplicaFetcherManager(metrics: Metrics,
                                                         time: Time,
                                                         threadNamePrefix: Option[String],
                                                         replicationQuotaManager: ReplicationQuotaManager): ReplicaFetcherManager = {
        new ReplicaFetcherManager(config, this, metrics, time, threadNamePrefix, replicationQuotaManager, () => metadataCache.metadataVersion()) {

          override def createFetcherThread(fetcherId: Int, sourceBroker: BrokerEndPoint): ReplicaFetcherThread = {
<<<<<<< HEAD
            new ReplicaFetcherThread(s"ReplicaFetcherThread-$fetcherId", fetcherId,
              sourceBroker, config, failedPartitions, replicaManager, metrics, time, quotaManager.follower,
              () => config.interBrokerProtocolVersion, Some(blockingSend)) {

=======
            val logContext = new LogContext(s"[ReplicaFetcher replicaId=${config.brokerId}, leaderId=${sourceBroker.id}, " +
              s"fetcherId=$fetcherId] ")
            val fetchSessionHandler = new FetchSessionHandler(logContext, sourceBroker.id)
            val leader = new RemoteLeaderEndPoint(logContext.logPrefix, blockingSend, fetchSessionHandler, config, replicaManager, quotaManager.follower)
            new ReplicaFetcherThread(s"ReplicaFetcherThread-$fetcherId", leader, config, failedPartitions, replicaManager,
              quotaManager.follower, logContext.logPrefix) {
>>>>>>> 0b3ab468
              override def doWork(): Unit = {
                // In case the thread starts before the partition is added by AbstractFetcherManager,
                // add it here (it's a no-op if already added)
                val initialOffset = InitialFetchState(
                  topicId = topicId,
                  leader = new BrokerEndPoint(0, "localhost", 9092),
                  initOffset = 0L, currentLeaderEpoch = leaderEpochInLeaderAndIsr)
                addPartitions(Map(new TopicPartition(topic, topicPartition) -> initialOffset))
                super.doWork()

                // Shut the thread down after one iteration to avoid double-counting truncations
                initiateShutdown()
                countDownLatch.countDown()
              }
            }
          }
        }
      }
    }

    (replicaManager, mockLogMgr)
  }

  private def leaderAndIsrPartitionState(topicPartition: TopicPartition,
                                         leaderEpoch: Int,
                                         leaderBrokerId: Int,
                                         aliveBrokerIds: Seq[Integer],
                                         isNew: Boolean = false): LeaderAndIsrPartitionState = {
    new LeaderAndIsrPartitionState()
      .setTopicName(topic)
      .setPartitionIndex(topicPartition.partition)
      .setControllerEpoch(controllerEpoch)
      .setLeader(leaderBrokerId)
      .setLeaderEpoch(leaderEpoch)
      .setIsr(aliveBrokerIds.asJava)
      .setPartitionEpoch(zkVersion)
      .setReplicas(aliveBrokerIds.asJava)
      .setIsNew(isNew)
  }

  private class CallbackResult[T] {
    private var value: Option[T] = None
    private var fun: Option[T => Unit] = None

    def assertFired: T = {
      assertTrue(hasFired, "Callback has not been fired")
      value.get
    }

    def hasFired: Boolean = {
      value.isDefined
    }

    def fire(value: T): Unit = {
      this.value = Some(value)
      fun.foreach(f => f(value))
    }

    def onFire(fun: T => Unit): CallbackResult[T] = {
      this.fun = Some(fun)
      if (this.hasFired) fire(value.get)
      this
    }
  }

  private def appendRecords(replicaManager: ReplicaManager,
                            partition: TopicPartition,
                            records: MemoryRecords,
                            origin: AppendOrigin = AppendOrigin.Client,
                            requiredAcks: Short = -1): CallbackResult[PartitionResponse] = {
    val result = new CallbackResult[PartitionResponse]()
    def appendCallback(responses: Map[TopicPartition, PartitionResponse]): Unit = {
      val response = responses.get(partition)
      assertTrue(response.isDefined)
      result.fire(response.get)
    }

    replicaManager.appendRecords(
      timeout = 1000,
      requiredAcks = requiredAcks,
      internalTopicsAllowed = false,
      origin = origin,
      entriesPerPartition = Map(partition -> records),
      responseCallback = appendCallback)

    result
  }

  private def fetchPartitionAsConsumer(
    replicaManager: ReplicaManager,
    partition: TopicIdPartition,
    partitionData: PartitionData,
    maxWaitMs: Long = 0,
    minBytes: Int = 1,
    maxBytes: Int = 1024 * 1024,
    isolationLevel: IsolationLevel = IsolationLevel.READ_UNCOMMITTED,
    clientMetadata: Option[ClientMetadata] = None,
  ): CallbackResult[FetchPartitionData] = {
    val isolation = isolationLevel match {
      case IsolationLevel.READ_COMMITTED => FetchTxnCommitted
      case IsolationLevel.READ_UNCOMMITTED => FetchHighWatermark
    }

    fetchPartition(
      replicaManager,
      replicaId = Request.OrdinaryConsumerId,
      partition,
      partitionData,
      minBytes,
      maxBytes,
      isolation,
      clientMetadata,
      maxWaitMs
    )
  }

  private def fetchPartitionAsFollower(
    replicaManager: ReplicaManager,
    partition: TopicIdPartition,
    partitionData: PartitionData,
    replicaId: Int,
    maxWaitMs: Long = 0,
    minBytes: Int = 1,
    maxBytes: Int = 1024 * 1024,
  ): CallbackResult[FetchPartitionData] = {
    fetchPartition(
      replicaManager,
      replicaId = replicaId,
      partition,
      partitionData,
      minBytes = minBytes,
      maxBytes = maxBytes,
      isolation = FetchLogEnd,
      clientMetadata = None,
      maxWaitMs = maxWaitMs
    )
  }

  private def fetchPartition(
    replicaManager: ReplicaManager,
    replicaId: Int,
    partition: TopicIdPartition,
    partitionData: PartitionData,
    minBytes: Int,
    maxBytes: Int,
    isolation: FetchIsolation,
    clientMetadata: Option[ClientMetadata],
    maxWaitMs: Long
  ): CallbackResult[FetchPartitionData] = {
    val result = new CallbackResult[FetchPartitionData]()
    def fetchCallback(responseStatus: Seq[(TopicIdPartition, FetchPartitionData)]): Unit = {
      assertEquals(1, responseStatus.size)
      val (topicPartition, fetchData) = responseStatus.head
      assertEquals(partition, topicPartition)
      result.fire(fetchData)
    }

    fetchPartitions(
      replicaManager,
      replicaId = replicaId,
      fetchInfos = Seq(partition -> partitionData),
      responseCallback = fetchCallback,
      maxWaitMs = maxWaitMs,
      minBytes = minBytes,
      maxBytes = maxBytes,
      isolation = isolation,
      clientMetadata = clientMetadata
    )

    result
  }

  private def fetchPartitions(
    replicaManager: ReplicaManager,
    replicaId: Int,
    fetchInfos: Seq[(TopicIdPartition, PartitionData)],
    responseCallback: Seq[(TopicIdPartition, FetchPartitionData)] => Unit,
    requestVersion: Short = ApiKeys.FETCH.latestVersion,
    maxWaitMs: Long = 0,
    minBytes: Int = 1,
    maxBytes: Int = 1024 * 1024,
    quota: ReplicaQuota = UnboundedQuota,
    isolation: FetchIsolation = FetchLogEnd,
    clientMetadata: Option[ClientMetadata] = None
  ): Unit = {
    val params = FetchParams(
      requestVersion = requestVersion,
      replicaId = replicaId,
      maxWaitMs = maxWaitMs,
      minBytes = minBytes,
      maxBytes = maxBytes,
      isolation = isolation,
      clientMetadata = clientMetadata
    )

    replicaManager.fetchMessages(
      params,
      fetchInfos,
      quota,
      responseCallback
    )
  }

  private def setupReplicaManagerWithMockedPurgatories(
    timer: MockTimer,
    brokerId: Int = 0,
    aliveBrokerIds: Seq[Int] = Seq(0, 1),
    propsModifier: Properties => Unit = _ => {},
    mockReplicaFetcherManager: Option[ReplicaFetcherManager] = None,
    mockReplicaAlterLogDirsManager: Option[ReplicaAlterLogDirsManager] = None
  ): ReplicaManager = {
    val props = TestUtils.createBrokerConfig(brokerId, TestUtils.MockZkConnect)
    props.put("log.dirs", TestUtils.tempRelativeDir("data").getAbsolutePath + "," + TestUtils.tempRelativeDir("data2").getAbsolutePath)
    propsModifier.apply(props)
    val config = KafkaConfig.fromProps(props)
    val logProps = new Properties()
    val mockLogMgr = TestUtils.createLogManager(config.logDirs.map(new File(_)), LogConfig(logProps))
    val aliveBrokers = aliveBrokerIds.map(brokerId => new Node(brokerId, s"host$brokerId", brokerId))

    val metadataCache: MetadataCache = mock(classOf[MetadataCache])
    when(metadataCache.topicIdInfo()).thenReturn((topicIds.asJava, topicNames.asJava))
    when(metadataCache.topicNamesToIds()).thenReturn(topicIds.asJava)
    when(metadataCache.topicIdsToNames()).thenReturn(topicNames.asJava)
    mockGetAliveBrokerFunctions(metadataCache, aliveBrokers)
    val mockProducePurgatory = new DelayedOperationPurgatory[DelayedProduce](
      purgatoryName = "Produce", timer, reaperEnabled = false)
    val mockFetchPurgatory = new DelayedOperationPurgatory[DelayedFetch](
      purgatoryName = "Fetch", timer, reaperEnabled = false)
    val mockDeleteRecordsPurgatory = new DelayedOperationPurgatory[DelayedDeleteRecords](
      purgatoryName = "DeleteRecords", timer, reaperEnabled = false)
    val mockDelayedElectLeaderPurgatory = new DelayedOperationPurgatory[DelayedElectLeader](
      purgatoryName = "DelayedElectLeader", timer, reaperEnabled = false)

    new ReplicaManager(
      metrics = metrics,
      config = config,
      time = time,
      scheduler = scheduler,
      logManager = mockLogMgr,
      quotaManagers = quotaManager,
      metadataCache = metadataCache,
      logDirFailureChannel = new LogDirFailureChannel(config.logDirs.size),
      alterPartitionManager = alterPartitionManager,
      delayedProducePurgatoryParam = Some(mockProducePurgatory),
      delayedFetchPurgatoryParam = Some(mockFetchPurgatory),
      delayedDeleteRecordsPurgatoryParam = Some(mockDeleteRecordsPurgatory),
      delayedElectLeaderPurgatoryParam = Some(mockDelayedElectLeaderPurgatory),
      threadNamePrefix = Option(this.getClass.getName)) {

      override protected def createReplicaFetcherManager(
        metrics: Metrics,
        time: Time,
        threadNamePrefix: Option[String],
        quotaManager: ReplicationQuotaManager
      ): ReplicaFetcherManager = {
        mockReplicaFetcherManager.getOrElse {
          super.createReplicaFetcherManager(
            metrics,
            time,
            threadNamePrefix,
            quotaManager
          )
        }
      }

      override def createReplicaAlterLogDirsManager(
        quotaManager: ReplicationQuotaManager,
        brokerTopicStats: BrokerTopicStats
      ): ReplicaAlterLogDirsManager = {
        mockReplicaAlterLogDirsManager.getOrElse {
          super.createReplicaAlterLogDirsManager(
            quotaManager,
            brokerTopicStats
          )
        }
      }
    }
  }

  @Test
  def testOldLeaderLosesMetricsWhenReassignPartitions(): Unit = {
    val controllerEpoch = 0
    val leaderEpoch = 0
    val leaderEpochIncrement = 1
    val correlationId = 0
    val controllerId = 0
    val mockTopicStats1: BrokerTopicStats = mock(classOf[BrokerTopicStats])
    val (rm0, rm1) = prepareDifferentReplicaManagers(mock(classOf[BrokerTopicStats]), mockTopicStats1)

    try {
      // make broker 0 the leader of partition 0 and
      // make broker 1 the leader of partition 1
      val tp0 = new TopicPartition(topic, 0)
      val tp1 = new TopicPartition(topic, 1)
      val partition0Replicas = Seq[Integer](0, 1).asJava
      val partition1Replicas = Seq[Integer](1, 0).asJava
      val topicIds = Map(tp0.topic -> Uuid.randomUuid(), tp1.topic -> Uuid.randomUuid()).asJava

      val leaderAndIsrRequest1 = new LeaderAndIsrRequest.Builder(ApiKeys.LEADER_AND_ISR.latestVersion,
        controllerId, 0, brokerEpoch,
        Seq(
          new LeaderAndIsrPartitionState()
            .setTopicName(tp0.topic)
            .setPartitionIndex(tp0.partition)
            .setControllerEpoch(controllerEpoch)
            .setLeader(0)
            .setLeaderEpoch(leaderEpoch)
            .setIsr(partition0Replicas)
            .setPartitionEpoch(0)
            .setReplicas(partition0Replicas)
            .setIsNew(true),
          new LeaderAndIsrPartitionState()
            .setTopicName(tp1.topic)
            .setPartitionIndex(tp1.partition)
            .setControllerEpoch(controllerEpoch)
            .setLeader(1)
            .setLeaderEpoch(leaderEpoch)
            .setIsr(partition1Replicas)
            .setPartitionEpoch(0)
            .setReplicas(partition1Replicas)
            .setIsNew(true)
        ).asJava,
        topicIds,
        Set(new Node(0, "host0", 0), new Node(1, "host1", 1)).asJava).build()

      rm0.becomeLeaderOrFollower(correlationId, leaderAndIsrRequest1, (_, _) => ())
      rm1.becomeLeaderOrFollower(correlationId, leaderAndIsrRequest1, (_, _) => ())

      // make broker 0 the leader of partition 1 so broker 1 loses its leadership position
      val leaderAndIsrRequest2 = new LeaderAndIsrRequest.Builder(ApiKeys.LEADER_AND_ISR.latestVersion, controllerId,
        controllerEpoch, brokerEpoch,
        Seq(
          new LeaderAndIsrPartitionState()
            .setTopicName(tp0.topic)
            .setPartitionIndex(tp0.partition)
            .setControllerEpoch(controllerEpoch)
            .setLeader(0)
            .setLeaderEpoch(leaderEpoch + leaderEpochIncrement)
            .setIsr(partition0Replicas)
            .setPartitionEpoch(0)
            .setReplicas(partition0Replicas)
            .setIsNew(true),
          new LeaderAndIsrPartitionState()
            .setTopicName(tp1.topic)
            .setPartitionIndex(tp1.partition)
            .setControllerEpoch(controllerEpoch)
            .setLeader(0)
            .setLeaderEpoch(leaderEpoch + leaderEpochIncrement)
            .setIsr(partition1Replicas)
            .setPartitionEpoch(0)
            .setReplicas(partition1Replicas)
            .setIsNew(true)
        ).asJava,
        topicIds,
        Set(new Node(0, "host0", 0), new Node(1, "host1", 1)).asJava).build()

      rm0.becomeLeaderOrFollower(correlationId, leaderAndIsrRequest2, (_, _) => ())
      rm1.becomeLeaderOrFollower(correlationId, leaderAndIsrRequest2, (_, _) => ())
    } finally {
      rm0.shutdown()
      rm1.shutdown()
    }

    // verify that broker 1 did remove its metrics when no longer being the leader of partition 1
    verify(mockTopicStats1).removeOldLeaderMetrics(topic)
  }

  @Test
  def testOldFollowerLosesMetricsWhenReassignPartitions(): Unit = {
    val controllerEpoch = 0
    val leaderEpoch = 0
    val leaderEpochIncrement = 1
    val correlationId = 0
    val controllerId = 0
    val mockTopicStats1: BrokerTopicStats = mock(classOf[BrokerTopicStats])
    val (rm0, rm1) = prepareDifferentReplicaManagers(mock(classOf[BrokerTopicStats]), mockTopicStats1)

    try {
      // make broker 0 the leader of partition 0 and
      // make broker 1 the leader of partition 1
      val tp0 = new TopicPartition(topic, 0)
      val tp1 = new TopicPartition(topic, 1)
      val partition0Replicas = Seq[Integer](1, 0).asJava
      val partition1Replicas = Seq[Integer](1, 0).asJava
      val topicIds = Map(tp0.topic -> Uuid.randomUuid(), tp1.topic -> Uuid.randomUuid()).asJava

      val leaderAndIsrRequest1 = new LeaderAndIsrRequest.Builder(ApiKeys.LEADER_AND_ISR.latestVersion,
        controllerId, 0, brokerEpoch,
        Seq(
          new LeaderAndIsrPartitionState()
            .setTopicName(tp0.topic)
            .setPartitionIndex(tp0.partition)
            .setControllerEpoch(controllerEpoch)
            .setLeader(1)
            .setLeaderEpoch(leaderEpoch)
            .setIsr(partition0Replicas)
            .setPartitionEpoch(0)
            .setReplicas(partition0Replicas)
            .setIsNew(true),
          new LeaderAndIsrPartitionState()
            .setTopicName(tp1.topic)
            .setPartitionIndex(tp1.partition)
            .setControllerEpoch(controllerEpoch)
            .setLeader(1)
            .setLeaderEpoch(leaderEpoch)
            .setIsr(partition1Replicas)
            .setPartitionEpoch(0)
            .setReplicas(partition1Replicas)
            .setIsNew(true)
        ).asJava,
        topicIds,
        Set(new Node(0, "host0", 0), new Node(1, "host1", 1)).asJava).build()

      rm0.becomeLeaderOrFollower(correlationId, leaderAndIsrRequest1, (_, _) => ())
      rm1.becomeLeaderOrFollower(correlationId, leaderAndIsrRequest1, (_, _) => ())

      // make broker 0 the leader of partition 1 so broker 1 loses its leadership position
      val leaderAndIsrRequest2 = new LeaderAndIsrRequest.Builder(ApiKeys.LEADER_AND_ISR.latestVersion, controllerId,
        controllerEpoch, brokerEpoch,
        Seq(
          new LeaderAndIsrPartitionState()
            .setTopicName(tp0.topic)
            .setPartitionIndex(tp0.partition)
            .setControllerEpoch(controllerEpoch)
            .setLeader(0)
            .setLeaderEpoch(leaderEpoch + leaderEpochIncrement)
            .setIsr(partition0Replicas)
            .setPartitionEpoch(0)
            .setReplicas(partition0Replicas)
            .setIsNew(true),
          new LeaderAndIsrPartitionState()
            .setTopicName(tp1.topic)
            .setPartitionIndex(tp1.partition)
            .setControllerEpoch(controllerEpoch)
            .setLeader(0)
            .setLeaderEpoch(leaderEpoch + leaderEpochIncrement)
            .setIsr(partition1Replicas)
            .setPartitionEpoch(0)
            .setReplicas(partition1Replicas)
            .setIsNew(true)
        ).asJava,
        topicIds,
        Set(new Node(0, "host0", 0), new Node(1, "host1", 1)).asJava).build()

      rm0.becomeLeaderOrFollower(correlationId, leaderAndIsrRequest2, (_, _) => ())
      rm1.becomeLeaderOrFollower(correlationId, leaderAndIsrRequest2, (_, _) => ())
    } finally {
      rm0.shutdown()
      rm1.shutdown()
    }

    // verify that broker 1 did remove its metrics when no longer being the leader of partition 1
    verify(mockTopicStats1).removeOldLeaderMetrics(topic)
    verify(mockTopicStats1).removeOldFollowerMetrics(topic)
  }

  private def prepareDifferentReplicaManagers(brokerTopicStats1: BrokerTopicStats,
                                              brokerTopicStats2: BrokerTopicStats): (ReplicaManager, ReplicaManager) = {
    val props0 = TestUtils.createBrokerConfig(0, TestUtils.MockZkConnect)
    val props1 = TestUtils.createBrokerConfig(1, TestUtils.MockZkConnect)

    props0.put("log0.dir", TestUtils.tempRelativeDir("data").getAbsolutePath)
    props1.put("log1.dir", TestUtils.tempRelativeDir("data").getAbsolutePath)

    val config0 = KafkaConfig.fromProps(props0)
    val config1 = KafkaConfig.fromProps(props1)

    val mockLogMgr0 = TestUtils.createLogManager(config0.logDirs.map(new File(_)))
    val mockLogMgr1 = TestUtils.createLogManager(config1.logDirs.map(new File(_)))

    val metadataCache0: MetadataCache = mock(classOf[MetadataCache])
    val metadataCache1: MetadataCache = mock(classOf[MetadataCache])
    val aliveBrokers = Seq(new Node(0, "host0", 0), new Node(1, "host1", 1))
    mockGetAliveBrokerFunctions(metadataCache0, aliveBrokers)
    mockGetAliveBrokerFunctions(metadataCache1, aliveBrokers)

    // each replica manager is for a broker
    val rm0 = new ReplicaManager(
      metrics = metrics,
      config = config0,
      time = time,
      scheduler = new MockScheduler(time),
      logManager = mockLogMgr0,
      quotaManagers = quotaManager,
      brokerTopicStats = brokerTopicStats1,
      metadataCache = metadataCache0,
      logDirFailureChannel = new LogDirFailureChannel(config0.logDirs.size),
      alterPartitionManager = alterPartitionManager)
    val rm1 = new ReplicaManager(
      metrics = metrics,
      config = config1,
      time = time,
      scheduler = new MockScheduler(time),
      logManager = mockLogMgr1,
      quotaManagers = quotaManager,
      brokerTopicStats = brokerTopicStats2,
      metadataCache = metadataCache1,
      logDirFailureChannel = new LogDirFailureChannel(config1.logDirs.size),
      alterPartitionManager = alterPartitionManager)

    (rm0, rm1)
  }

  @Test
  def testStopReplicaWithStaleControllerEpoch(): Unit = {
    val mockTimer = new MockTimer(time)
    val replicaManager = setupReplicaManagerWithMockedPurgatories(mockTimer, aliveBrokerIds = Seq(0, 1))

    val tp0 = new TopicPartition(topic, 0)
    val offsetCheckpoints = new LazyOffsetCheckpoints(replicaManager.highWatermarkCheckpoints)
    replicaManager.createPartition(tp0).createLogIfNotExists(isNew = false, isFutureReplica = false, offsetCheckpoints, None)

    val becomeLeaderRequest = new LeaderAndIsrRequest.Builder(ApiKeys.LEADER_AND_ISR.latestVersion, 0, 10, brokerEpoch,
      Seq(leaderAndIsrPartitionState(tp0, 1, 0, Seq(0, 1), true)).asJava,
      Collections.singletonMap(topic, Uuid.randomUuid()),
      Set(new Node(0, "host1", 0), new Node(1, "host2", 1)).asJava
    ).build()

    replicaManager.becomeLeaderOrFollower(1, becomeLeaderRequest, (_, _) => ())

    val partitionStates = Map(tp0 -> new StopReplicaPartitionState()
      .setPartitionIndex(tp0.partition)
      .setLeaderEpoch(1)
      .setDeletePartition(false)
    )

    val (_, error) = replicaManager.stopReplicas(1, 0, 0, partitionStates)
    assertEquals(Errors.STALE_CONTROLLER_EPOCH, error)
  }

  @Test
  def testStopReplicaWithOfflinePartition(): Unit = {
    val mockTimer = new MockTimer(time)
    val replicaManager = setupReplicaManagerWithMockedPurgatories(mockTimer, aliveBrokerIds = Seq(0, 1))

    val tp0 = new TopicPartition(topic, 0)
    val offsetCheckpoints = new LazyOffsetCheckpoints(replicaManager.highWatermarkCheckpoints)
    replicaManager.createPartition(tp0).createLogIfNotExists(isNew = false, isFutureReplica = false, offsetCheckpoints, None)

    val becomeLeaderRequest = new LeaderAndIsrRequest.Builder(ApiKeys.LEADER_AND_ISR.latestVersion, 0, 0, brokerEpoch,
      Seq(leaderAndIsrPartitionState(tp0, 1, 0, Seq(0, 1), true)).asJava,
      Collections.singletonMap(topic, Uuid.randomUuid()),
      Set(new Node(0, "host1", 0), new Node(1, "host2", 1)).asJava
    ).build()

    replicaManager.becomeLeaderOrFollower(1, becomeLeaderRequest, (_, _) => ())
    replicaManager.markPartitionOffline(tp0)

    val partitionStates = Map(tp0 -> new StopReplicaPartitionState()
      .setPartitionIndex(tp0.partition)
      .setLeaderEpoch(1)
      .setDeletePartition(false)
    )

    val (result, error) = replicaManager.stopReplicas(1, 0, 0, partitionStates)
    assertEquals(Errors.NONE, error)
    assertEquals(Map(tp0 -> Errors.KAFKA_STORAGE_ERROR), result)
  }

  @Test
  def testStopReplicaWithInexistentPartition(): Unit = {
    testStopReplicaWithInexistentPartition(false, false)
  }

  @Test
  def testStopReplicaWithInexistentPartitionAndPartitionsDelete(): Unit = {
    testStopReplicaWithInexistentPartition(true, false)
  }

  @Test
  def testStopReplicaWithInexistentPartitionAndPartitionsDeleteAndIOException(): Unit = {
    testStopReplicaWithInexistentPartition(true, true)
  }

  private def testStopReplicaWithInexistentPartition(deletePartitions: Boolean, throwIOException: Boolean): Unit = {
    val mockTimer = new MockTimer(time)
    val replicaManager = setupReplicaManagerWithMockedPurgatories(mockTimer, aliveBrokerIds = Seq(0, 1))

    val tp0 = new TopicPartition(topic, 0)
    val log = replicaManager.logManager.getOrCreateLog(tp0, true, topicId = None)

    if (throwIOException) {
      // Delete the underlying directory to trigger an KafkaStorageException
      val dir = log.dir.getParentFile
      Utils.delete(dir)
      dir.createNewFile()
    }

    val partitionStates = Map(tp0 -> new StopReplicaPartitionState()
      .setPartitionIndex(tp0.partition)
      .setLeaderEpoch(1)
      .setDeletePartition(deletePartitions)
    )

    val (result, error) = replicaManager.stopReplicas(1, 0, 0, partitionStates)
    assertEquals(Errors.NONE, error)

    if (throwIOException && deletePartitions) {
      assertEquals(Map(tp0 -> Errors.KAFKA_STORAGE_ERROR), result)
      assertTrue(replicaManager.logManager.getLog(tp0).isEmpty)
    } else if (deletePartitions) {
      assertEquals(Map(tp0 -> Errors.NONE), result)
      assertTrue(replicaManager.logManager.getLog(tp0).isEmpty)
    } else {
      assertEquals(Map(tp0 -> Errors.NONE), result)
      assertTrue(replicaManager.logManager.getLog(tp0).isDefined)
    }
  }

  @Test
  def testStopReplicaWithExistingPartitionAndNewerLeaderEpoch(): Unit = {
    testStopReplicaWithExistingPartition(2, false, false, Errors.NONE)
  }

  @Test
  def testStopReplicaWithExistingPartitionAndOlderLeaderEpoch(): Unit = {
    testStopReplicaWithExistingPartition(0, false, false, Errors.FENCED_LEADER_EPOCH)
  }

  @Test
  def testStopReplicaWithExistingPartitionAndEqualLeaderEpoch(): Unit = {
    testStopReplicaWithExistingPartition(1, false, false, Errors.FENCED_LEADER_EPOCH)
  }

  @Test
  def testStopReplicaWithExistingPartitionAndDeleteSentinel(): Unit = {
    testStopReplicaWithExistingPartition(LeaderAndIsr.EpochDuringDelete, false, false, Errors.NONE)
  }

  @Test
  def testStopReplicaWithExistingPartitionAndLeaderEpochNotProvided(): Unit = {
    testStopReplicaWithExistingPartition(LeaderAndIsr.NoEpoch, false, false, Errors.NONE)
  }

  @Test
  def testStopReplicaWithDeletePartitionAndExistingPartitionAndNewerLeaderEpoch(): Unit = {
    testStopReplicaWithExistingPartition(2, true, false, Errors.NONE)
  }

  @Test
  def testStopReplicaWithDeletePartitionAndExistingPartitionAndNewerLeaderEpochAndIOException(): Unit = {
    testStopReplicaWithExistingPartition(2, true, true, Errors.KAFKA_STORAGE_ERROR)
  }

  @Test
  def testStopReplicaWithDeletePartitionAndExistingPartitionAndOlderLeaderEpoch(): Unit = {
    testStopReplicaWithExistingPartition(0, true, false, Errors.FENCED_LEADER_EPOCH)
  }

  @Test
  def testStopReplicaWithDeletePartitionAndExistingPartitionAndEqualLeaderEpoch(): Unit = {
    testStopReplicaWithExistingPartition(1, true, false, Errors.FENCED_LEADER_EPOCH)
  }

  @Test
  def testStopReplicaWithDeletePartitionAndExistingPartitionAndDeleteSentinel(): Unit = {
    testStopReplicaWithExistingPartition(LeaderAndIsr.EpochDuringDelete, true, false, Errors.NONE)
  }

  @Test
  def testStopReplicaWithDeletePartitionAndExistingPartitionAndLeaderEpochNotProvided(): Unit = {
    testStopReplicaWithExistingPartition(LeaderAndIsr.NoEpoch, true, false, Errors.NONE)
  }

  private def testStopReplicaWithExistingPartition(leaderEpoch: Int,
                                                   deletePartition: Boolean,
                                                   throwIOException: Boolean,
                                                   expectedOutput: Errors): Unit = {
    val mockTimer = new MockTimer(time)
    val replicaManager = setupReplicaManagerWithMockedPurgatories(mockTimer, aliveBrokerIds = Seq(0, 1))

    val tp0 = new TopicPartition(topic, 0)
    val offsetCheckpoints = new LazyOffsetCheckpoints(replicaManager.highWatermarkCheckpoints)
    val partition = replicaManager.createPartition(tp0)
    partition.createLogIfNotExists(isNew = false, isFutureReplica = false, offsetCheckpoints, None)

    val logDirFailureChannel = new LogDirFailureChannel(replicaManager.config.logDirs.size)
    val logDir = partition.log.get.parentDirFile

    def readRecoveryPointCheckpoint(): Map[TopicPartition, Long] = {
      new OffsetCheckpointFile(new File(logDir, LogManager.RecoveryPointCheckpointFile),
        logDirFailureChannel).read()
    }

    def readLogStartOffsetCheckpoint(): Map[TopicPartition, Long] = {
      new OffsetCheckpointFile(new File(logDir, LogManager.LogStartOffsetCheckpointFile),
        logDirFailureChannel).read()
    }

    val becomeLeaderRequest = new LeaderAndIsrRequest.Builder(ApiKeys.LEADER_AND_ISR.latestVersion, 0, 0, brokerEpoch,
      Seq(leaderAndIsrPartitionState(tp0, 1, 0, Seq(0, 1), true)).asJava,
      Collections.singletonMap(tp0.topic(), Uuid.randomUuid()),
      Set(new Node(0, "host1", 0), new Node(1, "host2", 1)).asJava
    ).build()

    replicaManager.becomeLeaderOrFollower(1, becomeLeaderRequest, (_, _) => ())

    val batch = TestUtils.records(records = List(
      new SimpleRecord(10, "k1".getBytes, "v1".getBytes),
      new SimpleRecord(11, "k2".getBytes, "v2".getBytes)))
    partition.appendRecordsToLeader(batch, AppendOrigin.Client, requiredAcks = 0, RequestLocal.withThreadConfinedCaching)
    partition.log.get.updateHighWatermark(2L)
    partition.log.get.maybeIncrementLogStartOffset(1L, LeaderOffsetIncremented)
    replicaManager.logManager.checkpointLogRecoveryOffsets()
    replicaManager.logManager.checkpointLogStartOffsets()
    assertEquals(Some(1L), readRecoveryPointCheckpoint().get(tp0))
    assertEquals(Some(1L), readLogStartOffsetCheckpoint().get(tp0))

    if (throwIOException) {
      // Replace underlying PartitionMetadataFile with a mock which throws
      // a KafkaStorageException when maybeFlush is called.
      val mockPartitionMetadataFile = mock(classOf[PartitionMetadataFile])
      when(mockPartitionMetadataFile.maybeFlush()).thenThrow(new KafkaStorageException())
      partition.log.get.partitionMetadataFile = Some(mockPartitionMetadataFile)
    }

    val partitionStates = Map(tp0 -> new StopReplicaPartitionState()
      .setPartitionIndex(tp0.partition)
      .setLeaderEpoch(leaderEpoch)
      .setDeletePartition(deletePartition)
    )

    val (result, error) = replicaManager.stopReplicas(1, 0, 0, partitionStates)
    assertEquals(Errors.NONE, error)
    assertEquals(Map(tp0 -> expectedOutput), result)

    if (expectedOutput == Errors.NONE && deletePartition) {
      assertEquals(HostedPartition.None, replicaManager.getPartition(tp0))
      assertFalse(readRecoveryPointCheckpoint().contains(tp0))
      assertFalse(readLogStartOffsetCheckpoint().contains(tp0))
    }
  }

  @Test
  def testReplicaNotAvailable(): Unit = {

    def createReplicaManager(): ReplicaManager = {
      val props = TestUtils.createBrokerConfig(1, TestUtils.MockZkConnect)
      val config = KafkaConfig.fromProps(props)
      val mockLogMgr = TestUtils.createLogManager(config.logDirs.map(new File(_)))
      new ReplicaManager(
        metrics = metrics,
        config = config,
        time = time,
        scheduler = new MockScheduler(time),
        logManager = mockLogMgr,
        quotaManagers = quotaManager,
        metadataCache = MetadataCache.zkMetadataCache(config.brokerId, config.interBrokerProtocolVersion),
        logDirFailureChannel = new LogDirFailureChannel(config.logDirs.size),
        alterPartitionManager = alterPartitionManager) {
        override def getPartitionOrException(topicPartition: TopicPartition): Partition = {
          throw Errors.NOT_LEADER_OR_FOLLOWER.exception()
        }
      }
    }

    val replicaManager = createReplicaManager()
    try {
      val tp = new TopicPartition(topic, 0)
      val dir = replicaManager.logManager.liveLogDirs.head.getAbsolutePath
      val errors = replicaManager.alterReplicaLogDirs(Map(tp -> dir))
      assertEquals(Errors.REPLICA_NOT_AVAILABLE, errors(tp))
    } finally {
      replicaManager.shutdown(false)
    }
  }

  @Test
  def testPartitionMetadataFile(): Unit = {
    val replicaManager = setupReplicaManagerWithMockedPurgatories(new MockTimer(time))
    try {
      val brokerList = Seq[Integer](0, 1).asJava
      val topicPartition = new TopicPartition(topic, 0)
      val topicIds = Collections.singletonMap(topic, Uuid.randomUuid())
      val topicNames = topicIds.asScala.map(_.swap).asJava

      def leaderAndIsrRequest(epoch: Int, topicIds: java.util.Map[String, Uuid]): LeaderAndIsrRequest =
        new LeaderAndIsrRequest.Builder(ApiKeys.LEADER_AND_ISR.latestVersion, 0, 0, brokerEpoch,
          Seq(new LeaderAndIsrPartitionState()
            .setTopicName(topic)
            .setPartitionIndex(0)
            .setControllerEpoch(0)
            .setLeader(0)
            .setLeaderEpoch(epoch)
            .setIsr(brokerList)
            .setPartitionEpoch(0)
            .setReplicas(brokerList)
            .setIsNew(true)).asJava,
          topicIds,
          Set(new Node(0, "host1", 0), new Node(1, "host2", 1)).asJava).build()

      val response = replicaManager.becomeLeaderOrFollower(0, leaderAndIsrRequest(0, topicIds), (_, _) => ())
      assertEquals(Errors.NONE, response.partitionErrors(topicNames).get(topicPartition))
      assertFalse(replicaManager.localLog(topicPartition).isEmpty)
      val id = topicIds.get(topicPartition.topic())
      val log = replicaManager.localLog(topicPartition).get
      assertTrue(log.partitionMetadataFile.get.exists())
      val partitionMetadata = log.partitionMetadataFile.get.read()

      // Current version of PartitionMetadataFile is 0.
      assertEquals(0, partitionMetadata.version)
      assertEquals(id, partitionMetadata.topicId)
    } finally replicaManager.shutdown(checkpointHW = false)
  }

  @Test
  def testPartitionMetadataFileCreatedWithExistingLog(): Unit = {
    val replicaManager = setupReplicaManagerWithMockedPurgatories(new MockTimer(time))
    try {
      val brokerList = Seq[Integer](0, 1).asJava
      val topicPartition = new TopicPartition(topic, 0)

      replicaManager.logManager.getOrCreateLog(topicPartition, isNew = true, topicId = None)

      assertTrue(replicaManager.getLog(topicPartition).isDefined)
      var log = replicaManager.getLog(topicPartition).get
      assertEquals(None, log.topicId)
      assertFalse(log.partitionMetadataFile.get.exists())

      val topicIds = Collections.singletonMap(topic, Uuid.randomUuid())
      val topicNames = topicIds.asScala.map(_.swap).asJava

      def leaderAndIsrRequest(epoch: Int): LeaderAndIsrRequest = new LeaderAndIsrRequest.Builder(ApiKeys.LEADER_AND_ISR.latestVersion, 0, 0, brokerEpoch,
        Seq(new LeaderAndIsrPartitionState()
          .setTopicName(topic)
          .setPartitionIndex(0)
          .setControllerEpoch(0)
          .setLeader(0)
          .setLeaderEpoch(epoch)
          .setIsr(brokerList)
          .setPartitionEpoch(0)
          .setReplicas(brokerList)
          .setIsNew(true)).asJava,
        topicIds,
        Set(new Node(0, "host1", 0), new Node(1, "host2", 1)).asJava).build()

      val response = replicaManager.becomeLeaderOrFollower(0, leaderAndIsrRequest(0), (_, _) => ())
      assertEquals(Errors.NONE, response.partitionErrors(topicNames).get(topicPartition))
      assertFalse(replicaManager.localLog(topicPartition).isEmpty)
      val id = topicIds.get(topicPartition.topic())
      log = replicaManager.localLog(topicPartition).get
      assertTrue(log.partitionMetadataFile.get.exists())
      val partitionMetadata = log.partitionMetadataFile.get.read()

      // Current version of PartitionMetadataFile is 0.
      assertEquals(0, partitionMetadata.version)
      assertEquals(id, partitionMetadata.topicId)
    } finally replicaManager.shutdown(checkpointHW = false)
  }

  @Test
  def testPartitionMetadataFileCreatedAfterPreviousRequestWithoutIds(): Unit = {
    val replicaManager = setupReplicaManagerWithMockedPurgatories(new MockTimer(time))
    try {
      val brokerList = Seq[Integer](0, 1).asJava
      val topicPartition = new TopicPartition(topic, 0)
      val topicPartition2 = new TopicPartition(topic, 1)

      def leaderAndIsrRequest(topicIds: util.Map[String, Uuid], version: Short, partition: Int = 0, leaderEpoch: Int = 0): LeaderAndIsrRequest =
        new LeaderAndIsrRequest.Builder(version, 0, 0, brokerEpoch,
        Seq(new LeaderAndIsrPartitionState()
          .setTopicName(topic)
          .setPartitionIndex(partition)
          .setControllerEpoch(0)
          .setLeader(0)
          .setLeaderEpoch(leaderEpoch)
          .setIsr(brokerList)
          .setPartitionEpoch(0)
          .setReplicas(brokerList)
          .setIsNew(true)).asJava,
        topicIds,
        Set(new Node(0, "host1", 0), new Node(1, "host2", 1)).asJava).build()

      // Send a request without a topic ID so that we have a log without a topic ID associated to the partition.
      val response = replicaManager.becomeLeaderOrFollower(0, leaderAndIsrRequest(Collections.emptyMap(), 4), (_, _) => ())
      assertEquals(Errors.NONE, response.partitionErrors(Collections.emptyMap()).get(topicPartition))
      assertTrue(replicaManager.localLog(topicPartition).isDefined)
      val log = replicaManager.localLog(topicPartition).get
      assertFalse(log.partitionMetadataFile.get.exists())
      assertTrue(log.topicId.isEmpty)

      val response2 = replicaManager.becomeLeaderOrFollower(0, leaderAndIsrRequest(topicIds.asJava, ApiKeys.LEADER_AND_ISR.latestVersion), (_, _) => ())
      assertEquals(Errors.NONE, response2.partitionErrors(topicNames.asJava).get(topicPartition))
      assertTrue(replicaManager.localLog(topicPartition).isDefined)
      assertTrue(log.partitionMetadataFile.get.exists())
      assertTrue(log.topicId.isDefined)
      assertEquals(topicId, log.topicId.get)

      // Repeat with partition 2, but in this case, update the leader epoch
      // Send a request without a topic ID so that we have a log without a topic ID associated to the partition.
      val response3 = replicaManager.becomeLeaderOrFollower(0, leaderAndIsrRequest(Collections.emptyMap(), 4, 1), (_, _) => ())
      assertEquals(Errors.NONE, response3.partitionErrors(Collections.emptyMap()).get(topicPartition2))
      assertTrue(replicaManager.localLog(topicPartition2).isDefined)
      val log2 = replicaManager.localLog(topicPartition2).get
      assertFalse(log2.partitionMetadataFile.get.exists())
      assertTrue(log2.topicId.isEmpty)

      val response4 = replicaManager.becomeLeaderOrFollower(0, leaderAndIsrRequest(topicIds.asJava, ApiKeys.LEADER_AND_ISR.latestVersion, 1, 1), (_, _) => ())
      assertEquals(Errors.NONE, response4.partitionErrors(topicNames.asJava).get(topicPartition2))
      assertTrue(replicaManager.localLog(topicPartition2).isDefined)
      assertTrue(log2.partitionMetadataFile.get.exists())
      assertTrue(log2.topicId.isDefined)
      assertEquals(topicId, log2.topicId.get)

      assertEquals(topicId, log.partitionMetadataFile.get.read().topicId)
      assertEquals(topicId, log2.partitionMetadataFile.get.read().topicId)
    } finally replicaManager.shutdown(checkpointHW = false)
  }

  @Test
  def testInconsistentIdReturnsError(): Unit = {
    val replicaManager = setupReplicaManagerWithMockedPurgatories(new MockTimer(time))
    try {
      val brokerList = Seq[Integer](0, 1).asJava
      val topicPartition = new TopicPartition(topic, 0)
      val topicIds = Collections.singletonMap(topic, Uuid.randomUuid())
      val topicNames = topicIds.asScala.map(_.swap).asJava

      val invalidTopicIds = Collections.singletonMap(topic, Uuid.randomUuid())
      val invalidTopicNames = invalidTopicIds.asScala.map(_.swap).asJava

      def leaderAndIsrRequest(epoch: Int, topicIds: java.util.Map[String, Uuid]): LeaderAndIsrRequest =
        new LeaderAndIsrRequest.Builder(ApiKeys.LEADER_AND_ISR.latestVersion, 0, 0, brokerEpoch,
        Seq(new LeaderAndIsrPartitionState()
          .setTopicName(topic)
          .setPartitionIndex(0)
          .setControllerEpoch(0)
          .setLeader(0)
          .setLeaderEpoch(epoch)
          .setIsr(brokerList)
          .setPartitionEpoch(0)
          .setReplicas(brokerList)
          .setIsNew(true)).asJava,
        topicIds,
        Set(new Node(0, "host1", 0), new Node(1, "host2", 1)).asJava).build()

      val response = replicaManager.becomeLeaderOrFollower(0, leaderAndIsrRequest(0, topicIds), (_, _) => ())
      assertEquals(Errors.NONE, response.partitionErrors(topicNames).get(topicPartition))

      val response2 = replicaManager.becomeLeaderOrFollower(0, leaderAndIsrRequest(1, topicIds), (_, _) => ())
      assertEquals(Errors.NONE, response2.partitionErrors(topicNames).get(topicPartition))

      // Send request with inconsistent ID.
      val response3 = replicaManager.becomeLeaderOrFollower(0, leaderAndIsrRequest(1, invalidTopicIds), (_, _) => ())
      assertEquals(Errors.INCONSISTENT_TOPIC_ID, response3.partitionErrors(invalidTopicNames).get(topicPartition))

      val response4 = replicaManager.becomeLeaderOrFollower(0, leaderAndIsrRequest(2, invalidTopicIds), (_, _) => ())
      assertEquals(Errors.INCONSISTENT_TOPIC_ID, response4.partitionErrors(invalidTopicNames).get(topicPartition))
    } finally replicaManager.shutdown(checkpointHW = false)
  }

  @Test
  def testPartitionMetadataFileNotCreated(): Unit = {
    val replicaManager = setupReplicaManagerWithMockedPurgatories(new MockTimer(time))
    try {
      val brokerList = Seq[Integer](0, 1).asJava
      val topicPartition = new TopicPartition(topic, 0)
      val topicPartitionFoo = new TopicPartition("foo", 0)
      val topicPartitionFake = new TopicPartition("fakeTopic", 0)
      val topicIds = Map(topic -> Uuid.ZERO_UUID, "foo" -> Uuid.randomUuid()).asJava
      val topicNames = topicIds.asScala.map(_.swap).asJava

      def leaderAndIsrRequest(epoch: Int, name: String, version: Short): LeaderAndIsrRequest = LeaderAndIsrRequest.parse(
        new LeaderAndIsrRequest.Builder(version, 0, 0, brokerEpoch,
        Seq(new LeaderAndIsrPartitionState()
          .setTopicName(name)
          .setPartitionIndex(0)
          .setControllerEpoch(0)
          .setLeader(0)
          .setLeaderEpoch(epoch)
          .setIsr(brokerList)
          .setPartitionEpoch(0)
          .setReplicas(brokerList)
          .setIsNew(true)).asJava,
        topicIds,
        Set(new Node(0, "host1", 0), new Node(1, "host2", 1)).asJava).build().serialize(), version)

      // There is no file if the topic does not have an associated topic ID.
      val response = replicaManager.becomeLeaderOrFollower(0, leaderAndIsrRequest(0, "fakeTopic", ApiKeys.LEADER_AND_ISR.latestVersion), (_, _) => ())
      assertTrue(replicaManager.localLog(topicPartitionFake).isDefined)
      val log = replicaManager.localLog(topicPartitionFake).get
      assertFalse(log.partitionMetadataFile.get.exists())
      assertEquals(Errors.NONE, response.partitionErrors(topicNames).get(topicPartition))

      // There is no file if the topic has the default UUID.
      val response2 = replicaManager.becomeLeaderOrFollower(0, leaderAndIsrRequest(0, topic, ApiKeys.LEADER_AND_ISR.latestVersion), (_, _) => ())
      assertTrue(replicaManager.localLog(topicPartition).isDefined)
      val log2 = replicaManager.localLog(topicPartition).get
      assertFalse(log2.partitionMetadataFile.get.exists())
      assertEquals(Errors.NONE, response2.partitionErrors(topicNames).get(topicPartition))

      // There is no file if the request an older version
      val response3 = replicaManager.becomeLeaderOrFollower(0, leaderAndIsrRequest(0, "foo", 0), (_, _) => ())
      assertTrue(replicaManager.localLog(topicPartitionFoo).isDefined)
      val log3 = replicaManager.localLog(topicPartitionFoo).get
      assertFalse(log3.partitionMetadataFile.get.exists())
      assertEquals(Errors.NONE, response3.partitionErrors(topicNames).get(topicPartitionFoo))

      // There is no file if the request is an older version
      val response4 = replicaManager.becomeLeaderOrFollower(0, leaderAndIsrRequest(1, "foo", 4), (_, _) => ())
      assertTrue(replicaManager.localLog(topicPartitionFoo).isDefined)
      val log4 = replicaManager.localLog(topicPartitionFoo).get
      assertFalse(log4.partitionMetadataFile.get.exists())
      assertEquals(Errors.NONE, response4.partitionErrors(topicNames).get(topicPartitionFoo))
    } finally replicaManager.shutdown(checkpointHW = false)
  }

  @ParameterizedTest
  @ValueSource(booleans = Array(true, false))
  def testPartitionMarkedOfflineIfLogCantBeCreated(becomeLeader: Boolean): Unit = {
    val dataDir = TestUtils.tempDir()
    val topicPartition = new TopicPartition(topic, 0)
    val replicaManager = setupReplicaManagerWithMockedPurgatories(
      timer = new MockTimer(time),
      propsModifier = props => props.put(KafkaConfig.LogDirsProp, dataDir.getAbsolutePath)
    )

    try {
      // Delete the data directory to trigger a storage exception
      Utils.delete(dataDir)

      val request = makeLeaderAndIsrRequest(
        topicId = Uuid.randomUuid(),
        topicPartition = topicPartition,
        replicas = Seq(0, 1),
        leaderAndIsr = LeaderAndIsr(if (becomeLeader) 0 else 1, List(0, 1))
      )

      replicaManager.becomeLeaderOrFollower(0, request, (_, _) => ())

      assertEquals(HostedPartition.Offline, replicaManager.getPartition(topicPartition))
    } finally {
      replicaManager.shutdown(checkpointHW = false)
    }
  }

  private def makeLeaderAndIsrRequest(
    topicId: Uuid,
    topicPartition: TopicPartition,
    replicas: Seq[Int],
    leaderAndIsr: LeaderAndIsr,
    isNew: Boolean = true,
    brokerEpoch: Int = 0,
    controllerId: Int = 0,
    controllerEpoch: Int = 0,
    version: Short = LeaderAndIsrRequestData.HIGHEST_SUPPORTED_VERSION
  ): LeaderAndIsrRequest = {
    val partitionState = new LeaderAndIsrPartitionState()
      .setTopicName(topicPartition.topic)
      .setPartitionIndex(topicPartition.partition)
      .setControllerEpoch(controllerEpoch)
      .setLeader(leaderAndIsr.leader)
      .setLeaderEpoch(leaderAndIsr.leaderEpoch)
      .setIsr(leaderAndIsr.isr.map(Int.box).asJava)
      .setPartitionEpoch(leaderAndIsr.partitionEpoch)
      .setReplicas(replicas.map(Int.box).asJava)
      .setIsNew(isNew)

    def mkNode(replicaId: Int): Node = {
      new Node(replicaId, s"host-$replicaId", 9092)
    }

    val nodes = Set(mkNode(controllerId)) ++ replicas.map(mkNode).toSet

    new LeaderAndIsrRequest.Builder(
      version,
      controllerId,
      controllerEpoch,
      brokerEpoch,
      Seq(partitionState).asJava,
      Map(topicPartition.topic -> topicId).asJava,
      nodes.asJava
    ).build()
  }

  @Test
  def testActiveProducerState(): Unit = {
    val brokerId = 0
    val replicaManager = setupReplicaManagerWithMockedPurgatories(new MockTimer(time), brokerId)
    try {
      val fooPartition = new TopicPartition("foo", 0)
      when(replicaManager.metadataCache.contains(fooPartition)).thenReturn(false)
      val fooProducerState = replicaManager.activeProducerState(fooPartition)
      assertEquals(Errors.UNKNOWN_TOPIC_OR_PARTITION, Errors.forCode(fooProducerState.errorCode))

      val oofPartition = new TopicPartition("oof", 0)
      when(replicaManager.metadataCache.contains(oofPartition)).thenReturn(true)
      val oofProducerState = replicaManager.activeProducerState(oofPartition)
      assertEquals(Errors.NOT_LEADER_OR_FOLLOWER, Errors.forCode(oofProducerState.errorCode))

      // This API is supported by both leaders and followers

      val barPartition = new TopicPartition("bar", 0)
      val barLeaderAndIsrRequest = makeLeaderAndIsrRequest(
        topicId = Uuid.randomUuid(),
        topicPartition = barPartition,
        replicas = Seq(brokerId),
        leaderAndIsr = LeaderAndIsr(brokerId, List(brokerId))
      )
      replicaManager.becomeLeaderOrFollower(0, barLeaderAndIsrRequest, (_, _) => ())
      val barProducerState = replicaManager.activeProducerState(barPartition)
      assertEquals(Errors.NONE, Errors.forCode(barProducerState.errorCode))

      val otherBrokerId = 1
      val bazPartition = new TopicPartition("baz", 0)
      val bazLeaderAndIsrRequest = makeLeaderAndIsrRequest(
        topicId = Uuid.randomUuid(),
        topicPartition = bazPartition,
        replicas = Seq(brokerId, otherBrokerId),
        leaderAndIsr = LeaderAndIsr(otherBrokerId, List(brokerId, otherBrokerId))
      )
      replicaManager.becomeLeaderOrFollower(0, bazLeaderAndIsrRequest, (_, _) => ())
      val bazProducerState = replicaManager.activeProducerState(bazPartition)
      assertEquals(Errors.NONE, Errors.forCode(bazProducerState.errorCode))
    } finally {
      replicaManager.shutdown(checkpointHW = false)
    }
  }

  val FOO_UUID = Uuid.fromString("fFJBx0OmQG-UqeaT6YaSwA")

  val BAR_UUID = Uuid.fromString("vApAP6y7Qx23VOfKBzbOBQ")

  @Test
  def testGetOrCreatePartition(): Unit = {
    val brokerId = 0
    val replicaManager = setupReplicaManagerWithMockedPurgatories(new MockTimer(time), brokerId)
    val foo0 = new TopicPartition("foo", 0)
    val emptyDelta = new TopicsDelta(TopicsImage.EMPTY)
    val (fooPart, fooNew) = replicaManager.getOrCreatePartition(foo0, emptyDelta, FOO_UUID).get
    assertTrue(fooNew)
    assertEquals(foo0, fooPart.topicPartition)
    val (fooPart2, fooNew2) = replicaManager.getOrCreatePartition(foo0, emptyDelta, FOO_UUID).get
    assertFalse(fooNew2)
    assertTrue(fooPart eq fooPart2)
    val bar1 = new TopicPartition("bar", 1)
    replicaManager.markPartitionOffline(bar1)
    assertEquals(None, replicaManager.getOrCreatePartition(bar1, emptyDelta, BAR_UUID))
  }

  @Test
  def testDeltaFromLeaderToFollower(): Unit = {
    val localId = 1
    val otherId = localId + 1
    val numOfRecords = 3
    val topicPartition = new TopicPartition("foo", 0)
    val replicaManager = setupReplicaManagerWithMockedPurgatories(new MockTimer(time), localId)

    try {
      // Make the local replica the leader
      val leaderTopicsDelta = topicsCreateDelta(localId, true)
      val leaderMetadataImage = imageFromTopics(leaderTopicsDelta.apply())
      val topicId = leaderMetadataImage.topics().topicsByName.get("foo").id
      val topicIdPartition = new TopicIdPartition(topicId, topicPartition)
      replicaManager.applyDelta(leaderTopicsDelta, leaderMetadataImage)

      // Check the state of that partition and fetcher
      val HostedPartition.Online(leaderPartition) = replicaManager.getPartition(topicPartition)
      assertTrue(leaderPartition.isLeader)
      assertEquals(Set(localId, otherId), leaderPartition.inSyncReplicaIds)
      assertEquals(0, leaderPartition.getLeaderEpoch)

      assertEquals(None, replicaManager.replicaFetcherManager.getFetcher(topicPartition))

      // Send a produce request and advance the highwatermark
      val leaderResponse = sendProducerAppend(replicaManager, topicPartition, numOfRecords)
      fetchPartitionAsFollower(
        replicaManager,
        topicIdPartition,
        new PartitionData(Uuid.ZERO_UUID, numOfRecords, 0, Int.MaxValue, Optional.empty()),
        replicaId = otherId
      )
      assertEquals(Errors.NONE, leaderResponse.get.error)

      // Change the local replica to follower
      val followerTopicsDelta = topicsChangeDelta(leaderMetadataImage.topics(), localId, false)
      val followerMetadataImage = imageFromTopics(followerTopicsDelta.apply())
      replicaManager.applyDelta(followerTopicsDelta, followerMetadataImage)

      // Append on a follower should fail
      val followerResponse = sendProducerAppend(replicaManager, topicPartition, numOfRecords)
      assertEquals(Errors.NOT_LEADER_OR_FOLLOWER, followerResponse.get.error)

      // Check the state of that partition and fetcher
      val HostedPartition.Online(followerPartition) = replicaManager.getPartition(topicPartition)
      assertFalse(followerPartition.isLeader)
      assertEquals(1, followerPartition.getLeaderEpoch)

      val fetcher = replicaManager.replicaFetcherManager.getFetcher(topicPartition)
      assertEquals(Some(BrokerEndPoint(otherId, "localhost", 9093)), fetcher.map(_.leader.brokerEndPoint()))
    } finally {
      replicaManager.shutdown()
    }

    TestUtils.assertNoNonDaemonThreads(this.getClass.getName)
  }

  @Test
  def testDeltaFromFollowerToLeader(): Unit = {
    val localId = 1
    val otherId = localId + 1
    val numOfRecords = 3
    val topicPartition = new TopicPartition("foo", 0)
    val replicaManager = setupReplicaManagerWithMockedPurgatories(new MockTimer(time), localId)

    try {
      // Make the local replica the follower
      val followerTopicsDelta = topicsCreateDelta(localId, false)
      val followerMetadataImage = imageFromTopics(followerTopicsDelta.apply())
      replicaManager.applyDelta(followerTopicsDelta, followerMetadataImage)

      // Check the state of that partition and fetcher
      val HostedPartition.Online(followerPartition) = replicaManager.getPartition(topicPartition)
      assertFalse(followerPartition.isLeader)
      assertEquals(0, followerPartition.getLeaderEpoch)

      val fetcher = replicaManager.replicaFetcherManager.getFetcher(topicPartition)
      assertEquals(Some(BrokerEndPoint(otherId, "localhost", 9093)), fetcher.map(_.leader.brokerEndPoint()))

      // Append on a follower should fail
      val followerResponse = sendProducerAppend(replicaManager, topicPartition, numOfRecords)
      assertEquals(Errors.NOT_LEADER_OR_FOLLOWER, followerResponse.get.error)

      // Change the local replica to leader
      val leaderTopicsDelta = topicsChangeDelta(followerMetadataImage.topics(), localId, true)
      val leaderMetadataImage = imageFromTopics(leaderTopicsDelta.apply())
      val topicId = leaderMetadataImage.topics().topicsByName.get("foo").id
      val topicIdPartition = new TopicIdPartition(topicId, topicPartition)
      replicaManager.applyDelta(leaderTopicsDelta, leaderMetadataImage)

      // Send a produce request and advance the highwatermark
      val leaderResponse = sendProducerAppend(replicaManager, topicPartition, numOfRecords)
      fetchPartitionAsFollower(
        replicaManager,
        topicIdPartition,
        new PartitionData(Uuid.ZERO_UUID, numOfRecords, 0, Int.MaxValue, Optional.empty()),
        replicaId = otherId
      )
      assertEquals(Errors.NONE, leaderResponse.get.error)

      val HostedPartition.Online(leaderPartition) = replicaManager.getPartition(topicPartition)
      assertTrue(leaderPartition.isLeader)
      assertEquals(Set(localId, otherId), leaderPartition.inSyncReplicaIds)
      assertEquals(1, leaderPartition.getLeaderEpoch)

      assertEquals(None, replicaManager.replicaFetcherManager.getFetcher(topicPartition))
    } finally {
      replicaManager.shutdown()
    }

    TestUtils.assertNoNonDaemonThreads(this.getClass.getName)
  }

  @Test
  def testDeltaFollowerWithNoChange(): Unit = {
    val localId = 1
    val otherId = localId + 1
    val topicPartition = new TopicPartition("foo", 0)
    val replicaManager = setupReplicaManagerWithMockedPurgatories(new MockTimer(time), localId)

    try {
      // Make the local replica the follower
      val followerTopicsDelta = topicsCreateDelta(localId, false)
      val followerMetadataImage = imageFromTopics(followerTopicsDelta.apply())
      replicaManager.applyDelta(followerTopicsDelta, followerMetadataImage)

      // Check the state of that partition and fetcher
      val HostedPartition.Online(followerPartition) = replicaManager.getPartition(topicPartition)
      assertFalse(followerPartition.isLeader)
      assertEquals(0, followerPartition.getLeaderEpoch)

      val fetcher = replicaManager.replicaFetcherManager.getFetcher(topicPartition)
      assertEquals(Some(BrokerEndPoint(otherId, "localhost", 9093)), fetcher.map(_.leader.brokerEndPoint()))

      // Apply the same delta again
      replicaManager.applyDelta(followerTopicsDelta, followerMetadataImage)

      // Check that the state stays the same
      val HostedPartition.Online(noChangePartition) = replicaManager.getPartition(topicPartition)
      assertFalse(noChangePartition.isLeader)
      assertEquals(0, noChangePartition.getLeaderEpoch)

      val noChangeFetcher = replicaManager.replicaFetcherManager.getFetcher(topicPartition)
      assertEquals(Some(BrokerEndPoint(otherId, "localhost", 9093)), noChangeFetcher.map(_.leader.brokerEndPoint()))
    } finally {
      replicaManager.shutdown()
    }

    TestUtils.assertNoNonDaemonThreads(this.getClass.getName)
  }

  @Test
  def testDeltaFollowerToNotReplica(): Unit = {
    val localId = 1
    val otherId = localId + 1
    val topicPartition = new TopicPartition("foo", 0)
    val replicaManager = setupReplicaManagerWithMockedPurgatories(new MockTimer(time), localId)

    try {
      // Make the local replica the follower
      val followerTopicsDelta = topicsCreateDelta(localId, false)
      val followerMetadataImage = imageFromTopics(followerTopicsDelta.apply())
      replicaManager.applyDelta(followerTopicsDelta, followerMetadataImage)

      // Check the state of that partition and fetcher
      val HostedPartition.Online(followerPartition) = replicaManager.getPartition(topicPartition)
      assertFalse(followerPartition.isLeader)
      assertEquals(0, followerPartition.getLeaderEpoch)

      val fetcher = replicaManager.replicaFetcherManager.getFetcher(topicPartition)
      assertEquals(Some(BrokerEndPoint(otherId, "localhost", 9093)), fetcher.map(_.leader.brokerEndPoint()))

      // Apply changes that remove replica
      val notReplicaTopicsDelta = topicsChangeDelta(followerMetadataImage.topics(), otherId, true)
      val notReplicaMetadataImage = imageFromTopics(notReplicaTopicsDelta.apply())
      replicaManager.applyDelta(notReplicaTopicsDelta, notReplicaMetadataImage)

      // Check that the partition was removed
      assertEquals(HostedPartition.None, replicaManager.getPartition(topicPartition))
      assertEquals(None, replicaManager.replicaFetcherManager.getFetcher(topicPartition))
      assertEquals(None, replicaManager.logManager.getLog(topicPartition))
    } finally {
      replicaManager.shutdown()
    }

    TestUtils.assertNoNonDaemonThreads(this.getClass.getName)
  }

  @Test
  def testDeltaFollowerRemovedTopic(): Unit = {
    val localId = 1
    val otherId = localId + 1
    val topicPartition = new TopicPartition("foo", 0)
    val replicaManager = setupReplicaManagerWithMockedPurgatories(new MockTimer(time), localId)

    try {
      // Make the local replica the follower
      val followerTopicsDelta = topicsCreateDelta(localId, false)
      val followerMetadataImage = imageFromTopics(followerTopicsDelta.apply())
      replicaManager.applyDelta(followerTopicsDelta, followerMetadataImage)

      // Check the state of that partition and fetcher
      val HostedPartition.Online(followerPartition) = replicaManager.getPartition(topicPartition)
      assertFalse(followerPartition.isLeader)
      assertEquals(0, followerPartition.getLeaderEpoch)

      val fetcher = replicaManager.replicaFetcherManager.getFetcher(topicPartition)
      assertEquals(Some(BrokerEndPoint(otherId, "localhost", 9093)), fetcher.map(_.leader.brokerEndPoint()))

      // Apply changes that remove topic and replica
      val removeTopicsDelta = topicsDeleteDelta(followerMetadataImage.topics())
      val removeMetadataImage = imageFromTopics(removeTopicsDelta.apply())
      replicaManager.applyDelta(removeTopicsDelta, removeMetadataImage)

      // Check that the partition was removed
      assertEquals(HostedPartition.None, replicaManager.getPartition(topicPartition))
      assertEquals(None, replicaManager.replicaFetcherManager.getFetcher(topicPartition))
      assertEquals(None, replicaManager.logManager.getLog(topicPartition))
    } finally {
      replicaManager.shutdown()
    }

    TestUtils.assertNoNonDaemonThreads(this.getClass.getName)
  }

  @Test
  def testDeltaLeaderToNotReplica(): Unit = {
    val localId = 1
    val otherId = localId + 1
    val topicPartition = new TopicPartition("foo", 0)
    val replicaManager = setupReplicaManagerWithMockedPurgatories(new MockTimer(time), localId)

    try {
      // Make the local replica the leader
      val leaderTopicsDelta = topicsCreateDelta(localId, true)
      val leaderMetadataImage = imageFromTopics(leaderTopicsDelta.apply())
      replicaManager.applyDelta(leaderTopicsDelta, leaderMetadataImage)

      // Check the state of that partition and fetcher
      val HostedPartition.Online(leaderPartition) = replicaManager.getPartition(topicPartition)
      assertTrue(leaderPartition.isLeader)
      assertEquals(Set(localId, otherId), leaderPartition.inSyncReplicaIds)
      assertEquals(0, leaderPartition.getLeaderEpoch)

      assertEquals(None, replicaManager.replicaFetcherManager.getFetcher(topicPartition))

      // Apply changes that remove replica
      val notReplicaTopicsDelta = topicsChangeDelta(leaderMetadataImage.topics(), otherId, true)
      val notReplicaMetadataImage = imageFromTopics(notReplicaTopicsDelta.apply())
      replicaManager.applyDelta(notReplicaTopicsDelta, notReplicaMetadataImage)

      // Check that the partition was removed
      assertEquals(HostedPartition.None, replicaManager.getPartition(topicPartition))
      assertEquals(None, replicaManager.replicaFetcherManager.getFetcher(topicPartition))
      assertEquals(None, replicaManager.logManager.getLog(topicPartition))
    } finally {
      replicaManager.shutdown()
    }

    TestUtils.assertNoNonDaemonThreads(this.getClass.getName)
  }

  @Test
  def testDeltaLeaderToRemovedTopic(): Unit = {
    val localId = 1
    val otherId = localId + 1
    val topicPartition = new TopicPartition("foo", 0)
    val replicaManager = setupReplicaManagerWithMockedPurgatories(new MockTimer(time), localId)

    try {
      // Make the local replica the leader
      val leaderTopicsDelta = topicsCreateDelta(localId, true)
      val leaderMetadataImage = imageFromTopics(leaderTopicsDelta.apply())
      replicaManager.applyDelta(leaderTopicsDelta, leaderMetadataImage)

      // Check the state of that partition and fetcher
      val HostedPartition.Online(leaderPartition) = replicaManager.getPartition(topicPartition)
      assertTrue(leaderPartition.isLeader)
      assertEquals(Set(localId, otherId), leaderPartition.inSyncReplicaIds)
      assertEquals(0, leaderPartition.getLeaderEpoch)

      assertEquals(None, replicaManager.replicaFetcherManager.getFetcher(topicPartition))

      // Apply changes that remove topic and replica
      val removeTopicsDelta = topicsDeleteDelta(leaderMetadataImage.topics())
      val removeMetadataImage = imageFromTopics(removeTopicsDelta.apply())
      replicaManager.applyDelta(removeTopicsDelta, removeMetadataImage)

      // Check that the partition was removed
      assertEquals(HostedPartition.None, replicaManager.getPartition(topicPartition))
      assertEquals(None, replicaManager.replicaFetcherManager.getFetcher(topicPartition))
      assertEquals(None, replicaManager.logManager.getLog(topicPartition))
    } finally {
      replicaManager.shutdown()
    }

    TestUtils.assertNoNonDaemonThreads(this.getClass.getName)
  }

  @Test
  def testDeltaToFollowerCompletesProduce(): Unit = {
    val localId = 1
    val otherId = localId + 1
    val numOfRecords = 3
    val topicPartition = new TopicPartition("foo", 0)
    val replicaManager = setupReplicaManagerWithMockedPurgatories(new MockTimer(time), localId)

    try {
      // Make the local replica the leader
      val leaderTopicsDelta = topicsCreateDelta(localId, true)
      val leaderMetadataImage = imageFromTopics(leaderTopicsDelta.apply())
      replicaManager.applyDelta(leaderTopicsDelta, leaderMetadataImage)

      // Check the state of that partition and fetcher
      val HostedPartition.Online(leaderPartition) = replicaManager.getPartition(topicPartition)
      assertTrue(leaderPartition.isLeader)
      assertEquals(Set(localId, otherId), leaderPartition.inSyncReplicaIds)
      assertEquals(0, leaderPartition.getLeaderEpoch)

      assertEquals(None, replicaManager.replicaFetcherManager.getFetcher(topicPartition))

      // Send a produce request
      val leaderResponse = sendProducerAppend(replicaManager, topicPartition, numOfRecords)

      // Change the local replica to follower
      val followerTopicsDelta = topicsChangeDelta(leaderMetadataImage.topics(), localId, false)
      val followerMetadataImage = imageFromTopics(followerTopicsDelta.apply())
      replicaManager.applyDelta(followerTopicsDelta, followerMetadataImage)

      // Check that the produce failed because it changed to follower before replicating
      assertEquals(Errors.NOT_LEADER_OR_FOLLOWER, leaderResponse.get.error)
    } finally {
      replicaManager.shutdown()
    }

    TestUtils.assertNoNonDaemonThreads(this.getClass.getName)
  }

  @Test
  def testDeltaToFollowerCompletesFetch(): Unit = {
    val localId = 1
    val otherId = localId + 1
    val topicPartition = new TopicPartition("foo", 0)
    val replicaManager = setupReplicaManagerWithMockedPurgatories(new MockTimer(time), localId)

    try {
      // Make the local replica the leader
      val leaderTopicsDelta = topicsCreateDelta(localId, true)
      val leaderMetadataImage = imageFromTopics(leaderTopicsDelta.apply())
      val topicId = leaderMetadataImage.topics().topicsByName.get("foo").id
      val topicIdPartition = new TopicIdPartition(topicId, topicPartition)
      replicaManager.applyDelta(leaderTopicsDelta, leaderMetadataImage)

      // Check the state of that partition and fetcher
      val HostedPartition.Online(leaderPartition) = replicaManager.getPartition(topicPartition)
      assertTrue(leaderPartition.isLeader)
      assertEquals(Set(localId, otherId), leaderPartition.inSyncReplicaIds)
      assertEquals(0, leaderPartition.getLeaderEpoch)

      assertEquals(None, replicaManager.replicaFetcherManager.getFetcher(topicPartition))

      // Send a fetch request
      val fetchCallback = fetchPartitionAsFollower(
        replicaManager,
        topicIdPartition,
        new PartitionData(Uuid.ZERO_UUID, 0, 0, Int.MaxValue, Optional.empty()),
        replicaId = otherId,
        minBytes = Int.MaxValue,
        maxWaitMs = 1000
      )
      assertFalse(fetchCallback.hasFired)

      // Change the local replica to follower
      val followerTopicsDelta = topicsChangeDelta(leaderMetadataImage.topics(), localId, false)
      val followerMetadataImage = imageFromTopics(followerTopicsDelta.apply())
      replicaManager.applyDelta(followerTopicsDelta, followerMetadataImage)

      // Check that the produce failed because it changed to follower before replicating
      assertEquals(Errors.NOT_LEADER_OR_FOLLOWER, fetchCallback.assertFired.error)
    } finally {
      replicaManager.shutdown()
    }

    TestUtils.assertNoNonDaemonThreads(this.getClass.getName)
  }

  @ParameterizedTest
  @ValueSource(booleans = Array(true, false))
  def testDeltaToLeaderOrFollowerMarksPartitionOfflineIfLogCantBeCreated(isStartIdLeader: Boolean): Unit = {
    val localId = 1
    val topicPartition = new TopicPartition("foo", 0)
    val dataDir = TestUtils.tempDir()
    val replicaManager = setupReplicaManagerWithMockedPurgatories(
      timer = new MockTimer(time),
      brokerId = localId,
      propsModifier = props => props.put(KafkaConfig.LogDirsProp, dataDir.getAbsolutePath)
    )

    try {
      // Delete the data directory to trigger a storage exception
      Utils.delete(dataDir)

      // Make the local replica the leader
      val topicsDelta = topicsCreateDelta(localId, isStartIdLeader)
      val leaderMetadataImage = imageFromTopics(topicsDelta.apply())
      replicaManager.applyDelta(topicsDelta, leaderMetadataImage)

      assertEquals(HostedPartition.Offline, replicaManager.getPartition(topicPartition))
    } finally {
      replicaManager.shutdown(checkpointHW = false)
    }
  }

  @Test
  def testDeltaFollowerStopFetcherBeforeCreatingInitialFetchOffset(): Unit = {
    val localId = 1
    val otherId = localId + 1
    val topicPartition = new TopicPartition("foo", 0)

    val mockReplicaFetcherManager = mock(classOf[ReplicaFetcherManager])
    val replicaManager = setupReplicaManagerWithMockedPurgatories(
      timer = new MockTimer(time),
      brokerId = localId,
      mockReplicaFetcherManager = Some(mockReplicaFetcherManager)
    )

    try {
      // The first call to removeFetcherForPartitions should be ignored.
      when(mockReplicaFetcherManager.removeFetcherForPartitions(
        Set(topicPartition))
      ).thenReturn(Map.empty[TopicPartition, PartitionFetchState])

      // Make the local replica the follower
      var followerTopicsDelta = topicsCreateDelta(localId, false)
      var followerMetadataImage = imageFromTopics(followerTopicsDelta.apply())
      replicaManager.applyDelta(followerTopicsDelta, followerMetadataImage)

      // Check the state of that partition
      val HostedPartition.Online(followerPartition) = replicaManager.getPartition(topicPartition)
      assertFalse(followerPartition.isLeader)
      assertEquals(0, followerPartition.getLeaderEpoch)
      assertEquals(0, followerPartition.localLogOrException.logEndOffset)

      // Verify that addFetcherForPartitions was called with the correct
      // init offset.
      verify(mockReplicaFetcherManager)
        .addFetcherForPartitions(
          Map(topicPartition -> InitialFetchState(
            topicId = Some(FOO_UUID),
            leader = BrokerEndPoint(otherId, "localhost", 9093),
            currentLeaderEpoch = 0,
            initOffset = 0
          ))
        )

      // The second call to removeFetcherForPartitions simulate the case
      // where the fetcher write to the log before being shutdown.
      when(mockReplicaFetcherManager.removeFetcherForPartitions(
        Set(topicPartition))
      ).thenAnswer { _ =>
        replicaManager.getPartition(topicPartition) match {
          case HostedPartition.Online(partition) =>
            partition.appendRecordsToFollowerOrFutureReplica(
              records = MemoryRecords.withRecords(CompressionType.NONE, 0,
                new SimpleRecord("first message".getBytes)),
              isFuture = false
            )

          case _ =>
        }

        Map.empty[TopicPartition, PartitionFetchState]
      }

      // Apply changes that bumps the leader epoch.
      followerTopicsDelta = topicsChangeDelta(followerMetadataImage.topics(), localId, false)
      followerMetadataImage = imageFromTopics(followerTopicsDelta.apply())
      replicaManager.applyDelta(followerTopicsDelta, followerMetadataImage)

      assertFalse(followerPartition.isLeader)
      assertEquals(1, followerPartition.getLeaderEpoch)
      assertEquals(1, followerPartition.localLogOrException.logEndOffset)

      // Verify that addFetcherForPartitions was called with the correct
      // init offset.
      verify(mockReplicaFetcherManager)
        .addFetcherForPartitions(
          Map(topicPartition -> InitialFetchState(
            topicId = Some(FOO_UUID),
            leader = BrokerEndPoint(otherId, "localhost", 9093),
            currentLeaderEpoch = 1,
            initOffset = 1
          ))
        )
    } finally {
      replicaManager.shutdown()
    }

    TestUtils.assertNoNonDaemonThreads(this.getClass.getName)
  }

  @Test
  def testFetcherAreNotRestartedIfLeaderEpochIsNotBumpedWithZkPath(): Unit = {
    val localId = 0
    val topicPartition = new TopicPartition("foo", 0)

    val mockReplicaFetcherManager = mock(classOf[ReplicaFetcherManager])
    val replicaManager = setupReplicaManagerWithMockedPurgatories(
      timer = new MockTimer(time),
      brokerId = localId,
      aliveBrokerIds = Seq(localId, localId + 1, localId + 2),
      mockReplicaFetcherManager = Some(mockReplicaFetcherManager)
    )

    try {
      when(mockReplicaFetcherManager.removeFetcherForPartitions(
        Set(topicPartition))
      ).thenReturn(Map.empty[TopicPartition, PartitionFetchState])

      // Make the local replica the follower.
      var request = makeLeaderAndIsrRequest(
        topicId = FOO_UUID,
        topicPartition = topicPartition,
        replicas = Seq(localId, localId + 1),
        leaderAndIsr = LeaderAndIsr(
          leader = localId + 1,
          leaderEpoch = 0,
          isr = List(localId, localId + 1),
          leaderRecoveryState = LeaderRecoveryState.RECOVERED,
          partitionEpoch = 0
        )
      )

      replicaManager.becomeLeaderOrFollower(0, request, (_, _) => ())

      // Check the state of that partition.
      val HostedPartition.Online(followerPartition) = replicaManager.getPartition(topicPartition)
      assertFalse(followerPartition.isLeader)
      assertEquals(0, followerPartition.getLeaderEpoch)
      assertEquals(0, followerPartition.getPartitionEpoch)

      // Verify that the partition was removed and added back.
      verify(mockReplicaFetcherManager).removeFetcherForPartitions(Set(topicPartition))
      verify(mockReplicaFetcherManager).addFetcherForPartitions(Map(topicPartition -> InitialFetchState(
        topicId = Some(FOO_UUID),
        leader = BrokerEndPoint(localId + 1, s"host${localId + 1}", localId + 1),
        currentLeaderEpoch = 0,
        initOffset = 0
      )))

      reset(mockReplicaFetcherManager)

      // Apply changes that bumps the partition epoch.
      request = makeLeaderAndIsrRequest(
        topicId = FOO_UUID,
        topicPartition = topicPartition,
        replicas = Seq(localId, localId + 1, localId + 2),
        leaderAndIsr = LeaderAndIsr(
          leader = localId + 1,
          leaderEpoch = 0,
          isr = List(localId, localId + 1),
          leaderRecoveryState = LeaderRecoveryState.RECOVERED,
          partitionEpoch = 1
        )
      )

      replicaManager.becomeLeaderOrFollower(0, request, (_, _) => ())

      assertFalse(followerPartition.isLeader)
      assertEquals(0, followerPartition.getLeaderEpoch)
      // Partition updates is fenced based on the leader epoch on the ZK path.
      assertEquals(0, followerPartition.getPartitionEpoch)

      // As the update is fenced based on the leader epoch, removeFetcherForPartitions and
      // addFetcherForPartitions are not called at all.
      reset(mockReplicaFetcherManager)

      // Apply changes that bumps the leader epoch.
      request = makeLeaderAndIsrRequest(
        topicId = FOO_UUID,
        topicPartition = topicPartition,
        replicas = Seq(localId, localId + 1, localId + 2),
        leaderAndIsr = LeaderAndIsr(
          leader = localId + 2,
          leaderEpoch = 1,
          isr = List(localId, localId + 1, localId + 2),
          leaderRecoveryState = LeaderRecoveryState.RECOVERED,
          partitionEpoch = 2
        )
      )

      replicaManager.becomeLeaderOrFollower(0, request, (_, _) => ())

      assertFalse(followerPartition.isLeader)
      assertEquals(1, followerPartition.getLeaderEpoch)
      assertEquals(2, followerPartition.getPartitionEpoch)

      // Verify that the partition was removed and added back.
      verify(mockReplicaFetcherManager).removeFetcherForPartitions(Set(topicPartition))
      verify(mockReplicaFetcherManager).addFetcherForPartitions(Map(topicPartition -> InitialFetchState(
        topicId = Some(FOO_UUID),
        leader = BrokerEndPoint(localId + 2, s"host${localId + 2}", localId + 2),
        currentLeaderEpoch = 1,
        initOffset = 0
      )))
    } finally {
      replicaManager.shutdown()
    }

    TestUtils.assertNoNonDaemonThreads(this.getClass.getName)
  }

  @Test
  def testFetcherAreNotRestartedIfLeaderEpochIsNotBumpedWithKRaftPath(): Unit = {
    val localId = 0
    val topicPartition = new TopicPartition("foo", 0)

    val mockReplicaFetcherManager = mock(classOf[ReplicaFetcherManager])
    val replicaManager = setupReplicaManagerWithMockedPurgatories(
      timer = new MockTimer(time),
      brokerId = localId,
      mockReplicaFetcherManager = Some(mockReplicaFetcherManager)
    )

    try {
      when(mockReplicaFetcherManager.removeFetcherForPartitions(
        Set(topicPartition))
      ).thenReturn(Map.empty[TopicPartition, PartitionFetchState])

      // Make the local replica the follower.
      var followerTopicsDelta = new TopicsDelta(TopicsImage.EMPTY)
      followerTopicsDelta.replay(new TopicRecord().setName("foo").setTopicId(FOO_UUID))
      followerTopicsDelta.replay(new PartitionRecord()
        .setPartitionId(0)
        .setTopicId(FOO_UUID)
        .setReplicas(util.Arrays.asList(localId, localId + 1))
        .setIsr(util.Arrays.asList(localId, localId + 1))
        .setRemovingReplicas(Collections.emptyList())
        .setAddingReplicas(Collections.emptyList())
        .setLeader(localId + 1)
        .setLeaderEpoch(0)
        .setPartitionEpoch(0)
      )
      var followerMetadataImage = imageFromTopics(followerTopicsDelta.apply())
      replicaManager.applyDelta(followerTopicsDelta, followerMetadataImage)

      // Check the state of that partition.
      val HostedPartition.Online(followerPartition) = replicaManager.getPartition(topicPartition)
      assertFalse(followerPartition.isLeader)
      assertEquals(0, followerPartition.getLeaderEpoch)
      assertEquals(0, followerPartition.getPartitionEpoch)

      // Verify that the partition was removed and added back.
      verify(mockReplicaFetcherManager).removeFetcherForPartitions(Set(topicPartition))
      verify(mockReplicaFetcherManager).addFetcherForPartitions(Map(topicPartition -> InitialFetchState(
        topicId = Some(FOO_UUID),
        leader = BrokerEndPoint(localId + 1, "localhost", 9093),
        currentLeaderEpoch = 0,
        initOffset = 0
      )))

      reset(mockReplicaFetcherManager)

      // Apply changes that bumps the partition epoch.
      followerTopicsDelta = new TopicsDelta(followerMetadataImage.topics())
      followerTopicsDelta.replay(new PartitionChangeRecord()
        .setPartitionId(0)
        .setTopicId(FOO_UUID)
        .setReplicas(util.Arrays.asList(localId, localId + 1, localId + 2))
        .setIsr(util.Arrays.asList(localId, localId + 1))
      )
      followerMetadataImage = imageFromTopics(followerTopicsDelta.apply())
      replicaManager.applyDelta(followerTopicsDelta, followerMetadataImage)

      assertFalse(followerPartition.isLeader)
      assertEquals(0, followerPartition.getLeaderEpoch)
      assertEquals(1, followerPartition.getPartitionEpoch)

      // Verify that partition's fetcher was not impacted.
      verify(mockReplicaFetcherManager, never()).removeFetcherForPartitions(any())
      verify(mockReplicaFetcherManager, never()).addFetcherForPartitions(any())

      reset(mockReplicaFetcherManager)

      // Apply changes that bumps the leader epoch.
      followerTopicsDelta = new TopicsDelta(followerMetadataImage.topics())
      followerTopicsDelta.replay(new PartitionChangeRecord()
        .setPartitionId(0)
        .setTopicId(FOO_UUID)
        .setReplicas(util.Arrays.asList(localId, localId + 1, localId + 2))
        .setIsr(util.Arrays.asList(localId, localId + 1, localId + 2))
        .setLeader(localId + 2)
      )

      followerMetadataImage = imageFromTopics(followerTopicsDelta.apply())
      replicaManager.applyDelta(followerTopicsDelta, followerMetadataImage)

      assertFalse(followerPartition.isLeader)
      assertEquals(1, followerPartition.getLeaderEpoch)
      assertEquals(2, followerPartition.getPartitionEpoch)

      // Verify that the partition was removed and added back.
      verify(mockReplicaFetcherManager).removeFetcherForPartitions(Set(topicPartition))
      verify(mockReplicaFetcherManager).addFetcherForPartitions(Map(topicPartition -> InitialFetchState(
        topicId = Some(FOO_UUID),
        leader = BrokerEndPoint(localId + 2, "localhost", 9093),
        currentLeaderEpoch = 1,
        initOffset = 0
      )))
    } finally {
      replicaManager.shutdown()
    }

    TestUtils.assertNoNonDaemonThreads(this.getClass.getName)
  }

  @Test
  def testReplicasAreStoppedWhileInControlledShutdownWithKRaft(): Unit = {
    val localId = 0
    val foo0 = new TopicPartition("foo", 0)
    val foo1 = new TopicPartition("foo", 1)
    val foo2 = new TopicPartition("foo", 2)

    val mockReplicaFetcherManager = mock(classOf[ReplicaFetcherManager])
    val replicaManager = setupReplicaManagerWithMockedPurgatories(
      timer = new MockTimer(time),
      brokerId = localId,
      mockReplicaFetcherManager = Some(mockReplicaFetcherManager)
    )

    try {
      when(mockReplicaFetcherManager.removeFetcherForPartitions(
        Set(foo0, foo1))
      ).thenReturn(Map.empty[TopicPartition, PartitionFetchState])

      var topicsDelta = new TopicsDelta(TopicsImage.EMPTY)
      topicsDelta.replay(new TopicRecord()
        .setName("foo")
        .setTopicId(FOO_UUID)
      )

      // foo0 is a follower in the ISR.
      topicsDelta.replay(new PartitionRecord()
        .setPartitionId(0)
        .setTopicId(FOO_UUID)
        .setReplicas(util.Arrays.asList(localId, localId + 1))
        .setIsr(util.Arrays.asList(localId, localId + 1))
        .setLeader(localId + 1)
        .setLeaderEpoch(0)
        .setPartitionEpoch(0)
      )

      // foo1 is a leader with only himself in the ISR.
      topicsDelta.replay(new PartitionRecord()
        .setPartitionId(1)
        .setTopicId(FOO_UUID)
        .setReplicas(util.Arrays.asList(localId, localId + 1))
        .setIsr(util.Arrays.asList(localId))
        .setLeader(localId)
        .setLeaderEpoch(0)
        .setPartitionEpoch(0)
      )

      // foo2 is a follower NOT in the ISR.
      topicsDelta.replay(new PartitionRecord()
        .setPartitionId(2)
        .setTopicId(FOO_UUID)
        .setReplicas(util.Arrays.asList(localId, localId + 1))
        .setIsr(util.Arrays.asList(localId + 1))
        .setLeader(localId + 1)
        .setLeaderEpoch(0)
        .setPartitionEpoch(0)
      )

      // Apply the delta.
      var metadataImage = imageFromTopics(topicsDelta.apply())
      replicaManager.applyDelta(topicsDelta, metadataImage)

      // Check the state of the partitions.
      val HostedPartition.Online(fooPartition0) = replicaManager.getPartition(foo0)
      assertFalse(fooPartition0.isLeader)
      assertEquals(0, fooPartition0.getLeaderEpoch)
      assertEquals(0, fooPartition0.getPartitionEpoch)

      val HostedPartition.Online(fooPartition1) = replicaManager.getPartition(foo1)
      assertTrue(fooPartition1.isLeader)
      assertEquals(0, fooPartition1.getLeaderEpoch)
      assertEquals(0, fooPartition1.getPartitionEpoch)

      val HostedPartition.Online(fooPartition2) = replicaManager.getPartition(foo2)
      assertFalse(fooPartition2.isLeader)
      assertEquals(0, fooPartition2.getLeaderEpoch)
      assertEquals(0, fooPartition2.getPartitionEpoch)

      reset(mockReplicaFetcherManager)

      // The replica begins the controlled shutdown.
      replicaManager.beginControlledShutdown()

      // When the controller receives the controlled shutdown
      // request, it does the following:
      // - Shrinks the ISR of foo0 to remove this replica.
      // - Sets the leader of foo1 to NO_LEADER because it cannot elect another leader.
      // - Does nothing for foo2 because this replica is not in the ISR.
      topicsDelta = new TopicsDelta(metadataImage.topics())
      topicsDelta.replay(new PartitionChangeRecord()
        .setPartitionId(0)
        .setTopicId(FOO_UUID)
        .setReplicas(util.Arrays.asList(localId, localId + 1))
        .setIsr(util.Arrays.asList(localId + 1))
        .setLeader(localId + 1)
      )
      topicsDelta.replay(new PartitionChangeRecord()
        .setPartitionId(1)
        .setTopicId(FOO_UUID)
        .setReplicas(util.Arrays.asList(localId, localId + 1))
        .setIsr(util.Arrays.asList(localId))
        .setLeader(NO_LEADER)
      )
      metadataImage = imageFromTopics(topicsDelta.apply())
      replicaManager.applyDelta(topicsDelta, metadataImage)

      // Partition foo0 and foo1 are updated.
      assertFalse(fooPartition0.isLeader)
      assertEquals(1, fooPartition0.getLeaderEpoch)
      assertEquals(1, fooPartition0.getPartitionEpoch)
      assertFalse(fooPartition1.isLeader)
      assertEquals(1, fooPartition1.getLeaderEpoch)
      assertEquals(1, fooPartition1.getPartitionEpoch)

      // Partition foo2 is not.
      assertFalse(fooPartition2.isLeader)
      assertEquals(0, fooPartition2.getLeaderEpoch)
      assertEquals(0, fooPartition2.getPartitionEpoch)

      // Fetcher for foo0 and foo1 are stopped.
      verify(mockReplicaFetcherManager).removeFetcherForPartitions(Set(foo0, foo1))
    } finally {
      // Fetcher for foo2 is stopped when the replica manager shuts down
      // because this replica was not in the ISR.
      replicaManager.shutdown()
    }

    TestUtils.assertNoNonDaemonThreads(this.getClass.getName)
  }

  private def topicsCreateDelta(startId: Int, isStartIdLeader: Boolean): TopicsDelta = {
    val leader = if (isStartIdLeader) startId else startId + 1
    val delta = new TopicsDelta(TopicsImage.EMPTY)
    delta.replay(new TopicRecord().setName("foo").setTopicId(FOO_UUID))
    delta.replay(
      new PartitionRecord()
        .setPartitionId(0)
        .setTopicId(FOO_UUID)
        .setReplicas(util.Arrays.asList(startId, startId + 1))
        .setIsr(util.Arrays.asList(startId, startId + 1))
        .setRemovingReplicas(Collections.emptyList())
        .setAddingReplicas(Collections.emptyList())
        .setLeader(leader)
        .setLeaderEpoch(0)
        .setPartitionEpoch(0)
    )

    delta
  }

  private def topicsChangeDelta(topicsImage: TopicsImage, startId: Int, isStartIdLeader: Boolean): TopicsDelta = {
    val leader = if (isStartIdLeader) startId else startId + 1
    val delta = new TopicsDelta(topicsImage)
    delta.replay(
      new PartitionChangeRecord()
        .setPartitionId(0)
        .setTopicId(FOO_UUID)
        .setReplicas(util.Arrays.asList(startId, startId + 1))
        .setIsr(util.Arrays.asList(startId, startId + 1))
        .setLeader(leader)
    )
    delta
  }

  private def topicsDeleteDelta(topicsImage: TopicsImage): TopicsDelta = {
    val delta = new TopicsDelta(topicsImage)
    delta.replay(new RemoveTopicRecord().setTopicId(FOO_UUID))

    delta
  }

  private def imageFromTopics(topicsImage: TopicsImage): MetadataImage = {
    new MetadataImage(
      new RaftOffsetAndEpoch(100, 10),
      FeaturesImage.EMPTY,
      ClusterImageTest.IMAGE1,
      topicsImage,
      ConfigurationsImage.EMPTY,
      ClientQuotasImage.EMPTY,
      ProducerIdsImage.EMPTY,
      AclsImage.EMPTY
    )
  }

  def assertFetcherHasTopicId[T <: AbstractFetcherThread](manager: AbstractFetcherManager[T],
                                                          tp: TopicPartition,
                                                          expectedTopicId: Option[Uuid]): Unit = {
    val fetchState = manager.getFetcher(tp).flatMap(_.fetchState(tp))
    assertTrue(fetchState.isDefined)
    assertEquals(expectedTopicId, fetchState.get.topicId)
  }

  @ParameterizedTest
  @ValueSource(booleans = Array(true, false))
  def testPartitionFetchStateUpdatesWithTopicIdChanges(startsWithTopicId: Boolean): Unit = {
    val aliveBrokersIds = Seq(0, 1)
    val replicaManager = setupReplicaManagerWithMockedPurgatories(new MockTimer(time),
      brokerId = 0, aliveBrokersIds)
    try {
      val tp = new TopicPartition(topic, 0)
      val leaderAndIsr = LeaderAndIsr(1, aliveBrokersIds.toList)

      // This test either starts with a topic ID in the PartitionFetchState and removes it on the next request (startsWithTopicId)
      // or does not start with a topic ID in the PartitionFetchState and adds one on the next request (!startsWithTopicId)
      val startingId = if (startsWithTopicId) topicId else Uuid.ZERO_UUID
      val startingIdOpt = if (startsWithTopicId) Some(topicId) else None
      val leaderAndIsrRequest1 = makeLeaderAndIsrRequest(startingId, tp, aliveBrokersIds, leaderAndIsr)
      val leaderAndIsrResponse1 = replicaManager.becomeLeaderOrFollower(0, leaderAndIsrRequest1, (_, _) => ())
      assertEquals(Errors.NONE, leaderAndIsrResponse1.error)

      assertFetcherHasTopicId(replicaManager.replicaFetcherManager, tp, startingIdOpt)

      val endingId = if (!startsWithTopicId) topicId else Uuid.ZERO_UUID
      val endingIdOpt = if (!startsWithTopicId) Some(topicId) else None
      val leaderAndIsrRequest2 = makeLeaderAndIsrRequest(endingId, tp, aliveBrokersIds, leaderAndIsr)
      val leaderAndIsrResponse2 = replicaManager.becomeLeaderOrFollower(0, leaderAndIsrRequest2, (_, _) => ())
      assertEquals(Errors.NONE, leaderAndIsrResponse2.error)

      assertFetcherHasTopicId(replicaManager.replicaFetcherManager, tp, endingIdOpt)
    } finally {
      replicaManager.shutdown(checkpointHW = false)
    }
  }

  @ParameterizedTest
  @ValueSource(booleans = Array(true, false))
  def testReplicaAlterLogDirsWithAndWithoutIds(usesTopicIds: Boolean): Unit = {
    val tp = new TopicPartition(topic, 0)
    val version = if (usesTopicIds) LeaderAndIsrRequestData.HIGHEST_SUPPORTED_VERSION else 4.toShort
    val topicId = if (usesTopicIds) this.topicId else Uuid.ZERO_UUID
    val topicIdOpt = if (usesTopicIds) Some(topicId) else None

    val mockReplicaAlterLogDirsManager = mock(classOf[ReplicaAlterLogDirsManager])
    val replicaManager = setupReplicaManagerWithMockedPurgatories(
      timer = new MockTimer(time),
      mockReplicaAlterLogDirsManager = Some(mockReplicaAlterLogDirsManager)
    )

    try {
      replicaManager.createPartition(tp).createLogIfNotExists(
        isNew = false,
        isFutureReplica = false,
        offsetCheckpoints = new LazyOffsetCheckpoints(replicaManager.highWatermarkCheckpoints),
        topicId = None
      )

      val leaderAndIsrRequest = makeLeaderAndIsrRequest(
        topicId = topicId,
        topicPartition = tp,
        replicas = Seq(0, 1),
        leaderAndIsr = LeaderAndIsr(0, List(0, 1)),
        version = version
      )
      replicaManager.becomeLeaderOrFollower(0, leaderAndIsrRequest, (_, _) => ())

      // Move the replica to the second log directory.
      val partition = replicaManager.getPartitionOrException(tp)
      val newReplicaFolder = replicaManager.logManager.liveLogDirs.filterNot(_ == partition.log.get.dir.getParentFile).head
      replicaManager.alterReplicaLogDirs(Map(tp -> newReplicaFolder.getAbsolutePath))

      // Make sure the future log is created with the correct topic ID.
      val futureLog = replicaManager.futureLocalLogOrException(tp)
      assertEquals(topicIdOpt, futureLog.topicId)

      // Verify that addFetcherForPartitions was called with the correct topic ID.
      verify(mockReplicaAlterLogDirsManager, times(1))
        .addFetcherForPartitions(Map(tp -> InitialFetchState(
          topicId = topicIdOpt,
          leader = BrokerEndPoint(0, "localhost", -1),
          currentLeaderEpoch = 0,
          initOffset = 0
        )))
    } finally {
      replicaManager.shutdown(checkpointHW = false)
    }
  }
}

class MockReplicaSelector extends ReplicaSelector {

  private val selectionCount = new AtomicLong()

  def getSelectionCount: Long = selectionCount.get

  override def select(topicPartition: TopicPartition, clientMetadata: ClientMetadata, partitionView: PartitionView): Optional[ReplicaView] = {
    selectionCount.incrementAndGet()
    Optional.of(partitionView.leader)
  }
}<|MERGE_RESOLUTION|>--- conflicted
+++ resolved
@@ -2006,19 +2006,12 @@
         new ReplicaFetcherManager(config, this, metrics, time, threadNamePrefix, replicationQuotaManager, () => metadataCache.metadataVersion()) {
 
           override def createFetcherThread(fetcherId: Int, sourceBroker: BrokerEndPoint): ReplicaFetcherThread = {
-<<<<<<< HEAD
-            new ReplicaFetcherThread(s"ReplicaFetcherThread-$fetcherId", fetcherId,
-              sourceBroker, config, failedPartitions, replicaManager, metrics, time, quotaManager.follower,
-              () => config.interBrokerProtocolVersion, Some(blockingSend)) {
-
-=======
             val logContext = new LogContext(s"[ReplicaFetcher replicaId=${config.brokerId}, leaderId=${sourceBroker.id}, " +
               s"fetcherId=$fetcherId] ")
             val fetchSessionHandler = new FetchSessionHandler(logContext, sourceBroker.id)
             val leader = new RemoteLeaderEndPoint(logContext.logPrefix, blockingSend, fetchSessionHandler, config, replicaManager, quotaManager.follower)
             new ReplicaFetcherThread(s"ReplicaFetcherThread-$fetcherId", leader, config, failedPartitions, replicaManager,
-              quotaManager.follower, logContext.logPrefix) {
->>>>>>> 0b3ab468
+              quotaManager.follower, logContext.logPrefix, () => config.interBrokerProtocolVersion) {
               override def doWork(): Unit = {
                 // In case the thread starts before the partition is added by AbstractFetcherManager,
                 // add it here (it's a no-op if already added)
