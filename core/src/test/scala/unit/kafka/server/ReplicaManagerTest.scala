/**
 * Licensed to the Apache Software Foundation (ASF) under one or more
 * contributor license agreements.  See the NOTICE file distributed with
 * this work for additional information regarding copyright ownership.
 * The ASF licenses this file to You under the Apache License, Version 2.0
 * (the "License"); you may not use this file except in compliance with
 * the License.  You may obtain a copy of the License at
 *
 * http://www.apache.org/licenses/LICENSE-2.0
 *
 * Unless required by applicable law or agreed to in writing, software
 * distributed under the License is distributed on an "AS IS" BASIS,
 * WITHOUT WARRANTIES OR CONDITIONS OF ANY KIND, either express or implied.
 * See the License for the specific language governing permissions and
 * limitations under the License.
 */

package kafka.server

import com.yammer.metrics.core.{Gauge, Meter, Timer}
import kafka.cluster.PartitionTest.MockPartitionListener
import kafka.cluster.Partition
import kafka.log.{LogManager, LogManagerTest, UnifiedLog}
import kafka.log.remote.RemoteLogManager
import org.apache.kafka.server.log.remote.quota.RLMQuotaManagerConfig.INACTIVE_SENSOR_EXPIRATION_TIME_SECONDS
import org.apache.kafka.server.log.remote.quota.RLMQuotaMetrics
import kafka.server.QuotaFactory.{QuotaManagers, UNBOUNDED_QUOTA}
import kafka.server.epoch.util.MockBlockingSender
import kafka.server.share.DelayedShareFetch
import kafka.utils.TestUtils.waitUntilTrue
import kafka.utils.{Pool, TestUtils}
import org.apache.kafka.clients.FetchSessionHandler
import org.apache.kafka.common.{DirectoryId, IsolationLevel, Node, TopicIdPartition, TopicPartition, Uuid}
import org.apache.kafka.common.compress.Compression
import org.apache.kafka.common.config.TopicConfig
import org.apache.kafka.common.errors.{InvalidPidMappingException, KafkaStorageException}
import org.apache.kafka.common.internals.Topic
import org.apache.kafka.common.message.{DeleteRecordsResponseData, LeaderAndIsrRequestData}
import org.apache.kafka.common.message.LeaderAndIsrRequestData.LeaderAndIsrPartitionState
import org.apache.kafka.common.message.OffsetForLeaderEpochResponseData.EpochEndOffset
import org.apache.kafka.common.message.StopReplicaRequestData.StopReplicaPartitionState
import org.apache.kafka.common.metadata.{PartitionChangeRecord, PartitionRecord, RemoveTopicRecord, TopicRecord}
import org.apache.kafka.common.metrics.Metrics
import org.apache.kafka.common.network.ListenerName
import org.apache.kafka.common.protocol.{ApiKeys, Errors}
import org.apache.kafka.common.record._
import org.apache.kafka.common.replica.ClientMetadata.DefaultClientMetadata
import org.apache.kafka.common.replica.ReplicaView.DefaultReplicaView
import org.apache.kafka.common.replica.{ClientMetadata, PartitionView, ReplicaSelector, ReplicaView}
import org.apache.kafka.common.requests.FetchRequest.PartitionData
import org.apache.kafka.common.requests.ProduceResponse.PartitionResponse
import org.apache.kafka.common.requests._
import org.apache.kafka.common.security.auth.KafkaPrincipal
import org.apache.kafka.common.utils.{LogContext, Time, Utils}
import org.apache.kafka.coordinator.transaction.TransactionLogConfig
import org.apache.kafka.image._
import org.apache.kafka.metadata.LeaderConstants.NO_LEADER
import org.apache.kafka.metadata.{LeaderAndIsr, LeaderRecoveryState}
import org.apache.kafka.metadata.migration.ZkMigrationState
import org.apache.kafka.metadata.properties.{MetaProperties, MetaPropertiesEnsemble, MetaPropertiesVersion, PropertiesUtils}
import org.apache.kafka.network.SocketServerConfigs
import org.apache.kafka.raft.QuorumConfig
import org.apache.kafka.server.common.MetadataVersion.IBP_2_6_IV0
import org.apache.kafka.server.common.{DirectoryEventHandler, KRaftVersion, MetadataVersion, OffsetAndEpoch, RequestLocal, StopPartition}
import org.apache.kafka.server.config.{KRaftConfigs, ReplicationConfigs, ServerLogConfigs}
import org.apache.kafka.server.log.remote.storage._
import org.apache.kafka.server.metrics.{KafkaMetricsGroup, KafkaYammerMetrics}
import org.apache.kafka.server.network.BrokerEndPoint
import org.apache.kafka.server.purgatory.DelayedOperationPurgatory
import org.apache.kafka.server.storage.log.{FetchIsolation, FetchParams, FetchPartitionData}
import org.apache.kafka.server.util.timer.MockTimer
import org.apache.kafka.server.util.{MockScheduler, MockTime}
import org.apache.kafka.storage.internals.checkpoint.{LazyOffsetCheckpoints, OffsetCheckpointFile, PartitionMetadataFile}
import org.apache.kafka.storage.internals.log.{AppendOrigin, FetchDataInfo, LocalLog, LogConfig, LogDirFailureChannel, LogLoader, LogOffsetMetadata, LogOffsetSnapshot, LogSegments, LogStartOffsetIncrementReason, ProducerStateManager, ProducerStateManagerConfig, RemoteStorageFetchInfo, VerificationGuard}
import org.apache.kafka.storage.log.metrics.BrokerTopicStats
import org.junit.jupiter.api.Assertions._
import org.junit.jupiter.api.{AfterAll, AfterEach, BeforeEach, Test}
import org.junit.jupiter.params.ParameterizedTest
import org.junit.jupiter.params.provider.{EnumSource, ValueSource}
import org.mockito.ArgumentMatchers._
import org.mockito.Mockito._
import org.mockito.invocation.InvocationOnMock
import org.mockito.stubbing.Answer
import org.mockito.{ArgumentCaptor, ArgumentMatchers}

import java.io.{ByteArrayInputStream, File}
import java.lang.{Long => JLong}
import java.net.InetAddress
import java.nio.file.{Files, Paths}
import java.util
import java.util.concurrent.atomic.{AtomicBoolean, AtomicLong, AtomicReference}
import java.util.concurrent.{Callable, ConcurrentHashMap, CountDownLatch, TimeUnit}
import java.util.stream.IntStream
import java.util.{Collections, Optional, OptionalLong, Properties}
import scala.collection.{Map, Seq, mutable}
import scala.jdk.CollectionConverters._
import scala.jdk.OptionConverters.RichOption

object ReplicaManagerTest {
  @AfterAll
  def tearDownClass(): Unit = {
    TestUtils.clearYammerMetrics()
  }
}

class ReplicaManagerTest {

  private val topic = "test-topic"
  private val topicId = Uuid.randomUuid()
  private val topicIds = scala.Predef.Map("test-topic" -> topicId)
  private val topicNames = scala.Predef.Map(topicId -> "test-topic")
  private val transactionalId = "txn"
  private val time = new MockTime
  private val metrics = new Metrics
  private val startOffset = 0
  private val endOffset = 20
  private val highHW = 18
  private var alterPartitionManager: AlterPartitionManager = _
  private var config: KafkaConfig = _
  private var quotaManager: QuotaManagers = _
  private var mockRemoteLogManager: RemoteLogManager = _
  private var addPartitionsToTxnManager: AddPartitionsToTxnManager = _
  private var brokerTopicStats: BrokerTopicStats = _
  private val transactionSupportedOperation = genericError
  private val quotaExceededThrottleTime = 1000
  private val quotaAvailableThrottleTime = 0

  // Constants defined for readability
  private val zkVersion = 0
  private val correlationId = 0
  private val controllerEpoch = 0
  private val brokerEpoch = 0L

  // These metrics are static and once we remove them after each test, they won't be created and verified anymore
  private val metricsToBeDeletedInTheEnd = Set("kafka.server:type=DelayedRemoteFetchMetrics,name=ExpiresPerSec")

  @BeforeEach
  def setUp(): Unit = {
    val props = TestUtils.createBrokerConfig(1, TestUtils.MockKraftConnect)
    config = KafkaConfig.fromProps(props)
    alterPartitionManager = mock(classOf[AlterPartitionManager])
    quotaManager = QuotaFactory.instantiate(config, metrics, time, "")
    mockRemoteLogManager = mock(classOf[RemoteLogManager])
    when(mockRemoteLogManager.fetchThrottleTimeSensor()).thenReturn(
      new RLMQuotaMetrics(metrics,
        "remote-fetch-throttle-time",
        classOf[RemoteLogManager].getSimpleName,
        "The %s time in millis remote fetches was throttled by a broker",
        INACTIVE_SENSOR_EXPIRATION_TIME_SECONDS)
        .sensor())
    addPartitionsToTxnManager = mock(classOf[AddPartitionsToTxnManager])

    // Anytime we try to verify, just automatically run the callback as though the transaction was verified.
    when(addPartitionsToTxnManager.verifyTransaction(any(), any(), any(), any(), any(), any())).thenAnswer { invocationOnMock =>
      val callback = invocationOnMock.getArgument(4, classOf[AddPartitionsToTxnManager.AppendCallback])
      callback(Map.empty[TopicPartition, Errors].toMap)
    }
  }

  @AfterEach
  def tearDown(): Unit = {
    clearYammerMetricsExcept(metricsToBeDeletedInTheEnd)
    Option(quotaManager).foreach(_.shutdown())
    metrics.close()
    // validate that the shutdown is working correctly by ensuring no lingering threads.
    // assert at the very end otherwise the other tear down steps will not be performed
    assertNoNonDaemonThreadsWithWaiting(this.getClass.getName)
  }

  @Test
  def testHighWaterMarkDirectoryMapping(): Unit = {
    val mockLogMgr = TestUtils.createLogManager(config.logDirs.map(new File(_)))
    val rm = new ReplicaManager(
      metrics = metrics,
      config = config,
      time = time,
      scheduler = new MockScheduler(time),
      logManager = mockLogMgr,
      quotaManagers = quotaManager,
      metadataCache = MetadataCache.kRaftMetadataCache(config.brokerId, () => KRaftVersion.KRAFT_VERSION_0),
      logDirFailureChannel = new LogDirFailureChannel(config.logDirs.size),
      alterPartitionManager = alterPartitionManager)
    try {
      val partition = rm.createPartition(new TopicPartition(topic, 1))
      partition.createLogIfNotExists(isNew = false, isFutureReplica = false,
        new LazyOffsetCheckpoints(rm.highWatermarkCheckpoints.asJava), None)
      rm.checkpointHighWatermarks()
      config.logDirs.map(s => Paths.get(s, ReplicaManager.HighWatermarkFilename))
        .foreach(checkpointFile => assertTrue(Files.exists(checkpointFile),
          s"checkpoint file does not exist at $checkpointFile"))
    } finally {
      rm.shutdown(checkpointHW = false)
    }
  }

  @Test
  def testHighwaterMarkRelativeDirectoryMapping(): Unit = {
    val props = TestUtils.createBrokerConfig(1, TestUtils.MockKraftConnect)
    props.put("log.dir", TestUtils.tempRelativeDir("data").getAbsolutePath)
    val config = KafkaConfig.fromProps(props)
    val mockLogMgr = TestUtils.createLogManager(config.logDirs.map(new File(_)))
    val rm = new ReplicaManager(
      metrics = metrics,
      config = config,
      time = time,
      scheduler = new MockScheduler(time),
      logManager = mockLogMgr,
      quotaManagers = quotaManager,
      metadataCache = MetadataCache.kRaftMetadataCache(config.brokerId, () => KRaftVersion.KRAFT_VERSION_0),
      logDirFailureChannel = new LogDirFailureChannel(config.logDirs.size),
      alterPartitionManager = alterPartitionManager)
    try {
      val partition = rm.createPartition(new TopicPartition(topic, 1))
      partition.createLogIfNotExists(isNew = false, isFutureReplica = false,
        new LazyOffsetCheckpoints(rm.highWatermarkCheckpoints.asJava), None)
      rm.checkpointHighWatermarks()
      config.logDirs.map(s => Paths.get(s, ReplicaManager.HighWatermarkFilename))
        .foreach(checkpointFile => assertTrue(Files.exists(checkpointFile),
          s"checkpoint file does not exist at $checkpointFile"))
    } finally {
      rm.shutdown(checkpointHW = false)
    }
  }

  @Test
  def testIllegalRequiredAcks(): Unit = {
    val mockLogMgr = TestUtils.createLogManager(config.logDirs.map(new File(_)))
    val rm = new ReplicaManager(
      metrics = metrics,
      config = config,
      time = time,
      scheduler = new MockScheduler(time),
      logManager = mockLogMgr,
      quotaManagers = quotaManager,
      metadataCache = MetadataCache.kRaftMetadataCache(config.brokerId, () => KRaftVersion.KRAFT_VERSION_0),
      logDirFailureChannel = new LogDirFailureChannel(config.logDirs.size),
      alterPartitionManager = alterPartitionManager,
      threadNamePrefix = Option(this.getClass.getName))
    try {
      def callback(responseStatus: Map[TopicPartition, PartitionResponse]): Unit = {
        assert(responseStatus.values.head.error == Errors.INVALID_REQUIRED_ACKS)
      }
      rm.appendRecords(
        timeout = 0,
        requiredAcks = 3,
        internalTopicsAllowed = false,
        origin = AppendOrigin.CLIENT,
        entriesPerPartition = Map(new TopicPartition("test1", 0) -> MemoryRecords.withRecords(Compression.NONE,
          new SimpleRecord("first message".getBytes))),
        responseCallback = callback)
    } finally {
      rm.shutdown(checkpointHW = false)
    }
  }

  private def mockGetAliveBrokerFunctions(cache: MetadataCache, aliveBrokers: Seq[Node]): Unit = {
    when(cache.hasAliveBroker(anyInt)).thenAnswer(new Answer[Boolean]() {
      override def answer(invocation: InvocationOnMock): Boolean = {
        aliveBrokers.map(_.id()).contains(invocation.getArgument(0).asInstanceOf[Int])
      }
    })
    when(cache.getAliveBrokerNode(anyInt, any[ListenerName])).
      thenAnswer(new Answer[Option[Node]]() {
        override def answer(invocation: InvocationOnMock): Option[Node] = {
          aliveBrokers.find(node => node.id == invocation.getArgument(0).asInstanceOf[Integer])
        }
      })
    when(cache.getAliveBrokerNodes(any[ListenerName])).thenReturn(aliveBrokers)
  }

  @Test
  def testMaybeAddLogDirFetchersWithoutEpochCache(): Unit = {
    val dir1 = TestUtils.tempDir()
    val dir2 = TestUtils.tempDir()
    val props = TestUtils.createBrokerConfig(0, TestUtils.MockKraftConnect)
    props.put("log.dirs", dir1.getAbsolutePath + "," + dir2.getAbsolutePath)
    val config = KafkaConfig.fromProps(props)
    val logManager = TestUtils.createLogManager(config.logDirs.map(new File(_)), new LogConfig(new Properties()))
    val metadataCache: MetadataCache = mock(classOf[MetadataCache])
    mockGetAliveBrokerFunctions(metadataCache, Seq(new Node(0, "host0", 0)))
    when(metadataCache.metadataVersion()).thenReturn(config.interBrokerProtocolVersion)
    val rm = new ReplicaManager(
      metrics = metrics,
      config = config,
      time = time,
      scheduler = new MockScheduler(time),
      logManager = logManager,
      quotaManagers = quotaManager,
      metadataCache = metadataCache,
      logDirFailureChannel = new LogDirFailureChannel(config.logDirs.size),
      alterPartitionManager = alterPartitionManager)

    try {
      val partition = rm.createPartition(new TopicPartition(Topic.GROUP_METADATA_TOPIC_NAME, 0))
      partition.createLogIfNotExists(isNew = false, isFutureReplica = false,
        new LazyOffsetCheckpoints(rm.highWatermarkCheckpoints.asJava), None)

      rm.becomeLeaderOrFollower(0, new LeaderAndIsrRequest.Builder(ApiKeys.LEADER_AND_ISR.latestVersion, 0, 0, brokerEpoch,
        Seq(new LeaderAndIsrPartitionState()
          .setTopicName(Topic.GROUP_METADATA_TOPIC_NAME)
          .setPartitionIndex(0)
          .setControllerEpoch(0)
          .setLeader(0)
          .setLeaderEpoch(0)
          .setIsr(Seq[Integer](0).asJava)
          .setPartitionEpoch(0)
          .setReplicas(Seq[Integer](0).asJava)
          .setIsNew(false)).asJava,
        Collections.singletonMap(Topic.GROUP_METADATA_TOPIC_NAME, Uuid.randomUuid()),
        Set(new Node(0, "host1", 0)).asJava).build(), (_, _) => ())
      appendRecords(rm, new TopicPartition(Topic.GROUP_METADATA_TOPIC_NAME, 0),
        MemoryRecords.withRecords(Compression.NONE, new SimpleRecord("first message".getBytes()), new SimpleRecord("second message".getBytes())))
      logManager.maybeUpdatePreferredLogDir(new TopicPartition(topic, 0), dir2.getAbsolutePath)

      partition.createLogIfNotExists(isNew = true, isFutureReplica = true,
        new LazyOffsetCheckpoints(rm.highWatermarkCheckpoints.asJava), None)
      // remove cache to disable OffsetsForLeaderEpoch API
      partition.futureLog.get.leaderEpochCache = None

      // this method should use hw of future log to create log dir fetcher. Otherwise, it causes offset mismatch error
      rm.maybeAddLogDirFetchers(Set(partition), new LazyOffsetCheckpoints(rm.highWatermarkCheckpoints.asJava), _ => None)
      rm.replicaAlterLogDirsManager.fetcherThreadMap.values.foreach(t => t.fetchState(new TopicPartition(topic, 0)).foreach(s => assertEquals(0L, s.fetchOffset)))
      // make sure alter log dir thread has processed the data
      rm.replicaAlterLogDirsManager.fetcherThreadMap.values.foreach(t => t.doWork())
      assertEquals(Set.empty, rm.replicaAlterLogDirsManager.failedPartitions.partitions())
      // the future log becomes the current log, so the partition state should get removed
      rm.replicaAlterLogDirsManager.fetcherThreadMap.values.foreach(t => assertEquals(None, t.fetchState(new TopicPartition(topic, 0))))
    } finally {
      rm.shutdown(checkpointHW = false)
    }
  }

  @ParameterizedTest(name = "testMaybeAddLogDirFetchersPausingCleaning with futureLogCreated: {0}")
  @ValueSource(booleans = Array(true, false))
  def testMaybeAddLogDirFetchersPausingCleaning(futureLogCreated: Boolean): Unit = {
    val dir1 = TestUtils.tempDir()
    val dir2 = TestUtils.tempDir()
    val props = TestUtils.createBrokerConfig(0, TestUtils.MockKraftConnect)
    props.put("log.dirs", dir1.getAbsolutePath + "," + dir2.getAbsolutePath)
    val config = KafkaConfig.fromProps(props)
    val logManager = TestUtils.createLogManager(config.logDirs.map(new File(_)), new LogConfig(new Properties()))
    val spyLogManager = spy(logManager)
    val metadataCache: MetadataCache = mock(classOf[MetadataCache])
    mockGetAliveBrokerFunctions(metadataCache, Seq(new Node(0, "host0", 0)))
    when(metadataCache.metadataVersion()).thenReturn(config.interBrokerProtocolVersion)
    val tp0 = new TopicPartition(topic, 0)
    val uuid = Uuid.randomUuid()
    val rm = new ReplicaManager(
      metrics = metrics,
      config = config,
      time = time,
      scheduler = new MockScheduler(time),
      logManager = spyLogManager,
      quotaManagers = quotaManager,
      metadataCache = metadataCache,
      logDirFailureChannel = new LogDirFailureChannel(config.logDirs.size),
      alterPartitionManager = alterPartitionManager)

    try {
      val partition = rm.createPartition(tp0)
      partition.createLogIfNotExists(isNew = false, isFutureReplica = false,
        new LazyOffsetCheckpoints(rm.highWatermarkCheckpoints.asJava), Option.apply(uuid))

      val response = rm.becomeLeaderOrFollower(0, new LeaderAndIsrRequest.Builder(ApiKeys.LEADER_AND_ISR.latestVersion, 0, 0, brokerEpoch,
        Seq(new LeaderAndIsrPartitionState()
          .setTopicName(topic)
          .setPartitionIndex(0)
          .setControllerEpoch(0)
          .setLeader(0)
          .setLeaderEpoch(0)
          .setIsr(Seq[Integer](0).asJava)
          .setPartitionEpoch(0)
          .setReplicas(Seq[Integer](0).asJava)
          .setIsNew(false)).asJava,
        Collections.singletonMap(topic, uuid),
        Set(new Node(0, "host1", 0)).asJava).build(), (_, _) => ())
      // expect the errorCounts only has 1 entry with Errors.NONE
      val errorCounts = response.errorCounts()
      assertEquals(1, response.errorCounts().size())
      assertNotNull(errorCounts.get(Errors.NONE))
      spyLogManager.maybeUpdatePreferredLogDir(tp0, dir2.getAbsolutePath)

      if (futureLogCreated) {
        // create future log before maybeAddLogDirFetchers invoked
        partition.createLogIfNotExists(isNew = false, isFutureReplica = true,
          new LazyOffsetCheckpoints(rm.highWatermarkCheckpoints.asJava), None)
      } else {
        val mockLog = mock(classOf[UnifiedLog])
        when(spyLogManager.getLog(tp0, isFuture = true)).thenReturn(Option.apply(mockLog))
        when(mockLog.topicId).thenReturn(Option.apply(uuid))
        when(mockLog.parentDir).thenReturn(dir2.getAbsolutePath)
      }

      val topicIdMap: Map[String, Option[Uuid]] = Map(topic -> Option.apply(uuid))
      rm.maybeAddLogDirFetchers(Set(partition), new LazyOffsetCheckpoints(rm.highWatermarkCheckpoints.asJava), topicIdMap)
      if (futureLogCreated) {
        // since the futureLog is already created, we don't have to abort and pause the cleaning
        verify(spyLogManager, never).abortAndPauseCleaning(any[TopicPartition])
      } else {
        verify(spyLogManager, times(1)).abortAndPauseCleaning(any[TopicPartition])
      }
      rm.replicaAlterLogDirsManager.fetcherThreadMap.values.foreach(t => t.fetchState(new TopicPartition(topic, 0)).foreach(s => assertEquals(0L, s.fetchOffset)))
    } finally {
      rm.shutdown(checkpointHW = false)
    }
  }

  @Test
  def testClearPurgatoryOnBecomingFollower(): Unit = {
    val props = TestUtils.createBrokerConfig(0, TestUtils.MockKraftConnect)
    props.put("log.dir", TestUtils.tempRelativeDir("data").getAbsolutePath)
    val config = KafkaConfig.fromProps(props)
    val logProps = new Properties()
    val mockLogMgr = TestUtils.createLogManager(config.logDirs.map(new File(_)), new LogConfig(logProps))
    val aliveBrokers = Seq(new Node(0, "host0", 0), new Node(1, "host1", 1))
    val metadataCache: MetadataCache = mock(classOf[MetadataCache])
    mockGetAliveBrokerFunctions(metadataCache, aliveBrokers)
    when(metadataCache.metadataVersion()).thenReturn(config.interBrokerProtocolVersion)
    val rm = new ReplicaManager(
      metrics = metrics,
      config = config,
      time = time,
      scheduler = new MockScheduler(time),
      logManager = mockLogMgr,
      quotaManagers = quotaManager,
      metadataCache = metadataCache,
      logDirFailureChannel = new LogDirFailureChannel(config.logDirs.size),
      alterPartitionManager = alterPartitionManager)

    try {
      val brokerList = Seq[Integer](0, 1).asJava
      val topicIds = Collections.singletonMap(topic, Uuid.randomUuid())

      val partition = rm.createPartition(new TopicPartition(topic, 0))
      partition.createLogIfNotExists(isNew = false, isFutureReplica = false,
        new LazyOffsetCheckpoints(rm.highWatermarkCheckpoints.asJava), None)
      // Make this replica the leader.
      val leaderAndIsrRequest1 = new LeaderAndIsrRequest.Builder(ApiKeys.LEADER_AND_ISR.latestVersion, 0, 0, brokerEpoch,
        Seq(new LeaderAndIsrPartitionState()
          .setTopicName(topic)
          .setPartitionIndex(0)
          .setControllerEpoch(0)
          .setLeader(0)
          .setLeaderEpoch(0)
          .setIsr(brokerList)
          .setPartitionEpoch(0)
          .setReplicas(brokerList)
          .setIsNew(false)).asJava,
        topicIds,
        Set(new Node(0, "host1", 0), new Node(1, "host2", 1)).asJava).build()
      rm.becomeLeaderOrFollower(0, leaderAndIsrRequest1, (_, _) => ())
      rm.getPartitionOrException(new TopicPartition(topic, 0))
        .localLogOrException

      val records = MemoryRecords.withRecords(Compression.NONE, new SimpleRecord("first message".getBytes()))
      val appendResult = appendRecords(rm, new TopicPartition(topic, 0), records).onFire { response =>
        assertEquals(Errors.NOT_LEADER_OR_FOLLOWER, response.error)
      }

      // Make this replica the follower
      val leaderAndIsrRequest2 = new LeaderAndIsrRequest.Builder(ApiKeys.LEADER_AND_ISR.latestVersion, 0, 0, brokerEpoch,
        Seq(new LeaderAndIsrPartitionState()
          .setTopicName(topic)
          .setPartitionIndex(0)
          .setControllerEpoch(0)
          .setLeader(1)
          .setLeaderEpoch(1)
          .setIsr(brokerList)
          .setPartitionEpoch(0)
          .setReplicas(brokerList)
          .setIsNew(false)).asJava,
        topicIds,
        Set(new Node(0, "host1", 0), new Node(1, "host2", 1)).asJava).build()
      rm.becomeLeaderOrFollower(1, leaderAndIsrRequest2, (_, _) => ())

      assertTrue(appendResult.hasFired)
    } finally {
      rm.shutdown(checkpointHW = false)
    }
  }

  @Test
  def checkRemoveMetricsCountMatchRegisterCount(): Unit = {
    val mockLogMgr = mock(classOf[LogManager])
    doReturn(Seq.empty, Seq.empty).when(mockLogMgr).liveLogDirs

    val mockMetricsGroupCtor = mockConstruction(classOf[KafkaMetricsGroup])
    try {
      val rm = new ReplicaManager(
        metrics = metrics,
        config = config,
        time = time,
        scheduler = new MockScheduler(time),
        logManager = mockLogMgr,
        quotaManagers = quotaManager,
        metadataCache = MetadataCache.kRaftMetadataCache(config.brokerId, () => KRaftVersion.KRAFT_VERSION_0),
        logDirFailureChannel = new LogDirFailureChannel(config.logDirs.size),
        alterPartitionManager = alterPartitionManager,
        threadNamePrefix = Option(this.getClass.getName))

      // shutdown ReplicaManager so that metrics are removed
      rm.shutdown(checkpointHW = false)

      // Use the second instance of metrics group that is constructed. The first instance is constructed by
      // ReplicaManager constructor > BrokerTopicStats > BrokerTopicMetrics.
      val mockMetricsGroup = mockMetricsGroupCtor.constructed.get(1)
      ReplicaManager.GaugeMetricNames.foreach(metricName => verify(mockMetricsGroup).newGauge(ArgumentMatchers.eq(metricName), any()))
      ReplicaManager.MeterMetricNames.foreach(metricName => verify(mockMetricsGroup).newMeter(ArgumentMatchers.eq(metricName), anyString(), any(classOf[TimeUnit])))
      ReplicaManager.MetricNames.foreach(verify(mockMetricsGroup).removeMetric(_))

      // assert that we have verified all invocations on
      verifyNoMoreInteractions(mockMetricsGroup)
    } finally {
      if (mockMetricsGroupCtor != null) {
        mockMetricsGroupCtor.close()
      }
    }
  }

  @Test
  def testFencedErrorCausedByBecomeLeader(): Unit = {
    testFencedErrorCausedByBecomeLeader(0)
    testFencedErrorCausedByBecomeLeader(1)
    testFencedErrorCausedByBecomeLeader(10)
  }

  private[this] def testFencedErrorCausedByBecomeLeader(loopEpochChange: Int): Unit = {
    val replicaManager = setupReplicaManagerWithMockedPurgatories(new MockTimer(time))
    try {
      val brokerList = Seq[Integer](0, 1).asJava
      val topicPartition = new TopicPartition(topic, 0)
      replicaManager.createPartition(topicPartition)
        .createLogIfNotExists(isNew = false, isFutureReplica = false,
          new LazyOffsetCheckpoints(replicaManager.highWatermarkCheckpoints.asJava), None)

      def leaderAndIsrRequest(epoch: Int): LeaderAndIsrRequest = new LeaderAndIsrRequest.Builder(ApiKeys.LEADER_AND_ISR.latestVersion, 0, 0, brokerEpoch,
        Seq(new LeaderAndIsrPartitionState()
          .setTopicName(topic)
          .setPartitionIndex(0)
          .setControllerEpoch(0)
          .setLeader(0)
          .setLeaderEpoch(epoch)
          .setIsr(brokerList)
          .setPartitionEpoch(0)
          .setReplicas(brokerList)
          .setIsNew(true)).asJava,
        topicIds.asJava,
        Set(new Node(0, "host1", 0), new Node(1, "host2", 1)).asJava).build()

      replicaManager.becomeLeaderOrFollower(0, leaderAndIsrRequest(0), (_, _) => ())
      val partition = replicaManager.getPartitionOrException(new TopicPartition(topic, 0))
      assertEquals(1, replicaManager.logManager.liveLogDirs.filterNot(_ == partition.log.get.dir.getParentFile).size)

      val previousReplicaFolder = partition.log.get.dir.getParentFile
      // find the live and different folder
      val newReplicaFolder = replicaManager.logManager.liveLogDirs.filterNot(_ == partition.log.get.dir.getParentFile).head
      assertEquals(0, replicaManager.replicaAlterLogDirsManager.fetcherThreadMap.size)
      replicaManager.alterReplicaLogDirs(Map(topicPartition -> newReplicaFolder.getAbsolutePath))
      // make sure the future log is created
      replicaManager.futureLocalLogOrException(topicPartition)
      assertEquals(1, replicaManager.replicaAlterLogDirsManager.fetcherThreadMap.size)
      (1 to loopEpochChange).foreach(epoch => replicaManager.becomeLeaderOrFollower(0, leaderAndIsrRequest(epoch), (_, _) => ()))
      // wait for the ReplicaAlterLogDirsThread to complete
      TestUtils.waitUntilTrue(() => {
        replicaManager.replicaAlterLogDirsManager.shutdownIdleFetcherThreads()
        replicaManager.replicaAlterLogDirsManager.fetcherThreadMap.isEmpty
      }, s"ReplicaAlterLogDirsThread should be gone")

      // the fenced error should be recoverable
      assertEquals(0, replicaManager.replicaAlterLogDirsManager.failedPartitions.size)
      // the replica change is completed after retrying
      assertTrue(partition.futureLog.isEmpty)
      assertEquals(newReplicaFolder.getAbsolutePath, partition.log.get.dir.getParent)
      // change the replica folder again
      val response = replicaManager.alterReplicaLogDirs(Map(topicPartition -> previousReplicaFolder.getAbsolutePath))
      assertNotEquals(0, response.size)
      response.values.foreach(assertEquals(Errors.NONE, _))
      // should succeed to invoke ReplicaAlterLogDirsThread again
      assertEquals(1, replicaManager.replicaAlterLogDirsManager.fetcherThreadMap.size)
    } finally {
      replicaManager.shutdown(checkpointHW = false)
    }
  }

  @Test
  def testReceiveOutOfOrderSequenceExceptionWithLogStartOffset(): Unit = {
    val timer = new MockTimer(time)
    val replicaManager = setupReplicaManagerWithMockedPurgatories(timer)

    try {
      val brokerList = Seq[Integer](0, 1).asJava

      val partition = replicaManager.createPartition(new TopicPartition(topic, 0))
      partition.createLogIfNotExists(isNew = false, isFutureReplica = false,
        new LazyOffsetCheckpoints(replicaManager.highWatermarkCheckpoints.asJava), None)

      // Make this replica the leader.
      val leaderAndIsrRequest1 = new LeaderAndIsrRequest.Builder(ApiKeys.LEADER_AND_ISR.latestVersion, 0, 0, brokerEpoch,
        Seq(new LeaderAndIsrPartitionState()
          .setTopicName(topic)
          .setPartitionIndex(0)
          .setControllerEpoch(0)
          .setLeader(0)
          .setLeaderEpoch(0)
          .setIsr(brokerList)
          .setPartitionEpoch(0)
          .setReplicas(brokerList)
          .setIsNew(true)).asJava,
        Collections.singletonMap(topic, Uuid.randomUuid()),
        Set(new Node(0, "host1", 0), new Node(1, "host2", 1)).asJava).build()
      replicaManager.becomeLeaderOrFollower(0, leaderAndIsrRequest1, (_, _) => ())
      replicaManager.getPartitionOrException(new TopicPartition(topic, 0))
        .localLogOrException

      val producerId = 234L
      val epoch = 5.toShort

      // write a few batches as part of a transaction
      val numRecords = 3
      for (sequence <- 0 until numRecords) {
        val records = MemoryRecords.withIdempotentRecords(Compression.NONE, producerId, epoch, sequence,
          new SimpleRecord(s"message $sequence".getBytes))
        appendRecords(replicaManager, new TopicPartition(topic, 0), records).onFire { response =>
          assertEquals(Errors.NONE, response.error)
        }
      }

      assertEquals(0, partition.logStartOffset)

      // Append a record with an out of range sequence. We should get the OutOfOrderSequence error code with the log
      // start offset set.
      val outOfRangeSequence = numRecords + 10
      val record = MemoryRecords.withIdempotentRecords(Compression.NONE, producerId, epoch, outOfRangeSequence,
        new SimpleRecord(s"message: $outOfRangeSequence".getBytes))
      appendRecords(replicaManager, new TopicPartition(topic, 0), record).onFire { response =>
        assertEquals(Errors.OUT_OF_ORDER_SEQUENCE_NUMBER, response.error)
        assertEquals(0, response.logStartOffset)
      }

    } finally {
      replicaManager.shutdown(checkpointHW = false)
    }
  }

  @Test
  def testProducerIdCountMetrics(): Unit = {
    val timer = new MockTimer(time)
    val replicaManager = setupReplicaManagerWithMockedPurgatories(timer)

    try {
      val brokerList = Seq[Integer](0, 1).asJava

      // Create a couple partition for the topic.
      val partition0 = replicaManager.createPartition(new TopicPartition(topic, 0))
      partition0.createLogIfNotExists(isNew = false, isFutureReplica = false,
        new LazyOffsetCheckpoints(replicaManager.highWatermarkCheckpoints.asJava), None)
      val partition1 = replicaManager.createPartition(new TopicPartition(topic, 1))
      partition1.createLogIfNotExists(isNew = false, isFutureReplica = false,
        new LazyOffsetCheckpoints(replicaManager.highWatermarkCheckpoints.asJava), None)

      // Make this replica the leader for the partitions.
      Seq(0, 1).foreach { partition =>
        val leaderAndIsrRequest = new LeaderAndIsrRequest.Builder(ApiKeys.LEADER_AND_ISR.latestVersion, 0, 0, brokerEpoch,
          Seq(new LeaderAndIsrPartitionState()
            .setTopicName(topic)
            .setPartitionIndex(partition)
            .setControllerEpoch(0)
            .setLeader(0)
            .setLeaderEpoch(0)
            .setIsr(brokerList)
            .setPartitionEpoch(0)
            .setReplicas(brokerList)
            .setIsNew(true)).asJava,
          Collections.singletonMap(topic, Uuid.randomUuid()),
          Set(new Node(0, "host1", 0), new Node(1, "host2", 1)).asJava,
          false,
          AbstractControlRequest.Type.UNKNOWN
        ).build()
        replicaManager.becomeLeaderOrFollower(0, leaderAndIsrRequest, (_, _) => ())
        replicaManager.getPartitionOrException(new TopicPartition(topic, partition))
          .localLogOrException
      }

      def appendRecord(pid: Long, sequence: Int, partition: Int): Unit = {
        val epoch = 42.toShort
        val records = MemoryRecords.withIdempotentRecords(Compression.NONE, pid, epoch, sequence,
          new SimpleRecord(s"message $sequence".getBytes))
        appendRecords(replicaManager, new TopicPartition(topic, partition), records).onFire { response =>
          assertEquals(Errors.NONE, response.error)
        }
      }

      def replicaManagerMetricValue(): Int = {
        KafkaYammerMetrics.defaultRegistry().allMetrics().asScala.filter { case (metricName, _) =>
          metricName.getName == "ProducerIdCount" && metricName.getType == replicaManager.getClass.getSimpleName
        }.head._2.asInstanceOf[Gauge[Int]].value
      }

      // Initially all metrics are 0.
      assertEquals(0, replicaManagerMetricValue())

      val pid1 = 123L
      // Produce a record from 1st pid to 1st partition.
      appendRecord(pid1, 0, 0)
      assertEquals(1, replicaManagerMetricValue())

      // Produce another record from 1st pid to 1st partition, metrics shouldn't change.
      appendRecord(pid1, 1, 0)
      assertEquals(1, replicaManagerMetricValue())

      // Produce a record from 2nd pid to 1st partition
      val pid2 = 456L
      appendRecord(pid2, 1, 0)
      assertEquals(2, replicaManagerMetricValue())

      // Produce a record from 1st pid to 2nd partition
      appendRecord(pid1, 0, 1)
      assertEquals(3, replicaManagerMetricValue())

      // Simulate producer id expiration.
      // We use -1 because the timestamp in this test is set to -1, so when
      // the expiration check subtracts timestamp, we get max value.
      partition0.removeExpiredProducers(Long.MaxValue - 1)
      assertEquals(1, replicaManagerMetricValue())
    } finally {
      replicaManager.shutdown(checkpointHW = false)
    }
  }

  @Test
  def testPartitionsWithLateTransactionsCount(): Unit = {
    val timer = new MockTimer(time)
    val replicaManager = setupReplicaManagerWithMockedPurgatories(timer)
    val topicPartition = new TopicPartition(topic, 0)

    def assertLateTransactionCount(expectedCount: Option[Int]): Unit = {
      assertEquals(expectedCount, yammerGaugeValue[Int]("PartitionsWithLateTransactionsCount"))
    }

    try {
      assertLateTransactionCount(Some(0))

      val partition = replicaManager.createPartition(topicPartition)
      partition.createLogIfNotExists(isNew = false, isFutureReplica = false,
        new LazyOffsetCheckpoints(replicaManager.highWatermarkCheckpoints.asJava), None)

      // Make this replica the leader.
      val brokerList = Seq[Integer](0, 1, 2).asJava
      val leaderAndIsrRequest1 = new LeaderAndIsrRequest.Builder(ApiKeys.LEADER_AND_ISR.latestVersion, 0, 0, brokerEpoch,
        Seq(new LeaderAndIsrPartitionState()
          .setTopicName(topic)
          .setPartitionIndex(0)
          .setControllerEpoch(0)
          .setLeader(0)
          .setLeaderEpoch(0)
          .setIsr(brokerList)
          .setPartitionEpoch(0)
          .setReplicas(brokerList)
          .setIsNew(true)).asJava,
        topicIds.asJava,
        Set(new Node(0, "host1", 0), new Node(1, "host2", 1)).asJava).build()
      replicaManager.becomeLeaderOrFollower(0, leaderAndIsrRequest1, (_, _) => ())

      // Start a transaction
      val producerId = 234L
      val epoch = 5.toShort
      val sequence = 9
      val records = MemoryRecords.withTransactionalRecords(Compression.NONE, producerId, epoch, sequence,
        new SimpleRecord(time.milliseconds(), s"message $sequence".getBytes))
      handleProduceAppend(replicaManager, new TopicPartition(topic, 0), records, transactionalId = transactionalId).onFire { response =>
        assertEquals(Errors.NONE, response.error)
      }
      assertLateTransactionCount(Some(0))

      // The transaction becomes late if not finished before the max transaction timeout passes
      time.sleep(replicaManager.logManager.maxTransactionTimeoutMs + ProducerStateManager.LATE_TRANSACTION_BUFFER_MS)
      assertLateTransactionCount(Some(0))
      time.sleep(1)
      assertLateTransactionCount(Some(1))

      // After the late transaction is aborted, we expect the count to return to 0
      val abortTxnMarker = new EndTransactionMarker(ControlRecordType.ABORT, 0)
      val abortRecordBatch = MemoryRecords.withEndTransactionMarker(producerId, epoch, abortTxnMarker)
      appendRecords(replicaManager, new TopicPartition(topic, 0),
        abortRecordBatch, origin = AppendOrigin.COORDINATOR).onFire { response =>
        assertEquals(Errors.NONE, response.error)
      }
      assertLateTransactionCount(Some(0))
    } finally {
      // After shutdown, the metric should no longer be registered
      replicaManager.shutdown(checkpointHW = false)
      assertLateTransactionCount(None)
    }
  }

  @Test
  def testReadCommittedFetchLimitedAtLSO(): Unit = {
    val timer = new MockTimer(time)
    val replicaManager = setupReplicaManagerWithMockedPurgatories(timer)

    try {
      val brokerList = Seq[Integer](0, 1).asJava

      val partition = replicaManager.createPartition(new TopicPartition(topic, 0))
      partition.createLogIfNotExists(isNew = false, isFutureReplica = false,
        new LazyOffsetCheckpoints(replicaManager.highWatermarkCheckpoints.asJava), None)

      // Make this replica the leader.
      val leaderAndIsrRequest1 = new LeaderAndIsrRequest.Builder(ApiKeys.LEADER_AND_ISR.latestVersion, 0, 0, brokerEpoch,
        Seq(new LeaderAndIsrPartitionState()
          .setTopicName(topic)
          .setPartitionIndex(0)
          .setControllerEpoch(0)
          .setLeader(0)
          .setLeaderEpoch(0)
          .setIsr(brokerList)
          .setPartitionEpoch(0)
          .setReplicas(brokerList)
          .setIsNew(true)).asJava,
        topicIds.asJava,
        Set(new Node(0, "host1", 0), new Node(1, "host2", 1)).asJava).build()
      replicaManager.becomeLeaderOrFollower(0, leaderAndIsrRequest1, (_, _) => ())
      replicaManager.getPartitionOrException(new TopicPartition(topic, 0))
        .localLogOrException

      val producerId = 234L
      val epoch = 5.toShort

      // write a few batches as part of a transaction
      val numRecords = 3
      for (sequence <- 0 until numRecords) {
        val records = MemoryRecords.withTransactionalRecords(Compression.NONE, producerId, epoch, sequence,
          new SimpleRecord(s"message $sequence".getBytes))
        handleProduceAppend(replicaManager, new TopicPartition(topic, 0), records, transactionalId = transactionalId).onFire { response =>
          assertEquals(Errors.NONE, response.error)
        }
      }

      // fetch as follower to advance the high watermark
      fetchPartitionAsFollower(
        replicaManager,
        new TopicIdPartition(topicId, new TopicPartition(topic, 0)),
        new PartitionData(Uuid.ZERO_UUID, numRecords, 0, 100000, Optional.empty()),
        replicaId = 1
      )

      // fetch should return empty since LSO should be stuck at 0
      var consumerFetchResult = fetchPartitionAsConsumer(replicaManager, new TopicIdPartition(topicId, new TopicPartition(topic, 0)),
        new PartitionData(Uuid.ZERO_UUID, 0, 0, 100000, Optional.empty()),
        isolationLevel = IsolationLevel.READ_COMMITTED)
      var fetchData = consumerFetchResult.assertFired
      assertEquals(Errors.NONE, fetchData.error)
      assertTrue(fetchData.records.batches.asScala.isEmpty)
      assertEquals(OptionalLong.of(0), fetchData.lastStableOffset)
      assertEquals(Optional.of(Collections.emptyList()), fetchData.abortedTransactions)

      // delayed fetch should timeout and return nothing
      consumerFetchResult = fetchPartitionAsConsumer(
        replicaManager,
        new TopicIdPartition(topicId, new TopicPartition(topic, 0)),
        new PartitionData(Uuid.ZERO_UUID, 0, 0, 100000, Optional.empty()),
        isolationLevel = IsolationLevel.READ_COMMITTED,
        minBytes = 1000,
        maxWaitMs = 1000
      )
      assertFalse(consumerFetchResult.hasFired)
      timer.advanceClock(1001)

      fetchData = consumerFetchResult.assertFired
      assertEquals(Errors.NONE, fetchData.error)
      assertTrue(fetchData.records.batches.asScala.isEmpty)
      assertEquals(OptionalLong.of(0), fetchData.lastStableOffset)
      assertEquals(Optional.of(Collections.emptyList()), fetchData.abortedTransactions)

      // now commit the transaction
      val endTxnMarker = new EndTransactionMarker(ControlRecordType.COMMIT, 0)
      val commitRecordBatch = MemoryRecords.withEndTransactionMarker(producerId, epoch, endTxnMarker)
      appendRecords(replicaManager, new TopicPartition(topic, 0), commitRecordBatch,
        origin = AppendOrigin.COORDINATOR)
        .onFire { response => assertEquals(Errors.NONE, response.error) }

      // the LSO has advanced, but the appended commit marker has not been replicated, so
      // none of the data from the transaction should be visible yet
      consumerFetchResult = fetchPartitionAsConsumer(
        replicaManager,
        new TopicIdPartition(topicId, new TopicPartition(topic, 0)),
        new PartitionData(Uuid.ZERO_UUID, 0, 0, 100000, Optional.empty()),
        isolationLevel = IsolationLevel.READ_COMMITTED
      )

      fetchData = consumerFetchResult.assertFired
      assertEquals(Errors.NONE, fetchData.error)
      assertTrue(fetchData.records.batches.asScala.isEmpty)

      // fetch as follower to advance the high watermark
      fetchPartitionAsFollower(
        replicaManager,
        new TopicIdPartition(topicId, new TopicPartition(topic, 0)),
        new PartitionData(Uuid.ZERO_UUID, numRecords + 1, 0, 100000, Optional.empty()),
        replicaId = 1
      )

      // now all of the records should be fetchable
      consumerFetchResult = fetchPartitionAsConsumer(replicaManager, new TopicIdPartition(topicId, new TopicPartition(topic, 0)),
        new PartitionData(Uuid.ZERO_UUID, 0, 0, 100000, Optional.empty()),
        isolationLevel = IsolationLevel.READ_COMMITTED)

      fetchData = consumerFetchResult.assertFired
      assertEquals(Errors.NONE, fetchData.error)
      assertEquals(OptionalLong.of(numRecords + 1), fetchData.lastStableOffset)
      assertEquals(Optional.of(Collections.emptyList()), fetchData.abortedTransactions)
      assertEquals(numRecords + 1, fetchData.records.batches.asScala.size)
    } finally {
      replicaManager.shutdown(checkpointHW = false)
    }
  }

  @Test
  def testDelayedFetchIncludesAbortedTransactions(): Unit = {
    val timer = new MockTimer(time)
    val replicaManager = setupReplicaManagerWithMockedPurgatories(timer)

    try {
      val brokerList = Seq[Integer](0, 1).asJava
      val partition = replicaManager.createPartition(new TopicPartition(topic, 0))
      partition.createLogIfNotExists(isNew = false, isFutureReplica = false,
        new LazyOffsetCheckpoints(replicaManager.highWatermarkCheckpoints.asJava), None)

      // Make this replica the leader.
      val leaderAndIsrRequest1 = new LeaderAndIsrRequest.Builder(ApiKeys.LEADER_AND_ISR.latestVersion, 0, 0, brokerEpoch,
        Seq(new LeaderAndIsrPartitionState()
          .setTopicName(topic)
          .setPartitionIndex(0)
          .setControllerEpoch(0)
          .setLeader(0)
          .setLeaderEpoch(0)
          .setIsr(brokerList)
          .setPartitionEpoch(0)
          .setReplicas(brokerList)
          .setIsNew(true)).asJava,
        topicIds.asJava,
        Set(new Node(0, "host1", 0), new Node(1, "host2", 1)).asJava).build()
      replicaManager.becomeLeaderOrFollower(0, leaderAndIsrRequest1, (_, _) => ())
      replicaManager.getPartitionOrException(new TopicPartition(topic, 0))
        .localLogOrException

      val producerId = 234L
      val epoch = 5.toShort

      // write a few batches as part of a transaction
      val numRecords = 3
      for (sequence <- 0 until numRecords) {
        val records = MemoryRecords.withTransactionalRecords(Compression.NONE, producerId, epoch, sequence,
          new SimpleRecord(s"message $sequence".getBytes))
        handleProduceAppend(replicaManager, new TopicPartition(topic, 0), records, transactionalId = transactionalId).onFire { response =>
          assertEquals(Errors.NONE, response.error)
        }
      }

      // now abort the transaction
      val endTxnMarker = new EndTransactionMarker(ControlRecordType.ABORT, 0)
      val abortRecordBatch = MemoryRecords.withEndTransactionMarker(producerId, epoch, endTxnMarker)
      appendRecords(replicaManager, new TopicPartition(topic, 0), abortRecordBatch,
        origin = AppendOrigin.COORDINATOR)
        .onFire { response => assertEquals(Errors.NONE, response.error) }

      // fetch as follower to advance the high watermark
      fetchPartitionAsFollower(
        replicaManager,
        new TopicIdPartition(topicId, new TopicPartition(topic, 0)),
        new PartitionData(Uuid.ZERO_UUID, numRecords + 1, 0, 100000, Optional.empty()),
        replicaId = 1
      )

      // Set the minBytes in order force this request to enter purgatory. When it returns, we should still
      // see the newly aborted transaction.
      val fetchResult = fetchPartitionAsConsumer(
        replicaManager,
        new TopicIdPartition(topicId, new TopicPartition(topic, 0)),
        new PartitionData(Uuid.ZERO_UUID, 0, 0, 100000, Optional.empty()),
        isolationLevel = IsolationLevel.READ_COMMITTED,
        minBytes = 10000,
        maxWaitMs = 1000
      )
      assertFalse(fetchResult.hasFired)

      timer.advanceClock(1001)
      val fetchData = fetchResult.assertFired

      assertEquals(Errors.NONE, fetchData.error)
      assertEquals(OptionalLong.of(numRecords + 1), fetchData.lastStableOffset)
      assertEquals(numRecords + 1, fetchData.records.records.asScala.size)
      assertTrue(fetchData.abortedTransactions.isPresent)
      assertEquals(1, fetchData.abortedTransactions.get.size)

      val abortedTransaction = fetchData.abortedTransactions.get.get(0)
      assertEquals(0L, abortedTransaction.firstOffset)
      assertEquals(producerId, abortedTransaction.producerId)
    } finally {
      replicaManager.shutdown(checkpointHW = false)
    }
  }

  @Test
  def testFetchBeyondHighWatermark(): Unit = {
    val rm = setupReplicaManagerWithMockedPurgatories(new MockTimer(time), aliveBrokerIds = Seq(0, 1, 2))
    try {
      val brokerList = Seq[Integer](0, 1, 2).asJava

      val partition = rm.createPartition(new TopicPartition(topic, 0))
      partition.createLogIfNotExists(isNew = false, isFutureReplica = false,
        new LazyOffsetCheckpoints(rm.highWatermarkCheckpoints.asJava), None)

      // Make this replica the leader.
      val leaderAndIsrRequest1 = new LeaderAndIsrRequest.Builder(ApiKeys.LEADER_AND_ISR.latestVersion, 0, 0, brokerEpoch,
        Seq(new LeaderAndIsrPartitionState()
          .setTopicName(topic)
          .setPartitionIndex(0)
          .setControllerEpoch(0)
          .setLeader(0)
          .setLeaderEpoch(0)
          .setIsr(brokerList)
          .setPartitionEpoch(0)
          .setReplicas(brokerList)
          .setIsNew(false)).asJava,
        topicIds.asJava,
        Set(new Node(0, "host1", 0), new Node(1, "host2", 1), new Node(2, "host2", 2)).asJava).build()
      rm.becomeLeaderOrFollower(0, leaderAndIsrRequest1, (_, _) => ())
      rm.getPartitionOrException(new TopicPartition(topic, 0))
        .localLogOrException

      // Append a couple of messages.
      for (i <- 1 to 2) {
        val records = TestUtils.singletonRecords(s"message $i".getBytes)
        appendRecords(rm, new TopicPartition(topic, 0), records).onFire { response =>
          assertEquals(Errors.NONE, response.error)
        }
      }

      // Followers are always allowed to fetch above the high watermark
      val followerFetchResult = fetchPartitionAsFollower(
        rm,
        new TopicIdPartition(topicId, new TopicPartition(topic, 0)),
        new PartitionData(Uuid.ZERO_UUID, 1, 0, 100000, Optional.empty()),
        replicaId = 1
      )
      val followerFetchData = followerFetchResult.assertFired
      assertEquals(Errors.NONE, followerFetchData.error, "Should not give an exception")
      assertTrue(followerFetchData.records.batches.iterator.hasNext, "Should return some data")

      // Consumers are not allowed to consume above the high watermark. However, since the
      // high watermark could be stale at the time of the request, we do not return an out of
      // range error and instead return an empty record set.
      val consumerFetchResult = fetchPartitionAsConsumer(rm, new TopicIdPartition(topicId, new TopicPartition(topic, 0)),
        new PartitionData(Uuid.ZERO_UUID, 1, 0, 100000, Optional.empty()))
      val consumerFetchData = consumerFetchResult.assertFired
      assertEquals(Errors.NONE, consumerFetchData.error, "Should not give an exception")
      assertEquals(MemoryRecords.EMPTY, consumerFetchData.records, "Should return empty response")
    } finally {
      rm.shutdown(checkpointHW = false)
    }
  }

  @Test
  def testFollowerStateNotUpdatedIfLogReadFails(): Unit = {
    val maxFetchBytes = 1024 * 1024
    val aliveBrokersIds = Seq(0, 1)
    val leaderEpoch = 5
    val replicaManager = setupReplicaManagerWithMockedPurgatories(new MockTimer(time),
      brokerId = 0, aliveBrokersIds)
    try {
      val tp = new TopicPartition(topic, 0)
      val tidp = new TopicIdPartition(topicId, tp)
      val replicas = aliveBrokersIds.toList.map(Int.box).asJava

      // Broker 0 becomes leader of the partition
      val leaderAndIsrPartitionState = new LeaderAndIsrPartitionState()
        .setTopicName(topic)
        .setPartitionIndex(0)
        .setControllerEpoch(0)
        .setLeader(0)
        .setLeaderEpoch(leaderEpoch)
        .setIsr(replicas)
        .setPartitionEpoch(0)
        .setReplicas(replicas)
        .setIsNew(true)
      val leaderAndIsrRequest = new LeaderAndIsrRequest.Builder(ApiKeys.LEADER_AND_ISR.latestVersion, 0, 0, brokerEpoch,
        Seq(leaderAndIsrPartitionState).asJava,
        Collections.singletonMap(topic, topicId),
        Set(new Node(0, "host1", 0), new Node(1, "host2", 1)).asJava).build()
      val leaderAndIsrResponse = replicaManager.becomeLeaderOrFollower(0, leaderAndIsrRequest, (_, _) => ())
      assertEquals(Errors.NONE, leaderAndIsrResponse.error)

      // Follower replica state is initialized, but initial state is not known
      assertTrue(replicaManager.onlinePartition(tp).isDefined)
      val partition = replicaManager.onlinePartition(tp).get

      assertTrue(partition.getReplica(1).isDefined)
      val followerReplica = partition.getReplica(1).get
      assertEquals(-1L, followerReplica.stateSnapshot.logStartOffset)
      assertEquals(-1L, followerReplica.stateSnapshot.logEndOffset)

      // Leader appends some data
      for (i <- 1 to 5) {
        appendRecords(replicaManager, tp, TestUtils.singletonRecords(s"message $i".getBytes)).onFire { response =>
          assertEquals(Errors.NONE, response.error)
        }
      }

      // We receive one valid request from the follower and replica state is updated
      val validFetchPartitionData = new FetchRequest.PartitionData(Uuid.ZERO_UUID, 0L, 0L, maxFetchBytes,
        Optional.of(leaderEpoch))

      val validFetchResult = fetchPartitionAsFollower(
        replicaManager,
        tidp,
        validFetchPartitionData,
        replicaId = 1
      )

      assertEquals(Errors.NONE, validFetchResult.assertFired.error)
      assertEquals(0L, followerReplica.stateSnapshot.logStartOffset)
      assertEquals(0L, followerReplica.stateSnapshot.logEndOffset)

      // Next we receive an invalid request with a higher fetch offset, but an old epoch.
      // We expect that the replica state does not get updated.
      val invalidFetchPartitionData = new FetchRequest.PartitionData(Uuid.ZERO_UUID, 3L, 0L, maxFetchBytes,
        Optional.of(leaderEpoch - 1))


      val invalidFetchResult = fetchPartitionAsFollower(
        replicaManager,
        tidp,
        invalidFetchPartitionData,
        replicaId = 1
      )

      assertEquals(Errors.FENCED_LEADER_EPOCH, invalidFetchResult.assertFired.error)
      assertEquals(0L, followerReplica.stateSnapshot.logStartOffset)
      assertEquals(0L, followerReplica.stateSnapshot.logEndOffset)

      // Next we receive an invalid request with a higher fetch offset, but a diverging epoch.
      // We expect that the replica state does not get updated.
      val divergingFetchPartitionData = new FetchRequest.PartitionData(tidp.topicId, 3L, 0L, maxFetchBytes,
        Optional.of(leaderEpoch), Optional.of(leaderEpoch - 1))

      val divergingEpochResult = fetchPartitionAsFollower(
        replicaManager,
        tidp,
        divergingFetchPartitionData,
        replicaId = 1
      )

      assertEquals(Errors.NONE, divergingEpochResult.assertFired.error)
      assertTrue(divergingEpochResult.assertFired.divergingEpoch.isPresent)
      assertEquals(0L, followerReplica.stateSnapshot.logStartOffset)
      assertEquals(0L, followerReplica.stateSnapshot.logEndOffset)
    } finally {
      replicaManager.shutdown(checkpointHW = false)
    }
  }

  @Test
  def testFetchMessagesWithInconsistentTopicId(): Unit = {
    val maxFetchBytes = 1024 * 1024
    val aliveBrokersIds = Seq(0, 1)
    val leaderEpoch = 5
    val replicaManager = setupReplicaManagerWithMockedPurgatories(new MockTimer(time),
      brokerId = 0, aliveBrokersIds)
    try {
      val tp = new TopicPartition(topic, 0)
      val tidp = new TopicIdPartition(topicId, tp)
      val replicas = aliveBrokersIds.toList.map(Int.box).asJava

      // Broker 0 becomes leader of the partition
      val leaderAndIsrPartitionState = new LeaderAndIsrPartitionState()
        .setTopicName(topic)
        .setPartitionIndex(0)
        .setControllerEpoch(0)
        .setLeader(0)
        .setLeaderEpoch(leaderEpoch)
        .setIsr(replicas)
        .setPartitionEpoch(0)
        .setReplicas(replicas)
        .setIsNew(true)
      val leaderAndIsrRequest = new LeaderAndIsrRequest.Builder(ApiKeys.LEADER_AND_ISR.latestVersion, 0, 0, brokerEpoch,
        Seq(leaderAndIsrPartitionState).asJava,
        Collections.singletonMap(topic, topicId),
        Set(new Node(0, "host1", 0), new Node(1, "host2", 1)).asJava).build()
      val leaderAndIsrResponse = replicaManager.becomeLeaderOrFollower(0, leaderAndIsrRequest, (_, _) => ())
      assertEquals(Errors.NONE, leaderAndIsrResponse.error)

      assertEquals(Some(topicId), replicaManager.getPartitionOrException(tp).topicId)

      // We receive one valid request from the follower and replica state is updated
      var successfulFetch: Seq[(TopicIdPartition, FetchPartitionData)] = Seq()

      val validFetchPartitionData = new FetchRequest.PartitionData(Uuid.ZERO_UUID, 0L, 0L, maxFetchBytes,
        Optional.of(leaderEpoch))

      // Fetch messages simulating a different ID than the one in the log.
      val inconsistentTidp = new TopicIdPartition(Uuid.randomUuid(), tidp.topicPartition)
      def callback(response: Seq[(TopicIdPartition, FetchPartitionData)]): Unit = {
        successfulFetch = response
      }

      fetchPartitions(
        replicaManager,
        replicaId = 1,
        fetchInfos = Seq(inconsistentTidp -> validFetchPartitionData),
        responseCallback = callback
      )

      val fetch1 = successfulFetch.headOption.filter(_._1 == inconsistentTidp).map(_._2)
      assertTrue(fetch1.isDefined)
      assertEquals(Errors.INCONSISTENT_TOPIC_ID, fetch1.get.error)

      // Simulate where the fetch request did not use topic IDs
      // Fetch messages simulating an ID in the log.
      // We should not see topic ID errors.
      val zeroTidp = new TopicIdPartition(Uuid.ZERO_UUID, tidp.topicPartition)
      fetchPartitions(
        replicaManager,
        replicaId = 1,
        fetchInfos = Seq(zeroTidp -> validFetchPartitionData),
        responseCallback = callback
      )
      val fetch2 = successfulFetch.headOption.filter(_._1 == zeroTidp).map(_._2)
      assertTrue(fetch2.isDefined)
      assertEquals(Errors.NONE, fetch2.get.error)

      // Next create a topic without a topic ID written in the log.
      val tp2 = new TopicPartition("noIdTopic", 0)
      val tidp2 = new TopicIdPartition(Uuid.randomUuid(), tp2)

      // Broker 0 becomes leader of the partition
      val leaderAndIsrPartitionState2 = new LeaderAndIsrPartitionState()
        .setTopicName("noIdTopic")
        .setPartitionIndex(0)
        .setControllerEpoch(0)
        .setLeader(0)
        .setLeaderEpoch(leaderEpoch)
        .setIsr(replicas)
        .setPartitionEpoch(0)
        .setReplicas(replicas)
        .setIsNew(true)
      val leaderAndIsrRequest2 = new LeaderAndIsrRequest.Builder(ApiKeys.LEADER_AND_ISR.latestVersion, 0, 0, brokerEpoch,
        Seq(leaderAndIsrPartitionState2).asJava,
        Collections.emptyMap(),
        Set(new Node(0, "host1", 0), new Node(1, "host2", 1)).asJava).build()
      val leaderAndIsrResponse2 = replicaManager.becomeLeaderOrFollower(0, leaderAndIsrRequest2, (_, _) => ())
      assertEquals(Errors.NONE, leaderAndIsrResponse2.error)

      assertEquals(None, replicaManager.getPartitionOrException(tp2).topicId)

      // Fetch messages simulating the request containing a topic ID. We should not have an error.
      fetchPartitions(
        replicaManager,
        replicaId = 1,
        fetchInfos = Seq(tidp2 -> validFetchPartitionData),
        responseCallback = callback
      )
      val fetch3 = successfulFetch.headOption.filter(_._1 == tidp2).map(_._2)
      assertTrue(fetch3.isDefined)
      assertEquals(Errors.NONE, fetch3.get.error)

      // Fetch messages simulating the request not containing a topic ID. We should not have an error.
      val zeroTidp2 = new TopicIdPartition(Uuid.ZERO_UUID, tidp2.topicPartition)
      fetchPartitions(
        replicaManager,
        replicaId = 1,
        fetchInfos = Seq(zeroTidp2 -> validFetchPartitionData),
        responseCallback = callback
      )
      val fetch4 = successfulFetch.headOption.filter(_._1 == zeroTidp2).map(_._2)
      assertTrue(fetch4.isDefined)
      assertEquals(Errors.NONE, fetch4.get.error)

    } finally {
      replicaManager.shutdown(checkpointHW = false)
    }
  }

  /**
   * If a follower sends a fetch request for 2 partitions and it's no longer the follower for one of them, the other
   * partition should not be affected.
   */
  @Test
  def testFetchMessagesWhenNotFollowerForOnePartition(): Unit = {
    val replicaManager = setupReplicaManagerWithMockedPurgatories(new MockTimer(time), aliveBrokerIds = Seq(0, 1, 2))

    try {
      // Create 2 partitions, assign replica 0 as the leader for both a different follower (1 and 2) for each
      val tp0 = new TopicPartition(topic, 0)
      val tp1 = new TopicPartition(topic, 1)
      val topicId = Uuid.randomUuid()
      val tidp0 = new TopicIdPartition(topicId, tp0)
      val tidp1 = new TopicIdPartition(topicId, tp1)
      val offsetCheckpoints = new LazyOffsetCheckpoints(replicaManager.highWatermarkCheckpoints.asJava)
      replicaManager.createPartition(tp0).createLogIfNotExists(isNew = false, isFutureReplica = false, offsetCheckpoints, None)
      replicaManager.createPartition(tp1).createLogIfNotExists(isNew = false, isFutureReplica = false, offsetCheckpoints, None)
      val partition0Replicas = Seq[Integer](0, 1).asJava
      val partition1Replicas = Seq[Integer](0, 2).asJava
      val topicIds = Map(tp0.topic -> topicId, tp1.topic -> topicId).asJava
      val leaderEpoch = 0
      val leaderAndIsrRequest = new LeaderAndIsrRequest.Builder(ApiKeys.LEADER_AND_ISR.latestVersion, 0, 0, brokerEpoch,
        Seq(
          new LeaderAndIsrPartitionState()
            .setTopicName(tp0.topic)
            .setPartitionIndex(tp0.partition)
            .setControllerEpoch(0)
            .setLeader(leaderEpoch)
            .setLeaderEpoch(0)
            .setIsr(partition0Replicas)
            .setPartitionEpoch(0)
            .setReplicas(partition0Replicas)
            .setIsNew(true),
          new LeaderAndIsrPartitionState()
            .setTopicName(tp1.topic)
            .setPartitionIndex(tp1.partition)
            .setControllerEpoch(0)
            .setLeader(0)
            .setLeaderEpoch(leaderEpoch)
            .setIsr(partition1Replicas)
            .setPartitionEpoch(0)
            .setReplicas(partition1Replicas)
            .setIsNew(true)
        ).asJava,
        topicIds,
        Set(new Node(0, "host1", 0), new Node(1, "host2", 1)).asJava).build()
      replicaManager.becomeLeaderOrFollower(0, leaderAndIsrRequest, (_, _) => ())

      // Append a couple of messages.
      for (i <- 1 to 2) {
        appendRecords(replicaManager, tp0, TestUtils.singletonRecords(s"message $i".getBytes)).onFire { response =>
          assertEquals(Errors.NONE, response.error)
        }
        appendRecords(replicaManager, tp1, TestUtils.singletonRecords(s"message $i".getBytes)).onFire { response =>
          assertEquals(Errors.NONE, response.error)
        }
      }

      def fetchCallback(responseStatus: Seq[(TopicIdPartition, FetchPartitionData)]): Unit = {
        val responseStatusMap = responseStatus.toMap
        assertEquals(2, responseStatus.size)
        assertEquals(Set(tidp0, tidp1), responseStatusMap.keySet)

        val tp0Status = responseStatusMap.get(tidp0)
        assertTrue(tp0Status.isDefined)
        // the response contains high watermark on the leader before it is updated based
        // on this fetch request
        assertEquals(0, tp0Status.get.highWatermark)
        assertEquals(OptionalLong.of(0), tp0Status.get.lastStableOffset)
        assertEquals(Errors.NONE, tp0Status.get.error)
        assertTrue(tp0Status.get.records.batches.iterator.hasNext)

        // Replica 1 is not a valid replica for partition 1
        val tp1Status = responseStatusMap.get(tidp1)
        assertEquals(Errors.UNKNOWN_LEADER_EPOCH, tp1Status.get.error)
      }

      fetchPartitions(
        replicaManager,
        replicaId = 1,
        fetchInfos = Seq(
          tidp0 -> new PartitionData(Uuid.ZERO_UUID, 1, 0, 100000, Optional.of[Integer](leaderEpoch)),
          tidp1 -> new PartitionData(Uuid.ZERO_UUID, 1, 0, 100000, Optional.of[Integer](leaderEpoch))
        ),
        responseCallback = fetchCallback,
        maxWaitMs = 1000,
        minBytes = 0,
        maxBytes = Int.MaxValue
      )

      val tp0Log = replicaManager.localLog(tp0)
      assertTrue(tp0Log.isDefined)
      assertEquals(1, tp0Log.get.highWatermark, "hw should be incremented")

      val tp1Replica = replicaManager.localLog(tp1)
      assertTrue(tp1Replica.isDefined)
      assertEquals(0, tp1Replica.get.highWatermark, "hw should not be incremented")

    } finally {
      replicaManager.shutdown(checkpointHW = false)
    }
  }

  @Test
  def testBecomeFollowerWhenLeaderIsUnchangedButMissedLeaderUpdate(): Unit = {
    verifyBecomeFollowerWhenLeaderIsUnchangedButMissedLeaderUpdate(new Properties, expectTruncation = false)
  }

  @Test
  def testBecomeFollowerWhenLeaderIsUnchangedButMissedLeaderUpdateIbp26(): Unit = {
    val extraProps = new Properties
    extraProps.put(ReplicationConfigs.INTER_BROKER_PROTOCOL_VERSION_CONFIG, IBP_2_6_IV0.version)
    verifyBecomeFollowerWhenLeaderIsUnchangedButMissedLeaderUpdate(extraProps, expectTruncation = true)
  }

  /**
   * If a partition becomes a follower and the leader is unchanged it should check for truncation
   * if the epoch has increased by more than one (which suggests it has missed an update). For
   * IBP version 2.7 onwards, we don't require this since we can truncate at any time based
   * on diverging epochs returned in fetch responses.
   */
  private def verifyBecomeFollowerWhenLeaderIsUnchangedButMissedLeaderUpdate(extraProps: Properties,
                                                                             expectTruncation: Boolean): Unit = {
    val topicPartition = 0
    val topicId = Uuid.randomUuid()
    val followerBrokerId = 0
    val leaderBrokerId = 1
    val controllerId = 0
    val controllerEpoch = 0
    var leaderEpoch = 1
    val leaderEpochIncrement = 2
    val aliveBrokerIds = Seq[Integer](followerBrokerId, leaderBrokerId)
    val countDownLatch = new CountDownLatch(1)
    val offsetFromLeader = 5

    // Prepare the mocked components for the test
    val (replicaManager, mockLogMgr) = prepareReplicaManagerAndLogManager(new MockTimer(time),
      topicPartition, leaderEpoch + leaderEpochIncrement, followerBrokerId, leaderBrokerId, countDownLatch,
      expectTruncation = expectTruncation, localLogOffset = Some(10), offsetFromLeader = offsetFromLeader, extraProps = extraProps, topicId = Some(topicId))

    try {
      // Initialize partition state to follower, with leader = 1, leaderEpoch = 1
      val tp = new TopicPartition(topic, topicPartition)
      val partition = replicaManager.createPartition(tp)
      val offsetCheckpoints = new LazyOffsetCheckpoints(replicaManager.highWatermarkCheckpoints.asJava)
      partition.createLogIfNotExists(isNew = false, isFutureReplica = false, offsetCheckpoints, None)
      partition.makeFollower(
        leaderAndIsrPartitionState(tp, leaderEpoch, leaderBrokerId, aliveBrokerIds),
        offsetCheckpoints,
        None)

      // Make local partition a follower - because epoch increased by more than 1, truncation should
      // trigger even though leader does not change
      leaderEpoch += leaderEpochIncrement
      val leaderAndIsrRequest0 = new LeaderAndIsrRequest.Builder(ApiKeys.LEADER_AND_ISR.latestVersion,
        controllerId, controllerEpoch, brokerEpoch,
        Seq(leaderAndIsrPartitionState(tp, leaderEpoch, leaderBrokerId, aliveBrokerIds)).asJava,
        Collections.singletonMap(topic, topicId),
        Set(new Node(followerBrokerId, "host1", 0),
          new Node(leaderBrokerId, "host2", 1)).asJava).build()
      replicaManager.becomeLeaderOrFollower(correlationId, leaderAndIsrRequest0,
        (_, followers) => assertEquals(followerBrokerId, followers.head.partitionId))
      assertTrue(countDownLatch.await(1000L, TimeUnit.MILLISECONDS))

      // Truncation should have happened once
      if (expectTruncation) {
        verify(mockLogMgr).truncateTo(Map(tp -> offsetFromLeader), isFuture = false)
      }

      verify(mockLogMgr).finishedInitializingLog(ArgumentMatchers.eq(tp), any())
    } finally {
      replicaManager.shutdown(checkpointHW = false)
    }
  }

  @Test
  def testReplicaSelector(): Unit = {
    val topicPartition = 0
    val followerBrokerId = 0
    val leaderBrokerId = 1
    val leaderEpoch = 1
    val leaderEpochIncrement = 2
    val aliveBrokerIds = Seq[Integer](followerBrokerId, leaderBrokerId)
    val countDownLatch = new CountDownLatch(1)

    // Prepare the mocked components for the test
    val (replicaManager, _) = prepareReplicaManagerAndLogManager(new MockTimer(time),
      topicPartition, leaderEpoch + leaderEpochIncrement, followerBrokerId,
      leaderBrokerId, countDownLatch, expectTruncation = true)

    try {
      val tp = new TopicPartition(topic, topicPartition)
      val partition = replicaManager.createPartition(tp)

      val offsetCheckpoints = new LazyOffsetCheckpoints(replicaManager.highWatermarkCheckpoints.asJava)
      partition.createLogIfNotExists(isNew = false, isFutureReplica = false, offsetCheckpoints, None)
      partition.makeLeader(
        leaderAndIsrPartitionState(tp, leaderEpoch, leaderBrokerId, aliveBrokerIds),
        offsetCheckpoints,
        None)

      val metadata: ClientMetadata = new DefaultClientMetadata("rack-a", "client-id",
        InetAddress.getByName("localhost"), KafkaPrincipal.ANONYMOUS, "default")

      // We expect to select the leader, which means we return None
      val preferredReadReplica: Option[Int] = replicaManager.findPreferredReadReplica(
        partition, metadata, FetchRequest.ORDINARY_CONSUMER_ID, 1L, System.currentTimeMillis)
      assertFalse(preferredReadReplica.isDefined)
    } finally {
      replicaManager.shutdown(checkpointHW = false)
    }
  }

  @Test
  def testPreferredReplicaAsFollower(): Unit = {
    val topicPartition = 0
    val topicId = Uuid.randomUuid()
    val followerBrokerId = 0
    val leaderBrokerId = 1
    val leaderEpoch = 1
    val leaderEpochIncrement = 2
    val countDownLatch = new CountDownLatch(1)

    // Prepare the mocked components for the test
    val (replicaManager, _) = prepareReplicaManagerAndLogManager(new MockTimer(time),
      topicPartition, leaderEpoch + leaderEpochIncrement, followerBrokerId,
      leaderBrokerId, countDownLatch, expectTruncation = true, topicId = Some(topicId))

    try {
      val brokerList = Seq[Integer](0, 1).asJava

      val tp0 = new TopicPartition(topic, 0)
      val tidp0 = new TopicIdPartition(topicId, tp0)

      // Make this replica the follower
      val leaderAndIsrRequest = new LeaderAndIsrRequest.Builder(ApiKeys.LEADER_AND_ISR.latestVersion, 0, 0, brokerEpoch,
        Seq(new LeaderAndIsrPartitionState()
          .setTopicName(topic)
          .setPartitionIndex(0)
          .setControllerEpoch(0)
          .setLeader(1)
          .setLeaderEpoch(1)
          .setIsr(brokerList)
          .setPartitionEpoch(0)
          .setReplicas(brokerList)
          .setIsNew(false)).asJava,
        Collections.singletonMap(topic, topicId),
        Set(new Node(0, "host1", 0), new Node(1, "host2", 1)).asJava).build()
      replicaManager.becomeLeaderOrFollower(1, leaderAndIsrRequest, (_, _) => ())

      val metadata: ClientMetadata = new DefaultClientMetadata("rack-a", "client-id",
        InetAddress.getByName("localhost"), KafkaPrincipal.ANONYMOUS, "default")

      val consumerResult = fetchPartitionAsConsumer(replicaManager, tidp0,
        new PartitionData(Uuid.ZERO_UUID, 0, 0, 100000, Optional.empty()),
        clientMetadata = Some(metadata))

      // Fetch from follower succeeds
      assertTrue(consumerResult.hasFired)

      // But only leader will compute preferred replica
      assertTrue(!consumerResult.assertFired.preferredReadReplica.isPresent)
    } finally {
      replicaManager.shutdown(checkpointHW = false)
    }
  }

  @Test
  def testPreferredReplicaAsLeader(): Unit = {
    val topicPartition = 0
    val topicId = Uuid.randomUuid()
    val followerBrokerId = 0
    val leaderBrokerId = 1
    val leaderEpoch = 1
    val leaderEpochIncrement = 2
    val countDownLatch = new CountDownLatch(1)

    // Prepare the mocked components for the test
    val (replicaManager, _) = prepareReplicaManagerAndLogManager(new MockTimer(time),
      topicPartition, leaderEpoch + leaderEpochIncrement, followerBrokerId,
      leaderBrokerId, countDownLatch, expectTruncation = true, topicId = Some(topicId))

    try {
      val brokerList = Seq[Integer](0, 1).asJava

      val tp0 = new TopicPartition(topic, 0)
      val tidp0 = new TopicIdPartition(topicId, tp0)

      // Make this replica the leader
      val leaderAndIsrRequest = new LeaderAndIsrRequest.Builder(ApiKeys.LEADER_AND_ISR.latestVersion, 0, 0, brokerEpoch,
        Seq(new LeaderAndIsrPartitionState()
          .setTopicName(topic)
          .setPartitionIndex(0)
          .setControllerEpoch(0)
          .setLeader(0)
          .setLeaderEpoch(1)
          .setIsr(brokerList)
          .setPartitionEpoch(0)
          .setReplicas(brokerList)
          .setIsNew(false)).asJava,
        Collections.singletonMap(topic, topicId),
        Set(new Node(0, "host1", 0), new Node(1, "host2", 1)).asJava).build()
      replicaManager.becomeLeaderOrFollower(1, leaderAndIsrRequest, (_, _) => ())

      val metadata = new DefaultClientMetadata("rack-a", "client-id",
        InetAddress.getByName("localhost"), KafkaPrincipal.ANONYMOUS, "default")

      val consumerResult = fetchPartitionAsConsumer(replicaManager, tidp0,
        new PartitionData(Uuid.ZERO_UUID, 0, 0, 100000, Optional.empty()),
        clientMetadata = Some(metadata))

      // Fetch from leader succeeds
      assertTrue(consumerResult.hasFired)

      // Returns a preferred replica (should just be the leader, which is None)
      assertFalse(consumerResult.assertFired.preferredReadReplica.isPresent)
    } finally {
      replicaManager.shutdown(checkpointHW = false)
    }
  }

  @Test
  def testPreferredReplicaAsLeaderWhenSameRackFollowerIsOutOfIsr(): Unit = {
    val replicaManager = setupReplicaManagerWithMockedPurgatories(new MockTimer(time),
      propsModifier = props => props.put(ReplicationConfigs.REPLICA_SELECTOR_CLASS_CONFIG, classOf[MockReplicaSelector].getName))

    try {
      val leaderBrokerId = 0
      val followerBrokerId = 1
      val leaderNode = new Node(leaderBrokerId, "host1", 0, "rack-a")
      val followerNode = new Node(followerBrokerId, "host2", 1, "rack-b")
      val brokerList = Seq[Integer](leaderBrokerId, followerBrokerId).asJava
      val topicId = Uuid.randomUuid()
      val tp0 = new TopicPartition(topic, 0)
      val tidp0 = new TopicIdPartition(topicId, tp0)

      when(replicaManager.metadataCache.getPartitionReplicaEndpoints(
        tp0,
        new ListenerName("default")
      )).thenReturn(Map(
        leaderBrokerId -> leaderNode,
        followerBrokerId -> followerNode
      ).toMap)

      // Make this replica the leader and remove follower from ISR.
      val leaderAndIsrRequest = new LeaderAndIsrRequest.Builder(
        ApiKeys.LEADER_AND_ISR.latestVersion,
        0,
        0,
        brokerEpoch,
        Seq(new LeaderAndIsrPartitionState()
          .setTopicName(topic)
          .setPartitionIndex(0)
          .setControllerEpoch(0)
          .setLeader(leaderBrokerId)
          .setLeaderEpoch(1)
          .setIsr(Seq[Integer](leaderBrokerId).asJava)
          .setPartitionEpoch(0)
          .setReplicas(brokerList)
          .setIsNew(false)).asJava,
        Collections.singletonMap(topic, topicId),
        Set(leaderNode, followerNode).asJava).build()

      replicaManager.becomeLeaderOrFollower(2, leaderAndIsrRequest, (_, _) => ())

      appendRecords(replicaManager, tp0, TestUtils.singletonRecords(s"message".getBytes)).onFire { response =>
        assertEquals(Errors.NONE, response.error)
      }
      // Fetch as follower to initialise the log end offset of the replica
      fetchPartitionAsFollower(
        replicaManager,
        new TopicIdPartition(topicId, new TopicPartition(topic, 0)),
        new PartitionData(Uuid.ZERO_UUID, 0, 0, 100000, Optional.empty()),
        replicaId = 1
      )

      val metadata = new DefaultClientMetadata("rack-b", "client-id",
        InetAddress.getByName("localhost"), KafkaPrincipal.ANONYMOUS, "default")

      val consumerResult = fetchPartitionAsConsumer(
        replicaManager,
        tidp0,
        new PartitionData(Uuid.ZERO_UUID, 0, 0, 100000, Optional.empty()),
        clientMetadata = Some(metadata)
      )

      // Fetch from leader succeeds
      assertTrue(consumerResult.hasFired)

      // PartitionView passed to ReplicaSelector should not contain the follower as it's not in the ISR
      val expectedReplicaViews = Set(new DefaultReplicaView(leaderNode, 1, 0))
      val partitionView = replicaManager.replicaSelectorOpt.get
        .asInstanceOf[MockReplicaSelector].getPartitionViewArgument

      assertTrue(partitionView.isDefined)
      assertEquals(expectedReplicaViews.asJava, partitionView.get.replicas)
    } finally {
      replicaManager.shutdown(checkpointHW = false)
    }
  }

  @Test
  def testFetchFromFollowerShouldNotRunPreferLeaderSelect(): Unit = {
    val replicaManager = setupReplicaManagerWithMockedPurgatories(new MockTimer(time),
      propsModifier = props => props.put(ReplicationConfigs.REPLICA_SELECTOR_CLASS_CONFIG, classOf[MockReplicaSelector].getName))
    try {
      val leaderBrokerId = 0
      val followerBrokerId = 1
      val brokerList = Seq[Integer](leaderBrokerId, followerBrokerId).asJava
      val topicId = Uuid.randomUuid()
      val tp0 = new TopicPartition(topic, 0)
      val tidp0 = new TopicIdPartition(topicId, tp0)

      // Make this replica the follower
      val leaderAndIsrRequest = new LeaderAndIsrRequest.Builder(ApiKeys.LEADER_AND_ISR.latestVersion, 0, 0, brokerEpoch,
        Seq(new LeaderAndIsrPartitionState()
          .setTopicName(topic)
          .setPartitionIndex(0)
          .setControllerEpoch(0)
          .setLeader(1)
          .setLeaderEpoch(1)
          .setIsr(brokerList)
          .setPartitionEpoch(0)
          .setReplicas(brokerList)
          .setIsNew(false)).asJava,
        Collections.singletonMap(topic, topicId),
        Set(new Node(0, "host1", 0), new Node(1, "host2", 1)).asJava).build()
      replicaManager.becomeLeaderOrFollower(1, leaderAndIsrRequest, (_, _) => ())

      val metadata = new DefaultClientMetadata("rack-a", "client-id",
        InetAddress.getLocalHost, KafkaPrincipal.ANONYMOUS, "default")

      val consumerResult = fetchPartitionAsConsumer(replicaManager, tidp0,
        new PartitionData(Uuid.ZERO_UUID, 0, 0, 100000,
          Optional.empty()), clientMetadata = Some(metadata))

      // Fetch from follower succeeds
      assertTrue(consumerResult.hasFired)

      // Expect not run the preferred read replica selection
      assertEquals(0, replicaManager.replicaSelectorOpt.get.asInstanceOf[MockReplicaSelector].getSelectionCount)

      // Only leader will compute preferred replica
      assertTrue(!consumerResult.assertFired.preferredReadReplica.isPresent)

    } finally {
      replicaManager.shutdown(checkpointHW = false)
    }
  }

  @Test
  def testFetchShouldReturnImmediatelyWhenPreferredReadReplicaIsDefined(): Unit = {
    val replicaManager = setupReplicaManagerWithMockedPurgatories(new MockTimer(time),
      propsModifier = props => props.put(ReplicationConfigs.REPLICA_SELECTOR_CLASS_CONFIG, "org.apache.kafka.common.replica.RackAwareReplicaSelector"))

    try {
      val leaderBrokerId = 0
      val followerBrokerId = 1
      val brokerList = Seq[Integer](leaderBrokerId, followerBrokerId).asJava
      val topicId = Uuid.randomUuid()
      val tp0 = new TopicPartition(topic, 0)
      val tidp0 = new TopicIdPartition(topicId, tp0)

      when(replicaManager.metadataCache.getPartitionReplicaEndpoints(
        tp0,
        new ListenerName("default")
      )).thenReturn(Map(
        leaderBrokerId -> new Node(leaderBrokerId, "host1", 9092, "rack-a"),
        followerBrokerId -> new Node(followerBrokerId, "host2", 9092, "rack-b")
      ).toMap)

      // Make this replica the leader
      val leaderEpoch = 1
      val leaderAndIsrRequest = new LeaderAndIsrRequest.Builder(ApiKeys.LEADER_AND_ISR.latestVersion, 0, 0, brokerEpoch,
        Seq(new LeaderAndIsrPartitionState()
          .setTopicName(topic)
          .setPartitionIndex(0)
          .setControllerEpoch(0)
          .setLeader(0)
          .setLeaderEpoch(leaderEpoch)
          .setIsr(brokerList)
          .setPartitionEpoch(0)
          .setReplicas(brokerList)
          .setIsNew(false)).asJava,
        Collections.singletonMap(topic, topicId),
        Set(new Node(0, "host1", 0), new Node(1, "host2", 1)).asJava).build()
      replicaManager.becomeLeaderOrFollower(1, leaderAndIsrRequest, (_, _) => ())

      // The leader must record the follower's fetch offset to make it eligible for follower fetch selection
      val followerFetchData = new PartitionData(topicId, 0L, 0L, Int.MaxValue, Optional.of(Int.box(leaderEpoch)), Optional.empty[Integer])
      fetchPartitionAsFollower(
        replicaManager,
        tidp0,
        followerFetchData,
        replicaId = followerBrokerId
      )

      val metadata = new DefaultClientMetadata("rack-b", "client-id",
        InetAddress.getLocalHost, KafkaPrincipal.ANONYMOUS, "default")

      // If a preferred read replica is selected, the fetch response returns immediately, even if min bytes and timeout conditions are not met.
      val consumerResult = fetchPartitionAsConsumer(replicaManager, tidp0,
        new PartitionData(topicId, 0, 0, 100000, Optional.empty()),
        minBytes = 1, clientMetadata = Some(metadata), maxWaitMs = 5000)

      // Fetch from leader succeeds
      assertTrue(consumerResult.hasFired)

      // No delayed fetch was inserted
      assertEquals(0, replicaManager.delayedFetchPurgatory.watched())

      // Returns a preferred replica
      assertTrue(consumerResult.assertFired.preferredReadReplica.isPresent)
    } finally {
      replicaManager.shutdown(checkpointHW = false)
    }
  }

  @Test
  def testFollowerFetchWithDefaultSelectorNoForcedHwPropagation(): Unit = {
    val topicPartition = 0
    val followerBrokerId = 0
    val leaderBrokerId = 1
    val leaderEpoch = 1
    val leaderEpochIncrement = 2
    val countDownLatch = new CountDownLatch(1)
    val timer = new MockTimer(time)

    // Prepare the mocked components for the test
    val (replicaManager, _) = prepareReplicaManagerAndLogManager(timer,
      topicPartition, leaderEpoch + leaderEpochIncrement, followerBrokerId,
      leaderBrokerId, countDownLatch, expectTruncation = true, topicId = Some(topicId))
    try {

      val brokerList = Seq[Integer](0, 1).asJava

      val tp0 = new TopicPartition(topic, 0)
      val tidp0 = new TopicIdPartition(topicId, tp0)

      // Make this replica the follower
      val leaderAndIsrRequest2 = new LeaderAndIsrRequest.Builder(ApiKeys.LEADER_AND_ISR.latestVersion, 0, 0, brokerEpoch,
        Seq(new LeaderAndIsrPartitionState()
          .setTopicName(topic)
          .setPartitionIndex(0)
          .setControllerEpoch(0)
          .setLeader(0)
          .setLeaderEpoch(1)
          .setIsr(brokerList)
          .setPartitionEpoch(0)
          .setReplicas(brokerList)
          .setIsNew(false)).asJava,
        Collections.singletonMap(topic, topicId),
        Set(new Node(0, "host1", 0), new Node(1, "host2", 1)).asJava).build()
      replicaManager.becomeLeaderOrFollower(1, leaderAndIsrRequest2, (_, _) => ())

      val simpleRecords = Seq(new SimpleRecord("a".getBytes), new SimpleRecord("b".getBytes))
      val appendResult = appendRecords(replicaManager, tp0,
        MemoryRecords.withRecords(Compression.NONE, simpleRecords.toSeq: _*), AppendOrigin.CLIENT)

      // Increment the hw in the leader by fetching from the last offset
      val fetchOffset = simpleRecords.size
      var followerResult = fetchPartitionAsFollower(
        replicaManager,
        tidp0,
        new PartitionData(Uuid.ZERO_UUID, fetchOffset, 0, 100000, Optional.empty()),
        replicaId = 1,
        minBytes = 0
      )
      assertTrue(followerResult.hasFired)
      assertEquals(0, followerResult.assertFired.highWatermark)

      assertTrue(appendResult.hasFired, "Expected producer request to be acked")

      // Fetch from the same offset, no new data is expected and hence the fetch request should
      // go to the purgatory
      followerResult = fetchPartitionAsFollower(
        replicaManager,
        tidp0,
        new PartitionData(Uuid.ZERO_UUID, fetchOffset, 0, 100000, Optional.empty()),
        replicaId = 1,
        minBytes = 1000,
        maxWaitMs = 1000
      )
      assertFalse(followerResult.hasFired, "Request completed immediately unexpectedly")

      // Complete the request in the purgatory by advancing the clock
      timer.advanceClock(1001)
      assertTrue(followerResult.hasFired)

      assertEquals(fetchOffset, followerResult.assertFired.highWatermark)
    } finally {
      replicaManager.shutdown(checkpointHW = false)
    }
  }

  @Test
  def testUnknownReplicaSelector(): Unit = {
    val topicPartition = 0
    val followerBrokerId = 0
    val leaderBrokerId = 1
    val leaderEpoch = 1
    val leaderEpochIncrement = 2
    val countDownLatch = new CountDownLatch(1)

    val props = new Properties()
    props.put(ReplicationConfigs.REPLICA_SELECTOR_CLASS_CONFIG, "non-a-class")
    assertThrows(classOf[ClassNotFoundException], () => prepareReplicaManagerAndLogManager(new MockTimer(time),
      topicPartition, leaderEpoch + leaderEpochIncrement, followerBrokerId,
      leaderBrokerId, countDownLatch, expectTruncation = true, extraProps = props))
  }

  @Test
  def testDefaultReplicaSelector(): Unit = {
    val topicPartition = 0
    val followerBrokerId = 0
    val leaderBrokerId = 1
    val leaderEpoch = 1
    val leaderEpochIncrement = 2
    val countDownLatch = new CountDownLatch(1)

    val (replicaManager, _) = prepareReplicaManagerAndLogManager(new MockTimer(time),
      topicPartition, leaderEpoch + leaderEpochIncrement, followerBrokerId,
      leaderBrokerId, countDownLatch, expectTruncation = true)
    try {
      assertFalse(replicaManager.replicaSelectorOpt.isDefined)
    } finally {
      replicaManager.shutdown(checkpointHW = false)
    }
  }

  @Test
  def testFetchFollowerNotAllowedForOlderClients(): Unit = {
    val replicaManager = setupReplicaManagerWithMockedPurgatories(new MockTimer(time), aliveBrokerIds = Seq(0, 1))

    try {
      val tp0 = new TopicPartition(topic, 0)
      val tidp0 = new TopicIdPartition(topicId, tp0)
      val offsetCheckpoints = new LazyOffsetCheckpoints(replicaManager.highWatermarkCheckpoints.asJava)
      replicaManager.createPartition(tp0).createLogIfNotExists(isNew = false, isFutureReplica = false, offsetCheckpoints, None)
      val partition0Replicas = Seq[Integer](0, 1).asJava
      val becomeFollowerRequest = new LeaderAndIsrRequest.Builder(ApiKeys.LEADER_AND_ISR.latestVersion, 0, 0, brokerEpoch,
        Seq(new LeaderAndIsrPartitionState()
          .setTopicName(tp0.topic)
          .setPartitionIndex(tp0.partition)
          .setControllerEpoch(0)
          .setLeader(1)
          .setLeaderEpoch(0)
          .setIsr(partition0Replicas)
          .setPartitionEpoch(0)
          .setReplicas(partition0Replicas)
          .setIsNew(true)).asJava,
        topicIds.asJava,
        Set(new Node(0, "host1", 0), new Node(1, "host2", 1)).asJava).build()
      replicaManager.becomeLeaderOrFollower(0, becomeFollowerRequest, (_, _) => ())

      // Fetch from follower, with non-empty ClientMetadata (FetchRequest v11+)
      val clientMetadata = new DefaultClientMetadata("", "", null, KafkaPrincipal.ANONYMOUS, "")
      var partitionData = new FetchRequest.PartitionData(Uuid.ZERO_UUID, 0L, 0L, 100,
        Optional.of(0))
      var fetchResult = fetchPartitionAsConsumer(replicaManager, tidp0, partitionData,
        clientMetadata = Some(clientMetadata))
      assertEquals(Errors.NONE, fetchResult.assertFired.error)

      // Fetch from follower, with empty ClientMetadata (which implies an older version)
      partitionData = new FetchRequest.PartitionData(Uuid.ZERO_UUID, 0L, 0L, 100,
        Optional.of(0))
      fetchResult = fetchPartitionAsConsumer(replicaManager, tidp0, partitionData)
      assertEquals(Errors.NOT_LEADER_OR_FOLLOWER, fetchResult.assertFired.error)
    } finally {
      replicaManager.shutdown(checkpointHW = false)
    }
  }

  @Test
  def testFetchRequestRateMetrics(): Unit = {
    val mockTimer = new MockTimer(time)
    val replicaManager = setupReplicaManagerWithMockedPurgatories(mockTimer, aliveBrokerIds = Seq(0, 1))

    try {
      val tp0 = new TopicPartition(topic, 0)
      val tidp0 = new TopicIdPartition(topicId, tp0)
      val offsetCheckpoints = new LazyOffsetCheckpoints(replicaManager.highWatermarkCheckpoints.asJava)
      replicaManager.createPartition(tp0).createLogIfNotExists(isNew = false, isFutureReplica = false, offsetCheckpoints, None)
      val partition0Replicas = Seq[Integer](0, 1).asJava

      val becomeLeaderRequest = new LeaderAndIsrRequest.Builder(ApiKeys.LEADER_AND_ISR.latestVersion, 0, 0, brokerEpoch,
        Seq(new LeaderAndIsrPartitionState()
          .setTopicName(tp0.topic)
          .setPartitionIndex(tp0.partition)
          .setControllerEpoch(0)
          .setLeader(0)
          .setLeaderEpoch(1)
          .setIsr(partition0Replicas)
          .setPartitionEpoch(0)
          .setReplicas(partition0Replicas)
          .setIsNew(true)).asJava,
        topicIds.asJava,
        Set(new Node(0, "host1", 0), new Node(1, "host2", 1)).asJava).build()
      replicaManager.becomeLeaderOrFollower(1, becomeLeaderRequest, (_, _) => ())

      def assertMetricCount(expected: Int): Unit = {
        assertEquals(expected, replicaManager.brokerTopicStats.allTopicsStats.totalFetchRequestRate.count)
        assertEquals(expected, replicaManager.brokerTopicStats.topicStats(topic).totalFetchRequestRate.count)
      }

      val partitionData = new FetchRequest.PartitionData(Uuid.ZERO_UUID, 0L, 0L, 100,
        Optional.empty())

      val nonPurgatoryFetchResult = fetchPartitionAsConsumer(replicaManager, tidp0, partitionData)
      assertEquals(Errors.NONE, nonPurgatoryFetchResult.assertFired.error)
      assertMetricCount(1)

      val purgatoryFetchResult = fetchPartitionAsConsumer(replicaManager, tidp0, partitionData, maxWaitMs = 10)
      assertFalse(purgatoryFetchResult.hasFired)
      mockTimer.advanceClock(11)
      assertEquals(Errors.NONE, purgatoryFetchResult.assertFired.error)
      assertMetricCount(2)
    } finally {
      replicaManager.shutdown(checkpointHW = false)
    }
  }

  @Test
  def testBecomeFollowerWhileOldClientFetchInPurgatory(): Unit = {
    val mockTimer = new MockTimer(time)
    val replicaManager = setupReplicaManagerWithMockedPurgatories(mockTimer, aliveBrokerIds = Seq(0, 1))

    try {
      val tp0 = new TopicPartition(topic, 0)
      val tidp0 = new TopicIdPartition(topicId, tp0)
      val offsetCheckpoints = new LazyOffsetCheckpoints(replicaManager.highWatermarkCheckpoints.asJava)
      replicaManager.createPartition(tp0).createLogIfNotExists(isNew = false, isFutureReplica = false, offsetCheckpoints, None)
      val partition0Replicas = Seq[Integer](0, 1).asJava

      val becomeLeaderRequest = new LeaderAndIsrRequest.Builder(ApiKeys.LEADER_AND_ISR.latestVersion, 0, 0, brokerEpoch,
        Seq(new LeaderAndIsrPartitionState()
          .setTopicName(tp0.topic)
          .setPartitionIndex(tp0.partition)
          .setControllerEpoch(0)
          .setLeader(0)
          .setLeaderEpoch(1)
          .setIsr(partition0Replicas)
          .setPartitionEpoch(0)
          .setReplicas(partition0Replicas)
          .setIsNew(true)).asJava,
        topicIds.asJava,
        Set(new Node(0, "host1", 0), new Node(1, "host2", 1)).asJava).build()
      replicaManager.becomeLeaderOrFollower(1, becomeLeaderRequest, (_, _) => ())

      val partitionData = new FetchRequest.PartitionData(Uuid.ZERO_UUID, 0L, 0L, 100,
        Optional.empty())
      val fetchResult = fetchPartitionAsConsumer(replicaManager, tidp0, partitionData, maxWaitMs = 10)
      assertFalse(fetchResult.hasFired)

      // Become a follower and ensure that the delayed fetch returns immediately
      val becomeFollowerRequest = new LeaderAndIsrRequest.Builder(ApiKeys.LEADER_AND_ISR.latestVersion, 0, 0, brokerEpoch,
        Seq(new LeaderAndIsrPartitionState()
          .setTopicName(tp0.topic)
          .setPartitionIndex(tp0.partition)
          .setControllerEpoch(0)
          .setLeader(1)
          .setLeaderEpoch(2)
          .setIsr(partition0Replicas)
          .setPartitionEpoch(0)
          .setReplicas(partition0Replicas)
          .setIsNew(true)).asJava,
        topicIds.asJava,
        Set(new Node(0, "host1", 0), new Node(1, "host2", 1)).asJava).build()
      replicaManager.becomeLeaderOrFollower(0, becomeFollowerRequest, (_, _) => ())
      assertEquals(Errors.NOT_LEADER_OR_FOLLOWER, fetchResult.assertFired.error)
    } finally {
      replicaManager.shutdown(checkpointHW = false)
    }
  }

  @Test
  def testBecomeFollowerWhileNewClientFetchInPurgatory(): Unit = {
    val mockTimer = new MockTimer(time)
    val replicaManager = setupReplicaManagerWithMockedPurgatories(mockTimer, aliveBrokerIds = Seq(0, 1))

    try {
      val tp0 = new TopicPartition(topic, 0)
      val tidp0 = new TopicIdPartition(topicId, tp0)
      val offsetCheckpoints = new LazyOffsetCheckpoints(replicaManager.highWatermarkCheckpoints.asJava)
      replicaManager.createPartition(tp0).createLogIfNotExists(isNew = false, isFutureReplica = false, offsetCheckpoints, None)
      val partition0Replicas = Seq[Integer](0, 1).asJava

      val becomeLeaderRequest = new LeaderAndIsrRequest.Builder(ApiKeys.LEADER_AND_ISR.latestVersion, 0, 0, brokerEpoch,
        Seq(new LeaderAndIsrPartitionState()
          .setTopicName(tp0.topic)
          .setPartitionIndex(tp0.partition)
          .setControllerEpoch(0)
          .setLeader(0)
          .setLeaderEpoch(1)
          .setIsr(partition0Replicas)
          .setPartitionEpoch(0)
          .setReplicas(partition0Replicas)
          .setIsNew(true)).asJava,
        topicIds.asJava,
        Set(new Node(0, "host1", 0), new Node(1, "host2", 1)).asJava).build()
      replicaManager.becomeLeaderOrFollower(1, becomeLeaderRequest, (_, _) => ())

      val clientMetadata = new DefaultClientMetadata("", "", null, KafkaPrincipal.ANONYMOUS, "")
      val partitionData = new FetchRequest.PartitionData(Uuid.ZERO_UUID, 0L, 0L, 100,
        Optional.of(1))
      val fetchResult = fetchPartitionAsConsumer(
        replicaManager,
        tidp0,
        partitionData,
        clientMetadata = Some(clientMetadata),
        maxWaitMs = 10
      )
      assertFalse(fetchResult.hasFired)

      // Become a follower and ensure that the delayed fetch returns immediately
      val becomeFollowerRequest = new LeaderAndIsrRequest.Builder(ApiKeys.LEADER_AND_ISR.latestVersion, 0, 0, brokerEpoch,
        Seq(new LeaderAndIsrPartitionState()
          .setTopicName(tp0.topic)
          .setPartitionIndex(tp0.partition)
          .setControllerEpoch(0)
          .setLeader(1)
          .setLeaderEpoch(2)
          .setIsr(partition0Replicas)
          .setPartitionEpoch(0)
          .setReplicas(partition0Replicas)
          .setIsNew(true)).asJava,
        topicIds.asJava,
        Set(new Node(0, "host1", 0), new Node(1, "host2", 1)).asJava).build()
      replicaManager.becomeLeaderOrFollower(0, becomeFollowerRequest, (_, _) => ())
      assertEquals(Errors.FENCED_LEADER_EPOCH, fetchResult.assertFired.error)
    } finally {
      replicaManager.shutdown(checkpointHW = false)
    }
  }

  @Test
  def testFetchFromLeaderAlwaysAllowed(): Unit = {
    val replicaManager = setupReplicaManagerWithMockedPurgatories(new MockTimer(time), aliveBrokerIds = Seq(0, 1))

    try {
      val tp0 = new TopicPartition(topic, 0)
      val tidp0 = new TopicIdPartition(topicId, tp0)
      val offsetCheckpoints = new LazyOffsetCheckpoints(replicaManager.highWatermarkCheckpoints.asJava)
      replicaManager.createPartition(tp0).createLogIfNotExists(isNew = false, isFutureReplica = false, offsetCheckpoints, None)
      val partition0Replicas = Seq[Integer](0, 1).asJava

      val becomeLeaderRequest = new LeaderAndIsrRequest.Builder(ApiKeys.LEADER_AND_ISR.latestVersion, 0, 0, brokerEpoch,
        Seq(new LeaderAndIsrPartitionState()
          .setTopicName(tp0.topic)
          .setPartitionIndex(tp0.partition)
          .setControllerEpoch(0)
          .setLeader(0)
          .setLeaderEpoch(1)
          .setIsr(partition0Replicas)
          .setPartitionEpoch(0)
          .setReplicas(partition0Replicas)
          .setIsNew(true)).asJava,
        topicIds.asJava,
        Set(new Node(0, "host1", 0), new Node(1, "host2", 1)).asJava).build()
      replicaManager.becomeLeaderOrFollower(1, becomeLeaderRequest, (_, _) => ())

      val clientMetadata = new DefaultClientMetadata("", "", null, KafkaPrincipal.ANONYMOUS, "")
      var partitionData = new FetchRequest.PartitionData(Uuid.ZERO_UUID, 0L, 0L, 100,
        Optional.of(1))
      var fetchResult = fetchPartitionAsConsumer(replicaManager, tidp0, partitionData, clientMetadata = Some(clientMetadata))
      assertEquals(Errors.NONE, fetchResult.assertFired.error)

      partitionData = new FetchRequest.PartitionData(Uuid.ZERO_UUID, 0L, 0L, 100,
        Optional.empty())
      fetchResult = fetchPartitionAsConsumer(replicaManager, tidp0, partitionData, clientMetadata = Some(clientMetadata))
      assertEquals(Errors.NONE, fetchResult.assertFired.error)
    } finally {
      replicaManager.shutdown(checkpointHW = false)
    }
  }

  @Test
  def testClearFetchPurgatoryOnStopReplica(): Unit = {
    // As part of a reassignment, we may send StopReplica to the old leader.
    // In this case, we should ensure that pending purgatory operations are cancelled
    // immediately rather than sitting around to timeout.

    val mockTimer = new MockTimer(time)
    val replicaManager = setupReplicaManagerWithMockedPurgatories(mockTimer, aliveBrokerIds = Seq(0, 1))

    try {
      val tp0 = new TopicPartition(topic, 0)
      val tidp0 = new TopicIdPartition(topicId, tp0)
      val offsetCheckpoints = new LazyOffsetCheckpoints(replicaManager.highWatermarkCheckpoints.asJava)
      replicaManager.createPartition(tp0).createLogIfNotExists(isNew = false, isFutureReplica = false, offsetCheckpoints, None)
      val partition0Replicas = Seq[Integer](0, 1).asJava

      val becomeLeaderRequest = new LeaderAndIsrRequest.Builder(ApiKeys.LEADER_AND_ISR.latestVersion, 0, 0, brokerEpoch,
        Seq(new LeaderAndIsrPartitionState()
          .setTopicName(tp0.topic)
          .setPartitionIndex(tp0.partition)
          .setControllerEpoch(0)
          .setLeader(0)
          .setLeaderEpoch(1)
          .setIsr(partition0Replicas)
          .setPartitionEpoch(0)
          .setReplicas(partition0Replicas)
          .setIsNew(true)).asJava,
        topicIds.asJava,
        Set(new Node(0, "host1", 0), new Node(1, "host2", 1)).asJava).build()
      replicaManager.becomeLeaderOrFollower(1, becomeLeaderRequest, (_, _) => ())

      val partitionData = new FetchRequest.PartitionData(Uuid.ZERO_UUID, 0L, 0L, 100,
        Optional.of(1))
      val fetchResult = fetchPartitionAsConsumer(replicaManager, tidp0, partitionData, maxWaitMs = 10)
      assertFalse(fetchResult.hasFired)
      when(replicaManager.metadataCache.contains(tp0)).thenReturn(true)

      // We have a fetch in purgatory, now receive a stop replica request and
      // assert that the fetch returns with a NOT_LEADER error
      replicaManager.stopReplicas(2, 0, 0,
        mutable.Map(tp0 -> new StopReplicaPartitionState()
          .setPartitionIndex(tp0.partition)
          .setDeletePartition(true)
          .setLeaderEpoch(LeaderAndIsr.EPOCH_DURING_DELETE)))

      assertEquals(Errors.NOT_LEADER_OR_FOLLOWER, fetchResult.assertFired.error)
    } finally {
      replicaManager.shutdown(checkpointHW = false)
    }
  }

  @Test
  def testClearProducePurgatoryOnStopReplica(): Unit = {
    val mockTimer = new MockTimer(time)
    val replicaManager = setupReplicaManagerWithMockedPurgatories(mockTimer, aliveBrokerIds = Seq(0, 1))

    try {
      val tp0 = new TopicPartition(topic, 0)
      val offsetCheckpoints = new LazyOffsetCheckpoints(replicaManager.highWatermarkCheckpoints.asJava)
      replicaManager.createPartition(tp0).createLogIfNotExists(isNew = false, isFutureReplica = false, offsetCheckpoints, None)
      val partition0Replicas = Seq[Integer](0, 1).asJava

      val becomeLeaderRequest = new LeaderAndIsrRequest.Builder(ApiKeys.LEADER_AND_ISR.latestVersion, 0, 0, brokerEpoch,
        Seq(new LeaderAndIsrPartitionState()
          .setTopicName(tp0.topic)
          .setPartitionIndex(tp0.partition)
          .setControllerEpoch(0)
          .setLeader(0)
          .setLeaderEpoch(1)
          .setIsr(partition0Replicas)
          .setPartitionEpoch(0)
          .setReplicas(partition0Replicas)
          .setIsNew(true)).asJava,
        topicIds.asJava,
        Set(new Node(0, "host1", 0), new Node(1, "host2", 1)).asJava).build()
      replicaManager.becomeLeaderOrFollower(1, becomeLeaderRequest, (_, _) => ())

      val produceResult = sendProducerAppend(replicaManager, tp0, 3)
      assertNull(produceResult.get)

      when(replicaManager.metadataCache.contains(tp0)).thenReturn(true)

      replicaManager.stopReplicas(2, 0, 0,
        mutable.Map(tp0 -> new StopReplicaPartitionState()
          .setPartitionIndex(tp0.partition)
          .setDeletePartition(true)
          .setLeaderEpoch(LeaderAndIsr.EPOCH_DURING_DELETE)))

      assertNotNull(produceResult.get)
      assertEquals(Errors.NOT_LEADER_OR_FOLLOWER, produceResult.get.error)
    } finally {
      replicaManager.shutdown(checkpointHW = false)
    }
  }

  @Test
  def testVerificationForTransactionalPartitionsOnly(): Unit = {
    val tp0 = new TopicPartition(topic, 0)
    val tp1 = new TopicPartition(topic, 1)
    val producerId = 24L
    val producerEpoch = 0.toShort
    val sequence = 0
    val addPartitionsToTxnManager = mock(classOf[AddPartitionsToTxnManager])

    val replicaManager = setUpReplicaManagerWithMockedAddPartitionsToTxnManager(addPartitionsToTxnManager, List(tp0, tp1))
    try {
      replicaManager.becomeLeaderOrFollower(1,
        makeLeaderAndIsrRequest(topicIds(tp0.topic), tp0, Seq(0, 1), new LeaderAndIsr(1, List(0, 1).map(Int.box).asJava)),
        (_, _) => ())

      replicaManager.becomeLeaderOrFollower(1,
        makeLeaderAndIsrRequest(topicIds(tp1.topic), tp1, Seq(0, 1), new LeaderAndIsr(1, List(0, 1).map(Int.box).asJava)),
        (_, _) => ())

      // If we supply no transactional ID and idempotent records, we do not verify.
      val idempotentRecords = MemoryRecords.withIdempotentRecords(Compression.NONE, producerId, producerEpoch, sequence,
        new SimpleRecord("message".getBytes))
      handleProduceAppend(replicaManager, tp0, idempotentRecords, transactionalId = null)
      verify(addPartitionsToTxnManager, times(0)).verifyTransaction(any(), any(), any(), any(), any[AddPartitionsToTxnManager.AppendCallback](), any())
      assertEquals(VerificationGuard.SENTINEL, getVerificationGuard(replicaManager, tp0, producerId))

      // If we supply a transactional ID and some transactional and some idempotent records, we should only verify the topic partition with transactional records.
      val transactionalRecords = MemoryRecords.withTransactionalRecords(Compression.NONE, producerId, producerEpoch, sequence + 1,
        new SimpleRecord("message".getBytes))

      val idempotentRecords2 = MemoryRecords.withIdempotentRecords(Compression.NONE, producerId, producerEpoch, sequence,
        new SimpleRecord("message".getBytes))
      handleProduceAppendToMultipleTopics(replicaManager, Map(tp0 -> transactionalRecords, tp1 -> idempotentRecords2), transactionalId)
      verify(addPartitionsToTxnManager, times(1)).verifyTransaction(
        ArgumentMatchers.eq(transactionalId),
        ArgumentMatchers.eq(producerId),
        ArgumentMatchers.eq(producerEpoch),
        ArgumentMatchers.eq(Seq(tp0)),
        any[AddPartitionsToTxnManager.AppendCallback](),
        any()
      )
      assertNotEquals(VerificationGuard.SENTINEL, getVerificationGuard(replicaManager, tp0, producerId))
      assertEquals(VerificationGuard.SENTINEL, getVerificationGuard(replicaManager, tp1, producerId))
    } finally {
      replicaManager.shutdown(checkpointHW = false)
    }
  }

  @ParameterizedTest
  @EnumSource(value = classOf[AppendOrigin], names = Array("CLIENT", "COORDINATOR"))
  def testTransactionVerificationFlow(appendOrigin: AppendOrigin): Unit = {
    val tp0 = new TopicPartition(topic, 0)
    val producerId = 24L
    val producerEpoch = 0.toShort
    val sequence = 6
    val addPartitionsToTxnManager = mock(classOf[AddPartitionsToTxnManager])

    val replicaManager = setUpReplicaManagerWithMockedAddPartitionsToTxnManager(addPartitionsToTxnManager, List(tp0))
    try {
      replicaManager.becomeLeaderOrFollower(1,
        makeLeaderAndIsrRequest(topicIds(tp0.topic), tp0, Seq(0, 1), new LeaderAndIsr(1, List(0, 1).map(Int.box).asJava)),
        (_, _) => ())

      // Append some transactional records.
      val transactionalRecords = MemoryRecords.withTransactionalRecords(Compression.NONE, producerId, producerEpoch, sequence,
        new SimpleRecord("message".getBytes))

      // We should add these partitions to the manager to verify.
      val result = handleProduceAppend(replicaManager, tp0, transactionalRecords, origin = appendOrigin, transactionalId = transactionalId)
      val appendCallback = ArgumentCaptor.forClass(classOf[AddPartitionsToTxnManager.AppendCallback])
      verify(addPartitionsToTxnManager, times(1)).verifyTransaction(
        ArgumentMatchers.eq(transactionalId),
        ArgumentMatchers.eq(producerId),
        ArgumentMatchers.eq(producerEpoch),
        ArgumentMatchers.eq(Seq(tp0)),
        appendCallback.capture(),
        any()
      )
      val verificationGuard = getVerificationGuard(replicaManager, tp0, producerId)
      assertEquals(verificationGuard, getVerificationGuard(replicaManager, tp0, producerId))

      // Confirm we did not write to the log and instead returned error.
      val callback: AddPartitionsToTxnManager.AppendCallback = appendCallback.getValue()
      callback(Map(tp0 -> Errors.INVALID_TXN_STATE).toMap)
      assertEquals(Errors.INVALID_TXN_STATE, result.assertFired.error)
      assertEquals(verificationGuard, getVerificationGuard(replicaManager, tp0, producerId))

      // This time verification is successful.
      handleProduceAppend(replicaManager, tp0, transactionalRecords, origin = appendOrigin, transactionalId = transactionalId)
      val appendCallback2 = ArgumentCaptor.forClass(classOf[AddPartitionsToTxnManager.AppendCallback])
      verify(addPartitionsToTxnManager, times(2)).verifyTransaction(
        ArgumentMatchers.eq(transactionalId),
        ArgumentMatchers.eq(producerId),
        ArgumentMatchers.eq(producerEpoch),
        ArgumentMatchers.eq(Seq(tp0)),
        appendCallback2.capture(),
        any()
      )
      assertEquals(verificationGuard, getVerificationGuard(replicaManager, tp0, producerId))

      val callback2: AddPartitionsToTxnManager.AppendCallback = appendCallback2.getValue()
      callback2(Map.empty[TopicPartition, Errors].toMap)
      assertEquals(VerificationGuard.SENTINEL, getVerificationGuard(replicaManager, tp0, producerId))
      assertTrue(replicaManager.localLog(tp0).get.hasOngoingTransaction(producerId))
    } finally {
      replicaManager.shutdown(checkpointHW = false)
    }
  }

  @Test
  def testTransactionVerificationBlocksOutOfOrderSequence(): Unit = {
    val tp0 = new TopicPartition(topic, 0)
    val producerId = 24L
    val producerEpoch = 0.toShort
    val sequence = 6
    val addPartitionsToTxnManager = mock(classOf[AddPartitionsToTxnManager])

    val replicaManager = setUpReplicaManagerWithMockedAddPartitionsToTxnManager(addPartitionsToTxnManager, List(tp0))
    try {
      replicaManager.becomeLeaderOrFollower(1,
        makeLeaderAndIsrRequest(topicIds(tp0.topic), tp0, Seq(0, 1), new LeaderAndIsr(1, List(0, 1).map(Int.box).asJava)),
        (_, _) => ())

      // Start with sequence 6
      val transactionalRecords = MemoryRecords.withTransactionalRecords(Compression.NONE, producerId, producerEpoch, sequence,
        new SimpleRecord("message".getBytes))

      // We should add these partitions to the manager to verify.
      val result = handleProduceAppend(replicaManager, tp0, transactionalRecords, transactionalId = transactionalId)
      val appendCallback = ArgumentCaptor.forClass(classOf[AddPartitionsToTxnManager.AppendCallback])
      verify(addPartitionsToTxnManager, times(1)).verifyTransaction(
        ArgumentMatchers.eq(transactionalId),
        ArgumentMatchers.eq(producerId),
        ArgumentMatchers.eq(producerEpoch),
        ArgumentMatchers.eq(Seq(tp0)),
        appendCallback.capture(),
        any()
      )
      val verificationGuard = getVerificationGuard(replicaManager, tp0, producerId)
      assertEquals(verificationGuard, getVerificationGuard(replicaManager, tp0, producerId))

      // Confirm we did not write to the log and instead returned error.
      val callback: AddPartitionsToTxnManager.AppendCallback = appendCallback.getValue()
      callback(Map(tp0 -> Errors.INVALID_PRODUCER_ID_MAPPING).toMap)
      assertEquals(Errors.INVALID_PRODUCER_ID_MAPPING, result.assertFired.error)
      assertEquals(verificationGuard, getVerificationGuard(replicaManager, tp0, producerId))

      // Try to append a higher sequence (7) after the first one failed with a retriable error.
      val transactionalRecords2 = MemoryRecords.withTransactionalRecords(Compression.NONE, producerId, producerEpoch, sequence + 1,
        new SimpleRecord("message".getBytes))

      val result2 = handleProduceAppend(replicaManager, tp0, transactionalRecords2, transactionalId = transactionalId)
      val appendCallback2 = ArgumentCaptor.forClass(classOf[AddPartitionsToTxnManager.AppendCallback])
      verify(addPartitionsToTxnManager, times(2)).verifyTransaction(
        ArgumentMatchers.eq(transactionalId),
        ArgumentMatchers.eq(producerId),
        ArgumentMatchers.eq(producerEpoch),
        ArgumentMatchers.eq(Seq(tp0)),
        appendCallback2.capture(),
        any()
      )
      assertEquals(verificationGuard, getVerificationGuard(replicaManager, tp0, producerId))

      // Verification should succeed, but we expect to fail with OutOfOrderSequence and for the VerificationGuard to remain.
      val callback2: AddPartitionsToTxnManager.AppendCallback = appendCallback2.getValue()
      callback2(Map.empty[TopicPartition, Errors].toMap)
      assertEquals(verificationGuard, getVerificationGuard(replicaManager, tp0, producerId))
      assertEquals(Errors.OUT_OF_ORDER_SEQUENCE_NUMBER, result2.assertFired.error)
    } finally {
      replicaManager.shutdown(checkpointHW = false)
    }
  }

  @Test
  def testTransactionVerificationGuardOnMultiplePartitions(): Unit = {
    val mockTimer = new MockTimer(time)
    val tp0 = new TopicPartition(topic, 0)
    val tp1 = new TopicPartition(topic, 1)
    val producerId = 24L
    val producerEpoch = 0.toShort
    val sequence = 0

    val replicaManager = setupReplicaManagerWithMockedPurgatories(mockTimer)
    try {
      replicaManager.becomeLeaderOrFollower(1,
        makeLeaderAndIsrRequest(topicIds(tp0.topic), tp0, Seq(0, 1), new LeaderAndIsr(0, List(0, 1).map(Int.box).asJava)),
        (_, _) => ())

      replicaManager.becomeLeaderOrFollower(1,
        makeLeaderAndIsrRequest(topicIds(tp1.topic), tp1, Seq(0, 1), new LeaderAndIsr(0, List(0, 1).map(Int.box).asJava)),
        (_, _) => ())

      val transactionalRecords = MemoryRecords.withTransactionalRecords(Compression.NONE, producerId, producerEpoch, sequence,
        new SimpleRecord(s"message $sequence".getBytes))

      handleProduceAppendToMultipleTopics(replicaManager, Map(tp0 -> transactionalRecords, tp1 -> transactionalRecords), transactionalId).onFire { responses =>
        responses.foreach {
          entry => assertEquals(Errors.NONE, entry._2.error)
        }
      }
    } finally {
      replicaManager.shutdown(checkpointHW = false)
    }
  }

  @Test
  def testExceptionWhenUnverifiedTransactionHasMultipleProducerIds(): Unit = {
    val tp0 = new TopicPartition(topic, 0)
    val tp1 = new TopicPartition(topic, 1)
    val transactionalId = "txn1"
    val producerId = 24L
    val producerEpoch = 0.toShort
    val sequence = 0

    val addPartitionsToTxnManager = mock(classOf[AddPartitionsToTxnManager])

    val replicaManager = setUpReplicaManagerWithMockedAddPartitionsToTxnManager(addPartitionsToTxnManager, List(tp0, tp1))

    try {
      replicaManager.becomeLeaderOrFollower(1,
        makeLeaderAndIsrRequest(topicIds(tp0.topic), tp0, Seq(0, 1), new LeaderAndIsr(1, List(0, 1).map(Int.box).asJava)),
        (_, _) => ())

      replicaManager.becomeLeaderOrFollower(1,
        makeLeaderAndIsrRequest(topicIds(tp1.topic), tp1, Seq(0, 1), new LeaderAndIsr(1, List(0, 1).map(Int.box).asJava)),
        (_, _) => ())

      // Append some transactional records with different producer IDs
      val transactionalRecords = mutable.Map[TopicPartition, MemoryRecords]()
      transactionalRecords.put(tp0, MemoryRecords.withTransactionalRecords(Compression.NONE, producerId, producerEpoch, sequence,
        new SimpleRecord(s"message $sequence".getBytes)))
      transactionalRecords.put(tp1, MemoryRecords.withTransactionalRecords(Compression.NONE, producerId + 1, producerEpoch, sequence,
        new SimpleRecord(s"message $sequence".getBytes)))

      assertThrows(classOf[InvalidPidMappingException],
        () => handleProduceAppendToMultipleTopics(replicaManager, transactionalRecords, transactionalId = transactionalId))
      // We should not add these partitions to the manager to verify.
      verify(addPartitionsToTxnManager, times(0)).verifyTransaction(any(), any(), any(), any(), any(), any())
    } finally {
      replicaManager.shutdown(checkpointHW = false)
    }
  }

  @Test
  def testTransactionVerificationWhenNotLeader(): Unit = {
    val tp0 = new TopicPartition(topic, 0)
    val producerId = 24L
    val producerEpoch = 0.toShort
    val sequence = 6
    val addPartitionsToTxnManager = mock(classOf[AddPartitionsToTxnManager])

    val replicaManager = setUpReplicaManagerWithMockedAddPartitionsToTxnManager(addPartitionsToTxnManager, List(tp0))
    try {
      // Append some transactional records.
      val transactionalRecords = MemoryRecords.withTransactionalRecords(Compression.NONE, producerId, producerEpoch, sequence,
        new SimpleRecord("message".getBytes))

      // We should not add these partitions to the manager to verify, but instead throw an error.
      handleProduceAppend(replicaManager, tp0, transactionalRecords, transactionalId = transactionalId).onFire { response =>
        assertEquals(Errors.NOT_LEADER_OR_FOLLOWER, response.error)
      }
      verify(addPartitionsToTxnManager, times(0)).verifyTransaction(any(), any(), any(), any(), any(), any())
    } finally {
      replicaManager.shutdown(checkpointHW = false)
    }
  }

  @Test
  def testDisabledTransactionVerification(): Unit = {
    val props = TestUtils.createBrokerConfig(0, TestUtils.MockKraftConnect)
    props.put("transaction.partition.verification.enable", "false")
    val config = KafkaConfig.fromProps(props)

    val tp = new TopicPartition(topic, 0)
    val transactionalId = "txn1"
    val producerId = 24L
    val producerEpoch = 0.toShort
    val sequence = 0

    val addPartitionsToTxnManager = mock(classOf[AddPartitionsToTxnManager])

    val replicaManager = setUpReplicaManagerWithMockedAddPartitionsToTxnManager(addPartitionsToTxnManager, List(tp), config = config)

    try {
      val becomeLeaderRequest = makeLeaderAndIsrRequest(topicIds(tp.topic), tp, Seq(0, 1), new LeaderAndIsr(0, List(0, 1).map(Int.box).asJava))
      replicaManager.becomeLeaderOrFollower(1, becomeLeaderRequest, (_, _) => ())

      val transactionalRecords = MemoryRecords.withTransactionalRecords(Compression.NONE, producerId, producerEpoch, sequence,
        new SimpleRecord(s"message $sequence".getBytes))
      handleProduceAppend(replicaManager, tp, transactionalRecords, transactionalId = transactionalId).onFire { response =>
        assertEquals(Errors.NONE, response.error)
      }
      assertEquals(VerificationGuard.SENTINEL, getVerificationGuard(replicaManager, tp, producerId))

      // We should not add these partitions to the manager to verify.
      verify(addPartitionsToTxnManager, times(0)).verifyTransaction(any(), any(), any(), any(), any(), any())

      // Dynamically enable verification.
      config.dynamicConfig.initialize(None, None)
      val props = new Properties()
      props.put(TransactionLogConfig.TRANSACTION_PARTITION_VERIFICATION_ENABLE_CONFIG, "true")
      config.dynamicConfig.updateBrokerConfig(config.brokerId, props)
      TestUtils.waitUntilTrue(() => config.transactionLogConfig.transactionPartitionVerificationEnable == true, "Config did not dynamically update.")

      // Try to append more records. We don't need to send a request since the transaction is already ongoing.
      val moreTransactionalRecords = MemoryRecords.withTransactionalRecords(Compression.NONE, producerId, producerEpoch, sequence + 1,
        new SimpleRecord("message".getBytes))

      handleProduceAppend(replicaManager, tp, moreTransactionalRecords, transactionalId = transactionalId)
      verify(addPartitionsToTxnManager, times(0)).verifyTransaction(any(), any(), any(), any(), any(), any())
      assertEquals(VerificationGuard.SENTINEL, getVerificationGuard(replicaManager, tp, producerId))
      assertTrue(replicaManager.localLog(tp).get.hasOngoingTransaction(producerId))
    } finally {
      replicaManager.shutdown(checkpointHW = false)
    }
  }

  @Test
  def testTransactionVerificationDynamicDisablement(): Unit = {
    val tp0 = new TopicPartition(topic, 0)
    val producerId = 24L
    val producerEpoch = 0.toShort
    val sequence = 6
    val addPartitionsToTxnManager = mock(classOf[AddPartitionsToTxnManager])

    val replicaManager = setUpReplicaManagerWithMockedAddPartitionsToTxnManager(addPartitionsToTxnManager, List(tp0))
    try {
      replicaManager.becomeLeaderOrFollower(1,
        makeLeaderAndIsrRequest(topicIds(tp0.topic), tp0, Seq(0, 1), new LeaderAndIsr(1, List(0, 1).map(Int.box).asJava)),
        (_, _) => ())

      // Append some transactional records.
      val transactionalRecords = MemoryRecords.withTransactionalRecords(Compression.NONE, producerId, producerEpoch, sequence,
        new SimpleRecord("message".getBytes))

      // We should add these partitions to the manager to verify.
      val result = handleProduceAppend(replicaManager, tp0, transactionalRecords, transactionalId = transactionalId)
      val appendCallback = ArgumentCaptor.forClass(classOf[AddPartitionsToTxnManager.AppendCallback])
      verify(addPartitionsToTxnManager, times(1)).verifyTransaction(
        ArgumentMatchers.eq(transactionalId),
        ArgumentMatchers.eq(producerId),
        ArgumentMatchers.eq(producerEpoch),
        ArgumentMatchers.eq(Seq(tp0)),
        appendCallback.capture(),
        any()
      )
      val verificationGuard = getVerificationGuard(replicaManager, tp0, producerId)
      assertEquals(verificationGuard, getVerificationGuard(replicaManager, tp0, producerId))

      // Disable verification
      config.dynamicConfig.initialize(None, None)
      val props = new Properties()
      props.put(TransactionLogConfig.TRANSACTION_PARTITION_VERIFICATION_ENABLE_CONFIG, "false")
      config.dynamicConfig.updateBrokerConfig(config.brokerId, props)
      TestUtils.waitUntilTrue(() => config.transactionLogConfig.transactionPartitionVerificationEnable == false, "Config did not dynamically update.")

      // Confirm we did not write to the log and instead returned error.
      val callback: AddPartitionsToTxnManager.AppendCallback = appendCallback.getValue()
      callback(Map(tp0 -> Errors.INVALID_TXN_STATE).toMap)
      assertEquals(Errors.INVALID_TXN_STATE, result.assertFired.error)
      assertEquals(verificationGuard, getVerificationGuard(replicaManager, tp0, producerId))

      // This time we do not verify
      handleProduceAppend(replicaManager, tp0, transactionalRecords, transactionalId = transactionalId)
      verify(addPartitionsToTxnManager, times(1)).verifyTransaction(any(), any(), any(), any(), any(), any())
      assertEquals(VerificationGuard.SENTINEL, getVerificationGuard(replicaManager, tp0, producerId))
      assertTrue(replicaManager.localLog(tp0).get.hasOngoingTransaction(producerId))
    } finally {
      replicaManager.shutdown(checkpointHW = false)
    }
  }

  @ParameterizedTest
  @EnumSource(
    value = classOf[Errors],
    names = Array(
      "NOT_COORDINATOR",
      "CONCURRENT_TRANSACTIONS",
      "NETWORK_EXCEPTION",
      "COORDINATOR_LOAD_IN_PROGRESS",
      "COORDINATOR_NOT_AVAILABLE"
    )
  )
  def testVerificationErrorConversions(error: Errors): Unit = {
    val tp0 = new TopicPartition(topic, 0)
    val producerId = 24L
    val producerEpoch = 0.toShort
    val sequence = 0
    val addPartitionsToTxnManager = mock(classOf[AddPartitionsToTxnManager])

    val replicaManager = setUpReplicaManagerWithMockedAddPartitionsToTxnManager(addPartitionsToTxnManager, List(tp0))
    try {
      replicaManager.becomeLeaderOrFollower(1,
        makeLeaderAndIsrRequest(topicIds(tp0.topic), tp0, Seq(0, 1), new LeaderAndIsr(1, List(0, 1).map(Int.box).asJava)),
        (_, _) => ())

      val transactionalRecords = MemoryRecords.withTransactionalRecords(Compression.NONE, producerId, producerEpoch, sequence,
        new SimpleRecord("message".getBytes))

      // Start verification and return the coordinator related errors.
      val expectedMessage = s"Unable to verify the partition has been added to the transaction. Underlying error: ${error.toString}"
      val result = handleProduceAppend(replicaManager, tp0, transactionalRecords, transactionalId = transactionalId)
      val appendCallback = ArgumentCaptor.forClass(classOf[AddPartitionsToTxnManager.AppendCallback])
      verify(addPartitionsToTxnManager, times(1)).verifyTransaction(
        ArgumentMatchers.eq(transactionalId),
        ArgumentMatchers.eq(producerId),
        ArgumentMatchers.eq(producerEpoch),
        ArgumentMatchers.eq(Seq(tp0)),
        appendCallback.capture(),
        any()
      )

      // Confirm we did not write to the log and instead returned the converted error with the correct error message.
      val callback: AddPartitionsToTxnManager.AppendCallback = appendCallback.getValue()
      callback(Map(tp0 -> error).toMap)
      assertEquals(Errors.NOT_ENOUGH_REPLICAS, result.assertFired.error)
      assertEquals(expectedMessage, result.assertFired.errorMessage)
    } finally {
      replicaManager.shutdown(checkpointHW = false)
    }
  }

  @Test
  def testPreVerificationError(): Unit = {
    val tp0 = new TopicPartition(topic, 0)
    val transactionalId = "txn-id"
    val producerId = 24L
    val producerEpoch = 0.toShort
    val addPartitionsToTxnManager = mock(classOf[AddPartitionsToTxnManager])

    val replicaManager = setUpReplicaManagerWithMockedAddPartitionsToTxnManager(addPartitionsToTxnManager, List(tp0))
    try {
      val result = maybeStartTransactionVerificationForPartition(replicaManager, tp0, transactionalId, producerId, producerEpoch)
      val appendCallback = ArgumentCaptor.forClass(classOf[AddPartitionsToTxnManager.AppendCallback])
      verify(addPartitionsToTxnManager, times(0)).verifyTransaction(
        ArgumentMatchers.eq(transactionalId),
        ArgumentMatchers.eq(producerId),
        ArgumentMatchers.eq(producerEpoch),
        ArgumentMatchers.eq(Seq(tp0)),
        appendCallback.capture(),
        any()
      )
      assertEquals(Errors.NOT_LEADER_OR_FOLLOWER, result.assertFired.left.getOrElse(Errors.NONE))
    } finally {
      replicaManager.shutdown(checkpointHW = false)
    }
  }

  @Test
  def testFullLeaderAndIsrStrayPartitions(): Unit = {
    val logManager = TestUtils.createLogManager(config.logDirs.map(new File(_)), defaultConfig = new LogConfig(new Properties()), time = time)
    val quotaManager = QuotaFactory.instantiate(config, metrics, time, "")
    val replicaManager = new ReplicaManager(
      metrics = metrics,
      config = config,
      time = time,
      scheduler = time.scheduler,
      logManager = logManager,
      quotaManagers = quotaManager,
      metadataCache = MetadataCache.kRaftMetadataCache(config.brokerId, () => KRaftVersion.KRAFT_VERSION_0),
      logDirFailureChannel = new LogDirFailureChannel(config.logDirs.size),
      alterPartitionManager = alterPartitionManager,
      threadNamePrefix = Option(this.getClass.getName))

    try {

      logManager.startup(Set.empty[String])

      // Create a hosted topic, a hosted topic that will become stray
      createHostedLogs("hosted-topic", numLogs = 2, replicaManager).toSet
      createHostedLogs("hosted-stray", numLogs = 10, replicaManager).toSet

      val lisr = new LeaderAndIsrRequest.Builder(ApiKeys.LEADER_AND_ISR.latestVersion,
        3000, 0, brokerEpoch,
        Seq(
          new LeaderAndIsrPartitionState()
            .setTopicName("hosted-topic")
            .setPartitionIndex(0)
            .setControllerEpoch(controllerEpoch)
            .setLeader(0)
            .setLeaderEpoch(10)
            .setIsr(Seq[Integer](0, 1).asJava)
            .setPartitionEpoch(0)
            .setReplicas(Seq[Integer](0, 1).asJava)
            .setIsNew(false),
          new LeaderAndIsrPartitionState()
            .setTopicName("hosted-topic")
            .setPartitionIndex(1)
            .setControllerEpoch(controllerEpoch)
            .setLeader(1)
            .setLeaderEpoch(10)
            .setIsr(Seq[Integer](1, 0).asJava)
            .setPartitionEpoch(0)
            .setReplicas(Seq[Integer](1, 0).asJava)
            .setIsNew(false)
        ).asJava,
        topicIds.asJava,
        Set(new Node(0, "host0", 0), new Node(1, "host1", 1)).asJava,
        true,
        AbstractControlRequest.Type.FULL
      ).build()

      replicaManager.becomeLeaderOrFollower(0, lisr, (_, _) => ())

      val ht0 = replicaManager.getPartition(new TopicPartition("hosted-topic", 0))
      assertTrue(ht0.isInstanceOf[HostedPartition.Online])

      val stray0 = replicaManager.getPartition(new TopicPartition("hosted-stray", 0))

      assertTrue(stray0.isInstanceOf[HostedPartition.Online])
    } finally {
      Utils.tryAll(util.Arrays.asList[Callable[Void]] (
        () => {
          replicaManager.shutdown(checkpointHW = false)
          null
        },
        () => {
          logManager.shutdown()
          null
        },
        () => {
          quotaManager.shutdown()
          null
        }
      ))
    }
  }

  @Test
  def testUpdateStrayLogs(): Unit = {
    val logManager = TestUtils.createLogManager(config.logDirs.map(new File(_)), defaultConfig = new LogConfig(new Properties()), time = time)
    val quotaManager = QuotaFactory.instantiate(config, metrics, time, "")
    val replicaManager = new ReplicaManager(
      metrics = metrics,
      config = config,
      time = time,
      scheduler = time.scheduler,
      logManager = logManager,
      quotaManagers = quotaManager,
      metadataCache = MetadataCache.kRaftMetadataCache(config.brokerId, () => KRaftVersion.KRAFT_VERSION_0),
      logDirFailureChannel = new LogDirFailureChannel(config.logDirs.size),
      alterPartitionManager = alterPartitionManager,
      threadNamePrefix = Option(this.getClass.getName))

    try {
      logManager.startup(Set.empty[String])

      // Create a hosted topic, a hosted topic that will become stray, and a stray topic
      val validLogs = createHostedLogs("hosted-topic", numLogs = 2, replicaManager).toSet
      createHostedLogs("hosted-stray", numLogs = 10, replicaManager).toSet
      createStrayLogs(10, logManager)

      val allReplicasFromLISR = Set(
        new TopicPartition("hosted-topic", 0),
        new TopicPartition("hosted-topic", 1)
      ).map(p => new TopicIdPartition(new Uuid(p.topic().hashCode, p.topic().hashCode), p))

      replicaManager.updateStrayLogs(
        LogManager.findStrayReplicas(
          config.nodeId,
          LogManagerTest.createLeaderAndIsrRequestForStrayDetection(allReplicasFromLISR),
          logManager.allLogs))

      assertEquals(validLogs, logManager.allLogs.toSet)
      assertEquals(validLogs.size, replicaManager.partitionCount.value)
    } finally {
      Utils.tryAll(util.Arrays.asList[Callable[Void]](
        () => {
          replicaManager.shutdown(checkpointHW = false)
          null
        },
        () => {
          logManager.shutdown()
          null
        },
        () => {
          quotaManager.shutdown()
          null
        }
      ))
    }
  }

  private def createHostedLogs(name: String, numLogs: Int, replicaManager: ReplicaManager): Seq[UnifiedLog] = {
    for (i <- 0 until numLogs) yield {
      val topicPartition = new TopicPartition(name, i)
      val partition = replicaManager.createPartition(topicPartition)
      partition.createLogIfNotExists(isNew = true, isFutureReplica = false,
        new LazyOffsetCheckpoints(replicaManager.highWatermarkCheckpoints.asJava), topicId = Some(new Uuid(name.hashCode, name.hashCode)))
      partition.log.get
    }
  }

  private def createStrayLogs(numLogs: Int, logManager: LogManager): Seq[UnifiedLog] = {
    val name = "stray"
    for (i <- 0 until numLogs)
      yield logManager.getOrCreateLog(new TopicPartition(name, i), topicId = Some(new Uuid(name.hashCode, name.hashCode)))
  }

  private def sendProducerAppend(
    replicaManager: ReplicaManager,
    topicPartition: TopicPartition,
    numOfRecords: Int
  ): AtomicReference[PartitionResponse] = {
    val produceResult = new AtomicReference[PartitionResponse]()
    def callback(response: Map[TopicPartition, PartitionResponse]): Unit = {
      produceResult.set(response(topicPartition))
    }

    val records = MemoryRecords.withRecords(
      Compression.NONE,
      IntStream
        .range(0, numOfRecords)
        .mapToObj(i => new SimpleRecord(i.toString.getBytes))
        .toArray(Array.ofDim[SimpleRecord]): _*
    )

    replicaManager.appendRecords(
      timeout = 10,
      requiredAcks = -1,
      internalTopicsAllowed = false,
      origin = AppendOrigin.CLIENT,
      entriesPerPartition = Map(topicPartition -> records),
      responseCallback = callback
    )
    produceResult
  }

  /**
   * This method assumes that the test using created ReplicaManager calls
   * ReplicaManager.becomeLeaderOrFollower() once with LeaderAndIsrRequest containing
   * 'leaderEpochInLeaderAndIsr' leader epoch for partition 'topicPartition'.
   */
  private def prepareReplicaManagerAndLogManager(timer: MockTimer,
                                                 topicPartition: Int,
                                                 leaderEpochInLeaderAndIsr: Int,
                                                 followerBrokerId: Int,
                                                 leaderBrokerId: Int,
                                                 countDownLatch: CountDownLatch,
                                                 expectTruncation: Boolean,
                                                 localLogOffset: Option[Long] = None,
                                                 offsetFromLeader: Long = 5,
                                                 leaderEpochFromLeader: Int = 3,
                                                 extraProps: Properties = new Properties(),
                                                 topicId: Option[Uuid] = None): (ReplicaManager, LogManager) = {
    val props = TestUtils.createBrokerConfig(0, TestUtils.MockKraftConnect)
    props.put("log.dir", TestUtils.tempRelativeDir("data").getAbsolutePath)
    props.asScala ++= extraProps.asScala
    val config = KafkaConfig.fromProps(props)
    val logConfig = new LogConfig(new Properties)
    val logDir = new File(new File(config.logDirs.head), s"$topic-$topicPartition")
    Files.createDirectories(logDir.toPath)
    val mockScheduler = new MockScheduler(time)
    val mockBrokerTopicStats = new BrokerTopicStats
    val mockLogDirFailureChannel = new LogDirFailureChannel(config.logDirs.size)
    val tp = new TopicPartition(topic, topicPartition)
    val maxTransactionTimeoutMs = 30000
    val maxProducerIdExpirationMs = 30000
    val segments = new LogSegments(tp)
    val leaderEpochCache = UnifiedLog.maybeCreateLeaderEpochCache(
      logDir, tp, mockLogDirFailureChannel, logConfig.recordVersion, "", None, time.scheduler)
    val producerStateManager = new ProducerStateManager(tp, logDir,
      maxTransactionTimeoutMs, new ProducerStateManagerConfig(maxProducerIdExpirationMs, true), time)
    val offsets = new LogLoader(
      logDir,
      tp,
      logConfig,
      mockScheduler,
      time,
      mockLogDirFailureChannel,
      true,
      segments,
      0L,
      0L,
      leaderEpochCache.toJava,
      producerStateManager,
      new ConcurrentHashMap[String, Integer],
      false
    ).load()
    val localLog = new LocalLog(logDir, logConfig, segments, offsets.recoveryPoint,
      offsets.nextOffsetMetadata, mockScheduler, time, tp, mockLogDirFailureChannel)
    val mockLog = new UnifiedLog(
      logStartOffset = offsets.logStartOffset,
      localLog = localLog,
      brokerTopicStats = mockBrokerTopicStats,
      producerIdExpirationCheckIntervalMs = 30000,
      leaderEpochCache = leaderEpochCache,
      producerStateManager = producerStateManager,
      _topicId = topicId,
      keepPartitionMetadataFile = true) {

      override def endOffsetForEpoch(leaderEpoch: Int): Option[OffsetAndEpoch] = {
        assertEquals(leaderEpoch, leaderEpochFromLeader)
        localLogOffset.map { logOffset =>
          Some(new OffsetAndEpoch(logOffset, leaderEpochFromLeader))
        }.getOrElse(super.endOffsetForEpoch(leaderEpoch))
      }

      override def latestEpoch: Option[Int] = Some(leaderEpochFromLeader)

      override def logEndOffsetMetadata: LogOffsetMetadata =
        localLogOffset.map(new LogOffsetMetadata(_)).getOrElse(super.logEndOffsetMetadata)

      override def logEndOffset: Long = localLogOffset.getOrElse(super.logEndOffset)
    }

    // Expect to call LogManager.truncateTo exactly once
    val topicPartitionObj = new TopicPartition(topic, topicPartition)
    val mockLogMgr: LogManager = mock(classOf[LogManager])
    when(mockLogMgr.liveLogDirs).thenReturn(config.logDirs.map(new File(_).getAbsoluteFile))
    when(mockLogMgr.getOrCreateLog(ArgumentMatchers.eq(topicPartitionObj), ArgumentMatchers.eq(false), ArgumentMatchers.eq(false), any(), any())).thenReturn(mockLog)
    when(mockLogMgr.getLog(topicPartitionObj, isFuture = false)).thenReturn(Some(mockLog))
    when(mockLogMgr.getLog(topicPartitionObj, isFuture = true)).thenReturn(None)
    val allLogs = new Pool[TopicPartition, UnifiedLog]()
    allLogs.put(topicPartitionObj, mockLog)
    when(mockLogMgr.allLogs).thenReturn(allLogs.values)
    when(mockLogMgr.isLogDirOnline(anyString)).thenReturn(true)

    val aliveBrokerIds = Seq[Integer](followerBrokerId, leaderBrokerId)
    val aliveBrokers = aliveBrokerIds.map(brokerId => new Node(brokerId, s"host$brokerId", brokerId))

    val metadataCache: MetadataCache = mock(classOf[MetadataCache])
    mockGetAliveBrokerFunctions(metadataCache, aliveBrokers)
    when(metadataCache.getPartitionReplicaEndpoints(
      any[TopicPartition], any[ListenerName])).
        thenReturn(Map(leaderBrokerId -> new Node(leaderBrokerId, "host1", 9092, "rack-a"),
          followerBrokerId -> new Node(followerBrokerId, "host2", 9092, "rack-b")).toMap)
    when(metadataCache.metadataVersion()).thenReturn(config.interBrokerProtocolVersion)
    val mockProducePurgatory = new DelayedOperationPurgatory[DelayedProduce](
      "Produce", timer, 0, false)
    val mockFetchPurgatory = new DelayedOperationPurgatory[DelayedFetch](
      "Fetch", timer, 0, false)
    val mockDeleteRecordsPurgatory = new DelayedOperationPurgatory[DelayedDeleteRecords](
      "DeleteRecords", timer, 0, false)
    val mockElectLeaderPurgatory = new DelayedOperationPurgatory[DelayedElectLeader](
      "ElectLeader", timer, 0, false)
    val mockRemoteFetchPurgatory = new DelayedOperationPurgatory[DelayedRemoteFetch](
      "RemoteFetch", timer, 0, false)
    val mockRemoteListOffsetsPurgatory = new DelayedOperationPurgatory[DelayedRemoteListOffsets](
      "RemoteListOffsets", timer, 0, false)
    val mockDelayedShareFetchPurgatory = new DelayedOperationPurgatory[DelayedShareFetch](
      "ShareFetch", timer, 0, false)

    // Mock network client to show leader offset of 5
    val blockingSend = new MockBlockingSender(
      Map(topicPartitionObj -> new EpochEndOffset()
        .setPartition(topicPartitionObj.partition)
        .setErrorCode(Errors.NONE.code)
        .setLeaderEpoch(leaderEpochFromLeader)
        .setEndOffset(offsetFromLeader)).asJava,
      new BrokerEndPoint(1, "host1" ,1), time)
    val replicaManager = new ReplicaManager(
      metrics = metrics,
      config = config,
      time = time,
      scheduler = mockScheduler,
      logManager = mockLogMgr,
      quotaManagers = quotaManager,
      brokerTopicStats = mockBrokerTopicStats,
      metadataCache = metadataCache,
      logDirFailureChannel = mockLogDirFailureChannel,
      alterPartitionManager = alterPartitionManager,
      delayedProducePurgatoryParam = Some(mockProducePurgatory),
      delayedFetchPurgatoryParam = Some(mockFetchPurgatory),
      delayedDeleteRecordsPurgatoryParam = Some(mockDeleteRecordsPurgatory),
      delayedElectLeaderPurgatoryParam = Some(mockElectLeaderPurgatory),
      delayedRemoteFetchPurgatoryParam = Some(mockRemoteFetchPurgatory),
      delayedRemoteListOffsetsPurgatoryParam = Some(mockRemoteListOffsetsPurgatory),
      delayedShareFetchPurgatoryParam = Some(mockDelayedShareFetchPurgatory),
      threadNamePrefix = Option(this.getClass.getName)) {

      override protected def createReplicaFetcherManager(metrics: Metrics,
                                                         time: Time,
                                                         threadNamePrefix: Option[String],
                                                         replicationQuotaManager: ReplicationQuotaManager): ReplicaFetcherManager = {
        val rm = this
        new ReplicaFetcherManager(this.config, rm, metrics, time, threadNamePrefix, replicationQuotaManager, () => this.metadataCache.metadataVersion(), () => 1) {

          override def createFetcherThread(fetcherId: Int, sourceBroker: BrokerEndPoint): ReplicaFetcherThread = {
            val logContext = new LogContext(s"[ReplicaFetcher replicaId=${rm.config.brokerId}, leaderId=${sourceBroker.id}, " +
              s"fetcherId=$fetcherId] ")
            val fetchSessionHandler = new FetchSessionHandler(logContext, sourceBroker.id)
            val leader = new RemoteLeaderEndPoint(logContext.logPrefix, blockingSend, fetchSessionHandler, rm.config,
              rm, quotaManager.follower, () => rm.config.interBrokerProtocolVersion, () => 1)
            new ReplicaFetcherThread(s"ReplicaFetcherThread-$fetcherId", leader, rm.config, failedPartitions, rm,
              quotaManager.follower, logContext.logPrefix, () => rm.config.interBrokerProtocolVersion) {
              override def doWork(): Unit = {
                // In case the thread starts before the partition is added by AbstractFetcherManager,
                // add it here (it's a no-op if already added)
                val initialOffset = InitialFetchState(
                  topicId = topicId,
                  leader = new BrokerEndPoint(0, "localhost", 9092),
                  initOffset = 0L, currentLeaderEpoch = leaderEpochInLeaderAndIsr)
                addPartitions(Map(new TopicPartition(topic, topicPartition) -> initialOffset))
                super.doWork()

                // Shut the thread down after one iteration to avoid double-counting truncations
                initiateShutdown()
                countDownLatch.countDown()
              }
            }
          }
        }
      }
    }

    (replicaManager, mockLogMgr)
  }

  private def leaderAndIsrPartitionState(topicPartition: TopicPartition,
                                         leaderEpoch: Int,
                                         leaderBrokerId: Int,
                                         aliveBrokerIds: Seq[Integer],
                                         isNew: Boolean = false): LeaderAndIsrPartitionState = {
    new LeaderAndIsrPartitionState()
      .setTopicName(topic)
      .setPartitionIndex(topicPartition.partition)
      .setControllerEpoch(controllerEpoch)
      .setLeader(leaderBrokerId)
      .setLeaderEpoch(leaderEpoch)
      .setIsr(aliveBrokerIds.asJava)
      .setPartitionEpoch(zkVersion)
      .setReplicas(aliveBrokerIds.asJava)
      .setIsNew(isNew)
  }

  private class CallbackResult[T] {
    private var value: Option[T] = None
    private var fun: Option[T => Unit] = None

    def assertFired: T = {
      assertTrue(hasFired, "Callback has not been fired")
      value.get
    }

    def hasFired: Boolean = {
      value.isDefined
    }

    def fire(value: T): Unit = {
      this.value = Some(value)
      fun.foreach(f => f(value))
    }

    def onFire(fun: T => Unit): CallbackResult[T] = {
      this.fun = Some(fun)
      if (this.hasFired) fire(value.get)
      this
    }
  }

  private def appendRecords(replicaManager: ReplicaManager,
                            partition: TopicPartition,
                            records: MemoryRecords,
                            origin: AppendOrigin = AppendOrigin.CLIENT,
                            requiredAcks: Short = -1): CallbackResult[PartitionResponse] = {
    val result = new CallbackResult[PartitionResponse]()
    def appendCallback(responses: Map[TopicPartition, PartitionResponse]): Unit = {
      val response = responses.get(partition)
      assertTrue(response.isDefined)
      result.fire(response.get)
    }

    replicaManager.appendRecords(
      timeout = 1000,
      requiredAcks = requiredAcks,
      internalTopicsAllowed = false,
      origin = origin,
      entriesPerPartition = Map(partition -> records),
      responseCallback = appendCallback,
    )

    result
  }

  private def handleProduceAppendToMultipleTopics(replicaManager: ReplicaManager,
                                                  entriesToAppend: Map[TopicPartition, MemoryRecords],
                                                  transactionalId: String,
                                                  origin: AppendOrigin = AppendOrigin.CLIENT,
                                                  requiredAcks: Short = -1): CallbackResult[Map[TopicPartition, PartitionResponse]] = {
    val result = new CallbackResult[Map[TopicPartition, PartitionResponse]]()
    def appendCallback(responses: Map[TopicPartition, PartitionResponse]): Unit = {
      responses.foreach( response => assertTrue(responses.get(response._1).isDefined))
      result.fire(responses)
    }

    replicaManager.handleProduceAppend(
      timeout = 1000,
      requiredAcks = requiredAcks,
      internalTopicsAllowed = false,
      transactionalId = transactionalId,
      entriesPerPartition = entriesToAppend,
      responseCallback = appendCallback,
      transactionSupportedOperation = transactionSupportedOperation
    )

    result
  }

  private def handleProduceAppend(replicaManager: ReplicaManager,
                                  partition: TopicPartition,
                                  records: MemoryRecords,
                                  origin: AppendOrigin = AppendOrigin.CLIENT,
                                  requiredAcks: Short = -1,
                                  transactionalId: String): CallbackResult[PartitionResponse] = {
    val result = new CallbackResult[PartitionResponse]()

    def appendCallback(responses: Map[TopicPartition, PartitionResponse]): Unit = {
      val response = responses.get(partition)
      assertTrue(response.isDefined)
      result.fire(response.get)
    }

    val entriesPerPartition = Map(partition -> records)
    replicaManager.handleProduceAppend(
      timeout = 1000,
      requiredAcks = requiredAcks,
      internalTopicsAllowed = false,
      transactionalId = transactionalId,
      entriesPerPartition = entriesPerPartition,
      responseCallback = appendCallback,
      transactionSupportedOperation = transactionSupportedOperation
    )

    result
  }

  private def maybeStartTransactionVerificationForPartition(replicaManager: ReplicaManager,
                                                            topicPartition: TopicPartition,
                                                            transactionalId: String,
                                                            producerId: Long,
                                                            producerEpoch: Short,
                                                            baseSequence: Int = 0): CallbackResult[Either[Errors, VerificationGuard]] = {
    val result = new CallbackResult[Either[Errors, VerificationGuard]]()
    def postVerificationCallback(errorAndGuard: (Errors, VerificationGuard)): Unit = {
      val (error, verificationGuard) = errorAndGuard
      val errorOrGuard = if (error != Errors.NONE) Left(error) else Right(verificationGuard)
      result.fire(errorOrGuard)
    }

    replicaManager.maybeStartTransactionVerificationForPartition(
      topicPartition,
      transactionalId,
      producerId,
      producerEpoch,
      baseSequence,
      postVerificationCallback,
      transactionSupportedOperation
    )
    result
  }

  private def fetchPartitionAsConsumer(
    replicaManager: ReplicaManager,
    partition: TopicIdPartition,
    partitionData: PartitionData,
    maxWaitMs: Long = 0,
    minBytes: Int = 1,
    maxBytes: Int = 1024 * 1024,
    isolationLevel: IsolationLevel = IsolationLevel.READ_UNCOMMITTED,
    clientMetadata: Option[ClientMetadata] = None,
  ): CallbackResult[FetchPartitionData] = {
    val isolation = isolationLevel match {
      case IsolationLevel.READ_COMMITTED => FetchIsolation.TXN_COMMITTED
      case IsolationLevel.READ_UNCOMMITTED => FetchIsolation.HIGH_WATERMARK
    }

    fetchPartition(
      replicaManager,
      replicaId = FetchRequest.ORDINARY_CONSUMER_ID,
      partition,
      partitionData,
      minBytes,
      maxBytes,
      isolation,
      clientMetadata,
      maxWaitMs
    )
  }

  private def fetchPartitionAsFollower(
    replicaManager: ReplicaManager,
    partition: TopicIdPartition,
    partitionData: PartitionData,
    replicaId: Int,
    maxWaitMs: Long = 0,
    minBytes: Int = 1,
    maxBytes: Int = 1024 * 1024,
  ): CallbackResult[FetchPartitionData] = {
    fetchPartition(
      replicaManager,
      replicaId = replicaId,
      partition,
      partitionData,
      minBytes = minBytes,
      maxBytes = maxBytes,
      isolation = FetchIsolation.LOG_END,
      clientMetadata = None,
      maxWaitMs = maxWaitMs
    )
  }

  private def fetchPartition(
    replicaManager: ReplicaManager,
    replicaId: Int,
    partition: TopicIdPartition,
    partitionData: PartitionData,
    minBytes: Int,
    maxBytes: Int,
    isolation: FetchIsolation,
    clientMetadata: Option[ClientMetadata],
    maxWaitMs: Long
  ): CallbackResult[FetchPartitionData] = {
    val result = new CallbackResult[FetchPartitionData]()
    def fetchCallback(responseStatus: Seq[(TopicIdPartition, FetchPartitionData)]): Unit = {
      assertEquals(1, responseStatus.size)
      val (topicPartition, fetchData) = responseStatus.head
      assertEquals(partition, topicPartition)
      result.fire(fetchData)
    }

    fetchPartitions(
      replicaManager,
      replicaId = replicaId,
      fetchInfos = Seq(partition -> partitionData),
      responseCallback = fetchCallback,
      maxWaitMs = maxWaitMs,
      minBytes = minBytes,
      maxBytes = maxBytes,
      isolation = isolation,
      clientMetadata = clientMetadata
    )

    result
  }

  private def fetchPartitions(
    replicaManager: ReplicaManager,
    replicaId: Int,
    fetchInfos: Seq[(TopicIdPartition, PartitionData)],
    responseCallback: Seq[(TopicIdPartition, FetchPartitionData)] => Unit,
    requestVersion: Short = ApiKeys.FETCH.latestVersion,
    maxWaitMs: Long = 0,
    minBytes: Int = 1,
    maxBytes: Int = 1024 * 1024,
    quota: ReplicaQuota = UNBOUNDED_QUOTA,
    isolation: FetchIsolation = FetchIsolation.LOG_END,
    clientMetadata: Option[ClientMetadata] = None
  ): Unit = {
    val params = new FetchParams(
      requestVersion,
      replicaId,
      1,
      maxWaitMs,
      minBytes,
      maxBytes,
      isolation,
      clientMetadata.toJava
    )

    replicaManager.fetchMessages(
      params,
      fetchInfos,
      quota,
      responseCallback
    )
  }

  private def getVerificationGuard(replicaManager: ReplicaManager,
                                   tp: TopicPartition,
                                   producerId: Long): Object = {
    replicaManager.getPartitionOrException(tp).log.get.verificationGuard(producerId)
  }

  private def setUpReplicaManagerWithMockedAddPartitionsToTxnManager(addPartitionsToTxnManager: AddPartitionsToTxnManager,
                                                                     transactionalTopicPartitions: List[TopicPartition],
                                                                     config: KafkaConfig = config): ReplicaManager = {
    val mockLogMgr = TestUtils.createLogManager(config.logDirs.map(new File(_)))
    val metadataCache = mock(classOf[MetadataCache])

    val replicaManager = new ReplicaManager(
      metrics = metrics,
      config = config,
      time = time,
      scheduler = new MockScheduler(time),
      logManager = mockLogMgr,
      quotaManagers = quotaManager,
      metadataCache = metadataCache,
      logDirFailureChannel = new LogDirFailureChannel(config.logDirs.size),
      alterPartitionManager = alterPartitionManager,
      addPartitionsToTxnManager = Some(addPartitionsToTxnManager))

    transactionalTopicPartitions.foreach(tp => when(metadataCache.contains(tp)).thenReturn(true))

    // We will attempt to schedule to the request handler thread using a non request handler thread. Set this to avoid error.
    KafkaRequestHandler.setBypassThreadCheck(true)
    replicaManager
  }

  private def setupReplicaManagerWithMockedPurgatories(
    timer: MockTimer,
    brokerId: Int = 0,
    aliveBrokerIds: Seq[Int] = Seq(0, 1),
    propsModifier: Properties => Unit = _ => {},
    mockReplicaFetcherManager: Option[ReplicaFetcherManager] = None,
    mockReplicaAlterLogDirsManager: Option[ReplicaAlterLogDirsManager] = None,
    isShuttingDown: AtomicBoolean = new AtomicBoolean(false),
    enableRemoteStorage: Boolean = false,
    shouldMockLog: Boolean = false,
    remoteLogManager: Option[RemoteLogManager] = None,
    defaultTopicRemoteLogStorageEnable: Boolean = true,
    setupLogDirMetaProperties: Boolean = false,
    directoryEventHandler: DirectoryEventHandler = DirectoryEventHandler.NOOP,
    buildRemoteLogAuxState: Boolean = false,
    remoteFetchQuotaExceeded: Option[Boolean] = None
  ): ReplicaManager = {
    val props = TestUtils.createBrokerConfig(brokerId, TestUtils.MockKraftConnect)
    val path1 = TestUtils.tempRelativeDir("data").getAbsolutePath
    val path2 = TestUtils.tempRelativeDir("data2").getAbsolutePath
    props.put(RemoteLogManagerConfig.REMOTE_LOG_STORAGE_SYSTEM_ENABLE_PROP, enableRemoteStorage.toString)
    props.put("log.dirs", path1 + "," + path2)
    propsModifier.apply(props)
    val config = KafkaConfig.fromProps(props)
    val logProps = new Properties()
    if (enableRemoteStorage && defaultTopicRemoteLogStorageEnable) {
      logProps.put(TopicConfig.REMOTE_LOG_STORAGE_ENABLE_CONFIG, "true")
    }
    val mockLog = setupMockLog(path1)
    if (setupLogDirMetaProperties) {
      // add meta.properties file in each dir
      config.logDirs.foreach(dir => {
        val metaProps = new MetaProperties.Builder().
          setVersion(MetaPropertiesVersion.V0).
          setClusterId("clusterId").
          setNodeId(brokerId).
          setDirectoryId(DirectoryId.random()).
          build()
        PropertiesUtils.writePropertiesFile(metaProps.toProperties,
          new File(new File(dir), MetaPropertiesEnsemble.META_PROPERTIES_NAME).getAbsolutePath, false)
      })
    }
    val mockLogMgr = TestUtils.createLogManager(config.logDirs.map(new File(_)), new LogConfig(logProps), log = if (shouldMockLog) Some(mockLog) else None, remoteStorageSystemEnable = enableRemoteStorage)
    val logConfig = new LogConfig(logProps)
    when(mockLog.config).thenReturn(logConfig)
    when(mockLog.remoteLogEnabled()).thenReturn(enableRemoteStorage)
    when(mockLog.remoteStorageSystemEnable).thenReturn(enableRemoteStorage)
    val aliveBrokers = aliveBrokerIds.map(brokerId => new Node(brokerId, s"host$brokerId", brokerId))
    brokerTopicStats = new BrokerTopicStats(KafkaConfig.fromProps(props).remoteLogManagerConfig.isRemoteStorageSystemEnabled)

    val metadataCache: MetadataCache = mock(classOf[MetadataCache])
    when(metadataCache.topicIdInfo()).thenReturn((topicIds.asJava, topicNames.asJava))
    when(metadataCache.topicNamesToIds()).thenReturn(topicIds.asJava)
    when(metadataCache.topicIdsToNames()).thenReturn(topicNames.asJava)
    when(metadataCache.metadataVersion()).thenReturn(config.interBrokerProtocolVersion)
    mockGetAliveBrokerFunctions(metadataCache, aliveBrokers)
    val mockProducePurgatory = new DelayedOperationPurgatory[DelayedProduce](
      "Produce", timer, 0, false)
    val mockFetchPurgatory = new DelayedOperationPurgatory[DelayedFetch](
      "Fetch", timer, 0, false)
    val mockDeleteRecordsPurgatory = new DelayedOperationPurgatory[DelayedDeleteRecords](
      "DeleteRecords", timer, 0, false)
    val mockDelayedElectLeaderPurgatory = new DelayedOperationPurgatory[DelayedElectLeader](
      "DelayedElectLeader", timer, 0, false)
    val mockDelayedRemoteFetchPurgatory = new DelayedOperationPurgatory[DelayedRemoteFetch](
      "DelayedRemoteFetch", timer, 0, false)
    val mockDelayedRemoteListOffsetsPurgatory = new DelayedOperationPurgatory[DelayedRemoteListOffsets](
      "RemoteListOffsets", timer, 0, false)
    val mockDelayedShareFetchPurgatory = new DelayedOperationPurgatory[DelayedShareFetch](
      "ShareFetch", timer, 0, false)

    when(metadataCache.contains(new TopicPartition(topic, 0))).thenReturn(true)

    if (remoteFetchQuotaExceeded.isDefined) {
      assertFalse(remoteLogManager.isDefined)
      if (remoteFetchQuotaExceeded.get) {
        when(mockRemoteLogManager.getFetchThrottleTimeMs()).thenReturn(quotaExceededThrottleTime)
      } else {
        when(mockRemoteLogManager.getFetchThrottleTimeMs()).thenReturn(quotaAvailableThrottleTime)
      }
    }

    // Transactional appends attempt to schedule to the request handler thread using a non request handler thread. Set this to avoid error.
    KafkaRequestHandler.setBypassThreadCheck(true)

    new ReplicaManager(
      metrics = metrics,
      config = config,
      time = time,
      scheduler = new MockScheduler(time),
      logManager = mockLogMgr,
      quotaManagers = quotaManager,
      metadataCache = metadataCache,
      logDirFailureChannel = new LogDirFailureChannel(config.logDirs.size),
      alterPartitionManager = alterPartitionManager,
      brokerTopicStats = brokerTopicStats,
      isShuttingDown = isShuttingDown,
      delayedProducePurgatoryParam = Some(mockProducePurgatory),
      delayedFetchPurgatoryParam = Some(mockFetchPurgatory),
      delayedDeleteRecordsPurgatoryParam = Some(mockDeleteRecordsPurgatory),
      delayedElectLeaderPurgatoryParam = Some(mockDelayedElectLeaderPurgatory),
      delayedRemoteFetchPurgatoryParam = Some(mockDelayedRemoteFetchPurgatory),
      delayedRemoteListOffsetsPurgatoryParam = Some(mockDelayedRemoteListOffsetsPurgatory),
      delayedShareFetchPurgatoryParam = Some(mockDelayedShareFetchPurgatory),
      threadNamePrefix = Option(this.getClass.getName),
      addPartitionsToTxnManager = Some(addPartitionsToTxnManager),
      directoryEventHandler = directoryEventHandler,
      remoteLogManager = if (enableRemoteStorage) {
        if (remoteLogManager.isDefined)
          remoteLogManager
        else
          Some(mockRemoteLogManager)
      } else None) {

      override protected def createReplicaFetcherManager(
        metrics: Metrics,
        time: Time,
        threadNamePrefix: Option[String],
        quotaManager: ReplicationQuotaManager
      ): ReplicaFetcherManager = {
        mockReplicaFetcherManager.getOrElse {
          if (buildRemoteLogAuxState) {
            super.createReplicaFetcherManager(
              metrics,
              time,
              threadNamePrefix,
              quotaManager
            )
            val config = this.config
            val metadataCache = this.metadataCache
            new ReplicaFetcherManager(config, this, metrics, time, threadNamePrefix, quotaManager, () => metadataCache.metadataVersion(), () => 1) {
              override def createFetcherThread(fetcherId: Int, sourceBroker: BrokerEndPoint): ReplicaFetcherThread = {
                val prefix = threadNamePrefix.map(tp => s"$tp:").getOrElse("")
                val threadName = s"${prefix}ReplicaFetcherThread-$fetcherId-${sourceBroker.id}"

                val tp = new TopicPartition(topic, 0)
                val leader = new MockLeaderEndPoint() {
                  override def fetch(fetchRequest: FetchRequest.Builder): Map[TopicPartition, FetchData] = {
                    Map(tp -> new FetchData().setErrorCode(Errors.OFFSET_MOVED_TO_TIERED_STORAGE.code))
                  }
                }
                leader.setLeaderState(tp, PartitionState(leaderEpoch = 0))
                leader.setReplicaPartitionStateCallback(tp => PartitionState(leaderEpoch = 0))

                val fetcher = new ReplicaFetcherThread(threadName, leader, config, failedPartitions, replicaManager,
                  quotaManager, "", () => config.interBrokerProtocolVersion)

                val initialFetchState = InitialFetchState(
                  topicId = Some(Uuid.randomUuid()),
                  leader = leader.brokerEndPoint(),
                  currentLeaderEpoch = 0,
                  initOffset = 0)

                fetcher.addPartitions(Map(tp -> initialFetchState))

                fetcher
              }
            }
          } else {
            super.createReplicaFetcherManager(
              metrics,
              time,
              threadNamePrefix,
              quotaManager
            )
          }
        }
      }

      override def createReplicaAlterLogDirsManager(
        quotaManager: ReplicationQuotaManager,
        brokerTopicStats: BrokerTopicStats
      ): ReplicaAlterLogDirsManager = {
        mockReplicaAlterLogDirsManager.getOrElse {
          super.createReplicaAlterLogDirsManager(
            quotaManager,
            brokerTopicStats
          )
        }
      }
    }
  }

  @Test
  def testOldLeaderLosesMetricsWhenReassignPartitions(): Unit = {
    val controllerEpoch = 0
    val leaderEpoch = 0
    val leaderEpochIncrement = 1
    val correlationId = 0
    val controllerId = 0
    val mockTopicStats1: BrokerTopicStats = mock(classOf[BrokerTopicStats])
    val (rm0, rm1) = prepareDifferentReplicaManagers(mock(classOf[BrokerTopicStats]), mockTopicStats1)

    try {
      // make broker 0 the leader of partition 0 and
      // make broker 1 the leader of partition 1
      val tp0 = new TopicPartition(topic, 0)
      val tp1 = new TopicPartition(topic, 1)
      val partition0Replicas = Seq[Integer](0, 1).asJava
      val partition1Replicas = Seq[Integer](1, 0).asJava
      val topicIds = Map(tp0.topic -> Uuid.randomUuid(), tp1.topic -> Uuid.randomUuid()).asJava

      val leaderAndIsrRequest1 = new LeaderAndIsrRequest.Builder(ApiKeys.LEADER_AND_ISR.latestVersion,
        controllerId, 0, brokerEpoch,
        Seq(
          new LeaderAndIsrPartitionState()
            .setTopicName(tp0.topic)
            .setPartitionIndex(tp0.partition)
            .setControllerEpoch(controllerEpoch)
            .setLeader(0)
            .setLeaderEpoch(leaderEpoch)
            .setIsr(partition0Replicas)
            .setPartitionEpoch(0)
            .setReplicas(partition0Replicas)
            .setIsNew(true),
          new LeaderAndIsrPartitionState()
            .setTopicName(tp1.topic)
            .setPartitionIndex(tp1.partition)
            .setControllerEpoch(controllerEpoch)
            .setLeader(1)
            .setLeaderEpoch(leaderEpoch)
            .setIsr(partition1Replicas)
            .setPartitionEpoch(0)
            .setReplicas(partition1Replicas)
            .setIsNew(true)
        ).asJava,
        topicIds,
        Set(new Node(0, "host0", 0), new Node(1, "host1", 1)).asJava).build()

      rm0.becomeLeaderOrFollower(correlationId, leaderAndIsrRequest1, (_, _) => ())
      rm1.becomeLeaderOrFollower(correlationId, leaderAndIsrRequest1, (_, _) => ())

      // make broker 0 the leader of partition 1 so broker 1 loses its leadership position
      val leaderAndIsrRequest2 = new LeaderAndIsrRequest.Builder(ApiKeys.LEADER_AND_ISR.latestVersion, controllerId,
        controllerEpoch, brokerEpoch,
        Seq(
          new LeaderAndIsrPartitionState()
            .setTopicName(tp0.topic)
            .setPartitionIndex(tp0.partition)
            .setControllerEpoch(controllerEpoch)
            .setLeader(0)
            .setLeaderEpoch(leaderEpoch + leaderEpochIncrement)
            .setIsr(partition0Replicas)
            .setPartitionEpoch(0)
            .setReplicas(partition0Replicas)
            .setIsNew(true),
          new LeaderAndIsrPartitionState()
            .setTopicName(tp1.topic)
            .setPartitionIndex(tp1.partition)
            .setControllerEpoch(controllerEpoch)
            .setLeader(0)
            .setLeaderEpoch(leaderEpoch + leaderEpochIncrement)
            .setIsr(partition1Replicas)
            .setPartitionEpoch(0)
            .setReplicas(partition1Replicas)
            .setIsNew(true)
        ).asJava,
        topicIds,
        Set(new Node(0, "host0", 0), new Node(1, "host1", 1)).asJava).build()

      rm0.becomeLeaderOrFollower(correlationId, leaderAndIsrRequest2, (_, _) => ())
      rm1.becomeLeaderOrFollower(correlationId, leaderAndIsrRequest2, (_, _) => ())
    } finally {
      Utils.tryAll(util.Arrays.asList[Callable[Void]](
        () => {
          rm0.shutdown(checkpointHW = false)
          null
        },
        () => {
          rm1.shutdown(checkpointHW = false)
          null
        }
      ))
    }

    // verify that broker 1 did remove its metrics when no longer being the leader of partition 1
    verify(mockTopicStats1).removeOldLeaderMetrics(topic)
  }

  @Test
  def testOldFollowerLosesMetricsWhenReassignPartitions(): Unit = {
    val controllerEpoch = 0
    val leaderEpoch = 0
    val leaderEpochIncrement = 1
    val correlationId = 0
    val controllerId = 0
    val mockTopicStats1: BrokerTopicStats = mock(classOf[BrokerTopicStats])
    val (rm0, rm1) = prepareDifferentReplicaManagers(mock(classOf[BrokerTopicStats]), mockTopicStats1)

    try {
      // make broker 0 the leader of partition 0 and
      // make broker 1 the leader of partition 1
      val tp0 = new TopicPartition(topic, 0)
      val tp1 = new TopicPartition(topic, 1)
      val partition0Replicas = Seq[Integer](1, 0).asJava
      val partition1Replicas = Seq[Integer](1, 0).asJava
      val topicIds = Map(tp0.topic -> Uuid.randomUuid(), tp1.topic -> Uuid.randomUuid()).asJava

      val leaderAndIsrRequest1 = new LeaderAndIsrRequest.Builder(ApiKeys.LEADER_AND_ISR.latestVersion,
        controllerId, 0, brokerEpoch,
        Seq(
          new LeaderAndIsrPartitionState()
            .setTopicName(tp0.topic)
            .setPartitionIndex(tp0.partition)
            .setControllerEpoch(controllerEpoch)
            .setLeader(1)
            .setLeaderEpoch(leaderEpoch)
            .setIsr(partition0Replicas)
            .setPartitionEpoch(0)
            .setReplicas(partition0Replicas)
            .setIsNew(true),
          new LeaderAndIsrPartitionState()
            .setTopicName(tp1.topic)
            .setPartitionIndex(tp1.partition)
            .setControllerEpoch(controllerEpoch)
            .setLeader(1)
            .setLeaderEpoch(leaderEpoch)
            .setIsr(partition1Replicas)
            .setPartitionEpoch(0)
            .setReplicas(partition1Replicas)
            .setIsNew(true)
        ).asJava,
        topicIds,
        Set(new Node(0, "host0", 0), new Node(1, "host1", 1)).asJava).build()

      rm0.becomeLeaderOrFollower(correlationId, leaderAndIsrRequest1, (_, _) => ())
      rm1.becomeLeaderOrFollower(correlationId, leaderAndIsrRequest1, (_, _) => ())

      // make broker 0 the leader of partition 1 so broker 1 loses its leadership position
      val leaderAndIsrRequest2 = new LeaderAndIsrRequest.Builder(ApiKeys.LEADER_AND_ISR.latestVersion, controllerId,
        controllerEpoch, brokerEpoch,
        Seq(
          new LeaderAndIsrPartitionState()
            .setTopicName(tp0.topic)
            .setPartitionIndex(tp0.partition)
            .setControllerEpoch(controllerEpoch)
            .setLeader(0)
            .setLeaderEpoch(leaderEpoch + leaderEpochIncrement)
            .setIsr(partition0Replicas)
            .setPartitionEpoch(0)
            .setReplicas(partition0Replicas)
            .setIsNew(true),
          new LeaderAndIsrPartitionState()
            .setTopicName(tp1.topic)
            .setPartitionIndex(tp1.partition)
            .setControllerEpoch(controllerEpoch)
            .setLeader(0)
            .setLeaderEpoch(leaderEpoch + leaderEpochIncrement)
            .setIsr(partition1Replicas)
            .setPartitionEpoch(0)
            .setReplicas(partition1Replicas)
            .setIsNew(true)
        ).asJava,
        topicIds,
        Set(new Node(0, "host0", 0), new Node(1, "host1", 1)).asJava).build()

      rm0.becomeLeaderOrFollower(correlationId, leaderAndIsrRequest2, (_, _) => ())
      rm1.becomeLeaderOrFollower(correlationId, leaderAndIsrRequest2, (_, _) => ())
    } finally {
      Utils.tryAll(util.Arrays.asList[Callable[Void]](
        () => {
          rm0.shutdown(checkpointHW = false)
          null
        },
        () => {
          rm1.shutdown(checkpointHW = false)
          null
        }
      ))
    }

    // verify that broker 1 did remove its metrics when no longer being the leader of partition 1
    verify(mockTopicStats1).removeOldLeaderMetrics(topic)
    verify(mockTopicStats1).removeOldFollowerMetrics(topic)
  }

  private def prepareDifferentReplicaManagers(brokerTopicStats1: BrokerTopicStats,
                                              brokerTopicStats2: BrokerTopicStats): (ReplicaManager, ReplicaManager) = {
    val props0 = TestUtils.createBrokerConfig(0, TestUtils.MockKraftConnect)
    val props1 = TestUtils.createBrokerConfig(1, TestUtils.MockKraftConnect)

    props0.put("log0.dir", TestUtils.tempRelativeDir("data").getAbsolutePath)
    props1.put("log1.dir", TestUtils.tempRelativeDir("data").getAbsolutePath)

    val config0 = KafkaConfig.fromProps(props0)
    val config1 = KafkaConfig.fromProps(props1)

    val mockLogMgr0 = TestUtils.createLogManager(config0.logDirs.map(new File(_)))
    val mockLogMgr1 = TestUtils.createLogManager(config1.logDirs.map(new File(_)))

    val metadataCache0: MetadataCache = mock(classOf[MetadataCache])
    val metadataCache1: MetadataCache = mock(classOf[MetadataCache])
    val aliveBrokers = Seq(new Node(0, "host0", 0), new Node(1, "host1", 1))
    mockGetAliveBrokerFunctions(metadataCache0, aliveBrokers)
    mockGetAliveBrokerFunctions(metadataCache1, aliveBrokers)
    when(metadataCache0.metadataVersion()).thenReturn(config0.interBrokerProtocolVersion)
    when(metadataCache1.metadataVersion()).thenReturn(config1.interBrokerProtocolVersion)

    // each replica manager is for a broker
    val rm0 = new ReplicaManager(
      metrics = metrics,
      config = config0,
      time = time,
      scheduler = new MockScheduler(time),
      logManager = mockLogMgr0,
      quotaManagers = quotaManager,
      brokerTopicStats = brokerTopicStats1,
      metadataCache = metadataCache0,
      logDirFailureChannel = new LogDirFailureChannel(config0.logDirs.size),
      alterPartitionManager = alterPartitionManager)
    val rm1 = new ReplicaManager(
      metrics = metrics,
      config = config1,
      time = time,
      scheduler = new MockScheduler(time),
      logManager = mockLogMgr1,
      quotaManagers = quotaManager,
      brokerTopicStats = brokerTopicStats2,
      metadataCache = metadataCache1,
      logDirFailureChannel = new LogDirFailureChannel(config1.logDirs.size),
      alterPartitionManager = alterPartitionManager)

    (rm0, rm1)
  }

  @ParameterizedTest
  @ValueSource(booleans = Array(true, false))
  def testStopReplicaWithStaleControllerEpoch(enableRemoteStorage: Boolean): Unit = {
    val mockTimer = new MockTimer(time)
    val replicaManager = setupReplicaManagerWithMockedPurgatories(mockTimer, aliveBrokerIds = Seq(0, 1),
      enableRemoteStorage = enableRemoteStorage)

    try {
      val tp0 = new TopicPartition(topic, 0)
      val offsetCheckpoints = new LazyOffsetCheckpoints(replicaManager.highWatermarkCheckpoints.asJava)
      replicaManager.createPartition(tp0).createLogIfNotExists(isNew = false, isFutureReplica = false, offsetCheckpoints, None)

      val becomeLeaderRequest = new LeaderAndIsrRequest.Builder(ApiKeys.LEADER_AND_ISR.latestVersion, 0, 10, brokerEpoch,
        Seq(leaderAndIsrPartitionState(tp0, 1, 0, Seq(0, 1), true)).asJava,
        Collections.singletonMap(topic, Uuid.randomUuid()),
        Set(new Node(0, "host1", 0), new Node(1, "host2", 1)).asJava
      ).build()

      replicaManager.becomeLeaderOrFollower(1, becomeLeaderRequest, (_, _) => ())

      val partitionStates = Map(tp0 -> new StopReplicaPartitionState()
        .setPartitionIndex(tp0.partition)
        .setLeaderEpoch(1)
        .setDeletePartition(false)
      )

      val (_, error) = replicaManager.stopReplicas(1, 0, 0, partitionStates)
      assertEquals(Errors.STALE_CONTROLLER_EPOCH, error)
      if (enableRemoteStorage) {
        verify(mockRemoteLogManager, times(0)).stopPartitions(any(), any())
      }
    } finally {
      replicaManager.shutdown(checkpointHW = false)
    }
  }

  @ParameterizedTest
  @ValueSource(booleans = Array(true, false))
  def testStopReplicaWithOfflinePartition(enableRemoteStorage: Boolean): Unit = {
    val mockTimer = new MockTimer(time)
    val replicaManager = setupReplicaManagerWithMockedPurgatories(mockTimer, aliveBrokerIds = Seq(0, 1),
      enableRemoteStorage = enableRemoteStorage)

    try {
      val tp0 = new TopicPartition(topic, 0)
      val offsetCheckpoints = new LazyOffsetCheckpoints(replicaManager.highWatermarkCheckpoints.asJava)
      replicaManager.createPartition(tp0).createLogIfNotExists(isNew = false, isFutureReplica = false, offsetCheckpoints, None)

      val becomeLeaderRequest = new LeaderAndIsrRequest.Builder(ApiKeys.LEADER_AND_ISR.latestVersion, 0, 0, brokerEpoch,
        Seq(leaderAndIsrPartitionState(tp0, 1, 0, Seq(0, 1), true)).asJava,
        Collections.singletonMap(topic, Uuid.randomUuid()),
        Set(new Node(0, "host1", 0), new Node(1, "host2", 1)).asJava
      ).build()

      replicaManager.becomeLeaderOrFollower(1, becomeLeaderRequest, (_, _) => ())
      replicaManager.markPartitionOffline(tp0)

      val partitionStates = Map(tp0 -> new StopReplicaPartitionState()
        .setPartitionIndex(tp0.partition)
        .setLeaderEpoch(1)
        .setDeletePartition(false)
      )

      val (result, error) = replicaManager.stopReplicas(1, 0, 0, partitionStates)
      assertEquals(Errors.NONE, error)
      assertEquals(Map(tp0 -> Errors.KAFKA_STORAGE_ERROR), result)
      if (enableRemoteStorage) {
        verify(mockRemoteLogManager, times(0)).stopPartitions(any(), any())
      }
    } finally {
      replicaManager.shutdown(checkpointHW = false)
    }
  }

  @ParameterizedTest
  @ValueSource(booleans = Array(true, false))
  def testStopReplicaWithInexistentPartition(enableRemoteStorage: Boolean): Unit = {
    testStopReplicaWithInexistentPartition(false, false, enableRemoteStorage)
  }

  @ParameterizedTest
  @ValueSource(booleans = Array(true, false))
  def testStopReplicaWithInexistentPartitionAndPartitionsDelete(enableRemoteStorage: Boolean): Unit = {
    testStopReplicaWithInexistentPartition(true, false, enableRemoteStorage)
  }

  @ParameterizedTest
  @ValueSource(booleans = Array(true, false))
  def testStopReplicaWithInexistentPartitionAndPartitionsDeleteAndIOException(enableRemoteStorage: Boolean): Unit = {
    testStopReplicaWithInexistentPartition(true, true, enableRemoteStorage)
  }

  private def testStopReplicaWithInexistentPartition(deletePartitions: Boolean,
                                                     throwIOException: Boolean,
                                                     enableRemoteStorage: Boolean): Unit = {
    val mockTimer = new MockTimer(time)
    val replicaManager = setupReplicaManagerWithMockedPurgatories(mockTimer, aliveBrokerIds = Seq(0, 1),
      enableRemoteStorage = enableRemoteStorage)

    try {
      val tp0 = new TopicPartition(topic, 0)
      val log = replicaManager.logManager.getOrCreateLog(tp0, true, topicId = None)

      if (throwIOException) {
        // Delete the underlying directory to trigger an KafkaStorageException
        val dir = log.dir.getParentFile
        Utils.delete(dir)
        Files.createFile(dir.toPath)
      }

      val partitionStates = Map(tp0 -> new StopReplicaPartitionState()
        .setPartitionIndex(tp0.partition)
        .setLeaderEpoch(1)
        .setDeletePartition(deletePartitions)
      )

      val (result, error) = replicaManager.stopReplicas(1, 0, 0, partitionStates)
      assertEquals(Errors.NONE, error)

      if (throwIOException && deletePartitions) {
        assertEquals(Map(tp0 -> Errors.KAFKA_STORAGE_ERROR), result)
        assertTrue(replicaManager.logManager.getLog(tp0).isEmpty)
      } else if (deletePartitions) {
        assertEquals(Map(tp0 -> Errors.NONE), result)
        assertTrue(replicaManager.logManager.getLog(tp0).isEmpty)
      } else {
        assertEquals(Map(tp0 -> Errors.NONE), result)
        assertTrue(replicaManager.logManager.getLog(tp0).isDefined)
      }
      if (enableRemoteStorage) {
        if (throwIOException) {
          verify(mockRemoteLogManager, times(0)).stopPartitions(any(), any())
        } else {
          verify(mockRemoteLogManager, times(1))
            .stopPartitions(ArgumentMatchers.eq(Collections.singleton(new StopPartition(tp0, deletePartitions, false, false))), any())
        }
      }
    } finally {
      replicaManager.shutdown(checkpointHW = false)
    }
  }

  @ParameterizedTest
  @ValueSource(booleans = Array(true, false))
  def testStopReplicaWithExistingPartitionAndNewerLeaderEpoch(enableRemoteStorage: Boolean): Unit = {
    testStopReplicaWithExistingPartition(2, false, false, Errors.NONE, enableRemoteStorage)
  }

  @ParameterizedTest
  @ValueSource(booleans = Array(true, false))
  def testStopReplicaWithExistingPartitionAndOlderLeaderEpoch(enableRemoteStorage: Boolean): Unit = {
    testStopReplicaWithExistingPartition(0, false, false, Errors.FENCED_LEADER_EPOCH, enableRemoteStorage)
  }

  @ParameterizedTest
  @ValueSource(booleans = Array(true, false))
  def testStopReplicaWithExistingPartitionAndEqualLeaderEpoch(enableRemoteStorage: Boolean): Unit = {
    testStopReplicaWithExistingPartition(1, false, false, Errors.NONE, enableRemoteStorage)
  }

  @ParameterizedTest
  @ValueSource(booleans = Array(true, false))
  def testStopReplicaWithExistingPartitionAndDeleteSentinel(enableRemoteStorage: Boolean): Unit = {
    testStopReplicaWithExistingPartition(LeaderAndIsr.EPOCH_DURING_DELETE, false, false, Errors.NONE, enableRemoteStorage)
  }

  @ParameterizedTest
  @ValueSource(booleans = Array(true, false))
  def testStopReplicaWithExistingPartitionAndLeaderEpochNotProvided(enableRemoteStorage: Boolean): Unit = {
    testStopReplicaWithExistingPartition(LeaderAndIsr.NO_EPOCH, false, false, Errors.NONE, enableRemoteStorage)
  }

  @ParameterizedTest
  @ValueSource(booleans = Array(true, false))
  def testStopReplicaWithDeletePartitionAndExistingPartitionAndNewerLeaderEpoch(enableRemoteStorage: Boolean): Unit = {
    testStopReplicaWithExistingPartition(2, true, false, Errors.NONE, enableRemoteStorage)
  }

  @ParameterizedTest
  @ValueSource(booleans = Array(true, false))
  def testStopReplicaWithDeletePartitionAndExistingPartitionAndNewerLeaderEpochAndIOException(enableRemoteStorage: Boolean): Unit = {
    testStopReplicaWithExistingPartition(2, true, true, Errors.KAFKA_STORAGE_ERROR, enableRemoteStorage)
  }

  @ParameterizedTest
  @ValueSource(booleans = Array(true, false))
  def testStopReplicaWithDeletePartitionAndExistingPartitionAndOlderLeaderEpoch(enableRemoteStorage: Boolean): Unit = {
    testStopReplicaWithExistingPartition(0, true, false, Errors.FENCED_LEADER_EPOCH, enableRemoteStorage)
  }

  @ParameterizedTest
  @ValueSource(booleans = Array(true, false))
  def testStopReplicaWithDeletePartitionAndExistingPartitionAndEqualLeaderEpoch(enableRemoteStorage: Boolean): Unit = {
    testStopReplicaWithExistingPartition(1, true, false, Errors.NONE, enableRemoteStorage)
  }

  @ParameterizedTest
  @ValueSource(booleans = Array(true, false))
  def testStopReplicaWithDeletePartitionAndExistingPartitionAndDeleteSentinel(enableRemoteStorage: Boolean): Unit = {
    testStopReplicaWithExistingPartition(LeaderAndIsr.EPOCH_DURING_DELETE, true, false, Errors.NONE, enableRemoteStorage)
  }

  @ParameterizedTest
  @ValueSource(booleans = Array(true, false))
  def testStopReplicaWithDeletePartitionAndExistingPartitionAndLeaderEpochNotProvided(enableRemoteStorage: Boolean): Unit = {
    testStopReplicaWithExistingPartition(LeaderAndIsr.NO_EPOCH, true, false, Errors.NONE, enableRemoteStorage)
  }

  @ParameterizedTest
  @ValueSource(booleans = Array(true, false))
  def testOffsetOutOfRangeExceptionWhenReadFromLog(isFromFollower: Boolean): Unit = {
    val replicaId = if (isFromFollower) 1 else -1
    val tp0 = new TopicPartition(topic, 0)
    val tidp0 = new TopicIdPartition(topicId, tp0)
    // create a replicaManager with remoteLog enabled
    val replicaManager = setupReplicaManagerWithMockedPurgatories(new MockTimer(time), aliveBrokerIds = Seq(0, 1, 2), enableRemoteStorage = true, shouldMockLog = true, remoteFetchQuotaExceeded = Some(false))
    try {
      val offsetCheckpoints = new LazyOffsetCheckpoints(replicaManager.highWatermarkCheckpoints.asJava)
      replicaManager.createPartition(tp0).createLogIfNotExists(isNew = false, isFutureReplica = false, offsetCheckpoints, None)
      val partition0Replicas = Seq[Integer](0, 1).asJava
      val topicIds = Map(tp0.topic -> topicId).asJava
      val leaderEpoch = 0
      val leaderAndIsrRequest = new LeaderAndIsrRequest.Builder(ApiKeys.LEADER_AND_ISR.latestVersion, 0, 0, brokerEpoch,
        Seq(
          new LeaderAndIsrPartitionState()
            .setTopicName(tp0.topic)
            .setPartitionIndex(tp0.partition)
            .setControllerEpoch(0)
            .setLeader(leaderEpoch)
            .setLeaderEpoch(0)
            .setIsr(partition0Replicas)
            .setPartitionEpoch(0)
            .setReplicas(partition0Replicas)
            .setIsNew(true)
        ).asJava,
        topicIds,
        Set(new Node(0, "host1", 0), new Node(1, "host2", 1)).asJava).build()
      replicaManager.becomeLeaderOrFollower(0, leaderAndIsrRequest, (_, _) => ())

      val params = new FetchParams(ApiKeys.FETCH.latestVersion, replicaId, 1, 1000, 0, 100, FetchIsolation.LOG_END, None.asJava)
      // when reading log, it'll throw OffsetOutOfRangeException, which will be handled separately
      val result = replicaManager.readFromLog(params, Seq(tidp0 -> new PartitionData(topicId, 1, 0, 100000, Optional.of[Integer](leaderEpoch), Optional.of[Integer](leaderEpoch))), UNBOUNDED_QUOTA, false)

      if (isFromFollower) {
        // expect OFFSET_MOVED_TO_TIERED_STORAGE error returned if it's from follower, since the data is already available in remote log
        assertEquals(Errors.OFFSET_MOVED_TO_TIERED_STORAGE, result.head._2.error)
      } else {
        assertEquals(Errors.NONE, result.head._2.error)
      }
      assertEquals(startOffset, result.head._2.leaderLogStartOffset)
      assertEquals(endOffset, result.head._2.leaderLogEndOffset)
      assertEquals(highHW, result.head._2.highWatermark)
      if (isFromFollower) {
        assertFalse(result.head._2.info.delayedRemoteStorageFetch.isPresent)
      } else {
        // for consumer fetch, we should return a delayedRemoteStorageFetch to wait for remote fetch
        assertTrue(result.head._2.info.delayedRemoteStorageFetch.isPresent)
      }
    } finally {
      replicaManager.shutdown(checkpointHW = false)
    }
  }

  @ParameterizedTest
  @ValueSource(booleans = Array(true, false))
  def testOffsetOutOfRangeExceptionWhenFetchMessages(isFromFollower: Boolean): Unit = {
    val replicaId = if (isFromFollower) 1 else -1
    val tp0 = new TopicPartition(topic, 0)
    val tidp0 = new TopicIdPartition(topicId, tp0)
    // create a replicaManager with remoteLog enabled
    val replicaManager = setupReplicaManagerWithMockedPurgatories(new MockTimer(time), aliveBrokerIds = Seq(0, 1, 2), enableRemoteStorage = true, shouldMockLog= true, remoteFetchQuotaExceeded = Some(false))
    try {
      val offsetCheckpoints = new LazyOffsetCheckpoints(replicaManager.highWatermarkCheckpoints.asJava)
      replicaManager.createPartition(tp0).createLogIfNotExists(isNew = false, isFutureReplica = false, offsetCheckpoints, None)
      val partition0Replicas = Seq[Integer](0, 1).asJava
      val topicIds = Map(tp0.topic -> topicId).asJava
      val leaderEpoch = 0
      val leaderAndIsrRequest = new LeaderAndIsrRequest.Builder(ApiKeys.LEADER_AND_ISR.latestVersion, 0, 0, brokerEpoch,
        Seq(
          new LeaderAndIsrPartitionState()
            .setTopicName(tp0.topic)
            .setPartitionIndex(tp0.partition)
            .setControllerEpoch(0)
            .setLeader(leaderEpoch)
            .setLeaderEpoch(0)
            .setIsr(partition0Replicas)
            .setPartitionEpoch(0)
            .setReplicas(partition0Replicas)
            .setIsNew(true)
        ).asJava,
        topicIds,
        Set(new Node(0, "host1", 0), new Node(1, "host2", 1)).asJava).build()
      replicaManager.becomeLeaderOrFollower(0, leaderAndIsrRequest, (_, _) => ())

      val params = new FetchParams(ApiKeys.FETCH.latestVersion, replicaId, 1, 1000, 10, 100, FetchIsolation.LOG_END, None.asJava)
      val fetchOffset = 1

      def fetchCallback(responseStatus: Seq[(TopicIdPartition, FetchPartitionData)]): Unit = {
        assertEquals(1, responseStatus.size)
        assertEquals(tidp0, responseStatus.toMap.keySet.head)
        val fetchPartitionData: FetchPartitionData = responseStatus.toMap.get(tidp0).get
        // should only follower fetch enter callback since consumer fetch will enter remoteFetch purgatory
        assertTrue(isFromFollower)
        assertEquals(Errors.OFFSET_MOVED_TO_TIERED_STORAGE, fetchPartitionData.error)
        assertEquals(startOffset, fetchPartitionData.logStartOffset)
        assertEquals(highHW, fetchPartitionData.highWatermark)
      }

      // when reading log, it'll throw OffsetOutOfRangeException, which will be handled separately
      replicaManager.fetchMessages(params, Seq(tidp0 -> new PartitionData(topicId, fetchOffset, 0, 100000, Optional.of[Integer](leaderEpoch), Optional.of[Integer](leaderEpoch))), UNBOUNDED_QUOTA, fetchCallback)

      val remoteStorageFetchInfoArg: ArgumentCaptor[RemoteStorageFetchInfo] = ArgumentCaptor.forClass(classOf[RemoteStorageFetchInfo])
      if (isFromFollower) {
        verify(mockRemoteLogManager, never()).asyncRead(remoteStorageFetchInfoArg.capture(), any())
      } else {
        verify(mockRemoteLogManager).asyncRead(remoteStorageFetchInfoArg.capture(), any())
        val remoteStorageFetchInfo = remoteStorageFetchInfoArg.getValue
        assertEquals(tp0, remoteStorageFetchInfo.topicPartition)
        assertEquals(fetchOffset, remoteStorageFetchInfo.fetchInfo.fetchOffset)
        assertEquals(topicId, remoteStorageFetchInfo.fetchInfo.topicId)
        assertEquals(startOffset, remoteStorageFetchInfo.fetchInfo.logStartOffset)
        assertEquals(leaderEpoch, remoteStorageFetchInfo.fetchInfo.currentLeaderEpoch.get())
      }
    } finally {
      replicaManager.shutdown(checkpointHW = false)
    }
  }

  @Test
  def testRemoteLogReaderMetrics(): Unit = {
    val replicaId = -1
    val tp0 = new TopicPartition(topic, 0)
    val tidp0 = new TopicIdPartition(topicId, tp0)

    val props = new Properties()
    props.put("zookeeper.connect", "test")
    props.put(RemoteLogManagerConfig.REMOTE_LOG_STORAGE_SYSTEM_ENABLE_PROP, true.toString)
    props.put(RemoteLogManagerConfig.REMOTE_STORAGE_MANAGER_CLASS_NAME_PROP, classOf[NoOpRemoteStorageManager].getName)
    props.put(RemoteLogManagerConfig.REMOTE_LOG_METADATA_MANAGER_CLASS_NAME_PROP, classOf[NoOpRemoteLogMetadataManager].getName)
    // set log reader threads number to 2
    props.put(RemoteLogManagerConfig.REMOTE_LOG_READER_THREADS_PROP, 2.toString)
    val config = KafkaConfig.fromProps(props)
    val mockLog = mock(classOf[UnifiedLog])
    val brokerTopicStats = new BrokerTopicStats(config.remoteLogManagerConfig.isRemoteStorageSystemEnabled())
    val remoteLogManager = new RemoteLogManager(
      config.remoteLogManagerConfig,
      0,
      TestUtils.tempRelativeDir("data").getAbsolutePath,
      "clusterId",
      time,
      _ => Optional.of(mockLog),
      (TopicPartition, Long) => {},
      brokerTopicStats,
      metrics)
    remoteLogManager.startup()
    val spyRLM = spy(remoteLogManager)

    val replicaManager = setupReplicaManagerWithMockedPurgatories(new MockTimer(time), aliveBrokerIds = Seq(0, 1, 2), enableRemoteStorage = true, shouldMockLog = true, remoteLogManager = Some(spyRLM))
    try {
      val offsetCheckpoints = new LazyOffsetCheckpoints(replicaManager.highWatermarkCheckpoints.asJava)
      replicaManager.createPartition(tp0).createLogIfNotExists(isNew = false, isFutureReplica = false, offsetCheckpoints, None)
      val partition0Replicas = Seq[Integer](0, 1).asJava
      val topicIds = Map(tp0.topic -> topicId).asJava
      val leaderEpoch = 0
      val leaderAndIsrRequest = new LeaderAndIsrRequest.Builder(ApiKeys.LEADER_AND_ISR.latestVersion, 0, 0, brokerEpoch,
        Seq(
          new LeaderAndIsrPartitionState()
            .setTopicName(tp0.topic)
            .setPartitionIndex(tp0.partition)
            .setControllerEpoch(0)
            .setLeader(leaderEpoch)
            .setLeaderEpoch(0)
            .setIsr(partition0Replicas)
            .setPartitionEpoch(0)
            .setReplicas(partition0Replicas)
            .setIsNew(true)
        ).asJava,
        topicIds,
        Set(new Node(0, "host1", 0), new Node(1, "host2", 1)).asJava).build()
      replicaManager.becomeLeaderOrFollower(0, leaderAndIsrRequest, (_, _) => ())

      val params = new FetchParams(ApiKeys.FETCH.latestVersion, replicaId, 1, 1000, 10, 100, FetchIsolation.LOG_END, None.asJava)
      val fetchOffset = 1
      val responseLatch = new CountDownLatch(5)

      def fetchCallback(responseStatus: Seq[(TopicIdPartition, FetchPartitionData)]): Unit = {
        assertEquals(1, responseStatus.size)
        assertEquals(tidp0, responseStatus.toMap.keySet.head)
        responseLatch.countDown()
      }

      assertEquals(1.0, yammerMetricValue("RemoteLogReaderAvgIdlePercent").asInstanceOf[Double])
      assertEquals(0, yammerMetricValue("RemoteLogReaderTaskQueueSize").asInstanceOf[Int])
      assertEquals(0L, yammerMetricValue("RemoteLogReaderFetchRateAndTimeMs").asInstanceOf[Long])

      // our thread number is 2
      val queueLatch = new CountDownLatch(2)
      val doneLatch = new CountDownLatch(1)

      doAnswer(_ => {
        queueLatch.countDown()
        // wait until verification completed
        doneLatch.await(5000, TimeUnit.MILLISECONDS)
        new FetchDataInfo(new LogOffsetMetadata(startOffset), mock(classOf[Records]))
      }).when(spyRLM).read(any())

      // create 5 asyncRead tasks, which should enqueue 3 task
      for (i <- 1 to 5)
        replicaManager.fetchMessages(params, Seq(tidp0 -> new PartitionData(topicId, fetchOffset, 0, 100000, Optional.of[Integer](leaderEpoch), Optional.of[Integer](leaderEpoch))), UNBOUNDED_QUOTA, fetchCallback)

      // wait until at least 2 task submitted to use all the available threads
      queueLatch.await(5000, TimeUnit.MILLISECONDS)
      // RemoteLogReader should not be all idle
      assertTrue(yammerMetricValue("RemoteLogReaderAvgIdlePercent").asInstanceOf[Double] < 1.0)
      // RemoteLogReader should queue some tasks
      assertEquals(3, yammerMetricValue("RemoteLogReaderTaskQueueSize").asInstanceOf[Int])
      // unlock all tasks
      doneLatch.countDown()
      responseLatch.await(5000, TimeUnit.MILLISECONDS)
      assertEquals(5L, yammerMetricValue("RemoteLogReaderFetchRateAndTimeMs").asInstanceOf[Long])
    } finally {
      Utils.tryAll(util.Arrays.asList[Callable[Void]](
        () => {
          replicaManager.shutdown(checkpointHW = false)
          null
        },
        () => {
          remoteLogManager.close()
          null
        }
      ))
      val allMetrics = KafkaYammerMetrics.defaultRegistry.allMetrics.asScala
      assertFalse(allMetrics.exists { case (n, _) => n.getMBeanName.endsWith("RemoteLogReaderFetchRateAndTimeMs") })
    }
  }

  @Test
  def testRemoteFetchExpiresPerSecMetric(): Unit = {
    val replicaId = -1
    val tp0 = new TopicPartition(topic, 0)
    val tidp0 = new TopicIdPartition(topicId, tp0)

    val props = new Properties()
    props.put("zookeeper.connect", "test")
    props.put(RemoteLogManagerConfig.REMOTE_LOG_STORAGE_SYSTEM_ENABLE_PROP, true.toString)
    props.put(RemoteLogManagerConfig.REMOTE_STORAGE_MANAGER_CLASS_NAME_PROP, classOf[NoOpRemoteStorageManager].getName)
    props.put(RemoteLogManagerConfig.REMOTE_LOG_METADATA_MANAGER_CLASS_NAME_PROP, classOf[NoOpRemoteLogMetadataManager].getName)
    val config = KafkaConfig.fromProps(props)
    val dummyLog = mock(classOf[UnifiedLog])
    val brokerTopicStats = new BrokerTopicStats(config.remoteLogManagerConfig.isRemoteStorageSystemEnabled())
    val remoteLogManager = new RemoteLogManager(
      config.remoteLogManagerConfig,
      0,
      TestUtils.tempRelativeDir("data").getAbsolutePath,
      "clusterId",
      time,
      _ => Optional.of(dummyLog),
      (TopicPartition, Long) => {},
      brokerTopicStats,
      metrics)
    remoteLogManager.startup()
    val spyRLM = spy(remoteLogManager)
    val timer = new MockTimer(time)

    val replicaManager = setupReplicaManagerWithMockedPurgatories(timer, aliveBrokerIds = Seq(0, 1, 2), enableRemoteStorage = true, shouldMockLog = true, remoteLogManager = Some(spyRLM))

    try {
      val offsetCheckpoints = new LazyOffsetCheckpoints(replicaManager.highWatermarkCheckpoints.asJava)
      replicaManager.createPartition(tp0).createLogIfNotExists(isNew = false, isFutureReplica = false, offsetCheckpoints, None)
      val partition0Replicas = Seq[Integer](0, 1).asJava
      val topicIds = Map(tp0.topic -> topicId).asJava
      val leaderEpoch = 0
      val leaderAndIsrRequest = new LeaderAndIsrRequest.Builder(ApiKeys.LEADER_AND_ISR.latestVersion, 0, 0, brokerEpoch,
        Seq(
          new LeaderAndIsrPartitionState()
            .setTopicName(tp0.topic)
            .setPartitionIndex(tp0.partition)
            .setControllerEpoch(0)
            .setLeader(leaderEpoch)
            .setLeaderEpoch(0)
            .setIsr(partition0Replicas)
            .setPartitionEpoch(0)
            .setReplicas(partition0Replicas)
            .setIsNew(true)
        ).asJava,
        topicIds,
        Set(new Node(0, "host1", 0), new Node(1, "host2", 1)).asJava).build()
      replicaManager.becomeLeaderOrFollower(0, leaderAndIsrRequest, (_, _) => ())

      val mockLog = replicaManager.getPartitionOrException(tp0).log.get
      when(mockLog.endOffsetForEpoch(anyInt())).thenReturn(Some(new OffsetAndEpoch(1, 1)))
      when(mockLog.read(anyLong(), anyInt(), any(), anyBoolean())).thenReturn(new FetchDataInfo(
        new LogOffsetMetadata(0L, 0L, 0),
        MemoryRecords.EMPTY
      ))
      val endOffsetMetadata = new LogOffsetMetadata(100L, 0L, 500)
      when(mockLog.fetchOffsetSnapshot).thenReturn(new LogOffsetSnapshot(
        0L,
        endOffsetMetadata,
        endOffsetMetadata,
        endOffsetMetadata))

      val params = new FetchParams(ApiKeys.FETCH.latestVersion, replicaId, 1, 1000, 10, 100, FetchIsolation.LOG_END, None.asJava)
      val fetchOffset = 1

      def fetchCallback(responseStatus: Seq[(TopicIdPartition, FetchPartitionData)]): Unit = {
        assertEquals(1, responseStatus.size)
        assertEquals(tidp0, responseStatus.toMap.keySet.head)
      }

      val latch = new CountDownLatch(1)
      doAnswer(_ => {
        // wait until verification completes
        latch.await(5000, TimeUnit.MILLISECONDS)
        mock(classOf[FetchDataInfo])
      }).when(spyRLM).read(any())

      val curExpiresPerSec = DelayedRemoteFetchMetrics.expiredRequestMeter.count()
      replicaManager.fetchMessages(params, Seq(tidp0 -> new PartitionData(topicId, fetchOffset, 0, 100000, Optional.of[Integer](leaderEpoch), Optional.of[Integer](leaderEpoch))), UNBOUNDED_QUOTA, fetchCallback)
      // advancing the clock to expire the delayed remote fetch
      timer.advanceClock(2000L)

      // verify the DelayedRemoteFetchMetrics.expiredRequestMeter.mark is called since the delayed remote fetch is expired
      TestUtils.waitUntilTrue(() => (curExpiresPerSec + 1) == DelayedRemoteFetchMetrics.expiredRequestMeter.count(), "DelayedRemoteFetchMetrics.expiredRequestMeter.count() should be 1, but got: " + DelayedRemoteFetchMetrics.expiredRequestMeter.count(), 10000L)
      latch.countDown()
    } finally {
      Utils.tryAll(util.Arrays.asList[Callable[Void]](
        () => {
          replicaManager.shutdown(checkpointHW = false)
          null
        },
        () => {
          remoteLogManager.close()
          null
        }
      ))
    }
  }

  private def yammerMetricValue(name: String): Any = {
    val allMetrics = KafkaYammerMetrics.defaultRegistry.allMetrics.asScala
    val (_, metric) = allMetrics.find { case (n, _) => n.getMBeanName.endsWith(name) }
      .getOrElse(fail(s"Unable to find broker metric $name: allMetrics: ${allMetrics.keySet.map(_.getMBeanName)}"))
    metric match {
      case m: Gauge[_] => m.value
      case m: Meter => m.count()
      case m: Timer => m.count()
      case m => fail(s"Unexpected broker metric of class ${m.getClass}")
    }
  }

  @Test
  def testSuccessfulBuildRemoteLogAuxStateMetrics(): Unit = {
    val tp0 = new TopicPartition(topic, 0)

    val remoteLogManager = mock(classOf[RemoteLogManager])
    val remoteLogSegmentMetadata = mock(classOf[RemoteLogSegmentMetadata])
    when(remoteLogManager.fetchRemoteLogSegmentMetadata(any(), anyInt(), anyLong())).thenReturn(
      Optional.of(remoteLogSegmentMetadata)
    )
    val storageManager = mock(classOf[RemoteStorageManager])
    when(storageManager.fetchIndex(any(), any())).thenReturn(new ByteArrayInputStream("0".getBytes()))
    when(remoteLogManager.storageManager()).thenReturn(storageManager)

    val replicaManager = setupReplicaManagerWithMockedPurgatories(new MockTimer(time), aliveBrokerIds = Seq(0, 1, 2), enableRemoteStorage = true, shouldMockLog = true, remoteLogManager = Some(remoteLogManager), buildRemoteLogAuxState = true)
    try {

      val offsetCheckpoints = new LazyOffsetCheckpoints(replicaManager.highWatermarkCheckpoints.asJava)
      replicaManager.createPartition(tp0).createLogIfNotExists(isNew = false, isFutureReplica = false, offsetCheckpoints, None)
      val partition0Replicas = Seq[Integer](0, 1).asJava
      val topicIds = Map(tp0.topic -> topicId).asJava
      val leaderAndIsrRequest = new LeaderAndIsrRequest.Builder(ApiKeys.LEADER_AND_ISR.latestVersion, 0, 0, brokerEpoch,
        Seq(
          new LeaderAndIsrPartitionState()
            .setTopicName(tp0.topic)
            .setPartitionIndex(tp0.partition)
            .setControllerEpoch(0)
            .setLeader(1)
            .setLeaderEpoch(0)
            .setIsr(partition0Replicas)
            .setPartitionEpoch(0)
            .setReplicas(partition0Replicas)
            .setIsNew(true)
        ).asJava,
        topicIds,
        Set(new Node(0, "host1", 0), new Node(1, "host2", 1)).asJava).build()

      // Verify the metrics for build remote log state and for failures is zero before replicas start to fetch
      assertEquals(0, brokerTopicStats.topicStats(tp0.topic()).buildRemoteLogAuxStateRequestRate.count)
      assertEquals(0, brokerTopicStats.topicStats(tp0.topic()).failedBuildRemoteLogAuxStateRate.count)
      // Verify aggregate metrics
      assertEquals(0, brokerTopicStats.allTopicsStats.buildRemoteLogAuxStateRequestRate.count)
      assertEquals(0, brokerTopicStats.allTopicsStats.failedBuildRemoteLogAuxStateRate.count)

      replicaManager.becomeLeaderOrFollower(0, leaderAndIsrRequest, (_, _) => ())

      // Replicas fetch from the leader periodically, therefore we check that the metric value is increasing
      waitUntilTrue(() => brokerTopicStats.topicStats(tp0.topic()).buildRemoteLogAuxStateRequestRate.count > 0,
        "Should have buildRemoteLogAuxStateRequestRate count > 0, but got:" + brokerTopicStats.topicStats(tp0.topic()).buildRemoteLogAuxStateRequestRate.count)
      assertEquals(0, brokerTopicStats.topicStats(tp0.topic()).failedBuildRemoteLogAuxStateRate.count)
      // Verify aggregate metrics
      waitUntilTrue(() => brokerTopicStats.allTopicsStats.buildRemoteLogAuxStateRequestRate.count > 0,
        "Should have all topic buildRemoteLogAuxStateRequestRate count > 0, but got:" + brokerTopicStats.allTopicsStats.buildRemoteLogAuxStateRequestRate.count)
      assertEquals(0, brokerTopicStats.allTopicsStats.failedBuildRemoteLogAuxStateRate.count)
    } finally {
      replicaManager.shutdown(checkpointHW = false)
    }
  }

  @Test
  def testFailedBuildRemoteLogAuxStateMetrics(): Unit = {
    val tp0 = new TopicPartition(topic, 0)

    val remoteLogManager = mock(classOf[RemoteLogManager])
    val storageManager = mock(classOf[RemoteStorageManager])
    when(storageManager.fetchIndex(any(), any())).thenReturn(new ByteArrayInputStream("0".getBytes()))
    when(remoteLogManager.storageManager()).thenReturn(storageManager)

    val replicaManager = setupReplicaManagerWithMockedPurgatories(new MockTimer(time), aliveBrokerIds = Seq(0, 1, 2), enableRemoteStorage = true, shouldMockLog = true, remoteLogManager = Some(remoteLogManager), buildRemoteLogAuxState = true)
    try {
      val offsetCheckpoints = new LazyOffsetCheckpoints(replicaManager.highWatermarkCheckpoints.asJava)
      replicaManager.createPartition(tp0).createLogIfNotExists(isNew = false, isFutureReplica = false, offsetCheckpoints, None)
      val partition0Replicas = Seq[Integer](0, 1).asJava
      val topicIds = Map(tp0.topic -> topicId).asJava
      val leaderAndIsrRequest = new LeaderAndIsrRequest.Builder(ApiKeys.LEADER_AND_ISR.latestVersion, 0, 0, brokerEpoch,
        Seq(
          new LeaderAndIsrPartitionState()
            .setTopicName(tp0.topic)
            .setPartitionIndex(tp0.partition)
            .setControllerEpoch(0)
            .setLeader(1)
            .setLeaderEpoch(0)
            .setIsr(partition0Replicas)
            .setPartitionEpoch(0)
            .setReplicas(partition0Replicas)
            .setIsNew(true)
        ).asJava,
        topicIds,
        Set(new Node(0, "host1", 0), new Node(1, "host2", 1)).asJava).build()

      // Verify the metrics for build remote log state and for failures is zero before replicas start to fetch
      assertEquals(0, brokerTopicStats.topicStats(tp0.topic()).buildRemoteLogAuxStateRequestRate.count)
      assertEquals(0, brokerTopicStats.topicStats(tp0.topic()).failedBuildRemoteLogAuxStateRate.count)
      // Verify aggregate metrics
      assertEquals(0, brokerTopicStats.allTopicsStats.buildRemoteLogAuxStateRequestRate.count)
      assertEquals(0, brokerTopicStats.allTopicsStats.failedBuildRemoteLogAuxStateRate.count)

      replicaManager.becomeLeaderOrFollower(0, leaderAndIsrRequest, (_, _) => ())

      // Replicas fetch from the leader periodically, therefore we check that the metric value is increasing
      // We expect failedBuildRemoteLogAuxStateRate to increase because there is no remoteLogSegmentMetadata
      // when attempting to build log aux state
      TestUtils.waitUntilTrue(() => brokerTopicStats.topicStats(tp0.topic()).buildRemoteLogAuxStateRequestRate.count > 0,
        "Should have buildRemoteLogAuxStateRequestRate count > 0, but got:" + brokerTopicStats.topicStats(tp0.topic()).buildRemoteLogAuxStateRequestRate.count)
      TestUtils.waitUntilTrue(() => brokerTopicStats.topicStats(tp0.topic()).failedBuildRemoteLogAuxStateRate.count > 0,
        "Should have failedBuildRemoteLogAuxStateRate count > 0, but got:" + brokerTopicStats.topicStats(tp0.topic()).failedBuildRemoteLogAuxStateRate.count)
      // Verify aggregate metrics
      TestUtils.waitUntilTrue(() => brokerTopicStats.allTopicsStats.buildRemoteLogAuxStateRequestRate.count > 0,
        "Should have all topic buildRemoteLogAuxStateRequestRate count > 0, but got:" + brokerTopicStats.allTopicsStats.buildRemoteLogAuxStateRequestRate.count)
      TestUtils.waitUntilTrue(() => brokerTopicStats.allTopicsStats.failedBuildRemoteLogAuxStateRate.count > 0,
        "Should have all topic failedBuildRemoteLogAuxStateRate count > 0, but got:" + brokerTopicStats.allTopicsStats.failedBuildRemoteLogAuxStateRate.count)
    } finally {
      replicaManager.shutdown(checkpointHW = false)
    }
  }

  @Test
  def testBuildRemoteLogAuxStateMetricsThrowsException(): Unit = {
    val tp0 = new TopicPartition(topic, 0)

    val remoteLogManager = mock(classOf[RemoteLogManager])
    when(remoteLogManager.fetchRemoteLogSegmentMetadata(any(), anyInt(), anyLong())).thenThrow(new RemoteStorageException("Failed to build remote log aux"))

    val storageManager = mock(classOf[RemoteStorageManager])
    when(storageManager.fetchIndex(any(), any())).thenReturn(new ByteArrayInputStream("0".getBytes()))
    when(remoteLogManager.storageManager()).thenReturn(storageManager)

    val replicaManager = setupReplicaManagerWithMockedPurgatories(new MockTimer(time), aliveBrokerIds = Seq(0, 1, 2), enableRemoteStorage = true, shouldMockLog = true, remoteLogManager = Some(remoteLogManager), buildRemoteLogAuxState = true)
    try {
      val offsetCheckpoints = new LazyOffsetCheckpoints(replicaManager.highWatermarkCheckpoints.asJava)
      replicaManager.createPartition(tp0).createLogIfNotExists(isNew = false, isFutureReplica = false, offsetCheckpoints, None)
      val partition0Replicas = Seq[Integer](0, 1).asJava
      val topicIds = Map(tp0.topic -> topicId).asJava
      val leaderAndIsrRequest = new LeaderAndIsrRequest.Builder(ApiKeys.LEADER_AND_ISR.latestVersion, 0, 0, brokerEpoch,
        Seq(
          new LeaderAndIsrPartitionState()
            .setTopicName(tp0.topic)
            .setPartitionIndex(tp0.partition)
            .setControllerEpoch(0)
            .setLeader(1)
            .setLeaderEpoch(0)
            .setIsr(partition0Replicas)
            .setPartitionEpoch(0)
            .setReplicas(partition0Replicas)
            .setIsNew(true)
        ).asJava,
        topicIds,
        Set(new Node(0, "host1", 0), new Node(1, "host2", 1)).asJava).build()

      // Verify the metrics for build remote log state and for failures is zero before replicas start to fetch
      assertEquals(0, brokerTopicStats.topicStats(tp0.topic()).buildRemoteLogAuxStateRequestRate.count)
      assertEquals(0, brokerTopicStats.topicStats(tp0.topic()).failedBuildRemoteLogAuxStateRate.count)
      // Verify aggregate metrics
      assertEquals(0, brokerTopicStats.allTopicsStats.buildRemoteLogAuxStateRequestRate.count)
      assertEquals(0, brokerTopicStats.allTopicsStats.failedBuildRemoteLogAuxStateRate.count)

      replicaManager.becomeLeaderOrFollower(0, leaderAndIsrRequest, (_, _) => ())

      // Replicas fetch from the leader periodically, therefore we check that the metric value is increasing
      // We expect failedBuildRemoteLogAuxStateRate to increase because fetchRemoteLogSegmentMetadata returns RemoteStorageException
      TestUtils.waitUntilTrue(() => brokerTopicStats.topicStats(tp0.topic()).buildRemoteLogAuxStateRequestRate.count > 0,
        "Should have buildRemoteLogAuxStateRequestRate count > 0, but got:" + brokerTopicStats.topicStats(tp0.topic()).buildRemoteLogAuxStateRequestRate.count)
      TestUtils.waitUntilTrue(() => brokerTopicStats.topicStats(tp0.topic()).failedBuildRemoteLogAuxStateRate.count > 0,
        "Should have failedBuildRemoteLogAuxStateRate count > 0, but got:" + brokerTopicStats.topicStats(tp0.topic()).failedBuildRemoteLogAuxStateRate.count)
      // Verify aggregate metrics
      TestUtils.waitUntilTrue(() => brokerTopicStats.allTopicsStats.buildRemoteLogAuxStateRequestRate.count > 0,
        "Should have all topic buildRemoteLogAuxStateRequestRate count > 0, but got:" + brokerTopicStats.allTopicsStats.buildRemoteLogAuxStateRequestRate.count)
      TestUtils.waitUntilTrue(() => brokerTopicStats.allTopicsStats.failedBuildRemoteLogAuxStateRate.count > 0,
        "Should have all topic failedBuildRemoteLogAuxStateRate count > 0, but got:" + brokerTopicStats.allTopicsStats.failedBuildRemoteLogAuxStateRate.count)
    } finally {
      replicaManager.shutdown(checkpointHW = false)
    }
  }

  private def setupMockLog(path: String): UnifiedLog = {
    val mockLog = mock(classOf[UnifiedLog])
    val partitionDir = new File(path, s"$topic-0")
    partitionDir.mkdir()
    when(mockLog.dir).thenReturn(partitionDir)
    when(mockLog.parentDir).thenReturn(path)
    when(mockLog.topicId).thenReturn(Some(topicId))
    when(mockLog.topicPartition).thenReturn(new TopicPartition(topic, 0))
    when(mockLog.highWatermark).thenReturn(highHW)
    when(mockLog.updateHighWatermark(anyLong())).thenReturn(0L)
    when(mockLog.logEndOffsetMetadata).thenReturn(new LogOffsetMetadata(10))
    when(mockLog.maybeIncrementHighWatermark(any(classOf[LogOffsetMetadata]))).thenReturn(None)
    when(mockLog.endOffsetForEpoch(anyInt())).thenReturn(None)
    // try to return a high start offset to cause OffsetOutOfRangeException at the 1st time
    when(mockLog.logStartOffset).thenReturn(endOffset).thenReturn(startOffset)
    when(mockLog.logEndOffset).thenReturn(endOffset)
    when(mockLog.localLogStartOffset()).thenReturn(endOffset - 10)
    when(mockLog.leaderEpochCache).thenReturn(None)
    when(mockLog.latestEpoch).thenReturn(Some(0))
    val producerStateManager = mock(classOf[ProducerStateManager])
    when(mockLog.producerStateManager).thenReturn(producerStateManager)

    mockLog
  }

  private def testStopReplicaWithExistingPartition(leaderEpoch: Int,
                                                   deletePartition: Boolean,
                                                   throwIOException: Boolean,
                                                   expectedOutput: Errors,
                                                   enableRemoteStorage: Boolean): Unit = {
    val mockTimer = new MockTimer(time)
    val replicaManager = setupReplicaManagerWithMockedPurgatories(mockTimer, aliveBrokerIds = Seq(0, 1),
      enableRemoteStorage = enableRemoteStorage)

    try {
      val tp0 = new TopicPartition(topic, 0)
      val offsetCheckpoints = new LazyOffsetCheckpoints(replicaManager.highWatermarkCheckpoints.asJava)
      val partition = replicaManager.createPartition(tp0)
      partition.createLogIfNotExists(isNew = false, isFutureReplica = false, offsetCheckpoints, None)

      val logDirFailureChannel = new LogDirFailureChannel(replicaManager.config.logDirs.size)
      val logDir = partition.log.get.parentDirFile

      def readRecoveryPointCheckpoint(): util.Map[TopicPartition, JLong] = {
        new OffsetCheckpointFile(new File(logDir, LogManager.RecoveryPointCheckpointFile),
          logDirFailureChannel).read()
      }

      def readLogStartOffsetCheckpoint(): util.Map[TopicPartition, JLong] = {
        new OffsetCheckpointFile(new File(logDir, LogManager.LogStartOffsetCheckpointFile),
          logDirFailureChannel).read()
      }

      val becomeLeaderRequest = new LeaderAndIsrRequest.Builder(ApiKeys.LEADER_AND_ISR.latestVersion, 0, 0, brokerEpoch,
        Seq(leaderAndIsrPartitionState(tp0, 1, 0, Seq(0, 1), true)).asJava,
        Collections.singletonMap(tp0.topic(), Uuid.randomUuid()),
        Set(new Node(0, "host1", 0), new Node(1, "host2", 1)).asJava
      ).build()

      replicaManager.becomeLeaderOrFollower(1, becomeLeaderRequest, (_, _) => ())

      val batch = TestUtils.records(records = List(
        new SimpleRecord(10, "k1".getBytes, "v1".getBytes),
        new SimpleRecord(11, "k2".getBytes, "v2".getBytes)))
      partition.appendRecordsToLeader(batch, AppendOrigin.CLIENT, requiredAcks = 0, RequestLocal.withThreadConfinedCaching)
      partition.log.get.updateHighWatermark(2L)
      partition.log.get.maybeIncrementLogStartOffset(1L, LogStartOffsetIncrementReason.LeaderOffsetIncremented)
      replicaManager.logManager.checkpointLogRecoveryOffsets()
      replicaManager.logManager.checkpointLogStartOffsets()
      assertEquals(1L, readRecoveryPointCheckpoint().get(tp0))
      assertEquals(1L, readLogStartOffsetCheckpoint().get(tp0))

      if (throwIOException) {
        // Replace underlying PartitionMetadataFile with a mock which throws
        // a KafkaStorageException when maybeFlush is called.
        val mockPartitionMetadataFile = mock(classOf[PartitionMetadataFile])
        when(mockPartitionMetadataFile.maybeFlush()).thenThrow(new KafkaStorageException())
        partition.log.get.partitionMetadataFile = Some(mockPartitionMetadataFile)
      }

      val partitionStates = Map(tp0 -> new StopReplicaPartitionState()
        .setPartitionIndex(tp0.partition)
        .setLeaderEpoch(leaderEpoch)
        .setDeletePartition(deletePartition)
      )

      val (result, error) = replicaManager.stopReplicas(1, 0, 0, partitionStates)
      assertEquals(Errors.NONE, error)
      assertEquals(Map(tp0 -> expectedOutput), result)

      if (expectedOutput == Errors.NONE && deletePartition) {
        assertEquals(HostedPartition.None, replicaManager.getPartition(tp0))
        assertFalse(readRecoveryPointCheckpoint().containsKey(tp0))
        assertFalse(readLogStartOffsetCheckpoint().containsKey(tp0))
        if (enableRemoteStorage) {
          val stopPartition = new StopPartition(tp0,
            deletePartition,
            leaderEpoch == LeaderAndIsr.EPOCH_DURING_DELETE,
            false)
          verify(mockRemoteLogManager)
            .stopPartitions(ArgumentMatchers.eq(Collections.singleton(stopPartition)), any())
        }
      }

      if (expectedOutput == Errors.NONE && !deletePartition && enableRemoteStorage) {
        verify(mockRemoteLogManager)
          .stopPartitions(ArgumentMatchers.eq(Collections.singleton(new StopPartition(tp0, false, false, false))), any())
      }
    } finally {
      replicaManager.shutdown(checkpointHW = false)
    }
  }

  @Test
  def testReplicaNotAvailable(): Unit = {

    def createReplicaManager(): ReplicaManager = {
      val props = TestUtils.createBrokerConfig(1, TestUtils.MockKraftConnect)
      val config = KafkaConfig.fromProps(props)
      val mockLogMgr = TestUtils.createLogManager(config.logDirs.map(new File(_)))
      new ReplicaManager(
        metrics = metrics,
        config = config,
        time = time,
        scheduler = new MockScheduler(time),
        logManager = mockLogMgr,
        quotaManagers = quotaManager,
        metadataCache = MetadataCache.kRaftMetadataCache(config.brokerId, () => KRaftVersion.KRAFT_VERSION_0),
        logDirFailureChannel = new LogDirFailureChannel(config.logDirs.size),
        alterPartitionManager = alterPartitionManager) {
        override def getPartitionOrException(topicPartition: TopicPartition): Partition = {
          throw Errors.NOT_LEADER_OR_FOLLOWER.exception()
        }
      }
    }

    val replicaManager = createReplicaManager()
    try {
      val tp = new TopicPartition(topic, 0)
      val dir = replicaManager.logManager.liveLogDirs.head.getAbsolutePath
      val errors = replicaManager.alterReplicaLogDirs(Map(tp -> dir))
      assertEquals(Errors.REPLICA_NOT_AVAILABLE, errors(tp))
    } finally {
      replicaManager.shutdown(checkpointHW = false)
    }
  }

  @Test
  def testPartitionMetadataFile(): Unit = {
    val replicaManager = setupReplicaManagerWithMockedPurgatories(new MockTimer(time))
    try {
      val brokerList = Seq[Integer](0, 1).asJava
      val topicPartition = new TopicPartition(topic, 0)
      val topicIds = Collections.singletonMap(topic, Uuid.randomUuid())
      val topicNames = topicIds.asScala.map(_.swap).asJava

      def leaderAndIsrRequest(epoch: Int, topicIds: java.util.Map[String, Uuid]): LeaderAndIsrRequest =
        new LeaderAndIsrRequest.Builder(ApiKeys.LEADER_AND_ISR.latestVersion, 0, 0, brokerEpoch,
          Seq(new LeaderAndIsrPartitionState()
            .setTopicName(topic)
            .setPartitionIndex(0)
            .setControllerEpoch(0)
            .setLeader(0)
            .setLeaderEpoch(epoch)
            .setIsr(brokerList)
            .setPartitionEpoch(0)
            .setReplicas(brokerList)
            .setIsNew(true)).asJava,
          topicIds,
          Set(new Node(0, "host1", 0), new Node(1, "host2", 1)).asJava).build()

      val response = replicaManager.becomeLeaderOrFollower(0, leaderAndIsrRequest(0, topicIds), (_, _) => ())
      assertEquals(Errors.NONE, response.partitionErrors(topicNames).get(topicPartition))
      assertFalse(replicaManager.localLog(topicPartition).isEmpty)
      val id = topicIds.get(topicPartition.topic())
      val log = replicaManager.localLog(topicPartition).get
      assertTrue(log.partitionMetadataFile.get.exists())
      val partitionMetadata = log.partitionMetadataFile.get.read()

      // Current version of PartitionMetadataFile is 0.
      assertEquals(0, partitionMetadata.version)
      assertEquals(id, partitionMetadata.topicId)
    } finally {
      replicaManager.shutdown(checkpointHW = false)
    }
  }

  @Test
  def testPartitionMetadataFileCreatedWithExistingLog(): Unit = {
    val replicaManager = setupReplicaManagerWithMockedPurgatories(new MockTimer(time))
    try {
      val brokerList = Seq[Integer](0, 1).asJava
      val topicPartition = new TopicPartition(topic, 0)

      replicaManager.logManager.getOrCreateLog(topicPartition, isNew = true, topicId = None)

      assertTrue(replicaManager.getLog(topicPartition).isDefined)
      var log = replicaManager.getLog(topicPartition).get
      assertEquals(None, log.topicId)
      assertFalse(log.partitionMetadataFile.get.exists())

      val topicIds = Collections.singletonMap(topic, Uuid.randomUuid())
      val topicNames = topicIds.asScala.map(_.swap).asJava

      def leaderAndIsrRequest(epoch: Int): LeaderAndIsrRequest = new LeaderAndIsrRequest.Builder(ApiKeys.LEADER_AND_ISR.latestVersion, 0, 0, brokerEpoch,
        Seq(new LeaderAndIsrPartitionState()
          .setTopicName(topic)
          .setPartitionIndex(0)
          .setControllerEpoch(0)
          .setLeader(0)
          .setLeaderEpoch(epoch)
          .setIsr(brokerList)
          .setPartitionEpoch(0)
          .setReplicas(brokerList)
          .setIsNew(true)).asJava,
        topicIds,
        Set(new Node(0, "host1", 0), new Node(1, "host2", 1)).asJava).build()

      val response = replicaManager.becomeLeaderOrFollower(0, leaderAndIsrRequest(0), (_, _) => ())
      assertEquals(Errors.NONE, response.partitionErrors(topicNames).get(topicPartition))
      assertFalse(replicaManager.localLog(topicPartition).isEmpty)
      val id = topicIds.get(topicPartition.topic())
      log = replicaManager.localLog(topicPartition).get
      assertTrue(log.partitionMetadataFile.get.exists())
      val partitionMetadata = log.partitionMetadataFile.get.read()

      // Current version of PartitionMetadataFile is 0.
      assertEquals(0, partitionMetadata.version)
      assertEquals(id, partitionMetadata.topicId)
    } finally {
      replicaManager.shutdown(checkpointHW = false)
    }
  }

  @Test
  def testPartitionMetadataFileCreatedAfterPreviousRequestWithoutIds(): Unit = {
    val replicaManager = setupReplicaManagerWithMockedPurgatories(new MockTimer(time))
    try {
      val brokerList = Seq[Integer](0, 1).asJava
      val topicPartition = new TopicPartition(topic, 0)
      val topicPartition2 = new TopicPartition(topic, 1)

      def leaderAndIsrRequest(topicIds: util.Map[String, Uuid], version: Short, partition: Int = 0, leaderEpoch: Int = 0): LeaderAndIsrRequest =
        new LeaderAndIsrRequest.Builder(version, 0, 0, brokerEpoch,
        Seq(new LeaderAndIsrPartitionState()
          .setTopicName(topic)
          .setPartitionIndex(partition)
          .setControllerEpoch(0)
          .setLeader(0)
          .setLeaderEpoch(leaderEpoch)
          .setIsr(brokerList)
          .setPartitionEpoch(0)
          .setReplicas(brokerList)
          .setIsNew(true)).asJava,
        topicIds,
        Set(new Node(0, "host1", 0), new Node(1, "host2", 1)).asJava).build()

      // Send a request without a topic ID so that we have a log without a topic ID associated to the partition.
      val response = replicaManager.becomeLeaderOrFollower(0, leaderAndIsrRequest(Collections.emptyMap(), 4), (_, _) => ())
      assertEquals(Errors.NONE, response.partitionErrors(Collections.emptyMap()).get(topicPartition))
      assertTrue(replicaManager.localLog(topicPartition).isDefined)
      val log = replicaManager.localLog(topicPartition).get
      assertFalse(log.partitionMetadataFile.get.exists())
      assertTrue(log.topicId.isEmpty)

      val response2 = replicaManager.becomeLeaderOrFollower(0, leaderAndIsrRequest(topicIds.asJava, ApiKeys.LEADER_AND_ISR.latestVersion), (_, _) => ())
      assertEquals(Errors.NONE, response2.partitionErrors(topicNames.asJava).get(topicPartition))
      assertTrue(replicaManager.localLog(topicPartition).isDefined)
      assertTrue(log.partitionMetadataFile.get.exists())
      assertTrue(log.topicId.isDefined)
      assertEquals(topicId, log.topicId.get)

      // Repeat with partition 2, but in this case, update the leader epoch
      // Send a request without a topic ID so that we have a log without a topic ID associated to the partition.
      val response3 = replicaManager.becomeLeaderOrFollower(0, leaderAndIsrRequest(Collections.emptyMap(), 4, 1), (_, _) => ())
      assertEquals(Errors.NONE, response3.partitionErrors(Collections.emptyMap()).get(topicPartition2))
      assertTrue(replicaManager.localLog(topicPartition2).isDefined)
      val log2 = replicaManager.localLog(topicPartition2).get
      assertFalse(log2.partitionMetadataFile.get.exists())
      assertTrue(log2.topicId.isEmpty)

      val response4 = replicaManager.becomeLeaderOrFollower(0, leaderAndIsrRequest(topicIds.asJava, ApiKeys.LEADER_AND_ISR.latestVersion, 1, 1), (_, _) => ())
      assertEquals(Errors.NONE, response4.partitionErrors(topicNames.asJava).get(topicPartition2))
      assertTrue(replicaManager.localLog(topicPartition2).isDefined)
      assertTrue(log2.partitionMetadataFile.get.exists())
      assertTrue(log2.topicId.isDefined)
      assertEquals(topicId, log2.topicId.get)

      assertEquals(topicId, log.partitionMetadataFile.get.read().topicId)
      assertEquals(topicId, log2.partitionMetadataFile.get.read().topicId)
    } finally {
      replicaManager.shutdown(checkpointHW = false)
    }
  }

  @Test
  def testInconsistentIdReturnsError(): Unit = {
    val replicaManager = setupReplicaManagerWithMockedPurgatories(new MockTimer(time))
    try {
      val brokerList = Seq[Integer](0, 1).asJava
      val topicPartition = new TopicPartition(topic, 0)
      val topicIds = Collections.singletonMap(topic, Uuid.randomUuid())
      val topicNames = topicIds.asScala.map(_.swap).asJava

      val invalidTopicIds = Collections.singletonMap(topic, Uuid.randomUuid())
      val invalidTopicNames = invalidTopicIds.asScala.map(_.swap).asJava

      def leaderAndIsrRequest(epoch: Int, topicIds: java.util.Map[String, Uuid]): LeaderAndIsrRequest =
        new LeaderAndIsrRequest.Builder(ApiKeys.LEADER_AND_ISR.latestVersion, 0, 0, brokerEpoch,
        Seq(new LeaderAndIsrPartitionState()
          .setTopicName(topic)
          .setPartitionIndex(0)
          .setControllerEpoch(0)
          .setLeader(0)
          .setLeaderEpoch(epoch)
          .setIsr(brokerList)
          .setPartitionEpoch(0)
          .setReplicas(brokerList)
          .setIsNew(true)).asJava,
        topicIds,
        Set(new Node(0, "host1", 0), new Node(1, "host2", 1)).asJava).build()

      val response = replicaManager.becomeLeaderOrFollower(0, leaderAndIsrRequest(0, topicIds), (_, _) => ())
      assertEquals(Errors.NONE, response.partitionErrors(topicNames).get(topicPartition))

      val response2 = replicaManager.becomeLeaderOrFollower(0, leaderAndIsrRequest(1, topicIds), (_, _) => ())
      assertEquals(Errors.NONE, response2.partitionErrors(topicNames).get(topicPartition))

      // Send request with inconsistent ID.
      val response3 = replicaManager.becomeLeaderOrFollower(0, leaderAndIsrRequest(1, invalidTopicIds), (_, _) => ())
      assertEquals(Errors.INCONSISTENT_TOPIC_ID, response3.partitionErrors(invalidTopicNames).get(topicPartition))

      val response4 = replicaManager.becomeLeaderOrFollower(0, leaderAndIsrRequest(2, invalidTopicIds), (_, _) => ())
      assertEquals(Errors.INCONSISTENT_TOPIC_ID, response4.partitionErrors(invalidTopicNames).get(topicPartition))
    } finally {
      replicaManager.shutdown(checkpointHW = false)
    }
  }

  @Test
  def testPartitionMetadataFileNotCreated(): Unit = {
    val replicaManager = setupReplicaManagerWithMockedPurgatories(new MockTimer(time))
    try {
      val brokerList = Seq[Integer](0, 1).asJava
      val topicPartition = new TopicPartition(topic, 0)
      val topicPartitionFoo = new TopicPartition("foo", 0)
      val topicPartitionFake = new TopicPartition("fakeTopic", 0)
      val topicIds = Map(topic -> Uuid.ZERO_UUID, "foo" -> Uuid.randomUuid()).asJava
      val topicNames = topicIds.asScala.map(_.swap).asJava

      def leaderAndIsrRequest(epoch: Int, name: String, version: Short): LeaderAndIsrRequest = LeaderAndIsrRequest.parse(
        new LeaderAndIsrRequest.Builder(version, 0, 0, brokerEpoch,
        Seq(new LeaderAndIsrPartitionState()
          .setTopicName(name)
          .setPartitionIndex(0)
          .setControllerEpoch(0)
          .setLeader(0)
          .setLeaderEpoch(epoch)
          .setIsr(brokerList)
          .setPartitionEpoch(0)
          .setReplicas(brokerList)
          .setIsNew(true)).asJava,
        topicIds,
        Set(new Node(0, "host1", 0), new Node(1, "host2", 1)).asJava).build().serialize(), version)

      // There is no file if the topic does not have an associated topic ID.
      val response = replicaManager.becomeLeaderOrFollower(0, leaderAndIsrRequest(0, "fakeTopic", ApiKeys.LEADER_AND_ISR.latestVersion), (_, _) => ())
      assertTrue(replicaManager.localLog(topicPartitionFake).isDefined)
      val log = replicaManager.localLog(topicPartitionFake).get
      assertFalse(log.partitionMetadataFile.get.exists())
      assertEquals(Errors.NONE, response.partitionErrors(topicNames).get(topicPartition))

      // There is no file if the topic has the default UUID.
      val response2 = replicaManager.becomeLeaderOrFollower(0, leaderAndIsrRequest(0, topic, ApiKeys.LEADER_AND_ISR.latestVersion), (_, _) => ())
      assertTrue(replicaManager.localLog(topicPartition).isDefined)
      val log2 = replicaManager.localLog(topicPartition).get
      assertFalse(log2.partitionMetadataFile.get.exists())
      assertEquals(Errors.NONE, response2.partitionErrors(topicNames).get(topicPartition))

      // There is no file if the request an older version
      val response3 = replicaManager.becomeLeaderOrFollower(0, leaderAndIsrRequest(0, "foo", 0), (_, _) => ())
      assertTrue(replicaManager.localLog(topicPartitionFoo).isDefined)
      val log3 = replicaManager.localLog(topicPartitionFoo).get
      assertFalse(log3.partitionMetadataFile.get.exists())
      assertEquals(Errors.NONE, response3.partitionErrors(topicNames).get(topicPartitionFoo))

      // There is no file if the request is an older version
      val response4 = replicaManager.becomeLeaderOrFollower(0, leaderAndIsrRequest(1, "foo", 4), (_, _) => ())
      assertTrue(replicaManager.localLog(topicPartitionFoo).isDefined)
      val log4 = replicaManager.localLog(topicPartitionFoo).get
      assertFalse(log4.partitionMetadataFile.get.exists())
      assertEquals(Errors.NONE, response4.partitionErrors(topicNames).get(topicPartitionFoo))
    } finally {
      replicaManager.shutdown(checkpointHW = false)
    }
  }

  @ParameterizedTest
  @ValueSource(booleans = Array(true, false))
  def testPartitionMarkedOfflineIfLogCantBeCreated(becomeLeader: Boolean): Unit = {
    val dataDir = TestUtils.tempDir()
    val topicPartition = new TopicPartition(topic, 0)
    val replicaManager = setupReplicaManagerWithMockedPurgatories(
      timer = new MockTimer(time),
      propsModifier = props => props.put(ServerLogConfigs.LOG_DIRS_CONFIG, dataDir.getAbsolutePath)
    )

    try {
      // Delete the data directory to trigger a storage exception
      Utils.delete(dataDir)

      val request = makeLeaderAndIsrRequest(
        topicId = Uuid.randomUuid(),
        topicPartition = topicPartition,
        replicas = Seq(0, 1),
        leaderAndIsr = new LeaderAndIsr(if (becomeLeader) 0 else 1, List(0, 1).map(Int.box).asJava)
      )

      replicaManager.becomeLeaderOrFollower(0, request, (_, _) => ())
      val hostedPartition = replicaManager.getPartition(topicPartition)
      assertEquals(
        classOf[HostedPartition.Offline],
        hostedPartition.getClass
      )
      assertEquals(
        request.topicIds().get(topicPartition.topic()),
        hostedPartition.asInstanceOf[HostedPartition.Offline].partition.flatMap(p => p.topicId).get
      )
    } finally {
      replicaManager.shutdown(checkpointHW = false)
    }
  }

  private def makeLeaderAndIsrRequest(
    topicId: Uuid,
    topicPartition: TopicPartition,
    replicas: Seq[Int],
    leaderAndIsr: LeaderAndIsr,
    isNew: Boolean = true,
    brokerEpoch: Int = 0,
    controllerId: Int = 0,
    controllerEpoch: Int = 0,
    version: Short = LeaderAndIsrRequestData.HIGHEST_SUPPORTED_VERSION
  ): LeaderAndIsrRequest = {
    val partitionState = new LeaderAndIsrPartitionState()
      .setTopicName(topicPartition.topic)
      .setPartitionIndex(topicPartition.partition)
      .setControllerEpoch(controllerEpoch)
      .setLeader(leaderAndIsr.leader)
      .setLeaderEpoch(leaderAndIsr.leaderEpoch)
      .setIsr(leaderAndIsr.isr)
      .setPartitionEpoch(leaderAndIsr.partitionEpoch)
      .setReplicas(replicas.map(Int.box).asJava)
      .setIsNew(isNew)

    def mkNode(replicaId: Int): Node = {
      new Node(replicaId, s"host-$replicaId", 9092)
    }

    val nodes = Set(mkNode(controllerId)) ++ replicas.map(mkNode).toSet

    new LeaderAndIsrRequest.Builder(
      version,
      controllerId,
      controllerEpoch,
      brokerEpoch,
      Seq(partitionState).asJava,
      Map(topicPartition.topic -> topicId).asJava,
      nodes.asJava
    ).build()
  }

  @Test
  def testActiveProducerState(): Unit = {
    val brokerId = 0
    val replicaManager = setupReplicaManagerWithMockedPurgatories(new MockTimer(time), brokerId)
    try {
      val fooPartition = new TopicPartition("foo", 0)
      when(replicaManager.metadataCache.contains(fooPartition)).thenReturn(false)
      val fooProducerState = replicaManager.activeProducerState(fooPartition)
      assertEquals(Errors.UNKNOWN_TOPIC_OR_PARTITION, Errors.forCode(fooProducerState.errorCode))

      val oofPartition = new TopicPartition("oof", 0)
      when(replicaManager.metadataCache.contains(oofPartition)).thenReturn(true)
      val oofProducerState = replicaManager.activeProducerState(oofPartition)
      assertEquals(Errors.NOT_LEADER_OR_FOLLOWER, Errors.forCode(oofProducerState.errorCode))

      // This API is supported by both leaders and followers

      val barPartition = new TopicPartition("bar", 0)
      val barLeaderAndIsrRequest = makeLeaderAndIsrRequest(
        topicId = Uuid.randomUuid(),
        topicPartition = barPartition,
        replicas = Seq(brokerId),
        leaderAndIsr = new LeaderAndIsr(brokerId, List(brokerId).map(Int.box).asJava)
      )
      replicaManager.becomeLeaderOrFollower(0, barLeaderAndIsrRequest, (_, _) => ())
      val barProducerState = replicaManager.activeProducerState(barPartition)
      assertEquals(Errors.NONE, Errors.forCode(barProducerState.errorCode))

      val otherBrokerId = 1
      val bazPartition = new TopicPartition("baz", 0)
      val bazLeaderAndIsrRequest = makeLeaderAndIsrRequest(
        topicId = Uuid.randomUuid(),
        topicPartition = bazPartition,
        replicas = Seq(brokerId, otherBrokerId),
        leaderAndIsr = new LeaderAndIsr(otherBrokerId, List(brokerId, otherBrokerId).map(Int.box).asJava)
      )
      replicaManager.becomeLeaderOrFollower(0, bazLeaderAndIsrRequest, (_, _) => ())
      val bazProducerState = replicaManager.activeProducerState(bazPartition)
      assertEquals(Errors.NONE, Errors.forCode(bazProducerState.errorCode))
    } finally {
      replicaManager.shutdown(checkpointHW = false)
    }
  }

  val FOO_UUID = Uuid.fromString("fFJBx0OmQG-UqeaT6YaSwA")

  val BAR_UUID = Uuid.fromString("vApAP6y7Qx23VOfKBzbOBQ")

  @Test
  def testGetOrCreatePartition(): Unit = {
    val brokerId = 0
    val replicaManager = setupReplicaManagerWithMockedPurgatories(new MockTimer(time), brokerId, shouldMockLog = true)
    try {
      val foo0 = new TopicPartition("foo", 0)
      val emptyDelta = new TopicsDelta(TopicsImage.EMPTY)
      val (fooPart, fooNew) = replicaManager.getOrCreatePartition(foo0, emptyDelta, FOO_UUID).get
      assertTrue(fooNew)
      assertEquals(foo0, fooPart.topicPartition)
      val (fooPart2, fooNew2) = replicaManager.getOrCreatePartition(foo0, emptyDelta, FOO_UUID).get
      assertFalse(fooNew2)
      assertTrue(fooPart eq fooPart2)
      val bar1 = new TopicPartition("bar", 1)
      replicaManager.markPartitionOffline(bar1)
      val (barPart, barNew) = replicaManager.getOrCreatePartition(bar1, emptyDelta, BAR_UUID).get
      assertTrue(barNew)
      assertEquals(bar1, barPart.topicPartition)

      val mockLog = mock(classOf[UnifiedLog])
      when(replicaManager.logManager.getLog(bar1)).thenReturn(Some(mockLog))
      when(mockLog.topicId).thenReturn(Some(BAR_UUID))
      replicaManager.markPartitionOffline(bar1)

      assertTrue(replicaManager.getOrCreatePartition(bar1, emptyDelta, BAR_UUID).isEmpty)
    } finally {
      replicaManager.shutdown(checkpointHW = false)
    }
  }

  @Test
  def testGetOrCreatePartitionShouldNotCreateOfflinePartition(): Unit = {
    val localId = 1
    val topicPartition0 = new TopicIdPartition(FOO_UUID, 0, "foo")
    val directoryEventHandler = mock(classOf[DirectoryEventHandler])

    val replicaManager = setupReplicaManagerWithMockedPurgatories(new MockTimer(time), localId, setupLogDirMetaProperties = true, directoryEventHandler = directoryEventHandler)
    try {
      val directoryIds = replicaManager.logManager.directoryIdsSet.toList
      assertEquals(directoryIds.size, 2)
      val leaderTopicsDelta: TopicsDelta = topicsCreateDelta(localId, true, partition = 0, directoryIds = directoryIds)
      val (partition: Partition, isNewWhenCreatedForFirstTime: Boolean) = replicaManager.getOrCreatePartition(topicPartition0.topicPartition(), leaderTopicsDelta, FOO_UUID).get
      partition.makeLeader(leaderAndIsrPartitionState(topicPartition0.topicPartition(), 1, localId, Seq(1, 2)),
        new LazyOffsetCheckpoints(replicaManager.highWatermarkCheckpoints.asJava),
        None)

      assertTrue(isNewWhenCreatedForFirstTime)
      // mark topic partition as offline
      replicaManager.markPartitionOffline(topicPartition0.topicPartition())

      // recreate the partition again shouldn't create new partition
      val recreateResults = replicaManager.getOrCreatePartition(topicPartition0.topicPartition(), leaderTopicsDelta, FOO_UUID)
      assertTrue(recreateResults.isEmpty)
    } finally {
      replicaManager.shutdown(checkpointHW = false)
    }
  }

  private def verifyRLMOnLeadershipChange(leaderPartitions: util.Set[Partition], followerPartitions: util.Set[Partition]): Unit = {
    val leaderCapture: ArgumentCaptor[util.Set[Partition]] = ArgumentCaptor.forClass(classOf[util.Set[Partition]])
    val followerCapture: ArgumentCaptor[util.Set[Partition]] = ArgumentCaptor.forClass(classOf[util.Set[Partition]])
    val topicIdsCapture: ArgumentCaptor[util.Map[String, Uuid]] = ArgumentCaptor.forClass(classOf[util.Map[String, Uuid]])
    verify(mockRemoteLogManager).onLeadershipChange(leaderCapture.capture(), followerCapture.capture(), topicIdsCapture.capture())

    val actualLeaderPartitions = leaderCapture.getValue
    val actualFollowerPartitions = followerCapture.getValue

    assertEquals(leaderPartitions, actualLeaderPartitions)
    assertEquals(followerPartitions, actualFollowerPartitions)
  }

  @ParameterizedTest
  @ValueSource(booleans = Array(true, false))
  def testApplyDeltaShouldHandleReplicaAssignedToOnlineDirectory(enableRemoteStorage: Boolean): Unit = {
    val localId = 1
    val topicPartition0 = new TopicPartition("foo", 0)
    val topicPartition1 = new TopicPartition("foo", 1)
    val directoryEventHandler = mock(classOf[DirectoryEventHandler])

    val replicaManager = setupReplicaManagerWithMockedPurgatories(new MockTimer(time), localId,
      enableRemoteStorage = enableRemoteStorage, setupLogDirMetaProperties = true, directoryEventHandler = directoryEventHandler)

    try {

      // Test applying delta as leader
      val directoryIds = replicaManager.logManager.directoryIdsSet.toList
      // Make the local replica the leader
      val leaderTopicsDelta = topicsCreateDelta(localId, true, partition = 0, directoryIds = directoryIds)
      val leaderMetadataImage = imageFromTopics(leaderTopicsDelta.apply())
      replicaManager.applyDelta(leaderTopicsDelta, leaderMetadataImage)

      // Check the broker shouldn't updated the controller with the correct assignment.
      verifyNoInteractions(replicaManager.directoryEventHandler)
      val logDirIdHostingPartition0 = replicaManager.logManager.directoryId(replicaManager.logManager.getLog(topicPartition0).get.dir.getParent).get
      assertEquals(directoryIds.head, logDirIdHostingPartition0)

      // Test applying delta as follower
      val followerTopicsDelta = topicsCreateDelta(localId, false, partition = 1, directoryIds = directoryIds)
      val followerMetadataImage = imageFromTopics(followerTopicsDelta.apply())

      replicaManager.applyDelta(followerTopicsDelta, followerMetadataImage)

      // Check the broker shouldn't updated the controller with the correct assignment.
      verifyNoInteractions(replicaManager.directoryEventHandler)
      val logDirIdHostingPartition1 = replicaManager.logManager.directoryId(replicaManager.logManager.getLog(topicPartition1).get.dir.getParent).get
      assertEquals(directoryIds.head, logDirIdHostingPartition1)

    } finally {
      replicaManager.shutdown(checkpointHW = false)
    }
  }

  @ParameterizedTest
  @ValueSource(booleans = Array(true, false))
  def testApplyDeltaShouldHandleReplicaAssignedToUnassignedDirectory(enableRemoteStorage: Boolean): Unit = {
    val localId = 1
    val topicPartition0 = new TopicPartition("foo", 0)
    val topicPartition1 = new TopicPartition("foo", 1)
    val directoryEventHandler = mock(classOf[DirectoryEventHandler])

    val replicaManager = setupReplicaManagerWithMockedPurgatories(new MockTimer(time), localId,
      enableRemoteStorage = enableRemoteStorage, setupLogDirMetaProperties = true, directoryEventHandler = directoryEventHandler)

    try {
      // Make the local replica the leader
      val leaderTopicsDelta = topicsCreateDelta(localId, true, partition = 0, directoryIds = List(DirectoryId.UNASSIGNED, DirectoryId.UNASSIGNED))
      val leaderMetadataImage = imageFromTopics(leaderTopicsDelta.apply())
      val topicId = leaderMetadataImage.topics().topicsByName.get("foo").id
      val topicIdPartition0 = new TopicIdPartition(topicId, topicPartition0)
      val topicIdPartition1 = new TopicIdPartition(topicId, topicPartition1)
      replicaManager.applyDelta(leaderTopicsDelta, leaderMetadataImage)

      // Make the local replica the as follower
      val followerTopicsDelta = topicsCreateDelta(localId, false, partition = 1, directoryIds = List(DirectoryId.UNASSIGNED, DirectoryId.UNASSIGNED))
      val followerMetadataImage = imageFromTopics(followerTopicsDelta.apply())
      replicaManager.applyDelta(followerTopicsDelta, followerMetadataImage)

      // Check the broker updated the controller with the correct assignment.
      val topicIdPartitionCapture: ArgumentCaptor[org.apache.kafka.server.common.TopicIdPartition] =
        ArgumentCaptor.forClass(classOf[org.apache.kafka.server.common.TopicIdPartition])
      val logIdCaptureForPartition: ArgumentCaptor[Uuid] = ArgumentCaptor.forClass(classOf[Uuid])
      verify(replicaManager.directoryEventHandler, atLeastOnce()).handleAssignment(topicIdPartitionCapture.capture(), logIdCaptureForPartition.capture(),
        ArgumentMatchers.eq("Applying metadata delta"), any())

      assertEquals(topicIdPartitionCapture.getAllValues.asScala,
        List(
          new org.apache.kafka.server.common.TopicIdPartition(topicId, topicIdPartition0.partition()),
          new org.apache.kafka.server.common.TopicIdPartition(topicId, topicIdPartition1.partition())
        )
      )
      val logDirIdHostingPartition0 = replicaManager.logManager.directoryId(replicaManager.logManager.getLog(topicPartition0).get.dir.getParent).get
      val logDirIdHostingPartition1 = replicaManager.logManager.directoryId(replicaManager.logManager.getLog(topicPartition1).get.dir.getParent).get
      assertEquals(logIdCaptureForPartition.getAllValues.asScala, List(logDirIdHostingPartition0, logDirIdHostingPartition1))
    } finally {
      replicaManager.shutdown(checkpointHW = false)
    }
  }

  @ParameterizedTest
  @ValueSource(booleans = Array(true, false))
  def testApplyDeltaShouldHandleReplicaAssignedToLostDirectory(enableRemoteStorage: Boolean): Unit = {
    val localId = 1
    val topicPartition0 = new TopicPartition("foo", 0)
    val topicPartition1 = new TopicPartition("foo", 1)
    val directoryEventHandler = mock(classOf[DirectoryEventHandler])

    val replicaManager = setupReplicaManagerWithMockedPurgatories(new MockTimer(time), localId,
      enableRemoteStorage = enableRemoteStorage, setupLogDirMetaProperties = true, directoryEventHandler = directoryEventHandler)

    try {
      // Make the local replica the leader
      val leaderTopicsDelta = topicsCreateDelta(localId, true, directoryIds = List(DirectoryId.LOST, DirectoryId.LOST))
      val leaderMetadataImage = imageFromTopics(leaderTopicsDelta.apply())
      val topicId = leaderMetadataImage.topics().topicsByName.get("foo").id
      val topicIdPartition0 = new TopicIdPartition(topicId, topicPartition0)
      val topicIdPartition1 = new TopicIdPartition(topicId, topicPartition1)
      replicaManager.applyDelta(leaderTopicsDelta, leaderMetadataImage)

      // Make the local replica the as follower
      val followerTopicsDelta = topicsCreateDelta(localId, false, partition = 1, directoryIds = List(DirectoryId.LOST, DirectoryId.LOST))
      val followerMetadataImage = imageFromTopics(followerTopicsDelta.apply())
      replicaManager.applyDelta(followerTopicsDelta, followerMetadataImage)

      // Check the broker updated the controller with the correct assignment.
      val topicIdPartitionCapture: ArgumentCaptor[org.apache.kafka.server.common.TopicIdPartition] =
        ArgumentCaptor.forClass(classOf[org.apache.kafka.server.common.TopicIdPartition])
      val logIdCaptureForPartition: ArgumentCaptor[Uuid] = ArgumentCaptor.forClass(classOf[Uuid])
      verify(replicaManager.directoryEventHandler, atLeastOnce()).handleAssignment(topicIdPartitionCapture.capture(), logIdCaptureForPartition.capture(),
        ArgumentMatchers.eq("Applying metadata delta"), any())

      assertEquals(topicIdPartitionCapture.getAllValues.asScala,
        List(
          new org.apache.kafka.server.common.TopicIdPartition(topicId, topicIdPartition0.partition()),
          new org.apache.kafka.server.common.TopicIdPartition(topicId, topicIdPartition1.partition())
        )
      )
      val logDirIdHostingPartition0 = replicaManager.logManager.directoryId(replicaManager.logManager.getLog(topicPartition0).get.dir.getParent).get
      val logDirIdHostingPartition1 = replicaManager.logManager.directoryId(replicaManager.logManager.getLog(topicPartition1).get.dir.getParent).get
      assertEquals(logIdCaptureForPartition.getAllValues.asScala, List(logDirIdHostingPartition0, logDirIdHostingPartition1))

    } finally {
      replicaManager.shutdown(checkpointHW = false)
    }
  }

  @ParameterizedTest
  @ValueSource(booleans = Array(true, false))
  def testDeltaFromLeaderToFollower(enableRemoteStorage: Boolean): Unit = {
    val localId = 1
    val otherId = localId + 1
    val numOfRecords = 3
    val topicPartition = new TopicPartition("foo", 0)
    val replicaManager = setupReplicaManagerWithMockedPurgatories(new MockTimer(time), localId, enableRemoteStorage = enableRemoteStorage)

    try {
      // Make the local replica the leader
      val leaderTopicsDelta = topicsCreateDelta(localId, true)
      val leaderMetadataImage = imageFromTopics(leaderTopicsDelta.apply())
      val topicId = leaderMetadataImage.topics().topicsByName.get("foo").id
      val topicIdPartition = new TopicIdPartition(topicId, topicPartition)

      replicaManager.applyDelta(leaderTopicsDelta, leaderMetadataImage)

      // Check the state of that partition and fetcher
      val HostedPartition.Online(leaderPartition) = replicaManager.getPartition(topicPartition)
      assertTrue(leaderPartition.isLeader)
      assertEquals(Set(localId, otherId), leaderPartition.inSyncReplicaIds)
      assertEquals(0, leaderPartition.getLeaderEpoch)

      assertEquals(None, replicaManager.replicaFetcherManager.getFetcher(topicPartition))

      if (enableRemoteStorage) {
        verifyRLMOnLeadershipChange(Collections.singleton(leaderPartition), Collections.emptySet())
        reset(mockRemoteLogManager)
      }

      // Send a produce request and advance the highwatermark
      val leaderResponse = sendProducerAppend(replicaManager, topicPartition, numOfRecords)
      fetchPartitionAsFollower(
        replicaManager,
        topicIdPartition,
        new PartitionData(Uuid.ZERO_UUID, numOfRecords, 0, Int.MaxValue, Optional.empty()),
        replicaId = otherId
      )
      assertEquals(Errors.NONE, leaderResponse.get.error)

      // Change the local replica to follower
      val followerTopicsDelta = topicsChangeDelta(leaderMetadataImage.topics(), localId, false)
      val followerMetadataImage = imageFromTopics(followerTopicsDelta.apply())
      replicaManager.applyDelta(followerTopicsDelta, followerMetadataImage)

      // Append on a follower should fail
      val followerResponse = sendProducerAppend(replicaManager, topicPartition, numOfRecords)
      assertEquals(Errors.NOT_LEADER_OR_FOLLOWER, followerResponse.get.error)

      // Check the state of that partition and fetcher
      val HostedPartition.Online(followerPartition) = replicaManager.getPartition(topicPartition)
      assertFalse(followerPartition.isLeader)
      assertEquals(1, followerPartition.getLeaderEpoch)

      if (enableRemoteStorage) {
        verifyRLMOnLeadershipChange(Collections.emptySet(), Collections.singleton(followerPartition))
      }

      val fetcher = replicaManager.replicaFetcherManager.getFetcher(topicPartition)
      val otherEndpoint = ClusterImageTest.IMAGE1.broker(otherId).listeners().get("PLAINTEXT")
      assertEquals(Some(new BrokerEndPoint(otherId, otherEndpoint.host(), otherEndpoint.port())), fetcher.map(_.leader.brokerEndPoint()))
    } finally {
      replicaManager.shutdown(checkpointHW = false)
    }
  }

  @ParameterizedTest
  @ValueSource(booleans = Array(true, false))
  def testDeltaFromFollowerToLeader(enableRemoteStorage: Boolean): Unit = {
    val localId = 1
    val otherId = localId + 1
    val numOfRecords = 3
    val topicPartition = new TopicPartition("foo", 0)
    val replicaManager = setupReplicaManagerWithMockedPurgatories(new MockTimer(time), localId, enableRemoteStorage = enableRemoteStorage)

    try {
      // Make the local replica the follower
      val followerTopicsDelta = topicsCreateDelta(localId, false)
      val followerMetadataImage = imageFromTopics(followerTopicsDelta.apply())
      replicaManager.applyDelta(followerTopicsDelta, followerMetadataImage)

      // Check the state of that partition and fetcher
      val HostedPartition.Online(followerPartition) = replicaManager.getPartition(topicPartition)
      assertFalse(followerPartition.isLeader)
      assertEquals(0, followerPartition.getLeaderEpoch)

      if (enableRemoteStorage) {
        verifyRLMOnLeadershipChange(Collections.emptySet(), Collections.singleton(followerPartition))
        reset(mockRemoteLogManager)
      }

      val fetcher = replicaManager.replicaFetcherManager.getFetcher(topicPartition)
      val otherEndpoint = ClusterImageTest.IMAGE1.broker(otherId).listeners().get("PLAINTEXT")
      assertEquals(Some(new BrokerEndPoint(otherId, otherEndpoint.host(), otherEndpoint.port())), fetcher.map(_.leader.brokerEndPoint()))

      // Append on a follower should fail
      val followerResponse = sendProducerAppend(replicaManager, topicPartition, numOfRecords)
      assertEquals(Errors.NOT_LEADER_OR_FOLLOWER, followerResponse.get.error)

      // Change the local replica to leader
      val leaderTopicsDelta = topicsChangeDelta(followerMetadataImage.topics(), localId, true)
      val leaderMetadataImage = imageFromTopics(leaderTopicsDelta.apply())
      val topicId = leaderMetadataImage.topics().topicsByName.get("foo").id
      val topicIdPartition = new TopicIdPartition(topicId, topicPartition)
      replicaManager.applyDelta(leaderTopicsDelta, leaderMetadataImage)

      // Send a produce request and advance the highwatermark
      val leaderResponse = sendProducerAppend(replicaManager, topicPartition, numOfRecords)
      fetchPartitionAsFollower(
        replicaManager,
        topicIdPartition,
        new PartitionData(Uuid.ZERO_UUID, numOfRecords, 0, Int.MaxValue, Optional.empty()),
        replicaId = otherId
      )
      assertEquals(Errors.NONE, leaderResponse.get.error)

      val HostedPartition.Online(leaderPartition) = replicaManager.getPartition(topicPartition)
      assertTrue(leaderPartition.isLeader)
      assertEquals(Set(localId, otherId), leaderPartition.inSyncReplicaIds)
      assertEquals(1, leaderPartition.getLeaderEpoch)
      if (enableRemoteStorage) {
        verifyRLMOnLeadershipChange(Collections.singleton(leaderPartition), Collections.emptySet())
      }

      assertEquals(None, replicaManager.replicaFetcherManager.getFetcher(topicPartition))
    } finally {
      replicaManager.shutdown(checkpointHW = false)
    }
  }

  @ParameterizedTest
  @ValueSource(booleans = Array(true, false))
  def testDeltaFollowerWithNoChange(enableRemoteStorage: Boolean): Unit = {
    val localId = 1
    val otherId = localId + 1
    val topicPartition = new TopicPartition("foo", 0)
    val replicaManager = setupReplicaManagerWithMockedPurgatories(new MockTimer(time), localId, enableRemoteStorage = enableRemoteStorage)

    try {
      // Make the local replica the follower
      val followerTopicsDelta = topicsCreateDelta(localId, false)
      val followerMetadataImage = imageFromTopics(followerTopicsDelta.apply())
      replicaManager.applyDelta(followerTopicsDelta, followerMetadataImage)

      // Check the state of that partition and fetcher
      val HostedPartition.Online(followerPartition) = replicaManager.getPartition(topicPartition)
      assertFalse(followerPartition.isLeader)
      assertEquals(0, followerPartition.getLeaderEpoch)

      if (enableRemoteStorage) {
        verifyRLMOnLeadershipChange(Collections.emptySet(), Collections.singleton(followerPartition))
        reset(mockRemoteLogManager)
      }

      val fetcher = replicaManager.replicaFetcherManager.getFetcher(topicPartition)
      val otherEndpoint = ClusterImageTest.IMAGE1.broker(otherId).listeners().get("PLAINTEXT")
      assertEquals(Some(new BrokerEndPoint(otherId, otherEndpoint.host(), otherEndpoint.port())), fetcher.map(_.leader.brokerEndPoint()))

      // Apply the same delta again
      replicaManager.applyDelta(followerTopicsDelta, followerMetadataImage)

      // Check that the state stays the same
      val HostedPartition.Online(noChangePartition) = replicaManager.getPartition(topicPartition)
      assertFalse(noChangePartition.isLeader)
      assertEquals(0, noChangePartition.getLeaderEpoch)

      if (enableRemoteStorage) {
        verifyRLMOnLeadershipChange(Collections.emptySet(), Collections.singleton(followerPartition))
      }

      val noChangeFetcher = replicaManager.replicaFetcherManager.getFetcher(topicPartition)
      assertEquals(Some(new BrokerEndPoint(otherId, otherEndpoint.host(), otherEndpoint.port())), noChangeFetcher.map(_.leader.brokerEndPoint()))
    } finally {
      replicaManager.shutdown(checkpointHW = false)
    }
  }

  @ParameterizedTest
  @ValueSource(booleans = Array(true, false))
  def testDeltaFollowerToNotReplica(enableRemoteStorage: Boolean): Unit = {
    val localId = 1
    val otherId = localId + 1
    val topicPartition = new TopicPartition("foo", 0)
    val replicaManager = setupReplicaManagerWithMockedPurgatories(new MockTimer(time), localId, enableRemoteStorage = enableRemoteStorage)

    try {
      // Make the local replica the follower
      val followerTopicsDelta = topicsCreateDelta(localId, false)
      val followerMetadataImage = imageFromTopics(followerTopicsDelta.apply())
      replicaManager.applyDelta(followerTopicsDelta, followerMetadataImage)

      // Check the state of that partition and fetcher
      val HostedPartition.Online(followerPartition) = replicaManager.getPartition(topicPartition)
      assertFalse(followerPartition.isLeader)
      assertEquals(0, followerPartition.getLeaderEpoch)

      if (enableRemoteStorage) {
        verifyRLMOnLeadershipChange(Collections.emptySet(), Collections.singleton(followerPartition))
        reset(mockRemoteLogManager)
      }

      val fetcher = replicaManager.replicaFetcherManager.getFetcher(topicPartition)
      val otherEndpoint = ClusterImageTest.IMAGE1.broker(otherId).listeners().get("PLAINTEXT")
      assertEquals(Some(new BrokerEndPoint(otherId, otherEndpoint.host(), otherEndpoint.port())), fetcher.map(_.leader.brokerEndPoint()))

      // Apply changes that remove replica
      val notReplicaTopicsDelta = topicsChangeDelta(followerMetadataImage.topics(), otherId, true)
      val notReplicaMetadataImage = imageFromTopics(notReplicaTopicsDelta.apply())
      replicaManager.applyDelta(notReplicaTopicsDelta, notReplicaMetadataImage)

      if (enableRemoteStorage) {
        verify(mockRemoteLogManager, never()).onLeadershipChange(anySet(), anySet(), anyMap())
        verify(mockRemoteLogManager, times(1))
          .stopPartitions(ArgumentMatchers.eq(Collections.singleton(new StopPartition(topicPartition, true, false, false))), any())
      }

      // Check that the partition was removed
      assertEquals(HostedPartition.None, replicaManager.getPartition(topicPartition))
      assertEquals(None, replicaManager.replicaFetcherManager.getFetcher(topicPartition))
      assertEquals(None, replicaManager.logManager.getLog(topicPartition))
    } finally {
      replicaManager.shutdown(checkpointHW = false)
    }
  }

  @ParameterizedTest
  @ValueSource(booleans = Array(true, false))
  def testDeltaFollowerRemovedTopic(enableRemoteStorage: Boolean): Unit = {
    val localId = 1
    val otherId = localId + 1
    val topicPartition = new TopicPartition("foo", 0)
    val replicaManager = setupReplicaManagerWithMockedPurgatories(new MockTimer(time), localId, enableRemoteStorage = enableRemoteStorage)

    try {
      // Make the local replica the follower
      val followerTopicsDelta = topicsCreateDelta(localId, false)
      val followerMetadataImage = imageFromTopics(followerTopicsDelta.apply())
      replicaManager.applyDelta(followerTopicsDelta, followerMetadataImage)

      // Check the state of that partition and fetcher
      val HostedPartition.Online(followerPartition) = replicaManager.getPartition(topicPartition)
      assertFalse(followerPartition.isLeader)
      assertEquals(0, followerPartition.getLeaderEpoch)

      if (enableRemoteStorage) {
        verifyRLMOnLeadershipChange(Collections.emptySet(), Collections.singleton(followerPartition))
        reset(mockRemoteLogManager)
      }

      val fetcher = replicaManager.replicaFetcherManager.getFetcher(topicPartition)
      val otherEndpoint = ClusterImageTest.IMAGE1.broker(otherId).listeners().get("PLAINTEXT")
      assertEquals(Some(new BrokerEndPoint(otherId, otherEndpoint.host(), otherEndpoint.port())), fetcher.map(_.leader.brokerEndPoint()))

      // Apply changes that remove topic and replica
      val removeTopicsDelta = topicsDeleteDelta(followerMetadataImage.topics())
      val removeMetadataImage = imageFromTopics(removeTopicsDelta.apply())
      replicaManager.applyDelta(removeTopicsDelta, removeMetadataImage)

      if (enableRemoteStorage) {
        verify(mockRemoteLogManager, never()).onLeadershipChange(anySet(), anySet(), anyMap())
        verify(mockRemoteLogManager, times(1))
          .stopPartitions(ArgumentMatchers.eq(Collections.singleton(new StopPartition(topicPartition, true, false, false))), any())
      }

      // Check that the partition was removed
      assertEquals(HostedPartition.None, replicaManager.getPartition(topicPartition))
      assertEquals(None, replicaManager.replicaFetcherManager.getFetcher(topicPartition))
      assertEquals(None, replicaManager.logManager.getLog(topicPartition))
    } finally {
      replicaManager.shutdown(checkpointHW = false)
    }
  }

  @ParameterizedTest
  @ValueSource(booleans = Array(true, false))
  def testDeltaLeaderToNotReplica(enableRemoteStorage: Boolean): Unit = {
    val localId = 1
    val otherId = localId + 1
    val topicPartition = new TopicPartition("foo", 0)
    val replicaManager = setupReplicaManagerWithMockedPurgatories(new MockTimer(time), localId, enableRemoteStorage = enableRemoteStorage)

    try {
      // Make the local replica the leader
      val leaderTopicsDelta = topicsCreateDelta(localId, true)
      val leaderMetadataImage = imageFromTopics(leaderTopicsDelta.apply())
      replicaManager.applyDelta(leaderTopicsDelta, leaderMetadataImage)

      // Check the state of that partition and fetcher
      val HostedPartition.Online(leaderPartition) = replicaManager.getPartition(topicPartition)
      assertTrue(leaderPartition.isLeader)
      assertEquals(Set(localId, otherId), leaderPartition.inSyncReplicaIds)
      assertEquals(0, leaderPartition.getLeaderEpoch)

      if (enableRemoteStorage) {
        verifyRLMOnLeadershipChange(Collections.singleton(leaderPartition), Collections.emptySet())
        reset(mockRemoteLogManager)
      }

      assertEquals(None, replicaManager.replicaFetcherManager.getFetcher(topicPartition))

      // Apply changes that remove replica
      val notReplicaTopicsDelta = topicsChangeDelta(leaderMetadataImage.topics(), otherId, true)
      val notReplicaMetadataImage = imageFromTopics(notReplicaTopicsDelta.apply())
      replicaManager.applyDelta(notReplicaTopicsDelta, notReplicaMetadataImage)

      if (enableRemoteStorage) {
        verify(mockRemoteLogManager, never()).onLeadershipChange(anySet(), anySet(), anyMap())
        verify(mockRemoteLogManager, times(1))
          .stopPartitions(ArgumentMatchers.eq(Collections.singleton(new StopPartition(topicPartition, true, false, false))), any())
      }

      // Check that the partition was removed
      assertEquals(HostedPartition.None, replicaManager.getPartition(topicPartition))
      assertEquals(None, replicaManager.replicaFetcherManager.getFetcher(topicPartition))
      assertEquals(None, replicaManager.logManager.getLog(topicPartition))
    } finally {
      replicaManager.shutdown(checkpointHW = false)
    }
  }

  @ParameterizedTest
  @ValueSource(booleans = Array(true, false))
  def testDeltaLeaderToRemovedTopic(enableRemoteStorage: Boolean): Unit = {
    val localId = 1
    val otherId = localId + 1
    val topicPartition = new TopicPartition("foo", 0)
    val replicaManager = setupReplicaManagerWithMockedPurgatories(new MockTimer(time), localId, enableRemoteStorage = enableRemoteStorage)

    try {
      // Make the local replica the leader
      val leaderTopicsDelta = topicsCreateDelta(localId, true)
      val leaderMetadataImage = imageFromTopics(leaderTopicsDelta.apply())
      replicaManager.applyDelta(leaderTopicsDelta, leaderMetadataImage)

      // Check the state of that partition and fetcher
      val HostedPartition.Online(leaderPartition) = replicaManager.getPartition(topicPartition)
      assertTrue(leaderPartition.isLeader)
      assertEquals(Set(localId, otherId), leaderPartition.inSyncReplicaIds)
      assertEquals(0, leaderPartition.getLeaderEpoch)

      if (enableRemoteStorage) {
        verifyRLMOnLeadershipChange(Collections.singleton(leaderPartition), Collections.emptySet())
        reset(mockRemoteLogManager)
      }

      assertEquals(None, replicaManager.replicaFetcherManager.getFetcher(topicPartition))

      // Apply changes that remove topic and replica
      val removeTopicsDelta = topicsDeleteDelta(leaderMetadataImage.topics())
      val removeMetadataImage = imageFromTopics(removeTopicsDelta.apply())
      replicaManager.applyDelta(removeTopicsDelta, removeMetadataImage)

      if (enableRemoteStorage) {
        verify(mockRemoteLogManager, never()).onLeadershipChange(anySet(), anySet(), anyMap())
        verify(mockRemoteLogManager, times(1))
          .stopPartitions(ArgumentMatchers.eq(Collections.singleton(new StopPartition(topicPartition, true, true, false))), any())
      }

      // Check that the partition was removed
      assertEquals(HostedPartition.None, replicaManager.getPartition(topicPartition))
      assertEquals(None, replicaManager.replicaFetcherManager.getFetcher(topicPartition))
      assertEquals(None, replicaManager.logManager.getLog(topicPartition))
    } finally {
      replicaManager.shutdown(checkpointHW = false)
    }
  }

  @ParameterizedTest
  @ValueSource(booleans = Array(true, false))
  def testDeltaToFollowerCompletesProduce(enableRemoteStorage: Boolean): Unit = {
    val localId = 1
    val otherId = localId + 1
    val numOfRecords = 3
    val topicPartition = new TopicPartition("foo", 0)
    val replicaManager = setupReplicaManagerWithMockedPurgatories(new MockTimer(time), localId, enableRemoteStorage = enableRemoteStorage)

    try {
      // Make the local replica the leader
      val leaderTopicsDelta = topicsCreateDelta(localId, true)
      val leaderMetadataImage = imageFromTopics(leaderTopicsDelta.apply())
      replicaManager.applyDelta(leaderTopicsDelta, leaderMetadataImage)

      // Check the state of that partition and fetcher
      val HostedPartition.Online(leaderPartition) = replicaManager.getPartition(topicPartition)
      assertTrue(leaderPartition.isLeader)
      assertEquals(Set(localId, otherId), leaderPartition.inSyncReplicaIds)
      assertEquals(0, leaderPartition.getLeaderEpoch)

      if (enableRemoteStorage) {
        verifyRLMOnLeadershipChange(Collections.singleton(leaderPartition), Collections.emptySet())
        reset(mockRemoteLogManager)
      }

      assertEquals(None, replicaManager.replicaFetcherManager.getFetcher(topicPartition))

      // Send a produce request
      val leaderResponse = sendProducerAppend(replicaManager, topicPartition, numOfRecords)

      // Change the local replica to follower
      val followerTopicsDelta = topicsChangeDelta(leaderMetadataImage.topics(), localId, false)
      val followerMetadataImage = imageFromTopics(followerTopicsDelta.apply())
      replicaManager.applyDelta(followerTopicsDelta, followerMetadataImage)

      val HostedPartition.Online(followerPartition) = replicaManager.getPartition(topicPartition)
      assertFalse(followerPartition.isLeader)
      assertEquals(1, followerPartition.getLeaderEpoch)

      if (enableRemoteStorage) {
        verifyRLMOnLeadershipChange(Collections.emptySet(), Collections.singleton(followerPartition))
        reset(mockRemoteLogManager)
      }

      // Check that the produce failed because it changed to follower before replicating
      assertEquals(Errors.NOT_LEADER_OR_FOLLOWER, leaderResponse.get.error)
    } finally {
      replicaManager.shutdown(checkpointHW = false)
    }
  }

  @ParameterizedTest
  @ValueSource(booleans = Array(true, false))
  def testDeltaToFollowerCompletesFetch(enableRemoteStorage: Boolean): Unit = {
    val localId = 1
    val otherId = localId + 1
    val topicPartition = new TopicPartition("foo", 0)
    val replicaManager = setupReplicaManagerWithMockedPurgatories(new MockTimer(time), localId, enableRemoteStorage = enableRemoteStorage)

    try {
      // Make the local replica the leader
      val leaderTopicsDelta = topicsCreateDelta(localId, true)
      val leaderMetadataImage = imageFromTopics(leaderTopicsDelta.apply())
      val topicId = leaderMetadataImage.topics().topicsByName.get("foo").id
      val topicIdPartition = new TopicIdPartition(topicId, topicPartition)
      replicaManager.applyDelta(leaderTopicsDelta, leaderMetadataImage)

      // Check the state of that partition and fetcher
      val HostedPartition.Online(leaderPartition) = replicaManager.getPartition(topicPartition)
      assertTrue(leaderPartition.isLeader)
      assertEquals(Set(localId, otherId), leaderPartition.inSyncReplicaIds)
      assertEquals(0, leaderPartition.getLeaderEpoch)

      if (enableRemoteStorage) {
        verifyRLMOnLeadershipChange(Collections.singleton(leaderPartition), Collections.emptySet())
        reset(mockRemoteLogManager)
      }

      assertEquals(None, replicaManager.replicaFetcherManager.getFetcher(topicPartition))

      // Send a fetch request
      val fetchCallback = fetchPartitionAsFollower(
        replicaManager,
        topicIdPartition,
        new PartitionData(Uuid.ZERO_UUID, 0, 0, Int.MaxValue, Optional.empty()),
        replicaId = otherId,
        minBytes = Int.MaxValue,
        maxWaitMs = 1000
      )
      assertFalse(fetchCallback.hasFired)

      // Change the local replica to follower
      val followerTopicsDelta = topicsChangeDelta(leaderMetadataImage.topics(), localId, false)
      val followerMetadataImage = imageFromTopics(followerTopicsDelta.apply())
      replicaManager.applyDelta(followerTopicsDelta, followerMetadataImage)

      val HostedPartition.Online(followerPartition) = replicaManager.getPartition(topicPartition)
      assertFalse(followerPartition.isLeader)
      assertEquals(1, followerPartition.getLeaderEpoch)

      if (enableRemoteStorage) {
        verifyRLMOnLeadershipChange(Collections.emptySet(), Collections.singleton(followerPartition))
        reset(mockRemoteLogManager)
      }

      // Check that the produce failed because it changed to follower before replicating
      assertEquals(Errors.NOT_LEADER_OR_FOLLOWER, fetchCallback.assertFired.error)
    } finally {
      replicaManager.shutdown(checkpointHW = false)
    }
  }

  @ParameterizedTest
  @ValueSource(booleans = Array(true, false))
  def testDeltaToLeaderOrFollowerMarksPartitionOfflineIfLogCantBeCreated(isStartIdLeader: Boolean): Unit = {
    val localId = 1
    val topicPartition = new TopicPartition("foo", 0)
    val dataDir = TestUtils.tempDir()
    val replicaManager = setupReplicaManagerWithMockedPurgatories(
      timer = new MockTimer(time),
      brokerId = localId,
      propsModifier = props => props.put(ServerLogConfigs.LOG_DIRS_CONFIG, dataDir.getAbsolutePath),
      enableRemoteStorage = true
    )

    try {
      // Delete the data directory to trigger a storage exception
      Utils.delete(dataDir)

      // Make the local replica the leader
      val topicsDelta = topicsCreateDelta(localId, isStartIdLeader)
      val leaderMetadataImage = imageFromTopics(topicsDelta.apply())
      replicaManager.applyDelta(topicsDelta, leaderMetadataImage)
      verifyRLMOnLeadershipChange(Collections.emptySet(), Collections.emptySet())

      val hostedPartition = replicaManager.getPartition(topicPartition)
      assertEquals(
        classOf[HostedPartition.Offline],
        hostedPartition.getClass
      )
      assertEquals(
        FOO_UUID,
        hostedPartition.asInstanceOf[HostedPartition.Offline].partition.flatMap(p => p.topicId).get
      )
    } finally {
      replicaManager.shutdown(checkpointHW = false)
    }
  }

  @ParameterizedTest
  @ValueSource(booleans = Array(true, false))
  def testDeltaFollowerStopFetcherBeforeCreatingInitialFetchOffset(enableRemoteStorage: Boolean): Unit = {
    val localId = 1
    val otherId = localId + 1
    val topicPartition = new TopicPartition("foo", 0)

    val mockReplicaFetcherManager = mock(classOf[ReplicaFetcherManager])
    val replicaManager = setupReplicaManagerWithMockedPurgatories(
      timer = new MockTimer(time),
      brokerId = localId,
      mockReplicaFetcherManager = Some(mockReplicaFetcherManager),
      enableRemoteStorage = enableRemoteStorage
    )

    try {
      // The first call to removeFetcherForPartitions should be ignored.
      when(mockReplicaFetcherManager.removeFetcherForPartitions(
        Set(topicPartition))
      ).thenReturn(Map.empty[TopicPartition, PartitionFetchState])

      // Make the local replica the follower
      var followerTopicsDelta = topicsCreateDelta(localId, false)
      var followerMetadataImage = imageFromTopics(followerTopicsDelta.apply())
      replicaManager.applyDelta(followerTopicsDelta, followerMetadataImage)

      // Check the state of that partition
      val HostedPartition.Online(followerPartition) = replicaManager.getPartition(topicPartition)
      assertFalse(followerPartition.isLeader)
      assertEquals(0, followerPartition.getLeaderEpoch)
      assertEquals(0, followerPartition.localLogOrException.logEndOffset)
      if (enableRemoteStorage) {
        verifyRLMOnLeadershipChange(Collections.emptySet(), Collections.singleton(followerPartition))
        reset(mockRemoteLogManager)
      }

      // Verify that addFetcherForPartitions was called with the correct
      // init offset.
      val otherEndpoint = ClusterImageTest.IMAGE1.broker(otherId).listeners().get("PLAINTEXT")
      verify(mockReplicaFetcherManager)
        .addFetcherForPartitions(
          Map(topicPartition -> InitialFetchState(
            topicId = Some(FOO_UUID),
            leader = new BrokerEndPoint(otherId, otherEndpoint.host(), otherEndpoint.port()),
            currentLeaderEpoch = 0,
            initOffset = 0
          ))
        )

      // The second call to removeFetcherForPartitions simulate the case
      // where the fetcher write to the log before being shutdown.
      when(mockReplicaFetcherManager.removeFetcherForPartitions(
        Set(topicPartition))
      ).thenAnswer { _ =>
        replicaManager.getPartition(topicPartition) match {
          case HostedPartition.Online(partition) =>
            partition.appendRecordsToFollowerOrFutureReplica(
              records = MemoryRecords.withRecords(Compression.NONE, 0,
                new SimpleRecord("first message".getBytes)),
              isFuture = false
            )

          case _ =>
        }

        Map.empty[TopicPartition, PartitionFetchState]
      }

      // Apply changes that bumps the leader epoch.
      followerTopicsDelta = topicsChangeDelta(followerMetadataImage.topics(), localId, false)
      followerMetadataImage = imageFromTopics(followerTopicsDelta.apply())
      replicaManager.applyDelta(followerTopicsDelta, followerMetadataImage)

      assertFalse(followerPartition.isLeader)
      assertEquals(1, followerPartition.getLeaderEpoch)
      assertEquals(1, followerPartition.localLogOrException.logEndOffset)

      if (enableRemoteStorage) {
        verifyRLMOnLeadershipChange(Collections.emptySet(), Collections.singleton(followerPartition))
      }

      // Verify that addFetcherForPartitions was called with the correct
      // init offset.
      verify(mockReplicaFetcherManager)
        .addFetcherForPartitions(
          Map(topicPartition -> InitialFetchState(
            topicId = Some(FOO_UUID),
            leader = new BrokerEndPoint(otherId, otherEndpoint.host(), otherEndpoint.port()),
            currentLeaderEpoch = 1,
            initOffset = 1
          ))
        )
    } finally {
      replicaManager.shutdown(checkpointHW = false)
    }
  }

  @ParameterizedTest
  @ValueSource(booleans = Array(true, false))
  def testFetcherAreNotRestartedIfLeaderEpochIsNotBumpedWithKRaftPath(enableRemoteStorage: Boolean): Unit = {
    val localId = 0
    val topicPartition = new TopicPartition("foo", 0)

    val mockReplicaFetcherManager = mock(classOf[ReplicaFetcherManager])
    val replicaManager = setupReplicaManagerWithMockedPurgatories(
      timer = new MockTimer(time),
      brokerId = localId,
      mockReplicaFetcherManager = Some(mockReplicaFetcherManager),
      enableRemoteStorage = enableRemoteStorage
    )

    try {
      when(mockReplicaFetcherManager.removeFetcherForPartitions(
        Set(topicPartition))
      ).thenReturn(Map.empty[TopicPartition, PartitionFetchState])

      // Make the local replica the follower.
      var followerTopicsDelta = new TopicsDelta(TopicsImage.EMPTY)
      followerTopicsDelta.replay(new TopicRecord().setName("foo").setTopicId(FOO_UUID))
      followerTopicsDelta.replay(partitionRecord(localId, localId + 1))
      var followerMetadataImage = imageFromTopics(followerTopicsDelta.apply())
      replicaManager.applyDelta(followerTopicsDelta, followerMetadataImage)

      // Check the state of that partition.
      val HostedPartition.Online(followerPartition) = replicaManager.getPartition(topicPartition)
      assertFalse(followerPartition.isLeader)
      assertEquals(0, followerPartition.getLeaderEpoch)
      assertEquals(0, followerPartition.getPartitionEpoch)

      if (enableRemoteStorage) {
        verifyRLMOnLeadershipChange(Collections.emptySet(), Collections.singleton(followerPartition))
        reset(mockRemoteLogManager)
      }

      // Verify that the partition was removed and added back.
      val localIdPlus1Endpoint = ClusterImageTest.IMAGE1.broker(localId + 1).listeners().get("PLAINTEXT")
      verify(mockReplicaFetcherManager).removeFetcherForPartitions(Set(topicPartition))
      verify(mockReplicaFetcherManager).addFetcherForPartitions(Map(topicPartition -> InitialFetchState(
        topicId = Some(FOO_UUID),
        leader = new BrokerEndPoint(localId + 1, localIdPlus1Endpoint.host(), localIdPlus1Endpoint.port()),
        currentLeaderEpoch = 0,
        initOffset = 0
      )))

      reset(mockReplicaFetcherManager)

      // Apply changes that bumps the partition epoch.
      followerTopicsDelta = new TopicsDelta(followerMetadataImage.topics())
      followerTopicsDelta.replay(new PartitionChangeRecord()
        .setPartitionId(0)
        .setTopicId(FOO_UUID)
        .setReplicas(util.Arrays.asList(localId, localId + 1, localId + 2))
        .setDirectories(util.Arrays.asList(Uuid.fromString("fKgQ2axkQiuzt4ANqKbPkQ"), DirectoryId.UNASSIGNED, DirectoryId.UNASSIGNED))
        .setIsr(util.Arrays.asList(localId, localId + 1))
      )
      followerMetadataImage = imageFromTopics(followerTopicsDelta.apply())
      replicaManager.applyDelta(followerTopicsDelta, followerMetadataImage)

      assertFalse(followerPartition.isLeader)
      assertEquals(0, followerPartition.getLeaderEpoch)
      assertEquals(1, followerPartition.getPartitionEpoch)

      if (enableRemoteStorage) {
        verifyRLMOnLeadershipChange(Collections.emptySet(), Collections.singleton(followerPartition))
        reset(mockRemoteLogManager)
      }

      // Verify that partition's fetcher was not impacted.
      verify(mockReplicaFetcherManager, never()).removeFetcherForPartitions(any())
      verify(mockReplicaFetcherManager, never()).addFetcherForPartitions(any())

      reset(mockReplicaFetcherManager)

      // Apply changes that bumps the leader epoch.
      followerTopicsDelta = new TopicsDelta(followerMetadataImage.topics())
      followerTopicsDelta.replay(new PartitionChangeRecord()
        .setPartitionId(0)
        .setTopicId(FOO_UUID)
        .setReplicas(util.Arrays.asList(localId, localId + 1, localId + 2))
        .setIsr(util.Arrays.asList(localId, localId + 1, localId + 2))
        .setLeader(localId + 2)
      )

      followerMetadataImage = imageFromTopics(followerTopicsDelta.apply())
      replicaManager.applyDelta(followerTopicsDelta, followerMetadataImage)

      assertFalse(followerPartition.isLeader)
      assertEquals(1, followerPartition.getLeaderEpoch)
      assertEquals(2, followerPartition.getPartitionEpoch)

      if (enableRemoteStorage) {
        verifyRLMOnLeadershipChange(Collections.emptySet(), Collections.singleton(followerPartition))
        reset(mockRemoteLogManager)
      }

      // Verify that the partition was removed and added back.
      val localIdPlus2Endpoint = ClusterImageTest.IMAGE1.broker(localId + 2).listeners().get("PLAINTEXT")
      verify(mockReplicaFetcherManager).removeFetcherForPartitions(Set(topicPartition))
      verify(mockReplicaFetcherManager).addFetcherForPartitions(Map(topicPartition -> InitialFetchState(
        topicId = Some(FOO_UUID),
        leader = new BrokerEndPoint(localId + 2, localIdPlus2Endpoint.host(), localIdPlus2Endpoint.port()),
        currentLeaderEpoch = 1,
        initOffset = 0
      )))
    } finally {
      replicaManager.shutdown(checkpointHW = false)
    }
  }

  @ParameterizedTest
  @ValueSource(booleans = Array(true, false))
  def testReplicasAreStoppedWhileInControlledShutdownWithKRaft(enableRemoteStorage: Boolean): Unit = {
    val localId = 0
    val foo0 = new TopicPartition("foo", 0)
    val foo1 = new TopicPartition("foo", 1)
    val foo2 = new TopicPartition("foo", 2)

    val mockReplicaFetcherManager = mock(classOf[ReplicaFetcherManager])
    val isShuttingDown = new AtomicBoolean(false)
    val replicaManager = setupReplicaManagerWithMockedPurgatories(
      timer = new MockTimer(time),
      brokerId = localId,
      mockReplicaFetcherManager = Some(mockReplicaFetcherManager),
      isShuttingDown = isShuttingDown,
      enableRemoteStorage = enableRemoteStorage
    )

    try {
      when(mockReplicaFetcherManager.removeFetcherForPartitions(
        Set(foo0, foo1))
      ).thenReturn(Map.empty[TopicPartition, PartitionFetchState])

      var topicsDelta = new TopicsDelta(TopicsImage.EMPTY)
      topicsDelta.replay(new TopicRecord()
        .setName("foo")
        .setTopicId(FOO_UUID)
      )

      // foo0 is a follower in the ISR.
      topicsDelta.replay(new PartitionRecord()
        .setPartitionId(0)
        .setTopicId(FOO_UUID)
        .setReplicas(util.Arrays.asList(localId, localId + 1))
        .setIsr(util.Arrays.asList(localId, localId + 1))
        .setLeader(localId + 1)
        .setLeaderEpoch(0)
        .setPartitionEpoch(0)
      )

      // foo1 is a leader with only himself in the ISR.
      topicsDelta.replay(new PartitionRecord()
        .setPartitionId(1)
        .setTopicId(FOO_UUID)
        .setReplicas(util.Arrays.asList(localId, localId + 1))
        .setIsr(util.Arrays.asList(localId))
        .setLeader(localId)
        .setLeaderEpoch(0)
        .setPartitionEpoch(0)
      )

      // foo2 is a follower NOT in the ISR.
      topicsDelta.replay(new PartitionRecord()
        .setPartitionId(2)
        .setTopicId(FOO_UUID)
        .setReplicas(util.Arrays.asList(localId, localId + 1))
        .setIsr(util.Arrays.asList(localId + 1))
        .setLeader(localId + 1)
        .setLeaderEpoch(0)
        .setPartitionEpoch(0)
      )

      // Apply the delta.
      var metadataImage = imageFromTopics(topicsDelta.apply())
      replicaManager.applyDelta(topicsDelta, metadataImage)

      // Check the state of the partitions.
      val HostedPartition.Online(fooPartition0) = replicaManager.getPartition(foo0)
      assertFalse(fooPartition0.isLeader)
      assertEquals(0, fooPartition0.getLeaderEpoch)
      assertEquals(0, fooPartition0.getPartitionEpoch)

      val HostedPartition.Online(fooPartition1) = replicaManager.getPartition(foo1)
      assertTrue(fooPartition1.isLeader)
      assertEquals(0, fooPartition1.getLeaderEpoch)
      assertEquals(0, fooPartition1.getPartitionEpoch)

      val HostedPartition.Online(fooPartition2) = replicaManager.getPartition(foo2)
      assertFalse(fooPartition2.isLeader)
      assertEquals(0, fooPartition2.getLeaderEpoch)
      assertEquals(0, fooPartition2.getPartitionEpoch)

      if (enableRemoteStorage) {
        val followers: util.Set[Partition] = new util.HashSet[Partition]()
        followers.add(fooPartition0)
        followers.add(fooPartition2)
        verifyRLMOnLeadershipChange(Collections.singleton(fooPartition1), followers)
        reset(mockRemoteLogManager)
      }

      reset(mockReplicaFetcherManager)

      // The broker transitions to SHUTTING_DOWN state. This should not have
      // any impact in KRaft mode.
      isShuttingDown.set(true)

      // The replica begins the controlled shutdown.
      replicaManager.beginControlledShutdown()

      // When the controller receives the controlled shutdown
      // request, it does the following:
      // - Shrinks the ISR of foo0 to remove this replica.
      // - Sets the leader of foo1 to NO_LEADER because it cannot elect another leader.
      // - Does nothing for foo2 because this replica is not in the ISR.
      topicsDelta = new TopicsDelta(metadataImage.topics())
      topicsDelta.replay(new PartitionChangeRecord()
        .setPartitionId(0)
        .setTopicId(FOO_UUID)
        .setReplicas(util.Arrays.asList(localId, localId + 1))
        .setIsr(util.Arrays.asList(localId + 1))
        .setLeader(localId + 1)
      )
      topicsDelta.replay(new PartitionChangeRecord()
        .setPartitionId(1)
        .setTopicId(FOO_UUID)
        .setReplicas(util.Arrays.asList(localId, localId + 1))
        .setIsr(util.Arrays.asList(localId))
        .setLeader(NO_LEADER)
      )
      metadataImage = imageFromTopics(topicsDelta.apply())
      replicaManager.applyDelta(topicsDelta, metadataImage)

      // Partition foo0 and foo1 are updated.
      assertFalse(fooPartition0.isLeader)
      assertEquals(1, fooPartition0.getLeaderEpoch)
      assertEquals(1, fooPartition0.getPartitionEpoch)
      assertFalse(fooPartition1.isLeader)
      assertEquals(1, fooPartition1.getLeaderEpoch)
      assertEquals(1, fooPartition1.getPartitionEpoch)

      // Partition foo2 is not.
      assertFalse(fooPartition2.isLeader)
      assertEquals(0, fooPartition2.getLeaderEpoch)
      assertEquals(0, fooPartition2.getPartitionEpoch)

      if (enableRemoteStorage) {
        val followers: util.Set[Partition] = new util.HashSet[Partition]()
        followers.add(fooPartition0)
        followers.add(fooPartition1)
        verifyRLMOnLeadershipChange(Collections.emptySet(), followers)
        reset(mockRemoteLogManager)
      }

      // Fetcher for foo0 and foo1 are stopped.
      verify(mockReplicaFetcherManager).removeFetcherForPartitions(Set(foo0, foo1))
    } finally {
      // Fetcher for foo2 is stopped when the replica manager shuts down
      // because this replica was not in the ISR.
      replicaManager.shutdown(checkpointHW = false)
    }
  }

  @Test
  def testPartitionListener(): Unit = {
    val maxFetchBytes = 1024 * 1024
    val aliveBrokersIds = Seq(0, 1)
    val leaderEpoch = 5
    val replicaManager = setupReplicaManagerWithMockedPurgatories(new MockTimer(time),
      brokerId = 0, aliveBrokersIds)
    try {
      val tp = new TopicPartition(topic, 0)
      val tidp = new TopicIdPartition(topicId, tp)
      val replicas = aliveBrokersIds.toList.map(Int.box).asJava

      val listener = new MockPartitionListener
      listener.verify()

      // Registering a listener should fail because the partition does not exist yet.
      assertFalse(replicaManager.maybeAddListener(tp, listener))

      // Broker 0 becomes leader of the partition
      val leaderAndIsrPartitionState = new LeaderAndIsrPartitionState()
        .setTopicName(topic)
        .setPartitionIndex(0)
        .setControllerEpoch(0)
        .setLeader(0)
        .setLeaderEpoch(leaderEpoch)
        .setIsr(replicas)
        .setPartitionEpoch(0)
        .setReplicas(replicas)
        .setIsNew(true)
      val leaderAndIsrRequest = new LeaderAndIsrRequest.Builder(ApiKeys.LEADER_AND_ISR.latestVersion, 0, 0, brokerEpoch,
        Seq(leaderAndIsrPartitionState).asJava,
        Collections.singletonMap(topic, topicId),
        Set(new Node(0, "host1", 0), new Node(1, "host2", 1)).asJava).build()
      val leaderAndIsrResponse = replicaManager.becomeLeaderOrFollower(0, leaderAndIsrRequest, (_, _) => ())
      assertEquals(Errors.NONE, leaderAndIsrResponse.error)

      // Registering it should succeed now.
      assertTrue(replicaManager.maybeAddListener(tp, listener))
      listener.verify()

      // Leader appends some data
      for (i <- 1 to 5) {
        appendRecords(replicaManager, tp, TestUtils.singletonRecords(s"message $i".getBytes)).onFire { response =>
          assertEquals(Errors.NONE, response.error)
        }
      }

      // Follower fetches up to offset 2.
      fetchPartitionAsFollower(
        replicaManager,
        tidp,
        new FetchRequest.PartitionData(
          Uuid.ZERO_UUID,
          2L,
          0L,
          maxFetchBytes,
          Optional.of(leaderEpoch)
        ),
        replicaId = 1
      )

      // Listener is updated.
      listener.verify(expectedHighWatermark = 2L)

      // Listener is removed.
      replicaManager.removeListener(tp, listener)

      // Follower fetches up to offset 4.
      fetchPartitionAsFollower(
        replicaManager,
        tidp,
        new FetchRequest.PartitionData(
          Uuid.ZERO_UUID,
          4L,
          0L,
          maxFetchBytes,
          Optional.of(leaderEpoch)
        ),
        replicaId = 1
      )

      // Listener is not updated anymore.
      listener.verify()
    } finally {
      replicaManager.shutdown(checkpointHW = false)
    }
  }

  private def topicsCreateDelta(startId: Int, isStartIdLeader: Boolean, partition:Int = 0, directoryIds: List[Uuid] = List.empty): TopicsDelta = {
    val leader = if (isStartIdLeader) startId else startId + 1
    val delta = new TopicsDelta(TopicsImage.EMPTY)
    delta.replay(new TopicRecord().setName("foo").setTopicId(FOO_UUID))
    val record = partitionRecord(startId, leader, partition)
    if (!directoryIds.isEmpty) {
      record.setDirectories(directoryIds.asJava)
    }
    delta.replay(record)

    delta
  }

  private def partitionRecord(startId: Int, leader: Int, partition: Int = 0) = {
    new PartitionRecord()
      .setPartitionId(partition)
      .setTopicId(FOO_UUID)
      .setReplicas(util.Arrays.asList(startId, startId + 1))
      .setIsr(util.Arrays.asList(startId, startId + 1))
      .setRemovingReplicas(Collections.emptyList())
      .setAddingReplicas(Collections.emptyList())
      .setLeader(leader)
      .setLeaderEpoch(0)
      .setPartitionEpoch(0)
  }

  private def topicsChangeDelta(topicsImage: TopicsImage, startId: Int, isStartIdLeader: Boolean): TopicsDelta = {
    val leader = if (isStartIdLeader) startId else startId + 1
    val delta = new TopicsDelta(topicsImage)
    delta.replay(partitionChangeRecord(startId, leader))
    delta
  }

  private def partitionChangeRecord(startId: Int, leader: Int) = {
    new PartitionChangeRecord()
      .setPartitionId(0)
      .setTopicId(FOO_UUID)
      .setReplicas(util.Arrays.asList(startId, startId + 1))
      .setIsr(util.Arrays.asList(startId, startId + 1))
      .setLeader(leader)
  }

  private def topicsDeleteDelta(topicsImage: TopicsImage): TopicsDelta = {
    val delta = new TopicsDelta(topicsImage)
    delta.replay(new RemoveTopicRecord().setTopicId(FOO_UUID))

    delta
  }

  private def imageFromTopics(topicsImage: TopicsImage): MetadataImage = {
    val featuresImageLatest = new FeaturesImage(
      Collections.emptyMap(),
      MetadataVersion.latestProduction(),
      ZkMigrationState.NONE)
    new MetadataImage(
      new MetadataProvenance(100L, 10, 1000L, true),
      featuresImageLatest,
      ClusterImageTest.IMAGE1,
      topicsImage,
      ConfigurationsImage.EMPTY,
      ClientQuotasImage.EMPTY,
      ProducerIdsImage.EMPTY,
      AclsImage.EMPTY,
      ScramImage.EMPTY,
      DelegationTokenImage.EMPTY
    )
  }

  def assertFetcherHasTopicId[T <: AbstractFetcherThread](manager: AbstractFetcherManager[T],
                                                          tp: TopicPartition,
                                                          expectedTopicId: Option[Uuid]): Unit = {
    val fetchState = manager.getFetcher(tp).flatMap(_.fetchState(tp))
    assertTrue(fetchState.isDefined)
    assertEquals(expectedTopicId, fetchState.get.topicId)
  }

  @ParameterizedTest
  @ValueSource(booleans = Array(true, false))
  def testPartitionFetchStateUpdatesWithTopicIdChanges(startsWithTopicId: Boolean): Unit = {
    val aliveBrokersIds = Seq(0, 1)
    val replicaManager = setupReplicaManagerWithMockedPurgatories(new MockTimer(time),
      brokerId = 0, aliveBrokersIds)
    try {
      val tp = new TopicPartition(topic, 0)
      val leaderAndIsr = new LeaderAndIsr(1, aliveBrokersIds.toList.map(Int.box).asJava)

      // This test either starts with a topic ID in the PartitionFetchState and removes it on the next request (startsWithTopicId)
      // or does not start with a topic ID in the PartitionFetchState and adds one on the next request (!startsWithTopicId)
      val startingId = if (startsWithTopicId) topicId else Uuid.ZERO_UUID
      val startingIdOpt = if (startsWithTopicId) Some(topicId) else None
      val leaderAndIsrRequest1 = makeLeaderAndIsrRequest(startingId, tp, aliveBrokersIds, leaderAndIsr)
      val leaderAndIsrResponse1 = replicaManager.becomeLeaderOrFollower(0, leaderAndIsrRequest1, (_, _) => ())
      assertEquals(Errors.NONE, leaderAndIsrResponse1.error)

      assertFetcherHasTopicId(replicaManager.replicaFetcherManager, tp, startingIdOpt)

      val endingId = if (!startsWithTopicId) topicId else Uuid.ZERO_UUID
      val endingIdOpt = if (!startsWithTopicId) Some(topicId) else None
      val leaderAndIsrRequest2 = makeLeaderAndIsrRequest(endingId, tp, aliveBrokersIds, leaderAndIsr)
      val leaderAndIsrResponse2 = replicaManager.becomeLeaderOrFollower(0, leaderAndIsrRequest2, (_, _) => ())
      assertEquals(Errors.NONE, leaderAndIsrResponse2.error)

      assertFetcherHasTopicId(replicaManager.replicaFetcherManager, tp, endingIdOpt)
    } finally {
      replicaManager.shutdown(checkpointHW = false)
    }
  }

  @ParameterizedTest
  @ValueSource(booleans = Array(true, false))
  def testReplicaAlterLogDirsWithAndWithoutIds(usesTopicIds: Boolean): Unit = {
    val tp = new TopicPartition(topic, 0)
    val version = if (usesTopicIds) LeaderAndIsrRequestData.HIGHEST_SUPPORTED_VERSION else 4.toShort
    val topicId = if (usesTopicIds) this.topicId else Uuid.ZERO_UUID
    val topicIdOpt = if (usesTopicIds) Some(topicId) else None

    val mockReplicaAlterLogDirsManager = mock(classOf[ReplicaAlterLogDirsManager])
    val replicaManager = setupReplicaManagerWithMockedPurgatories(
      timer = new MockTimer(time),
      mockReplicaAlterLogDirsManager = Some(mockReplicaAlterLogDirsManager)
    )

    try {
      replicaManager.createPartition(tp).createLogIfNotExists(
        isNew = false,
        isFutureReplica = false,
        offsetCheckpoints = new LazyOffsetCheckpoints(replicaManager.highWatermarkCheckpoints.asJava),
        topicId = None
      )

      val leaderAndIsrRequest = makeLeaderAndIsrRequest(
        topicId = topicId,
        topicPartition = tp,
        replicas = Seq(0, 1),
        leaderAndIsr = new LeaderAndIsr(0, List(0, 1).map(Int.box).asJava),
        version = version
      )
      replicaManager.becomeLeaderOrFollower(0, leaderAndIsrRequest, (_, _) => ())

      // Move the replica to the second log directory.
      val partition = replicaManager.getPartitionOrException(tp)
      val newReplicaFolder = replicaManager.logManager.liveLogDirs.filterNot(_ == partition.log.get.dir.getParentFile).head
      replicaManager.alterReplicaLogDirs(Map(tp -> newReplicaFolder.getAbsolutePath))

      // Make sure the future log is created with the correct topic ID.
      val futureLog = replicaManager.futureLocalLogOrException(tp)
      assertEquals(topicIdOpt, futureLog.topicId)

      // Verify that addFetcherForPartitions was called with the correct topic ID.
      verify(mockReplicaAlterLogDirsManager, times(1))
        .addFetcherForPartitions(Map(tp -> InitialFetchState(
          topicId = topicIdOpt,
          leader = new BrokerEndPoint(0, "localhost", -1),
          currentLeaderEpoch = 0,
          initOffset = 0
        )))
    } finally {
      replicaManager.shutdown(checkpointHW = false)
    }
  }

  @Test
  def testDescribeLogDirs(): Unit = {
    val topicPartition = 0
    val topicId = Uuid.randomUuid()
    val followerBrokerId = 0
    val leaderBrokerId = 1
    val leaderEpoch = 1
    val leaderEpochIncrement = 2
    val countDownLatch = new CountDownLatch(1)
    val offsetFromLeader = 5

    // Prepare the mocked components for the test
    val (replicaManager, mockLogMgr) = prepareReplicaManagerAndLogManager(new MockTimer(time),
      topicPartition, leaderEpoch + leaderEpochIncrement, followerBrokerId, leaderBrokerId, countDownLatch,
      expectTruncation = false, localLogOffset = Some(10), offsetFromLeader = offsetFromLeader, topicId = Some(topicId))

    try {
      val responses = replicaManager.describeLogDirs(Set(new TopicPartition(topic, topicPartition)))
      assertEquals(mockLogMgr.liveLogDirs.size, responses.size)
      responses.foreach { response =>
        assertEquals(Errors.NONE.code, response.errorCode)
        assertTrue(response.totalBytes > 0)
        assertTrue(response.usableBytes >= 0)
        assertFalse(response.topics().isEmpty)
        response.topics().forEach(t => assertFalse(t.partitions().isEmpty))
      }
    } finally {
      replicaManager.shutdown(checkpointHW = false)
    }
  }

  @Test
  def testDescribeLogDirsWithoutAnyPartitionTopic(): Unit = {
    val noneTopic = "none-topic"
    val topicPartition = 0
    val topicId = Uuid.randomUuid()
    val followerBrokerId = 0
    val leaderBrokerId = 1
    val leaderEpoch = 1
    val leaderEpochIncrement = 2
    val countDownLatch = new CountDownLatch(1)
    val offsetFromLeader = 5

    // Prepare the mocked components for the test
    val (replicaManager, mockLogMgr) = prepareReplicaManagerAndLogManager(new MockTimer(time),
      topicPartition, leaderEpoch + leaderEpochIncrement, followerBrokerId, leaderBrokerId, countDownLatch,
      expectTruncation = false, localLogOffset = Some(10), offsetFromLeader = offsetFromLeader, topicId = Some(topicId))

    try {
      val responses = replicaManager.describeLogDirs(Set(new TopicPartition(noneTopic, topicPartition)))
      assertEquals(mockLogMgr.liveLogDirs.size, responses.size)
      responses.foreach { response =>
        assertEquals(Errors.NONE.code, response.errorCode)
        assertTrue(response.totalBytes > 0)
        assertTrue(response.usableBytes >= 0)
        assertTrue(response.topics().isEmpty)
      }
    } finally {
      replicaManager.shutdown(checkpointHW = false)
    }
  }

  @Test
  def testCheckpointHwOnShutdown(): Unit = {
    val mockLogMgr = TestUtils.createLogManager(config.logDirs.map(new File(_)))
    val spyRm = spy(new ReplicaManager(
      metrics = metrics,
      config = config,
      time = time,
      scheduler = new MockScheduler(time),
      logManager = mockLogMgr,
      quotaManagers = quotaManager,
      metadataCache = MetadataCache.kRaftMetadataCache(config.brokerId, () => KRaftVersion.KRAFT_VERSION_0),
      logDirFailureChannel = new LogDirFailureChannel(config.logDirs.size),
      alterPartitionManager = alterPartitionManager))

    spyRm.shutdown(checkpointHW = true)

    verify(spyRm).checkpointHighWatermarks()
  }

  @Test
  def testNotCallStopPartitionsForNonTieredTopics(): Unit = {
    val mockTimer = new MockTimer(time)
    val replicaManager = setupReplicaManagerWithMockedPurgatories(mockTimer, aliveBrokerIds = Seq(0, 1),
      enableRemoteStorage = true, defaultTopicRemoteLogStorageEnable = false)

    try {
      val tp0 = new TopicPartition(topic, 0)
      val offsetCheckpoints = new LazyOffsetCheckpoints(replicaManager.highWatermarkCheckpoints.asJava)
      val partition = replicaManager.createPartition(tp0)
      // The unified log created is not tiered because `defaultTopicRemoteLogStorageEnable` is set to false
      partition.createLogIfNotExists(isNew = false, isFutureReplica = false, offsetCheckpoints, None)

      val leaderAndIsr = new LeaderAndIsr(0, 1, List(0, 1).map(Int.box).asJava, LeaderRecoveryState.RECOVERED, LeaderAndIsr.INITIAL_PARTITION_EPOCH)
      val becomeLeaderRequest = makeLeaderAndIsrRequest(topicIds(tp0.topic), tp0, Seq(0, 1), leaderAndIsr)

      replicaManager.becomeLeaderOrFollower(1, becomeLeaderRequest, (_, _) => ())
      verifyRLMOnLeadershipChange(Collections.singleton(partition), Collections.emptySet())

      val requestLeaderEpoch = 1
      val deleteLocalLog = true
      val partitionStates = Map(tp0 -> new StopReplicaPartitionState()
        .setPartitionIndex(tp0.partition)
        .setLeaderEpoch(requestLeaderEpoch)
        .setDeletePartition(deleteLocalLog)
      )

      val (result, error) = replicaManager.stopReplicas(1, 0, 0, partitionStates)

      assertEquals(Errors.NONE, error)
      assertEquals(Map(tp0 -> Errors.NONE), result)
      assertEquals(HostedPartition.None, replicaManager.getPartition(tp0))
      verifyNoMoreInteractions(mockRemoteLogManager)
    } finally {
      replicaManager.shutdown(checkpointHW = false)
    }
  }


  val foo0 = new TopicIdPartition(Uuid.fromString("Sl08ZXU2QW6uF5hIoSzc8w"), new TopicPartition("foo", 0))
  val foo1 = new TopicIdPartition(Uuid.fromString("Sl08ZXU2QW6uF5hIoSzc8w"), new TopicPartition("foo", 1))
  val newFoo0 = new TopicIdPartition(Uuid.fromString("JRCmVxWxQamFs4S8NXYufg"), new TopicPartition("foo", 0))
  val bar0 = new TopicIdPartition(Uuid.fromString("69O438ZkTSeqqclTtZO2KA"), new TopicPartition("bar", 0))

  def setupReplicaManagerForKRaftMigrationTest(): ReplicaManager = {
    setupReplicaManagerWithMockedPurgatories(
      brokerId = 3,
      timer = new MockTimer(time),
      aliveBrokerIds = Seq(0, 1, 2),
      propsModifier = props => {
        props.setProperty(KRaftConfigs.MIGRATION_ENABLED_CONFIG, "true")
        props.setProperty(QuorumConfig.QUORUM_VOTERS_CONFIG, "1000@localhost:9093")
        props.setProperty(KRaftConfigs.CONTROLLER_LISTENER_NAMES_CONFIG, "CONTROLLER")
        props.setProperty(SocketServerConfigs.LISTENER_SECURITY_PROTOCOL_MAP_CONFIG, "CONTROLLER:PLAINTEXT,PLAINTEXT:PLAINTEXT")
      },
      defaultTopicRemoteLogStorageEnable = false)
  }

  def verifyPartitionIsOnlineAndHasId(
    replicaManager: ReplicaManager,
    topicIdPartition: TopicIdPartition
  ): Unit = {
    val partition = replicaManager.getPartition(topicIdPartition.topicPartition())
    assertTrue(partition.isInstanceOf[HostedPartition.Online],
      s"Expected ${topicIdPartition} to be in state: HostedPartition.Online. But was in state: ${partition}")
    val hostedPartition = partition.asInstanceOf[HostedPartition.Online]
    assertTrue(hostedPartition.partition.log.isDefined,
      s"Expected ${topicIdPartition} to have a log set in ReplicaManager, but it did not.")
    assertTrue(hostedPartition.partition.log.get.topicId.isDefined,
      s"Expected the log for ${topicIdPartition} to topic ID set in LogManager, but it did not.")
    assertEquals(topicIdPartition.topicId(), hostedPartition.partition.log.get.topicId.get)
    assertEquals(topicIdPartition.topicPartition(), hostedPartition.partition.topicPartition)
  }

  def verifyPartitionIsOffline(
    replicaManager: ReplicaManager,
    topicIdPartition: TopicIdPartition
  ): Unit = {
    val partition = replicaManager.getPartition(topicIdPartition.topicPartition())
    assertEquals(HostedPartition.None, partition, s"Expected ${topicIdPartition} to be offline, but it was: ${partition}")
  }

  @Test
  def testFullLairDuringKRaftMigration(): Unit = {
    val replicaManager = setupReplicaManagerForKRaftMigrationTest()
    try {
      val becomeLeaderRequest = LogManagerTest.createLeaderAndIsrRequestForStrayDetection(
        Seq(foo0, foo1, bar0), Seq(3, 4, 3))
      replicaManager.becomeLeaderOrFollower(1, becomeLeaderRequest, (_, _) => ())
      verifyPartitionIsOnlineAndHasId(replicaManager, foo0)
      verifyPartitionIsOnlineAndHasId(replicaManager, foo1)
      verifyPartitionIsOnlineAndHasId(replicaManager, bar0)
    } finally {
      replicaManager.shutdown(checkpointHW = false)
    }
  }

  @Test
  def testFullLairDuringKRaftMigrationRemovesOld(): Unit = {
    val replicaManager = setupReplicaManagerForKRaftMigrationTest()
    try {
      val becomeLeaderRequest1 = LogManagerTest.createLeaderAndIsrRequestForStrayDetection(
        Seq(foo0, foo1, bar0), Seq(3, 4, 3))
      replicaManager.becomeLeaderOrFollower(1, becomeLeaderRequest1, (_, _) => ())
      val becomeLeaderRequest2 = LogManagerTest.createLeaderAndIsrRequestForStrayDetection(
        Seq(bar0), Seq(3, 4, 3))
      replicaManager.becomeLeaderOrFollower(2, becomeLeaderRequest2, (_, _) => ())

      verifyPartitionIsOffline(replicaManager, foo0)
      verifyPartitionIsOffline(replicaManager, foo1)
      verifyPartitionIsOnlineAndHasId(replicaManager, bar0)
    } finally {
      replicaManager.shutdown(checkpointHW = false)
    }
  }

  @Test
  def testFullLairDuringKRaftMigrationWithTopicRecreations(): Unit = {
    val replicaManager = setupReplicaManagerForKRaftMigrationTest()
    try {
      val becomeLeaderRequest1 = LogManagerTest.createLeaderAndIsrRequestForStrayDetection(
        Seq(foo0, foo1, bar0), Seq(3, 4, 3))
      replicaManager.becomeLeaderOrFollower(1, becomeLeaderRequest1, (_, _) => ())
      val becomeLeaderRequest2 = LogManagerTest.createLeaderAndIsrRequestForStrayDetection(
        Seq(newFoo0, bar0), Seq(3, 4, 3))
      replicaManager.becomeLeaderOrFollower(2, becomeLeaderRequest2, (_, _) => ())

      verifyPartitionIsOnlineAndHasId(replicaManager, newFoo0)
      verifyPartitionIsOffline(replicaManager, foo1)
      verifyPartitionIsOnlineAndHasId(replicaManager, bar0)
    } finally {
      replicaManager.shutdown(checkpointHW = false)
    }
  }

  @Test
  def testRemoteReadQuotaExceeded(): Unit = {
    when(mockRemoteLogManager.getFetchThrottleTimeMs).thenReturn(quotaExceededThrottleTime)

    val tp0 = new TopicPartition(topic, 0)
    val tpId0 = new TopicIdPartition(topicId, tp0)
    val fetch: Seq[(TopicIdPartition, LogReadResult)] = readFromLogWithOffsetOutOfRange(tp0)

    assertEquals(1, fetch.size)
    assertEquals(tpId0, fetch.head._1)
    val fetchInfo = fetch.head._2.info
    assertEquals(LogOffsetMetadata.UNKNOWN_OFFSET_METADATA, fetchInfo.fetchOffsetMetadata)
    assertFalse(fetchInfo.records.records().iterator().hasNext)
    assertFalse(fetchInfo.firstEntryIncomplete)
    assertFalse(fetchInfo.abortedTransactions.isPresent)
    assertFalse(fetchInfo.delayedRemoteStorageFetch.isPresent)

    val allMetrics = metrics.metrics()
    val avgMetric = allMetrics.get(metrics.metricName("remote-fetch-throttle-time-avg", "RemoteLogManager"))
    val maxMetric = allMetrics.get(metrics.metricName("remote-fetch-throttle-time-max", "RemoteLogManager"))
    assertEquals(quotaExceededThrottleTime, avgMetric.metricValue.asInstanceOf[Double].toLong)
    assertEquals(quotaExceededThrottleTime, maxMetric.metricValue.asInstanceOf[Double].toLong)
  }

  @Test
  def testRemoteReadQuotaNotExceeded(): Unit = {
    when(mockRemoteLogManager.getFetchThrottleTimeMs).thenReturn(quotaAvailableThrottleTime)

    val tp0 = new TopicPartition(topic, 0)
    val tpId0 = new TopicIdPartition(topicId, tp0)
    val fetch: Seq[(TopicIdPartition, LogReadResult)] = readFromLogWithOffsetOutOfRange(tp0)

    assertEquals(1, fetch.size)
    assertEquals(tpId0, fetch.head._1)
    val fetchInfo = fetch.head._2.info
    assertEquals(1L, fetchInfo.fetchOffsetMetadata.messageOffset)
    assertEquals(UnifiedLog.UnknownOffset, fetchInfo.fetchOffsetMetadata.segmentBaseOffset)
    assertEquals(-1, fetchInfo.fetchOffsetMetadata.relativePositionInSegment)
    assertEquals(MemoryRecords.EMPTY, fetchInfo.records)
    assertTrue(fetchInfo.delayedRemoteStorageFetch.isPresent)

    val allMetrics = metrics.metrics()
    val avgMetric = allMetrics.get(metrics.metricName("remote-fetch-throttle-time-avg", "RemoteLogManager"))
    val maxMetric = allMetrics.get(metrics.metricName("remote-fetch-throttle-time-max", "RemoteLogManager"))
    assertEquals(Double.NaN, avgMetric.metricValue)
    assertEquals(Double.NaN, maxMetric.metricValue)
  }

  @Test
<<<<<<< HEAD
  def testDeleteRecordsInternalTopicDeleteDisallowed(): Unit = {
    val mockLogMgr = TestUtils.createLogManager(config.logDirs.map(new File(_)))
    val rm = new ReplicaManager(
      metrics = metrics,
      config = config,
      time = time,
      scheduler = new MockScheduler(time),
      logManager = mockLogMgr,
      quotaManagers = quotaManager,
      metadataCache = MetadataCache.kRaftMetadataCache(config.brokerId, () => KRaftVersion.KRAFT_VERSION_0),
      logDirFailureChannel = new LogDirFailureChannel(config.logDirs.size),
      alterPartitionManager = alterPartitionManager,
      threadNamePrefix = Option(this.getClass.getName))

    val tp = new TopicPartition(Topic.GROUP_METADATA_TOPIC_NAME, 0)
    rm.createPartition(tp)

    def callback(responseStatus: Map[TopicPartition, DeleteRecordsResponseData.DeleteRecordsPartitionResult]): Unit = {
      assert(responseStatus.values.head.errorCode() == Errors.INVALID_TOPIC_EXCEPTION.code())
    }

    // default internal topics delete disabled
    rm.deleteRecords(
      timeout = 0L,
      Map[TopicPartition, Long](tp -> 10L),
      responseCallback = callback
    )
  }

  @Test
  def testDeleteRecordsInternalTopicDeleteAllowed(): Unit = {
    val props = TestUtils.createBrokerConfig(0, TestUtils.MockKraftConnect)
    val config = KafkaConfig.fromProps(props)
    val logManager = TestUtils.createLogManager(config.logDirs.map(new File(_)), new LogConfig(new Properties()))
    val metadataCache: MetadataCache = mock(classOf[MetadataCache])
    mockGetAliveBrokerFunctions(metadataCache, Seq(new Node(0, "host0", 0)))
    when(metadataCache.metadataVersion()).thenReturn(config.interBrokerProtocolVersion)
    val rm = new ReplicaManager(
      metrics = metrics,
      config = config,
      time = time,
      scheduler = new MockScheduler(time),
      logManager = logManager,
      quotaManagers = quotaManager,
      metadataCache = metadataCache,
      logDirFailureChannel = new LogDirFailureChannel(config.logDirs.size),
      alterPartitionManager = alterPartitionManager)

    val partition = rm.createPartition(new TopicPartition(Topic.GROUP_METADATA_TOPIC_NAME, 0))
    partition.createLogIfNotExists(isNew = false, isFutureReplica = false,
      new LazyOffsetCheckpoints(rm.highWatermarkCheckpoints.asJava), None)

    rm.becomeLeaderOrFollower(0, new LeaderAndIsrRequest.Builder(ApiKeys.LEADER_AND_ISR.latestVersion, 0, 0, brokerEpoch,
      Seq(new LeaderAndIsrPartitionState()
        .setTopicName(Topic.GROUP_METADATA_TOPIC_NAME)
        .setPartitionIndex(0)
        .setControllerEpoch(0)
        .setLeader(0)
        .setLeaderEpoch(0)
        .setIsr(Seq[Integer](0).asJava)
        .setPartitionEpoch(0)
        .setReplicas(Seq[Integer](0).asJava)
        .setIsNew(false)).asJava,
      Collections.singletonMap(Topic.GROUP_METADATA_TOPIC_NAME, Uuid.randomUuid()),
      Set(new Node(0, "host1", 0)).asJava).build(), (_, _) => ())

    def callback(responseStatus: Map[TopicPartition, DeleteRecordsResponseData.DeleteRecordsPartitionResult]): Unit = {
      assert(responseStatus.values.head.errorCode() == Errors.NONE.code())
    }

    // internal topics delete allowed
    rm.deleteRecords(
      timeout = 0L,
      Map[TopicPartition, Long](new TopicPartition(Topic.GROUP_METADATA_TOPIC_NAME, 0) -> 0L),
      responseCallback = callback,
      allowInternalTopicDeletion = true
    )
=======
  def testBecomeFollowerInvokeOnBecomingFollowerListener(): Unit = {
    val localId = 1
    val topicPartition = new TopicPartition("foo", 0)
    val replicaManager = setupReplicaManagerWithMockedPurgatories(new MockTimer(time), localId)
    // Attach listener to partition.
    val offsetCheckpoints = new LazyOffsetCheckpoints(replicaManager.highWatermarkCheckpoints.asJava)
    replicaManager.createPartition(topicPartition).createLogIfNotExists(isNew = false, isFutureReplica = false, offsetCheckpoints, None)
    val listener = new MockPartitionListener
    assertTrue(replicaManager.maybeAddListener(topicPartition, listener))
    listener.verify()

    try {
      // Make the local replica the leader
      val leaderTopicsDelta = topicsCreateDelta(localId, true)
      val leaderMetadataImage = imageFromTopics(leaderTopicsDelta.apply())

      replicaManager.applyDelta(leaderTopicsDelta, leaderMetadataImage)

      // Check the state of that partition and fetcher
      val HostedPartition.Online(leaderPartition) = replicaManager.getPartition(topicPartition)
      assertTrue(leaderPartition.isLeader)
      assertEquals(0, leaderPartition.getLeaderEpoch)
      // On becoming follower listener should not be invoked yet.
      listener.verify()

      // Change the local replica to follower
      val followerTopicsDelta = topicsChangeDelta(leaderMetadataImage.topics(), localId, false)
      val followerMetadataImage = imageFromTopics(followerTopicsDelta.apply())
      replicaManager.applyDelta(followerTopicsDelta, followerMetadataImage)

      // On becoming follower listener should be invoked.
      listener.verify(expectedFollower = true)

      // Check the state of that partition.
      val HostedPartition.Online(followerPartition) = replicaManager.getPartition(topicPartition)
      assertFalse(followerPartition.isLeader)
      assertEquals(1, followerPartition.getLeaderEpoch)
    } finally {
      replicaManager.shutdown(checkpointHW = false)
    }
>>>>>>> 09e8fa2d
  }

  private def readFromLogWithOffsetOutOfRange(tp: TopicPartition): Seq[(TopicIdPartition, LogReadResult)] = {
    val replicaManager = setupReplicaManagerWithMockedPurgatories(new MockTimer(time), aliveBrokerIds = Seq(0, 1, 2), enableRemoteStorage = true, shouldMockLog = true)
    try {
      val offsetCheckpoints = new LazyOffsetCheckpoints(replicaManager.highWatermarkCheckpoints.asJava)
      replicaManager.createPartition(tp).createLogIfNotExists(isNew = false, isFutureReplica = false, offsetCheckpoints = offsetCheckpoints, None)
      val partition0Replicas = Seq[Integer](0, 1).asJava
      val topicIds = Map(tp.topic -> topicId).asJava
      val leaderEpoch = 0
      val leaderAndIsrRequest = new LeaderAndIsrRequest.Builder(ApiKeys.LEADER_AND_ISR.latestVersion, 0, 0, brokerEpoch,
        Seq(
          new LeaderAndIsrPartitionState()
            .setTopicName(tp.topic)
            .setPartitionIndex(tp.partition)
            .setControllerEpoch(0)
            .setLeader(0)
            .setLeaderEpoch(0)
            .setIsr(partition0Replicas)
            .setPartitionEpoch(0)
            .setReplicas(partition0Replicas)
            .setIsNew(true)
        ).asJava,
        topicIds,
        Set(new Node(0, "host1", 0), new Node(1, "host2", 1)).asJava).build()
      replicaManager.becomeLeaderOrFollower(0, leaderAndIsrRequest, (_, _) => ())

      val params = new FetchParams(ApiKeys.FETCH.latestVersion, -1, 1, 1000, 0, 100, FetchIsolation.HIGH_WATERMARK, None.asJava)
      replicaManager.readFromLog(
        params,
        Seq(new TopicIdPartition(topicId, 0, topic) -> new PartitionData(topicId, 1, 0, 100000, Optional.of[Integer](leaderEpoch), Optional.of(leaderEpoch))),
        UNBOUNDED_QUOTA,
        readFromPurgatory = false)
    } finally {
      replicaManager.shutdown(checkpointHW = false)
    }
  }

  // Some threads are closed, but the state didn't reflect in the JVM immediately, so add some wait time for it
  private def assertNoNonDaemonThreadsWithWaiting(threadNamePrefix: String, waitTimeMs: Long = 500L): Unit = {
    var nonDemonThreads: mutable.Set[Thread] = mutable.Set.empty[Thread]
    waitUntilTrue(() => {
      nonDemonThreads = Thread.getAllStackTraces.keySet.asScala.filter { t =>
        !t.isDaemon && t.isAlive && t.getName.startsWith(threadNamePrefix)
      }
      0 == nonDemonThreads.size
    }, s"Found unexpected ${nonDemonThreads.size} NonDaemon threads=${nonDemonThreads.map(t => t.getName).mkString(", ")}", waitTimeMs)
  }

  private def yammerGaugeValue[T](metricName: String): Option[T] = {
    KafkaYammerMetrics.defaultRegistry.allMetrics.asScala
      .filter { case (k, _) => k.getMBeanName.endsWith(metricName) }
      .values
      .headOption
      .map(_.asInstanceOf[Gauge[T]])
      .map(_.value)
  }

  private def clearYammerMetricsExcept(names: Set[String]): Unit = {
    for (metricName <- KafkaYammerMetrics.defaultRegistry.allMetrics.keySet.asScala) {
      if (!names.contains(metricName.getMBeanName)) {
        KafkaYammerMetrics.defaultRegistry.removeMetric(metricName)
      }
    }
  }
}

class MockReplicaSelector extends ReplicaSelector {

  private val selectionCount = new AtomicLong()
  private var partitionViewArgument: Option[PartitionView] = None

  def getSelectionCount: Long = selectionCount.get
  def getPartitionViewArgument: Option[PartitionView] = partitionViewArgument

  override def select(topicPartition: TopicPartition, clientMetadata: ClientMetadata, partitionView: PartitionView): Optional[ReplicaView] = {
    selectionCount.incrementAndGet()
    partitionViewArgument = Some(partitionView)
    Optional.of(partitionView.leader)
  }
}<|MERGE_RESOLUTION|>--- conflicted
+++ resolved
@@ -291,13 +291,13 @@
       alterPartitionManager = alterPartitionManager)
 
     try {
-      val partition = rm.createPartition(new TopicPartition(Topic.GROUP_METADATA_TOPIC_NAME, 0))
+      val partition = rm.createPartition(new TopicPartition(topic, 0))
       partition.createLogIfNotExists(isNew = false, isFutureReplica = false,
         new LazyOffsetCheckpoints(rm.highWatermarkCheckpoints.asJava), None)
 
       rm.becomeLeaderOrFollower(0, new LeaderAndIsrRequest.Builder(ApiKeys.LEADER_AND_ISR.latestVersion, 0, 0, brokerEpoch,
         Seq(new LeaderAndIsrPartitionState()
-          .setTopicName(Topic.GROUP_METADATA_TOPIC_NAME)
+          .setTopicName(topic)
           .setPartitionIndex(0)
           .setControllerEpoch(0)
           .setLeader(0)
@@ -306,9 +306,9 @@
           .setPartitionEpoch(0)
           .setReplicas(Seq[Integer](0).asJava)
           .setIsNew(false)).asJava,
-        Collections.singletonMap(Topic.GROUP_METADATA_TOPIC_NAME, Uuid.randomUuid()),
+        Collections.singletonMap(topic, Uuid.randomUuid()),
         Set(new Node(0, "host1", 0)).asJava).build(), (_, _) => ())
-      appendRecords(rm, new TopicPartition(Topic.GROUP_METADATA_TOPIC_NAME, 0),
+      appendRecords(rm, new TopicPartition(topic, 0),
         MemoryRecords.withRecords(Compression.NONE, new SimpleRecord("first message".getBytes()), new SimpleRecord("second message".getBytes())))
       logManager.maybeUpdatePreferredLogDir(new TopicPartition(topic, 0), dir2.getAbsolutePath)
 
@@ -2853,10 +2853,10 @@
   }
 
   private def sendProducerAppend(
-    replicaManager: ReplicaManager,
-    topicPartition: TopicPartition,
-    numOfRecords: Int
-  ): AtomicReference[PartitionResponse] = {
+                                  replicaManager: ReplicaManager,
+                                  topicPartition: TopicPartition,
+                                  numOfRecords: Int
+                                ): AtomicReference[PartitionResponse] = {
     val produceResult = new AtomicReference[PartitionResponse]()
     def callback(response: Map[TopicPartition, PartitionResponse]): Unit = {
       produceResult.set(response(topicPartition))
@@ -2978,8 +2978,8 @@
     mockGetAliveBrokerFunctions(metadataCache, aliveBrokers)
     when(metadataCache.getPartitionReplicaEndpoints(
       any[TopicPartition], any[ListenerName])).
-        thenReturn(Map(leaderBrokerId -> new Node(leaderBrokerId, "host1", 9092, "rack-a"),
-          followerBrokerId -> new Node(followerBrokerId, "host2", 9092, "rack-b")).toMap)
+      thenReturn(Map(leaderBrokerId -> new Node(leaderBrokerId, "host1", 9092, "rack-a"),
+        followerBrokerId -> new Node(followerBrokerId, "host2", 9092, "rack-b")).toMap)
     when(metadataCache.metadataVersion()).thenReturn(config.interBrokerProtocolVersion)
     val mockProducePurgatory = new DelayedOperationPurgatory[DelayedProduce](
       "Produce", timer, 0, false)
@@ -3206,15 +3206,15 @@
   }
 
   private def fetchPartitionAsConsumer(
-    replicaManager: ReplicaManager,
-    partition: TopicIdPartition,
-    partitionData: PartitionData,
-    maxWaitMs: Long = 0,
-    minBytes: Int = 1,
-    maxBytes: Int = 1024 * 1024,
-    isolationLevel: IsolationLevel = IsolationLevel.READ_UNCOMMITTED,
-    clientMetadata: Option[ClientMetadata] = None,
-  ): CallbackResult[FetchPartitionData] = {
+                                        replicaManager: ReplicaManager,
+                                        partition: TopicIdPartition,
+                                        partitionData: PartitionData,
+                                        maxWaitMs: Long = 0,
+                                        minBytes: Int = 1,
+                                        maxBytes: Int = 1024 * 1024,
+                                        isolationLevel: IsolationLevel = IsolationLevel.READ_UNCOMMITTED,
+                                        clientMetadata: Option[ClientMetadata] = None,
+                                      ): CallbackResult[FetchPartitionData] = {
     val isolation = isolationLevel match {
       case IsolationLevel.READ_COMMITTED => FetchIsolation.TXN_COMMITTED
       case IsolationLevel.READ_UNCOMMITTED => FetchIsolation.HIGH_WATERMARK
@@ -3234,14 +3234,14 @@
   }
 
   private def fetchPartitionAsFollower(
-    replicaManager: ReplicaManager,
-    partition: TopicIdPartition,
-    partitionData: PartitionData,
-    replicaId: Int,
-    maxWaitMs: Long = 0,
-    minBytes: Int = 1,
-    maxBytes: Int = 1024 * 1024,
-  ): CallbackResult[FetchPartitionData] = {
+                                        replicaManager: ReplicaManager,
+                                        partition: TopicIdPartition,
+                                        partitionData: PartitionData,
+                                        replicaId: Int,
+                                        maxWaitMs: Long = 0,
+                                        minBytes: Int = 1,
+                                        maxBytes: Int = 1024 * 1024,
+                                      ): CallbackResult[FetchPartitionData] = {
     fetchPartition(
       replicaManager,
       replicaId = replicaId,
@@ -3256,16 +3256,16 @@
   }
 
   private def fetchPartition(
-    replicaManager: ReplicaManager,
-    replicaId: Int,
-    partition: TopicIdPartition,
-    partitionData: PartitionData,
-    minBytes: Int,
-    maxBytes: Int,
-    isolation: FetchIsolation,
-    clientMetadata: Option[ClientMetadata],
-    maxWaitMs: Long
-  ): CallbackResult[FetchPartitionData] = {
+                              replicaManager: ReplicaManager,
+                              replicaId: Int,
+                              partition: TopicIdPartition,
+                              partitionData: PartitionData,
+                              minBytes: Int,
+                              maxBytes: Int,
+                              isolation: FetchIsolation,
+                              clientMetadata: Option[ClientMetadata],
+                              maxWaitMs: Long
+                            ): CallbackResult[FetchPartitionData] = {
     val result = new CallbackResult[FetchPartitionData]()
     def fetchCallback(responseStatus: Seq[(TopicIdPartition, FetchPartitionData)]): Unit = {
       assertEquals(1, responseStatus.size)
@@ -3290,18 +3290,18 @@
   }
 
   private def fetchPartitions(
-    replicaManager: ReplicaManager,
-    replicaId: Int,
-    fetchInfos: Seq[(TopicIdPartition, PartitionData)],
-    responseCallback: Seq[(TopicIdPartition, FetchPartitionData)] => Unit,
-    requestVersion: Short = ApiKeys.FETCH.latestVersion,
-    maxWaitMs: Long = 0,
-    minBytes: Int = 1,
-    maxBytes: Int = 1024 * 1024,
-    quota: ReplicaQuota = UNBOUNDED_QUOTA,
-    isolation: FetchIsolation = FetchIsolation.LOG_END,
-    clientMetadata: Option[ClientMetadata] = None
-  ): Unit = {
+                               replicaManager: ReplicaManager,
+                               replicaId: Int,
+                               fetchInfos: Seq[(TopicIdPartition, PartitionData)],
+                               responseCallback: Seq[(TopicIdPartition, FetchPartitionData)] => Unit,
+                               requestVersion: Short = ApiKeys.FETCH.latestVersion,
+                               maxWaitMs: Long = 0,
+                               minBytes: Int = 1,
+                               maxBytes: Int = 1024 * 1024,
+                               quota: ReplicaQuota = UNBOUNDED_QUOTA,
+                               isolation: FetchIsolation = FetchIsolation.LOG_END,
+                               clientMetadata: Option[ClientMetadata] = None
+                             ): Unit = {
     val params = new FetchParams(
       requestVersion,
       replicaId,
@@ -3353,22 +3353,22 @@
   }
 
   private def setupReplicaManagerWithMockedPurgatories(
-    timer: MockTimer,
-    brokerId: Int = 0,
-    aliveBrokerIds: Seq[Int] = Seq(0, 1),
-    propsModifier: Properties => Unit = _ => {},
-    mockReplicaFetcherManager: Option[ReplicaFetcherManager] = None,
-    mockReplicaAlterLogDirsManager: Option[ReplicaAlterLogDirsManager] = None,
-    isShuttingDown: AtomicBoolean = new AtomicBoolean(false),
-    enableRemoteStorage: Boolean = false,
-    shouldMockLog: Boolean = false,
-    remoteLogManager: Option[RemoteLogManager] = None,
-    defaultTopicRemoteLogStorageEnable: Boolean = true,
-    setupLogDirMetaProperties: Boolean = false,
-    directoryEventHandler: DirectoryEventHandler = DirectoryEventHandler.NOOP,
-    buildRemoteLogAuxState: Boolean = false,
-    remoteFetchQuotaExceeded: Option[Boolean] = None
-  ): ReplicaManager = {
+                                                        timer: MockTimer,
+                                                        brokerId: Int = 0,
+                                                        aliveBrokerIds: Seq[Int] = Seq(0, 1),
+                                                        propsModifier: Properties => Unit = _ => {},
+                                                        mockReplicaFetcherManager: Option[ReplicaFetcherManager] = None,
+                                                        mockReplicaAlterLogDirsManager: Option[ReplicaAlterLogDirsManager] = None,
+                                                        isShuttingDown: AtomicBoolean = new AtomicBoolean(false),
+                                                        enableRemoteStorage: Boolean = false,
+                                                        shouldMockLog: Boolean = false,
+                                                        remoteLogManager: Option[RemoteLogManager] = None,
+                                                        defaultTopicRemoteLogStorageEnable: Boolean = true,
+                                                        setupLogDirMetaProperties: Boolean = false,
+                                                        directoryEventHandler: DirectoryEventHandler = DirectoryEventHandler.NOOP,
+                                                        buildRemoteLogAuxState: Boolean = false,
+                                                        remoteFetchQuotaExceeded: Option[Boolean] = None
+                                                      ): ReplicaManager = {
     val props = TestUtils.createBrokerConfig(brokerId, TestUtils.MockKraftConnect)
     val path1 = TestUtils.tempRelativeDir("data").getAbsolutePath
     val path2 = TestUtils.tempRelativeDir("data2").getAbsolutePath
@@ -3467,11 +3467,11 @@
       } else None) {
 
       override protected def createReplicaFetcherManager(
-        metrics: Metrics,
-        time: Time,
-        threadNamePrefix: Option[String],
-        quotaManager: ReplicationQuotaManager
-      ): ReplicaFetcherManager = {
+                                                          metrics: Metrics,
+                                                          time: Time,
+                                                          threadNamePrefix: Option[String],
+                                                          quotaManager: ReplicationQuotaManager
+                                                        ): ReplicaFetcherManager = {
         mockReplicaFetcherManager.getOrElse {
           if (buildRemoteLogAuxState) {
             super.createReplicaFetcherManager(
@@ -3522,9 +3522,9 @@
       }
 
       override def createReplicaAlterLogDirsManager(
-        quotaManager: ReplicationQuotaManager,
-        brokerTopicStats: BrokerTopicStats
-      ): ReplicaAlterLogDirsManager = {
+                                                     quotaManager: ReplicationQuotaManager,
+                                                     brokerTopicStats: BrokerTopicStats
+                                                   ): ReplicaAlterLogDirsManager = {
         mockReplicaAlterLogDirsManager.getOrElse {
           super.createReplicaAlterLogDirsManager(
             quotaManager,
@@ -4745,18 +4745,18 @@
 
       def leaderAndIsrRequest(topicIds: util.Map[String, Uuid], version: Short, partition: Int = 0, leaderEpoch: Int = 0): LeaderAndIsrRequest =
         new LeaderAndIsrRequest.Builder(version, 0, 0, brokerEpoch,
-        Seq(new LeaderAndIsrPartitionState()
-          .setTopicName(topic)
-          .setPartitionIndex(partition)
-          .setControllerEpoch(0)
-          .setLeader(0)
-          .setLeaderEpoch(leaderEpoch)
-          .setIsr(brokerList)
-          .setPartitionEpoch(0)
-          .setReplicas(brokerList)
-          .setIsNew(true)).asJava,
-        topicIds,
-        Set(new Node(0, "host1", 0), new Node(1, "host2", 1)).asJava).build()
+          Seq(new LeaderAndIsrPartitionState()
+            .setTopicName(topic)
+            .setPartitionIndex(partition)
+            .setControllerEpoch(0)
+            .setLeader(0)
+            .setLeaderEpoch(leaderEpoch)
+            .setIsr(brokerList)
+            .setPartitionEpoch(0)
+            .setReplicas(brokerList)
+            .setIsNew(true)).asJava,
+          topicIds,
+          Set(new Node(0, "host1", 0), new Node(1, "host2", 1)).asJava).build()
 
       // Send a request without a topic ID so that we have a log without a topic ID associated to the partition.
       val response = replicaManager.becomeLeaderOrFollower(0, leaderAndIsrRequest(Collections.emptyMap(), 4), (_, _) => ())
@@ -4810,18 +4810,18 @@
 
       def leaderAndIsrRequest(epoch: Int, topicIds: java.util.Map[String, Uuid]): LeaderAndIsrRequest =
         new LeaderAndIsrRequest.Builder(ApiKeys.LEADER_AND_ISR.latestVersion, 0, 0, brokerEpoch,
-        Seq(new LeaderAndIsrPartitionState()
-          .setTopicName(topic)
-          .setPartitionIndex(0)
-          .setControllerEpoch(0)
-          .setLeader(0)
-          .setLeaderEpoch(epoch)
-          .setIsr(brokerList)
-          .setPartitionEpoch(0)
-          .setReplicas(brokerList)
-          .setIsNew(true)).asJava,
-        topicIds,
-        Set(new Node(0, "host1", 0), new Node(1, "host2", 1)).asJava).build()
+          Seq(new LeaderAndIsrPartitionState()
+            .setTopicName(topic)
+            .setPartitionIndex(0)
+            .setControllerEpoch(0)
+            .setLeader(0)
+            .setLeaderEpoch(epoch)
+            .setIsr(brokerList)
+            .setPartitionEpoch(0)
+            .setReplicas(brokerList)
+            .setIsNew(true)).asJava,
+          topicIds,
+          Set(new Node(0, "host1", 0), new Node(1, "host2", 1)).asJava).build()
 
       val response = replicaManager.becomeLeaderOrFollower(0, leaderAndIsrRequest(0, topicIds), (_, _) => ())
       assertEquals(Errors.NONE, response.partitionErrors(topicNames).get(topicPartition))
@@ -4853,18 +4853,18 @@
 
       def leaderAndIsrRequest(epoch: Int, name: String, version: Short): LeaderAndIsrRequest = LeaderAndIsrRequest.parse(
         new LeaderAndIsrRequest.Builder(version, 0, 0, brokerEpoch,
-        Seq(new LeaderAndIsrPartitionState()
-          .setTopicName(name)
-          .setPartitionIndex(0)
-          .setControllerEpoch(0)
-          .setLeader(0)
-          .setLeaderEpoch(epoch)
-          .setIsr(brokerList)
-          .setPartitionEpoch(0)
-          .setReplicas(brokerList)
-          .setIsNew(true)).asJava,
-        topicIds,
-        Set(new Node(0, "host1", 0), new Node(1, "host2", 1)).asJava).build().serialize(), version)
+          Seq(new LeaderAndIsrPartitionState()
+            .setTopicName(name)
+            .setPartitionIndex(0)
+            .setControllerEpoch(0)
+            .setLeader(0)
+            .setLeaderEpoch(epoch)
+            .setIsr(brokerList)
+            .setPartitionEpoch(0)
+            .setReplicas(brokerList)
+            .setIsNew(true)).asJava,
+          topicIds,
+          Set(new Node(0, "host1", 0), new Node(1, "host2", 1)).asJava).build().serialize(), version)
 
       // There is no file if the topic does not have an associated topic ID.
       val response = replicaManager.becomeLeaderOrFollower(0, leaderAndIsrRequest(0, "fakeTopic", ApiKeys.LEADER_AND_ISR.latestVersion), (_, _) => ())
@@ -4935,16 +4935,16 @@
   }
 
   private def makeLeaderAndIsrRequest(
-    topicId: Uuid,
-    topicPartition: TopicPartition,
-    replicas: Seq[Int],
-    leaderAndIsr: LeaderAndIsr,
-    isNew: Boolean = true,
-    brokerEpoch: Int = 0,
-    controllerId: Int = 0,
-    controllerEpoch: Int = 0,
-    version: Short = LeaderAndIsrRequestData.HIGHEST_SUPPORTED_VERSION
-  ): LeaderAndIsrRequest = {
+                                       topicId: Uuid,
+                                       topicPartition: TopicPartition,
+                                       replicas: Seq[Int],
+                                       leaderAndIsr: LeaderAndIsr,
+                                       isNew: Boolean = true,
+                                       brokerEpoch: Int = 0,
+                                       controllerId: Int = 0,
+                                       controllerEpoch: Int = 0,
+                                       version: Short = LeaderAndIsrRequestData.HIGHEST_SUPPORTED_VERSION
+                                     ): LeaderAndIsrRequest = {
     val partitionState = new LeaderAndIsrPartitionState()
       .setTopicName(topicPartition.topic)
       .setPartitionIndex(topicPartition.partition)
@@ -6494,9 +6494,9 @@
   }
 
   def verifyPartitionIsOnlineAndHasId(
-    replicaManager: ReplicaManager,
-    topicIdPartition: TopicIdPartition
-  ): Unit = {
+                                       replicaManager: ReplicaManager,
+                                       topicIdPartition: TopicIdPartition
+                                     ): Unit = {
     val partition = replicaManager.getPartition(topicIdPartition.topicPartition())
     assertTrue(partition.isInstanceOf[HostedPartition.Online],
       s"Expected ${topicIdPartition} to be in state: HostedPartition.Online. But was in state: ${partition}")
@@ -6510,9 +6510,9 @@
   }
 
   def verifyPartitionIsOffline(
-    replicaManager: ReplicaManager,
-    topicIdPartition: TopicIdPartition
-  ): Unit = {
+                                replicaManager: ReplicaManager,
+                                topicIdPartition: TopicIdPartition
+                              ): Unit = {
     val partition = replicaManager.getPartition(topicIdPartition.topicPartition())
     assertEquals(HostedPartition.None, partition, s"Expected ${topicIdPartition} to be offline, but it was: ${partition}")
   }
@@ -6619,7 +6619,49 @@
   }
 
   @Test
-<<<<<<< HEAD
+  def testBecomeFollowerInvokeOnBecomingFollowerListener(): Unit = {
+    val localId = 1
+    val topicPartition = new TopicPartition("foo", 0)
+    val replicaManager = setupReplicaManagerWithMockedPurgatories(new MockTimer(time), localId)
+    // Attach listener to partition.
+    val offsetCheckpoints = new LazyOffsetCheckpoints(replicaManager.highWatermarkCheckpoints.asJava)
+    replicaManager.createPartition(topicPartition).createLogIfNotExists(isNew = false, isFutureReplica = false, offsetCheckpoints, None)
+    val listener = new MockPartitionListener
+    assertTrue(replicaManager.maybeAddListener(topicPartition, listener))
+    listener.verify()
+
+    try {
+      // Make the local replica the leader
+      val leaderTopicsDelta = topicsCreateDelta(localId, true)
+      val leaderMetadataImage = imageFromTopics(leaderTopicsDelta.apply())
+
+      replicaManager.applyDelta(leaderTopicsDelta, leaderMetadataImage)
+
+      // Check the state of that partition and fetcher
+      val HostedPartition.Online(leaderPartition) = replicaManager.getPartition(topicPartition)
+      assertTrue(leaderPartition.isLeader)
+      assertEquals(0, leaderPartition.getLeaderEpoch)
+      // On becoming follower listener should not be invoked yet.
+      listener.verify()
+
+      // Change the local replica to follower
+      val followerTopicsDelta = topicsChangeDelta(leaderMetadataImage.topics(), localId, false)
+      val followerMetadataImage = imageFromTopics(followerTopicsDelta.apply())
+      replicaManager.applyDelta(followerTopicsDelta, followerMetadataImage)
+
+      // On becoming follower listener should be invoked.
+      listener.verify(expectedFollower = true)
+
+      // Check the state of that partition.
+      val HostedPartition.Online(followerPartition) = replicaManager.getPartition(topicPartition)
+      assertFalse(followerPartition.isLeader)
+      assertEquals(1, followerPartition.getLeaderEpoch)
+    } finally {
+      replicaManager.shutdown(checkpointHW = false)
+    }
+  }
+
+  @Test
   def testDeleteRecordsInternalTopicDeleteDisallowed(): Unit = {
     val mockLogMgr = TestUtils.createLogManager(config.logDirs.map(new File(_)))
     val rm = new ReplicaManager(
@@ -6697,48 +6739,6 @@
       responseCallback = callback,
       allowInternalTopicDeletion = true
     )
-=======
-  def testBecomeFollowerInvokeOnBecomingFollowerListener(): Unit = {
-    val localId = 1
-    val topicPartition = new TopicPartition("foo", 0)
-    val replicaManager = setupReplicaManagerWithMockedPurgatories(new MockTimer(time), localId)
-    // Attach listener to partition.
-    val offsetCheckpoints = new LazyOffsetCheckpoints(replicaManager.highWatermarkCheckpoints.asJava)
-    replicaManager.createPartition(topicPartition).createLogIfNotExists(isNew = false, isFutureReplica = false, offsetCheckpoints, None)
-    val listener = new MockPartitionListener
-    assertTrue(replicaManager.maybeAddListener(topicPartition, listener))
-    listener.verify()
-
-    try {
-      // Make the local replica the leader
-      val leaderTopicsDelta = topicsCreateDelta(localId, true)
-      val leaderMetadataImage = imageFromTopics(leaderTopicsDelta.apply())
-
-      replicaManager.applyDelta(leaderTopicsDelta, leaderMetadataImage)
-
-      // Check the state of that partition and fetcher
-      val HostedPartition.Online(leaderPartition) = replicaManager.getPartition(topicPartition)
-      assertTrue(leaderPartition.isLeader)
-      assertEquals(0, leaderPartition.getLeaderEpoch)
-      // On becoming follower listener should not be invoked yet.
-      listener.verify()
-
-      // Change the local replica to follower
-      val followerTopicsDelta = topicsChangeDelta(leaderMetadataImage.topics(), localId, false)
-      val followerMetadataImage = imageFromTopics(followerTopicsDelta.apply())
-      replicaManager.applyDelta(followerTopicsDelta, followerMetadataImage)
-
-      // On becoming follower listener should be invoked.
-      listener.verify(expectedFollower = true)
-
-      // Check the state of that partition.
-      val HostedPartition.Online(followerPartition) = replicaManager.getPartition(topicPartition)
-      assertFalse(followerPartition.isLeader)
-      assertEquals(1, followerPartition.getLeaderEpoch)
-    } finally {
-      replicaManager.shutdown(checkpointHW = false)
-    }
->>>>>>> 09e8fa2d
   }
 
   private def readFromLogWithOffsetOutOfRange(tp: TopicPartition): Seq[(TopicIdPartition, LogReadResult)] = {
