--- conflicted
+++ resolved
@@ -234,12 +234,8 @@
       val topicPartition = new TopicPartition(topic, 0)
       replicaManager.createPartition(topicPartition)
         .createLogIfNotExists(isNew = false, isFutureReplica = false,
-<<<<<<< HEAD
-          new LazyOffsetCheckpoints(replicaManager.highWatermarkCheckpoints))
-=======
           new LazyOffsetCheckpoints(replicaManager.highWatermarkCheckpoints), None)
       val topicIds = Collections.singletonMap(topic, Uuid.randomUuid())
->>>>>>> 66ba9173
 
       def leaderAndIsrRequest(epoch: Int): LeaderAndIsrRequest = new LeaderAndIsrRequest.Builder(ApiKeys.LEADER_AND_ISR.latestVersion, 0, 0, brokerEpoch,
         Seq(new LeaderAndIsrPartitionState()
@@ -252,7 +248,7 @@
           .setZkVersion(0)
           .setReplicas(brokerList)
           .setIsNew(true)).asJava,
-        topicIds.asJava,
+        topicIds,
         Set(new Node(0, "host1", 0), new Node(1, "host2", 1)).asJava).build()
 
       replicaManager.becomeLeaderOrFollower(0, leaderAndIsrRequest(0), (_, _) => ())
