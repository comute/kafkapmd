/**
 * Licensed to the Apache Software Foundation (ASF) under one or more
 * contributor license agreements.  See the NOTICE file distributed with
 * this work for additional information regarding copyright ownership.
 * The ASF licenses this file to You under the Apache License, Version 2.0
 * (the "License"); you may not use this file except in compliance with
 * the License.  You may obtain a copy of the License at
 *
 * http://www.apache.org/licenses/LICENSE-2.0
 *
 * Unless required by applicable law or agreed to in writing, software
 * distributed under the License is distributed on an "AS IS" BASIS,
 * WITHOUT WARRANTIES OR CONDITIONS OF ANY KIND, either express or implied.
 * See the License for the specific language governing permissions and
 * limitations under the License.
 */

package kafka.server

import java.io.File
import java.net.InetAddress
import java.util.concurrent.atomic.{AtomicBoolean, AtomicReference}
import java.util.concurrent.{CountDownLatch, TimeUnit}
import java.util.{Collections, Optional, Properties}

import kafka.api._
import kafka.log.{AppendOrigin, Log, LogConfig, LogManager, ProducerStateManager}
import kafka.cluster.{BrokerEndPoint, Partition}
import kafka.log.LeaderOffsetIncremented
import kafka.server.QuotaFactory.{QuotaManagers, UnboundedQuota}
import kafka.server.checkpoints.LazyOffsetCheckpoints
import kafka.server.checkpoints.OffsetCheckpointFile
import kafka.server.epoch.util.ReplicaFetcherMockBlockingSend
import kafka.server.metadata.CachedConfigRepository
import kafka.utils.TestUtils.createBroker
import kafka.utils.timer.MockTimer
import kafka.utils.{MockScheduler, MockTime, TestUtils}
import org.apache.kafka.common.message.LeaderAndIsrRequestData
import org.apache.kafka.common.message.LeaderAndIsrRequestData.LeaderAndIsrPartitionState
import org.apache.kafka.common.message.OffsetForLeaderEpochResponseData.EpochEndOffset
import org.apache.kafka.common.message.StopReplicaRequestData.StopReplicaPartitionState
import org.apache.kafka.common.metrics.Metrics
import org.apache.kafka.common.protocol.{ApiKeys, Errors}
import org.apache.kafka.common.record._
import org.apache.kafka.common.replica.ClientMetadata
import org.apache.kafka.common.replica.ClientMetadata.DefaultClientMetadata
import org.apache.kafka.common.requests.FetchRequest.PartitionData
import org.apache.kafka.common.requests.FetchResponse.AbortedTransaction
import org.apache.kafka.common.requests.ProduceResponse.PartitionResponse
import org.apache.kafka.common.requests._
import org.apache.kafka.common.security.auth.KafkaPrincipal
import org.apache.kafka.common.utils.Time
import org.apache.kafka.common.utils.Utils
import org.apache.kafka.common.{IsolationLevel, Node, TopicPartition, Uuid}
import org.easymock.EasyMock
import org.junit.jupiter.api.Assertions._
import org.junit.jupiter.api.{AfterEach, BeforeEach, Test}
import org.mockito.Mockito

import scala.collection.mutable
import scala.jdk.CollectionConverters._
import scala.collection.{Map, Seq}

class ReplicaManagerTest {

  val topic = "test-topic"
  val time = new MockTime
  val scheduler = new MockScheduler(time)
  val metrics = new Metrics
  val configRepository = new CachedConfigRepository()
  var alterIsrManager: AlterIsrManager = _
  var config: KafkaConfig = _
  var quotaManager: QuotaManagers = _

  // Constants defined for readability
  val zkVersion = 0
  val correlationId = 0
  var controllerEpoch = 0
  val brokerEpoch = 0L

  @BeforeEach
  def setUp(): Unit = {
    val props = TestUtils.createBrokerConfig(1, TestUtils.MockZkConnect)
    config = KafkaConfig.fromProps(props)
    alterIsrManager = EasyMock.createMock(classOf[AlterIsrManager])
    quotaManager = QuotaFactory.instantiate(config, metrics, time, "")
  }

  @AfterEach
  def tearDown(): Unit = {
    TestUtils.clearYammerMetrics()
    Option(quotaManager).foreach(_.shutdown())
    metrics.close()
  }

  @Test
  def testHighWaterMarkDirectoryMapping(): Unit = {
    val mockLogMgr = TestUtils.createLogManager(config.logDirs.map(new File(_)))
    val rm = new ReplicaManager(config, metrics, time, None, new MockScheduler(time), mockLogMgr,
      new AtomicBoolean(false), quotaManager, new BrokerTopicStats,
<<<<<<< HEAD
      MetadataCache.zkMetadataCache(config.brokerId), new LogDirFailureChannel(config.logDirs.size), alterIsrManager)
=======
      new MetadataCache(config.brokerId), new LogDirFailureChannel(config.logDirs.size), alterIsrManager, configRepository)
>>>>>>> d01d97ed
    try {
      val partition = rm.createPartition(new TopicPartition(topic, 1))
      partition.createLogIfNotExists(isNew = false, isFutureReplica = false,
        new LazyOffsetCheckpoints(rm.highWatermarkCheckpoints))
      rm.checkpointHighWatermarks()
    } finally {
      // shutdown the replica manager upon test completion
      rm.shutdown(false)
    }
  }

  @Test
  def testHighwaterMarkRelativeDirectoryMapping(): Unit = {
    val props = TestUtils.createBrokerConfig(1, TestUtils.MockZkConnect)
    props.put("log.dir", TestUtils.tempRelativeDir("data").getAbsolutePath)
    val config = KafkaConfig.fromProps(props)
    val mockLogMgr = TestUtils.createLogManager(config.logDirs.map(new File(_)))
    val rm = new ReplicaManager(config, metrics, time, None, new MockScheduler(time), mockLogMgr,
      new AtomicBoolean(false), quotaManager, new BrokerTopicStats,
<<<<<<< HEAD
      MetadataCache.zkMetadataCache(config.brokerId), new LogDirFailureChannel(config.logDirs.size), alterIsrManager)
=======
      new MetadataCache(config.brokerId), new LogDirFailureChannel(config.logDirs.size), alterIsrManager, configRepository)
>>>>>>> d01d97ed
    try {
      val partition = rm.createPartition(new TopicPartition(topic, 1))
      partition.createLogIfNotExists(isNew = false, isFutureReplica = false,
        new LazyOffsetCheckpoints(rm.highWatermarkCheckpoints))
      rm.checkpointHighWatermarks()
    } finally {
      // shutdown the replica manager upon test completion
      rm.shutdown(checkpointHW = false)
    }
  }

  @Test
  def testIllegalRequiredAcks(): Unit = {
    val mockLogMgr = TestUtils.createLogManager(config.logDirs.map(new File(_)))
    val rm = new ReplicaManager(config, metrics, time, None, new MockScheduler(time), mockLogMgr,
      new AtomicBoolean(false), quotaManager, new BrokerTopicStats,
<<<<<<< HEAD
      MetadataCache.zkMetadataCache(config.brokerId), new LogDirFailureChannel(config.logDirs.size), alterIsrManager, Option(this.getClass.getName))
=======
      new MetadataCache(config.brokerId), new LogDirFailureChannel(config.logDirs.size), alterIsrManager, configRepository, Option(this.getClass.getName))
>>>>>>> d01d97ed
    try {
      def callback(responseStatus: Map[TopicPartition, PartitionResponse]) = {
        assert(responseStatus.values.head.error == Errors.INVALID_REQUIRED_ACKS)
      }
      rm.appendRecords(
        timeout = 0,
        requiredAcks = 3,
        internalTopicsAllowed = false,
        origin = AppendOrigin.Client,
        entriesPerPartition = Map(new TopicPartition("test1", 0) -> MemoryRecords.withRecords(CompressionType.NONE,
          new SimpleRecord("first message".getBytes))),
        responseCallback = callback)
    } finally {
      rm.shutdown(checkpointHW = false)
    }

    TestUtils.assertNoNonDaemonThreads(this.getClass.getName)
  }

  @Test
  def testClearPurgatoryOnBecomingFollower(): Unit = {
    val props = TestUtils.createBrokerConfig(0, TestUtils.MockZkConnect)
    props.put("log.dir", TestUtils.tempRelativeDir("data").getAbsolutePath)
    val config = KafkaConfig.fromProps(props)
    val logProps = new Properties()
    val mockLogMgr = TestUtils.createLogManager(config.logDirs.map(new File(_)), LogConfig(logProps))
    val aliveBrokers = Seq(createBroker(0, "host0", 0), createBroker(1, "host1", 1))
    val metadataCache: MetadataCache = EasyMock.createMock(classOf[MetadataCache])
    EasyMock.expect(metadataCache.getAliveBrokers).andReturn(aliveBrokers).anyTimes()
    EasyMock.replay(metadataCache)
    val rm = new ReplicaManager(config, metrics, time, None, new MockScheduler(time), mockLogMgr,
      new AtomicBoolean(false), quotaManager, new BrokerTopicStats,
      metadataCache, new LogDirFailureChannel(config.logDirs.size), alterIsrManager, configRepository)

    try {
      val brokerList = Seq[Integer](0, 1).asJava
      val topicIds = Collections.singletonMap(topic, Uuid.randomUuid())

      val partition = rm.createPartition(new TopicPartition(topic, 0))
      partition.createLogIfNotExists(isNew = false, isFutureReplica = false,
        new LazyOffsetCheckpoints(rm.highWatermarkCheckpoints))
      // Make this replica the leader.
      val leaderAndIsrRequest1 = new LeaderAndIsrRequest.Builder(ApiKeys.LEADER_AND_ISR.latestVersion, 0, 0, brokerEpoch,
        Seq(new LeaderAndIsrPartitionState()
          .setTopicName(topic)
          .setPartitionIndex(0)
          .setControllerEpoch(0)
          .setLeader(0)
          .setLeaderEpoch(0)
          .setIsr(brokerList)
          .setZkVersion(0)
          .setReplicas(brokerList)
          .setIsNew(false)).asJava,
        topicIds,
        Set(new Node(0, "host1", 0), new Node(1, "host2", 1)).asJava).build()
      rm.becomeLeaderOrFollower(0, leaderAndIsrRequest1, (_, _) => ())
      rm.getPartitionOrException(new TopicPartition(topic, 0))
          .localLogOrException

      val records = MemoryRecords.withRecords(CompressionType.NONE, new SimpleRecord("first message".getBytes()))
      val appendResult = appendRecords(rm, new TopicPartition(topic, 0), records).onFire { response =>
        assertEquals(Errors.NOT_LEADER_OR_FOLLOWER, response.error)
      }

      // Make this replica the follower
      val leaderAndIsrRequest2 = new LeaderAndIsrRequest.Builder(ApiKeys.LEADER_AND_ISR.latestVersion, 0, 0, brokerEpoch,
        Seq(new LeaderAndIsrPartitionState()
          .setTopicName(topic)
          .setPartitionIndex(0)
          .setControllerEpoch(0)
          .setLeader(1)
          .setLeaderEpoch(1)
          .setIsr(brokerList)
          .setZkVersion(0)
          .setReplicas(brokerList)
          .setIsNew(false)).asJava,
        topicIds,
        Set(new Node(0, "host1", 0), new Node(1, "host2", 1)).asJava).build()
      rm.becomeLeaderOrFollower(1, leaderAndIsrRequest2, (_, _) => ())

      assertTrue(appendResult.isFired)
    } finally {
      rm.shutdown(checkpointHW = false)
    }
  }

  @Test
  def testFencedErrorCausedByBecomeLeader(): Unit = {
    testFencedErrorCausedByBecomeLeader(0)
    testFencedErrorCausedByBecomeLeader(1)
    testFencedErrorCausedByBecomeLeader(10)
  }

  private[this] def testFencedErrorCausedByBecomeLeader(loopEpochChange: Int): Unit = {
    val replicaManager = setupReplicaManagerWithMockedPurgatories(new MockTimer(time))
    try {
      val brokerList = Seq[Integer](0, 1).asJava
      val topicPartition = new TopicPartition(topic, 0)
      replicaManager.createPartition(topicPartition)
        .createLogIfNotExists(isNew = false, isFutureReplica = false,
          new LazyOffsetCheckpoints(replicaManager.highWatermarkCheckpoints))
      val topicIds = Collections.singletonMap(topic, Uuid.randomUuid())

      def leaderAndIsrRequest(epoch: Int): LeaderAndIsrRequest = new LeaderAndIsrRequest.Builder(ApiKeys.LEADER_AND_ISR.latestVersion, 0, 0, brokerEpoch,
        Seq(new LeaderAndIsrPartitionState()
          .setTopicName(topic)
          .setPartitionIndex(0)
          .setControllerEpoch(0)
          .setLeader(0)
          .setLeaderEpoch(epoch)
          .setIsr(brokerList)
          .setZkVersion(0)
          .setReplicas(brokerList)
          .setIsNew(true)).asJava,
        topicIds,
        Set(new Node(0, "host1", 0), new Node(1, "host2", 1)).asJava).build()

      replicaManager.becomeLeaderOrFollower(0, leaderAndIsrRequest(0), (_, _) => ())
      val partition = replicaManager.getPartitionOrException(new TopicPartition(topic, 0))
      assertEquals(1, replicaManager.logManager.liveLogDirs.filterNot(_ == partition.log.get.dir.getParentFile).size)

      val previousReplicaFolder = partition.log.get.dir.getParentFile
      // find the live and different folder
      val newReplicaFolder = replicaManager.logManager.liveLogDirs.filterNot(_ == partition.log.get.dir.getParentFile).head
      assertEquals(0, replicaManager.replicaAlterLogDirsManager.fetcherThreadMap.size)
      replicaManager.alterReplicaLogDirs(Map(topicPartition -> newReplicaFolder.getAbsolutePath))
      // make sure the future log is created
      replicaManager.futureLocalLogOrException(topicPartition)
      assertEquals(1, replicaManager.replicaAlterLogDirsManager.fetcherThreadMap.size)
      (1 to loopEpochChange).foreach(epoch => replicaManager.becomeLeaderOrFollower(0, leaderAndIsrRequest(epoch), (_, _) => ()))
      // wait for the ReplicaAlterLogDirsThread to complete
      TestUtils.waitUntilTrue(() => {
        replicaManager.replicaAlterLogDirsManager.shutdownIdleFetcherThreads()
        replicaManager.replicaAlterLogDirsManager.fetcherThreadMap.isEmpty
      }, s"ReplicaAlterLogDirsThread should be gone")

      // the fenced error should be recoverable
      assertEquals(0, replicaManager.replicaAlterLogDirsManager.failedPartitions.size)
      // the replica change is completed after retrying
      assertTrue(partition.futureLog.isEmpty)
      assertEquals(newReplicaFolder.getAbsolutePath, partition.log.get.dir.getParent)
      // change the replica folder again
      val response = replicaManager.alterReplicaLogDirs(Map(topicPartition -> previousReplicaFolder.getAbsolutePath))
      assertNotEquals(0, response.size)
      response.values.foreach(assertEquals(Errors.NONE, _))
      // should succeed to invoke ReplicaAlterLogDirsThread again
      assertEquals(1, replicaManager.replicaAlterLogDirsManager.fetcherThreadMap.size)
    } finally replicaManager.shutdown(checkpointHW = false)
  }

  @Test
  def testReceiveOutOfOrderSequenceExceptionWithLogStartOffset(): Unit = {
    val timer = new MockTimer(time)
    val replicaManager = setupReplicaManagerWithMockedPurgatories(timer)

    try {
      val brokerList = Seq[Integer](0, 1).asJava

      val partition = replicaManager.createPartition(new TopicPartition(topic, 0))
      partition.createLogIfNotExists(isNew = false, isFutureReplica = false,
        new LazyOffsetCheckpoints(replicaManager.highWatermarkCheckpoints))

      // Make this replica the leader.
      val leaderAndIsrRequest1 = new LeaderAndIsrRequest.Builder(ApiKeys.LEADER_AND_ISR.latestVersion, 0, 0, brokerEpoch,
        Seq(new LeaderAndIsrPartitionState()
          .setTopicName(topic)
          .setPartitionIndex(0)
          .setControllerEpoch(0)
          .setLeader(0)
          .setLeaderEpoch(0)
          .setIsr(brokerList)
          .setZkVersion(0)
          .setReplicas(brokerList)
          .setIsNew(true)).asJava,
        Collections.singletonMap(topic, Uuid.randomUuid()),
        Set(new Node(0, "host1", 0), new Node(1, "host2", 1)).asJava).build()
      replicaManager.becomeLeaderOrFollower(0, leaderAndIsrRequest1, (_, _) => ())
      replicaManager.getPartitionOrException(new TopicPartition(topic, 0))
        .localLogOrException

      val producerId = 234L
      val epoch = 5.toShort

      // write a few batches as part of a transaction
      val numRecords = 3
      for (sequence <- 0 until numRecords) {
        val records = MemoryRecords.withIdempotentRecords(CompressionType.NONE, producerId, epoch, sequence,
          new SimpleRecord(s"message $sequence".getBytes))
        appendRecords(replicaManager, new TopicPartition(topic, 0), records).onFire { response =>
          assertEquals(Errors.NONE, response.error)
        }
      }

      assertEquals(0, partition.logStartOffset)

      // Append a record with an out of range sequence. We should get the OutOfOrderSequence error code with the log
      // start offset set.
      val outOfRangeSequence = numRecords + 10
      val record = MemoryRecords.withIdempotentRecords(CompressionType.NONE, producerId, epoch, outOfRangeSequence,
        new SimpleRecord(s"message: $outOfRangeSequence".getBytes))
      appendRecords(replicaManager, new TopicPartition(topic, 0), record).onFire { response =>
        assertEquals(Errors.OUT_OF_ORDER_SEQUENCE_NUMBER, response.error)
        assertEquals(0, response.logStartOffset)
      }

    } finally {
      replicaManager.shutdown(checkpointHW = false)
    }

  }

  @Test
  def testReadCommittedFetchLimitedAtLSO(): Unit = {
    val timer = new MockTimer(time)
    val replicaManager = setupReplicaManagerWithMockedPurgatories(timer)

    try {
      val brokerList = Seq[Integer](0, 1).asJava

      val partition = replicaManager.createPartition(new TopicPartition(topic, 0))
      partition.createLogIfNotExists(isNew = false, isFutureReplica = false,
        new LazyOffsetCheckpoints(replicaManager.highWatermarkCheckpoints))

      // Make this replica the leader.
      val leaderAndIsrRequest1 = new LeaderAndIsrRequest.Builder(ApiKeys.LEADER_AND_ISR.latestVersion, 0, 0, brokerEpoch,
        Seq(new LeaderAndIsrPartitionState()
          .setTopicName(topic)
          .setPartitionIndex(0)
          .setControllerEpoch(0)
          .setLeader(0)
          .setLeaderEpoch(0)
          .setIsr(brokerList)
          .setZkVersion(0)
          .setReplicas(brokerList)
          .setIsNew(true)).asJava,
        Collections.singletonMap(topic, Uuid.randomUuid()),
        Set(new Node(0, "host1", 0), new Node(1, "host2", 1)).asJava).build()
      replicaManager.becomeLeaderOrFollower(0, leaderAndIsrRequest1, (_, _) => ())
      replicaManager.getPartitionOrException(new TopicPartition(topic, 0))
        .localLogOrException

      val producerId = 234L
      val epoch = 5.toShort

      // write a few batches as part of a transaction
      val numRecords = 3
      for (sequence <- 0 until numRecords) {
        val records = MemoryRecords.withTransactionalRecords(CompressionType.NONE, producerId, epoch, sequence,
          new SimpleRecord(s"message $sequence".getBytes))
        appendRecords(replicaManager, new TopicPartition(topic, 0), records).onFire { response =>
          assertEquals(Errors.NONE, response.error)
        }
      }

      // fetch as follower to advance the high watermark
      fetchAsFollower(replicaManager, new TopicPartition(topic, 0),
        new PartitionData(numRecords, 0, 100000, Optional.empty()),
        isolationLevel = IsolationLevel.READ_UNCOMMITTED)

      // fetch should return empty since LSO should be stuck at 0
      var consumerFetchResult = fetchAsConsumer(replicaManager, new TopicPartition(topic, 0),
        new PartitionData(0, 0, 100000, Optional.empty()),
        isolationLevel = IsolationLevel.READ_COMMITTED)
      var fetchData = consumerFetchResult.assertFired
      assertEquals(Errors.NONE, fetchData.error)
      assertTrue(fetchData.records.batches.asScala.isEmpty)
      assertEquals(Some(0), fetchData.lastStableOffset)
      assertEquals(Some(List.empty[AbortedTransaction]), fetchData.abortedTransactions)

      // delayed fetch should timeout and return nothing
      consumerFetchResult = fetchAsConsumer(replicaManager, new TopicPartition(topic, 0),
        new PartitionData(0, 0, 100000, Optional.empty()),
        isolationLevel = IsolationLevel.READ_COMMITTED, minBytes = 1000)
      assertFalse(consumerFetchResult.isFired)
      timer.advanceClock(1001)

      fetchData = consumerFetchResult.assertFired
      assertEquals(Errors.NONE, fetchData.error)
      assertTrue(fetchData.records.batches.asScala.isEmpty)
      assertEquals(Some(0), fetchData.lastStableOffset)
      assertEquals(Some(List.empty[AbortedTransaction]), fetchData.abortedTransactions)

      // now commit the transaction
      val endTxnMarker = new EndTransactionMarker(ControlRecordType.COMMIT, 0)
      val commitRecordBatch = MemoryRecords.withEndTransactionMarker(producerId, epoch, endTxnMarker)
      appendRecords(replicaManager, new TopicPartition(topic, 0), commitRecordBatch,
        origin = AppendOrigin.Coordinator)
        .onFire { response => assertEquals(Errors.NONE, response.error) }

      // the LSO has advanced, but the appended commit marker has not been replicated, so
      // none of the data from the transaction should be visible yet
      consumerFetchResult = fetchAsConsumer(replicaManager, new TopicPartition(topic, 0),
        new PartitionData(0, 0, 100000, Optional.empty()),
        isolationLevel = IsolationLevel.READ_COMMITTED)

      fetchData = consumerFetchResult.assertFired
      assertEquals(Errors.NONE, fetchData.error)
      assertTrue(fetchData.records.batches.asScala.isEmpty)

      // fetch as follower to advance the high watermark
      fetchAsFollower(replicaManager, new TopicPartition(topic, 0),
        new PartitionData(numRecords + 1, 0, 100000, Optional.empty()),
        isolationLevel = IsolationLevel.READ_UNCOMMITTED)

      // now all of the records should be fetchable
      consumerFetchResult = fetchAsConsumer(replicaManager, new TopicPartition(topic, 0),
        new PartitionData(0, 0, 100000, Optional.empty()),
        isolationLevel = IsolationLevel.READ_COMMITTED)

      fetchData = consumerFetchResult.assertFired
      assertEquals(Errors.NONE, fetchData.error)
      assertEquals(Some(numRecords + 1), fetchData.lastStableOffset)
      assertEquals(Some(List.empty[AbortedTransaction]), fetchData.abortedTransactions)
      assertEquals(numRecords + 1, fetchData.records.batches.asScala.size)
    } finally {
      replicaManager.shutdown(checkpointHW = false)
    }
  }

  @Test
  def testDelayedFetchIncludesAbortedTransactions(): Unit = {
    val timer = new MockTimer(time)
    val replicaManager = setupReplicaManagerWithMockedPurgatories(timer)

    try {
      val brokerList = Seq[Integer](0, 1).asJava
      val partition = replicaManager.createPartition(new TopicPartition(topic, 0))
      partition.createLogIfNotExists(isNew = false, isFutureReplica = false,
        new LazyOffsetCheckpoints(replicaManager.highWatermarkCheckpoints))

      // Make this replica the leader.
      val leaderAndIsrRequest1 = new LeaderAndIsrRequest.Builder(ApiKeys.LEADER_AND_ISR.latestVersion, 0, 0, brokerEpoch,
        Seq(new LeaderAndIsrPartitionState()
          .setTopicName(topic)
          .setPartitionIndex(0)
          .setControllerEpoch(0)
          .setLeader(0)
          .setLeaderEpoch(0)
          .setIsr(brokerList)
          .setZkVersion(0)
          .setReplicas(brokerList)
          .setIsNew(true)).asJava,
        Collections.singletonMap(topic, Uuid.randomUuid()),
        Set(new Node(0, "host1", 0), new Node(1, "host2", 1)).asJava).build()
      replicaManager.becomeLeaderOrFollower(0, leaderAndIsrRequest1, (_, _) => ())
      replicaManager.getPartitionOrException(new TopicPartition(topic, 0))
        .localLogOrException

      val producerId = 234L
      val epoch = 5.toShort

      // write a few batches as part of a transaction
      val numRecords = 3
      for (sequence <- 0 until numRecords) {
        val records = MemoryRecords.withTransactionalRecords(CompressionType.NONE, producerId, epoch, sequence,
          new SimpleRecord(s"message $sequence".getBytes))
        appendRecords(replicaManager, new TopicPartition(topic, 0), records).onFire { response =>
          assertEquals(Errors.NONE, response.error)
        }
      }

      // now abort the transaction
      val endTxnMarker = new EndTransactionMarker(ControlRecordType.ABORT, 0)
      val abortRecordBatch = MemoryRecords.withEndTransactionMarker(producerId, epoch, endTxnMarker)
      appendRecords(replicaManager, new TopicPartition(topic, 0), abortRecordBatch,
        origin = AppendOrigin.Coordinator)
        .onFire { response => assertEquals(Errors.NONE, response.error) }

      // fetch as follower to advance the high watermark
      fetchAsFollower(replicaManager, new TopicPartition(topic, 0),
        new PartitionData(numRecords + 1, 0, 100000, Optional.empty()),
        isolationLevel = IsolationLevel.READ_UNCOMMITTED)

      // Set the minBytes in order force this request to enter purgatory. When it returns, we should still
      // see the newly aborted transaction.
      val fetchResult = fetchAsConsumer(replicaManager, new TopicPartition(topic, 0),
        new PartitionData(0, 0, 100000, Optional.empty()),
        isolationLevel = IsolationLevel.READ_COMMITTED, minBytes = 10000)
      assertFalse(fetchResult.isFired)

      timer.advanceClock(1001)
      val fetchData = fetchResult.assertFired

      assertEquals(Errors.NONE, fetchData.error)
      assertEquals(Some(numRecords + 1), fetchData.lastStableOffset)
      assertEquals(numRecords + 1, fetchData.records.records.asScala.size)
      assertTrue(fetchData.abortedTransactions.isDefined)
      assertEquals(1, fetchData.abortedTransactions.get.size)

      val abortedTransaction = fetchData.abortedTransactions.get.head
      assertEquals(0L, abortedTransaction.firstOffset)
      assertEquals(producerId, abortedTransaction.producerId)
    } finally {
      replicaManager.shutdown(checkpointHW = false)
    }
  }

  @Test
  def testFetchBeyondHighWatermark(): Unit = {
    val rm = setupReplicaManagerWithMockedPurgatories(new MockTimer(time), aliveBrokerIds = Seq(0, 1, 2))
    try {
      val brokerList = Seq[Integer](0, 1, 2).asJava

      val partition = rm.createPartition(new TopicPartition(topic, 0))
      partition.createLogIfNotExists(isNew = false, isFutureReplica = false,
        new LazyOffsetCheckpoints(rm.highWatermarkCheckpoints))

      // Make this replica the leader.
      val leaderAndIsrRequest1 = new LeaderAndIsrRequest.Builder(ApiKeys.LEADER_AND_ISR.latestVersion, 0, 0, brokerEpoch,
        Seq(new LeaderAndIsrPartitionState()
          .setTopicName(topic)
          .setPartitionIndex(0)
          .setControllerEpoch(0)
          .setLeader(0)
          .setLeaderEpoch(0)
          .setIsr(brokerList)
          .setZkVersion(0)
          .setReplicas(brokerList)
          .setIsNew(false)).asJava,
        Collections.singletonMap(topic, Uuid.randomUuid()),
        Set(new Node(0, "host1", 0), new Node(1, "host2", 1), new Node(2, "host2", 2)).asJava).build()
      rm.becomeLeaderOrFollower(0, leaderAndIsrRequest1, (_, _) => ())
      rm.getPartitionOrException(new TopicPartition(topic, 0))
        .localLogOrException

      // Append a couple of messages.
      for(i <- 1 to 2) {
        val records = TestUtils.singletonRecords(s"message $i".getBytes)
        appendRecords(rm, new TopicPartition(topic, 0), records).onFire { response =>
          assertEquals(Errors.NONE, response.error)
        }
      }

      // Followers are always allowed to fetch above the high watermark
      val followerFetchResult = fetchAsFollower(rm, new TopicPartition(topic, 0),
        new PartitionData(1, 0, 100000, Optional.empty()))
      val followerFetchData = followerFetchResult.assertFired
      assertEquals(Errors.NONE, followerFetchData.error, "Should not give an exception")
      assertTrue(followerFetchData.records.batches.iterator.hasNext, "Should return some data")

      // Consumers are not allowed to consume above the high watermark. However, since the
      // high watermark could be stale at the time of the request, we do not return an out of
      // range error and instead return an empty record set.
      val consumerFetchResult = fetchAsConsumer(rm, new TopicPartition(topic, 0),
        new PartitionData(1, 0, 100000, Optional.empty()))
      val consumerFetchData = consumerFetchResult.assertFired
      assertEquals(Errors.NONE, consumerFetchData.error, "Should not give an exception")
      assertEquals(MemoryRecords.EMPTY, consumerFetchData.records, "Should return empty response")
    } finally {
      rm.shutdown(checkpointHW = false)
    }
  }

  @Test
  def testFollowerStateNotUpdatedIfLogReadFails(): Unit = {
    val maxFetchBytes = 1024 * 1024
    val aliveBrokersIds = Seq(0, 1)
    val leaderEpoch = 5
    val replicaManager = setupReplicaManagerWithMockedPurgatories(new MockTimer(time),
      brokerId = 0, aliveBrokersIds)
    try {
      val tp = new TopicPartition(topic, 0)
      val replicas = aliveBrokersIds.toList.map(Int.box).asJava

      // Broker 0 becomes leader of the partition
      val leaderAndIsrPartitionState = new LeaderAndIsrPartitionState()
        .setTopicName(topic)
        .setPartitionIndex(0)
        .setControllerEpoch(0)
        .setLeader(0)
        .setLeaderEpoch(leaderEpoch)
        .setIsr(replicas)
        .setZkVersion(0)
        .setReplicas(replicas)
        .setIsNew(true)
      val leaderAndIsrRequest = new LeaderAndIsrRequest.Builder(ApiKeys.LEADER_AND_ISR.latestVersion, 0, 0, brokerEpoch,
        Seq(leaderAndIsrPartitionState).asJava,
        Collections.singletonMap(topic, Uuid.randomUuid()),
        Set(new Node(0, "host1", 0), new Node(1, "host2", 1)).asJava).build()
      val leaderAndIsrResponse = replicaManager.becomeLeaderOrFollower(0, leaderAndIsrRequest, (_, _) => ())
      assertEquals(Errors.NONE, leaderAndIsrResponse.error)

      // Follower replica state is initialized, but initial state is not known
      assertTrue(replicaManager.onlinePartition(tp).isDefined)
      val partition = replicaManager.onlinePartition(tp).get

      assertTrue(partition.getReplica(1).isDefined)
      val followerReplica = partition.getReplica(1).get
      assertEquals(-1L, followerReplica.logStartOffset)
      assertEquals(-1L, followerReplica.logEndOffset)

      // Leader appends some data
      for (i <- 1 to 5) {
        appendRecords(replicaManager, tp, TestUtils.singletonRecords(s"message $i".getBytes)).onFire { response =>
          assertEquals(Errors.NONE, response.error)
        }
      }

      // We receive one valid request from the follower and replica state is updated
      var successfulFetch: Option[FetchPartitionData] = None
      def callback(response: Seq[(TopicPartition, FetchPartitionData)]): Unit = {
        successfulFetch = response.headOption.filter(_._1 == tp).map(_._2)
      }

      val validFetchPartitionData = new FetchRequest.PartitionData(0L, 0L, maxFetchBytes,
        Optional.of(leaderEpoch))

      replicaManager.fetchMessages(
        timeout = 0L,
        replicaId = 1,
        fetchMinBytes = 1,
        fetchMaxBytes = maxFetchBytes,
        hardMaxBytesLimit = false,
        fetchInfos = Seq(tp -> validFetchPartitionData),
        quota = UnboundedQuota,
        isolationLevel = IsolationLevel.READ_UNCOMMITTED,
        responseCallback = callback,
        clientMetadata = None
      )

      assertTrue(successfulFetch.isDefined)
      assertEquals(0L, followerReplica.logStartOffset)
      assertEquals(0L, followerReplica.logEndOffset)


      // Next we receive an invalid request with a higher fetch offset, but an old epoch.
      // We expect that the replica state does not get updated.
      val invalidFetchPartitionData = new FetchRequest.PartitionData(3L, 0L, maxFetchBytes,
        Optional.of(leaderEpoch - 1))

      replicaManager.fetchMessages(
        timeout = 0L,
        replicaId = 1,
        fetchMinBytes = 1,
        fetchMaxBytes = maxFetchBytes,
        hardMaxBytesLimit = false,
        fetchInfos = Seq(tp -> invalidFetchPartitionData),
        quota = UnboundedQuota,
        isolationLevel = IsolationLevel.READ_UNCOMMITTED,
        responseCallback = callback,
        clientMetadata = None
      )

      assertTrue(successfulFetch.isDefined)
      assertEquals(0L, followerReplica.logStartOffset)
      assertEquals(0L, followerReplica.logEndOffset)

    } finally {
      replicaManager.shutdown(checkpointHW = false)
    }
  }

  /**
   * If a follower sends a fetch request for 2 partitions and it's no longer the follower for one of them, the other
   * partition should not be affected.
   */
  @Test
  def testFetchMessagesWhenNotFollowerForOnePartition(): Unit = {
    val replicaManager = setupReplicaManagerWithMockedPurgatories(new MockTimer(time), aliveBrokerIds = Seq(0, 1, 2))

    try {
      // Create 2 partitions, assign replica 0 as the leader for both a different follower (1 and 2) for each
      val tp0 = new TopicPartition(topic, 0)
      val tp1 = new TopicPartition(topic, 1)
      val offsetCheckpoints = new LazyOffsetCheckpoints(replicaManager.highWatermarkCheckpoints)
      replicaManager.createPartition(tp0).createLogIfNotExists(isNew = false, isFutureReplica = false, offsetCheckpoints)
      replicaManager.createPartition(tp1).createLogIfNotExists(isNew = false, isFutureReplica = false, offsetCheckpoints)
      val partition0Replicas = Seq[Integer](0, 1).asJava
      val partition1Replicas = Seq[Integer](0, 2).asJava
      val topicIds = Map(tp0.topic -> Uuid.randomUuid(), tp1.topic -> Uuid.randomUuid()).asJava
      val leaderAndIsrRequest = new LeaderAndIsrRequest.Builder(ApiKeys.LEADER_AND_ISR.latestVersion, 0, 0, brokerEpoch,
        Seq(
          new LeaderAndIsrPartitionState()
            .setTopicName(tp0.topic)
            .setPartitionIndex(tp0.partition)
            .setControllerEpoch(0)
            .setLeader(0)
            .setLeaderEpoch(0)
            .setIsr(partition0Replicas)
            .setZkVersion(0)
            .setReplicas(partition0Replicas)
            .setIsNew(true),
          new LeaderAndIsrPartitionState()
            .setTopicName(tp1.topic)
            .setPartitionIndex(tp1.partition)
            .setControllerEpoch(0)
            .setLeader(0)
            .setLeaderEpoch(0)
            .setIsr(partition1Replicas)
            .setZkVersion(0)
            .setReplicas(partition1Replicas)
            .setIsNew(true)
        ).asJava,
        topicIds,
        Set(new Node(0, "host1", 0), new Node(1, "host2", 1)).asJava).build()
      replicaManager.becomeLeaderOrFollower(0, leaderAndIsrRequest, (_, _) => ())

      // Append a couple of messages.
      for (i <- 1 to 2) {
        appendRecords(replicaManager, tp0, TestUtils.singletonRecords(s"message $i".getBytes)).onFire { response =>
          assertEquals(Errors.NONE, response.error)
        }
        appendRecords(replicaManager, tp1, TestUtils.singletonRecords(s"message $i".getBytes)).onFire { response =>
          assertEquals(Errors.NONE, response.error)
        }
      }

      def fetchCallback(responseStatus: Seq[(TopicPartition, FetchPartitionData)]) = {
        val responseStatusMap = responseStatus.toMap
        assertEquals(2, responseStatus.size)
        assertEquals(Set(tp0, tp1), responseStatusMap.keySet)

        val tp0Status = responseStatusMap.get(tp0)
        assertTrue(tp0Status.isDefined)
        // the response contains high watermark on the leader before it is updated based
        // on this fetch request
        assertEquals(0, tp0Status.get.highWatermark)
        assertEquals(Some(0), tp0Status.get.lastStableOffset)
        assertEquals(Errors.NONE, tp0Status.get.error)
        assertTrue(tp0Status.get.records.batches.iterator.hasNext)

        val tp1Status = responseStatusMap.get(tp1)
        assertTrue(tp1Status.isDefined)
        assertEquals(0, tp1Status.get.highWatermark)
        assertEquals(Some(0), tp0Status.get.lastStableOffset)
        assertEquals(Errors.NONE, tp1Status.get.error)
        assertFalse(tp1Status.get.records.batches.iterator.hasNext)
      }

      replicaManager.fetchMessages(
        timeout = 1000,
        replicaId = 1,
        fetchMinBytes = 0,
        fetchMaxBytes = Int.MaxValue,
        hardMaxBytesLimit = false,
        fetchInfos = Seq(
          tp0 -> new PartitionData(1, 0, 100000, Optional.empty()),
          tp1 -> new PartitionData(1, 0, 100000, Optional.empty())),
        quota = UnboundedQuota,
        responseCallback = fetchCallback,
        isolationLevel = IsolationLevel.READ_UNCOMMITTED,
        clientMetadata = None
      )
      val tp0Log = replicaManager.localLog(tp0)
      assertTrue(tp0Log.isDefined)
      assertEquals(1, tp0Log.get.highWatermark, "hw should be incremented")

      replicaManager.localLog(tp1)
      val tp1Replica = replicaManager.localLog(tp1)
      assertTrue(tp1Replica.isDefined)
      assertEquals(0, tp1Replica.get.highWatermark, "hw should not be incremented")

    } finally {
      replicaManager.shutdown(checkpointHW = false)
    }
  }

  @Test
  def testBecomeFollowerWhenLeaderIsUnchangedButMissedLeaderUpdate(): Unit = {
    verifyBecomeFollowerWhenLeaderIsUnchangedButMissedLeaderUpdate(new Properties, expectTruncation = false)
  }

  @Test
  def testBecomeFollowerWhenLeaderIsUnchangedButMissedLeaderUpdateIbp26(): Unit = {
    val extraProps = new Properties
    extraProps.put(KafkaConfig.InterBrokerProtocolVersionProp, KAFKA_2_6_IV0.version)
    verifyBecomeFollowerWhenLeaderIsUnchangedButMissedLeaderUpdate(extraProps, expectTruncation = true)
  }

  /**
   * If a partition becomes a follower and the leader is unchanged it should check for truncation
   * if the epoch has increased by more than one (which suggests it has missed an update). For
   * IBP version 2.7 onwards, we don't require this since we can truncate at any time based
   * on diverging epochs returned in fetch responses.
   */
  private def verifyBecomeFollowerWhenLeaderIsUnchangedButMissedLeaderUpdate(extraProps: Properties,
                                                                             expectTruncation: Boolean): Unit = {
    val topicPartition = 0
    val followerBrokerId = 0
    val leaderBrokerId = 1
    val controllerId = 0
    val controllerEpoch = 0
    var leaderEpoch = 1
    val leaderEpochIncrement = 2
    val aliveBrokerIds = Seq[Integer] (followerBrokerId, leaderBrokerId)
    val countDownLatch = new CountDownLatch(1)

    // Prepare the mocked components for the test
    val (replicaManager, mockLogMgr) = prepareReplicaManagerAndLogManager(new MockTimer(time),
      topicPartition, leaderEpoch + leaderEpochIncrement, followerBrokerId, leaderBrokerId, countDownLatch,
      expectTruncation = expectTruncation, localLogOffset = Some(10), extraProps = extraProps)

    // Initialize partition state to follower, with leader = 1, leaderEpoch = 1
    val tp = new TopicPartition(topic, topicPartition)
    val partition = replicaManager.createPartition(tp)
    val offsetCheckpoints = new LazyOffsetCheckpoints(replicaManager.highWatermarkCheckpoints)
    partition.createLogIfNotExists(isNew = false, isFutureReplica = false, offsetCheckpoints)
    partition.makeFollower(
      leaderAndIsrPartitionState(tp, leaderEpoch, leaderBrokerId, aliveBrokerIds),
      offsetCheckpoints)

    // Make local partition a follower - because epoch increased by more than 1, truncation should
    // trigger even though leader does not change
    leaderEpoch += leaderEpochIncrement
    val leaderAndIsrRequest0 = new LeaderAndIsrRequest.Builder(ApiKeys.LEADER_AND_ISR.latestVersion,
      controllerId, controllerEpoch, brokerEpoch,
      Seq(leaderAndIsrPartitionState(tp, leaderEpoch, leaderBrokerId, aliveBrokerIds)).asJava,
      Collections.singletonMap(topic, Uuid.randomUuid()),
      Set(new Node(followerBrokerId, "host1", 0),
        new Node(leaderBrokerId, "host2", 1)).asJava).build()
    replicaManager.becomeLeaderOrFollower(correlationId, leaderAndIsrRequest0,
      (_, followers) => assertEquals(followerBrokerId, followers.head.partitionId))
    assertTrue(countDownLatch.await(1000L, TimeUnit.MILLISECONDS))

    // Truncation should have happened once
    EasyMock.verify(mockLogMgr)
  }

  @Test
  def testReplicaSelector(): Unit = {
    val topicPartition = 0
    val followerBrokerId = 0
    val leaderBrokerId = 1
    val leaderEpoch = 1
    val leaderEpochIncrement = 2
    val aliveBrokerIds = Seq[Integer] (followerBrokerId, leaderBrokerId)
    val countDownLatch = new CountDownLatch(1)

    // Prepare the mocked components for the test
    val (replicaManager, _) = prepareReplicaManagerAndLogManager(new MockTimer(time),
      topicPartition, leaderEpoch + leaderEpochIncrement, followerBrokerId,
      leaderBrokerId, countDownLatch, expectTruncation = true)

    val tp = new TopicPartition(topic, topicPartition)
    val partition = replicaManager.createPartition(tp)

    val offsetCheckpoints = new LazyOffsetCheckpoints(replicaManager.highWatermarkCheckpoints)
    partition.createLogIfNotExists(isNew = false, isFutureReplica = false, offsetCheckpoints)
    partition.makeLeader(
      leaderAndIsrPartitionState(tp, leaderEpoch, leaderBrokerId, aliveBrokerIds),
      offsetCheckpoints
    )

    val metadata: ClientMetadata = new DefaultClientMetadata("rack-a", "client-id",
      InetAddress.getByName("localhost"), KafkaPrincipal.ANONYMOUS, "default")

    // We expect to select the leader, which means we return None
    val preferredReadReplica: Option[Int] = replicaManager.findPreferredReadReplica(
      partition, metadata, Request.OrdinaryConsumerId, 1L, System.currentTimeMillis)
    assertFalse(preferredReadReplica.isDefined)
  }

  @Test
  def testPreferredReplicaAsFollower(): Unit = {
    val topicPartition = 0
    val followerBrokerId = 0
    val leaderBrokerId = 1
    val leaderEpoch = 1
    val leaderEpochIncrement = 2
    val countDownLatch = new CountDownLatch(1)

    // Prepare the mocked components for the test
    val (replicaManager, _) = prepareReplicaManagerAndLogManager(new MockTimer(time),
      topicPartition, leaderEpoch + leaderEpochIncrement, followerBrokerId,
      leaderBrokerId, countDownLatch, expectTruncation = true)

    val brokerList = Seq[Integer](0, 1).asJava

    val tp0 = new TopicPartition(topic, 0)

    replicaManager.createPartition(new TopicPartition(topic, 0))

    // Make this replica the follower
    val leaderAndIsrRequest2 = new LeaderAndIsrRequest.Builder(ApiKeys.LEADER_AND_ISR.latestVersion, 0, 0, brokerEpoch,
      Seq(new LeaderAndIsrPartitionState()
        .setTopicName(topic)
        .setPartitionIndex(0)
        .setControllerEpoch(0)
        .setLeader(1)
        .setLeaderEpoch(1)
        .setIsr(brokerList)
        .setZkVersion(0)
        .setReplicas(brokerList)
        .setIsNew(false)).asJava,
      Collections.singletonMap(topic, Uuid.randomUuid()),
      Set(new Node(0, "host1", 0), new Node(1, "host2", 1)).asJava).build()
    replicaManager.becomeLeaderOrFollower(1, leaderAndIsrRequest2, (_, _) => ())

    val metadata: ClientMetadata = new DefaultClientMetadata("rack-a", "client-id",
      InetAddress.getByName("localhost"), KafkaPrincipal.ANONYMOUS, "default")

    val consumerResult = fetchAsConsumer(replicaManager, tp0,
      new PartitionData(0, 0, 100000, Optional.empty()),
      clientMetadata = Some(metadata))

    // Fetch from follower succeeds
    assertTrue(consumerResult.isFired)

    // But only leader will compute preferred replica
    assertTrue(consumerResult.assertFired.preferredReadReplica.isEmpty)
  }

  @Test
  def testPreferredReplicaAsLeader(): Unit = {
    val topicPartition = 0
    val followerBrokerId = 0
    val leaderBrokerId = 1
    val leaderEpoch = 1
    val leaderEpochIncrement = 2
    val countDownLatch = new CountDownLatch(1)

    // Prepare the mocked components for the test
    val (replicaManager, _) = prepareReplicaManagerAndLogManager(new MockTimer(time),
      topicPartition, leaderEpoch + leaderEpochIncrement, followerBrokerId,
      leaderBrokerId, countDownLatch, expectTruncation = true)

    val brokerList = Seq[Integer](0, 1).asJava

    val tp0 = new TopicPartition(topic, 0)

    replicaManager.createPartition(new TopicPartition(topic, 0))

    // Make this replica the follower
    val leaderAndIsrRequest2 = new LeaderAndIsrRequest.Builder(ApiKeys.LEADER_AND_ISR.latestVersion, 0, 0, brokerEpoch,
      Seq(new LeaderAndIsrPartitionState()
        .setTopicName(topic)
        .setPartitionIndex(0)
        .setControllerEpoch(0)
        .setLeader(0)
        .setLeaderEpoch(1)
        .setIsr(brokerList)
        .setZkVersion(0)
        .setReplicas(brokerList)
        .setIsNew(false)).asJava,
      Collections.singletonMap(topic, Uuid.randomUuid()),
      Set(new Node(0, "host1", 0), new Node(1, "host2", 1)).asJava).build()
    replicaManager.becomeLeaderOrFollower(1, leaderAndIsrRequest2, (_, _) => ())

    val metadata: ClientMetadata = new DefaultClientMetadata("rack-a", "client-id",
      InetAddress.getByName("localhost"), KafkaPrincipal.ANONYMOUS, "default")

    val consumerResult = fetchAsConsumer(replicaManager, tp0,
      new PartitionData(0, 0, 100000, Optional.empty()),
      clientMetadata = Some(metadata))

    // Fetch from follower succeeds
    assertTrue(consumerResult.isFired)

    // Returns a preferred replica (should just be the leader, which is None)
    assertFalse(consumerResult.assertFired.preferredReadReplica.isDefined)
  }

  @Test
  def testFollowerFetchWithDefaultSelectorNoForcedHwPropagation(): Unit = {
    val topicPartition = 0
    val followerBrokerId = 0
    val leaderBrokerId = 1
    val leaderEpoch = 1
    val leaderEpochIncrement = 2
    val countDownLatch = new CountDownLatch(1)
    val timer = new MockTimer(time)

    // Prepare the mocked components for the test
    val (replicaManager, _) = prepareReplicaManagerAndLogManager(timer,
      topicPartition, leaderEpoch + leaderEpochIncrement, followerBrokerId,
      leaderBrokerId, countDownLatch, expectTruncation = true)

    val brokerList = Seq[Integer](0, 1).asJava

    val tp0 = new TopicPartition(topic, 0)

    replicaManager.createPartition(new TopicPartition(topic, 0))

    // Make this replica the follower
    val leaderAndIsrRequest2 = new LeaderAndIsrRequest.Builder(ApiKeys.LEADER_AND_ISR.latestVersion, 0, 0, brokerEpoch,
      Seq(new LeaderAndIsrPartitionState()
        .setTopicName(topic)
        .setPartitionIndex(0)
        .setControllerEpoch(0)
        .setLeader(0)
        .setLeaderEpoch(1)
        .setIsr(brokerList)
        .setZkVersion(0)
        .setReplicas(brokerList)
        .setIsNew(false)).asJava,
      Collections.singletonMap(topic, Uuid.randomUuid()),
      Set(new Node(0, "host1", 0), new Node(1, "host2", 1)).asJava).build()
    replicaManager.becomeLeaderOrFollower(1, leaderAndIsrRequest2, (_, _) => ())

    val simpleRecords = Seq(new SimpleRecord("a".getBytes), new SimpleRecord("b".getBytes))
    val appendResult = appendRecords(replicaManager, tp0,
      MemoryRecords.withRecords(CompressionType.NONE, simpleRecords.toSeq: _*), AppendOrigin.Client)

    // Increment the hw in the leader by fetching from the last offset
    val fetchOffset = simpleRecords.size
    var followerResult = fetchAsFollower(replicaManager, tp0,
      new PartitionData(fetchOffset, 0, 100000, Optional.empty()),
      clientMetadata = None)
    assertTrue(followerResult.isFired)
    assertEquals(0, followerResult.assertFired.highWatermark)

    assertTrue(appendResult.isFired, "Expected producer request to be acked")

    // Fetch from the same offset, no new data is expected and hence the fetch request should
    // go to the purgatory
    followerResult = fetchAsFollower(replicaManager, tp0,
      new PartitionData(fetchOffset, 0, 100000, Optional.empty()),
      clientMetadata = None, minBytes = 1000)
    assertFalse(followerResult.isFired, "Request completed immediately unexpectedly")

    // Complete the request in the purgatory by advancing the clock
    timer.advanceClock(1001)
    assertTrue(followerResult.isFired)

    assertEquals(fetchOffset, followerResult.assertFired.highWatermark)
  }

  @Test
  def testUnknownReplicaSelector(): Unit = {
    val topicPartition = 0
    val followerBrokerId = 0
    val leaderBrokerId = 1
    val leaderEpoch = 1
    val leaderEpochIncrement = 2
    val countDownLatch = new CountDownLatch(1)

    val props = new Properties()
    props.put(KafkaConfig.ReplicaSelectorClassProp, "non-a-class")
    assertThrows(classOf[ClassNotFoundException], () => prepareReplicaManagerAndLogManager(new MockTimer(time),
      topicPartition, leaderEpoch + leaderEpochIncrement, followerBrokerId,
      leaderBrokerId, countDownLatch, expectTruncation = true, extraProps = props))
  }

  @Test
  def testDefaultReplicaSelector(): Unit = {
    val topicPartition = 0
    val followerBrokerId = 0
    val leaderBrokerId = 1
    val leaderEpoch = 1
    val leaderEpochIncrement = 2
    val countDownLatch = new CountDownLatch(1)

    val (replicaManager, _) = prepareReplicaManagerAndLogManager(new MockTimer(time),
      topicPartition, leaderEpoch + leaderEpochIncrement, followerBrokerId,
      leaderBrokerId, countDownLatch, expectTruncation = true)
    assertFalse(replicaManager.replicaSelectorOpt.isDefined)
  }

  @Test
  def testFetchFollowerNotAllowedForOlderClients(): Unit = {
    val replicaManager = setupReplicaManagerWithMockedPurgatories(new MockTimer(time), aliveBrokerIds = Seq(0, 1))

    val tp0 = new TopicPartition(topic, 0)
    val offsetCheckpoints = new LazyOffsetCheckpoints(replicaManager.highWatermarkCheckpoints)
    replicaManager.createPartition(tp0).createLogIfNotExists(isNew = false, isFutureReplica = false, offsetCheckpoints)
    val partition0Replicas = Seq[Integer](0, 1).asJava
    val becomeFollowerRequest = new LeaderAndIsrRequest.Builder(ApiKeys.LEADER_AND_ISR.latestVersion, 0, 0, brokerEpoch,
      Seq(new LeaderAndIsrPartitionState()
        .setTopicName(tp0.topic)
        .setPartitionIndex(tp0.partition)
        .setControllerEpoch(0)
        .setLeader(1)
        .setLeaderEpoch(0)
        .setIsr(partition0Replicas)
        .setZkVersion(0)
        .setReplicas(partition0Replicas)
        .setIsNew(true)).asJava,
      Collections.singletonMap(tp0.topic, Uuid.randomUuid()),
      Set(new Node(0, "host1", 0), new Node(1, "host2", 1)).asJava).build()
    replicaManager.becomeLeaderOrFollower(0, becomeFollowerRequest, (_, _) => ())

    // Fetch from follower, with non-empty ClientMetadata (FetchRequest v11+)
    val clientMetadata = new DefaultClientMetadata("", "", null, KafkaPrincipal.ANONYMOUS, "")
    var partitionData = new FetchRequest.PartitionData(0L, 0L, 100,
      Optional.of(0))
    var fetchResult = sendConsumerFetch(replicaManager, tp0, partitionData, Some(clientMetadata))
    assertNotNull(fetchResult.get)
    assertEquals(Errors.NONE, fetchResult.get.error)

    // Fetch from follower, with empty ClientMetadata (which implies an older version)
    partitionData = new FetchRequest.PartitionData(0L, 0L, 100,
      Optional.of(0))
    fetchResult = sendConsumerFetch(replicaManager, tp0, partitionData, None)
    assertNotNull(fetchResult.get)
    assertEquals(Errors.NOT_LEADER_OR_FOLLOWER, fetchResult.get.error)
  }

  @Test
  def testFetchRequestRateMetrics(): Unit = {
    val mockTimer = new MockTimer(time)
    val replicaManager = setupReplicaManagerWithMockedPurgatories(mockTimer, aliveBrokerIds = Seq(0, 1))

    val tp0 = new TopicPartition(topic, 0)
    val offsetCheckpoints = new LazyOffsetCheckpoints(replicaManager.highWatermarkCheckpoints)
    replicaManager.createPartition(tp0).createLogIfNotExists(isNew = false, isFutureReplica = false, offsetCheckpoints)
    val partition0Replicas = Seq[Integer](0, 1).asJava

    val becomeLeaderRequest = new LeaderAndIsrRequest.Builder(ApiKeys.LEADER_AND_ISR.latestVersion, 0, 0, brokerEpoch,
      Seq(new LeaderAndIsrPartitionState()
        .setTopicName(tp0.topic)
        .setPartitionIndex(tp0.partition)
        .setControllerEpoch(0)
        .setLeader(0)
        .setLeaderEpoch(1)
        .setIsr(partition0Replicas)
        .setZkVersion(0)
        .setReplicas(partition0Replicas)
        .setIsNew(true)).asJava,
      Collections.singletonMap(tp0.topic, Uuid.randomUuid()),
      Set(new Node(0, "host1", 0), new Node(1, "host2", 1)).asJava).build()
    replicaManager.becomeLeaderOrFollower(1, becomeLeaderRequest, (_, _) => ())

    def assertMetricCount(expected: Int): Unit = {
      assertEquals(expected, replicaManager.brokerTopicStats.allTopicsStats.totalFetchRequestRate.count)
      assertEquals(expected, replicaManager.brokerTopicStats.topicStats(topic).totalFetchRequestRate.count)
    }

    val partitionData = new FetchRequest.PartitionData(0L, 0L, 100,
      Optional.empty())

    val nonPurgatoryFetchResult = sendConsumerFetch(replicaManager, tp0, partitionData, None, timeout = 0)
    assertNotNull(nonPurgatoryFetchResult.get)
    assertEquals(Errors.NONE, nonPurgatoryFetchResult.get.error)
    assertMetricCount(1)

    val purgatoryFetchResult = sendConsumerFetch(replicaManager, tp0, partitionData, None, timeout = 10)
    assertNull(purgatoryFetchResult.get)
    mockTimer.advanceClock(11)
    assertNotNull(purgatoryFetchResult.get)
    assertEquals(Errors.NONE, purgatoryFetchResult.get.error)
    assertMetricCount(2)
  }

  @Test
  def testBecomeFollowerWhileOldClientFetchInPurgatory(): Unit = {
    val mockTimer = new MockTimer(time)
    val replicaManager = setupReplicaManagerWithMockedPurgatories(mockTimer, aliveBrokerIds = Seq(0, 1))

    val tp0 = new TopicPartition(topic, 0)
    val offsetCheckpoints = new LazyOffsetCheckpoints(replicaManager.highWatermarkCheckpoints)
    replicaManager.createPartition(tp0).createLogIfNotExists(isNew = false, isFutureReplica = false, offsetCheckpoints)
    val partition0Replicas = Seq[Integer](0, 1).asJava
    val topicIds = Collections.singletonMap(tp0.topic, Uuid.randomUuid())

    val becomeLeaderRequest = new LeaderAndIsrRequest.Builder(ApiKeys.LEADER_AND_ISR.latestVersion, 0, 0, brokerEpoch,
      Seq(new LeaderAndIsrPartitionState()
        .setTopicName(tp0.topic)
        .setPartitionIndex(tp0.partition)
        .setControllerEpoch(0)
        .setLeader(0)
        .setLeaderEpoch(1)
        .setIsr(partition0Replicas)
        .setZkVersion(0)
        .setReplicas(partition0Replicas)
        .setIsNew(true)).asJava,
      topicIds,
      Set(new Node(0, "host1", 0), new Node(1, "host2", 1)).asJava).build()
    replicaManager.becomeLeaderOrFollower(1, becomeLeaderRequest, (_, _) => ())

    val partitionData = new FetchRequest.PartitionData(0L, 0L, 100,
      Optional.empty())
    val fetchResult = sendConsumerFetch(replicaManager, tp0, partitionData, None, timeout = 10)
    assertNull(fetchResult.get)

    // Become a follower and ensure that the delayed fetch returns immediately
    val becomeFollowerRequest = new LeaderAndIsrRequest.Builder(ApiKeys.LEADER_AND_ISR.latestVersion, 0, 0, brokerEpoch,
      Seq(new LeaderAndIsrPartitionState()
        .setTopicName(tp0.topic)
        .setPartitionIndex(tp0.partition)
        .setControllerEpoch(0)
        .setLeader(1)
        .setLeaderEpoch(2)
        .setIsr(partition0Replicas)
        .setZkVersion(0)
        .setReplicas(partition0Replicas)
        .setIsNew(true)).asJava,
      topicIds,
      Set(new Node(0, "host1", 0), new Node(1, "host2", 1)).asJava).build()
    replicaManager.becomeLeaderOrFollower(0, becomeFollowerRequest, (_, _) => ())

    assertNotNull(fetchResult.get)
    assertEquals(Errors.NOT_LEADER_OR_FOLLOWER, fetchResult.get.error)
  }

  @Test
  def testBecomeFollowerWhileNewClientFetchInPurgatory(): Unit = {
    val mockTimer = new MockTimer(time)
    val replicaManager = setupReplicaManagerWithMockedPurgatories(mockTimer, aliveBrokerIds = Seq(0, 1))

    val tp0 = new TopicPartition(topic, 0)
    val offsetCheckpoints = new LazyOffsetCheckpoints(replicaManager.highWatermarkCheckpoints)
    replicaManager.createPartition(tp0).createLogIfNotExists(isNew = false, isFutureReplica = false, offsetCheckpoints)
    val partition0Replicas = Seq[Integer](0, 1).asJava
    val topicIds = Collections.singletonMap(tp0.topic, Uuid.randomUuid())

    val becomeLeaderRequest = new LeaderAndIsrRequest.Builder(ApiKeys.LEADER_AND_ISR.latestVersion, 0, 0, brokerEpoch,
      Seq(new LeaderAndIsrPartitionState()
        .setTopicName(tp0.topic)
        .setPartitionIndex(tp0.partition)
        .setControllerEpoch(0)
        .setLeader(0)
        .setLeaderEpoch(1)
        .setIsr(partition0Replicas)
        .setZkVersion(0)
        .setReplicas(partition0Replicas)
        .setIsNew(true)).asJava,
      topicIds,
      Set(new Node(0, "host1", 0), new Node(1, "host2", 1)).asJava).build()
    replicaManager.becomeLeaderOrFollower(1, becomeLeaderRequest, (_, _) => ())

    val clientMetadata = new DefaultClientMetadata("", "", null, KafkaPrincipal.ANONYMOUS, "")
    val partitionData = new FetchRequest.PartitionData(0L, 0L, 100,
      Optional.of(1))
    val fetchResult = sendConsumerFetch(replicaManager, tp0, partitionData, Some(clientMetadata), timeout = 10)
    assertNull(fetchResult.get)

    // Become a follower and ensure that the delayed fetch returns immediately
    val becomeFollowerRequest = new LeaderAndIsrRequest.Builder(ApiKeys.LEADER_AND_ISR.latestVersion, 0, 0, brokerEpoch,
      Seq(new LeaderAndIsrPartitionState()
        .setTopicName(tp0.topic)
        .setPartitionIndex(tp0.partition)
        .setControllerEpoch(0)
        .setLeader(1)
        .setLeaderEpoch(2)
        .setIsr(partition0Replicas)
        .setZkVersion(0)
        .setReplicas(partition0Replicas)
        .setIsNew(true)).asJava,
      topicIds,
      Set(new Node(0, "host1", 0), new Node(1, "host2", 1)).asJava).build()
    replicaManager.becomeLeaderOrFollower(0, becomeFollowerRequest, (_, _) => ())

    assertNotNull(fetchResult.get)
    assertEquals(Errors.FENCED_LEADER_EPOCH, fetchResult.get.error)
  }

  @Test
  def testFetchFromLeaderAlwaysAllowed(): Unit = {
    val replicaManager = setupReplicaManagerWithMockedPurgatories(new MockTimer(time), aliveBrokerIds = Seq(0, 1))

    val tp0 = new TopicPartition(topic, 0)
    val offsetCheckpoints = new LazyOffsetCheckpoints(replicaManager.highWatermarkCheckpoints)
    replicaManager.createPartition(tp0).createLogIfNotExists(isNew = false, isFutureReplica = false, offsetCheckpoints)
    val partition0Replicas = Seq[Integer](0, 1).asJava

    val becomeLeaderRequest = new LeaderAndIsrRequest.Builder(ApiKeys.LEADER_AND_ISR.latestVersion, 0, 0, brokerEpoch,
      Seq(new LeaderAndIsrPartitionState()
        .setTopicName(tp0.topic)
        .setPartitionIndex(tp0.partition)
        .setControllerEpoch(0)
        .setLeader(0)
        .setLeaderEpoch(1)
        .setIsr(partition0Replicas)
        .setZkVersion(0)
        .setReplicas(partition0Replicas)
        .setIsNew(true)).asJava,
      Collections.singletonMap(tp0.topic, Uuid.randomUuid()),
      Set(new Node(0, "host1", 0), new Node(1, "host2", 1)).asJava).build()
    replicaManager.becomeLeaderOrFollower(1, becomeLeaderRequest, (_, _) => ())

    val clientMetadata = new DefaultClientMetadata("", "", null, KafkaPrincipal.ANONYMOUS, "")
    var partitionData = new FetchRequest.PartitionData(0L, 0L, 100,
      Optional.of(1))
    var fetchResult = sendConsumerFetch(replicaManager, tp0, partitionData, Some(clientMetadata))
    assertNotNull(fetchResult.get)
    assertEquals(Errors.NONE, fetchResult.get.error)

    partitionData = new FetchRequest.PartitionData(0L, 0L, 100,
      Optional.empty())
    fetchResult = sendConsumerFetch(replicaManager, tp0, partitionData, Some(clientMetadata))
    assertNotNull(fetchResult.get)
    assertEquals(Errors.NONE, fetchResult.get.error)
  }

  @Test
  def testClearFetchPurgatoryOnStopReplica(): Unit = {
    // As part of a reassignment, we may send StopReplica to the old leader.
    // In this case, we should ensure that pending purgatory operations are cancelled
    // immediately rather than sitting around to timeout.

    val mockTimer = new MockTimer(time)
    val replicaManager = setupReplicaManagerWithMockedPurgatories(mockTimer, aliveBrokerIds = Seq(0, 1))

    val tp0 = new TopicPartition(topic, 0)
    val offsetCheckpoints = new LazyOffsetCheckpoints(replicaManager.highWatermarkCheckpoints)
    replicaManager.createPartition(tp0).createLogIfNotExists(isNew = false, isFutureReplica = false, offsetCheckpoints)
    val partition0Replicas = Seq[Integer](0, 1).asJava

    val becomeLeaderRequest = new LeaderAndIsrRequest.Builder(ApiKeys.LEADER_AND_ISR.latestVersion, 0, 0, brokerEpoch,
      Seq(new LeaderAndIsrPartitionState()
        .setTopicName(tp0.topic)
        .setPartitionIndex(tp0.partition)
        .setControllerEpoch(0)
        .setLeader(0)
        .setLeaderEpoch(1)
        .setIsr(partition0Replicas)
        .setZkVersion(0)
        .setReplicas(partition0Replicas)
        .setIsNew(true)).asJava,
      Collections.singletonMap(tp0.topic, Uuid.randomUuid()),
      Set(new Node(0, "host1", 0), new Node(1, "host2", 1)).asJava).build()
    replicaManager.becomeLeaderOrFollower(1, becomeLeaderRequest, (_, _) => ())

    val partitionData = new FetchRequest.PartitionData(0L, 0L, 100,
      Optional.of(1))
    val fetchResult = sendConsumerFetch(replicaManager, tp0, partitionData, None, timeout = 10)
    assertNull(fetchResult.get)

    Mockito.when(replicaManager.metadataCache.contains(tp0)).thenReturn(true)

    // We have a fetch in purgatory, now receive a stop replica request and
    // assert that the fetch returns with a NOT_LEADER error
    replicaManager.stopReplicas(2, 0, 0, brokerEpoch,
      mutable.Map(tp0 -> new StopReplicaPartitionState()
        .setPartitionIndex(tp0.partition)
        .setDeletePartition(true)
        .setLeaderEpoch(LeaderAndIsr.EpochDuringDelete)))

    assertNotNull(fetchResult.get)
    assertEquals(Errors.NOT_LEADER_OR_FOLLOWER, fetchResult.get.error)
  }

  @Test
  def testClearProducePurgatoryOnStopReplica(): Unit = {
    val mockTimer = new MockTimer(time)
    val replicaManager = setupReplicaManagerWithMockedPurgatories(mockTimer, aliveBrokerIds = Seq(0, 1))

    val tp0 = new TopicPartition(topic, 0)
    val offsetCheckpoints = new LazyOffsetCheckpoints(replicaManager.highWatermarkCheckpoints)
    replicaManager.createPartition(tp0).createLogIfNotExists(isNew = false, isFutureReplica = false, offsetCheckpoints)
    val partition0Replicas = Seq[Integer](0, 1).asJava

    val becomeLeaderRequest = new LeaderAndIsrRequest.Builder(ApiKeys.LEADER_AND_ISR.latestVersion, 0, 0, brokerEpoch,
      Seq(new LeaderAndIsrPartitionState()
        .setTopicName(tp0.topic)
        .setPartitionIndex(tp0.partition)
        .setControllerEpoch(0)
        .setLeader(0)
        .setLeaderEpoch(1)
        .setIsr(partition0Replicas)
        .setZkVersion(0)
        .setReplicas(partition0Replicas)
        .setIsNew(true)).asJava,
      Collections.singletonMap(tp0.topic, Uuid.randomUuid()),
      Set(new Node(0, "host1", 0), new Node(1, "host2", 1)).asJava).build()
    replicaManager.becomeLeaderOrFollower(1, becomeLeaderRequest, (_, _) => ())

    val produceResult = sendProducerAppend(replicaManager, tp0)
    assertNull(produceResult.get)

    Mockito.when(replicaManager.metadataCache.contains(tp0)).thenReturn(true)

    replicaManager.stopReplicas(2, 0, 0, brokerEpoch,
      mutable.Map(tp0 -> new StopReplicaPartitionState()
        .setPartitionIndex(tp0.partition)
        .setDeletePartition(true)
        .setLeaderEpoch(LeaderAndIsr.EpochDuringDelete)))

    assertNotNull(produceResult.get)
    assertEquals(Errors.NOT_LEADER_OR_FOLLOWER, produceResult.get.error)
  }

  private def sendProducerAppend(replicaManager: ReplicaManager,
                                 topicPartition: TopicPartition): AtomicReference[PartitionResponse] = {
    val produceResult = new AtomicReference[PartitionResponse]()
    def callback(response: Map[TopicPartition, PartitionResponse]): Unit = {
      produceResult.set(response(topicPartition))
    }

    val records = MemoryRecords.withRecords(CompressionType.NONE,
      new SimpleRecord("a".getBytes()),
      new SimpleRecord("b".getBytes()),
      new SimpleRecord("c".getBytes())
    )

    replicaManager.appendRecords(
      timeout = 10,
      requiredAcks = -1,
      internalTopicsAllowed = false,
      origin = AppendOrigin.Client,
      entriesPerPartition = Map(topicPartition -> records),
      responseCallback = callback
    )
    produceResult
  }

  private def sendConsumerFetch(replicaManager: ReplicaManager,
                                topicPartition: TopicPartition,
                                partitionData: FetchRequest.PartitionData,
                                clientMetadataOpt: Option[ClientMetadata],
                                timeout: Long = 0L): AtomicReference[FetchPartitionData] = {
    val fetchResult = new AtomicReference[FetchPartitionData]()
    def callback(response: Seq[(TopicPartition, FetchPartitionData)]): Unit = {
      fetchResult.set(response.toMap.apply(topicPartition))
    }
    replicaManager.fetchMessages(
      timeout = timeout,
      replicaId = Request.OrdinaryConsumerId,
      fetchMinBytes = 1,
      fetchMaxBytes = 100,
      hardMaxBytesLimit = false,
      fetchInfos = Seq(topicPartition -> partitionData),
      quota = UnboundedQuota,
      isolationLevel = IsolationLevel.READ_UNCOMMITTED,
      responseCallback = callback,
      clientMetadata = clientMetadataOpt
    )
    fetchResult
  }

  /**
   * This method assumes that the test using created ReplicaManager calls
   * ReplicaManager.becomeLeaderOrFollower() once with LeaderAndIsrRequest containing
   * 'leaderEpochInLeaderAndIsr' leader epoch for partition 'topicPartition'.
   */
  private def prepareReplicaManagerAndLogManager(timer: MockTimer,
                                                 topicPartition: Int,
                                                 leaderEpochInLeaderAndIsr: Int,
                                                 followerBrokerId: Int,
                                                 leaderBrokerId: Int,
                                                 countDownLatch: CountDownLatch,
                                                 expectTruncation: Boolean,
                                                 localLogOffset: Option[Long] = None,
                                                 offsetFromLeader: Long = 5,
                                                 leaderEpochFromLeader: Int = 3,
                                                 extraProps: Properties = new Properties()) : (ReplicaManager, LogManager) = {
    val props = TestUtils.createBrokerConfig(0, TestUtils.MockZkConnect)
    props.put("log.dir", TestUtils.tempRelativeDir("data").getAbsolutePath)
    props.asScala ++= extraProps.asScala
    val config = KafkaConfig.fromProps(props)

    val mockScheduler = new MockScheduler(time)
    val mockBrokerTopicStats = new BrokerTopicStats
    val mockLogDirFailureChannel = new LogDirFailureChannel(config.logDirs.size)
    val mockLog = new Log(
      _dir = new File(new File(config.logDirs.head), s"$topic-0"),
      config = LogConfig(),
      logStartOffset = 0L,
      recoveryPoint = 0L,
      scheduler = mockScheduler,
      brokerTopicStats = mockBrokerTopicStats,
      time = time,
      maxProducerIdExpirationMs = 30000,
      producerIdExpirationCheckIntervalMs = 30000,
      topicPartition = new TopicPartition(topic, topicPartition),
      producerStateManager = new ProducerStateManager(new TopicPartition(topic, topicPartition),
        new File(new File(config.logDirs.head), s"$topic-$topicPartition"), 30000),
      logDirFailureChannel = mockLogDirFailureChannel) {

      override def endOffsetForEpoch(leaderEpoch: Int): Option[OffsetAndEpoch] = {
        assertEquals(leaderEpoch, leaderEpochFromLeader)
        localLogOffset.map { logOffset =>
          Some(OffsetAndEpoch(logOffset, leaderEpochFromLeader))
        }.getOrElse(super.endOffsetForEpoch(leaderEpoch))
      }

      override def latestEpoch: Option[Int] = Some(leaderEpochFromLeader)

      override def logEndOffsetMetadata: LogOffsetMetadata =
        localLogOffset.map(LogOffsetMetadata(_)).getOrElse(super.logEndOffsetMetadata)

      override def logEndOffset: Long = localLogOffset.getOrElse(super.logEndOffset)
    }

    // Expect to call LogManager.truncateTo exactly once
    val topicPartitionObj = new TopicPartition(topic, topicPartition)
    val mockLogMgr: LogManager = EasyMock.createMock(classOf[LogManager])
    EasyMock.expect(mockLogMgr.liveLogDirs).andReturn(config.logDirs.map(new File(_).getAbsoluteFile)).anyTimes
    EasyMock.expect(mockLogMgr.getOrCreateLog(EasyMock.eq(topicPartitionObj),
      EasyMock.anyObject[() => LogConfig](), isNew = EasyMock.eq(false),
      isFuture = EasyMock.eq(false))).andReturn(mockLog).anyTimes
    if (expectTruncation) {
      EasyMock.expect(mockLogMgr.truncateTo(Map(topicPartitionObj -> offsetFromLeader),
        isFuture = false)).once
    }
    EasyMock.expect(mockLogMgr.initializingLog(topicPartitionObj)).anyTimes
    EasyMock.expect(mockLogMgr.getLog(topicPartitionObj, isFuture = true)).andReturn(None)

    EasyMock.expect(mockLogMgr.finishedInitializingLog(
      EasyMock.eq(topicPartitionObj), EasyMock.anyObject(), EasyMock.anyObject())).anyTimes

    EasyMock.replay(mockLogMgr)

    val aliveBrokerIds = Seq[Integer](followerBrokerId, leaderBrokerId)
    val aliveBrokers = aliveBrokerIds.map(brokerId => createBroker(brokerId, s"host$brokerId", brokerId))

    val metadataCache: MetadataCache = EasyMock.createMock(classOf[MetadataCache])
    EasyMock.expect(metadataCache.getAliveBrokers).andReturn(aliveBrokers).anyTimes
    aliveBrokerIds.foreach { brokerId =>
      EasyMock.expect(metadataCache.getAliveBroker(EasyMock.eq(brokerId)))
        .andReturn(Option(createBroker(brokerId, s"host$brokerId", brokerId)))
        .anyTimes
    }
    EasyMock
      .expect(metadataCache.getPartitionReplicaEndpoints(
        EasyMock.anyObject(), EasyMock.anyObject()))
      .andReturn(Map(
        leaderBrokerId -> new Node(leaderBrokerId, "host1", 9092, "rack-a"),
        followerBrokerId -> new Node(followerBrokerId, "host2", 9092, "rack-b")).toMap
      )
      .anyTimes()
    EasyMock.replay(metadataCache)

    val mockProducePurgatory = new DelayedOperationPurgatory[DelayedProduce](
      purgatoryName = "Produce", timer, reaperEnabled = false)
    val mockFetchPurgatory = new DelayedOperationPurgatory[DelayedFetch](
      purgatoryName = "Fetch", timer, reaperEnabled = false)
    val mockDeleteRecordsPurgatory = new DelayedOperationPurgatory[DelayedDeleteRecords](
      purgatoryName = "DeleteRecords", timer, reaperEnabled = false)
    val mockElectLeaderPurgatory = new DelayedOperationPurgatory[DelayedElectLeader](
      purgatoryName = "ElectLeader", timer, reaperEnabled = false)

    // Mock network client to show leader offset of 5
    val blockingSend = new ReplicaFetcherMockBlockingSend(
      Map(topicPartitionObj -> new EpochEndOffset()
        .setPartition(topicPartitionObj.partition)
        .setErrorCode(Errors.NONE.code)
        .setLeaderEpoch(leaderEpochFromLeader)
        .setEndOffset(offsetFromLeader)).asJava,
      BrokerEndPoint(1, "host1" ,1), time)
    val replicaManager = new ReplicaManager(config, metrics, time, None, mockScheduler, mockLogMgr,
      new AtomicBoolean(false), quotaManager, mockBrokerTopicStats,
      metadataCache, mockLogDirFailureChannel, mockProducePurgatory, mockFetchPurgatory,
      mockDeleteRecordsPurgatory, mockElectLeaderPurgatory, Option(this.getClass.getName),
      configRepository, alterIsrManager) {

      override protected def createReplicaFetcherManager(metrics: Metrics,
                                                     time: Time,
                                                     threadNamePrefix: Option[String],
                                                     replicationQuotaManager: ReplicationQuotaManager): ReplicaFetcherManager = {
        new ReplicaFetcherManager(config, this, metrics, time, threadNamePrefix, replicationQuotaManager) {

          override def createFetcherThread(fetcherId: Int, sourceBroker: BrokerEndPoint): ReplicaFetcherThread = {
            new ReplicaFetcherThread(s"ReplicaFetcherThread-$fetcherId", fetcherId,
              sourceBroker, config, failedPartitions, replicaManager, metrics, time, quotaManager.follower, Some(blockingSend)) {

              override def doWork() = {
                // In case the thread starts before the partition is added by AbstractFetcherManager,
                // add it here (it's a no-op if already added)
                val initialOffset = InitialFetchState(
                  leader = new BrokerEndPoint(0, "localhost", 9092),
                  initOffset = 0L, currentLeaderEpoch = leaderEpochInLeaderAndIsr)
                addPartitions(Map(new TopicPartition(topic, topicPartition) -> initialOffset))
                super.doWork()

                // Shut the thread down after one iteration to avoid double-counting truncations
                initiateShutdown()
                countDownLatch.countDown()
              }
            }
          }
        }
      }
    }

    (replicaManager, mockLogMgr)
  }

  private def leaderAndIsrPartitionState(topicPartition: TopicPartition,
                                         leaderEpoch: Int,
                                         leaderBrokerId: Int,
                                         aliveBrokerIds: Seq[Integer],
                                         isNew: Boolean = false): LeaderAndIsrPartitionState = {
    new LeaderAndIsrPartitionState()
      .setTopicName(topic)
      .setPartitionIndex(topicPartition.partition)
      .setControllerEpoch(controllerEpoch)
      .setLeader(leaderBrokerId)
      .setLeaderEpoch(leaderEpoch)
      .setIsr(aliveBrokerIds.asJava)
      .setZkVersion(zkVersion)
      .setReplicas(aliveBrokerIds.asJava)
      .setIsNew(isNew)
  }

  private class CallbackResult[T] {
    private var value: Option[T] = None
    private var fun: Option[T => Unit] = None

    def assertFired: T = {
      assertTrue(isFired, "Callback has not been fired")
      value.get
    }

    def isFired: Boolean = {
      value.isDefined
    }

    def fire(value: T): Unit = {
      this.value = Some(value)
      fun.foreach(f => f(value))
    }

    def onFire(fun: T => Unit): CallbackResult[T] = {
      this.fun = Some(fun)
      if (this.isFired) fire(value.get)
      this
    }
  }

  private def appendRecords(replicaManager: ReplicaManager,
                            partition: TopicPartition,
                            records: MemoryRecords,
                            origin: AppendOrigin = AppendOrigin.Client,
                            requiredAcks: Short = -1): CallbackResult[PartitionResponse] = {
    val result = new CallbackResult[PartitionResponse]()
    def appendCallback(responses: Map[TopicPartition, PartitionResponse]): Unit = {
      val response = responses.get(partition)
      assertTrue(response.isDefined)
      result.fire(response.get)
    }

    replicaManager.appendRecords(
      timeout = 1000,
      requiredAcks = requiredAcks,
      internalTopicsAllowed = false,
      origin = origin,
      entriesPerPartition = Map(partition -> records),
      responseCallback = appendCallback)

    result
  }

  private def fetchAsConsumer(replicaManager: ReplicaManager,
                              partition: TopicPartition,
                              partitionData: PartitionData,
                              minBytes: Int = 0,
                              isolationLevel: IsolationLevel = IsolationLevel.READ_UNCOMMITTED,
                              clientMetadata: Option[ClientMetadata] = None): CallbackResult[FetchPartitionData] = {
    fetchMessages(replicaManager, replicaId = -1, partition, partitionData, minBytes, isolationLevel, clientMetadata)
  }

  private def fetchAsFollower(replicaManager: ReplicaManager,
                              partition: TopicPartition,
                              partitionData: PartitionData,
                              minBytes: Int = 0,
                              isolationLevel: IsolationLevel = IsolationLevel.READ_UNCOMMITTED,
                              clientMetadata: Option[ClientMetadata] = None): CallbackResult[FetchPartitionData] = {
    fetchMessages(replicaManager, replicaId = 1, partition, partitionData, minBytes, isolationLevel, clientMetadata)
  }

  private def fetchMessages(replicaManager: ReplicaManager,
                            replicaId: Int,
                            partition: TopicPartition,
                            partitionData: PartitionData,
                            minBytes: Int,
                            isolationLevel: IsolationLevel,
                            clientMetadata: Option[ClientMetadata]): CallbackResult[FetchPartitionData] = {
    val result = new CallbackResult[FetchPartitionData]()
    def fetchCallback(responseStatus: Seq[(TopicPartition, FetchPartitionData)]) = {
      assertEquals(1, responseStatus.size)
      val (topicPartition, fetchData) = responseStatus.head
      assertEquals(partition, topicPartition)
      result.fire(fetchData)
    }

    replicaManager.fetchMessages(
      timeout = 1000,
      replicaId = replicaId,
      fetchMinBytes = minBytes,
      fetchMaxBytes = Int.MaxValue,
      hardMaxBytesLimit = false,
      fetchInfos = Seq(partition -> partitionData),
      quota = UnboundedQuota,
      responseCallback = fetchCallback,
      isolationLevel = isolationLevel,
      clientMetadata = clientMetadata
    )

    result
  }

  private def setupReplicaManagerWithMockedPurgatories(
    timer: MockTimer,
    brokerId: Int = 0,
    aliveBrokerIds: Seq[Int] = Seq(0, 1),
    propsModifier: Properties => Unit = _ => {}
  ): ReplicaManager = {
    val props = TestUtils.createBrokerConfig(brokerId, TestUtils.MockZkConnect)
    props.put("log.dirs", TestUtils.tempRelativeDir("data").getAbsolutePath + "," + TestUtils.tempRelativeDir("data2").getAbsolutePath)
    propsModifier.apply(props)
    val config = KafkaConfig.fromProps(props)
    val logProps = new Properties()
    val mockLogMgr = TestUtils.createLogManager(config.logDirs.map(new File(_)), LogConfig(logProps))
    val aliveBrokers = aliveBrokerIds.map(brokerId => createBroker(brokerId, s"host$brokerId", brokerId))

    val metadataCache: MetadataCache = Mockito.mock(classOf[MetadataCache])
    Mockito.when(metadataCache.getAliveBrokers).thenReturn(aliveBrokers)

    aliveBrokerIds.foreach { brokerId =>
      Mockito.when(metadataCache.getAliveBroker(brokerId))
        .thenReturn(Option(createBroker(brokerId, s"host$brokerId", brokerId)))
    }

    val mockProducePurgatory = new DelayedOperationPurgatory[DelayedProduce](
      purgatoryName = "Produce", timer, reaperEnabled = false)
    val mockFetchPurgatory = new DelayedOperationPurgatory[DelayedFetch](
      purgatoryName = "Fetch", timer, reaperEnabled = false)
    val mockDeleteRecordsPurgatory = new DelayedOperationPurgatory[DelayedDeleteRecords](
      purgatoryName = "DeleteRecords", timer, reaperEnabled = false)
    val mockDelayedElectLeaderPurgatory = new DelayedOperationPurgatory[DelayedElectLeader](
      purgatoryName = "DelayedElectLeader", timer, reaperEnabled = false)

    new ReplicaManager(config, metrics, time, None, scheduler, mockLogMgr,
      new AtomicBoolean(false), quotaManager, new BrokerTopicStats,
      metadataCache, new LogDirFailureChannel(config.logDirs.size), mockProducePurgatory, mockFetchPurgatory,
      mockDeleteRecordsPurgatory, mockDelayedElectLeaderPurgatory, Option(this.getClass.getName),
      configRepository, alterIsrManager)
  }

  @Test
  def testOldLeaderLosesMetricsWhenReassignPartitions(): Unit = {
    val controllerEpoch = 0
    val leaderEpoch = 0
    val leaderEpochIncrement = 1
    val correlationId = 0
    val controllerId = 0
    val mockTopicStats1: BrokerTopicStats = EasyMock.mock(classOf[BrokerTopicStats])
    val (rm0, rm1) = prepareDifferentReplicaManagers(EasyMock.mock(classOf[BrokerTopicStats]), mockTopicStats1)

    EasyMock.expect(mockTopicStats1.removeOldLeaderMetrics(topic)).andVoid.once
    EasyMock.replay(mockTopicStats1)

    try {
      // make broker 0 the leader of partition 0 and
      // make broker 1 the leader of partition 1
      val tp0 = new TopicPartition(topic, 0)
      val tp1 = new TopicPartition(topic, 1)
      val partition0Replicas = Seq[Integer](0, 1).asJava
      val partition1Replicas = Seq[Integer](1, 0).asJava
      val topicIds = Map(tp0.topic -> Uuid.randomUuid(), tp1.topic -> Uuid.randomUuid()).asJava

      val leaderAndIsrRequest1 = new LeaderAndIsrRequest.Builder(ApiKeys.LEADER_AND_ISR.latestVersion,
        controllerId, 0, brokerEpoch,
        Seq(
          new LeaderAndIsrPartitionState()
            .setTopicName(tp0.topic)
            .setPartitionIndex(tp0.partition)
            .setControllerEpoch(controllerEpoch)
            .setLeader(0)
            .setLeaderEpoch(leaderEpoch)
            .setIsr(partition0Replicas)
            .setZkVersion(0)
            .setReplicas(partition0Replicas)
            .setIsNew(true),
          new LeaderAndIsrPartitionState()
            .setTopicName(tp1.topic)
            .setPartitionIndex(tp1.partition)
            .setControllerEpoch(controllerEpoch)
            .setLeader(1)
            .setLeaderEpoch(leaderEpoch)
            .setIsr(partition1Replicas)
            .setZkVersion(0)
            .setReplicas(partition1Replicas)
            .setIsNew(true)
        ).asJava,
        topicIds,
        Set(new Node(0, "host0", 0), new Node(1, "host1", 1)).asJava).build()

      rm0.becomeLeaderOrFollower(correlationId, leaderAndIsrRequest1, (_, _) => ())
      rm1.becomeLeaderOrFollower(correlationId, leaderAndIsrRequest1, (_, _) => ())

      // make broker 0 the leader of partition 1 so broker 1 loses its leadership position
      val leaderAndIsrRequest2 = new LeaderAndIsrRequest.Builder(ApiKeys.LEADER_AND_ISR.latestVersion, controllerId,
        controllerEpoch, brokerEpoch,
        Seq(
          new LeaderAndIsrPartitionState()
            .setTopicName(tp0.topic)
            .setPartitionIndex(tp0.partition)
            .setControllerEpoch(controllerEpoch)
            .setLeader(0)
            .setLeaderEpoch(leaderEpoch + leaderEpochIncrement)
            .setIsr(partition0Replicas)
            .setZkVersion(0)
            .setReplicas(partition0Replicas)
            .setIsNew(true),
          new LeaderAndIsrPartitionState()
            .setTopicName(tp1.topic)
            .setPartitionIndex(tp1.partition)
            .setControllerEpoch(controllerEpoch)
            .setLeader(0)
            .setLeaderEpoch(leaderEpoch + leaderEpochIncrement)
            .setIsr(partition1Replicas)
            .setZkVersion(0)
            .setReplicas(partition1Replicas)
            .setIsNew(true)
        ).asJava,
        topicIds,
        Set(new Node(0, "host0", 0), new Node(1, "host1", 1)).asJava).build()

      rm0.becomeLeaderOrFollower(correlationId, leaderAndIsrRequest2, (_, _) => ())
      rm1.becomeLeaderOrFollower(correlationId, leaderAndIsrRequest2, (_, _) => ())
    } finally {
      rm0.shutdown()
      rm1.shutdown()
    }

    // verify that broker 1 did remove its metrics when no longer being the leader of partition 1
    EasyMock.verify(mockTopicStats1)
  }

  @Test
  def testOldFollowerLosesMetricsWhenReassignPartitions(): Unit = {
    val controllerEpoch = 0
    val leaderEpoch = 0
    val leaderEpochIncrement = 1
    val correlationId = 0
    val controllerId = 0
    val mockTopicStats1: BrokerTopicStats = EasyMock.mock(classOf[BrokerTopicStats])
    val (rm0, rm1) = prepareDifferentReplicaManagers(EasyMock.mock(classOf[BrokerTopicStats]), mockTopicStats1)

    EasyMock.expect(mockTopicStats1.removeOldLeaderMetrics(topic)).andVoid.once
    EasyMock.expect(mockTopicStats1.removeOldFollowerMetrics(topic)).andVoid.once
    EasyMock.replay(mockTopicStats1)

    try {
      // make broker 0 the leader of partition 0 and
      // make broker 1 the leader of partition 1
      val tp0 = new TopicPartition(topic, 0)
      val tp1 = new TopicPartition(topic, 1)
      val partition0Replicas = Seq[Integer](1, 0).asJava
      val partition1Replicas = Seq[Integer](1, 0).asJava
      val topicIds = Map(tp0.topic -> Uuid.randomUuid(), tp1.topic -> Uuid.randomUuid()).asJava

      val leaderAndIsrRequest1 = new LeaderAndIsrRequest.Builder(ApiKeys.LEADER_AND_ISR.latestVersion,
        controllerId, 0, brokerEpoch,
        Seq(
          new LeaderAndIsrPartitionState()
            .setTopicName(tp0.topic)
            .setPartitionIndex(tp0.partition)
            .setControllerEpoch(controllerEpoch)
            .setLeader(1)
            .setLeaderEpoch(leaderEpoch)
            .setIsr(partition0Replicas)
            .setZkVersion(0)
            .setReplicas(partition0Replicas)
            .setIsNew(true),
          new LeaderAndIsrPartitionState()
            .setTopicName(tp1.topic)
            .setPartitionIndex(tp1.partition)
            .setControllerEpoch(controllerEpoch)
            .setLeader(1)
            .setLeaderEpoch(leaderEpoch)
            .setIsr(partition1Replicas)
            .setZkVersion(0)
            .setReplicas(partition1Replicas)
            .setIsNew(true)
        ).asJava,
        topicIds,
        Set(new Node(0, "host0", 0), new Node(1, "host1", 1)).asJava).build()

      rm0.becomeLeaderOrFollower(correlationId, leaderAndIsrRequest1, (_, _) => ())
      rm1.becomeLeaderOrFollower(correlationId, leaderAndIsrRequest1, (_, _) => ())

      // make broker 0 the leader of partition 1 so broker 1 loses its leadership position
      val leaderAndIsrRequest2 = new LeaderAndIsrRequest.Builder(ApiKeys.LEADER_AND_ISR.latestVersion, controllerId,
        controllerEpoch, brokerEpoch,
        Seq(
          new LeaderAndIsrPartitionState()
            .setTopicName(tp0.topic)
            .setPartitionIndex(tp0.partition)
            .setControllerEpoch(controllerEpoch)
            .setLeader(0)
            .setLeaderEpoch(leaderEpoch + leaderEpochIncrement)
            .setIsr(partition0Replicas)
            .setZkVersion(0)
            .setReplicas(partition0Replicas)
            .setIsNew(true),
          new LeaderAndIsrPartitionState()
            .setTopicName(tp1.topic)
            .setPartitionIndex(tp1.partition)
            .setControllerEpoch(controllerEpoch)
            .setLeader(0)
            .setLeaderEpoch(leaderEpoch + leaderEpochIncrement)
            .setIsr(partition1Replicas)
            .setZkVersion(0)
            .setReplicas(partition1Replicas)
            .setIsNew(true)
        ).asJava,
        topicIds,
        Set(new Node(0, "host0", 0), new Node(1, "host1", 1)).asJava).build()

      rm0.becomeLeaderOrFollower(correlationId, leaderAndIsrRequest2, (_, _) => ())
      rm1.becomeLeaderOrFollower(correlationId, leaderAndIsrRequest2, (_, _) => ())
    } finally {
      rm0.shutdown()
      rm1.shutdown()
    }

    // verify that broker 1 did remove its metrics when no longer being the leader of partition 1
    EasyMock.verify(mockTopicStats1)
  }

  private def prepareDifferentReplicaManagers(brokerTopicStats1: BrokerTopicStats,
                                              brokerTopicStats2: BrokerTopicStats): (ReplicaManager, ReplicaManager) = {
    val props0 = TestUtils.createBrokerConfig(0, TestUtils.MockZkConnect)
    val props1 = TestUtils.createBrokerConfig(1, TestUtils.MockZkConnect)

    props0.put("log0.dir", TestUtils.tempRelativeDir("data").getAbsolutePath)
    props1.put("log1.dir", TestUtils.tempRelativeDir("data").getAbsolutePath)

    val config0 = KafkaConfig.fromProps(props0)
    val config1 = KafkaConfig.fromProps(props1)

    val mockLogMgr0 = TestUtils.createLogManager(config0.logDirs.map(new File(_)))
    val mockLogMgr1 = TestUtils.createLogManager(config1.logDirs.map(new File(_)))

    val metadataCache0: MetadataCache = EasyMock.createMock(classOf[MetadataCache])
    val metadataCache1: MetadataCache = EasyMock.createMock(classOf[MetadataCache])

    val aliveBrokers = Seq(createBroker(0, "host0", 0), createBroker(1, "host1", 1))

    EasyMock.expect(metadataCache0.getAliveBrokers).andReturn(aliveBrokers).anyTimes()
    EasyMock.replay(metadataCache0)
    EasyMock.expect(metadataCache1.getAliveBrokers).andReturn(aliveBrokers).anyTimes()
    EasyMock.replay(metadataCache1)

    // each replica manager is for a broker
    val rm0 = new ReplicaManager(config0, metrics, time, None, new MockScheduler(time), mockLogMgr0,
      new AtomicBoolean(false), quotaManager,
      brokerTopicStats1, metadataCache0, new LogDirFailureChannel(config0.logDirs.size), alterIsrManager, configRepository)
    val rm1 = new ReplicaManager(config1, metrics, time, None, new MockScheduler(time), mockLogMgr1,
      new AtomicBoolean(false), quotaManager,
      brokerTopicStats2, metadataCache1, new LogDirFailureChannel(config1.logDirs.size), alterIsrManager, configRepository)

    (rm0, rm1)
  }

  @Test
  def testStopReplicaWithStaleControllerEpoch(): Unit = {
    val mockTimer = new MockTimer(time)
    val replicaManager = setupReplicaManagerWithMockedPurgatories(mockTimer, aliveBrokerIds = Seq(0, 1))

    val tp0 = new TopicPartition(topic, 0)
    val offsetCheckpoints = new LazyOffsetCheckpoints(replicaManager.highWatermarkCheckpoints)
    replicaManager.createPartition(tp0).createLogIfNotExists(isNew = false, isFutureReplica = false, offsetCheckpoints)

    val becomeLeaderRequest = new LeaderAndIsrRequest.Builder(ApiKeys.LEADER_AND_ISR.latestVersion, 0, 10, brokerEpoch,
      Seq(leaderAndIsrPartitionState(tp0, 1, 0, Seq(0, 1), true)).asJava,
      Collections.singletonMap(topic, Uuid.randomUuid()),
      Set(new Node(0, "host1", 0), new Node(1, "host2", 1)).asJava
    ).build()

    replicaManager.becomeLeaderOrFollower(1, becomeLeaderRequest, (_, _) => ())

    val partitionStates = Map(tp0 -> new StopReplicaPartitionState()
      .setPartitionIndex(tp0.partition)
      .setLeaderEpoch(1)
      .setDeletePartition(false)
    )

    val (_, error) = replicaManager.stopReplicas(1, 0, 0, brokerEpoch, partitionStates)
    assertEquals(Errors.STALE_CONTROLLER_EPOCH, error)
  }

  @Test
  def testStopReplicaWithOfflinePartition(): Unit = {
    val mockTimer = new MockTimer(time)
    val replicaManager = setupReplicaManagerWithMockedPurgatories(mockTimer, aliveBrokerIds = Seq(0, 1))

    val tp0 = new TopicPartition(topic, 0)
    val offsetCheckpoints = new LazyOffsetCheckpoints(replicaManager.highWatermarkCheckpoints)
    replicaManager.createPartition(tp0).createLogIfNotExists(isNew = false, isFutureReplica = false, offsetCheckpoints)

    val becomeLeaderRequest = new LeaderAndIsrRequest.Builder(ApiKeys.LEADER_AND_ISR.latestVersion, 0, 0, brokerEpoch,
      Seq(leaderAndIsrPartitionState(tp0, 1, 0, Seq(0, 1), true)).asJava,
      Collections.singletonMap(topic, Uuid.randomUuid()),
      Set(new Node(0, "host1", 0), new Node(1, "host2", 1)).asJava
    ).build()

    replicaManager.becomeLeaderOrFollower(1, becomeLeaderRequest, (_, _) => ())
    replicaManager.markPartitionOffline(tp0)

    val partitionStates = Map(tp0 -> new StopReplicaPartitionState()
      .setPartitionIndex(tp0.partition)
      .setLeaderEpoch(1)
      .setDeletePartition(false)
    )

    val (result, error) = replicaManager.stopReplicas(1, 0, 0, brokerEpoch, partitionStates)
    assertEquals(Errors.NONE, error)
    assertEquals(Map(tp0 -> Errors.KAFKA_STORAGE_ERROR), result)
  }

  @Test
  def testStopReplicaWithInexistentPartition(): Unit = {
    testStopReplicaWithInexistentPartition(false, false)
  }

  @Test
  def testStopReplicaWithInexistentPartitionAndPartitionsDelete(): Unit = {
    testStopReplicaWithInexistentPartition(true, false)
  }

  @Test
  def testStopReplicaWithInexistentPartitionAndPartitionsDeleteAndIOException(): Unit = {
    testStopReplicaWithInexistentPartition(true, true)
  }

  private def testStopReplicaWithInexistentPartition(deletePartitions: Boolean, throwIOException: Boolean): Unit = {
    val mockTimer = new MockTimer(time)
    val replicaManager = setupReplicaManagerWithMockedPurgatories(mockTimer, aliveBrokerIds = Seq(0, 1))

    val tp0 = new TopicPartition(topic, 0)
    val log = replicaManager.logManager.getOrCreateLog(tp0, () => LogConfig(), true)

    if (throwIOException) {
      // Delete the underlying directory to trigger an KafkaStorageException
      val dir = log.dir.getParentFile
      Utils.delete(dir)
      dir.createNewFile()
    }

    val partitionStates = Map(tp0 -> new StopReplicaPartitionState()
      .setPartitionIndex(tp0.partition)
      .setLeaderEpoch(1)
      .setDeletePartition(deletePartitions)
    )

    val (result, error) = replicaManager.stopReplicas(1, 0, 0, brokerEpoch, partitionStates)
    assertEquals(Errors.NONE, error)

    if (throwIOException && deletePartitions) {
      assertEquals(Map(tp0 -> Errors.KAFKA_STORAGE_ERROR), result)
      assertTrue(replicaManager.logManager.getLog(tp0).isEmpty)
    } else if (deletePartitions) {
      assertEquals(Map(tp0 -> Errors.NONE), result)
      assertTrue(replicaManager.logManager.getLog(tp0).isEmpty)
    } else {
      assertEquals(Map(tp0 -> Errors.NONE), result)
      assertTrue(replicaManager.logManager.getLog(tp0).isDefined)
    }
  }

  @Test
  def testStopReplicaWithExistingPartitionAndNewerLeaderEpoch(): Unit = {
    testStopReplicaWithExistingPartition(2, false, false, Errors.NONE)
  }

  @Test
  def testStopReplicaWithExistingPartitionAndOlderLeaderEpoch(): Unit = {
    testStopReplicaWithExistingPartition(0, false, false, Errors.FENCED_LEADER_EPOCH)
  }

  @Test
  def testStopReplicaWithExistingPartitionAndEqualLeaderEpoch(): Unit = {
    testStopReplicaWithExistingPartition(1, false, false, Errors.FENCED_LEADER_EPOCH)
  }

  @Test
  def testStopReplicaWithExistingPartitionAndDeleteSentinel(): Unit = {
    testStopReplicaWithExistingPartition(LeaderAndIsr.EpochDuringDelete, false, false, Errors.NONE)
  }

  @Test
  def testStopReplicaWithExistingPartitionAndLeaderEpochNotProvided(): Unit = {
    testStopReplicaWithExistingPartition(LeaderAndIsr.NoEpoch, false, false, Errors.NONE)
  }

  @Test
  def testStopReplicaWithDeletePartitionAndExistingPartitionAndNewerLeaderEpoch(): Unit = {
    testStopReplicaWithExistingPartition(2, true, false, Errors.NONE)
  }

  @Test
  def testStopReplicaWithDeletePartitionAndExistingPartitionAndNewerLeaderEpochAndIOException(): Unit = {
    testStopReplicaWithExistingPartition(2, true, true, Errors.KAFKA_STORAGE_ERROR)
  }

  @Test
  def testStopReplicaWithDeletePartitionAndExistingPartitionAndOlderLeaderEpoch(): Unit = {
    testStopReplicaWithExistingPartition(0, true, false, Errors.FENCED_LEADER_EPOCH)
  }

  @Test
  def testStopReplicaWithDeletePartitionAndExistingPartitionAndEqualLeaderEpoch(): Unit = {
    testStopReplicaWithExistingPartition(1, true, false, Errors.FENCED_LEADER_EPOCH)
  }

  @Test
  def testStopReplicaWithDeletePartitionAndExistingPartitionAndDeleteSentinel(): Unit = {
    testStopReplicaWithExistingPartition(LeaderAndIsr.EpochDuringDelete, true, false, Errors.NONE)
  }

  @Test
  def testStopReplicaWithDeletePartitionAndExistingPartitionAndLeaderEpochNotProvided(): Unit = {
    testStopReplicaWithExistingPartition(LeaderAndIsr.NoEpoch, true, false, Errors.NONE)
  }

  private def testStopReplicaWithExistingPartition(leaderEpoch: Int,
                                                   deletePartition: Boolean,
                                                   throwIOException: Boolean,
                                                   expectedOutput: Errors): Unit = {
    val mockTimer = new MockTimer(time)
    val replicaManager = setupReplicaManagerWithMockedPurgatories(mockTimer, aliveBrokerIds = Seq(0, 1))

    val tp0 = new TopicPartition(topic, 0)
    val offsetCheckpoints = new LazyOffsetCheckpoints(replicaManager.highWatermarkCheckpoints)
    val partition = replicaManager.createPartition(tp0)
    partition.createLogIfNotExists(isNew = false, isFutureReplica = false, offsetCheckpoints)

    val logDirFailureChannel = new LogDirFailureChannel(replicaManager.config.logDirs.size)
    val logDir = partition.log.get.parentDirFile

    def readRecoveryPointCheckpoint(): Map[TopicPartition, Long] = {
      new OffsetCheckpointFile(new File(logDir, LogManager.RecoveryPointCheckpointFile),
        logDirFailureChannel).read()
    }

    def readLogStartOffsetCheckpoint(): Map[TopicPartition, Long] = {
      new OffsetCheckpointFile(new File(logDir, LogManager.LogStartOffsetCheckpointFile),
        logDirFailureChannel).read()
    }

    val becomeLeaderRequest = new LeaderAndIsrRequest.Builder(ApiKeys.LEADER_AND_ISR.latestVersion, 0, 0, brokerEpoch,
      Seq(leaderAndIsrPartitionState(tp0, 1, 0, Seq(0, 1), true)).asJava,
      Collections.singletonMap(tp0.topic(), Uuid.randomUuid()),
      Set(new Node(0, "host1", 0), new Node(1, "host2", 1)).asJava
    ).build()

    replicaManager.becomeLeaderOrFollower(1, becomeLeaderRequest, (_, _) => ())

    val batch = TestUtils.records(records = List(
      new SimpleRecord(10, "k1".getBytes, "v1".getBytes),
      new SimpleRecord(11, "k2".getBytes, "v2".getBytes)))
    partition.appendRecordsToLeader(batch, AppendOrigin.Client, requiredAcks = 0)
    partition.log.get.updateHighWatermark(2L)
    partition.log.get.maybeIncrementLogStartOffset(1L, LeaderOffsetIncremented)
    replicaManager.logManager.checkpointLogRecoveryOffsets()
    replicaManager.logManager.checkpointLogStartOffsets()
    assertEquals(Some(1L), readRecoveryPointCheckpoint().get(tp0))
    assertEquals(Some(1L), readLogStartOffsetCheckpoint().get(tp0))

    if (throwIOException) {
      // Delete the underlying directory to trigger an KafkaStorageException
      val dir = partition.log.get.dir
      Utils.delete(dir)
      dir.createNewFile()
    }

    val partitionStates = Map(tp0 -> new StopReplicaPartitionState()
      .setPartitionIndex(tp0.partition)
      .setLeaderEpoch(leaderEpoch)
      .setDeletePartition(deletePartition)
    )

    val (result, error) = replicaManager.stopReplicas(1, 0, 0, brokerEpoch, partitionStates)
    assertEquals(Errors.NONE, error)
    assertEquals(Map(tp0 -> expectedOutput), result)

    if (expectedOutput == Errors.NONE && deletePartition) {
      assertEquals(HostedPartition.None, replicaManager.getPartition(tp0))
      assertFalse(readRecoveryPointCheckpoint().contains(tp0))
      assertFalse(readLogStartOffsetCheckpoint().contains(tp0))
    }
  }

  @Test
  def testReplicaNotAvailable(): Unit = {

    def createReplicaManager(): ReplicaManager = {
      val props = TestUtils.createBrokerConfig(1, TestUtils.MockZkConnect)
      val config = KafkaConfig.fromProps(props)
      val mockLogMgr = TestUtils.createLogManager(config.logDirs.map(new File(_)))
      new ReplicaManager(config, metrics, time, None, new MockScheduler(time), mockLogMgr,
        new AtomicBoolean(false), quotaManager, new BrokerTopicStats,
<<<<<<< HEAD
        MetadataCache.zkMetadataCache(config.brokerId), new LogDirFailureChannel(config.logDirs.size), alterIsrManager) {
=======
        new MetadataCache(config.brokerId), new LogDirFailureChannel(config.logDirs.size), alterIsrManager, configRepository) {
>>>>>>> d01d97ed
        override def getPartitionOrException(topicPartition: TopicPartition): Partition = {
          throw Errors.NOT_LEADER_OR_FOLLOWER.exception()
        }
      }
    }

    val replicaManager = createReplicaManager()
    try {
      val tp = new TopicPartition(topic, 0)
      val dir = replicaManager.logManager.liveLogDirs.head.getAbsolutePath
      val errors = replicaManager.alterReplicaLogDirs(Map(tp -> dir))
      assertEquals(Errors.REPLICA_NOT_AVAILABLE, errors(tp))
    } finally {
      replicaManager.shutdown(false)
    }
  }

  @Test
  def testPartitionMetadataFile() = {
    val replicaManager = setupReplicaManagerWithMockedPurgatories(new MockTimer(time))
    try {
      val brokerList = Seq[Integer](0, 1).asJava
      val topicPartition = new TopicPartition(topic, 0)
      replicaManager.createPartition(topicPartition)
        .createLogIfNotExists(isNew = false, isFutureReplica = false,
          new LazyOffsetCheckpoints(replicaManager.highWatermarkCheckpoints))
      val topicIds = Collections.singletonMap(topic, Uuid.randomUuid())

      def leaderAndIsrRequest(epoch: Int): LeaderAndIsrRequest = new LeaderAndIsrRequest.Builder(ApiKeys.LEADER_AND_ISR.latestVersion, 0, 0, brokerEpoch,
        Seq(new LeaderAndIsrPartitionState()
          .setTopicName(topic)
          .setPartitionIndex(0)
          .setControllerEpoch(0)
          .setLeader(0)
          .setLeaderEpoch(epoch)
          .setIsr(brokerList)
          .setZkVersion(0)
          .setReplicas(brokerList)
          .setIsNew(true)).asJava,
        topicIds,
        Set(new Node(0, "host1", 0), new Node(1, "host2", 1)).asJava).build()

      replicaManager.becomeLeaderOrFollower(0, leaderAndIsrRequest(0), (_, _) => ())
      assertFalse(replicaManager.localLog(topicPartition).isEmpty)
      val id = topicIds.get(topicPartition.topic())
      val log = replicaManager.localLog(topicPartition).get
      assertFalse(log.partitionMetadataFile.isEmpty)
      assertFalse(log.partitionMetadataFile.get.isEmpty())
      val partitionMetadata = log.partitionMetadataFile.get.read()

      // Current version of PartitionMetadataFile is 0.
      assertEquals(0, partitionMetadata.version)
      assertEquals(id, partitionMetadata.topicId)
    } finally replicaManager.shutdown(checkpointHW = false)
  }

  @Test
  def testPartitionMetadataFileNotCreated() = {
    val replicaManager = setupReplicaManagerWithMockedPurgatories(new MockTimer(time))
    try {
      val brokerList = Seq[Integer](0, 1).asJava
      val topicPartition = new TopicPartition(topic, 0)
      val topicPartitionFoo = new TopicPartition("foo", 0)
      replicaManager.createPartition(topicPartition)
        .createLogIfNotExists(isNew = false, isFutureReplica = false,
          new LazyOffsetCheckpoints(replicaManager.highWatermarkCheckpoints))
      val topicIds = Map(topic -> Uuid.ZERO_UUID, "foo" -> Uuid.randomUuid()).asJava

      def leaderAndIsrRequest(epoch: Int, name: String, version: Short): LeaderAndIsrRequest = LeaderAndIsrRequest.parse(
        new LeaderAndIsrRequest.Builder(version, 0, 0, brokerEpoch,
        Seq(new LeaderAndIsrPartitionState()
          .setTopicName(name)
          .setPartitionIndex(0)
          .setControllerEpoch(0)
          .setLeader(0)
          .setLeaderEpoch(epoch)
          .setIsr(brokerList)
          .setZkVersion(0)
          .setReplicas(brokerList)
          .setIsNew(true)).asJava,
        topicIds,
        Set(new Node(0, "host1", 0), new Node(1, "host2", 1)).asJava).build().serialize(), version)

      // The file has no contents if the topic does not have an associated topic ID.
      replicaManager.becomeLeaderOrFollower(0, leaderAndIsrRequest(0, "fakeTopic", ApiKeys.LEADER_AND_ISR.latestVersion), (_, _) => ())
      assertFalse(replicaManager.localLog(topicPartition).isEmpty)
      val log = replicaManager.localLog(topicPartition).get
      assertFalse(log.partitionMetadataFile.isEmpty)
      assertTrue(log.partitionMetadataFile.get.isEmpty())

      // The file has no contents if the topic has the default UUID.
      replicaManager.becomeLeaderOrFollower(0, leaderAndIsrRequest(0, topic, ApiKeys.LEADER_AND_ISR.latestVersion), (_, _) => ())
      assertFalse(replicaManager.localLog(topicPartition).isEmpty)
      val log2 = replicaManager.localLog(topicPartition).get
      assertFalse(log2.partitionMetadataFile.isEmpty)
      assertTrue(log2.partitionMetadataFile.get.isEmpty())

      // The file has no contents if the request is an older version
      replicaManager.becomeLeaderOrFollower(0, leaderAndIsrRequest(0, "foo", 0), (_, _) => ())
      assertFalse(replicaManager.localLog(topicPartitionFoo).isEmpty)
      val log3 = replicaManager.localLog(topicPartitionFoo).get
      assertFalse(log3.partitionMetadataFile.isEmpty)
      assertTrue(log3.partitionMetadataFile.get.isEmpty())

      // The file has no contents if the request is an older version
      replicaManager.becomeLeaderOrFollower(0, leaderAndIsrRequest(0, "foo", 4), (_, _) => ())
      assertFalse(replicaManager.localLog(topicPartitionFoo).isEmpty)
      val log4 = replicaManager.localLog(topicPartitionFoo).get
      assertFalse(log4.partitionMetadataFile.isEmpty)
      assertTrue(log4.partitionMetadataFile.get.isEmpty())
    } finally replicaManager.shutdown(checkpointHW = false)
  }

  private def leaderAndIsrRequest(
    topicId: Uuid,
    topicPartition: TopicPartition,
    replicas: Seq[Int],
    leaderAndIsr: LeaderAndIsr,
    isNew: Boolean = true,
    brokerEpoch: Int = 0,
    controllerId: Int = 0,
    controllerEpoch: Int = 0,
    version: Short = LeaderAndIsrRequestData.HIGHEST_SUPPORTED_VERSION
  ): LeaderAndIsrRequest = {
    val partitionState = new LeaderAndIsrPartitionState()
      .setTopicName(topicPartition.topic)
      .setPartitionIndex(topicPartition.partition)
      .setControllerEpoch(controllerEpoch)
      .setLeader(leaderAndIsr.leader)
      .setLeaderEpoch(leaderAndIsr.leaderEpoch)
      .setIsr(leaderAndIsr.isr.map(Int.box).asJava)
      .setZkVersion(leaderAndIsr.zkVersion)
      .setReplicas(replicas.map(Int.box).asJava)
      .setIsNew(isNew)

    def mkNode(replicaId: Int): Node = {
      new Node(replicaId, s"host-$replicaId", 9092)
    }

    val nodes = Set(mkNode(controllerId)) ++ replicas.map(mkNode).toSet

    new LeaderAndIsrRequest.Builder(
      version,
      controllerId,
      controllerEpoch,
      brokerEpoch,
      Seq(partitionState).asJava,
      Map(topicPartition.topic -> topicId).asJava,
      nodes.asJava
    ).build()
  }

  @Test
  def testActiveProducerState(): Unit = {
    val brokerId = 0
    val replicaManager = setupReplicaManagerWithMockedPurgatories(new MockTimer(time), brokerId)
    try {
      val fooPartition = new TopicPartition("foo", 0)
      Mockito.when(replicaManager.metadataCache.contains(fooPartition)).thenReturn(false)
      val fooProducerState = replicaManager.activeProducerState(fooPartition)
      assertEquals(Errors.UNKNOWN_TOPIC_OR_PARTITION, Errors.forCode(fooProducerState.errorCode))

      val oofPartition = new TopicPartition("oof", 0)
      Mockito.when(replicaManager.metadataCache.contains(oofPartition)).thenReturn(true)
      val oofProducerState = replicaManager.activeProducerState(oofPartition)
      assertEquals(Errors.NOT_LEADER_OR_FOLLOWER, Errors.forCode(oofProducerState.errorCode))

      // This API is supported by both leaders and followers

      val barPartition = new TopicPartition("bar", 0)
      val barLeaderAndIsrRequest = leaderAndIsrRequest(
        topicId = Uuid.randomUuid(),
        topicPartition = barPartition,
        replicas = Seq(brokerId),
        leaderAndIsr = LeaderAndIsr(brokerId, List(brokerId))
      )
      replicaManager.becomeLeaderOrFollower(0, barLeaderAndIsrRequest, (_, _) => ())
      val barProducerState = replicaManager.activeProducerState(barPartition)
      assertEquals(Errors.NONE, Errors.forCode(barProducerState.errorCode))

      val otherBrokerId = 1
      val bazPartition = new TopicPartition("baz", 0)
      val bazLeaderAndIsrRequest = leaderAndIsrRequest(
        topicId = Uuid.randomUuid(),
        topicPartition = bazPartition,
        replicas = Seq(brokerId, otherBrokerId),
        leaderAndIsr = LeaderAndIsr(otherBrokerId, List(brokerId, otherBrokerId))
      )
      replicaManager.becomeLeaderOrFollower(0, bazLeaderAndIsrRequest, (_, _) => ())
      val bazProducerState = replicaManager.activeProducerState(bazPartition)
      assertEquals(Errors.NONE, Errors.forCode(bazProducerState.errorCode))
    } finally {
      replicaManager.shutdown(checkpointHW = false)
    }

  }

}<|MERGE_RESOLUTION|>--- conflicted
+++ resolved
@@ -98,11 +98,7 @@
     val mockLogMgr = TestUtils.createLogManager(config.logDirs.map(new File(_)))
     val rm = new ReplicaManager(config, metrics, time, None, new MockScheduler(time), mockLogMgr,
       new AtomicBoolean(false), quotaManager, new BrokerTopicStats,
-<<<<<<< HEAD
-      MetadataCache.zkMetadataCache(config.brokerId), new LogDirFailureChannel(config.logDirs.size), alterIsrManager)
-=======
-      new MetadataCache(config.brokerId), new LogDirFailureChannel(config.logDirs.size), alterIsrManager, configRepository)
->>>>>>> d01d97ed
+      MetadataCache.zkMetadataCache(config.brokerId), new LogDirFailureChannel(config.logDirs.size), alterIsrManager, configRepository)
     try {
       val partition = rm.createPartition(new TopicPartition(topic, 1))
       partition.createLogIfNotExists(isNew = false, isFutureReplica = false,
@@ -122,11 +118,7 @@
     val mockLogMgr = TestUtils.createLogManager(config.logDirs.map(new File(_)))
     val rm = new ReplicaManager(config, metrics, time, None, new MockScheduler(time), mockLogMgr,
       new AtomicBoolean(false), quotaManager, new BrokerTopicStats,
-<<<<<<< HEAD
-      MetadataCache.zkMetadataCache(config.brokerId), new LogDirFailureChannel(config.logDirs.size), alterIsrManager)
-=======
-      new MetadataCache(config.brokerId), new LogDirFailureChannel(config.logDirs.size), alterIsrManager, configRepository)
->>>>>>> d01d97ed
+      MetadataCache.zkMetadataCache(config.brokerId), new LogDirFailureChannel(config.logDirs.size), alterIsrManager, configRepository)
     try {
       val partition = rm.createPartition(new TopicPartition(topic, 1))
       partition.createLogIfNotExists(isNew = false, isFutureReplica = false,
@@ -143,11 +135,7 @@
     val mockLogMgr = TestUtils.createLogManager(config.logDirs.map(new File(_)))
     val rm = new ReplicaManager(config, metrics, time, None, new MockScheduler(time), mockLogMgr,
       new AtomicBoolean(false), quotaManager, new BrokerTopicStats,
-<<<<<<< HEAD
-      MetadataCache.zkMetadataCache(config.brokerId), new LogDirFailureChannel(config.logDirs.size), alterIsrManager, Option(this.getClass.getName))
-=======
-      new MetadataCache(config.brokerId), new LogDirFailureChannel(config.logDirs.size), alterIsrManager, configRepository, Option(this.getClass.getName))
->>>>>>> d01d97ed
+      MetadataCache.zkMetadataCache(config.brokerId), new LogDirFailureChannel(config.logDirs.size), alterIsrManager, configRepository, Option(this.getClass.getName))
     try {
       def callback(responseStatus: Map[TopicPartition, PartitionResponse]) = {
         assert(responseStatus.values.head.error == Errors.INVALID_REQUIRED_ACKS)
@@ -2214,11 +2202,7 @@
       val mockLogMgr = TestUtils.createLogManager(config.logDirs.map(new File(_)))
       new ReplicaManager(config, metrics, time, None, new MockScheduler(time), mockLogMgr,
         new AtomicBoolean(false), quotaManager, new BrokerTopicStats,
-<<<<<<< HEAD
-        MetadataCache.zkMetadataCache(config.brokerId), new LogDirFailureChannel(config.logDirs.size), alterIsrManager) {
-=======
-        new MetadataCache(config.brokerId), new LogDirFailureChannel(config.logDirs.size), alterIsrManager, configRepository) {
->>>>>>> d01d97ed
+        MetadataCache.zkMetadataCache(config.brokerId), new LogDirFailureChannel(config.logDirs.size), alterIsrManager, configRepository) {
         override def getPartitionOrException(topicPartition: TopicPartition): Partition = {
           throw Errors.NOT_LEADER_OR_FOLLOWER.exception()
         }
