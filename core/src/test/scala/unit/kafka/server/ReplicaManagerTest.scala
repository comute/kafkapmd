/**
 * Licensed to the Apache Software Foundation (ASF) under one or more
 * contributor license agreements.  See the NOTICE file distributed with
 * this work for additional information regarding copyright ownership.
 * The ASF licenses this file to You under the Apache License, Version 2.0
 * (the "License"); you may not use this file except in compliance with
 * the License.  You may obtain a copy of the License at
 *
 * http://www.apache.org/licenses/LICENSE-2.0
 *
 * Unless required by applicable law or agreed to in writing, software
 * distributed under the License is distributed on an "AS IS" BASIS,
 * WITHOUT WARRANTIES OR CONDITIONS OF ANY KIND, either express or implied.
 * See the License for the specific language governing permissions and
 * limitations under the License.
 */

package kafka.server


import java.io.File
import java.util.concurrent.atomic.AtomicBoolean

import kafka.api.{FetchResponsePartitionData, PartitionFetchInfo}
import kafka.cluster.Broker
import kafka.common.TopicAndPartition
import kafka.message.{ByteBufferMessageSet, Message}
import kafka.utils.{MockScheduler, MockTime, TestUtils, ZkUtils}
import org.I0Itec.zkclient.ZkClient
import org.apache.kafka.common.metrics.Metrics
import org.apache.kafka.common.protocol.Errors
import org.apache.kafka.common.requests.LeaderAndIsrRequest
import org.apache.kafka.common.requests.LeaderAndIsrRequest.PartitionState
import org.apache.kafka.common.requests.ProduceResponse.PartitionResponse
import org.apache.kafka.common.utils.{MockTime => JMockTime}
import org.apache.kafka.common.{Node, TopicPartition}
import org.easymock.EasyMock
import org.junit.Assert.{assertEquals, assertTrue, assertFalse}
import org.junit.{Test, Before, After}

import scala.collection.JavaConverters._
import scala.collection.Map

class ReplicaManagerTest {

  val topic = "test-topic"
  val time = new MockTime()
  val jTime = new JMockTime
  val metrics = new Metrics
  var zkClient : ZkClient = _
  var zkUtils : ZkUtils = _
    
  @Before
  def setUp() {
    zkClient = EasyMock.createMock(classOf[ZkClient])
    zkUtils = ZkUtils(zkClient, isZkSecurityEnabled = false)
  }
  
  @After
  def tearDown() {
    metrics.close();
  }

  @Test
  def testHighWaterMarkDirectoryMapping() {
    val props = TestUtils.createBrokerConfig(1, TestUtils.MockZkConnect)
    val config = KafkaConfig.fromProps(props)
<<<<<<< HEAD
    val zkClient = EasyMock.createNiceMock(classOf[ZkClient])
    EasyMock.replay(zkClient)
    val zkUtils = ZkUtils(zkClient, isZkSecurityEnabled = false)
=======
>>>>>>> 8c595657
    val mockLogMgr = TestUtils.createLogManager(config.logDirs.map(new File(_)).toArray)
    val rm = new ReplicaManager(config, metrics, time, jTime, zkUtils, new MockScheduler(time), mockLogMgr,
      new AtomicBoolean(false))
    try {
      val partition = rm.getOrCreatePartition(topic, 1)
      partition.getOrCreateReplica(1)
      rm.checkpointHighWatermarks()
    } finally {
      // shutdown the replica manager upon test completion
      rm.shutdown(false)
    }
  }

  @Test
  def testHighwaterMarkRelativeDirectoryMapping() {
    val props = TestUtils.createBrokerConfig(1, TestUtils.MockZkConnect)
    props.put("log.dir", TestUtils.tempRelativeDir("data").getAbsolutePath)
    val config = KafkaConfig.fromProps(props)
<<<<<<< HEAD
    val zkClient = EasyMock.createNiceMock(classOf[ZkClient])
    EasyMock.replay(zkClient)
    val zkUtils = ZkUtils(zkClient, false)
=======
>>>>>>> 8c595657
    val mockLogMgr = TestUtils.createLogManager(config.logDirs.map(new File(_)).toArray)
    val rm = new ReplicaManager(config, metrics, time, jTime, zkUtils, new MockScheduler(time), mockLogMgr,
      new AtomicBoolean(false))
    try {
      val partition = rm.getOrCreatePartition(topic, 1)
      partition.getOrCreateReplica(1)
      rm.checkpointHighWatermarks()
    } finally {
      // shutdown the replica manager upon test completion
      rm.shutdown(checkpointHW = false)
    }
  }

  @Test
  def testIllegalRequiredAcks() {
    val props = TestUtils.createBrokerConfig(1, TestUtils.MockZkConnect)
    val config = KafkaConfig.fromProps(props)
<<<<<<< HEAD
    val zkClient = EasyMock.createNiceMock(classOf[ZkClient])
    EasyMock.replay(zkClient)
    val zkUtils = ZkUtils(zkClient, isZkSecurityEnabled = false)
=======
>>>>>>> 8c595657
    val mockLogMgr = TestUtils.createLogManager(config.logDirs.map(new File(_)).toArray)
    val rm = new ReplicaManager(config, metrics, time, jTime, zkUtils, new MockScheduler(time), mockLogMgr,
      new AtomicBoolean(false), Option(this.getClass.getName))
    try {
      def callback(responseStatus: Map[TopicPartition, PartitionResponse]) = {
        assert(responseStatus.values.head.errorCode == Errors.INVALID_REQUIRED_ACKS.code)
      }
      rm.appendMessages(
        timeout = 0,
        requiredAcks = 3,
        internalTopicsAllowed = false,
        messagesPerPartition = Map(new TopicPartition("test1", 0) -> new ByteBufferMessageSet(new Message("first message".getBytes))),
        responseCallback = callback)
    } finally {
      rm.shutdown(checkpointHW = false)
    }

    TestUtils.verifyNonDaemonThreadsStatus(this.getClass.getName)
  }

  @Test
  def testClearPurgatoryOnBecomingFollower() {
    val props = TestUtils.createBrokerConfig(0, TestUtils.MockZkConnect)
    props.put("log.dir", TestUtils.tempRelativeDir("data").getAbsolutePath)
    val config = KafkaConfig.fromProps(props)
<<<<<<< HEAD
    val zkClient = EasyMock.createNiceMock(classOf[ZkClient])
    EasyMock.replay(zkClient)
    val zkUtils = ZkUtils(zkClient, isZkSecurityEnabled = false)
=======
>>>>>>> 8c595657
    val mockLogMgr = TestUtils.createLogManager(config.logDirs.map(new File(_)).toArray)
    val rm = new ReplicaManager(config, metrics, time, jTime, zkUtils, new MockScheduler(time), mockLogMgr,
      new AtomicBoolean(false))

    try {
      var produceCallbackFired = false
      def produceCallback(responseStatus: Map[TopicPartition, PartitionResponse]) = {
        assertEquals("Should give NotLeaderForPartitionException", Errors.NOT_LEADER_FOR_PARTITION.code, responseStatus.values.head.errorCode)
        produceCallbackFired = true
      }

      var fetchCallbackFired = false
      def fetchCallback(responseStatus: Map[TopicAndPartition, FetchResponsePartitionData]) = {
        assertEquals("Should give NotLeaderForPartitionException", Errors.NOT_LEADER_FOR_PARTITION.code, responseStatus.values.head.error)
        fetchCallbackFired = true
      }

      val aliveBrokers = Seq(new Broker(0, "host0", 0), new Broker(1, "host1", 1))
      val metadataCache = EasyMock.createMock(classOf[MetadataCache])
      EasyMock.expect(metadataCache.getAliveBrokers).andReturn(aliveBrokers).anyTimes()
      EasyMock.replay(metadataCache)

      val brokerList : java.util.List[Integer] = Seq[Integer](0, 1).asJava
      val brokerSet : java.util.Set[Integer] = Set[Integer](0, 1).asJava

      val partition = rm.getOrCreatePartition(topic, 0)
      partition.getOrCreateReplica(0)
      // Make this replica the leader.
      val leaderAndIsrRequest1 = new LeaderAndIsrRequest(0, 0,
        collection.immutable.Map(new TopicPartition(topic, 0) -> new PartitionState(0, 0, 0, brokerList, 0, brokerSet)).asJava,
        Set(new Node(0, "host1", 0), new Node(1, "host2", 1)).asJava)
      rm.becomeLeaderOrFollower(0, leaderAndIsrRequest1, metadataCache, (_, _) => {})
      rm.getLeaderReplicaIfLocal(topic, 0)

      // Append a message.
      rm.appendMessages(
        timeout = 1000,
        requiredAcks = -1,
        internalTopicsAllowed = false,
        messagesPerPartition = Map(new TopicPartition(topic, 0) -> new ByteBufferMessageSet(new Message("first message".getBytes))),
        responseCallback = produceCallback)

      // Fetch some messages
      rm.fetchMessages(
        timeout = 1000,
        replicaId = -1,
        fetchMinBytes = 100000,
        fetchInfo = collection.immutable.Map(new TopicAndPartition(topic, 0) -> new PartitionFetchInfo(0, 100000)),
        responseCallback = fetchCallback)

      // Make this replica the follower
      val leaderAndIsrRequest2 = new LeaderAndIsrRequest(0, 0,
        collection.immutable.Map(new TopicPartition(topic, 0) -> new PartitionState(0, 1, 1, brokerList, 0, brokerSet)).asJava,
        Set(new Node(0, "host1", 0), new Node(1, "host2", 1)).asJava)
      rm.becomeLeaderOrFollower(1, leaderAndIsrRequest2, metadataCache, (_, _) => {})

      assertTrue(produceCallbackFired)
      assertTrue(fetchCallbackFired)
    } finally {
      rm.shutdown(checkpointHW = false)
    }
  }
  
  @Test
  def testFetchBeyondHighWatermarkNotAllowedForConsumer() {
    val props = TestUtils.createBrokerConfig(1, TestUtils.MockZkConnect)
    props.put("log.dir", TestUtils.tempRelativeDir("data").getAbsolutePath)
    props.put("broker.id", Int.box(0))
    val config = KafkaConfig.fromProps(props)
    val mockLogMgr = TestUtils.createLogManager(config.logDirs.map(new File(_)).toArray)
    val rm = new ReplicaManager(config, metrics, time, jTime, zkUtils, new MockScheduler(time), mockLogMgr,
      new AtomicBoolean(false), Option(this.getClass.getName))
    try {
      val aliveBrokers = Seq(new Broker(0, "host0", 0), new Broker(1, "host1", 1), new Broker(1, "host2", 2))
      val metadataCache = EasyMock.createMock(classOf[MetadataCache])
      EasyMock.expect(metadataCache.getAliveBrokers).andReturn(aliveBrokers).anyTimes()
      EasyMock.replay(metadataCache)
      
      val brokerList : java.util.List[Integer] = Seq[Integer](0, 1, 2).asJava
      val brokerSet : java.util.Set[Integer] = Set[Integer](0, 1, 2).asJava
      
      val partition = rm.getOrCreatePartition(topic, 0)
      partition.getOrCreateReplica(0)
      
      // Make this replica the leader.
      val leaderAndIsrRequest1 = new LeaderAndIsrRequest(0, 0,
        collection.immutable.Map(new TopicPartition(topic, 0) -> new PartitionState(0, 0, 0, brokerList, 0, brokerSet)).asJava,
        Set(new Node(0, "host1", 0), new Node(1, "host2", 1), new Node(2, "host2", 2)).asJava)
      rm.becomeLeaderOrFollower(0, leaderAndIsrRequest1, metadataCache, (_, _) => {})
      rm.getLeaderReplicaIfLocal(topic, 0)

      def produceCallback(responseStatus: Map[TopicPartition, PartitionResponse]) = {}
      
      // Append a message.
      for(i <- 1 to 2)
        rm.appendMessages(
          timeout = 1000,
          requiredAcks = -1,
          internalTopicsAllowed = false,
          messagesPerPartition = Map(new TopicPartition(topic, 0) -> new ByteBufferMessageSet(new Message("message %d".format(i).getBytes))),
          responseCallback = produceCallback)
      
      var fetchCallbackFired = false
      var fetchError = 0
      def fetchCallback(responseStatus: Map[TopicAndPartition, FetchResponsePartitionData]) = {
        fetchError = responseStatus.values.head.error
        fetchCallbackFired = true
      }
      
      // Fetch a message above the high watermark as a follower
      rm.fetchMessages(
        timeout = 1000,
        replicaId = 1,
        fetchMinBytes = 1,
        fetchInfo = collection.immutable.Map(new TopicAndPartition(topic, 0) -> new PartitionFetchInfo(1, 100000)),
        responseCallback = fetchCallback)
        
      
      assertTrue(fetchCallbackFired)
      assertEquals("Should not give an exception", Errors.NONE.code, fetchError)
      fetchCallbackFired = false
      
      // Fetch a message above the high watermark as a consumer
      rm.fetchMessages(
        timeout = 1000,
        replicaId = -1,
        fetchMinBytes = 1,
        fetchInfo = collection.immutable.Map(new TopicAndPartition(topic, 0) -> new PartitionFetchInfo(1, 100000)),
        responseCallback = fetchCallback)
          
        assertTrue(fetchCallbackFired)
        assertEquals("Should give OffsetOutOfRangeException", Errors.OFFSET_OUT_OF_RANGE.code, fetchError)
    } finally {
      rm.shutdown(checkpointHW = false)
    }
  }
}<|MERGE_RESOLUTION|>--- conflicted
+++ resolved
@@ -5,7 +5,7 @@
  * The ASF licenses this file to You under the Apache License, Version 2.0
  * (the "License"); you may not use this file except in compliance with
  * the License.  You may obtain a copy of the License at
- *
+ * 
  * http://www.apache.org/licenses/LICENSE-2.0
  *
  * Unless required by applicable law or agreed to in writing, software
@@ -65,12 +65,6 @@
   def testHighWaterMarkDirectoryMapping() {
     val props = TestUtils.createBrokerConfig(1, TestUtils.MockZkConnect)
     val config = KafkaConfig.fromProps(props)
-<<<<<<< HEAD
-    val zkClient = EasyMock.createNiceMock(classOf[ZkClient])
-    EasyMock.replay(zkClient)
-    val zkUtils = ZkUtils(zkClient, isZkSecurityEnabled = false)
-=======
->>>>>>> 8c595657
     val mockLogMgr = TestUtils.createLogManager(config.logDirs.map(new File(_)).toArray)
     val rm = new ReplicaManager(config, metrics, time, jTime, zkUtils, new MockScheduler(time), mockLogMgr,
       new AtomicBoolean(false))
@@ -89,12 +83,6 @@
     val props = TestUtils.createBrokerConfig(1, TestUtils.MockZkConnect)
     props.put("log.dir", TestUtils.tempRelativeDir("data").getAbsolutePath)
     val config = KafkaConfig.fromProps(props)
-<<<<<<< HEAD
-    val zkClient = EasyMock.createNiceMock(classOf[ZkClient])
-    EasyMock.replay(zkClient)
-    val zkUtils = ZkUtils(zkClient, false)
-=======
->>>>>>> 8c595657
     val mockLogMgr = TestUtils.createLogManager(config.logDirs.map(new File(_)).toArray)
     val rm = new ReplicaManager(config, metrics, time, jTime, zkUtils, new MockScheduler(time), mockLogMgr,
       new AtomicBoolean(false))
@@ -112,12 +100,6 @@
   def testIllegalRequiredAcks() {
     val props = TestUtils.createBrokerConfig(1, TestUtils.MockZkConnect)
     val config = KafkaConfig.fromProps(props)
-<<<<<<< HEAD
-    val zkClient = EasyMock.createNiceMock(classOf[ZkClient])
-    EasyMock.replay(zkClient)
-    val zkUtils = ZkUtils(zkClient, isZkSecurityEnabled = false)
-=======
->>>>>>> 8c595657
     val mockLogMgr = TestUtils.createLogManager(config.logDirs.map(new File(_)).toArray)
     val rm = new ReplicaManager(config, metrics, time, jTime, zkUtils, new MockScheduler(time), mockLogMgr,
       new AtomicBoolean(false), Option(this.getClass.getName))
@@ -143,12 +125,6 @@
     val props = TestUtils.createBrokerConfig(0, TestUtils.MockZkConnect)
     props.put("log.dir", TestUtils.tempRelativeDir("data").getAbsolutePath)
     val config = KafkaConfig.fromProps(props)
-<<<<<<< HEAD
-    val zkClient = EasyMock.createNiceMock(classOf[ZkClient])
-    EasyMock.replay(zkClient)
-    val zkUtils = ZkUtils(zkClient, isZkSecurityEnabled = false)
-=======
->>>>>>> 8c595657
     val mockLogMgr = TestUtils.createLogManager(config.logDirs.map(new File(_)).toArray)
     val rm = new ReplicaManager(config, metrics, time, jTime, zkUtils, new MockScheduler(time), mockLogMgr,
       new AtomicBoolean(false))
