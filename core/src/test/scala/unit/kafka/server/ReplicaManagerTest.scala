/**
 * Licensed to the Apache Software Foundation (ASF) under one or more
 * contributor license agreements.  See the NOTICE file distributed with
 * this work for additional information regarding copyright ownership.
 * The ASF licenses this file to You under the Apache License, Version 2.0
 * (the "License"); you may not use this file except in compliance with
 * the License.  You may obtain a copy of the License at
 *
 * http://www.apache.org/licenses/LICENSE-2.0
 *
 * Unless required by applicable law or agreed to in writing, software
 * distributed under the License is distributed on an "AS IS" BASIS,
 * WITHOUT WARRANTIES OR CONDITIONS OF ANY KIND, either express or implied.
 * See the License for the specific language governing permissions and
 * limitations under the License.
 */

package kafka.server

import java.io.File
import java.io.ByteArrayInputStream
import java.net.InetAddress
import java.nio.file.{Files, Paths}
import java.util
import java.util.concurrent.atomic.{AtomicBoolean, AtomicLong, AtomicReference}
import java.util.concurrent.{Callable, CountDownLatch, TimeUnit}
import java.util.stream.IntStream
import java.util.{Collections, Optional, OptionalLong, Properties}
import kafka.api._
import kafka.cluster.PartitionTest.MockPartitionListener
import kafka.cluster.{BrokerEndPoint, Partition}
import kafka.log._
import kafka.server.QuotaFactory.{QuotaManagers, UnboundedQuota}
import kafka.server.checkpoints.{LazyOffsetCheckpoints, OffsetCheckpointFile}
import kafka.server.epoch.util.MockBlockingSender
import kafka.utils.{Exit, Pool, TestUtils}
import org.apache.kafka.clients.FetchSessionHandler
import org.apache.kafka.common.errors.{InvalidPidMappingException, KafkaStorageException}
import org.apache.kafka.common.message.LeaderAndIsrRequestData
import org.apache.kafka.common.message.LeaderAndIsrRequestData.LeaderAndIsrPartitionState
import org.apache.kafka.common.message.OffsetForLeaderEpochResponseData.EpochEndOffset
import org.apache.kafka.common.message.StopReplicaRequestData.StopReplicaPartitionState
import org.apache.kafka.common.metadata.{PartitionChangeRecord, PartitionRecord, RemoveTopicRecord, TopicRecord}
import org.apache.kafka.common.metrics.Metrics
import org.apache.kafka.common.network.ListenerName
import org.apache.kafka.common.protocol.{ApiKeys, Errors}
import org.apache.kafka.common.record._
import org.apache.kafka.common.replica.{ClientMetadata, PartitionView, ReplicaSelector, ReplicaView}
import org.apache.kafka.common.replica.ClientMetadata.DefaultClientMetadata
import org.apache.kafka.common.replica.ReplicaView.DefaultReplicaView
import org.apache.kafka.common.requests.FetchRequest.PartitionData
import org.apache.kafka.common.requests.ProduceResponse.PartitionResponse
import org.apache.kafka.common.requests._
import org.apache.kafka.common.security.auth.KafkaPrincipal
import org.apache.kafka.common.utils.{LogContext, Time, Utils}
import org.apache.kafka.common.{DirectoryId, IsolationLevel, Node, TopicIdPartition, TopicPartition, Uuid}
import org.apache.kafka.image._
import org.apache.kafka.metadata.LeaderConstants.NO_LEADER
import org.apache.kafka.metadata.LeaderRecoveryState
import org.apache.kafka.metadata.migration.ZkMigrationState
import org.apache.kafka.server.common.{DirectoryEventHandler, OffsetAndEpoch}
import org.apache.kafka.server.common.MetadataVersion
import org.apache.kafka.server.common.MetadataVersion.IBP_2_6_IV0
import org.apache.kafka.server.log.remote.storage.{NoOpRemoteLogMetadataManager, NoOpRemoteStorageManager, RemoteLogManagerConfig, RemoteLogSegmentMetadata, RemoteStorageException, RemoteStorageManager}
import org.apache.kafka.server.metrics.{KafkaMetricsGroup, KafkaYammerMetrics}
import org.apache.kafka.server.util.{MockScheduler, MockTime}
import org.apache.kafka.storage.internals.log.{AppendOrigin, FetchDataInfo, FetchIsolation, FetchParams, FetchPartitionData, LogConfig, LogDirFailureChannel, LogOffsetMetadata, LogOffsetSnapshot, LogSegments, LogStartOffsetIncrementReason, ProducerStateManager, ProducerStateManagerConfig, RemoteStorageFetchInfo, VerificationGuard}
import org.junit.jupiter.api.Assertions._
import org.junit.jupiter.api.{AfterAll, AfterEach, BeforeEach, Test}
import org.junit.jupiter.params.ParameterizedTest
import org.junit.jupiter.params.provider.{EnumSource, ValueSource}
import com.yammer.metrics.core.{Gauge, Meter}
import kafka.log.remote.RemoteLogManager
import kafka.zk.KafkaZkClient
import org.apache.kafka.common.config.{AbstractConfig, TopicConfig}
import org.apache.kafka.coordinator.transaction.TransactionLogConfigs
import org.apache.kafka.metadata.properties.{MetaProperties, MetaPropertiesEnsemble, MetaPropertiesVersion, PropertiesUtils}
import org.apache.kafka.network.SocketServerConfigs
<<<<<<< HEAD
import org.apache.kafka.raft.RaftConfig
import org.apache.kafka.server.config.{KRaftConfigs, ReplicationConfigs, ServerLogConfigs}
=======
import org.apache.kafka.raft.QuorumConfig
import org.apache.kafka.server.config.{ReplicationConfigs, ServerLogConfigs}
>>>>>>> 2db87f04
import org.apache.kafka.server.util.timer.MockTimer
import org.apache.kafka.storage.internals.checkpoint.PartitionMetadataFile
import org.mockito.invocation.InvocationOnMock
import org.mockito.stubbing.Answer
import org.mockito.{ArgumentCaptor, ArgumentMatchers}
import org.mockito.ArgumentMatchers.{any, anyBoolean, anyInt, anyLong, anyMap, anySet, anyString}
import org.mockito.Mockito.{atLeastOnce, doAnswer, doReturn, mock, mockConstruction, never, reset, spy, times, verify, verifyNoInteractions, verifyNoMoreInteractions, when}

import scala.collection.{Map, Seq, mutable}
import scala.compat.java8.OptionConverters.RichOptionForJava8
import scala.jdk.CollectionConverters._

object ReplicaManagerTest {
  @AfterAll
  def tearDownClass(): Unit = {
    TestUtils.clearYammerMetrics()
  }
}

class ReplicaManagerTest {

  private val topic = "test-topic"
  private val topicId = Uuid.randomUuid()
  private val topicIds = scala.Predef.Map("test-topic" -> topicId)
  private val topicNames = scala.Predef.Map(topicId -> "test-topic")
  private val transactionalId = "txn"
  private val time = new MockTime
  private val metrics = new Metrics
  private val startOffset = 0
  private val endOffset = 20
  private val highHW = 18
  private var alterPartitionManager: AlterPartitionManager = _
  private var config: KafkaConfig = _
  private var quotaManager: QuotaManagers = _
  private var mockRemoteLogManager: RemoteLogManager = _
  private var addPartitionsToTxnManager: AddPartitionsToTxnManager = _
  private var brokerTopicStats: BrokerTopicStats = _
  private val supportedOperation = genericError

  // Constants defined for readability
  private val zkVersion = 0
  private val correlationId = 0
  private val controllerEpoch = 0
  private val brokerEpoch = 0L

  // These metrics are static and once we remove them after each test, they won't be created and verified anymore
  private val metricsToBeDeletedInTheEnd = Set("kafka.server:type=DelayedRemoteFetchMetrics,name=ExpiresPerSec")

  @BeforeEach
  def setUp(): Unit = {
    val props = TestUtils.createBrokerConfig(1, TestUtils.MockZkConnect)
    config = KafkaConfig.fromProps(props)
    alterPartitionManager = mock(classOf[AlterPartitionManager])
    quotaManager = QuotaFactory.instantiate(config, metrics, time, "")
    mockRemoteLogManager = mock(classOf[RemoteLogManager])
    addPartitionsToTxnManager = mock(classOf[AddPartitionsToTxnManager])

    // Anytime we try to verify, just automatically run the callback as though the transaction was verified.
    when(addPartitionsToTxnManager.verifyTransaction(any(), any(), any(), any(), any(), any())).thenAnswer { invocationOnMock =>
      val callback = invocationOnMock.getArgument(4, classOf[AddPartitionsToTxnManager.AppendCallback])
      callback(Map.empty[TopicPartition, Errors].toMap)
    }
  }

  @AfterEach
  def tearDown(): Unit = {
    TestUtils.clearYammerMetricsExcept(metricsToBeDeletedInTheEnd)
    Option(quotaManager).foreach(_.shutdown())
    metrics.close()
    // validate that the shutdown is working correctly by ensuring no lingering threads.
    // assert at the very end otherwise the other tear down steps will not be performed
    TestUtils.assertNoNonDaemonThreadsWithWaiting(this.getClass.getName)
  }

  @Test
  def testHighWaterMarkDirectoryMapping(): Unit = {
    val mockLogMgr = TestUtils.createLogManager(config.logDirs.map(new File(_)))
    val rm = new ReplicaManager(
      metrics = metrics,
      config = config,
      time = time,
      scheduler = new MockScheduler(time),
      logManager = mockLogMgr,
      quotaManagers = quotaManager,
      metadataCache = MetadataCache.zkMetadataCache(config.brokerId, config.interBrokerProtocolVersion),
      logDirFailureChannel = new LogDirFailureChannel(config.logDirs.size),
      alterPartitionManager = alterPartitionManager)
    try {
      val partition = rm.createPartition(new TopicPartition(topic, 1))
      partition.createLogIfNotExists(isNew = false, isFutureReplica = false,
        new LazyOffsetCheckpoints(rm.highWatermarkCheckpoints), None)
      rm.checkpointHighWatermarks()
      config.logDirs.map(s => Paths.get(s, ReplicaManager.HighWatermarkFilename))
        .foreach(checkpointFile => assertTrue(Files.exists(checkpointFile),
          s"checkpoint file does not exist at $checkpointFile"))
    } finally {
      rm.shutdown(checkpointHW = false)
    }
  }

  @Test
  def testHighwaterMarkRelativeDirectoryMapping(): Unit = {
    val props = TestUtils.createBrokerConfig(1, TestUtils.MockZkConnect)
    props.put("log.dir", TestUtils.tempRelativeDir("data").getAbsolutePath)
    val config = KafkaConfig.fromProps(props)
    val mockLogMgr = TestUtils.createLogManager(config.logDirs.map(new File(_)))
    val rm = new ReplicaManager(
      metrics = metrics,
      config = config,
      time = time,
      scheduler = new MockScheduler(time),
      logManager = mockLogMgr,
      quotaManagers = quotaManager,
      metadataCache = MetadataCache.zkMetadataCache(config.brokerId, config.interBrokerProtocolVersion),
      logDirFailureChannel = new LogDirFailureChannel(config.logDirs.size),
      alterPartitionManager = alterPartitionManager)
    try {
      val partition = rm.createPartition(new TopicPartition(topic, 1))
      partition.createLogIfNotExists(isNew = false, isFutureReplica = false,
        new LazyOffsetCheckpoints(rm.highWatermarkCheckpoints), None)
      rm.checkpointHighWatermarks()
      config.logDirs.map(s => Paths.get(s, ReplicaManager.HighWatermarkFilename))
        .foreach(checkpointFile => assertTrue(Files.exists(checkpointFile),
          s"checkpoint file does not exist at $checkpointFile"))
    } finally {
      rm.shutdown(checkpointHW = false)
    }
  }

  @Test
  def testIllegalRequiredAcks(): Unit = {
    val mockLogMgr = TestUtils.createLogManager(config.logDirs.map(new File(_)))
    val rm = new ReplicaManager(
      metrics = metrics,
      config = config,
      time = time,
      scheduler = new MockScheduler(time),
      logManager = mockLogMgr,
      quotaManagers = quotaManager,
      metadataCache = MetadataCache.zkMetadataCache(config.brokerId, config.interBrokerProtocolVersion),
      logDirFailureChannel = new LogDirFailureChannel(config.logDirs.size),
      alterPartitionManager = alterPartitionManager,
      threadNamePrefix = Option(this.getClass.getName))
    try {
      def callback(responseStatus: Map[TopicPartition, PartitionResponse]): Unit = {
        assert(responseStatus.values.head.error == Errors.INVALID_REQUIRED_ACKS)
      }
      rm.appendRecords(
        timeout = 0,
        requiredAcks = 3,
        internalTopicsAllowed = false,
        origin = AppendOrigin.CLIENT,
        entriesPerPartition = Map(new TopicPartition("test1", 0) -> MemoryRecords.withRecords(CompressionType.NONE,
          new SimpleRecord("first message".getBytes))),
        responseCallback = callback)
    } finally {
      rm.shutdown(checkpointHW = false)
    }
  }

  private def mockGetAliveBrokerFunctions(cache: MetadataCache, aliveBrokers: Seq[Node]): Unit = {
    when(cache.hasAliveBroker(anyInt)).thenAnswer(new Answer[Boolean]() {
      override def answer(invocation: InvocationOnMock): Boolean = {
        aliveBrokers.map(_.id()).contains(invocation.getArgument(0).asInstanceOf[Int])
      }
    })
    when(cache.getAliveBrokerNode(anyInt, any[ListenerName])).
      thenAnswer(new Answer[Option[Node]]() {
        override def answer(invocation: InvocationOnMock): Option[Node] = {
          aliveBrokers.find(node => node.id == invocation.getArgument(0).asInstanceOf[Integer])
        }
      })
    when(cache.getAliveBrokerNodes(any[ListenerName])).thenReturn(aliveBrokers)
  }

  @Test
  def testMaybeAddLogDirFetchersWithoutEpochCache(): Unit = {
    val dir1 = TestUtils.tempDir()
    val dir2 = TestUtils.tempDir()
    val props = TestUtils.createBrokerConfig(0, TestUtils.MockZkConnect)
    props.put("log.dirs", dir1.getAbsolutePath + "," + dir2.getAbsolutePath)
    val config = KafkaConfig.fromProps(props)
    val logManager = TestUtils.createLogManager(config.logDirs.map(new File(_)), new LogConfig(new Properties()))
    val metadataCache: MetadataCache = mock(classOf[MetadataCache])
    mockGetAliveBrokerFunctions(metadataCache, Seq(new Node(0, "host0", 0)))
    when(metadataCache.metadataVersion()).thenReturn(config.interBrokerProtocolVersion)
    val rm = new ReplicaManager(
      metrics = metrics,
      config = config,
      time = time,
      scheduler = new MockScheduler(time),
      logManager = logManager,
      quotaManagers = quotaManager,
      metadataCache = metadataCache,
      logDirFailureChannel = new LogDirFailureChannel(config.logDirs.size),
      alterPartitionManager = alterPartitionManager)

    try {
      val partition = rm.createPartition(new TopicPartition(topic, 0))
      partition.createLogIfNotExists(isNew = false, isFutureReplica = false,
        new LazyOffsetCheckpoints(rm.highWatermarkCheckpoints), None)

      rm.becomeLeaderOrFollower(0, new LeaderAndIsrRequest.Builder(ApiKeys.LEADER_AND_ISR.latestVersion, 0, 0, brokerEpoch,
        Seq(new LeaderAndIsrPartitionState()
          .setTopicName(topic)
          .setPartitionIndex(0)
          .setControllerEpoch(0)
          .setLeader(0)
          .setLeaderEpoch(0)
          .setIsr(Seq[Integer](0).asJava)
          .setPartitionEpoch(0)
          .setReplicas(Seq[Integer](0).asJava)
          .setIsNew(false)).asJava,
        Collections.singletonMap(topic, Uuid.randomUuid()),
        Set(new Node(0, "host1", 0)).asJava).build(), (_, _) => ())
      appendRecords(rm, new TopicPartition(topic, 0),
        MemoryRecords.withRecords(CompressionType.NONE, new SimpleRecord("first message".getBytes()), new SimpleRecord("second message".getBytes())))
      logManager.maybeUpdatePreferredLogDir(new TopicPartition(topic, 0), dir2.getAbsolutePath)

      partition.createLogIfNotExists(isNew = true, isFutureReplica = true,
        new LazyOffsetCheckpoints(rm.highWatermarkCheckpoints), None)
      // remove cache to disable OffsetsForLeaderEpoch API
      partition.futureLog.get.leaderEpochCache = None

      // this method should use hw of future log to create log dir fetcher. Otherwise, it causes offset mismatch error
      rm.maybeAddLogDirFetchers(Set(partition), new LazyOffsetCheckpoints(rm.highWatermarkCheckpoints), _ => None)
      rm.replicaAlterLogDirsManager.fetcherThreadMap.values.foreach(t => t.fetchState(new TopicPartition(topic, 0)).foreach(s => assertEquals(0L, s.fetchOffset)))
      // make sure alter log dir thread has processed the data
      rm.replicaAlterLogDirsManager.fetcherThreadMap.values.foreach(t => t.doWork())
      assertEquals(Set.empty, rm.replicaAlterLogDirsManager.failedPartitions.partitions())
      // the future log becomes the current log, so the partition state should get removed
      rm.replicaAlterLogDirsManager.fetcherThreadMap.values.foreach(t => assertEquals(None, t.fetchState(new TopicPartition(topic, 0))))
    } finally {
      rm.shutdown(checkpointHW = false)
    }
  }

  @Test
  def testClearPurgatoryOnBecomingFollower(): Unit = {
    val props = TestUtils.createBrokerConfig(0, TestUtils.MockZkConnect)
    props.put("log.dir", TestUtils.tempRelativeDir("data").getAbsolutePath)
    val config = KafkaConfig.fromProps(props)
    val logProps = new Properties()
    val mockLogMgr = TestUtils.createLogManager(config.logDirs.map(new File(_)), new LogConfig(logProps))
    val aliveBrokers = Seq(new Node(0, "host0", 0), new Node(1, "host1", 1))
    val metadataCache: MetadataCache = mock(classOf[MetadataCache])
    mockGetAliveBrokerFunctions(metadataCache, aliveBrokers)
    when(metadataCache.metadataVersion()).thenReturn(config.interBrokerProtocolVersion)
    val rm = new ReplicaManager(
      metrics = metrics,
      config = config,
      time = time,
      scheduler = new MockScheduler(time),
      logManager = mockLogMgr,
      quotaManagers = quotaManager,
      metadataCache = metadataCache,
      logDirFailureChannel = new LogDirFailureChannel(config.logDirs.size),
      alterPartitionManager = alterPartitionManager)

    try {
      val brokerList = Seq[Integer](0, 1).asJava
      val topicIds = Collections.singletonMap(topic, Uuid.randomUuid())

      val partition = rm.createPartition(new TopicPartition(topic, 0))
      partition.createLogIfNotExists(isNew = false, isFutureReplica = false,
        new LazyOffsetCheckpoints(rm.highWatermarkCheckpoints), None)
      // Make this replica the leader.
      val leaderAndIsrRequest1 = new LeaderAndIsrRequest.Builder(ApiKeys.LEADER_AND_ISR.latestVersion, 0, 0, brokerEpoch,
        Seq(new LeaderAndIsrPartitionState()
          .setTopicName(topic)
          .setPartitionIndex(0)
          .setControllerEpoch(0)
          .setLeader(0)
          .setLeaderEpoch(0)
          .setIsr(brokerList)
          .setPartitionEpoch(0)
          .setReplicas(brokerList)
          .setIsNew(false)).asJava,
        topicIds,
        Set(new Node(0, "host1", 0), new Node(1, "host2", 1)).asJava).build()
      rm.becomeLeaderOrFollower(0, leaderAndIsrRequest1, (_, _) => ())
      rm.getPartitionOrException(new TopicPartition(topic, 0))
        .localLogOrException

      val records = MemoryRecords.withRecords(CompressionType.NONE, new SimpleRecord("first message".getBytes()))
      val appendResult = appendRecords(rm, new TopicPartition(topic, 0), records).onFire { response =>
        assertEquals(Errors.NOT_LEADER_OR_FOLLOWER, response.error)
      }

      // Make this replica the follower
      val leaderAndIsrRequest2 = new LeaderAndIsrRequest.Builder(ApiKeys.LEADER_AND_ISR.latestVersion, 0, 0, brokerEpoch,
        Seq(new LeaderAndIsrPartitionState()
          .setTopicName(topic)
          .setPartitionIndex(0)
          .setControllerEpoch(0)
          .setLeader(1)
          .setLeaderEpoch(1)
          .setIsr(brokerList)
          .setPartitionEpoch(0)
          .setReplicas(brokerList)
          .setIsNew(false)).asJava,
        topicIds,
        Set(new Node(0, "host1", 0), new Node(1, "host2", 1)).asJava).build()
      rm.becomeLeaderOrFollower(1, leaderAndIsrRequest2, (_, _) => ())

      assertTrue(appendResult.hasFired)
    } finally {
      rm.shutdown(checkpointHW = false)
    }
  }

  @Test
  def checkRemoveMetricsCountMatchRegisterCount(): Unit = {
    val mockLogMgr = mock(classOf[LogManager])
    doReturn(Seq.empty, Seq.empty).when(mockLogMgr).liveLogDirs

    val mockMetricsGroupCtor = mockConstruction(classOf[KafkaMetricsGroup])
    try {
      val rm = new ReplicaManager(
        metrics = metrics,
        config = config,
        time = time,
        scheduler = new MockScheduler(time),
        logManager = mockLogMgr,
        quotaManagers = quotaManager,
        metadataCache = MetadataCache.zkMetadataCache(config.brokerId, config.interBrokerProtocolVersion),
        logDirFailureChannel = new LogDirFailureChannel(config.logDirs.size),
        alterPartitionManager = alterPartitionManager,
        threadNamePrefix = Option(this.getClass.getName))

      // shutdown ReplicaManager so that metrics are removed
      rm.shutdown(checkpointHW = false)

      // Use the second instance of metrics group that is constructed. The first instance is constructed by
      // ReplicaManager constructor > BrokerTopicStats > BrokerTopicMetrics.
      val mockMetricsGroup = mockMetricsGroupCtor.constructed.get(1)
      ReplicaManager.GaugeMetricNames.foreach(metricName => verify(mockMetricsGroup).newGauge(ArgumentMatchers.eq(metricName), any()))
      ReplicaManager.MeterMetricNames.foreach(metricName => verify(mockMetricsGroup).newMeter(ArgumentMatchers.eq(metricName), anyString(), any(classOf[TimeUnit])))
      ReplicaManager.MetricNames.foreach(verify(mockMetricsGroup).removeMetric(_))

      // assert that we have verified all invocations on
      verifyNoMoreInteractions(mockMetricsGroup)
    } finally {
      if (mockMetricsGroupCtor != null) {
        mockMetricsGroupCtor.close()
      }
    }
  }

  @Test
  def testFencedErrorCausedByBecomeLeader(): Unit = {
    testFencedErrorCausedByBecomeLeader(0)
    testFencedErrorCausedByBecomeLeader(1)
    testFencedErrorCausedByBecomeLeader(10)
  }

  private[this] def testFencedErrorCausedByBecomeLeader(loopEpochChange: Int): Unit = {
    val replicaManager = setupReplicaManagerWithMockedPurgatories(new MockTimer(time))
    try {
      val brokerList = Seq[Integer](0, 1).asJava
      val topicPartition = new TopicPartition(topic, 0)
      replicaManager.createPartition(topicPartition)
        .createLogIfNotExists(isNew = false, isFutureReplica = false,
          new LazyOffsetCheckpoints(replicaManager.highWatermarkCheckpoints), None)

      def leaderAndIsrRequest(epoch: Int): LeaderAndIsrRequest = new LeaderAndIsrRequest.Builder(ApiKeys.LEADER_AND_ISR.latestVersion, 0, 0, brokerEpoch,
        Seq(new LeaderAndIsrPartitionState()
          .setTopicName(topic)
          .setPartitionIndex(0)
          .setControllerEpoch(0)
          .setLeader(0)
          .setLeaderEpoch(epoch)
          .setIsr(brokerList)
          .setPartitionEpoch(0)
          .setReplicas(brokerList)
          .setIsNew(true)).asJava,
        topicIds.asJava,
        Set(new Node(0, "host1", 0), new Node(1, "host2", 1)).asJava).build()

      replicaManager.becomeLeaderOrFollower(0, leaderAndIsrRequest(0), (_, _) => ())
      val partition = replicaManager.getPartitionOrException(new TopicPartition(topic, 0))
      assertEquals(1, replicaManager.logManager.liveLogDirs.filterNot(_ == partition.log.get.dir.getParentFile).size)

      val previousReplicaFolder = partition.log.get.dir.getParentFile
      // find the live and different folder
      val newReplicaFolder = replicaManager.logManager.liveLogDirs.filterNot(_ == partition.log.get.dir.getParentFile).head
      assertEquals(0, replicaManager.replicaAlterLogDirsManager.fetcherThreadMap.size)
      replicaManager.alterReplicaLogDirs(Map(topicPartition -> newReplicaFolder.getAbsolutePath))
      // make sure the future log is created
      replicaManager.futureLocalLogOrException(topicPartition)
      assertEquals(1, replicaManager.replicaAlterLogDirsManager.fetcherThreadMap.size)
      (1 to loopEpochChange).foreach(epoch => replicaManager.becomeLeaderOrFollower(0, leaderAndIsrRequest(epoch), (_, _) => ()))
      // wait for the ReplicaAlterLogDirsThread to complete
      TestUtils.waitUntilTrue(() => {
        replicaManager.replicaAlterLogDirsManager.shutdownIdleFetcherThreads()
        replicaManager.replicaAlterLogDirsManager.fetcherThreadMap.isEmpty
      }, s"ReplicaAlterLogDirsThread should be gone")

      // the fenced error should be recoverable
      assertEquals(0, replicaManager.replicaAlterLogDirsManager.failedPartitions.size)
      // the replica change is completed after retrying
      assertTrue(partition.futureLog.isEmpty)
      assertEquals(newReplicaFolder.getAbsolutePath, partition.log.get.dir.getParent)
      // change the replica folder again
      val response = replicaManager.alterReplicaLogDirs(Map(topicPartition -> previousReplicaFolder.getAbsolutePath))
      assertNotEquals(0, response.size)
      response.values.foreach(assertEquals(Errors.NONE, _))
      // should succeed to invoke ReplicaAlterLogDirsThread again
      assertEquals(1, replicaManager.replicaAlterLogDirsManager.fetcherThreadMap.size)
    } finally {
      replicaManager.shutdown(checkpointHW = false)
    }
  }

  @Test
  def testReceiveOutOfOrderSequenceExceptionWithLogStartOffset(): Unit = {
    val timer = new MockTimer(time)
    val replicaManager = setupReplicaManagerWithMockedPurgatories(timer)

    try {
      val brokerList = Seq[Integer](0, 1).asJava

      val partition = replicaManager.createPartition(new TopicPartition(topic, 0))
      partition.createLogIfNotExists(isNew = false, isFutureReplica = false,
        new LazyOffsetCheckpoints(replicaManager.highWatermarkCheckpoints), None)

      // Make this replica the leader.
      val leaderAndIsrRequest1 = new LeaderAndIsrRequest.Builder(ApiKeys.LEADER_AND_ISR.latestVersion, 0, 0, brokerEpoch,
        Seq(new LeaderAndIsrPartitionState()
          .setTopicName(topic)
          .setPartitionIndex(0)
          .setControllerEpoch(0)
          .setLeader(0)
          .setLeaderEpoch(0)
          .setIsr(brokerList)
          .setPartitionEpoch(0)
          .setReplicas(brokerList)
          .setIsNew(true)).asJava,
        Collections.singletonMap(topic, Uuid.randomUuid()),
        Set(new Node(0, "host1", 0), new Node(1, "host2", 1)).asJava).build()
      replicaManager.becomeLeaderOrFollower(0, leaderAndIsrRequest1, (_, _) => ())
      replicaManager.getPartitionOrException(new TopicPartition(topic, 0))
        .localLogOrException

      val producerId = 234L
      val epoch = 5.toShort

      // write a few batches as part of a transaction
      val numRecords = 3
      for (sequence <- 0 until numRecords) {
        val records = MemoryRecords.withIdempotentRecords(CompressionType.NONE, producerId, epoch, sequence,
          new SimpleRecord(s"message $sequence".getBytes))
        appendRecords(replicaManager, new TopicPartition(topic, 0), records).onFire { response =>
          assertEquals(Errors.NONE, response.error)
        }
      }

      assertEquals(0, partition.logStartOffset)

      // Append a record with an out of range sequence. We should get the OutOfOrderSequence error code with the log
      // start offset set.
      val outOfRangeSequence = numRecords + 10
      val record = MemoryRecords.withIdempotentRecords(CompressionType.NONE, producerId, epoch, outOfRangeSequence,
        new SimpleRecord(s"message: $outOfRangeSequence".getBytes))
      appendRecords(replicaManager, new TopicPartition(topic, 0), record).onFire { response =>
        assertEquals(Errors.OUT_OF_ORDER_SEQUENCE_NUMBER, response.error)
        assertEquals(0, response.logStartOffset)
      }

    } finally {
      replicaManager.shutdown(checkpointHW = false)
    }
  }

  @Test
  def testProducerIdCountMetrics(): Unit = {
    val timer = new MockTimer(time)
    val replicaManager = setupReplicaManagerWithMockedPurgatories(timer)

    try {
      val brokerList = Seq[Integer](0, 1).asJava

      // Create a couple partition for the topic.
      val partition0 = replicaManager.createPartition(new TopicPartition(topic, 0))
      partition0.createLogIfNotExists(isNew = false, isFutureReplica = false,
        new LazyOffsetCheckpoints(replicaManager.highWatermarkCheckpoints), None)
      val partition1 = replicaManager.createPartition(new TopicPartition(topic, 1))
      partition1.createLogIfNotExists(isNew = false, isFutureReplica = false,
        new LazyOffsetCheckpoints(replicaManager.highWatermarkCheckpoints), None)

      // Make this replica the leader for the partitions.
      Seq(0, 1).foreach { partition =>
        val leaderAndIsrRequest = new LeaderAndIsrRequest.Builder(ApiKeys.LEADER_AND_ISR.latestVersion, 0, 0, brokerEpoch,
          Seq(new LeaderAndIsrPartitionState()
            .setTopicName(topic)
            .setPartitionIndex(partition)
            .setControllerEpoch(0)
            .setLeader(0)
            .setLeaderEpoch(0)
            .setIsr(brokerList)
            .setPartitionEpoch(0)
            .setReplicas(brokerList)
            .setIsNew(true)).asJava,
          Collections.singletonMap(topic, Uuid.randomUuid()),
          Set(new Node(0, "host1", 0), new Node(1, "host2", 1)).asJava,
          false,
          AbstractControlRequest.Type.UNKNOWN
        ).build()
        replicaManager.becomeLeaderOrFollower(0, leaderAndIsrRequest, (_, _) => ())
        replicaManager.getPartitionOrException(new TopicPartition(topic, partition))
          .localLogOrException
      }

      def appendRecord(pid: Long, sequence: Int, partition: Int): Unit = {
        val epoch = 42.toShort
        val records = MemoryRecords.withIdempotentRecords(CompressionType.NONE, pid, epoch, sequence,
          new SimpleRecord(s"message $sequence".getBytes))
        appendRecords(replicaManager, new TopicPartition(topic, partition), records).onFire { response =>
          assertEquals(Errors.NONE, response.error)
        }
      }

      def replicaManagerMetricValue(): Int = {
        KafkaYammerMetrics.defaultRegistry().allMetrics().asScala.filter { case (metricName, _) =>
          metricName.getName == "ProducerIdCount" && metricName.getType == replicaManager.getClass.getSimpleName
        }.head._2.asInstanceOf[Gauge[Int]].value
      }

      // Initially all metrics are 0.
      assertEquals(0, replicaManagerMetricValue())

      val pid1 = 123L
      // Produce a record from 1st pid to 1st partition.
      appendRecord(pid1, 0, 0)
      assertEquals(1, replicaManagerMetricValue())

      // Produce another record from 1st pid to 1st partition, metrics shouldn't change.
      appendRecord(pid1, 1, 0)
      assertEquals(1, replicaManagerMetricValue())

      // Produce a record from 2nd pid to 1st partition
      val pid2 = 456L
      appendRecord(pid2, 1, 0)
      assertEquals(2, replicaManagerMetricValue())

      // Produce a record from 1st pid to 2nd partition
      appendRecord(pid1, 0, 1)
      assertEquals(3, replicaManagerMetricValue())

      // Simulate producer id expiration.
      // We use -1 because the timestamp in this test is set to -1, so when
      // the expiration check subtracts timestamp, we get max value.
      partition0.removeExpiredProducers(Long.MaxValue - 1)
      assertEquals(1, replicaManagerMetricValue())
    } finally {
      replicaManager.shutdown(checkpointHW = false)
    }
  }

  @Test
  def testPartitionsWithLateTransactionsCount(): Unit = {
    val timer = new MockTimer(time)
    val replicaManager = setupReplicaManagerWithMockedPurgatories(timer)
    val topicPartition = new TopicPartition(topic, 0)

    def assertLateTransactionCount(expectedCount: Option[Int]): Unit = {
      assertEquals(expectedCount, TestUtils.yammerGaugeValue[Int]("PartitionsWithLateTransactionsCount"))
    }

    try {
      assertLateTransactionCount(Some(0))

      val partition = replicaManager.createPartition(topicPartition)
      partition.createLogIfNotExists(isNew = false, isFutureReplica = false,
        new LazyOffsetCheckpoints(replicaManager.highWatermarkCheckpoints), None)

      // Make this replica the leader.
      val brokerList = Seq[Integer](0, 1, 2).asJava
      val leaderAndIsrRequest1 = new LeaderAndIsrRequest.Builder(ApiKeys.LEADER_AND_ISR.latestVersion, 0, 0, brokerEpoch,
        Seq(new LeaderAndIsrPartitionState()
          .setTopicName(topic)
          .setPartitionIndex(0)
          .setControllerEpoch(0)
          .setLeader(0)
          .setLeaderEpoch(0)
          .setIsr(brokerList)
          .setPartitionEpoch(0)
          .setReplicas(brokerList)
          .setIsNew(true)).asJava,
        topicIds.asJava,
        Set(new Node(0, "host1", 0), new Node(1, "host2", 1)).asJava).build()
      replicaManager.becomeLeaderOrFollower(0, leaderAndIsrRequest1, (_, _) => ())

      // Start a transaction
      val producerId = 234L
      val epoch = 5.toShort
      val sequence = 9
      val records = MemoryRecords.withTransactionalRecords(CompressionType.NONE, producerId, epoch, sequence,
        new SimpleRecord(time.milliseconds(), s"message $sequence".getBytes))
      handleProduceAppend(replicaManager, new TopicPartition(topic, 0), records, transactionalId = transactionalId).onFire { response =>
        assertEquals(Errors.NONE, response.error)
      }
      assertLateTransactionCount(Some(0))

      // The transaction becomes late if not finished before the max transaction timeout passes
      time.sleep(replicaManager.logManager.maxTransactionTimeoutMs + ProducerStateManager.LATE_TRANSACTION_BUFFER_MS)
      assertLateTransactionCount(Some(0))
      time.sleep(1)
      assertLateTransactionCount(Some(1))

      // After the late transaction is aborted, we expect the count to return to 0
      val abortTxnMarker = new EndTransactionMarker(ControlRecordType.ABORT, 0)
      val abortRecordBatch = MemoryRecords.withEndTransactionMarker(producerId, epoch, abortTxnMarker)
      appendRecords(replicaManager, new TopicPartition(topic, 0),
        abortRecordBatch, origin = AppendOrigin.COORDINATOR).onFire { response =>
        assertEquals(Errors.NONE, response.error)
      }
      assertLateTransactionCount(Some(0))
    } finally {
      // After shutdown, the metric should no longer be registered
      replicaManager.shutdown(checkpointHW = false)
      assertLateTransactionCount(None)
    }
  }

  @Test
  def testReadCommittedFetchLimitedAtLSO(): Unit = {
    val timer = new MockTimer(time)
    val replicaManager = setupReplicaManagerWithMockedPurgatories(timer)

    try {
      val brokerList = Seq[Integer](0, 1).asJava

      val partition = replicaManager.createPartition(new TopicPartition(topic, 0))
      partition.createLogIfNotExists(isNew = false, isFutureReplica = false,
        new LazyOffsetCheckpoints(replicaManager.highWatermarkCheckpoints), None)

      // Make this replica the leader.
      val leaderAndIsrRequest1 = new LeaderAndIsrRequest.Builder(ApiKeys.LEADER_AND_ISR.latestVersion, 0, 0, brokerEpoch,
        Seq(new LeaderAndIsrPartitionState()
          .setTopicName(topic)
          .setPartitionIndex(0)
          .setControllerEpoch(0)
          .setLeader(0)
          .setLeaderEpoch(0)
          .setIsr(brokerList)
          .setPartitionEpoch(0)
          .setReplicas(brokerList)
          .setIsNew(true)).asJava,
        topicIds.asJava,
        Set(new Node(0, "host1", 0), new Node(1, "host2", 1)).asJava).build()
      replicaManager.becomeLeaderOrFollower(0, leaderAndIsrRequest1, (_, _) => ())
      replicaManager.getPartitionOrException(new TopicPartition(topic, 0))
        .localLogOrException

      val producerId = 234L
      val epoch = 5.toShort

      // write a few batches as part of a transaction
      val numRecords = 3
      for (sequence <- 0 until numRecords) {
        val records = MemoryRecords.withTransactionalRecords(CompressionType.NONE, producerId, epoch, sequence,
          new SimpleRecord(s"message $sequence".getBytes))
        handleProduceAppend(replicaManager, new TopicPartition(topic, 0), records, transactionalId = transactionalId).onFire { response =>
          assertEquals(Errors.NONE, response.error)
        }
      }

      // fetch as follower to advance the high watermark
      fetchPartitionAsFollower(
        replicaManager,
        new TopicIdPartition(topicId, new TopicPartition(topic, 0)),
        new PartitionData(Uuid.ZERO_UUID, numRecords, 0, 100000, Optional.empty()),
        replicaId = 1
      )

      // fetch should return empty since LSO should be stuck at 0
      var consumerFetchResult = fetchPartitionAsConsumer(replicaManager, new TopicIdPartition(topicId, new TopicPartition(topic, 0)),
        new PartitionData(Uuid.ZERO_UUID, 0, 0, 100000, Optional.empty()),
        isolationLevel = IsolationLevel.READ_COMMITTED)
      var fetchData = consumerFetchResult.assertFired
      assertEquals(Errors.NONE, fetchData.error)
      assertTrue(fetchData.records.batches.asScala.isEmpty)
      assertEquals(OptionalLong.of(0), fetchData.lastStableOffset)
      assertEquals(Optional.of(Collections.emptyList()), fetchData.abortedTransactions)

      // delayed fetch should timeout and return nothing
      consumerFetchResult = fetchPartitionAsConsumer(
        replicaManager,
        new TopicIdPartition(topicId, new TopicPartition(topic, 0)),
        new PartitionData(Uuid.ZERO_UUID, 0, 0, 100000, Optional.empty()),
        isolationLevel = IsolationLevel.READ_COMMITTED,
        minBytes = 1000,
        maxWaitMs = 1000
      )
      assertFalse(consumerFetchResult.hasFired)
      timer.advanceClock(1001)

      fetchData = consumerFetchResult.assertFired
      assertEquals(Errors.NONE, fetchData.error)
      assertTrue(fetchData.records.batches.asScala.isEmpty)
      assertEquals(OptionalLong.of(0), fetchData.lastStableOffset)
      assertEquals(Optional.of(Collections.emptyList()), fetchData.abortedTransactions)

      // now commit the transaction
      val endTxnMarker = new EndTransactionMarker(ControlRecordType.COMMIT, 0)
      val commitRecordBatch = MemoryRecords.withEndTransactionMarker(producerId, epoch, endTxnMarker)
      appendRecords(replicaManager, new TopicPartition(topic, 0), commitRecordBatch,
        origin = AppendOrigin.COORDINATOR)
        .onFire { response => assertEquals(Errors.NONE, response.error) }

      // the LSO has advanced, but the appended commit marker has not been replicated, so
      // none of the data from the transaction should be visible yet
      consumerFetchResult = fetchPartitionAsConsumer(
        replicaManager,
        new TopicIdPartition(topicId, new TopicPartition(topic, 0)),
        new PartitionData(Uuid.ZERO_UUID, 0, 0, 100000, Optional.empty()),
        isolationLevel = IsolationLevel.READ_COMMITTED
      )

      fetchData = consumerFetchResult.assertFired
      assertEquals(Errors.NONE, fetchData.error)
      assertTrue(fetchData.records.batches.asScala.isEmpty)

      // fetch as follower to advance the high watermark
      fetchPartitionAsFollower(
        replicaManager,
        new TopicIdPartition(topicId, new TopicPartition(topic, 0)),
        new PartitionData(Uuid.ZERO_UUID, numRecords + 1, 0, 100000, Optional.empty()),
        replicaId = 1
      )

      // now all of the records should be fetchable
      consumerFetchResult = fetchPartitionAsConsumer(replicaManager, new TopicIdPartition(topicId, new TopicPartition(topic, 0)),
        new PartitionData(Uuid.ZERO_UUID, 0, 0, 100000, Optional.empty()),
        isolationLevel = IsolationLevel.READ_COMMITTED)

      fetchData = consumerFetchResult.assertFired
      assertEquals(Errors.NONE, fetchData.error)
      assertEquals(OptionalLong.of(numRecords + 1), fetchData.lastStableOffset)
      assertEquals(Optional.of(Collections.emptyList()), fetchData.abortedTransactions)
      assertEquals(numRecords + 1, fetchData.records.batches.asScala.size)
    } finally {
      replicaManager.shutdown(checkpointHW = false)
    }
  }

  @Test
  def testDelayedFetchIncludesAbortedTransactions(): Unit = {
    val timer = new MockTimer(time)
    val replicaManager = setupReplicaManagerWithMockedPurgatories(timer)

    try {
      val brokerList = Seq[Integer](0, 1).asJava
      val partition = replicaManager.createPartition(new TopicPartition(topic, 0))
      partition.createLogIfNotExists(isNew = false, isFutureReplica = false,
        new LazyOffsetCheckpoints(replicaManager.highWatermarkCheckpoints), None)

      // Make this replica the leader.
      val leaderAndIsrRequest1 = new LeaderAndIsrRequest.Builder(ApiKeys.LEADER_AND_ISR.latestVersion, 0, 0, brokerEpoch,
        Seq(new LeaderAndIsrPartitionState()
          .setTopicName(topic)
          .setPartitionIndex(0)
          .setControllerEpoch(0)
          .setLeader(0)
          .setLeaderEpoch(0)
          .setIsr(brokerList)
          .setPartitionEpoch(0)
          .setReplicas(brokerList)
          .setIsNew(true)).asJava,
        topicIds.asJava,
        Set(new Node(0, "host1", 0), new Node(1, "host2", 1)).asJava).build()
      replicaManager.becomeLeaderOrFollower(0, leaderAndIsrRequest1, (_, _) => ())
      replicaManager.getPartitionOrException(new TopicPartition(topic, 0))
        .localLogOrException

      val producerId = 234L
      val epoch = 5.toShort

      // write a few batches as part of a transaction
      val numRecords = 3
      for (sequence <- 0 until numRecords) {
        val records = MemoryRecords.withTransactionalRecords(CompressionType.NONE, producerId, epoch, sequence,
          new SimpleRecord(s"message $sequence".getBytes))
        handleProduceAppend(replicaManager, new TopicPartition(topic, 0), records, transactionalId = transactionalId).onFire { response =>
          assertEquals(Errors.NONE, response.error)
        }
      }

      // now abort the transaction
      val endTxnMarker = new EndTransactionMarker(ControlRecordType.ABORT, 0)
      val abortRecordBatch = MemoryRecords.withEndTransactionMarker(producerId, epoch, endTxnMarker)
      appendRecords(replicaManager, new TopicPartition(topic, 0), abortRecordBatch,
        origin = AppendOrigin.COORDINATOR)
        .onFire { response => assertEquals(Errors.NONE, response.error) }

      // fetch as follower to advance the high watermark
      fetchPartitionAsFollower(
        replicaManager,
        new TopicIdPartition(topicId, new TopicPartition(topic, 0)),
        new PartitionData(Uuid.ZERO_UUID, numRecords + 1, 0, 100000, Optional.empty()),
        replicaId = 1
      )

      // Set the minBytes in order force this request to enter purgatory. When it returns, we should still
      // see the newly aborted transaction.
      val fetchResult = fetchPartitionAsConsumer(
        replicaManager,
        new TopicIdPartition(topicId, new TopicPartition(topic, 0)),
        new PartitionData(Uuid.ZERO_UUID, 0, 0, 100000, Optional.empty()),
        isolationLevel = IsolationLevel.READ_COMMITTED,
        minBytes = 10000,
        maxWaitMs = 1000
      )
      assertFalse(fetchResult.hasFired)

      timer.advanceClock(1001)
      val fetchData = fetchResult.assertFired

      assertEquals(Errors.NONE, fetchData.error)
      assertEquals(OptionalLong.of(numRecords + 1), fetchData.lastStableOffset)
      assertEquals(numRecords + 1, fetchData.records.records.asScala.size)
      assertTrue(fetchData.abortedTransactions.isPresent)
      assertEquals(1, fetchData.abortedTransactions.get.size)

      val abortedTransaction = fetchData.abortedTransactions.get.get(0)
      assertEquals(0L, abortedTransaction.firstOffset)
      assertEquals(producerId, abortedTransaction.producerId)
    } finally {
      replicaManager.shutdown(checkpointHW = false)
    }
  }

  @Test
  def testFetchBeyondHighWatermark(): Unit = {
    val rm = setupReplicaManagerWithMockedPurgatories(new MockTimer(time), aliveBrokerIds = Seq(0, 1, 2))
    try {
      val brokerList = Seq[Integer](0, 1, 2).asJava

      val partition = rm.createPartition(new TopicPartition(topic, 0))
      partition.createLogIfNotExists(isNew = false, isFutureReplica = false,
        new LazyOffsetCheckpoints(rm.highWatermarkCheckpoints), None)

      // Make this replica the leader.
      val leaderAndIsrRequest1 = new LeaderAndIsrRequest.Builder(ApiKeys.LEADER_AND_ISR.latestVersion, 0, 0, brokerEpoch,
        Seq(new LeaderAndIsrPartitionState()
          .setTopicName(topic)
          .setPartitionIndex(0)
          .setControllerEpoch(0)
          .setLeader(0)
          .setLeaderEpoch(0)
          .setIsr(brokerList)
          .setPartitionEpoch(0)
          .setReplicas(brokerList)
          .setIsNew(false)).asJava,
        topicIds.asJava,
        Set(new Node(0, "host1", 0), new Node(1, "host2", 1), new Node(2, "host2", 2)).asJava).build()
      rm.becomeLeaderOrFollower(0, leaderAndIsrRequest1, (_, _) => ())
      rm.getPartitionOrException(new TopicPartition(topic, 0))
        .localLogOrException

      // Append a couple of messages.
      for (i <- 1 to 2) {
        val records = TestUtils.singletonRecords(s"message $i".getBytes)
        appendRecords(rm, new TopicPartition(topic, 0), records).onFire { response =>
          assertEquals(Errors.NONE, response.error)
        }
      }

      // Followers are always allowed to fetch above the high watermark
      val followerFetchResult = fetchPartitionAsFollower(
        rm,
        new TopicIdPartition(topicId, new TopicPartition(topic, 0)),
        new PartitionData(Uuid.ZERO_UUID, 1, 0, 100000, Optional.empty()),
        replicaId = 1
      )
      val followerFetchData = followerFetchResult.assertFired
      assertEquals(Errors.NONE, followerFetchData.error, "Should not give an exception")
      assertTrue(followerFetchData.records.batches.iterator.hasNext, "Should return some data")

      // Consumers are not allowed to consume above the high watermark. However, since the
      // high watermark could be stale at the time of the request, we do not return an out of
      // range error and instead return an empty record set.
      val consumerFetchResult = fetchPartitionAsConsumer(rm, new TopicIdPartition(topicId, new TopicPartition(topic, 0)),
        new PartitionData(Uuid.ZERO_UUID, 1, 0, 100000, Optional.empty()))
      val consumerFetchData = consumerFetchResult.assertFired
      assertEquals(Errors.NONE, consumerFetchData.error, "Should not give an exception")
      assertEquals(MemoryRecords.EMPTY, consumerFetchData.records, "Should return empty response")
    } finally {
      rm.shutdown(checkpointHW = false)
    }
  }

  @Test
  def testFollowerStateNotUpdatedIfLogReadFails(): Unit = {
    val maxFetchBytes = 1024 * 1024
    val aliveBrokersIds = Seq(0, 1)
    val leaderEpoch = 5
    val replicaManager = setupReplicaManagerWithMockedPurgatories(new MockTimer(time),
      brokerId = 0, aliveBrokersIds)
    try {
      val tp = new TopicPartition(topic, 0)
      val tidp = new TopicIdPartition(topicId, tp)
      val replicas = aliveBrokersIds.toList.map(Int.box).asJava

      // Broker 0 becomes leader of the partition
      val leaderAndIsrPartitionState = new LeaderAndIsrPartitionState()
        .setTopicName(topic)
        .setPartitionIndex(0)
        .setControllerEpoch(0)
        .setLeader(0)
        .setLeaderEpoch(leaderEpoch)
        .setIsr(replicas)
        .setPartitionEpoch(0)
        .setReplicas(replicas)
        .setIsNew(true)
      val leaderAndIsrRequest = new LeaderAndIsrRequest.Builder(ApiKeys.LEADER_AND_ISR.latestVersion, 0, 0, brokerEpoch,
        Seq(leaderAndIsrPartitionState).asJava,
        Collections.singletonMap(topic, topicId),
        Set(new Node(0, "host1", 0), new Node(1, "host2", 1)).asJava).build()
      val leaderAndIsrResponse = replicaManager.becomeLeaderOrFollower(0, leaderAndIsrRequest, (_, _) => ())
      assertEquals(Errors.NONE, leaderAndIsrResponse.error)

      // Follower replica state is initialized, but initial state is not known
      assertTrue(replicaManager.onlinePartition(tp).isDefined)
      val partition = replicaManager.onlinePartition(tp).get

      assertTrue(partition.getReplica(1).isDefined)
      val followerReplica = partition.getReplica(1).get
      assertEquals(-1L, followerReplica.stateSnapshot.logStartOffset)
      assertEquals(-1L, followerReplica.stateSnapshot.logEndOffset)

      // Leader appends some data
      for (i <- 1 to 5) {
        appendRecords(replicaManager, tp, TestUtils.singletonRecords(s"message $i".getBytes)).onFire { response =>
          assertEquals(Errors.NONE, response.error)
        }
      }

      // We receive one valid request from the follower and replica state is updated
      val validFetchPartitionData = new FetchRequest.PartitionData(Uuid.ZERO_UUID, 0L, 0L, maxFetchBytes,
        Optional.of(leaderEpoch))

      val validFetchResult = fetchPartitionAsFollower(
        replicaManager,
        tidp,
        validFetchPartitionData,
        replicaId = 1
      )

      assertEquals(Errors.NONE, validFetchResult.assertFired.error)
      assertEquals(0L, followerReplica.stateSnapshot.logStartOffset)
      assertEquals(0L, followerReplica.stateSnapshot.logEndOffset)

      // Next we receive an invalid request with a higher fetch offset, but an old epoch.
      // We expect that the replica state does not get updated.
      val invalidFetchPartitionData = new FetchRequest.PartitionData(Uuid.ZERO_UUID, 3L, 0L, maxFetchBytes,
        Optional.of(leaderEpoch - 1))


      val invalidFetchResult = fetchPartitionAsFollower(
        replicaManager,
        tidp,
        invalidFetchPartitionData,
        replicaId = 1
      )

      assertEquals(Errors.FENCED_LEADER_EPOCH, invalidFetchResult.assertFired.error)
      assertEquals(0L, followerReplica.stateSnapshot.logStartOffset)
      assertEquals(0L, followerReplica.stateSnapshot.logEndOffset)

      // Next we receive an invalid request with a higher fetch offset, but a diverging epoch.
      // We expect that the replica state does not get updated.
      val divergingFetchPartitionData = new FetchRequest.PartitionData(tidp.topicId, 3L, 0L, maxFetchBytes,
        Optional.of(leaderEpoch), Optional.of(leaderEpoch - 1))

      val divergingEpochResult = fetchPartitionAsFollower(
        replicaManager,
        tidp,
        divergingFetchPartitionData,
        replicaId = 1
      )

      assertEquals(Errors.NONE, divergingEpochResult.assertFired.error)
      assertTrue(divergingEpochResult.assertFired.divergingEpoch.isPresent)
      assertEquals(0L, followerReplica.stateSnapshot.logStartOffset)
      assertEquals(0L, followerReplica.stateSnapshot.logEndOffset)
    } finally {
      replicaManager.shutdown(checkpointHW = false)
    }
  }

  @Test
  def testFetchMessagesWithInconsistentTopicId(): Unit = {
    val maxFetchBytes = 1024 * 1024
    val aliveBrokersIds = Seq(0, 1)
    val leaderEpoch = 5
    val replicaManager = setupReplicaManagerWithMockedPurgatories(new MockTimer(time),
      brokerId = 0, aliveBrokersIds)
    try {
      val tp = new TopicPartition(topic, 0)
      val tidp = new TopicIdPartition(topicId, tp)
      val replicas = aliveBrokersIds.toList.map(Int.box).asJava

      // Broker 0 becomes leader of the partition
      val leaderAndIsrPartitionState = new LeaderAndIsrPartitionState()
        .setTopicName(topic)
        .setPartitionIndex(0)
        .setControllerEpoch(0)
        .setLeader(0)
        .setLeaderEpoch(leaderEpoch)
        .setIsr(replicas)
        .setPartitionEpoch(0)
        .setReplicas(replicas)
        .setIsNew(true)
      val leaderAndIsrRequest = new LeaderAndIsrRequest.Builder(ApiKeys.LEADER_AND_ISR.latestVersion, 0, 0, brokerEpoch,
        Seq(leaderAndIsrPartitionState).asJava,
        Collections.singletonMap(topic, topicId),
        Set(new Node(0, "host1", 0), new Node(1, "host2", 1)).asJava).build()
      val leaderAndIsrResponse = replicaManager.becomeLeaderOrFollower(0, leaderAndIsrRequest, (_, _) => ())
      assertEquals(Errors.NONE, leaderAndIsrResponse.error)

      assertEquals(Some(topicId), replicaManager.getPartitionOrException(tp).topicId)

      // We receive one valid request from the follower and replica state is updated
      var successfulFetch: Seq[(TopicIdPartition, FetchPartitionData)] = Seq()

      val validFetchPartitionData = new FetchRequest.PartitionData(Uuid.ZERO_UUID, 0L, 0L, maxFetchBytes,
        Optional.of(leaderEpoch))

      // Fetch messages simulating a different ID than the one in the log.
      val inconsistentTidp = new TopicIdPartition(Uuid.randomUuid(), tidp.topicPartition)
      def callback(response: Seq[(TopicIdPartition, FetchPartitionData)]): Unit = {
        successfulFetch = response
      }

      fetchPartitions(
        replicaManager,
        replicaId = 1,
        fetchInfos = Seq(inconsistentTidp -> validFetchPartitionData),
        responseCallback = callback
      )

      val fetch1 = successfulFetch.headOption.filter(_._1 == inconsistentTidp).map(_._2)
      assertTrue(fetch1.isDefined)
      assertEquals(Errors.INCONSISTENT_TOPIC_ID, fetch1.get.error)

      // Simulate where the fetch request did not use topic IDs
      // Fetch messages simulating an ID in the log.
      // We should not see topic ID errors.
      val zeroTidp = new TopicIdPartition(Uuid.ZERO_UUID, tidp.topicPartition)
      fetchPartitions(
        replicaManager,
        replicaId = 1,
        fetchInfos = Seq(zeroTidp -> validFetchPartitionData),
        responseCallback = callback
      )
      val fetch2 = successfulFetch.headOption.filter(_._1 == zeroTidp).map(_._2)
      assertTrue(fetch2.isDefined)
      assertEquals(Errors.NONE, fetch2.get.error)

      // Next create a topic without a topic ID written in the log.
      val tp2 = new TopicPartition("noIdTopic", 0)
      val tidp2 = new TopicIdPartition(Uuid.randomUuid(), tp2)

      // Broker 0 becomes leader of the partition
      val leaderAndIsrPartitionState2 = new LeaderAndIsrPartitionState()
        .setTopicName("noIdTopic")
        .setPartitionIndex(0)
        .setControllerEpoch(0)
        .setLeader(0)
        .setLeaderEpoch(leaderEpoch)
        .setIsr(replicas)
        .setPartitionEpoch(0)
        .setReplicas(replicas)
        .setIsNew(true)
      val leaderAndIsrRequest2 = new LeaderAndIsrRequest.Builder(ApiKeys.LEADER_AND_ISR.latestVersion, 0, 0, brokerEpoch,
        Seq(leaderAndIsrPartitionState2).asJava,
        Collections.emptyMap(),
        Set(new Node(0, "host1", 0), new Node(1, "host2", 1)).asJava).build()
      val leaderAndIsrResponse2 = replicaManager.becomeLeaderOrFollower(0, leaderAndIsrRequest2, (_, _) => ())
      assertEquals(Errors.NONE, leaderAndIsrResponse2.error)

      assertEquals(None, replicaManager.getPartitionOrException(tp2).topicId)

      // Fetch messages simulating the request containing a topic ID. We should not have an error.
      fetchPartitions(
        replicaManager,
        replicaId = 1,
        fetchInfos = Seq(tidp2 -> validFetchPartitionData),
        responseCallback = callback
      )
      val fetch3 = successfulFetch.headOption.filter(_._1 == tidp2).map(_._2)
      assertTrue(fetch3.isDefined)
      assertEquals(Errors.NONE, fetch3.get.error)

      // Fetch messages simulating the request not containing a topic ID. We should not have an error.
      val zeroTidp2 = new TopicIdPartition(Uuid.ZERO_UUID, tidp2.topicPartition)
      fetchPartitions(
        replicaManager,
        replicaId = 1,
        fetchInfos = Seq(zeroTidp2 -> validFetchPartitionData),
        responseCallback = callback
      )
      val fetch4 = successfulFetch.headOption.filter(_._1 == zeroTidp2).map(_._2)
      assertTrue(fetch4.isDefined)
      assertEquals(Errors.NONE, fetch4.get.error)

    } finally {
      replicaManager.shutdown(checkpointHW = false)
    }
  }

  /**
   * If a follower sends a fetch request for 2 partitions and it's no longer the follower for one of them, the other
   * partition should not be affected.
   */
  @Test
  def testFetchMessagesWhenNotFollowerForOnePartition(): Unit = {
    val replicaManager = setupReplicaManagerWithMockedPurgatories(new MockTimer(time), aliveBrokerIds = Seq(0, 1, 2))

    try {
      // Create 2 partitions, assign replica 0 as the leader for both a different follower (1 and 2) for each
      val tp0 = new TopicPartition(topic, 0)
      val tp1 = new TopicPartition(topic, 1)
      val topicId = Uuid.randomUuid()
      val tidp0 = new TopicIdPartition(topicId, tp0)
      val tidp1 = new TopicIdPartition(topicId, tp1)
      val offsetCheckpoints = new LazyOffsetCheckpoints(replicaManager.highWatermarkCheckpoints)
      replicaManager.createPartition(tp0).createLogIfNotExists(isNew = false, isFutureReplica = false, offsetCheckpoints, None)
      replicaManager.createPartition(tp1).createLogIfNotExists(isNew = false, isFutureReplica = false, offsetCheckpoints, None)
      val partition0Replicas = Seq[Integer](0, 1).asJava
      val partition1Replicas = Seq[Integer](0, 2).asJava
      val topicIds = Map(tp0.topic -> topicId, tp1.topic -> topicId).asJava
      val leaderEpoch = 0
      val leaderAndIsrRequest = new LeaderAndIsrRequest.Builder(ApiKeys.LEADER_AND_ISR.latestVersion, 0, 0, brokerEpoch,
        Seq(
          new LeaderAndIsrPartitionState()
            .setTopicName(tp0.topic)
            .setPartitionIndex(tp0.partition)
            .setControllerEpoch(0)
            .setLeader(leaderEpoch)
            .setLeaderEpoch(0)
            .setIsr(partition0Replicas)
            .setPartitionEpoch(0)
            .setReplicas(partition0Replicas)
            .setIsNew(true),
          new LeaderAndIsrPartitionState()
            .setTopicName(tp1.topic)
            .setPartitionIndex(tp1.partition)
            .setControllerEpoch(0)
            .setLeader(0)
            .setLeaderEpoch(leaderEpoch)
            .setIsr(partition1Replicas)
            .setPartitionEpoch(0)
            .setReplicas(partition1Replicas)
            .setIsNew(true)
        ).asJava,
        topicIds,
        Set(new Node(0, "host1", 0), new Node(1, "host2", 1)).asJava).build()
      replicaManager.becomeLeaderOrFollower(0, leaderAndIsrRequest, (_, _) => ())

      // Append a couple of messages.
      for (i <- 1 to 2) {
        appendRecords(replicaManager, tp0, TestUtils.singletonRecords(s"message $i".getBytes)).onFire { response =>
          assertEquals(Errors.NONE, response.error)
        }
        appendRecords(replicaManager, tp1, TestUtils.singletonRecords(s"message $i".getBytes)).onFire { response =>
          assertEquals(Errors.NONE, response.error)
        }
      }

      def fetchCallback(responseStatus: Seq[(TopicIdPartition, FetchPartitionData)]): Unit = {
        val responseStatusMap = responseStatus.toMap
        assertEquals(2, responseStatus.size)
        assertEquals(Set(tidp0, tidp1), responseStatusMap.keySet)

        val tp0Status = responseStatusMap.get(tidp0)
        assertTrue(tp0Status.isDefined)
        // the response contains high watermark on the leader before it is updated based
        // on this fetch request
        assertEquals(0, tp0Status.get.highWatermark)
        assertEquals(OptionalLong.of(0), tp0Status.get.lastStableOffset)
        assertEquals(Errors.NONE, tp0Status.get.error)
        assertTrue(tp0Status.get.records.batches.iterator.hasNext)

        // Replica 1 is not a valid replica for partition 1
        val tp1Status = responseStatusMap.get(tidp1)
        assertEquals(Errors.UNKNOWN_LEADER_EPOCH, tp1Status.get.error)
      }

      fetchPartitions(
        replicaManager,
        replicaId = 1,
        fetchInfos = Seq(
          tidp0 -> new PartitionData(Uuid.ZERO_UUID, 1, 0, 100000, Optional.of[Integer](leaderEpoch)),
          tidp1 -> new PartitionData(Uuid.ZERO_UUID, 1, 0, 100000, Optional.of[Integer](leaderEpoch))
        ),
        responseCallback = fetchCallback,
        maxWaitMs = 1000,
        minBytes = 0,
        maxBytes = Int.MaxValue
      )

      val tp0Log = replicaManager.localLog(tp0)
      assertTrue(tp0Log.isDefined)
      assertEquals(1, tp0Log.get.highWatermark, "hw should be incremented")

      val tp1Replica = replicaManager.localLog(tp1)
      assertTrue(tp1Replica.isDefined)
      assertEquals(0, tp1Replica.get.highWatermark, "hw should not be incremented")

    } finally {
      replicaManager.shutdown(checkpointHW = false)
    }
  }

  @Test
  def testBecomeFollowerWhenLeaderIsUnchangedButMissedLeaderUpdate(): Unit = {
    verifyBecomeFollowerWhenLeaderIsUnchangedButMissedLeaderUpdate(new Properties, expectTruncation = false)
  }

  @Test
  def testBecomeFollowerWhenLeaderIsUnchangedButMissedLeaderUpdateIbp26(): Unit = {
    val extraProps = new Properties
    extraProps.put(ReplicationConfigs.INTER_BROKER_PROTOCOL_VERSION_CONFIG, IBP_2_6_IV0.version)
    verifyBecomeFollowerWhenLeaderIsUnchangedButMissedLeaderUpdate(extraProps, expectTruncation = true)
  }

  /**
   * If a partition becomes a follower and the leader is unchanged it should check for truncation
   * if the epoch has increased by more than one (which suggests it has missed an update). For
   * IBP version 2.7 onwards, we don't require this since we can truncate at any time based
   * on diverging epochs returned in fetch responses.
   */
  private def verifyBecomeFollowerWhenLeaderIsUnchangedButMissedLeaderUpdate(extraProps: Properties,
                                                                             expectTruncation: Boolean): Unit = {
    val topicPartition = 0
    val topicId = Uuid.randomUuid()
    val followerBrokerId = 0
    val leaderBrokerId = 1
    val controllerId = 0
    val controllerEpoch = 0
    var leaderEpoch = 1
    val leaderEpochIncrement = 2
    val aliveBrokerIds = Seq[Integer](followerBrokerId, leaderBrokerId)
    val countDownLatch = new CountDownLatch(1)
    val offsetFromLeader = 5

    // Prepare the mocked components for the test
    val (replicaManager, mockLogMgr) = prepareReplicaManagerAndLogManager(new MockTimer(time),
      topicPartition, leaderEpoch + leaderEpochIncrement, followerBrokerId, leaderBrokerId, countDownLatch,
      expectTruncation = expectTruncation, localLogOffset = Some(10), offsetFromLeader = offsetFromLeader, extraProps = extraProps, topicId = Some(topicId))

    try {
      // Initialize partition state to follower, with leader = 1, leaderEpoch = 1
      val tp = new TopicPartition(topic, topicPartition)
      val partition = replicaManager.createPartition(tp)
      val offsetCheckpoints = new LazyOffsetCheckpoints(replicaManager.highWatermarkCheckpoints)
      partition.createLogIfNotExists(isNew = false, isFutureReplica = false, offsetCheckpoints, None)
      partition.makeFollower(
        leaderAndIsrPartitionState(tp, leaderEpoch, leaderBrokerId, aliveBrokerIds),
        offsetCheckpoints,
        None)

      // Make local partition a follower - because epoch increased by more than 1, truncation should
      // trigger even though leader does not change
      leaderEpoch += leaderEpochIncrement
      val leaderAndIsrRequest0 = new LeaderAndIsrRequest.Builder(ApiKeys.LEADER_AND_ISR.latestVersion,
        controllerId, controllerEpoch, brokerEpoch,
        Seq(leaderAndIsrPartitionState(tp, leaderEpoch, leaderBrokerId, aliveBrokerIds)).asJava,
        Collections.singletonMap(topic, topicId),
        Set(new Node(followerBrokerId, "host1", 0),
          new Node(leaderBrokerId, "host2", 1)).asJava).build()
      replicaManager.becomeLeaderOrFollower(correlationId, leaderAndIsrRequest0,
        (_, followers) => assertEquals(followerBrokerId, followers.head.partitionId))
      assertTrue(countDownLatch.await(1000L, TimeUnit.MILLISECONDS))

      // Truncation should have happened once
      if (expectTruncation) {
        verify(mockLogMgr).truncateTo(Map(tp -> offsetFromLeader), isFuture = false)
      }

      verify(mockLogMgr).finishedInitializingLog(ArgumentMatchers.eq(tp), any())
    } finally {
      replicaManager.shutdown(checkpointHW = false)
    }
  }

  @Test
  def testReplicaSelector(): Unit = {
    val topicPartition = 0
    val followerBrokerId = 0
    val leaderBrokerId = 1
    val leaderEpoch = 1
    val leaderEpochIncrement = 2
    val aliveBrokerIds = Seq[Integer](followerBrokerId, leaderBrokerId)
    val countDownLatch = new CountDownLatch(1)

    // Prepare the mocked components for the test
    val (replicaManager, _) = prepareReplicaManagerAndLogManager(new MockTimer(time),
      topicPartition, leaderEpoch + leaderEpochIncrement, followerBrokerId,
      leaderBrokerId, countDownLatch, expectTruncation = true)

    try {
      val tp = new TopicPartition(topic, topicPartition)
      val partition = replicaManager.createPartition(tp)

      val offsetCheckpoints = new LazyOffsetCheckpoints(replicaManager.highWatermarkCheckpoints)
      partition.createLogIfNotExists(isNew = false, isFutureReplica = false, offsetCheckpoints, None)
      partition.makeLeader(
        leaderAndIsrPartitionState(tp, leaderEpoch, leaderBrokerId, aliveBrokerIds),
        offsetCheckpoints,
        None)

      val metadata: ClientMetadata = new DefaultClientMetadata("rack-a", "client-id",
        InetAddress.getByName("localhost"), KafkaPrincipal.ANONYMOUS, "default")

      // We expect to select the leader, which means we return None
      val preferredReadReplica: Option[Int] = replicaManager.findPreferredReadReplica(
        partition, metadata, FetchRequest.ORDINARY_CONSUMER_ID, 1L, System.currentTimeMillis)
      assertFalse(preferredReadReplica.isDefined)
    } finally {
      replicaManager.shutdown(checkpointHW = false)
    }
  }

  @Test
  def testPreferredReplicaAsFollower(): Unit = {
    val topicPartition = 0
    val topicId = Uuid.randomUuid()
    val followerBrokerId = 0
    val leaderBrokerId = 1
    val leaderEpoch = 1
    val leaderEpochIncrement = 2
    val countDownLatch = new CountDownLatch(1)

    // Prepare the mocked components for the test
    val (replicaManager, _) = prepareReplicaManagerAndLogManager(new MockTimer(time),
      topicPartition, leaderEpoch + leaderEpochIncrement, followerBrokerId,
      leaderBrokerId, countDownLatch, expectTruncation = true, topicId = Some(topicId))

    try {
      val brokerList = Seq[Integer](0, 1).asJava

      val tp0 = new TopicPartition(topic, 0)
      val tidp0 = new TopicIdPartition(topicId, tp0)

      // Make this replica the follower
      val leaderAndIsrRequest = new LeaderAndIsrRequest.Builder(ApiKeys.LEADER_AND_ISR.latestVersion, 0, 0, brokerEpoch,
        Seq(new LeaderAndIsrPartitionState()
          .setTopicName(topic)
          .setPartitionIndex(0)
          .setControllerEpoch(0)
          .setLeader(1)
          .setLeaderEpoch(1)
          .setIsr(brokerList)
          .setPartitionEpoch(0)
          .setReplicas(brokerList)
          .setIsNew(false)).asJava,
        Collections.singletonMap(topic, topicId),
        Set(new Node(0, "host1", 0), new Node(1, "host2", 1)).asJava).build()
      replicaManager.becomeLeaderOrFollower(1, leaderAndIsrRequest, (_, _) => ())

      val metadata: ClientMetadata = new DefaultClientMetadata("rack-a", "client-id",
        InetAddress.getByName("localhost"), KafkaPrincipal.ANONYMOUS, "default")

      val consumerResult = fetchPartitionAsConsumer(replicaManager, tidp0,
        new PartitionData(Uuid.ZERO_UUID, 0, 0, 100000, Optional.empty()),
        clientMetadata = Some(metadata))

      // Fetch from follower succeeds
      assertTrue(consumerResult.hasFired)

      // But only leader will compute preferred replica
      assertTrue(!consumerResult.assertFired.preferredReadReplica.isPresent)
    } finally {
      replicaManager.shutdown(checkpointHW = false)
    }
  }

  @Test
  def testPreferredReplicaAsLeader(): Unit = {
    val topicPartition = 0
    val topicId = Uuid.randomUuid()
    val followerBrokerId = 0
    val leaderBrokerId = 1
    val leaderEpoch = 1
    val leaderEpochIncrement = 2
    val countDownLatch = new CountDownLatch(1)

    // Prepare the mocked components for the test
    val (replicaManager, _) = prepareReplicaManagerAndLogManager(new MockTimer(time),
      topicPartition, leaderEpoch + leaderEpochIncrement, followerBrokerId,
      leaderBrokerId, countDownLatch, expectTruncation = true, topicId = Some(topicId))

    try {
      val brokerList = Seq[Integer](0, 1).asJava

      val tp0 = new TopicPartition(topic, 0)
      val tidp0 = new TopicIdPartition(topicId, tp0)

      // Make this replica the leader
      val leaderAndIsrRequest = new LeaderAndIsrRequest.Builder(ApiKeys.LEADER_AND_ISR.latestVersion, 0, 0, brokerEpoch,
        Seq(new LeaderAndIsrPartitionState()
          .setTopicName(topic)
          .setPartitionIndex(0)
          .setControllerEpoch(0)
          .setLeader(0)
          .setLeaderEpoch(1)
          .setIsr(brokerList)
          .setPartitionEpoch(0)
          .setReplicas(brokerList)
          .setIsNew(false)).asJava,
        Collections.singletonMap(topic, topicId),
        Set(new Node(0, "host1", 0), new Node(1, "host2", 1)).asJava).build()
      replicaManager.becomeLeaderOrFollower(1, leaderAndIsrRequest, (_, _) => ())

      val metadata = new DefaultClientMetadata("rack-a", "client-id",
        InetAddress.getByName("localhost"), KafkaPrincipal.ANONYMOUS, "default")

      val consumerResult = fetchPartitionAsConsumer(replicaManager, tidp0,
        new PartitionData(Uuid.ZERO_UUID, 0, 0, 100000, Optional.empty()),
        clientMetadata = Some(metadata))

      // Fetch from leader succeeds
      assertTrue(consumerResult.hasFired)

      // Returns a preferred replica (should just be the leader, which is None)
      assertFalse(consumerResult.assertFired.preferredReadReplica.isPresent)
    } finally {
      replicaManager.shutdown(checkpointHW = false)
    }
  }

  @Test
  def testPreferredReplicaAsLeaderWhenSameRackFollowerIsOutOfIsr(): Unit = {
    val replicaManager = setupReplicaManagerWithMockedPurgatories(new MockTimer(time),
      propsModifier = props => props.put(ReplicationConfigs.REPLICA_SELECTOR_CLASS_CONFIG, classOf[MockReplicaSelector].getName))

    try {
      val leaderBrokerId = 0
      val followerBrokerId = 1
      val leaderNode = new Node(leaderBrokerId, "host1", 0, "rack-a")
      val followerNode = new Node(followerBrokerId, "host2", 1, "rack-b")
      val brokerList = Seq[Integer](leaderBrokerId, followerBrokerId).asJava
      val topicId = Uuid.randomUuid()
      val tp0 = new TopicPartition(topic, 0)
      val tidp0 = new TopicIdPartition(topicId, tp0)

      when(replicaManager.metadataCache.getPartitionReplicaEndpoints(
        tp0,
        new ListenerName("default")
      )).thenReturn(Map(
        leaderBrokerId -> leaderNode,
        followerBrokerId -> followerNode
      ).toMap)

      // Make this replica the leader and remove follower from ISR.
      val leaderAndIsrRequest = new LeaderAndIsrRequest.Builder(
        ApiKeys.LEADER_AND_ISR.latestVersion,
        0,
        0,
        brokerEpoch,
        Seq(new LeaderAndIsrPartitionState()
          .setTopicName(topic)
          .setPartitionIndex(0)
          .setControllerEpoch(0)
          .setLeader(leaderBrokerId)
          .setLeaderEpoch(1)
          .setIsr(Seq[Integer](leaderBrokerId).asJava)
          .setPartitionEpoch(0)
          .setReplicas(brokerList)
          .setIsNew(false)).asJava,
        Collections.singletonMap(topic, topicId),
        Set(leaderNode, followerNode).asJava).build()

      replicaManager.becomeLeaderOrFollower(2, leaderAndIsrRequest, (_, _) => ())

      appendRecords(replicaManager, tp0, TestUtils.singletonRecords(s"message".getBytes)).onFire { response =>
        assertEquals(Errors.NONE, response.error)
      }
      // Fetch as follower to initialise the log end offset of the replica
      fetchPartitionAsFollower(
        replicaManager,
        new TopicIdPartition(topicId, new TopicPartition(topic, 0)),
        new PartitionData(Uuid.ZERO_UUID, 0, 0, 100000, Optional.empty()),
        replicaId = 1
      )

      val metadata = new DefaultClientMetadata("rack-b", "client-id",
        InetAddress.getByName("localhost"), KafkaPrincipal.ANONYMOUS, "default")

      val consumerResult = fetchPartitionAsConsumer(
        replicaManager,
        tidp0,
        new PartitionData(Uuid.ZERO_UUID, 0, 0, 100000, Optional.empty()),
        clientMetadata = Some(metadata)
      )

      // Fetch from leader succeeds
      assertTrue(consumerResult.hasFired)

      // PartitionView passed to ReplicaSelector should not contain the follower as it's not in the ISR
      val expectedReplicaViews = Set(new DefaultReplicaView(leaderNode, 1, 0))
      val partitionView = replicaManager.replicaSelectorOpt.get
        .asInstanceOf[MockReplicaSelector].getPartitionViewArgument

      assertTrue(partitionView.isDefined)
      assertEquals(expectedReplicaViews.asJava, partitionView.get.replicas)
    } finally {
      replicaManager.shutdown(checkpointHW = false)
    }
  }

  @Test
  def testFetchFromFollowerShouldNotRunPreferLeaderSelect(): Unit = {
    val replicaManager = setupReplicaManagerWithMockedPurgatories(new MockTimer(time),
      propsModifier = props => props.put(ReplicationConfigs.REPLICA_SELECTOR_CLASS_CONFIG, classOf[MockReplicaSelector].getName))
    try {
      val leaderBrokerId = 0
      val followerBrokerId = 1
      val brokerList = Seq[Integer](leaderBrokerId, followerBrokerId).asJava
      val topicId = Uuid.randomUuid()
      val tp0 = new TopicPartition(topic, 0)
      val tidp0 = new TopicIdPartition(topicId, tp0)

      // Make this replica the follower
      val leaderAndIsrRequest = new LeaderAndIsrRequest.Builder(ApiKeys.LEADER_AND_ISR.latestVersion, 0, 0, brokerEpoch,
        Seq(new LeaderAndIsrPartitionState()
          .setTopicName(topic)
          .setPartitionIndex(0)
          .setControllerEpoch(0)
          .setLeader(1)
          .setLeaderEpoch(1)
          .setIsr(brokerList)
          .setPartitionEpoch(0)
          .setReplicas(brokerList)
          .setIsNew(false)).asJava,
        Collections.singletonMap(topic, topicId),
        Set(new Node(0, "host1", 0), new Node(1, "host2", 1)).asJava).build()
      replicaManager.becomeLeaderOrFollower(1, leaderAndIsrRequest, (_, _) => ())

      val metadata = new DefaultClientMetadata("rack-a", "client-id",
        InetAddress.getLocalHost, KafkaPrincipal.ANONYMOUS, "default")

      val consumerResult = fetchPartitionAsConsumer(replicaManager, tidp0,
        new PartitionData(Uuid.ZERO_UUID, 0, 0, 100000,
          Optional.empty()), clientMetadata = Some(metadata))

      // Fetch from follower succeeds
      assertTrue(consumerResult.hasFired)

      // Expect not run the preferred read replica selection
      assertEquals(0, replicaManager.replicaSelectorOpt.get.asInstanceOf[MockReplicaSelector].getSelectionCount)

      // Only leader will compute preferred replica
      assertTrue(!consumerResult.assertFired.preferredReadReplica.isPresent)

    } finally {
      replicaManager.shutdown(checkpointHW = false)
    }
  }

  @Test
  def testFetchShouldReturnImmediatelyWhenPreferredReadReplicaIsDefined(): Unit = {
    val replicaManager = setupReplicaManagerWithMockedPurgatories(new MockTimer(time),
      propsModifier = props => props.put(ReplicationConfigs.REPLICA_SELECTOR_CLASS_CONFIG, "org.apache.kafka.common.replica.RackAwareReplicaSelector"))

    try {
      val leaderBrokerId = 0
      val followerBrokerId = 1
      val brokerList = Seq[Integer](leaderBrokerId, followerBrokerId).asJava
      val topicId = Uuid.randomUuid()
      val tp0 = new TopicPartition(topic, 0)
      val tidp0 = new TopicIdPartition(topicId, tp0)

      when(replicaManager.metadataCache.getPartitionReplicaEndpoints(
        tp0,
        new ListenerName("default")
      )).thenReturn(Map(
        leaderBrokerId -> new Node(leaderBrokerId, "host1", 9092, "rack-a"),
        followerBrokerId -> new Node(followerBrokerId, "host2", 9092, "rack-b")
      ).toMap)

      // Make this replica the leader
      val leaderEpoch = 1
      val leaderAndIsrRequest = new LeaderAndIsrRequest.Builder(ApiKeys.LEADER_AND_ISR.latestVersion, 0, 0, brokerEpoch,
        Seq(new LeaderAndIsrPartitionState()
          .setTopicName(topic)
          .setPartitionIndex(0)
          .setControllerEpoch(0)
          .setLeader(0)
          .setLeaderEpoch(leaderEpoch)
          .setIsr(brokerList)
          .setPartitionEpoch(0)
          .setReplicas(brokerList)
          .setIsNew(false)).asJava,
        Collections.singletonMap(topic, topicId),
        Set(new Node(0, "host1", 0), new Node(1, "host2", 1)).asJava).build()
      replicaManager.becomeLeaderOrFollower(1, leaderAndIsrRequest, (_, _) => ())

      // The leader must record the follower's fetch offset to make it eligible for follower fetch selection
      val followerFetchData = new PartitionData(topicId, 0L, 0L, Int.MaxValue, Optional.of(Int.box(leaderEpoch)), Optional.empty[Integer])
      fetchPartitionAsFollower(
        replicaManager,
        tidp0,
        followerFetchData,
        replicaId = followerBrokerId
      )

      val metadata = new DefaultClientMetadata("rack-b", "client-id",
        InetAddress.getLocalHost, KafkaPrincipal.ANONYMOUS, "default")

      // If a preferred read replica is selected, the fetch response returns immediately, even if min bytes and timeout conditions are not met.
      val consumerResult = fetchPartitionAsConsumer(replicaManager, tidp0,
        new PartitionData(topicId, 0, 0, 100000, Optional.empty()),
        minBytes = 1, clientMetadata = Some(metadata), maxWaitMs = 5000)

      // Fetch from leader succeeds
      assertTrue(consumerResult.hasFired)

      // No delayed fetch was inserted
      assertEquals(0, replicaManager.delayedFetchPurgatory.watched)

      // Returns a preferred replica
      assertTrue(consumerResult.assertFired.preferredReadReplica.isPresent)
    } finally {
      replicaManager.shutdown(checkpointHW = false)
    }
  }

  @Test
  def testFollowerFetchWithDefaultSelectorNoForcedHwPropagation(): Unit = {
    val topicPartition = 0
    val followerBrokerId = 0
    val leaderBrokerId = 1
    val leaderEpoch = 1
    val leaderEpochIncrement = 2
    val countDownLatch = new CountDownLatch(1)
    val timer = new MockTimer(time)

    // Prepare the mocked components for the test
    val (replicaManager, _) = prepareReplicaManagerAndLogManager(timer,
      topicPartition, leaderEpoch + leaderEpochIncrement, followerBrokerId,
      leaderBrokerId, countDownLatch, expectTruncation = true, topicId = Some(topicId))
    try {

      val brokerList = Seq[Integer](0, 1).asJava

      val tp0 = new TopicPartition(topic, 0)
      val tidp0 = new TopicIdPartition(topicId, tp0)

      // Make this replica the follower
      val leaderAndIsrRequest2 = new LeaderAndIsrRequest.Builder(ApiKeys.LEADER_AND_ISR.latestVersion, 0, 0, brokerEpoch,
        Seq(new LeaderAndIsrPartitionState()
          .setTopicName(topic)
          .setPartitionIndex(0)
          .setControllerEpoch(0)
          .setLeader(0)
          .setLeaderEpoch(1)
          .setIsr(brokerList)
          .setPartitionEpoch(0)
          .setReplicas(brokerList)
          .setIsNew(false)).asJava,
        Collections.singletonMap(topic, topicId),
        Set(new Node(0, "host1", 0), new Node(1, "host2", 1)).asJava).build()
      replicaManager.becomeLeaderOrFollower(1, leaderAndIsrRequest2, (_, _) => ())

      val simpleRecords = Seq(new SimpleRecord("a".getBytes), new SimpleRecord("b".getBytes))
      val appendResult = appendRecords(replicaManager, tp0,
        MemoryRecords.withRecords(CompressionType.NONE, simpleRecords.toSeq: _*), AppendOrigin.CLIENT)

      // Increment the hw in the leader by fetching from the last offset
      val fetchOffset = simpleRecords.size
      var followerResult = fetchPartitionAsFollower(
        replicaManager,
        tidp0,
        new PartitionData(Uuid.ZERO_UUID, fetchOffset, 0, 100000, Optional.empty()),
        replicaId = 1,
        minBytes = 0
      )
      assertTrue(followerResult.hasFired)
      assertEquals(0, followerResult.assertFired.highWatermark)

      assertTrue(appendResult.hasFired, "Expected producer request to be acked")

      // Fetch from the same offset, no new data is expected and hence the fetch request should
      // go to the purgatory
      followerResult = fetchPartitionAsFollower(
        replicaManager,
        tidp0,
        new PartitionData(Uuid.ZERO_UUID, fetchOffset, 0, 100000, Optional.empty()),
        replicaId = 1,
        minBytes = 1000,
        maxWaitMs = 1000
      )
      assertFalse(followerResult.hasFired, "Request completed immediately unexpectedly")

      // Complete the request in the purgatory by advancing the clock
      timer.advanceClock(1001)
      assertTrue(followerResult.hasFired)

      assertEquals(fetchOffset, followerResult.assertFired.highWatermark)
    } finally {
      replicaManager.shutdown(checkpointHW = false)
    }
  }

  @Test
  def testUnknownReplicaSelector(): Unit = {
    val topicPartition = 0
    val followerBrokerId = 0
    val leaderBrokerId = 1
    val leaderEpoch = 1
    val leaderEpochIncrement = 2
    val countDownLatch = new CountDownLatch(1)

    val props = new Properties()
    props.put(ReplicationConfigs.REPLICA_SELECTOR_CLASS_CONFIG, "non-a-class")
    assertThrows(classOf[ClassNotFoundException], () => prepareReplicaManagerAndLogManager(new MockTimer(time),
      topicPartition, leaderEpoch + leaderEpochIncrement, followerBrokerId,
      leaderBrokerId, countDownLatch, expectTruncation = true, extraProps = props))
  }

  @Test
  def testDefaultReplicaSelector(): Unit = {
    val topicPartition = 0
    val followerBrokerId = 0
    val leaderBrokerId = 1
    val leaderEpoch = 1
    val leaderEpochIncrement = 2
    val countDownLatch = new CountDownLatch(1)

    val (replicaManager, _) = prepareReplicaManagerAndLogManager(new MockTimer(time),
      topicPartition, leaderEpoch + leaderEpochIncrement, followerBrokerId,
      leaderBrokerId, countDownLatch, expectTruncation = true)
    try {
      assertFalse(replicaManager.replicaSelectorOpt.isDefined)
    } finally {
      replicaManager.shutdown(checkpointHW = false)
    }
  }

  @Test
  def testFetchFollowerNotAllowedForOlderClients(): Unit = {
    val replicaManager = setupReplicaManagerWithMockedPurgatories(new MockTimer(time), aliveBrokerIds = Seq(0, 1))

    try {
      val tp0 = new TopicPartition(topic, 0)
      val tidp0 = new TopicIdPartition(topicId, tp0)
      val offsetCheckpoints = new LazyOffsetCheckpoints(replicaManager.highWatermarkCheckpoints)
      replicaManager.createPartition(tp0).createLogIfNotExists(isNew = false, isFutureReplica = false, offsetCheckpoints, None)
      val partition0Replicas = Seq[Integer](0, 1).asJava
      val becomeFollowerRequest = new LeaderAndIsrRequest.Builder(ApiKeys.LEADER_AND_ISR.latestVersion, 0, 0, brokerEpoch,
        Seq(new LeaderAndIsrPartitionState()
          .setTopicName(tp0.topic)
          .setPartitionIndex(tp0.partition)
          .setControllerEpoch(0)
          .setLeader(1)
          .setLeaderEpoch(0)
          .setIsr(partition0Replicas)
          .setPartitionEpoch(0)
          .setReplicas(partition0Replicas)
          .setIsNew(true)).asJava,
        topicIds.asJava,
        Set(new Node(0, "host1", 0), new Node(1, "host2", 1)).asJava).build()
      replicaManager.becomeLeaderOrFollower(0, becomeFollowerRequest, (_, _) => ())

      // Fetch from follower, with non-empty ClientMetadata (FetchRequest v11+)
      val clientMetadata = new DefaultClientMetadata("", "", null, KafkaPrincipal.ANONYMOUS, "")
      var partitionData = new FetchRequest.PartitionData(Uuid.ZERO_UUID, 0L, 0L, 100,
        Optional.of(0))
      var fetchResult = fetchPartitionAsConsumer(replicaManager, tidp0, partitionData,
        clientMetadata = Some(clientMetadata))
      assertEquals(Errors.NONE, fetchResult.assertFired.error)

      // Fetch from follower, with empty ClientMetadata (which implies an older version)
      partitionData = new FetchRequest.PartitionData(Uuid.ZERO_UUID, 0L, 0L, 100,
        Optional.of(0))
      fetchResult = fetchPartitionAsConsumer(replicaManager, tidp0, partitionData)
      assertEquals(Errors.NOT_LEADER_OR_FOLLOWER, fetchResult.assertFired.error)
    } finally {
      replicaManager.shutdown(checkpointHW = false)
    }
  }

  @Test
  def testFetchRequestRateMetrics(): Unit = {
    val mockTimer = new MockTimer(time)
    val replicaManager = setupReplicaManagerWithMockedPurgatories(mockTimer, aliveBrokerIds = Seq(0, 1))

    try {
      val tp0 = new TopicPartition(topic, 0)
      val tidp0 = new TopicIdPartition(topicId, tp0)
      val offsetCheckpoints = new LazyOffsetCheckpoints(replicaManager.highWatermarkCheckpoints)
      replicaManager.createPartition(tp0).createLogIfNotExists(isNew = false, isFutureReplica = false, offsetCheckpoints, None)
      val partition0Replicas = Seq[Integer](0, 1).asJava

      val becomeLeaderRequest = new LeaderAndIsrRequest.Builder(ApiKeys.LEADER_AND_ISR.latestVersion, 0, 0, brokerEpoch,
        Seq(new LeaderAndIsrPartitionState()
          .setTopicName(tp0.topic)
          .setPartitionIndex(tp0.partition)
          .setControllerEpoch(0)
          .setLeader(0)
          .setLeaderEpoch(1)
          .setIsr(partition0Replicas)
          .setPartitionEpoch(0)
          .setReplicas(partition0Replicas)
          .setIsNew(true)).asJava,
        topicIds.asJava,
        Set(new Node(0, "host1", 0), new Node(1, "host2", 1)).asJava).build()
      replicaManager.becomeLeaderOrFollower(1, becomeLeaderRequest, (_, _) => ())

      def assertMetricCount(expected: Int): Unit = {
        assertEquals(expected, replicaManager.brokerTopicStats.allTopicsStats.totalFetchRequestRate.count)
        assertEquals(expected, replicaManager.brokerTopicStats.topicStats(topic).totalFetchRequestRate.count)
      }

      val partitionData = new FetchRequest.PartitionData(Uuid.ZERO_UUID, 0L, 0L, 100,
        Optional.empty())

      val nonPurgatoryFetchResult = fetchPartitionAsConsumer(replicaManager, tidp0, partitionData)
      assertEquals(Errors.NONE, nonPurgatoryFetchResult.assertFired.error)
      assertMetricCount(1)

      val purgatoryFetchResult = fetchPartitionAsConsumer(replicaManager, tidp0, partitionData, maxWaitMs = 10)
      assertFalse(purgatoryFetchResult.hasFired)
      mockTimer.advanceClock(11)
      assertEquals(Errors.NONE, purgatoryFetchResult.assertFired.error)
      assertMetricCount(2)
    } finally {
      replicaManager.shutdown(checkpointHW = false)
    }
  }

  @Test
  def testBecomeFollowerWhileOldClientFetchInPurgatory(): Unit = {
    val mockTimer = new MockTimer(time)
    val replicaManager = setupReplicaManagerWithMockedPurgatories(mockTimer, aliveBrokerIds = Seq(0, 1))

    try {
      val tp0 = new TopicPartition(topic, 0)
      val tidp0 = new TopicIdPartition(topicId, tp0)
      val offsetCheckpoints = new LazyOffsetCheckpoints(replicaManager.highWatermarkCheckpoints)
      replicaManager.createPartition(tp0).createLogIfNotExists(isNew = false, isFutureReplica = false, offsetCheckpoints, None)
      val partition0Replicas = Seq[Integer](0, 1).asJava

      val becomeLeaderRequest = new LeaderAndIsrRequest.Builder(ApiKeys.LEADER_AND_ISR.latestVersion, 0, 0, brokerEpoch,
        Seq(new LeaderAndIsrPartitionState()
          .setTopicName(tp0.topic)
          .setPartitionIndex(tp0.partition)
          .setControllerEpoch(0)
          .setLeader(0)
          .setLeaderEpoch(1)
          .setIsr(partition0Replicas)
          .setPartitionEpoch(0)
          .setReplicas(partition0Replicas)
          .setIsNew(true)).asJava,
        topicIds.asJava,
        Set(new Node(0, "host1", 0), new Node(1, "host2", 1)).asJava).build()
      replicaManager.becomeLeaderOrFollower(1, becomeLeaderRequest, (_, _) => ())

      val partitionData = new FetchRequest.PartitionData(Uuid.ZERO_UUID, 0L, 0L, 100,
        Optional.empty())
      val fetchResult = fetchPartitionAsConsumer(replicaManager, tidp0, partitionData, maxWaitMs = 10)
      assertFalse(fetchResult.hasFired)

      // Become a follower and ensure that the delayed fetch returns immediately
      val becomeFollowerRequest = new LeaderAndIsrRequest.Builder(ApiKeys.LEADER_AND_ISR.latestVersion, 0, 0, brokerEpoch,
        Seq(new LeaderAndIsrPartitionState()
          .setTopicName(tp0.topic)
          .setPartitionIndex(tp0.partition)
          .setControllerEpoch(0)
          .setLeader(1)
          .setLeaderEpoch(2)
          .setIsr(partition0Replicas)
          .setPartitionEpoch(0)
          .setReplicas(partition0Replicas)
          .setIsNew(true)).asJava,
        topicIds.asJava,
        Set(new Node(0, "host1", 0), new Node(1, "host2", 1)).asJava).build()
      replicaManager.becomeLeaderOrFollower(0, becomeFollowerRequest, (_, _) => ())
      assertEquals(Errors.NOT_LEADER_OR_FOLLOWER, fetchResult.assertFired.error)
    } finally {
      replicaManager.shutdown(checkpointHW = false)
    }
  }

  @Test
  def testBecomeFollowerWhileNewClientFetchInPurgatory(): Unit = {
    val mockTimer = new MockTimer(time)
    val replicaManager = setupReplicaManagerWithMockedPurgatories(mockTimer, aliveBrokerIds = Seq(0, 1))

    try {
      val tp0 = new TopicPartition(topic, 0)
      val tidp0 = new TopicIdPartition(topicId, tp0)
      val offsetCheckpoints = new LazyOffsetCheckpoints(replicaManager.highWatermarkCheckpoints)
      replicaManager.createPartition(tp0).createLogIfNotExists(isNew = false, isFutureReplica = false, offsetCheckpoints, None)
      val partition0Replicas = Seq[Integer](0, 1).asJava

      val becomeLeaderRequest = new LeaderAndIsrRequest.Builder(ApiKeys.LEADER_AND_ISR.latestVersion, 0, 0, brokerEpoch,
        Seq(new LeaderAndIsrPartitionState()
          .setTopicName(tp0.topic)
          .setPartitionIndex(tp0.partition)
          .setControllerEpoch(0)
          .setLeader(0)
          .setLeaderEpoch(1)
          .setIsr(partition0Replicas)
          .setPartitionEpoch(0)
          .setReplicas(partition0Replicas)
          .setIsNew(true)).asJava,
        topicIds.asJava,
        Set(new Node(0, "host1", 0), new Node(1, "host2", 1)).asJava).build()
      replicaManager.becomeLeaderOrFollower(1, becomeLeaderRequest, (_, _) => ())

      val clientMetadata = new DefaultClientMetadata("", "", null, KafkaPrincipal.ANONYMOUS, "")
      val partitionData = new FetchRequest.PartitionData(Uuid.ZERO_UUID, 0L, 0L, 100,
        Optional.of(1))
      val fetchResult = fetchPartitionAsConsumer(
        replicaManager,
        tidp0,
        partitionData,
        clientMetadata = Some(clientMetadata),
        maxWaitMs = 10
      )
      assertFalse(fetchResult.hasFired)

      // Become a follower and ensure that the delayed fetch returns immediately
      val becomeFollowerRequest = new LeaderAndIsrRequest.Builder(ApiKeys.LEADER_AND_ISR.latestVersion, 0, 0, brokerEpoch,
        Seq(new LeaderAndIsrPartitionState()
          .setTopicName(tp0.topic)
          .setPartitionIndex(tp0.partition)
          .setControllerEpoch(0)
          .setLeader(1)
          .setLeaderEpoch(2)
          .setIsr(partition0Replicas)
          .setPartitionEpoch(0)
          .setReplicas(partition0Replicas)
          .setIsNew(true)).asJava,
        topicIds.asJava,
        Set(new Node(0, "host1", 0), new Node(1, "host2", 1)).asJava).build()
      replicaManager.becomeLeaderOrFollower(0, becomeFollowerRequest, (_, _) => ())
      assertEquals(Errors.FENCED_LEADER_EPOCH, fetchResult.assertFired.error)
    } finally {
      replicaManager.shutdown(checkpointHW = false)
    }
  }

  @Test
  def testFetchFromLeaderAlwaysAllowed(): Unit = {
    val replicaManager = setupReplicaManagerWithMockedPurgatories(new MockTimer(time), aliveBrokerIds = Seq(0, 1))

    try {
      val tp0 = new TopicPartition(topic, 0)
      val tidp0 = new TopicIdPartition(topicId, tp0)
      val offsetCheckpoints = new LazyOffsetCheckpoints(replicaManager.highWatermarkCheckpoints)
      replicaManager.createPartition(tp0).createLogIfNotExists(isNew = false, isFutureReplica = false, offsetCheckpoints, None)
      val partition0Replicas = Seq[Integer](0, 1).asJava

      val becomeLeaderRequest = new LeaderAndIsrRequest.Builder(ApiKeys.LEADER_AND_ISR.latestVersion, 0, 0, brokerEpoch,
        Seq(new LeaderAndIsrPartitionState()
          .setTopicName(tp0.topic)
          .setPartitionIndex(tp0.partition)
          .setControllerEpoch(0)
          .setLeader(0)
          .setLeaderEpoch(1)
          .setIsr(partition0Replicas)
          .setPartitionEpoch(0)
          .setReplicas(partition0Replicas)
          .setIsNew(true)).asJava,
        topicIds.asJava,
        Set(new Node(0, "host1", 0), new Node(1, "host2", 1)).asJava).build()
      replicaManager.becomeLeaderOrFollower(1, becomeLeaderRequest, (_, _) => ())

      val clientMetadata = new DefaultClientMetadata("", "", null, KafkaPrincipal.ANONYMOUS, "")
      var partitionData = new FetchRequest.PartitionData(Uuid.ZERO_UUID, 0L, 0L, 100,
        Optional.of(1))
      var fetchResult = fetchPartitionAsConsumer(replicaManager, tidp0, partitionData, clientMetadata = Some(clientMetadata))
      assertEquals(Errors.NONE, fetchResult.assertFired.error)

      partitionData = new FetchRequest.PartitionData(Uuid.ZERO_UUID, 0L, 0L, 100,
        Optional.empty())
      fetchResult = fetchPartitionAsConsumer(replicaManager, tidp0, partitionData, clientMetadata = Some(clientMetadata))
      assertEquals(Errors.NONE, fetchResult.assertFired.error)
    } finally {
      replicaManager.shutdown(checkpointHW = false)
    }
  }

  @Test
  def testClearFetchPurgatoryOnStopReplica(): Unit = {
    // As part of a reassignment, we may send StopReplica to the old leader.
    // In this case, we should ensure that pending purgatory operations are cancelled
    // immediately rather than sitting around to timeout.

    val mockTimer = new MockTimer(time)
    val replicaManager = setupReplicaManagerWithMockedPurgatories(mockTimer, aliveBrokerIds = Seq(0, 1))

    try {
      val tp0 = new TopicPartition(topic, 0)
      val tidp0 = new TopicIdPartition(topicId, tp0)
      val offsetCheckpoints = new LazyOffsetCheckpoints(replicaManager.highWatermarkCheckpoints)
      replicaManager.createPartition(tp0).createLogIfNotExists(isNew = false, isFutureReplica = false, offsetCheckpoints, None)
      val partition0Replicas = Seq[Integer](0, 1).asJava

      val becomeLeaderRequest = new LeaderAndIsrRequest.Builder(ApiKeys.LEADER_AND_ISR.latestVersion, 0, 0, brokerEpoch,
        Seq(new LeaderAndIsrPartitionState()
          .setTopicName(tp0.topic)
          .setPartitionIndex(tp0.partition)
          .setControllerEpoch(0)
          .setLeader(0)
          .setLeaderEpoch(1)
          .setIsr(partition0Replicas)
          .setPartitionEpoch(0)
          .setReplicas(partition0Replicas)
          .setIsNew(true)).asJava,
        topicIds.asJava,
        Set(new Node(0, "host1", 0), new Node(1, "host2", 1)).asJava).build()
      replicaManager.becomeLeaderOrFollower(1, becomeLeaderRequest, (_, _) => ())

      val partitionData = new FetchRequest.PartitionData(Uuid.ZERO_UUID, 0L, 0L, 100,
        Optional.of(1))
      val fetchResult = fetchPartitionAsConsumer(replicaManager, tidp0, partitionData, maxWaitMs = 10)
      assertFalse(fetchResult.hasFired)
      when(replicaManager.metadataCache.contains(tp0)).thenReturn(true)

      // We have a fetch in purgatory, now receive a stop replica request and
      // assert that the fetch returns with a NOT_LEADER error
      replicaManager.stopReplicas(2, 0, 0,
        mutable.Map(tp0 -> new StopReplicaPartitionState()
          .setPartitionIndex(tp0.partition)
          .setDeletePartition(true)
          .setLeaderEpoch(LeaderAndIsr.EpochDuringDelete)))

      assertEquals(Errors.NOT_LEADER_OR_FOLLOWER, fetchResult.assertFired.error)
    } finally {
      replicaManager.shutdown(checkpointHW = false)
    }
  }

  @Test
  def testClearProducePurgatoryOnStopReplica(): Unit = {
    val mockTimer = new MockTimer(time)
    val replicaManager = setupReplicaManagerWithMockedPurgatories(mockTimer, aliveBrokerIds = Seq(0, 1))

    try {
      val tp0 = new TopicPartition(topic, 0)
      val offsetCheckpoints = new LazyOffsetCheckpoints(replicaManager.highWatermarkCheckpoints)
      replicaManager.createPartition(tp0).createLogIfNotExists(isNew = false, isFutureReplica = false, offsetCheckpoints, None)
      val partition0Replicas = Seq[Integer](0, 1).asJava

      val becomeLeaderRequest = new LeaderAndIsrRequest.Builder(ApiKeys.LEADER_AND_ISR.latestVersion, 0, 0, brokerEpoch,
        Seq(new LeaderAndIsrPartitionState()
          .setTopicName(tp0.topic)
          .setPartitionIndex(tp0.partition)
          .setControllerEpoch(0)
          .setLeader(0)
          .setLeaderEpoch(1)
          .setIsr(partition0Replicas)
          .setPartitionEpoch(0)
          .setReplicas(partition0Replicas)
          .setIsNew(true)).asJava,
        topicIds.asJava,
        Set(new Node(0, "host1", 0), new Node(1, "host2", 1)).asJava).build()
      replicaManager.becomeLeaderOrFollower(1, becomeLeaderRequest, (_, _) => ())

      val produceResult = sendProducerAppend(replicaManager, tp0, 3)
      assertNull(produceResult.get)

      when(replicaManager.metadataCache.contains(tp0)).thenReturn(true)

      replicaManager.stopReplicas(2, 0, 0,
        mutable.Map(tp0 -> new StopReplicaPartitionState()
          .setPartitionIndex(tp0.partition)
          .setDeletePartition(true)
          .setLeaderEpoch(LeaderAndIsr.EpochDuringDelete)))

      assertNotNull(produceResult.get)
      assertEquals(Errors.NOT_LEADER_OR_FOLLOWER, produceResult.get.error)
    } finally {
      replicaManager.shutdown(checkpointHW = false)
    }
  }

  @Test
  def testVerificationForTransactionalPartitionsOnly(): Unit = {
    val tp0 = new TopicPartition(topic, 0)
    val tp1 = new TopicPartition(topic, 1)
    val producerId = 24L
    val producerEpoch = 0.toShort
    val sequence = 0
    val addPartitionsToTxnManager = mock(classOf[AddPartitionsToTxnManager])

    val replicaManager = setUpReplicaManagerWithMockedAddPartitionsToTxnManager(addPartitionsToTxnManager, List(tp0, tp1))
    try {
      replicaManager.becomeLeaderOrFollower(1,
        makeLeaderAndIsrRequest(topicIds(tp0.topic), tp0, Seq(0, 1), LeaderAndIsr(1, List(0, 1))),
        (_, _) => ())

      replicaManager.becomeLeaderOrFollower(1,
        makeLeaderAndIsrRequest(topicIds(tp1.topic), tp1, Seq(0, 1), LeaderAndIsr(1, List(0, 1))),
        (_, _) => ())

      // If we supply no transactional ID and idempotent records, we do not verify.
      val idempotentRecords = MemoryRecords.withIdempotentRecords(CompressionType.NONE, producerId, producerEpoch, sequence,
        new SimpleRecord("message".getBytes))
      handleProduceAppend(replicaManager, tp0, idempotentRecords, transactionalId = null)
      verify(addPartitionsToTxnManager, times(0)).verifyTransaction(any(), any(), any(), any(), any[AddPartitionsToTxnManager.AppendCallback](), any())
      assertEquals(VerificationGuard.SENTINEL, getVerificationGuard(replicaManager, tp0, producerId))

      // If we supply a transactional ID and some transactional and some idempotent records, we should only verify the topic partition with transactional records.
      val transactionalRecords = MemoryRecords.withTransactionalRecords(CompressionType.NONE, producerId, producerEpoch, sequence + 1,
        new SimpleRecord("message".getBytes))

      val idempotentRecords2 = MemoryRecords.withIdempotentRecords(CompressionType.NONE, producerId, producerEpoch, sequence,
        new SimpleRecord("message".getBytes))
      handleProduceAppendToMultipleTopics(replicaManager, Map(tp0 -> transactionalRecords, tp1 -> idempotentRecords2), transactionalId)
      verify(addPartitionsToTxnManager, times(1)).verifyTransaction(
        ArgumentMatchers.eq(transactionalId),
        ArgumentMatchers.eq(producerId),
        ArgumentMatchers.eq(producerEpoch),
        ArgumentMatchers.eq(Seq(tp0)),
        any[AddPartitionsToTxnManager.AppendCallback](),
        any()
      )
      assertNotEquals(VerificationGuard.SENTINEL, getVerificationGuard(replicaManager, tp0, producerId))
      assertEquals(VerificationGuard.SENTINEL, getVerificationGuard(replicaManager, tp1, producerId))
    } finally {
      replicaManager.shutdown(checkpointHW = false)
    }
  }

  @ParameterizedTest
  @EnumSource(value = classOf[AppendOrigin], names = Array("CLIENT", "COORDINATOR"))
  def testTransactionVerificationFlow(appendOrigin: AppendOrigin): Unit = {
    val tp0 = new TopicPartition(topic, 0)
    val producerId = 24L
    val producerEpoch = 0.toShort
    val sequence = 6
    val addPartitionsToTxnManager = mock(classOf[AddPartitionsToTxnManager])

    val replicaManager = setUpReplicaManagerWithMockedAddPartitionsToTxnManager(addPartitionsToTxnManager, List(tp0))
    try {
      replicaManager.becomeLeaderOrFollower(1,
        makeLeaderAndIsrRequest(topicIds(tp0.topic), tp0, Seq(0, 1), LeaderAndIsr(1, List(0, 1))),
        (_, _) => ())

      // Append some transactional records.
      val transactionalRecords = MemoryRecords.withTransactionalRecords(CompressionType.NONE, producerId, producerEpoch, sequence,
        new SimpleRecord("message".getBytes))

      // We should add these partitions to the manager to verify.
      val result = handleProduceAppend(replicaManager, tp0, transactionalRecords, origin = appendOrigin, transactionalId = transactionalId)
      val appendCallback = ArgumentCaptor.forClass(classOf[AddPartitionsToTxnManager.AppendCallback])
      verify(addPartitionsToTxnManager, times(1)).verifyTransaction(
        ArgumentMatchers.eq(transactionalId),
        ArgumentMatchers.eq(producerId),
        ArgumentMatchers.eq(producerEpoch),
        ArgumentMatchers.eq(Seq(tp0)),
        appendCallback.capture(),
        any()
      )
      val verificationGuard = getVerificationGuard(replicaManager, tp0, producerId)
      assertEquals(verificationGuard, getVerificationGuard(replicaManager, tp0, producerId))

      // Confirm we did not write to the log and instead returned error.
      val callback: AddPartitionsToTxnManager.AppendCallback = appendCallback.getValue()
      callback(Map(tp0 -> Errors.INVALID_TXN_STATE).toMap)
      assertEquals(Errors.INVALID_TXN_STATE, result.assertFired.error)
      assertEquals(verificationGuard, getVerificationGuard(replicaManager, tp0, producerId))

      // This time verification is successful.
      handleProduceAppend(replicaManager, tp0, transactionalRecords, origin = appendOrigin, transactionalId = transactionalId)
      val appendCallback2 = ArgumentCaptor.forClass(classOf[AddPartitionsToTxnManager.AppendCallback])
      verify(addPartitionsToTxnManager, times(2)).verifyTransaction(
        ArgumentMatchers.eq(transactionalId),
        ArgumentMatchers.eq(producerId),
        ArgumentMatchers.eq(producerEpoch),
        ArgumentMatchers.eq(Seq(tp0)),
        appendCallback2.capture(),
        any()
      )
      assertEquals(verificationGuard, getVerificationGuard(replicaManager, tp0, producerId))

      val callback2: AddPartitionsToTxnManager.AppendCallback = appendCallback2.getValue()
      callback2(Map.empty[TopicPartition, Errors].toMap)
      assertEquals(VerificationGuard.SENTINEL, getVerificationGuard(replicaManager, tp0, producerId))
      assertTrue(replicaManager.localLog(tp0).get.hasOngoingTransaction(producerId))
    } finally {
      replicaManager.shutdown(checkpointHW = false)
    }
  }

  @Test
  def testTransactionVerificationBlocksOutOfOrderSequence(): Unit = {
    val tp0 = new TopicPartition(topic, 0)
    val producerId = 24L
    val producerEpoch = 0.toShort
    val sequence = 6
    val addPartitionsToTxnManager = mock(classOf[AddPartitionsToTxnManager])

    val replicaManager = setUpReplicaManagerWithMockedAddPartitionsToTxnManager(addPartitionsToTxnManager, List(tp0))
    try {
      replicaManager.becomeLeaderOrFollower(1,
        makeLeaderAndIsrRequest(topicIds(tp0.topic), tp0, Seq(0, 1), LeaderAndIsr(1, List(0, 1))),
        (_, _) => ())

      // Start with sequence 6
      val transactionalRecords = MemoryRecords.withTransactionalRecords(CompressionType.NONE, producerId, producerEpoch, sequence,
        new SimpleRecord("message".getBytes))

      // We should add these partitions to the manager to verify.
      val result = handleProduceAppend(replicaManager, tp0, transactionalRecords, transactionalId = transactionalId)
      val appendCallback = ArgumentCaptor.forClass(classOf[AddPartitionsToTxnManager.AppendCallback])
      verify(addPartitionsToTxnManager, times(1)).verifyTransaction(
        ArgumentMatchers.eq(transactionalId),
        ArgumentMatchers.eq(producerId),
        ArgumentMatchers.eq(producerEpoch),
        ArgumentMatchers.eq(Seq(tp0)),
        appendCallback.capture(),
        any()
      )
      val verificationGuard = getVerificationGuard(replicaManager, tp0, producerId)
      assertEquals(verificationGuard, getVerificationGuard(replicaManager, tp0, producerId))

      // Confirm we did not write to the log and instead returned error.
      val callback: AddPartitionsToTxnManager.AppendCallback = appendCallback.getValue()
      callback(Map(tp0 -> Errors.INVALID_PRODUCER_ID_MAPPING).toMap)
      assertEquals(Errors.INVALID_PRODUCER_ID_MAPPING, result.assertFired.error)
      assertEquals(verificationGuard, getVerificationGuard(replicaManager, tp0, producerId))

      // Try to append a higher sequence (7) after the first one failed with a retriable error.
      val transactionalRecords2 = MemoryRecords.withTransactionalRecords(CompressionType.NONE, producerId, producerEpoch, sequence + 1,
        new SimpleRecord("message".getBytes))

      val result2 = handleProduceAppend(replicaManager, tp0, transactionalRecords2, transactionalId = transactionalId)
      val appendCallback2 = ArgumentCaptor.forClass(classOf[AddPartitionsToTxnManager.AppendCallback])
      verify(addPartitionsToTxnManager, times(2)).verifyTransaction(
        ArgumentMatchers.eq(transactionalId),
        ArgumentMatchers.eq(producerId),
        ArgumentMatchers.eq(producerEpoch),
        ArgumentMatchers.eq(Seq(tp0)),
        appendCallback2.capture(),
        any()
      )
      assertEquals(verificationGuard, getVerificationGuard(replicaManager, tp0, producerId))

      // Verification should succeed, but we expect to fail with OutOfOrderSequence and for the VerificationGuard to remain.
      val callback2: AddPartitionsToTxnManager.AppendCallback = appendCallback2.getValue()
      callback2(Map.empty[TopicPartition, Errors].toMap)
      assertEquals(verificationGuard, getVerificationGuard(replicaManager, tp0, producerId))
      assertEquals(Errors.OUT_OF_ORDER_SEQUENCE_NUMBER, result2.assertFired.error)
    } finally {
      replicaManager.shutdown(checkpointHW = false)
    }
  }

  @Test
  def testTransactionVerificationGuardOnMultiplePartitions(): Unit = {
    val mockTimer = new MockTimer(time)
    val tp0 = new TopicPartition(topic, 0)
    val tp1 = new TopicPartition(topic, 1)
    val producerId = 24L
    val producerEpoch = 0.toShort
    val sequence = 0

    val replicaManager = setupReplicaManagerWithMockedPurgatories(mockTimer)
    try {
      replicaManager.becomeLeaderOrFollower(1,
        makeLeaderAndIsrRequest(topicIds(tp0.topic), tp0, Seq(0, 1), LeaderAndIsr(0, List(0, 1))),
        (_, _) => ())

      replicaManager.becomeLeaderOrFollower(1,
        makeLeaderAndIsrRequest(topicIds(tp1.topic), tp1, Seq(0, 1), LeaderAndIsr(0, List(0, 1))),
        (_, _) => ())

      val transactionalRecords = MemoryRecords.withTransactionalRecords(CompressionType.NONE, producerId, producerEpoch, sequence,
        new SimpleRecord(s"message $sequence".getBytes))

      handleProduceAppendToMultipleTopics(replicaManager, Map(tp0 -> transactionalRecords, tp1 -> transactionalRecords), transactionalId).onFire { responses =>
        responses.foreach {
          entry => assertEquals(Errors.NONE, entry._2.error)
        }
      }
    } finally {
      replicaManager.shutdown(checkpointHW = false)
    }
  }

  @Test
  def testExceptionWhenUnverifiedTransactionHasMultipleProducerIds(): Unit = {
    val tp0 = new TopicPartition(topic, 0)
    val tp1 = new TopicPartition(topic, 1)
    val transactionalId = "txn1"
    val producerId = 24L
    val producerEpoch = 0.toShort
    val sequence = 0

    val addPartitionsToTxnManager = mock(classOf[AddPartitionsToTxnManager])

    val replicaManager = setUpReplicaManagerWithMockedAddPartitionsToTxnManager(addPartitionsToTxnManager, List(tp0, tp1))

    try {
      replicaManager.becomeLeaderOrFollower(1,
        makeLeaderAndIsrRequest(topicIds(tp0.topic), tp0, Seq(0, 1), LeaderAndIsr(1, List(0, 1))),
        (_, _) => ())

      replicaManager.becomeLeaderOrFollower(1,
        makeLeaderAndIsrRequest(topicIds(tp1.topic), tp1, Seq(0, 1), LeaderAndIsr(1, List(0, 1))),
        (_, _) => ())

      // Append some transactional records with different producer IDs
      val transactionalRecords = mutable.Map[TopicPartition, MemoryRecords]()
      transactionalRecords.put(tp0, MemoryRecords.withTransactionalRecords(CompressionType.NONE, producerId, producerEpoch, sequence,
        new SimpleRecord(s"message $sequence".getBytes)))
      transactionalRecords.put(tp1, MemoryRecords.withTransactionalRecords(CompressionType.NONE, producerId + 1, producerEpoch, sequence,
        new SimpleRecord(s"message $sequence".getBytes)))

      assertThrows(classOf[InvalidPidMappingException],
        () => handleProduceAppendToMultipleTopics(replicaManager, transactionalRecords, transactionalId = transactionalId))
      // We should not add these partitions to the manager to verify.
      verify(addPartitionsToTxnManager, times(0)).verifyTransaction(any(), any(), any(), any(), any(), any())
    } finally {
      replicaManager.shutdown(checkpointHW = false)
    }
  }

  @Test
  def testTransactionVerificationWhenNotLeader(): Unit = {
    val tp0 = new TopicPartition(topic, 0)
    val producerId = 24L
    val producerEpoch = 0.toShort
    val sequence = 6
    val addPartitionsToTxnManager = mock(classOf[AddPartitionsToTxnManager])

    val replicaManager = setUpReplicaManagerWithMockedAddPartitionsToTxnManager(addPartitionsToTxnManager, List(tp0))
    try {
      // Append some transactional records.
      val transactionalRecords = MemoryRecords.withTransactionalRecords(CompressionType.NONE, producerId, producerEpoch, sequence,
        new SimpleRecord("message".getBytes))

      // We should not add these partitions to the manager to verify, but instead throw an error.
      handleProduceAppend(replicaManager, tp0, transactionalRecords, transactionalId = transactionalId).onFire { response =>
        assertEquals(Errors.NOT_LEADER_OR_FOLLOWER, response.error)
      }
      verify(addPartitionsToTxnManager, times(0)).verifyTransaction(any(), any(), any(), any(), any(), any())
    } finally {
      replicaManager.shutdown(checkpointHW = false)
    }
  }

  @Test
  def testDisabledTransactionVerification(): Unit = {
    val props = TestUtils.createBrokerConfig(0, TestUtils.MockZkConnect)
    props.put("transaction.partition.verification.enable", "false")
    val config = KafkaConfig.fromProps(props)

    val tp = new TopicPartition(topic, 0)
    val transactionalId = "txn1"
    val producerId = 24L
    val producerEpoch = 0.toShort
    val sequence = 0

    val addPartitionsToTxnManager = mock(classOf[AddPartitionsToTxnManager])

    val replicaManager = setUpReplicaManagerWithMockedAddPartitionsToTxnManager(addPartitionsToTxnManager, List(tp), config = config)

    try {
      val becomeLeaderRequest = makeLeaderAndIsrRequest(topicIds(tp.topic), tp, Seq(0, 1), LeaderAndIsr(0, List(0, 1)))
      replicaManager.becomeLeaderOrFollower(1, becomeLeaderRequest, (_, _) => ())

      val transactionalRecords = MemoryRecords.withTransactionalRecords(CompressionType.NONE, producerId, producerEpoch, sequence,
        new SimpleRecord(s"message $sequence".getBytes))
      handleProduceAppend(replicaManager, tp, transactionalRecords, transactionalId = transactionalId).onFire { response =>
        assertEquals(Errors.NONE, response.error)
      }
      assertEquals(VerificationGuard.SENTINEL, getVerificationGuard(replicaManager, tp, producerId))

      // We should not add these partitions to the manager to verify.
      verify(addPartitionsToTxnManager, times(0)).verifyTransaction(any(), any(), any(), any(), any(), any())

      // Dynamically enable verification.
      config.dynamicConfig.initialize(None, None)
      val props = new Properties()
      props.put(TransactionLogConfigs.TRANSACTION_PARTITION_VERIFICATION_ENABLE_CONFIG, "true")
      config.dynamicConfig.updateBrokerConfig(config.brokerId, props)
      TestUtils.waitUntilTrue(() => config.transactionPartitionVerificationEnable == true, "Config did not dynamically update.")

      // Try to append more records. We don't need to send a request since the transaction is already ongoing.
      val moreTransactionalRecords = MemoryRecords.withTransactionalRecords(CompressionType.NONE, producerId, producerEpoch, sequence + 1,
        new SimpleRecord("message".getBytes))

      handleProduceAppend(replicaManager, tp, moreTransactionalRecords, transactionalId = transactionalId)
      verify(addPartitionsToTxnManager, times(0)).verifyTransaction(any(), any(), any(), any(), any(), any())
      assertEquals(VerificationGuard.SENTINEL, getVerificationGuard(replicaManager, tp, producerId))
      assertTrue(replicaManager.localLog(tp).get.hasOngoingTransaction(producerId))
    } finally {
      replicaManager.shutdown(checkpointHW = false)
    }
  }

  @Test
  def testTransactionVerificationDynamicDisablement(): Unit = {
    val tp0 = new TopicPartition(topic, 0)
    val producerId = 24L
    val producerEpoch = 0.toShort
    val sequence = 6
    val addPartitionsToTxnManager = mock(classOf[AddPartitionsToTxnManager])

    val replicaManager = setUpReplicaManagerWithMockedAddPartitionsToTxnManager(addPartitionsToTxnManager, List(tp0))
    try {
      replicaManager.becomeLeaderOrFollower(1,
        makeLeaderAndIsrRequest(topicIds(tp0.topic), tp0, Seq(0, 1), LeaderAndIsr(1, List(0, 1))),
        (_, _) => ())

      // Append some transactional records.
      val transactionalRecords = MemoryRecords.withTransactionalRecords(CompressionType.NONE, producerId, producerEpoch, sequence,
        new SimpleRecord("message".getBytes))

      // We should add these partitions to the manager to verify.
      val result = handleProduceAppend(replicaManager, tp0, transactionalRecords, transactionalId = transactionalId)
      val appendCallback = ArgumentCaptor.forClass(classOf[AddPartitionsToTxnManager.AppendCallback])
      verify(addPartitionsToTxnManager, times(1)).verifyTransaction(
        ArgumentMatchers.eq(transactionalId),
        ArgumentMatchers.eq(producerId),
        ArgumentMatchers.eq(producerEpoch),
        ArgumentMatchers.eq(Seq(tp0)),
        appendCallback.capture(),
        any()
      )
      val verificationGuard = getVerificationGuard(replicaManager, tp0, producerId)
      assertEquals(verificationGuard, getVerificationGuard(replicaManager, tp0, producerId))

      // Disable verification
      config.dynamicConfig.initialize(None, None)
      val props = new Properties()
      props.put(TransactionLogConfigs.TRANSACTION_PARTITION_VERIFICATION_ENABLE_CONFIG, "false")
      config.dynamicConfig.updateBrokerConfig(config.brokerId, props)
      TestUtils.waitUntilTrue(() => config.transactionPartitionVerificationEnable == false, "Config did not dynamically update.")

      // Confirm we did not write to the log and instead returned error.
      val callback: AddPartitionsToTxnManager.AppendCallback = appendCallback.getValue()
      callback(Map(tp0 -> Errors.INVALID_TXN_STATE).toMap)
      assertEquals(Errors.INVALID_TXN_STATE, result.assertFired.error)
      assertEquals(verificationGuard, getVerificationGuard(replicaManager, tp0, producerId))

      // This time we do not verify
      handleProduceAppend(replicaManager, tp0, transactionalRecords, transactionalId = transactionalId)
      verify(addPartitionsToTxnManager, times(1)).verifyTransaction(any(), any(), any(), any(), any(), any())
      assertEquals(VerificationGuard.SENTINEL, getVerificationGuard(replicaManager, tp0, producerId))
      assertTrue(replicaManager.localLog(tp0).get.hasOngoingTransaction(producerId))
    } finally {
      replicaManager.shutdown(checkpointHW = false)
    }
  }

  @ParameterizedTest
  @EnumSource(
    value = classOf[Errors],
    names = Array(
      "NOT_COORDINATOR",
      "CONCURRENT_TRANSACTIONS",
      "NETWORK_EXCEPTION",
      "COORDINATOR_LOAD_IN_PROGRESS",
      "COORDINATOR_NOT_AVAILABLE"
    )
  )
  def testVerificationErrorConversions(error: Errors): Unit = {
    val tp0 = new TopicPartition(topic, 0)
    val producerId = 24L
    val producerEpoch = 0.toShort
    val sequence = 0
    val addPartitionsToTxnManager = mock(classOf[AddPartitionsToTxnManager])

    val replicaManager = setUpReplicaManagerWithMockedAddPartitionsToTxnManager(addPartitionsToTxnManager, List(tp0))
    try {
      replicaManager.becomeLeaderOrFollower(1,
        makeLeaderAndIsrRequest(topicIds(tp0.topic), tp0, Seq(0, 1), LeaderAndIsr(1, List(0, 1))),
        (_, _) => ())

      val transactionalRecords = MemoryRecords.withTransactionalRecords(CompressionType.NONE, producerId, producerEpoch, sequence,
        new SimpleRecord("message".getBytes))

      // Start verification and return the coordinator related errors.
      val expectedMessage = s"Unable to verify the partition has been added to the transaction. Underlying error: ${error.toString}"
      val result = handleProduceAppend(replicaManager, tp0, transactionalRecords, transactionalId = transactionalId)
      val appendCallback = ArgumentCaptor.forClass(classOf[AddPartitionsToTxnManager.AppendCallback])
      verify(addPartitionsToTxnManager, times(1)).verifyTransaction(
        ArgumentMatchers.eq(transactionalId),
        ArgumentMatchers.eq(producerId),
        ArgumentMatchers.eq(producerEpoch),
        ArgumentMatchers.eq(Seq(tp0)),
        appendCallback.capture(),
        any()
      )

      // Confirm we did not write to the log and instead returned the converted error with the correct error message.
      val callback: AddPartitionsToTxnManager.AppendCallback = appendCallback.getValue()
      callback(Map(tp0 -> error).toMap)
      assertEquals(Errors.NOT_ENOUGH_REPLICAS, result.assertFired.error)
      assertEquals(expectedMessage, result.assertFired.errorMessage)
    } finally {
      replicaManager.shutdown(checkpointHW = false)
    }
  }

  @Test
  def testPreVerificationError(): Unit = {
    val tp0 = new TopicPartition(topic, 0)
    val transactionalId = "txn-id"
    val producerId = 24L
    val producerEpoch = 0.toShort
    val addPartitionsToTxnManager = mock(classOf[AddPartitionsToTxnManager])

    val replicaManager = setUpReplicaManagerWithMockedAddPartitionsToTxnManager(addPartitionsToTxnManager, List(tp0))
    try {
      val result = maybeStartTransactionVerificationForPartition(replicaManager, tp0, transactionalId, producerId, producerEpoch)
      val appendCallback = ArgumentCaptor.forClass(classOf[AddPartitionsToTxnManager.AppendCallback])
      verify(addPartitionsToTxnManager, times(0)).verifyTransaction(
        ArgumentMatchers.eq(transactionalId),
        ArgumentMatchers.eq(producerId),
        ArgumentMatchers.eq(producerEpoch),
        ArgumentMatchers.eq(Seq(tp0)),
        appendCallback.capture(),
        any()
      )
      assertEquals(Errors.NOT_LEADER_OR_FOLLOWER, result.assertFired.left.getOrElse(Errors.NONE))
    } finally {
      replicaManager.shutdown(checkpointHW = false)
    }
  }

  @ParameterizedTest
  @ValueSource(booleans = Array(true, false))
  def testFullLeaderAndIsrStrayPartitions(zkMigrationEnabled: Boolean): Unit = {
    val props = TestUtils.createBrokerConfig(1, TestUtils.MockZkConnect)
    if (zkMigrationEnabled) {
<<<<<<< HEAD
      props.put(KRaftConfigs.MIGRATION_ENABLED_CONFIG, "" + zkMigrationEnabled)
      props.put(RaftConfig.QUORUM_VOTERS_CONFIG, "3000@localhost:9071")
      props.put(KRaftConfigs.CONTROLLER_LISTENER_NAMES_CONFIG, "CONTROLLER")
=======
      props.put(KafkaConfig.MigrationEnabledProp, "" + zkMigrationEnabled)
      props.put(QuorumConfig.QUORUM_VOTERS_CONFIG, "3000@localhost:9071")
      props.put(KafkaConfig.ControllerListenerNamesProp, "CONTROLLER")
>>>>>>> 2db87f04
      props.put(SocketServerConfigs.LISTENER_SECURITY_PROTOCOL_MAP_CONFIG, "CONTROLLER:PLAINTEXT,EXTERNAL:PLAINTEXT,PLAINTEXT:PLAINTEXT")
      config = KafkaConfig.fromProps(props)
    }

    val logManager = TestUtils.createLogManager(config.logDirs.map(new File(_)), defaultConfig = new LogConfig(new Properties()), time = time)
    val quotaManager = QuotaFactory.instantiate(config, metrics, time, "")
    val replicaManager = new ReplicaManager(
      metrics = metrics,
      config = config,
      time = time,
      scheduler = time.scheduler,
      logManager = logManager,
      quotaManagers = quotaManager,
      metadataCache = MetadataCache.zkMetadataCache(config.brokerId, config.interBrokerProtocolVersion),
      logDirFailureChannel = new LogDirFailureChannel(config.logDirs.size),
      alterPartitionManager = alterPartitionManager,
      threadNamePrefix = Option(this.getClass.getName))

    try {

      logManager.startup(Set.empty[String])

      // Create a hosted topic, a hosted topic that will become stray
      createHostedLogs("hosted-topic", numLogs = 2, replicaManager).toSet
      createHostedLogs("hosted-stray", numLogs = 10, replicaManager).toSet

      val lisr = new LeaderAndIsrRequest.Builder(ApiKeys.LEADER_AND_ISR.latestVersion,
        3000, 0, brokerEpoch,
        Seq(
          new LeaderAndIsrPartitionState()
            .setTopicName("hosted-topic")
            .setPartitionIndex(0)
            .setControllerEpoch(controllerEpoch)
            .setLeader(0)
            .setLeaderEpoch(10)
            .setIsr(Seq[Integer](0, 1).asJava)
            .setPartitionEpoch(0)
            .setReplicas(Seq[Integer](0, 1).asJava)
            .setIsNew(false),
          new LeaderAndIsrPartitionState()
            .setTopicName("hosted-topic")
            .setPartitionIndex(1)
            .setControllerEpoch(controllerEpoch)
            .setLeader(1)
            .setLeaderEpoch(10)
            .setIsr(Seq[Integer](1, 0).asJava)
            .setPartitionEpoch(0)
            .setReplicas(Seq[Integer](1, 0).asJava)
            .setIsNew(false)
        ).asJava,
        topicIds.asJava,
        Set(new Node(0, "host0", 0), new Node(1, "host1", 1)).asJava,
        true,
        AbstractControlRequest.Type.FULL
      ).build()

      replicaManager.becomeLeaderOrFollower(0, lisr, (_, _) => ())

      val ht0 = replicaManager.getPartition(new TopicPartition("hosted-topic", 0))
      assertTrue(ht0.isInstanceOf[HostedPartition.Online])

      val stray0 = replicaManager.getPartition(new TopicPartition("hosted-stray", 0))

      if (zkMigrationEnabled) {
        assertEquals(HostedPartition.None, stray0)
      } else {
        assertTrue(stray0.isInstanceOf[HostedPartition.Online])
      }
    } finally {
      Utils.tryAll(util.Arrays.asList[Callable[Void]] (
        () => {
          replicaManager.shutdown(checkpointHW = false)
          null
        },
        () => {
          logManager.shutdown()
          null
        },
        () => {
          quotaManager.shutdown()
          null
        }
      ))
    }
  }

  @Test
  def testUpdateStrayLogs(): Unit = {
    val logManager = TestUtils.createLogManager(config.logDirs.map(new File(_)), defaultConfig = new LogConfig(new Properties()), time = time)
    val quotaManager = QuotaFactory.instantiate(config, metrics, time, "")
    val replicaManager = new ReplicaManager(
      metrics = metrics,
      config = config,
      time = time,
      scheduler = time.scheduler,
      logManager = logManager,
      quotaManagers = quotaManager,
      metadataCache = MetadataCache.zkMetadataCache(config.brokerId, config.interBrokerProtocolVersion),
      logDirFailureChannel = new LogDirFailureChannel(config.logDirs.size),
      alterPartitionManager = alterPartitionManager,
      threadNamePrefix = Option(this.getClass.getName))

    try {
      logManager.startup(Set.empty[String])

      // Create a hosted topic, a hosted topic that will become stray, and a stray topic
      val validLogs = createHostedLogs("hosted-topic", numLogs = 2, replicaManager).toSet
      createHostedLogs("hosted-stray", numLogs = 10, replicaManager).toSet
      createStrayLogs(10, logManager)

      val allReplicasFromLISR = Set(
        new TopicPartition("hosted-topic", 0),
        new TopicPartition("hosted-topic", 1)
      ).map(p => new TopicIdPartition(new Uuid(p.topic().hashCode, p.topic().hashCode), p))

      replicaManager.updateStrayLogs(
        LogManager.findStrayReplicas(
          config.nodeId,
          LogManagerTest.createLeaderAndIsrRequestForStrayDetection(allReplicasFromLISR),
          logManager.allLogs))

      assertEquals(validLogs, logManager.allLogs.toSet)
      assertEquals(validLogs.size, replicaManager.partitionCount.value)
    } finally {
      Utils.tryAll(util.Arrays.asList[Callable[Void]](
        () => {
          replicaManager.shutdown(checkpointHW = false)
          null
        },
        () => {
          logManager.shutdown()
          null
        },
        () => {
          quotaManager.shutdown()
          null
        }
      ))
    }
  }

  private def createHostedLogs(name: String, numLogs: Int, replicaManager: ReplicaManager): Seq[UnifiedLog] = {
    for (i <- 0 until numLogs) yield {
      val topicPartition = new TopicPartition(name, i)
      val partition = replicaManager.createPartition(topicPartition)
      partition.createLogIfNotExists(isNew = true, isFutureReplica = false,
        new LazyOffsetCheckpoints(replicaManager.highWatermarkCheckpoints), topicId = Some(new Uuid(name.hashCode, name.hashCode)))
      partition.log.get
    }
  }

  private def createStrayLogs(numLogs: Int, logManager: LogManager): Seq[UnifiedLog] = {
    val name = "stray"
    for (i <- 0 until numLogs)
      yield logManager.getOrCreateLog(new TopicPartition(name, i), topicId = Some(new Uuid(name.hashCode, name.hashCode)))
  }

  private def sendProducerAppend(
    replicaManager: ReplicaManager,
    topicPartition: TopicPartition,
    numOfRecords: Int
  ): AtomicReference[PartitionResponse] = {
    val produceResult = new AtomicReference[PartitionResponse]()
    def callback(response: Map[TopicPartition, PartitionResponse]): Unit = {
      produceResult.set(response(topicPartition))
    }

    val records = MemoryRecords.withRecords(
      CompressionType.NONE,
      IntStream
        .range(0, numOfRecords)
        .mapToObj(i => new SimpleRecord(i.toString.getBytes))
        .toArray(Array.ofDim[SimpleRecord]): _*
    )

    replicaManager.appendRecords(
      timeout = 10,
      requiredAcks = -1,
      internalTopicsAllowed = false,
      origin = AppendOrigin.CLIENT,
      entriesPerPartition = Map(topicPartition -> records),
      responseCallback = callback
    )
    produceResult
  }

  /**
   * This method assumes that the test using created ReplicaManager calls
   * ReplicaManager.becomeLeaderOrFollower() once with LeaderAndIsrRequest containing
   * 'leaderEpochInLeaderAndIsr' leader epoch for partition 'topicPartition'.
   */
  private def prepareReplicaManagerAndLogManager(timer: MockTimer,
                                                 topicPartition: Int,
                                                 leaderEpochInLeaderAndIsr: Int,
                                                 followerBrokerId: Int,
                                                 leaderBrokerId: Int,
                                                 countDownLatch: CountDownLatch,
                                                 expectTruncation: Boolean,
                                                 localLogOffset: Option[Long] = None,
                                                 offsetFromLeader: Long = 5,
                                                 leaderEpochFromLeader: Int = 3,
                                                 extraProps: Properties = new Properties(),
                                                 topicId: Option[Uuid] = None): (ReplicaManager, LogManager) = {
    val props = TestUtils.createBrokerConfig(0, TestUtils.MockZkConnect)
    props.put("log.dir", TestUtils.tempRelativeDir("data").getAbsolutePath)
    props.asScala ++= extraProps.asScala
    val config = KafkaConfig.fromProps(props)
    val logConfig = new LogConfig(new Properties)
    val logDir = new File(new File(config.logDirs.head), s"$topic-$topicPartition")
    Files.createDirectories(logDir.toPath)
    val mockScheduler = new MockScheduler(time)
    val mockBrokerTopicStats = new BrokerTopicStats
    val mockLogDirFailureChannel = new LogDirFailureChannel(config.logDirs.size)
    val tp = new TopicPartition(topic, topicPartition)
    val maxTransactionTimeoutMs = 30000
    val maxProducerIdExpirationMs = 30000
    val segments = new LogSegments(tp)
    val leaderEpochCache = UnifiedLog.maybeCreateLeaderEpochCache(logDir, tp, mockLogDirFailureChannel, logConfig.recordVersion, "")
    val producerStateManager = new ProducerStateManager(tp, logDir,
      maxTransactionTimeoutMs, new ProducerStateManagerConfig(maxProducerIdExpirationMs, true), time)
    val offsets = new LogLoader(
      logDir,
      tp,
      logConfig,
      mockScheduler,
      time,
      mockLogDirFailureChannel,
      hadCleanShutdown = true,
      segments,
      0L,
      0L,
      leaderEpochCache.asJava,
      producerStateManager
    ).load()
    val localLog = new LocalLog(logDir, logConfig, segments, offsets.recoveryPoint,
      offsets.nextOffsetMetadata, mockScheduler, time, tp, mockLogDirFailureChannel)
    val mockLog = new UnifiedLog(
      logStartOffset = offsets.logStartOffset,
      localLog = localLog,
      brokerTopicStats = mockBrokerTopicStats,
      producerIdExpirationCheckIntervalMs = 30000,
      leaderEpochCache = leaderEpochCache,
      producerStateManager = producerStateManager,
      _topicId = topicId,
      keepPartitionMetadataFile = true) {

      override def endOffsetForEpoch(leaderEpoch: Int): Option[OffsetAndEpoch] = {
        assertEquals(leaderEpoch, leaderEpochFromLeader)
        localLogOffset.map { logOffset =>
          Some(new OffsetAndEpoch(logOffset, leaderEpochFromLeader))
        }.getOrElse(super.endOffsetForEpoch(leaderEpoch))
      }

      override def latestEpoch: Option[Int] = Some(leaderEpochFromLeader)

      override def logEndOffsetMetadata: LogOffsetMetadata =
        localLogOffset.map(new LogOffsetMetadata(_)).getOrElse(super.logEndOffsetMetadata)

      override def logEndOffset: Long = localLogOffset.getOrElse(super.logEndOffset)
    }

    // Expect to call LogManager.truncateTo exactly once
    val topicPartitionObj = new TopicPartition(topic, topicPartition)
    val mockLogMgr: LogManager = mock(classOf[LogManager])
    when(mockLogMgr.liveLogDirs).thenReturn(config.logDirs.map(new File(_).getAbsoluteFile))
    when(mockLogMgr.getOrCreateLog(ArgumentMatchers.eq(topicPartitionObj), ArgumentMatchers.eq(false), ArgumentMatchers.eq(false), any(), any())).thenReturn(mockLog)
    when(mockLogMgr.getLog(topicPartitionObj, isFuture = false)).thenReturn(Some(mockLog))
    when(mockLogMgr.getLog(topicPartitionObj, isFuture = true)).thenReturn(None)
    val allLogs = new Pool[TopicPartition, UnifiedLog]()
    allLogs.put(topicPartitionObj, mockLog)
    when(mockLogMgr.allLogs).thenReturn(allLogs.values)
    when(mockLogMgr.isLogDirOnline(anyString)).thenReturn(true)

    val aliveBrokerIds = Seq[Integer](followerBrokerId, leaderBrokerId)
    val aliveBrokers = aliveBrokerIds.map(brokerId => new Node(brokerId, s"host$brokerId", brokerId))

    val metadataCache: MetadataCache = mock(classOf[MetadataCache])
    mockGetAliveBrokerFunctions(metadataCache, aliveBrokers)
    when(metadataCache.getPartitionReplicaEndpoints(
      any[TopicPartition], any[ListenerName])).
        thenReturn(Map(leaderBrokerId -> new Node(leaderBrokerId, "host1", 9092, "rack-a"),
          followerBrokerId -> new Node(followerBrokerId, "host2", 9092, "rack-b")).toMap)
    when(metadataCache.metadataVersion()).thenReturn(config.interBrokerProtocolVersion)
    val mockProducePurgatory = new DelayedOperationPurgatory[DelayedProduce](
      purgatoryName = "Produce", timer, reaperEnabled = false)
    val mockFetchPurgatory = new DelayedOperationPurgatory[DelayedFetch](
      purgatoryName = "Fetch", timer, reaperEnabled = false)
    val mockDeleteRecordsPurgatory = new DelayedOperationPurgatory[DelayedDeleteRecords](
      purgatoryName = "DeleteRecords", timer, reaperEnabled = false)
    val mockElectLeaderPurgatory = new DelayedOperationPurgatory[DelayedElectLeader](
      purgatoryName = "ElectLeader", timer, reaperEnabled = false)
    val mockRemoteFetchPurgatory = new DelayedOperationPurgatory[DelayedRemoteFetch](
      purgatoryName = "RemoteFetch", timer, reaperEnabled = false)

    // Mock network client to show leader offset of 5
    val blockingSend = new MockBlockingSender(
      Map(topicPartitionObj -> new EpochEndOffset()
        .setPartition(topicPartitionObj.partition)
        .setErrorCode(Errors.NONE.code)
        .setLeaderEpoch(leaderEpochFromLeader)
        .setEndOffset(offsetFromLeader)).asJava,
      BrokerEndPoint(1, "host1" ,1), time)
    val replicaManager = new ReplicaManager(
      metrics = metrics,
      config = config,
      time = time,
      scheduler = mockScheduler,
      logManager = mockLogMgr,
      quotaManagers = quotaManager,
      brokerTopicStats = mockBrokerTopicStats,
      metadataCache = metadataCache,
      logDirFailureChannel = mockLogDirFailureChannel,
      alterPartitionManager = alterPartitionManager,
      delayedProducePurgatoryParam = Some(mockProducePurgatory),
      delayedFetchPurgatoryParam = Some(mockFetchPurgatory),
      delayedDeleteRecordsPurgatoryParam = Some(mockDeleteRecordsPurgatory),
      delayedElectLeaderPurgatoryParam = Some(mockElectLeaderPurgatory),
      delayedRemoteFetchPurgatoryParam = Some(mockRemoteFetchPurgatory),
      threadNamePrefix = Option(this.getClass.getName)) {

      override protected def createReplicaFetcherManager(metrics: Metrics,
                                                         time: Time,
                                                         threadNamePrefix: Option[String],
                                                         replicationQuotaManager: ReplicationQuotaManager): ReplicaFetcherManager = {
        val rm = this
        new ReplicaFetcherManager(this.config, rm, metrics, time, threadNamePrefix, replicationQuotaManager, () => this.metadataCache.metadataVersion(), () => 1) {

          override def createFetcherThread(fetcherId: Int, sourceBroker: BrokerEndPoint): ReplicaFetcherThread = {
            val logContext = new LogContext(s"[ReplicaFetcher replicaId=${rm.config.brokerId}, leaderId=${sourceBroker.id}, " +
              s"fetcherId=$fetcherId] ")
            val fetchSessionHandler = new FetchSessionHandler(logContext, sourceBroker.id)
            val leader = new RemoteLeaderEndPoint(logContext.logPrefix, blockingSend, fetchSessionHandler, rm.config,
              rm, quotaManager.follower, () => rm.config.interBrokerProtocolVersion, () => 1)
            new ReplicaFetcherThread(s"ReplicaFetcherThread-$fetcherId", leader, rm.config, failedPartitions, rm,
              quotaManager.follower, logContext.logPrefix, () => rm.config.interBrokerProtocolVersion) {
              override def doWork(): Unit = {
                // In case the thread starts before the partition is added by AbstractFetcherManager,
                // add it here (it's a no-op if already added)
                val initialOffset = InitialFetchState(
                  topicId = topicId,
                  leader = new BrokerEndPoint(0, "localhost", 9092),
                  initOffset = 0L, currentLeaderEpoch = leaderEpochInLeaderAndIsr)
                addPartitions(Map(new TopicPartition(topic, topicPartition) -> initialOffset))
                super.doWork()

                // Shut the thread down after one iteration to avoid double-counting truncations
                initiateShutdown()
                countDownLatch.countDown()
              }
            }
          }
        }
      }
    }

    (replicaManager, mockLogMgr)
  }

  private def leaderAndIsrPartitionState(topicPartition: TopicPartition,
                                         leaderEpoch: Int,
                                         leaderBrokerId: Int,
                                         aliveBrokerIds: Seq[Integer],
                                         isNew: Boolean = false): LeaderAndIsrPartitionState = {
    new LeaderAndIsrPartitionState()
      .setTopicName(topic)
      .setPartitionIndex(topicPartition.partition)
      .setControllerEpoch(controllerEpoch)
      .setLeader(leaderBrokerId)
      .setLeaderEpoch(leaderEpoch)
      .setIsr(aliveBrokerIds.asJava)
      .setPartitionEpoch(zkVersion)
      .setReplicas(aliveBrokerIds.asJava)
      .setIsNew(isNew)
  }

  private class CallbackResult[T] {
    private var value: Option[T] = None
    private var fun: Option[T => Unit] = None

    def assertFired: T = {
      assertTrue(hasFired, "Callback has not been fired")
      value.get
    }

    def hasFired: Boolean = {
      value.isDefined
    }

    def fire(value: T): Unit = {
      this.value = Some(value)
      fun.foreach(f => f(value))
    }

    def onFire(fun: T => Unit): CallbackResult[T] = {
      this.fun = Some(fun)
      if (this.hasFired) fire(value.get)
      this
    }
  }

  private def appendRecords(replicaManager: ReplicaManager,
                            partition: TopicPartition,
                            records: MemoryRecords,
                            origin: AppendOrigin = AppendOrigin.CLIENT,
                            requiredAcks: Short = -1): CallbackResult[PartitionResponse] = {
    val result = new CallbackResult[PartitionResponse]()
    def appendCallback(responses: Map[TopicPartition, PartitionResponse]): Unit = {
      val response = responses.get(partition)
      assertTrue(response.isDefined)
      result.fire(response.get)
    }

    replicaManager.appendRecords(
      timeout = 1000,
      requiredAcks = requiredAcks,
      internalTopicsAllowed = false,
      origin = origin,
      entriesPerPartition = Map(partition -> records),
      responseCallback = appendCallback,
    )

    result
  }

  private def handleProduceAppendToMultipleTopics(replicaManager: ReplicaManager,
                                                  entriesToAppend: Map[TopicPartition, MemoryRecords],
                                                  transactionalId: String,
                                                  origin: AppendOrigin = AppendOrigin.CLIENT,
                                                  requiredAcks: Short = -1): CallbackResult[Map[TopicPartition, PartitionResponse]] = {
    val result = new CallbackResult[Map[TopicPartition, PartitionResponse]]()
    def appendCallback(responses: Map[TopicPartition, PartitionResponse]): Unit = {
      responses.foreach( response => assertTrue(responses.get(response._1).isDefined))
      result.fire(responses)
    }

    replicaManager.handleProduceAppend(
      timeout = 1000,
      requiredAcks = requiredAcks,
      internalTopicsAllowed = false,
      transactionalId = transactionalId,
      entriesPerPartition = entriesToAppend,
      responseCallback = appendCallback,
      supportedOperation = supportedOperation
    )

    result
  }

  private def handleProduceAppend(replicaManager: ReplicaManager,
                                  partition: TopicPartition,
                                  records: MemoryRecords,
                                  origin: AppendOrigin = AppendOrigin.CLIENT,
                                  requiredAcks: Short = -1,
                                  transactionalId: String): CallbackResult[PartitionResponse] = {
    val result = new CallbackResult[PartitionResponse]()

    def appendCallback(responses: Map[TopicPartition, PartitionResponse]): Unit = {
      val response = responses.get(partition)
      assertTrue(response.isDefined)
      result.fire(response.get)
    }

    val entriesPerPartition = Map(partition -> records)
    replicaManager.handleProduceAppend(
      timeout = 1000,
      requiredAcks = requiredAcks,
      internalTopicsAllowed = false,
      transactionalId = transactionalId,
      entriesPerPartition = entriesPerPartition,
      responseCallback = appendCallback,
      supportedOperation = supportedOperation
    )

    result
  }

  private def maybeStartTransactionVerificationForPartition(replicaManager: ReplicaManager,
                                                            topicPartition: TopicPartition,
                                                            transactionalId: String,
                                                            producerId: Long,
                                                            producerEpoch: Short,
                                                            baseSequence: Int = 0): CallbackResult[Either[Errors, VerificationGuard]] = {
    val result = new CallbackResult[Either[Errors, VerificationGuard]]()
    def postVerificationCallback(errorAndGuard: (Errors, VerificationGuard)): Unit = {
      val (error, verificationGuard) = errorAndGuard
      val errorOrGuard = if (error != Errors.NONE) Left(error) else Right(verificationGuard)
      result.fire(errorOrGuard)
    }

    replicaManager.maybeStartTransactionVerificationForPartition(
      topicPartition,
      transactionalId,
      producerId,
      producerEpoch,
      baseSequence,
      postVerificationCallback,
      supportedOperation
    )
    result
  }

  private def fetchPartitionAsConsumer(
    replicaManager: ReplicaManager,
    partition: TopicIdPartition,
    partitionData: PartitionData,
    maxWaitMs: Long = 0,
    minBytes: Int = 1,
    maxBytes: Int = 1024 * 1024,
    isolationLevel: IsolationLevel = IsolationLevel.READ_UNCOMMITTED,
    clientMetadata: Option[ClientMetadata] = None,
  ): CallbackResult[FetchPartitionData] = {
    val isolation = isolationLevel match {
      case IsolationLevel.READ_COMMITTED => FetchIsolation.TXN_COMMITTED
      case IsolationLevel.READ_UNCOMMITTED => FetchIsolation.HIGH_WATERMARK
    }

    fetchPartition(
      replicaManager,
      replicaId = FetchRequest.ORDINARY_CONSUMER_ID,
      partition,
      partitionData,
      minBytes,
      maxBytes,
      isolation,
      clientMetadata,
      maxWaitMs
    )
  }

  private def fetchPartitionAsFollower(
    replicaManager: ReplicaManager,
    partition: TopicIdPartition,
    partitionData: PartitionData,
    replicaId: Int,
    maxWaitMs: Long = 0,
    minBytes: Int = 1,
    maxBytes: Int = 1024 * 1024,
  ): CallbackResult[FetchPartitionData] = {
    fetchPartition(
      replicaManager,
      replicaId = replicaId,
      partition,
      partitionData,
      minBytes = minBytes,
      maxBytes = maxBytes,
      isolation = FetchIsolation.LOG_END,
      clientMetadata = None,
      maxWaitMs = maxWaitMs
    )
  }

  private def fetchPartition(
    replicaManager: ReplicaManager,
    replicaId: Int,
    partition: TopicIdPartition,
    partitionData: PartitionData,
    minBytes: Int,
    maxBytes: Int,
    isolation: FetchIsolation,
    clientMetadata: Option[ClientMetadata],
    maxWaitMs: Long
  ): CallbackResult[FetchPartitionData] = {
    val result = new CallbackResult[FetchPartitionData]()
    def fetchCallback(responseStatus: Seq[(TopicIdPartition, FetchPartitionData)]): Unit = {
      assertEquals(1, responseStatus.size)
      val (topicPartition, fetchData) = responseStatus.head
      assertEquals(partition, topicPartition)
      result.fire(fetchData)
    }

    fetchPartitions(
      replicaManager,
      replicaId = replicaId,
      fetchInfos = Seq(partition -> partitionData),
      responseCallback = fetchCallback,
      maxWaitMs = maxWaitMs,
      minBytes = minBytes,
      maxBytes = maxBytes,
      isolation = isolation,
      clientMetadata = clientMetadata
    )

    result
  }

  private def fetchPartitions(
    replicaManager: ReplicaManager,
    replicaId: Int,
    fetchInfos: Seq[(TopicIdPartition, PartitionData)],
    responseCallback: Seq[(TopicIdPartition, FetchPartitionData)] => Unit,
    requestVersion: Short = ApiKeys.FETCH.latestVersion,
    maxWaitMs: Long = 0,
    minBytes: Int = 1,
    maxBytes: Int = 1024 * 1024,
    quota: ReplicaQuota = UnboundedQuota,
    isolation: FetchIsolation = FetchIsolation.LOG_END,
    clientMetadata: Option[ClientMetadata] = None
  ): Unit = {
    val params = new FetchParams(
      requestVersion,
      replicaId,
      1,
      maxWaitMs,
      minBytes,
      maxBytes,
      isolation,
      clientMetadata.asJava
    )

    replicaManager.fetchMessages(
      params,
      fetchInfos,
      quota,
      responseCallback
    )
  }

  private def getVerificationGuard(replicaManager: ReplicaManager,
                                   tp: TopicPartition,
                                   producerId: Long): Object = {
    replicaManager.getPartitionOrException(tp).log.get.verificationGuard(producerId)
  }

  private def setUpReplicaManagerWithMockedAddPartitionsToTxnManager(addPartitionsToTxnManager: AddPartitionsToTxnManager,
                                                                     transactionalTopicPartitions: List[TopicPartition],
                                                                     config: KafkaConfig = config): ReplicaManager = {
    val mockLogMgr = TestUtils.createLogManager(config.logDirs.map(new File(_)))
    val metadataCache = mock(classOf[MetadataCache])

    val replicaManager = new ReplicaManager(
      metrics = metrics,
      config = config,
      time = time,
      scheduler = new MockScheduler(time),
      logManager = mockLogMgr,
      quotaManagers = quotaManager,
      metadataCache = metadataCache,
      logDirFailureChannel = new LogDirFailureChannel(config.logDirs.size),
      alterPartitionManager = alterPartitionManager,
      addPartitionsToTxnManager = Some(addPartitionsToTxnManager))

    transactionalTopicPartitions.foreach(tp => when(metadataCache.contains(tp)).thenReturn(true))

    // We will attempt to schedule to the request handler thread using a non request handler thread. Set this to avoid error.
    KafkaRequestHandler.setBypassThreadCheck(true)
    replicaManager
  }

  private def setupReplicaManagerWithMockedPurgatories(
    timer: MockTimer,
    brokerId: Int = 0,
    aliveBrokerIds: Seq[Int] = Seq(0, 1),
    propsModifier: Properties => Unit = _ => {},
    mockReplicaFetcherManager: Option[ReplicaFetcherManager] = None,
    mockReplicaAlterLogDirsManager: Option[ReplicaAlterLogDirsManager] = None,
    isShuttingDown: AtomicBoolean = new AtomicBoolean(false),
    enableRemoteStorage: Boolean = false,
    shouldMockLog: Boolean = false,
    remoteLogManager: Option[RemoteLogManager] = None,
    defaultTopicRemoteLogStorageEnable: Boolean = true,
    setupLogDirMetaProperties: Boolean = false,
    directoryEventHandler: DirectoryEventHandler = DirectoryEventHandler.NOOP,
    buildRemoteLogAuxState: Boolean = false
  ): ReplicaManager = {
    val props = TestUtils.createBrokerConfig(brokerId, TestUtils.MockZkConnect)
    val path1 = TestUtils.tempRelativeDir("data").getAbsolutePath
    val path2 = TestUtils.tempRelativeDir("data2").getAbsolutePath
    if (enableRemoteStorage) {
      props.put("log.dirs", path1)
      props.put(RemoteLogManagerConfig.REMOTE_LOG_STORAGE_SYSTEM_ENABLE_PROP, enableRemoteStorage.toString)
    } else {
      props.put("log.dirs", path1 + "," + path2)
    }
    propsModifier.apply(props)
    val config = KafkaConfig.fromProps(props)
    val logProps = new Properties()
    if (enableRemoteStorage && defaultTopicRemoteLogStorageEnable) {
      logProps.put(TopicConfig.REMOTE_LOG_STORAGE_ENABLE_CONFIG, "true")
    }
    val mockLog = setupMockLog(path1)
    if (setupLogDirMetaProperties) {
      // add meta.properties file in each dir
      config.logDirs.foreach(dir => {
        val metaProps = new MetaProperties.Builder().
          setVersion(MetaPropertiesVersion.V0).
          setClusterId("clusterId").
          setNodeId(brokerId).
          setDirectoryId(DirectoryId.random()).
          build()
        PropertiesUtils.writePropertiesFile(metaProps.toProperties,
          new File(new File(dir), MetaPropertiesEnsemble.META_PROPERTIES_NAME).getAbsolutePath, false)
      })
    }
    val mockLogMgr = TestUtils.createLogManager(config.logDirs.map(new File(_)), new LogConfig(logProps), log = if (shouldMockLog) Some(mockLog) else None, remoteStorageSystemEnable = enableRemoteStorage)
    val logConfig = new LogConfig(logProps)
    when(mockLog.config).thenReturn(logConfig)
    when(mockLog.remoteLogEnabled()).thenReturn(enableRemoteStorage)
    when(mockLog.remoteStorageSystemEnable).thenReturn(enableRemoteStorage)
    val aliveBrokers = aliveBrokerIds.map(brokerId => new Node(brokerId, s"host$brokerId", brokerId))
    brokerTopicStats = new BrokerTopicStats(java.util.Optional.of(KafkaConfig.fromProps(props)))

    val metadataCache: MetadataCache = mock(classOf[MetadataCache])
    when(metadataCache.topicIdInfo()).thenReturn((topicIds.asJava, topicNames.asJava))
    when(metadataCache.topicNamesToIds()).thenReturn(topicIds.asJava)
    when(metadataCache.topicIdsToNames()).thenReturn(topicNames.asJava)
    when(metadataCache.metadataVersion()).thenReturn(config.interBrokerProtocolVersion)
    mockGetAliveBrokerFunctions(metadataCache, aliveBrokers)
    val mockProducePurgatory = new DelayedOperationPurgatory[DelayedProduce](
      purgatoryName = "Produce", timer, reaperEnabled = false)
    val mockFetchPurgatory = new DelayedOperationPurgatory[DelayedFetch](
      purgatoryName = "Fetch", timer, reaperEnabled = false)
    val mockDeleteRecordsPurgatory = new DelayedOperationPurgatory[DelayedDeleteRecords](
      purgatoryName = "DeleteRecords", timer, reaperEnabled = false)
    val mockDelayedElectLeaderPurgatory = new DelayedOperationPurgatory[DelayedElectLeader](
      purgatoryName = "DelayedElectLeader", timer, reaperEnabled = false)
    val mockDelayedRemoteFetchPurgatory = new DelayedOperationPurgatory[DelayedRemoteFetch](
      purgatoryName = "DelayedRemoteFetch", timer, reaperEnabled = false)

    when(metadataCache.contains(new TopicPartition(topic, 0))).thenReturn(true)

    // Transactional appends attempt to schedule to the request handler thread using a non request handler thread. Set this to avoid error.
    KafkaRequestHandler.setBypassThreadCheck(true)

    new ReplicaManager(
      metrics = metrics,
      config = config,
      time = time,
      scheduler = new MockScheduler(time),
      logManager = mockLogMgr,
      quotaManagers = quotaManager,
      metadataCache = metadataCache,
      logDirFailureChannel = new LogDirFailureChannel(config.logDirs.size),
      alterPartitionManager = alterPartitionManager,
      brokerTopicStats = brokerTopicStats,
      isShuttingDown = isShuttingDown,
      delayedProducePurgatoryParam = Some(mockProducePurgatory),
      delayedFetchPurgatoryParam = Some(mockFetchPurgatory),
      delayedDeleteRecordsPurgatoryParam = Some(mockDeleteRecordsPurgatory),
      delayedElectLeaderPurgatoryParam = Some(mockDelayedElectLeaderPurgatory),
      delayedRemoteFetchPurgatoryParam = Some(mockDelayedRemoteFetchPurgatory),
      threadNamePrefix = Option(this.getClass.getName),
      addPartitionsToTxnManager = Some(addPartitionsToTxnManager),
      directoryEventHandler = directoryEventHandler,
      remoteLogManager = if (enableRemoteStorage) {
        if (remoteLogManager.isDefined)
          remoteLogManager
        else
          Some(mockRemoteLogManager)
      } else None) {

      override protected def createReplicaFetcherManager(
        metrics: Metrics,
        time: Time,
        threadNamePrefix: Option[String],
        quotaManager: ReplicationQuotaManager
      ): ReplicaFetcherManager = {
        mockReplicaFetcherManager.getOrElse {
          if (buildRemoteLogAuxState) {
            super.createReplicaFetcherManager(
              metrics,
              time,
              threadNamePrefix,
              quotaManager
            )
            val config = this.config
            val metadataCache = this.metadataCache
            new ReplicaFetcherManager(config, this, metrics, time, threadNamePrefix, quotaManager, () => metadataCache.metadataVersion(), () => 1) {
              override def createFetcherThread(fetcherId: Int, sourceBroker: BrokerEndPoint): ReplicaFetcherThread = {
                val prefix = threadNamePrefix.map(tp => s"$tp:").getOrElse("")
                val threadName = s"${prefix}ReplicaFetcherThread-$fetcherId-${sourceBroker.id}"

                val tp = new TopicPartition(topic, 0)
                val leader = new MockLeaderEndPoint() {
                  override def fetch(fetchRequest: FetchRequest.Builder): Map[TopicPartition, FetchData] = {
                    Map(tp -> new FetchData().setErrorCode(Errors.OFFSET_MOVED_TO_TIERED_STORAGE.code))
                  }
                }
                leader.setLeaderState(tp, PartitionState(leaderEpoch = 0))
                leader.setReplicaPartitionStateCallback(tp => PartitionState(leaderEpoch = 0))

                val fetcher = new ReplicaFetcherThread(threadName, leader, config, failedPartitions, replicaManager,
                  quotaManager, "", () => config.interBrokerProtocolVersion)

                val initialFetchState = InitialFetchState(
                  topicId = Some(Uuid.randomUuid()),
                  leader = leader.brokerEndPoint(),
                  currentLeaderEpoch = 0,
                  initOffset = 0)

                fetcher.addPartitions(Map(tp -> initialFetchState))

                fetcher
              }
            }
          } else {
            super.createReplicaFetcherManager(
              metrics,
              time,
              threadNamePrefix,
              quotaManager
            )
          }
        }
      }

      override def createReplicaAlterLogDirsManager(
        quotaManager: ReplicationQuotaManager,
        brokerTopicStats: BrokerTopicStats
      ): ReplicaAlterLogDirsManager = {
        mockReplicaAlterLogDirsManager.getOrElse {
          super.createReplicaAlterLogDirsManager(
            quotaManager,
            brokerTopicStats
          )
        }
      }
    }
  }

  @Test
  def testOldLeaderLosesMetricsWhenReassignPartitions(): Unit = {
    val controllerEpoch = 0
    val leaderEpoch = 0
    val leaderEpochIncrement = 1
    val correlationId = 0
    val controllerId = 0
    val mockTopicStats1: BrokerTopicStats = mock(classOf[BrokerTopicStats])
    val (rm0, rm1) = prepareDifferentReplicaManagers(mock(classOf[BrokerTopicStats]), mockTopicStats1)

    try {
      // make broker 0 the leader of partition 0 and
      // make broker 1 the leader of partition 1
      val tp0 = new TopicPartition(topic, 0)
      val tp1 = new TopicPartition(topic, 1)
      val partition0Replicas = Seq[Integer](0, 1).asJava
      val partition1Replicas = Seq[Integer](1, 0).asJava
      val topicIds = Map(tp0.topic -> Uuid.randomUuid(), tp1.topic -> Uuid.randomUuid()).asJava

      val leaderAndIsrRequest1 = new LeaderAndIsrRequest.Builder(ApiKeys.LEADER_AND_ISR.latestVersion,
        controllerId, 0, brokerEpoch,
        Seq(
          new LeaderAndIsrPartitionState()
            .setTopicName(tp0.topic)
            .setPartitionIndex(tp0.partition)
            .setControllerEpoch(controllerEpoch)
            .setLeader(0)
            .setLeaderEpoch(leaderEpoch)
            .setIsr(partition0Replicas)
            .setPartitionEpoch(0)
            .setReplicas(partition0Replicas)
            .setIsNew(true),
          new LeaderAndIsrPartitionState()
            .setTopicName(tp1.topic)
            .setPartitionIndex(tp1.partition)
            .setControllerEpoch(controllerEpoch)
            .setLeader(1)
            .setLeaderEpoch(leaderEpoch)
            .setIsr(partition1Replicas)
            .setPartitionEpoch(0)
            .setReplicas(partition1Replicas)
            .setIsNew(true)
        ).asJava,
        topicIds,
        Set(new Node(0, "host0", 0), new Node(1, "host1", 1)).asJava).build()

      rm0.becomeLeaderOrFollower(correlationId, leaderAndIsrRequest1, (_, _) => ())
      rm1.becomeLeaderOrFollower(correlationId, leaderAndIsrRequest1, (_, _) => ())

      // make broker 0 the leader of partition 1 so broker 1 loses its leadership position
      val leaderAndIsrRequest2 = new LeaderAndIsrRequest.Builder(ApiKeys.LEADER_AND_ISR.latestVersion, controllerId,
        controllerEpoch, brokerEpoch,
        Seq(
          new LeaderAndIsrPartitionState()
            .setTopicName(tp0.topic)
            .setPartitionIndex(tp0.partition)
            .setControllerEpoch(controllerEpoch)
            .setLeader(0)
            .setLeaderEpoch(leaderEpoch + leaderEpochIncrement)
            .setIsr(partition0Replicas)
            .setPartitionEpoch(0)
            .setReplicas(partition0Replicas)
            .setIsNew(true),
          new LeaderAndIsrPartitionState()
            .setTopicName(tp1.topic)
            .setPartitionIndex(tp1.partition)
            .setControllerEpoch(controllerEpoch)
            .setLeader(0)
            .setLeaderEpoch(leaderEpoch + leaderEpochIncrement)
            .setIsr(partition1Replicas)
            .setPartitionEpoch(0)
            .setReplicas(partition1Replicas)
            .setIsNew(true)
        ).asJava,
        topicIds,
        Set(new Node(0, "host0", 0), new Node(1, "host1", 1)).asJava).build()

      rm0.becomeLeaderOrFollower(correlationId, leaderAndIsrRequest2, (_, _) => ())
      rm1.becomeLeaderOrFollower(correlationId, leaderAndIsrRequest2, (_, _) => ())
    } finally {
      Utils.tryAll(util.Arrays.asList[Callable[Void]](
        () => {
          rm0.shutdown(checkpointHW = false)
          null
        },
        () => {
          rm1.shutdown(checkpointHW = false)
          null
        }
      ))
    }

    // verify that broker 1 did remove its metrics when no longer being the leader of partition 1
    verify(mockTopicStats1).removeOldLeaderMetrics(topic)
  }

  @Test
  def testOldFollowerLosesMetricsWhenReassignPartitions(): Unit = {
    val controllerEpoch = 0
    val leaderEpoch = 0
    val leaderEpochIncrement = 1
    val correlationId = 0
    val controllerId = 0
    val mockTopicStats1: BrokerTopicStats = mock(classOf[BrokerTopicStats])
    val (rm0, rm1) = prepareDifferentReplicaManagers(mock(classOf[BrokerTopicStats]), mockTopicStats1)

    try {
      // make broker 0 the leader of partition 0 and
      // make broker 1 the leader of partition 1
      val tp0 = new TopicPartition(topic, 0)
      val tp1 = new TopicPartition(topic, 1)
      val partition0Replicas = Seq[Integer](1, 0).asJava
      val partition1Replicas = Seq[Integer](1, 0).asJava
      val topicIds = Map(tp0.topic -> Uuid.randomUuid(), tp1.topic -> Uuid.randomUuid()).asJava

      val leaderAndIsrRequest1 = new LeaderAndIsrRequest.Builder(ApiKeys.LEADER_AND_ISR.latestVersion,
        controllerId, 0, brokerEpoch,
        Seq(
          new LeaderAndIsrPartitionState()
            .setTopicName(tp0.topic)
            .setPartitionIndex(tp0.partition)
            .setControllerEpoch(controllerEpoch)
            .setLeader(1)
            .setLeaderEpoch(leaderEpoch)
            .setIsr(partition0Replicas)
            .setPartitionEpoch(0)
            .setReplicas(partition0Replicas)
            .setIsNew(true),
          new LeaderAndIsrPartitionState()
            .setTopicName(tp1.topic)
            .setPartitionIndex(tp1.partition)
            .setControllerEpoch(controllerEpoch)
            .setLeader(1)
            .setLeaderEpoch(leaderEpoch)
            .setIsr(partition1Replicas)
            .setPartitionEpoch(0)
            .setReplicas(partition1Replicas)
            .setIsNew(true)
        ).asJava,
        topicIds,
        Set(new Node(0, "host0", 0), new Node(1, "host1", 1)).asJava).build()

      rm0.becomeLeaderOrFollower(correlationId, leaderAndIsrRequest1, (_, _) => ())
      rm1.becomeLeaderOrFollower(correlationId, leaderAndIsrRequest1, (_, _) => ())

      // make broker 0 the leader of partition 1 so broker 1 loses its leadership position
      val leaderAndIsrRequest2 = new LeaderAndIsrRequest.Builder(ApiKeys.LEADER_AND_ISR.latestVersion, controllerId,
        controllerEpoch, brokerEpoch,
        Seq(
          new LeaderAndIsrPartitionState()
            .setTopicName(tp0.topic)
            .setPartitionIndex(tp0.partition)
            .setControllerEpoch(controllerEpoch)
            .setLeader(0)
            .setLeaderEpoch(leaderEpoch + leaderEpochIncrement)
            .setIsr(partition0Replicas)
            .setPartitionEpoch(0)
            .setReplicas(partition0Replicas)
            .setIsNew(true),
          new LeaderAndIsrPartitionState()
            .setTopicName(tp1.topic)
            .setPartitionIndex(tp1.partition)
            .setControllerEpoch(controllerEpoch)
            .setLeader(0)
            .setLeaderEpoch(leaderEpoch + leaderEpochIncrement)
            .setIsr(partition1Replicas)
            .setPartitionEpoch(0)
            .setReplicas(partition1Replicas)
            .setIsNew(true)
        ).asJava,
        topicIds,
        Set(new Node(0, "host0", 0), new Node(1, "host1", 1)).asJava).build()

      rm0.becomeLeaderOrFollower(correlationId, leaderAndIsrRequest2, (_, _) => ())
      rm1.becomeLeaderOrFollower(correlationId, leaderAndIsrRequest2, (_, _) => ())
    } finally {
      Utils.tryAll(util.Arrays.asList[Callable[Void]](
        () => {
          rm0.shutdown(checkpointHW = false)
          null
        },
        () => {
          rm1.shutdown(checkpointHW = false)
          null
        }
      ))
    }

    // verify that broker 1 did remove its metrics when no longer being the leader of partition 1
    verify(mockTopicStats1).removeOldLeaderMetrics(topic)
    verify(mockTopicStats1).removeOldFollowerMetrics(topic)
  }

  private def prepareDifferentReplicaManagers(brokerTopicStats1: BrokerTopicStats,
                                              brokerTopicStats2: BrokerTopicStats): (ReplicaManager, ReplicaManager) = {
    val props0 = TestUtils.createBrokerConfig(0, TestUtils.MockZkConnect)
    val props1 = TestUtils.createBrokerConfig(1, TestUtils.MockZkConnect)

    props0.put("log0.dir", TestUtils.tempRelativeDir("data").getAbsolutePath)
    props1.put("log1.dir", TestUtils.tempRelativeDir("data").getAbsolutePath)

    val config0 = KafkaConfig.fromProps(props0)
    val config1 = KafkaConfig.fromProps(props1)

    val mockLogMgr0 = TestUtils.createLogManager(config0.logDirs.map(new File(_)))
    val mockLogMgr1 = TestUtils.createLogManager(config1.logDirs.map(new File(_)))

    val metadataCache0: MetadataCache = mock(classOf[MetadataCache])
    val metadataCache1: MetadataCache = mock(classOf[MetadataCache])
    val aliveBrokers = Seq(new Node(0, "host0", 0), new Node(1, "host1", 1))
    mockGetAliveBrokerFunctions(metadataCache0, aliveBrokers)
    mockGetAliveBrokerFunctions(metadataCache1, aliveBrokers)
    when(metadataCache0.metadataVersion()).thenReturn(config0.interBrokerProtocolVersion)
    when(metadataCache1.metadataVersion()).thenReturn(config1.interBrokerProtocolVersion)

    // each replica manager is for a broker
    val rm0 = new ReplicaManager(
      metrics = metrics,
      config = config0,
      time = time,
      scheduler = new MockScheduler(time),
      logManager = mockLogMgr0,
      quotaManagers = quotaManager,
      brokerTopicStats = brokerTopicStats1,
      metadataCache = metadataCache0,
      logDirFailureChannel = new LogDirFailureChannel(config0.logDirs.size),
      alterPartitionManager = alterPartitionManager)
    val rm1 = new ReplicaManager(
      metrics = metrics,
      config = config1,
      time = time,
      scheduler = new MockScheduler(time),
      logManager = mockLogMgr1,
      quotaManagers = quotaManager,
      brokerTopicStats = brokerTopicStats2,
      metadataCache = metadataCache1,
      logDirFailureChannel = new LogDirFailureChannel(config1.logDirs.size),
      alterPartitionManager = alterPartitionManager)

    (rm0, rm1)
  }

  @ParameterizedTest
  @ValueSource(booleans = Array(true, false))
  def testStopReplicaWithStaleControllerEpoch(enableRemoteStorage: Boolean): Unit = {
    val mockTimer = new MockTimer(time)
    val replicaManager = setupReplicaManagerWithMockedPurgatories(mockTimer, aliveBrokerIds = Seq(0, 1),
      enableRemoteStorage = enableRemoteStorage)

    try {
      val tp0 = new TopicPartition(topic, 0)
      val offsetCheckpoints = new LazyOffsetCheckpoints(replicaManager.highWatermarkCheckpoints)
      replicaManager.createPartition(tp0).createLogIfNotExists(isNew = false, isFutureReplica = false, offsetCheckpoints, None)

      val becomeLeaderRequest = new LeaderAndIsrRequest.Builder(ApiKeys.LEADER_AND_ISR.latestVersion, 0, 10, brokerEpoch,
        Seq(leaderAndIsrPartitionState(tp0, 1, 0, Seq(0, 1), true)).asJava,
        Collections.singletonMap(topic, Uuid.randomUuid()),
        Set(new Node(0, "host1", 0), new Node(1, "host2", 1)).asJava
      ).build()

      replicaManager.becomeLeaderOrFollower(1, becomeLeaderRequest, (_, _) => ())

      val partitionStates = Map(tp0 -> new StopReplicaPartitionState()
        .setPartitionIndex(tp0.partition)
        .setLeaderEpoch(1)
        .setDeletePartition(false)
      )

      val (_, error) = replicaManager.stopReplicas(1, 0, 0, partitionStates)
      assertEquals(Errors.STALE_CONTROLLER_EPOCH, error)
      if (enableRemoteStorage) {
        verify(mockRemoteLogManager, times(0)).stopPartitions(any(), any())
      }
    } finally {
      replicaManager.shutdown(checkpointHW = false)
    }
  }

  @ParameterizedTest
  @ValueSource(booleans = Array(true, false))
  def testStopReplicaWithOfflinePartition(enableRemoteStorage: Boolean): Unit = {
    val mockTimer = new MockTimer(time)
    val replicaManager = setupReplicaManagerWithMockedPurgatories(mockTimer, aliveBrokerIds = Seq(0, 1),
      enableRemoteStorage = enableRemoteStorage)

    try {
      val tp0 = new TopicPartition(topic, 0)
      val offsetCheckpoints = new LazyOffsetCheckpoints(replicaManager.highWatermarkCheckpoints)
      replicaManager.createPartition(tp0).createLogIfNotExists(isNew = false, isFutureReplica = false, offsetCheckpoints, None)

      val becomeLeaderRequest = new LeaderAndIsrRequest.Builder(ApiKeys.LEADER_AND_ISR.latestVersion, 0, 0, brokerEpoch,
        Seq(leaderAndIsrPartitionState(tp0, 1, 0, Seq(0, 1), true)).asJava,
        Collections.singletonMap(topic, Uuid.randomUuid()),
        Set(new Node(0, "host1", 0), new Node(1, "host2", 1)).asJava
      ).build()

      replicaManager.becomeLeaderOrFollower(1, becomeLeaderRequest, (_, _) => ())
      replicaManager.markPartitionOffline(tp0)

      val partitionStates = Map(tp0 -> new StopReplicaPartitionState()
        .setPartitionIndex(tp0.partition)
        .setLeaderEpoch(1)
        .setDeletePartition(false)
      )

      val (result, error) = replicaManager.stopReplicas(1, 0, 0, partitionStates)
      assertEquals(Errors.NONE, error)
      assertEquals(Map(tp0 -> Errors.KAFKA_STORAGE_ERROR), result)
      if (enableRemoteStorage) {
        verify(mockRemoteLogManager, times(0)).stopPartitions(any(), any())
      }
    } finally {
      replicaManager.shutdown(checkpointHW = false)
    }
  }

  @ParameterizedTest
  @ValueSource(booleans = Array(true, false))
  def testStopReplicaWithInexistentPartition(enableRemoteStorage: Boolean): Unit = {
    testStopReplicaWithInexistentPartition(false, false, enableRemoteStorage)
  }

  @ParameterizedTest
  @ValueSource(booleans = Array(true, false))
  def testStopReplicaWithInexistentPartitionAndPartitionsDelete(enableRemoteStorage: Boolean): Unit = {
    testStopReplicaWithInexistentPartition(true, false, enableRemoteStorage)
  }

  @ParameterizedTest
  @ValueSource(booleans = Array(true, false))
  def testStopReplicaWithInexistentPartitionAndPartitionsDeleteAndIOException(enableRemoteStorage: Boolean): Unit = {
    testStopReplicaWithInexistentPartition(true, true, enableRemoteStorage)
  }

  private def testStopReplicaWithInexistentPartition(deletePartitions: Boolean,
                                                     throwIOException: Boolean,
                                                     enableRemoteStorage: Boolean): Unit = {
    val mockTimer = new MockTimer(time)
    val replicaManager = setupReplicaManagerWithMockedPurgatories(mockTimer, aliveBrokerIds = Seq(0, 1),
      enableRemoteStorage = enableRemoteStorage)

    try {
      val tp0 = new TopicPartition(topic, 0)
      val log = replicaManager.logManager.getOrCreateLog(tp0, true, topicId = None)

      if (throwIOException) {
        // Delete the underlying directory to trigger an KafkaStorageException
        val dir = log.dir.getParentFile
        Utils.delete(dir)
        Files.createFile(dir.toPath)
      }

      val partitionStates = Map(tp0 -> new StopReplicaPartitionState()
        .setPartitionIndex(tp0.partition)
        .setLeaderEpoch(1)
        .setDeletePartition(deletePartitions)
      )

      val (result, error) = replicaManager.stopReplicas(1, 0, 0, partitionStates)
      assertEquals(Errors.NONE, error)

      if (throwIOException && deletePartitions) {
        assertEquals(Map(tp0 -> Errors.KAFKA_STORAGE_ERROR), result)
        assertTrue(replicaManager.logManager.getLog(tp0).isEmpty)
      } else if (deletePartitions) {
        assertEquals(Map(tp0 -> Errors.NONE), result)
        assertTrue(replicaManager.logManager.getLog(tp0).isEmpty)
      } else {
        assertEquals(Map(tp0 -> Errors.NONE), result)
        assertTrue(replicaManager.logManager.getLog(tp0).isDefined)
      }
      if (enableRemoteStorage) {
        if (throwIOException) {
          verify(mockRemoteLogManager, times(0)).stopPartitions(any(), any())
        } else {
          verify(mockRemoteLogManager, times(1))
            .stopPartitions(ArgumentMatchers.eq(Collections.singleton(StopPartition(tp0, deleteLocalLog = deletePartitions))), any())
        }
      }
    } finally {
      replicaManager.shutdown(checkpointHW = false)
    }
  }

  @ParameterizedTest
  @ValueSource(booleans = Array(true, false))
  def testStopReplicaWithExistingPartitionAndNewerLeaderEpoch(enableRemoteStorage: Boolean): Unit = {
    testStopReplicaWithExistingPartition(2, false, false, Errors.NONE, enableRemoteStorage)
  }

  @ParameterizedTest
  @ValueSource(booleans = Array(true, false))
  def testStopReplicaWithExistingPartitionAndOlderLeaderEpoch(enableRemoteStorage: Boolean): Unit = {
    testStopReplicaWithExistingPartition(0, false, false, Errors.FENCED_LEADER_EPOCH, enableRemoteStorage)
  }

  @ParameterizedTest
  @ValueSource(booleans = Array(true, false))
  def testStopReplicaWithExistingPartitionAndEqualLeaderEpoch(enableRemoteStorage: Boolean): Unit = {
    testStopReplicaWithExistingPartition(1, false, false, Errors.NONE, enableRemoteStorage)
  }

  @ParameterizedTest
  @ValueSource(booleans = Array(true, false))
  def testStopReplicaWithExistingPartitionAndDeleteSentinel(enableRemoteStorage: Boolean): Unit = {
    testStopReplicaWithExistingPartition(LeaderAndIsr.EpochDuringDelete, false, false, Errors.NONE, enableRemoteStorage)
  }

  @ParameterizedTest
  @ValueSource(booleans = Array(true, false))
  def testStopReplicaWithExistingPartitionAndLeaderEpochNotProvided(enableRemoteStorage: Boolean): Unit = {
    testStopReplicaWithExistingPartition(LeaderAndIsr.NoEpoch, false, false, Errors.NONE, enableRemoteStorage)
  }

  @ParameterizedTest
  @ValueSource(booleans = Array(true, false))
  def testStopReplicaWithDeletePartitionAndExistingPartitionAndNewerLeaderEpoch(enableRemoteStorage: Boolean): Unit = {
    testStopReplicaWithExistingPartition(2, true, false, Errors.NONE, enableRemoteStorage)
  }

  @ParameterizedTest
  @ValueSource(booleans = Array(true, false))
  def testStopReplicaWithDeletePartitionAndExistingPartitionAndNewerLeaderEpochAndIOException(enableRemoteStorage: Boolean): Unit = {
    testStopReplicaWithExistingPartition(2, true, true, Errors.KAFKA_STORAGE_ERROR, enableRemoteStorage)
  }

  @ParameterizedTest
  @ValueSource(booleans = Array(true, false))
  def testStopReplicaWithDeletePartitionAndExistingPartitionAndOlderLeaderEpoch(enableRemoteStorage: Boolean): Unit = {
    testStopReplicaWithExistingPartition(0, true, false, Errors.FENCED_LEADER_EPOCH, enableRemoteStorage)
  }

  @ParameterizedTest
  @ValueSource(booleans = Array(true, false))
  def testStopReplicaWithDeletePartitionAndExistingPartitionAndEqualLeaderEpoch(enableRemoteStorage: Boolean): Unit = {
    testStopReplicaWithExistingPartition(1, true, false, Errors.NONE, enableRemoteStorage)
  }

  @ParameterizedTest
  @ValueSource(booleans = Array(true, false))
  def testStopReplicaWithDeletePartitionAndExistingPartitionAndDeleteSentinel(enableRemoteStorage: Boolean): Unit = {
    testStopReplicaWithExistingPartition(LeaderAndIsr.EpochDuringDelete, true, false, Errors.NONE, enableRemoteStorage)
  }

  @ParameterizedTest
  @ValueSource(booleans = Array(true, false))
  def testStopReplicaWithDeletePartitionAndExistingPartitionAndLeaderEpochNotProvided(enableRemoteStorage: Boolean): Unit = {
    testStopReplicaWithExistingPartition(LeaderAndIsr.NoEpoch, true, false, Errors.NONE, enableRemoteStorage)
  }

  @ParameterizedTest
  @ValueSource(booleans = Array(true, false))
  def testOffsetOutOfRangeExceptionWhenReadFromLog(isFromFollower: Boolean): Unit = {
    val replicaId = if (isFromFollower) 1 else -1
    val tp0 = new TopicPartition(topic, 0)
    val tidp0 = new TopicIdPartition(topicId, tp0)
    // create a replicaManager with remoteLog enabled
    val replicaManager = setupReplicaManagerWithMockedPurgatories(new MockTimer(time), aliveBrokerIds = Seq(0, 1, 2), enableRemoteStorage = true, shouldMockLog = true)
    try {
      val offsetCheckpoints = new LazyOffsetCheckpoints(replicaManager.highWatermarkCheckpoints)
      replicaManager.createPartition(tp0).createLogIfNotExists(isNew = false, isFutureReplica = false, offsetCheckpoints, None)
      val partition0Replicas = Seq[Integer](0, 1).asJava
      val topicIds = Map(tp0.topic -> topicId).asJava
      val leaderEpoch = 0
      val leaderAndIsrRequest = new LeaderAndIsrRequest.Builder(ApiKeys.LEADER_AND_ISR.latestVersion, 0, 0, brokerEpoch,
        Seq(
          new LeaderAndIsrPartitionState()
            .setTopicName(tp0.topic)
            .setPartitionIndex(tp0.partition)
            .setControllerEpoch(0)
            .setLeader(leaderEpoch)
            .setLeaderEpoch(0)
            .setIsr(partition0Replicas)
            .setPartitionEpoch(0)
            .setReplicas(partition0Replicas)
            .setIsNew(true)
        ).asJava,
        topicIds,
        Set(new Node(0, "host1", 0), new Node(1, "host2", 1)).asJava).build()
      replicaManager.becomeLeaderOrFollower(0, leaderAndIsrRequest, (_, _) => ())

      val params = new FetchParams(ApiKeys.FETCH.latestVersion, replicaId, 1, 1000, 0, 100, FetchIsolation.LOG_END, None.asJava)
      // when reading log, it'll throw OffsetOutOfRangeException, which will be handled separately
      val result = replicaManager.readFromLog(params, Seq(tidp0 -> new PartitionData(topicId, 1, 0, 100000, Optional.of[Integer](leaderEpoch), Optional.of[Integer](leaderEpoch))), UnboundedQuota, false)

      if (isFromFollower) {
        // expect OFFSET_MOVED_TO_TIERED_STORAGE error returned if it's from follower, since the data is already available in remote log
        assertEquals(Errors.OFFSET_MOVED_TO_TIERED_STORAGE, result.head._2.error)
      } else {
        assertEquals(Errors.NONE, result.head._2.error)
      }
      assertEquals(startOffset, result.head._2.leaderLogStartOffset)
      assertEquals(endOffset, result.head._2.leaderLogEndOffset)
      assertEquals(highHW, result.head._2.highWatermark)
      if (isFromFollower) {
        assertFalse(result.head._2.info.delayedRemoteStorageFetch.isPresent)
      } else {
        // for consumer fetch, we should return a delayedRemoteStorageFetch to wait for remote fetch
        assertTrue(result.head._2.info.delayedRemoteStorageFetch.isPresent)
      }
    } finally {
      replicaManager.shutdown(checkpointHW = false)
    }
  }

  @ParameterizedTest
  @ValueSource(booleans = Array(true, false))
  def testOffsetOutOfRangeExceptionWhenFetchMessages(isFromFollower: Boolean): Unit = {
    val replicaId = if (isFromFollower) 1 else -1
    val tp0 = new TopicPartition(topic, 0)
    val tidp0 = new TopicIdPartition(topicId, tp0)
    // create a replicaManager with remoteLog enabled
    val replicaManager = setupReplicaManagerWithMockedPurgatories(new MockTimer(time), aliveBrokerIds = Seq(0, 1, 2), enableRemoteStorage = true, shouldMockLog= true)
    try {
      val offsetCheckpoints = new LazyOffsetCheckpoints(replicaManager.highWatermarkCheckpoints)
      replicaManager.createPartition(tp0).createLogIfNotExists(isNew = false, isFutureReplica = false, offsetCheckpoints, None)
      val partition0Replicas = Seq[Integer](0, 1).asJava
      val topicIds = Map(tp0.topic -> topicId).asJava
      val leaderEpoch = 0
      val leaderAndIsrRequest = new LeaderAndIsrRequest.Builder(ApiKeys.LEADER_AND_ISR.latestVersion, 0, 0, brokerEpoch,
        Seq(
          new LeaderAndIsrPartitionState()
            .setTopicName(tp0.topic)
            .setPartitionIndex(tp0.partition)
            .setControllerEpoch(0)
            .setLeader(leaderEpoch)
            .setLeaderEpoch(0)
            .setIsr(partition0Replicas)
            .setPartitionEpoch(0)
            .setReplicas(partition0Replicas)
            .setIsNew(true)
        ).asJava,
        topicIds,
        Set(new Node(0, "host1", 0), new Node(1, "host2", 1)).asJava).build()
      replicaManager.becomeLeaderOrFollower(0, leaderAndIsrRequest, (_, _) => ())

      val params = new FetchParams(ApiKeys.FETCH.latestVersion, replicaId, 1, 1000, 10, 100, FetchIsolation.LOG_END, None.asJava)
      val fetchOffset = 1

      def fetchCallback(responseStatus: Seq[(TopicIdPartition, FetchPartitionData)]): Unit = {
        assertEquals(1, responseStatus.size)
        assertEquals(tidp0, responseStatus.toMap.keySet.head)
        val fetchPartitionData: FetchPartitionData = responseStatus.toMap.get(tidp0).get
        // should only follower fetch enter callback since consumer fetch will enter remoteFetch purgatory
        assertTrue(isFromFollower)
        assertEquals(Errors.OFFSET_MOVED_TO_TIERED_STORAGE, fetchPartitionData.error)
        assertEquals(startOffset, fetchPartitionData.logStartOffset)
        assertEquals(highHW, fetchPartitionData.highWatermark)
      }

      // when reading log, it'll throw OffsetOutOfRangeException, which will be handled separately
      replicaManager.fetchMessages(params, Seq(tidp0 -> new PartitionData(topicId, fetchOffset, 0, 100000, Optional.of[Integer](leaderEpoch), Optional.of[Integer](leaderEpoch))), UnboundedQuota, fetchCallback)

      val remoteStorageFetchInfoArg: ArgumentCaptor[RemoteStorageFetchInfo] = ArgumentCaptor.forClass(classOf[RemoteStorageFetchInfo])
      if (isFromFollower) {
        verify(mockRemoteLogManager, never()).asyncRead(remoteStorageFetchInfoArg.capture(), any())
      } else {
        verify(mockRemoteLogManager).asyncRead(remoteStorageFetchInfoArg.capture(), any())
        val remoteStorageFetchInfo = remoteStorageFetchInfoArg.getValue
        assertEquals(tp0, remoteStorageFetchInfo.topicPartition)
        assertEquals(fetchOffset, remoteStorageFetchInfo.fetchInfo.fetchOffset)
        assertEquals(topicId, remoteStorageFetchInfo.fetchInfo.topicId)
        assertEquals(startOffset, remoteStorageFetchInfo.fetchInfo.logStartOffset)
        assertEquals(leaderEpoch, remoteStorageFetchInfo.fetchInfo.currentLeaderEpoch.get())
      }
    } finally {
      replicaManager.shutdown(checkpointHW = false)
    }
  }

  @Test
  def testRemoteLogReaderMetrics(): Unit = {
    val replicaId = -1
    val tp0 = new TopicPartition(topic, 0)
    val tidp0 = new TopicIdPartition(topicId, tp0)

    val props = new Properties()
    props.put("zookeeper.connect", "test")
    props.put(RemoteLogManagerConfig.REMOTE_LOG_STORAGE_SYSTEM_ENABLE_PROP, true.toString)
    props.put(RemoteLogManagerConfig.REMOTE_STORAGE_MANAGER_CLASS_NAME_PROP, classOf[NoOpRemoteStorageManager].getName)
    props.put(RemoteLogManagerConfig.REMOTE_LOG_METADATA_MANAGER_CLASS_NAME_PROP, classOf[NoOpRemoteLogMetadataManager].getName)
    // set log reader threads number to 2
    props.put(RemoteLogManagerConfig.REMOTE_LOG_READER_THREADS_PROP, 2.toString)
    val config = new AbstractConfig(RemoteLogManagerConfig.CONFIG_DEF, props)
    val remoteLogManagerConfig = new RemoteLogManagerConfig(config)
    val mockLog = mock(classOf[UnifiedLog])
    val brokerTopicStats = new BrokerTopicStats(java.util.Optional.of(KafkaConfig.fromProps(props)))
    val remoteLogManager = new RemoteLogManager(
      remoteLogManagerConfig,
      0,
      TestUtils.tempRelativeDir("data").getAbsolutePath,
      "clusterId",
      time,
      _ => Optional.of(mockLog),
      (TopicPartition, Long) => {},
      brokerTopicStats)
    val spyRLM = spy(remoteLogManager)

    val replicaManager = setupReplicaManagerWithMockedPurgatories(new MockTimer(time), aliveBrokerIds = Seq(0, 1, 2), enableRemoteStorage = true, shouldMockLog = true, remoteLogManager = Some(spyRLM))
    try {
      val offsetCheckpoints = new LazyOffsetCheckpoints(replicaManager.highWatermarkCheckpoints)
      replicaManager.createPartition(tp0).createLogIfNotExists(isNew = false, isFutureReplica = false, offsetCheckpoints, None)
      val partition0Replicas = Seq[Integer](0, 1).asJava
      val topicIds = Map(tp0.topic -> topicId).asJava
      val leaderEpoch = 0
      val leaderAndIsrRequest = new LeaderAndIsrRequest.Builder(ApiKeys.LEADER_AND_ISR.latestVersion, 0, 0, brokerEpoch,
        Seq(
          new LeaderAndIsrPartitionState()
            .setTopicName(tp0.topic)
            .setPartitionIndex(tp0.partition)
            .setControllerEpoch(0)
            .setLeader(leaderEpoch)
            .setLeaderEpoch(0)
            .setIsr(partition0Replicas)
            .setPartitionEpoch(0)
            .setReplicas(partition0Replicas)
            .setIsNew(true)
        ).asJava,
        topicIds,
        Set(new Node(0, "host1", 0), new Node(1, "host2", 1)).asJava).build()
      replicaManager.becomeLeaderOrFollower(0, leaderAndIsrRequest, (_, _) => ())

      val params = new FetchParams(ApiKeys.FETCH.latestVersion, replicaId, 1, 1000, 10, 100, FetchIsolation.LOG_END, None.asJava)
      val fetchOffset = 1

      def fetchCallback(responseStatus: Seq[(TopicIdPartition, FetchPartitionData)]): Unit = {
        assertEquals(1, responseStatus.size)
        assertEquals(tidp0, responseStatus.toMap.keySet.head)
      }

      assertEquals(1.0, yammerMetricValue("RemoteLogReaderAvgIdlePercent").asInstanceOf[Double])
      assertEquals(0, yammerMetricValue("RemoteLogReaderTaskQueueSize").asInstanceOf[Int])

      // our thread number is 2
      val queueLatch = new CountDownLatch(2)
      val doneLatch = new CountDownLatch(1)

      doAnswer(_ => {
        queueLatch.countDown()
        // wait until verification completed
        doneLatch.await(5000, TimeUnit.MILLISECONDS)
        new FetchDataInfo(new LogOffsetMetadata(startOffset), mock(classOf[Records]))
      }).when(spyRLM).read(any())

      // create 5 asyncRead tasks, which should enqueue 3 task
      for (i <- 1 to 5)
        replicaManager.fetchMessages(params, Seq(tidp0 -> new PartitionData(topicId, fetchOffset, 0, 100000, Optional.of[Integer](leaderEpoch), Optional.of[Integer](leaderEpoch))), UnboundedQuota, fetchCallback)

      // wait until at least 2 task submitted to use all the available threads
      queueLatch.await(5000, TimeUnit.MILLISECONDS)
      // RemoteLogReader should not be all idle
      assertTrue(yammerMetricValue("RemoteLogReaderAvgIdlePercent").asInstanceOf[Double] < 1.0)
      // RemoteLogReader should queue some tasks
      assertEquals(3, yammerMetricValue("RemoteLogReaderTaskQueueSize").asInstanceOf[Int])
      // unlock all tasks
      doneLatch.countDown()
    } finally {
      Utils.tryAll(util.Arrays.asList[Callable[Void]](
        () => {
          replicaManager.shutdown(checkpointHW = false)
          null
        },
        () => {
          remoteLogManager.close()
          null
        }
      ))
    }
  }

  @Test
  def testRemoteFetchExpiresPerSecMetric(): Unit = {
    val replicaId = -1
    val tp0 = new TopicPartition(topic, 0)
    val tidp0 = new TopicIdPartition(topicId, tp0)

    val props = new Properties()
    props.put("zookeeper.connect", "test")
    props.put(RemoteLogManagerConfig.REMOTE_LOG_STORAGE_SYSTEM_ENABLE_PROP, true.toString)
    props.put(RemoteLogManagerConfig.REMOTE_STORAGE_MANAGER_CLASS_NAME_PROP, classOf[NoOpRemoteStorageManager].getName)
    props.put(RemoteLogManagerConfig.REMOTE_LOG_METADATA_MANAGER_CLASS_NAME_PROP, classOf[NoOpRemoteLogMetadataManager].getName)
    val config = new AbstractConfig(RemoteLogManagerConfig.CONFIG_DEF, props)
    val remoteLogManagerConfig = new RemoteLogManagerConfig(config)
    val dummyLog = mock(classOf[UnifiedLog])
    val brokerTopicStats = new BrokerTopicStats(java.util.Optional.of(KafkaConfig.fromProps(props)))
    val remoteLogManager = new RemoteLogManager(
      remoteLogManagerConfig,
      0,
      TestUtils.tempRelativeDir("data").getAbsolutePath,
      "clusterId",
      time,
      _ => Optional.of(dummyLog),
      (TopicPartition, Long) => {},
      brokerTopicStats)
    val spyRLM = spy(remoteLogManager)
    val timer = new MockTimer(time)

    val replicaManager = setupReplicaManagerWithMockedPurgatories(timer, aliveBrokerIds = Seq(0, 1, 2), enableRemoteStorage = true, shouldMockLog = true, remoteLogManager = Some(spyRLM))

    try {
      val offsetCheckpoints = new LazyOffsetCheckpoints(replicaManager.highWatermarkCheckpoints)
      replicaManager.createPartition(tp0).createLogIfNotExists(isNew = false, isFutureReplica = false, offsetCheckpoints, None)
      val partition0Replicas = Seq[Integer](0, 1).asJava
      val topicIds = Map(tp0.topic -> topicId).asJava
      val leaderEpoch = 0
      val leaderAndIsrRequest = new LeaderAndIsrRequest.Builder(ApiKeys.LEADER_AND_ISR.latestVersion, 0, 0, brokerEpoch,
        Seq(
          new LeaderAndIsrPartitionState()
            .setTopicName(tp0.topic)
            .setPartitionIndex(tp0.partition)
            .setControllerEpoch(0)
            .setLeader(leaderEpoch)
            .setLeaderEpoch(0)
            .setIsr(partition0Replicas)
            .setPartitionEpoch(0)
            .setReplicas(partition0Replicas)
            .setIsNew(true)
        ).asJava,
        topicIds,
        Set(new Node(0, "host1", 0), new Node(1, "host2", 1)).asJava).build()
      replicaManager.becomeLeaderOrFollower(0, leaderAndIsrRequest, (_, _) => ())

      val mockLog = replicaManager.getPartitionOrException(tp0).log.get
      when(mockLog.endOffsetForEpoch(anyInt())).thenReturn(Some(new OffsetAndEpoch(1, 1)))
      when(mockLog.read(anyLong(), anyInt(), any(), anyBoolean())).thenReturn(new FetchDataInfo(
        new LogOffsetMetadata(0L, 0L, 0),
        MemoryRecords.EMPTY
      ))
      val endOffsetMetadata = new LogOffsetMetadata(100L, 0L, 500)
      when(mockLog.fetchOffsetSnapshot).thenReturn(new LogOffsetSnapshot(
        0L,
        endOffsetMetadata,
        endOffsetMetadata,
        endOffsetMetadata))

      val params = new FetchParams(ApiKeys.FETCH.latestVersion, replicaId, 1, 1000, 10, 100, FetchIsolation.LOG_END, None.asJava)
      val fetchOffset = 1

      def fetchCallback(responseStatus: Seq[(TopicIdPartition, FetchPartitionData)]): Unit = {
        assertEquals(1, responseStatus.size)
        assertEquals(tidp0, responseStatus.toMap.keySet.head)
      }

      val latch = new CountDownLatch(1)
      doAnswer(_ => {
        // wait until verification completes
        latch.await(5000, TimeUnit.MILLISECONDS)
        mock(classOf[FetchDataInfo])
      }).when(spyRLM).read(any())

      val curExpiresPerSec = DelayedRemoteFetchMetrics.expiredRequestMeter.count()
      replicaManager.fetchMessages(params, Seq(tidp0 -> new PartitionData(topicId, fetchOffset, 0, 100000, Optional.of[Integer](leaderEpoch), Optional.of[Integer](leaderEpoch))), UnboundedQuota, fetchCallback)
      // advancing the clock to expire the delayed remote fetch
      timer.advanceClock(2000L)

      // verify the DelayedRemoteFetchMetrics.expiredRequestMeter.mark is called since the delayed remote fetch is expired
      TestUtils.waitUntilTrue(() => (curExpiresPerSec + 1) == DelayedRemoteFetchMetrics.expiredRequestMeter.count(), "DelayedRemoteFetchMetrics.expiredRequestMeter.count() should be 1, but got: " + DelayedRemoteFetchMetrics.expiredRequestMeter.count(), 10000L)
      latch.countDown()
    } finally {
      Utils.tryAll(util.Arrays.asList[Callable[Void]](
        () => {
          replicaManager.shutdown(checkpointHW = false)
          null
        },
        () => {
          remoteLogManager.close()
          null
        }
      ))
    }
  }

  private def yammerMetricValue(name: String): Any = {
    val allMetrics = KafkaYammerMetrics.defaultRegistry.allMetrics.asScala
    val (_, metric) = allMetrics.find { case (n, _) => n.getMBeanName.endsWith(name) }
      .getOrElse(fail(s"Unable to find broker metric $name: allMetrics: ${allMetrics.keySet.map(_.getMBeanName)}"))
    metric match {
      case m: Gauge[_] => m.value
      case m: Meter => m.count()
      case m => fail(s"Unexpected broker metric of class ${m.getClass}")
    }
  }

  @Test
  def testSuccessfulBuildRemoteLogAuxStateMetrics(): Unit = {
    val tp0 = new TopicPartition(topic, 0)

    val remoteLogManager = mock(classOf[RemoteLogManager])
    val remoteLogSegmentMetadata = mock(classOf[RemoteLogSegmentMetadata])
    when(remoteLogManager.fetchRemoteLogSegmentMetadata(any(), anyInt(), anyLong())).thenReturn(
      Optional.of(remoteLogSegmentMetadata)
    )
    val storageManager = mock(classOf[RemoteStorageManager])
    when(storageManager.fetchIndex(any(), any())).thenReturn(new ByteArrayInputStream("0".getBytes()))
    when(remoteLogManager.storageManager()).thenReturn(storageManager)

    val replicaManager = setupReplicaManagerWithMockedPurgatories(new MockTimer(time), aliveBrokerIds = Seq(0, 1, 2), enableRemoteStorage = true, shouldMockLog = true, remoteLogManager = Some(remoteLogManager), buildRemoteLogAuxState = true)
    try {

      val offsetCheckpoints = new LazyOffsetCheckpoints(replicaManager.highWatermarkCheckpoints)
      replicaManager.createPartition(tp0).createLogIfNotExists(isNew = false, isFutureReplica = false, offsetCheckpoints, None)
      val partition0Replicas = Seq[Integer](0, 1).asJava
      val topicIds = Map(tp0.topic -> topicId).asJava
      val leaderAndIsrRequest = new LeaderAndIsrRequest.Builder(ApiKeys.LEADER_AND_ISR.latestVersion, 0, 0, brokerEpoch,
        Seq(
          new LeaderAndIsrPartitionState()
            .setTopicName(tp0.topic)
            .setPartitionIndex(tp0.partition)
            .setControllerEpoch(0)
            .setLeader(1)
            .setLeaderEpoch(0)
            .setIsr(partition0Replicas)
            .setPartitionEpoch(0)
            .setReplicas(partition0Replicas)
            .setIsNew(true)
        ).asJava,
        topicIds,
        Set(new Node(0, "host1", 0), new Node(1, "host2", 1)).asJava).build()

      // Verify the metrics for build remote log state and for failures is zero before replicas start to fetch
      assertEquals(0, brokerTopicStats.topicStats(tp0.topic()).buildRemoteLogAuxStateRequestRate.count)
      assertEquals(0, brokerTopicStats.topicStats(tp0.topic()).failedBuildRemoteLogAuxStateRate.count)
      // Verify aggregate metrics
      assertEquals(0, brokerTopicStats.allTopicsStats.buildRemoteLogAuxStateRequestRate.count)
      assertEquals(0, brokerTopicStats.allTopicsStats.failedBuildRemoteLogAuxStateRate.count)

      replicaManager.becomeLeaderOrFollower(0, leaderAndIsrRequest, (_, _) => ())

      // Replicas fetch from the leader periodically, therefore we check that the metric value is increasing
      assertTrue(brokerTopicStats.topicStats(tp0.topic()).buildRemoteLogAuxStateRequestRate.count > 0)
      assertEquals(0, brokerTopicStats.topicStats(tp0.topic()).failedBuildRemoteLogAuxStateRate.count)
      // Verify aggregate metrics
      assertTrue(brokerTopicStats.allTopicsStats.buildRemoteLogAuxStateRequestRate.count > 0)
      assertEquals(0, brokerTopicStats.allTopicsStats.failedBuildRemoteLogAuxStateRate.count)
    } finally {
      replicaManager.shutdown(checkpointHW = false)
    }
  }

  @Test
  def testFailedBuildRemoteLogAuxStateMetrics(): Unit = {
    val tp0 = new TopicPartition(topic, 0)

    val remoteLogManager = mock(classOf[RemoteLogManager])
    val storageManager = mock(classOf[RemoteStorageManager])
    when(storageManager.fetchIndex(any(), any())).thenReturn(new ByteArrayInputStream("0".getBytes()))
    when(remoteLogManager.storageManager()).thenReturn(storageManager)

    val replicaManager = setupReplicaManagerWithMockedPurgatories(new MockTimer(time), aliveBrokerIds = Seq(0, 1, 2), enableRemoteStorage = true, shouldMockLog = true, remoteLogManager = Some(remoteLogManager), buildRemoteLogAuxState = true)
    try {
      val offsetCheckpoints = new LazyOffsetCheckpoints(replicaManager.highWatermarkCheckpoints)
      replicaManager.createPartition(tp0).createLogIfNotExists(isNew = false, isFutureReplica = false, offsetCheckpoints, None)
      val partition0Replicas = Seq[Integer](0, 1).asJava
      val topicIds = Map(tp0.topic -> topicId).asJava
      val leaderAndIsrRequest = new LeaderAndIsrRequest.Builder(ApiKeys.LEADER_AND_ISR.latestVersion, 0, 0, brokerEpoch,
        Seq(
          new LeaderAndIsrPartitionState()
            .setTopicName(tp0.topic)
            .setPartitionIndex(tp0.partition)
            .setControllerEpoch(0)
            .setLeader(1)
            .setLeaderEpoch(0)
            .setIsr(partition0Replicas)
            .setPartitionEpoch(0)
            .setReplicas(partition0Replicas)
            .setIsNew(true)
        ).asJava,
        topicIds,
        Set(new Node(0, "host1", 0), new Node(1, "host2", 1)).asJava).build()

      // Verify the metrics for build remote log state and for failures is zero before replicas start to fetch
      assertEquals(0, brokerTopicStats.topicStats(tp0.topic()).buildRemoteLogAuxStateRequestRate.count)
      assertEquals(0, brokerTopicStats.topicStats(tp0.topic()).failedBuildRemoteLogAuxStateRate.count)
      // Verify aggregate metrics
      assertEquals(0, brokerTopicStats.allTopicsStats.buildRemoteLogAuxStateRequestRate.count)
      assertEquals(0, brokerTopicStats.allTopicsStats.failedBuildRemoteLogAuxStateRate.count)

      replicaManager.becomeLeaderOrFollower(0, leaderAndIsrRequest, (_, _) => ())

      // Replicas fetch from the leader periodically, therefore we check that the metric value is increasing
      // We expect failedBuildRemoteLogAuxStateRate to increase because there is no remoteLogSegmentMetadata
      // when attempting to build log aux state
      TestUtils.waitUntilTrue(() => brokerTopicStats.topicStats(tp0.topic()).buildRemoteLogAuxStateRequestRate.count > 0,
        "Should have buildRemoteLogAuxStateRequestRate count > 0, but got:" + brokerTopicStats.topicStats(tp0.topic()).buildRemoteLogAuxStateRequestRate.count)
      TestUtils.waitUntilTrue(() => brokerTopicStats.topicStats(tp0.topic()).failedBuildRemoteLogAuxStateRate.count > 0,
        "Should have failedBuildRemoteLogAuxStateRate count > 0, but got:" + brokerTopicStats.topicStats(tp0.topic()).failedBuildRemoteLogAuxStateRate.count)
      // Verify aggregate metrics
      TestUtils.waitUntilTrue(() => brokerTopicStats.allTopicsStats.buildRemoteLogAuxStateRequestRate.count > 0,
        "Should have all topic buildRemoteLogAuxStateRequestRate count > 0, but got:" + brokerTopicStats.allTopicsStats.buildRemoteLogAuxStateRequestRate.count)
      TestUtils.waitUntilTrue(() => brokerTopicStats.allTopicsStats.failedBuildRemoteLogAuxStateRate.count > 0,
        "Should have all topic failedBuildRemoteLogAuxStateRate count > 0, but got:" + brokerTopicStats.allTopicsStats.failedBuildRemoteLogAuxStateRate.count)
    } finally {
      replicaManager.shutdown(checkpointHW = false)
    }
  }

  @Test
  def testBuildRemoteLogAuxStateMetricsThrowsException(): Unit = {
    val tp0 = new TopicPartition(topic, 0)

    val remoteLogManager = mock(classOf[RemoteLogManager])
    when(remoteLogManager.fetchRemoteLogSegmentMetadata(any(), anyInt(), anyLong())).thenThrow(new RemoteStorageException("Failed to build remote log aux"))

    val storageManager = mock(classOf[RemoteStorageManager])
    when(storageManager.fetchIndex(any(), any())).thenReturn(new ByteArrayInputStream("0".getBytes()))
    when(remoteLogManager.storageManager()).thenReturn(storageManager)

    val replicaManager = setupReplicaManagerWithMockedPurgatories(new MockTimer(time), aliveBrokerIds = Seq(0, 1, 2), enableRemoteStorage = true, shouldMockLog = true, remoteLogManager = Some(remoteLogManager), buildRemoteLogAuxState = true)
    try {
      val offsetCheckpoints = new LazyOffsetCheckpoints(replicaManager.highWatermarkCheckpoints)
      replicaManager.createPartition(tp0).createLogIfNotExists(isNew = false, isFutureReplica = false, offsetCheckpoints, None)
      val partition0Replicas = Seq[Integer](0, 1).asJava
      val topicIds = Map(tp0.topic -> topicId).asJava
      val leaderAndIsrRequest = new LeaderAndIsrRequest.Builder(ApiKeys.LEADER_AND_ISR.latestVersion, 0, 0, brokerEpoch,
        Seq(
          new LeaderAndIsrPartitionState()
            .setTopicName(tp0.topic)
            .setPartitionIndex(tp0.partition)
            .setControllerEpoch(0)
            .setLeader(1)
            .setLeaderEpoch(0)
            .setIsr(partition0Replicas)
            .setPartitionEpoch(0)
            .setReplicas(partition0Replicas)
            .setIsNew(true)
        ).asJava,
        topicIds,
        Set(new Node(0, "host1", 0), new Node(1, "host2", 1)).asJava).build()

      // Verify the metrics for build remote log state and for failures is zero before replicas start to fetch
      assertEquals(0, brokerTopicStats.topicStats(tp0.topic()).buildRemoteLogAuxStateRequestRate.count)
      assertEquals(0, brokerTopicStats.topicStats(tp0.topic()).failedBuildRemoteLogAuxStateRate.count)
      // Verify aggregate metrics
      assertEquals(0, brokerTopicStats.allTopicsStats.buildRemoteLogAuxStateRequestRate.count)
      assertEquals(0, brokerTopicStats.allTopicsStats.failedBuildRemoteLogAuxStateRate.count)

      replicaManager.becomeLeaderOrFollower(0, leaderAndIsrRequest, (_, _) => ())

      // Replicas fetch from the leader periodically, therefore we check that the metric value is increasing
      // We expect failedBuildRemoteLogAuxStateRate to increase because fetchRemoteLogSegmentMetadata returns RemoteStorageException
      TestUtils.waitUntilTrue(() => brokerTopicStats.topicStats(tp0.topic()).buildRemoteLogAuxStateRequestRate.count > 0,
        "Should have buildRemoteLogAuxStateRequestRate count > 0, but got:" + brokerTopicStats.topicStats(tp0.topic()).buildRemoteLogAuxStateRequestRate.count)
      TestUtils.waitUntilTrue(() => brokerTopicStats.topicStats(tp0.topic()).failedBuildRemoteLogAuxStateRate.count > 0,
        "Should have failedBuildRemoteLogAuxStateRate count > 0, but got:" + brokerTopicStats.topicStats(tp0.topic()).failedBuildRemoteLogAuxStateRate.count)
      // Verify aggregate metrics
      TestUtils.waitUntilTrue(() => brokerTopicStats.allTopicsStats.buildRemoteLogAuxStateRequestRate.count > 0,
        "Should have all topic buildRemoteLogAuxStateRequestRate count > 0, but got:" + brokerTopicStats.allTopicsStats.buildRemoteLogAuxStateRequestRate.count)
      TestUtils.waitUntilTrue(() => brokerTopicStats.allTopicsStats.failedBuildRemoteLogAuxStateRate.count > 0,
        "Should have all topic failedBuildRemoteLogAuxStateRate count > 0, but got:" + brokerTopicStats.allTopicsStats.failedBuildRemoteLogAuxStateRate.count)
    } finally {
      replicaManager.shutdown(checkpointHW = false)
    }
  }

  private def setupMockLog(path: String): UnifiedLog = {
    val mockLog = mock(classOf[UnifiedLog])
    val partitionDir = new File(path, s"$topic-0")
    partitionDir.mkdir()
    when(mockLog.dir).thenReturn(partitionDir)
    when(mockLog.parentDir).thenReturn(path)
    when(mockLog.topicId).thenReturn(Some(topicId))
    when(mockLog.topicPartition).thenReturn(new TopicPartition(topic, 0))
    when(mockLog.highWatermark).thenReturn(highHW)
    when(mockLog.updateHighWatermark(anyLong())).thenReturn(0L)
    when(mockLog.logEndOffsetMetadata).thenReturn(new LogOffsetMetadata(10))
    when(mockLog.maybeIncrementHighWatermark(any(classOf[LogOffsetMetadata]))).thenReturn(None)
    when(mockLog.endOffsetForEpoch(anyInt())).thenReturn(None)
    // try to return a high start offset to cause OffsetOutOfRangeException at the 1st time
    when(mockLog.logStartOffset).thenReturn(endOffset).thenReturn(startOffset)
    when(mockLog.logEndOffset).thenReturn(endOffset)
    when(mockLog.localLogStartOffset()).thenReturn(endOffset - 10)
    when(mockLog.leaderEpochCache).thenReturn(None)
    when(mockLog.latestEpoch).thenReturn(Some(0))
    val producerStateManager = mock(classOf[ProducerStateManager])
    when(mockLog.producerStateManager).thenReturn(producerStateManager)

    mockLog
  }

  private def testStopReplicaWithExistingPartition(leaderEpoch: Int,
                                                   deletePartition: Boolean,
                                                   throwIOException: Boolean,
                                                   expectedOutput: Errors,
                                                   enableRemoteStorage: Boolean): Unit = {
    val mockTimer = new MockTimer(time)
    val replicaManager = setupReplicaManagerWithMockedPurgatories(mockTimer, aliveBrokerIds = Seq(0, 1),
      enableRemoteStorage = enableRemoteStorage)

    try {
      val tp0 = new TopicPartition(topic, 0)
      val offsetCheckpoints = new LazyOffsetCheckpoints(replicaManager.highWatermarkCheckpoints)
      val partition = replicaManager.createPartition(tp0)
      partition.createLogIfNotExists(isNew = false, isFutureReplica = false, offsetCheckpoints, None)

      val logDirFailureChannel = new LogDirFailureChannel(replicaManager.config.logDirs.size)
      val logDir = partition.log.get.parentDirFile

      def readRecoveryPointCheckpoint(): Map[TopicPartition, Long] = {
        new OffsetCheckpointFile(new File(logDir, LogManager.RecoveryPointCheckpointFile),
          logDirFailureChannel).read()
      }

      def readLogStartOffsetCheckpoint(): Map[TopicPartition, Long] = {
        new OffsetCheckpointFile(new File(logDir, LogManager.LogStartOffsetCheckpointFile),
          logDirFailureChannel).read()
      }

      val becomeLeaderRequest = new LeaderAndIsrRequest.Builder(ApiKeys.LEADER_AND_ISR.latestVersion, 0, 0, brokerEpoch,
        Seq(leaderAndIsrPartitionState(tp0, 1, 0, Seq(0, 1), true)).asJava,
        Collections.singletonMap(tp0.topic(), Uuid.randomUuid()),
        Set(new Node(0, "host1", 0), new Node(1, "host2", 1)).asJava
      ).build()

      replicaManager.becomeLeaderOrFollower(1, becomeLeaderRequest, (_, _) => ())

      val batch = TestUtils.records(records = List(
        new SimpleRecord(10, "k1".getBytes, "v1".getBytes),
        new SimpleRecord(11, "k2".getBytes, "v2".getBytes)))
      partition.appendRecordsToLeader(batch, AppendOrigin.CLIENT, requiredAcks = 0, RequestLocal.withThreadConfinedCaching)
      partition.log.get.updateHighWatermark(2L)
      partition.log.get.maybeIncrementLogStartOffset(1L, LogStartOffsetIncrementReason.LeaderOffsetIncremented)
      replicaManager.logManager.checkpointLogRecoveryOffsets()
      replicaManager.logManager.checkpointLogStartOffsets()
      assertEquals(Some(1L), readRecoveryPointCheckpoint().get(tp0))
      assertEquals(Some(1L), readLogStartOffsetCheckpoint().get(tp0))

      if (throwIOException) {
        // Replace underlying PartitionMetadataFile with a mock which throws
        // a KafkaStorageException when maybeFlush is called.
        val mockPartitionMetadataFile = mock(classOf[PartitionMetadataFile])
        when(mockPartitionMetadataFile.maybeFlush()).thenThrow(new KafkaStorageException())
        partition.log.get.partitionMetadataFile = Some(mockPartitionMetadataFile)
      }

      val partitionStates = Map(tp0 -> new StopReplicaPartitionState()
        .setPartitionIndex(tp0.partition)
        .setLeaderEpoch(leaderEpoch)
        .setDeletePartition(deletePartition)
      )

      val (result, error) = replicaManager.stopReplicas(1, 0, 0, partitionStates)
      assertEquals(Errors.NONE, error)
      assertEquals(Map(tp0 -> expectedOutput), result)

      if (expectedOutput == Errors.NONE && deletePartition) {
        assertEquals(HostedPartition.None, replicaManager.getPartition(tp0))
        assertFalse(readRecoveryPointCheckpoint().contains(tp0))
        assertFalse(readLogStartOffsetCheckpoint().contains(tp0))
        if (enableRemoteStorage) {
          val stopPartition = StopPartition(tp0,
            deleteLocalLog = deletePartition,
            deleteRemoteLog = leaderEpoch == LeaderAndIsr.EpochDuringDelete)
          verify(mockRemoteLogManager)
            .stopPartitions(ArgumentMatchers.eq(Collections.singleton(stopPartition)), any())
        }
      }

      if (expectedOutput == Errors.NONE && !deletePartition && enableRemoteStorage) {
        verify(mockRemoteLogManager)
          .stopPartitions(ArgumentMatchers.eq(Collections.singleton(StopPartition(tp0, deleteLocalLog = false))), any())
      }
    } finally {
      replicaManager.shutdown(checkpointHW = false)
    }
  }

  @Test
  def testReplicaNotAvailable(): Unit = {

    def createReplicaManager(): ReplicaManager = {
      val props = TestUtils.createBrokerConfig(1, TestUtils.MockZkConnect)
      val config = KafkaConfig.fromProps(props)
      val mockLogMgr = TestUtils.createLogManager(config.logDirs.map(new File(_)))
      new ReplicaManager(
        metrics = metrics,
        config = config,
        time = time,
        scheduler = new MockScheduler(time),
        logManager = mockLogMgr,
        quotaManagers = quotaManager,
        metadataCache = MetadataCache.zkMetadataCache(config.brokerId, config.interBrokerProtocolVersion),
        logDirFailureChannel = new LogDirFailureChannel(config.logDirs.size),
        alterPartitionManager = alterPartitionManager) {
        override def getPartitionOrException(topicPartition: TopicPartition): Partition = {
          throw Errors.NOT_LEADER_OR_FOLLOWER.exception()
        }
      }
    }

    val replicaManager = createReplicaManager()
    try {
      val tp = new TopicPartition(topic, 0)
      val dir = replicaManager.logManager.liveLogDirs.head.getAbsolutePath
      val errors = replicaManager.alterReplicaLogDirs(Map(tp -> dir))
      assertEquals(Errors.REPLICA_NOT_AVAILABLE, errors(tp))
    } finally {
      replicaManager.shutdown(checkpointHW = false)
    }
  }

  @Test
  def testPartitionMetadataFile(): Unit = {
    val replicaManager = setupReplicaManagerWithMockedPurgatories(new MockTimer(time))
    try {
      val brokerList = Seq[Integer](0, 1).asJava
      val topicPartition = new TopicPartition(topic, 0)
      val topicIds = Collections.singletonMap(topic, Uuid.randomUuid())
      val topicNames = topicIds.asScala.map(_.swap).asJava

      def leaderAndIsrRequest(epoch: Int, topicIds: java.util.Map[String, Uuid]): LeaderAndIsrRequest =
        new LeaderAndIsrRequest.Builder(ApiKeys.LEADER_AND_ISR.latestVersion, 0, 0, brokerEpoch,
          Seq(new LeaderAndIsrPartitionState()
            .setTopicName(topic)
            .setPartitionIndex(0)
            .setControllerEpoch(0)
            .setLeader(0)
            .setLeaderEpoch(epoch)
            .setIsr(brokerList)
            .setPartitionEpoch(0)
            .setReplicas(brokerList)
            .setIsNew(true)).asJava,
          topicIds,
          Set(new Node(0, "host1", 0), new Node(1, "host2", 1)).asJava).build()

      val response = replicaManager.becomeLeaderOrFollower(0, leaderAndIsrRequest(0, topicIds), (_, _) => ())
      assertEquals(Errors.NONE, response.partitionErrors(topicNames).get(topicPartition))
      assertFalse(replicaManager.localLog(topicPartition).isEmpty)
      val id = topicIds.get(topicPartition.topic())
      val log = replicaManager.localLog(topicPartition).get
      assertTrue(log.partitionMetadataFile.get.exists())
      val partitionMetadata = log.partitionMetadataFile.get.read()

      // Current version of PartitionMetadataFile is 0.
      assertEquals(0, partitionMetadata.version)
      assertEquals(id, partitionMetadata.topicId)
    } finally {
      replicaManager.shutdown(checkpointHW = false)
    }
  }

  @Test
  def testPartitionMetadataFileCreatedWithExistingLog(): Unit = {
    val replicaManager = setupReplicaManagerWithMockedPurgatories(new MockTimer(time))
    try {
      val brokerList = Seq[Integer](0, 1).asJava
      val topicPartition = new TopicPartition(topic, 0)

      replicaManager.logManager.getOrCreateLog(topicPartition, isNew = true, topicId = None)

      assertTrue(replicaManager.getLog(topicPartition).isDefined)
      var log = replicaManager.getLog(topicPartition).get
      assertEquals(None, log.topicId)
      assertFalse(log.partitionMetadataFile.get.exists())

      val topicIds = Collections.singletonMap(topic, Uuid.randomUuid())
      val topicNames = topicIds.asScala.map(_.swap).asJava

      def leaderAndIsrRequest(epoch: Int): LeaderAndIsrRequest = new LeaderAndIsrRequest.Builder(ApiKeys.LEADER_AND_ISR.latestVersion, 0, 0, brokerEpoch,
        Seq(new LeaderAndIsrPartitionState()
          .setTopicName(topic)
          .setPartitionIndex(0)
          .setControllerEpoch(0)
          .setLeader(0)
          .setLeaderEpoch(epoch)
          .setIsr(brokerList)
          .setPartitionEpoch(0)
          .setReplicas(brokerList)
          .setIsNew(true)).asJava,
        topicIds,
        Set(new Node(0, "host1", 0), new Node(1, "host2", 1)).asJava).build()

      val response = replicaManager.becomeLeaderOrFollower(0, leaderAndIsrRequest(0), (_, _) => ())
      assertEquals(Errors.NONE, response.partitionErrors(topicNames).get(topicPartition))
      assertFalse(replicaManager.localLog(topicPartition).isEmpty)
      val id = topicIds.get(topicPartition.topic())
      log = replicaManager.localLog(topicPartition).get
      assertTrue(log.partitionMetadataFile.get.exists())
      val partitionMetadata = log.partitionMetadataFile.get.read()

      // Current version of PartitionMetadataFile is 0.
      assertEquals(0, partitionMetadata.version)
      assertEquals(id, partitionMetadata.topicId)
    } finally {
      replicaManager.shutdown(checkpointHW = false)
    }
  }

  @Test
  def testPartitionMetadataFileCreatedAfterPreviousRequestWithoutIds(): Unit = {
    val replicaManager = setupReplicaManagerWithMockedPurgatories(new MockTimer(time))
    try {
      val brokerList = Seq[Integer](0, 1).asJava
      val topicPartition = new TopicPartition(topic, 0)
      val topicPartition2 = new TopicPartition(topic, 1)

      def leaderAndIsrRequest(topicIds: util.Map[String, Uuid], version: Short, partition: Int = 0, leaderEpoch: Int = 0): LeaderAndIsrRequest =
        new LeaderAndIsrRequest.Builder(version, 0, 0, brokerEpoch,
        Seq(new LeaderAndIsrPartitionState()
          .setTopicName(topic)
          .setPartitionIndex(partition)
          .setControllerEpoch(0)
          .setLeader(0)
          .setLeaderEpoch(leaderEpoch)
          .setIsr(brokerList)
          .setPartitionEpoch(0)
          .setReplicas(brokerList)
          .setIsNew(true)).asJava,
        topicIds,
        Set(new Node(0, "host1", 0), new Node(1, "host2", 1)).asJava).build()

      // Send a request without a topic ID so that we have a log without a topic ID associated to the partition.
      val response = replicaManager.becomeLeaderOrFollower(0, leaderAndIsrRequest(Collections.emptyMap(), 4), (_, _) => ())
      assertEquals(Errors.NONE, response.partitionErrors(Collections.emptyMap()).get(topicPartition))
      assertTrue(replicaManager.localLog(topicPartition).isDefined)
      val log = replicaManager.localLog(topicPartition).get
      assertFalse(log.partitionMetadataFile.get.exists())
      assertTrue(log.topicId.isEmpty)

      val response2 = replicaManager.becomeLeaderOrFollower(0, leaderAndIsrRequest(topicIds.asJava, ApiKeys.LEADER_AND_ISR.latestVersion), (_, _) => ())
      assertEquals(Errors.NONE, response2.partitionErrors(topicNames.asJava).get(topicPartition))
      assertTrue(replicaManager.localLog(topicPartition).isDefined)
      assertTrue(log.partitionMetadataFile.get.exists())
      assertTrue(log.topicId.isDefined)
      assertEquals(topicId, log.topicId.get)

      // Repeat with partition 2, but in this case, update the leader epoch
      // Send a request without a topic ID so that we have a log without a topic ID associated to the partition.
      val response3 = replicaManager.becomeLeaderOrFollower(0, leaderAndIsrRequest(Collections.emptyMap(), 4, 1), (_, _) => ())
      assertEquals(Errors.NONE, response3.partitionErrors(Collections.emptyMap()).get(topicPartition2))
      assertTrue(replicaManager.localLog(topicPartition2).isDefined)
      val log2 = replicaManager.localLog(topicPartition2).get
      assertFalse(log2.partitionMetadataFile.get.exists())
      assertTrue(log2.topicId.isEmpty)

      val response4 = replicaManager.becomeLeaderOrFollower(0, leaderAndIsrRequest(topicIds.asJava, ApiKeys.LEADER_AND_ISR.latestVersion, 1, 1), (_, _) => ())
      assertEquals(Errors.NONE, response4.partitionErrors(topicNames.asJava).get(topicPartition2))
      assertTrue(replicaManager.localLog(topicPartition2).isDefined)
      assertTrue(log2.partitionMetadataFile.get.exists())
      assertTrue(log2.topicId.isDefined)
      assertEquals(topicId, log2.topicId.get)

      assertEquals(topicId, log.partitionMetadataFile.get.read().topicId)
      assertEquals(topicId, log2.partitionMetadataFile.get.read().topicId)
    } finally {
      replicaManager.shutdown(checkpointHW = false)
    }
  }

  @Test
  def testInconsistentIdReturnsError(): Unit = {
    val replicaManager = setupReplicaManagerWithMockedPurgatories(new MockTimer(time))
    try {
      val brokerList = Seq[Integer](0, 1).asJava
      val topicPartition = new TopicPartition(topic, 0)
      val topicIds = Collections.singletonMap(topic, Uuid.randomUuid())
      val topicNames = topicIds.asScala.map(_.swap).asJava

      val invalidTopicIds = Collections.singletonMap(topic, Uuid.randomUuid())
      val invalidTopicNames = invalidTopicIds.asScala.map(_.swap).asJava

      def leaderAndIsrRequest(epoch: Int, topicIds: java.util.Map[String, Uuid]): LeaderAndIsrRequest =
        new LeaderAndIsrRequest.Builder(ApiKeys.LEADER_AND_ISR.latestVersion, 0, 0, brokerEpoch,
        Seq(new LeaderAndIsrPartitionState()
          .setTopicName(topic)
          .setPartitionIndex(0)
          .setControllerEpoch(0)
          .setLeader(0)
          .setLeaderEpoch(epoch)
          .setIsr(brokerList)
          .setPartitionEpoch(0)
          .setReplicas(brokerList)
          .setIsNew(true)).asJava,
        topicIds,
        Set(new Node(0, "host1", 0), new Node(1, "host2", 1)).asJava).build()

      val response = replicaManager.becomeLeaderOrFollower(0, leaderAndIsrRequest(0, topicIds), (_, _) => ())
      assertEquals(Errors.NONE, response.partitionErrors(topicNames).get(topicPartition))

      val response2 = replicaManager.becomeLeaderOrFollower(0, leaderAndIsrRequest(1, topicIds), (_, _) => ())
      assertEquals(Errors.NONE, response2.partitionErrors(topicNames).get(topicPartition))

      // Send request with inconsistent ID.
      val response3 = replicaManager.becomeLeaderOrFollower(0, leaderAndIsrRequest(1, invalidTopicIds), (_, _) => ())
      assertEquals(Errors.INCONSISTENT_TOPIC_ID, response3.partitionErrors(invalidTopicNames).get(topicPartition))

      val response4 = replicaManager.becomeLeaderOrFollower(0, leaderAndIsrRequest(2, invalidTopicIds), (_, _) => ())
      assertEquals(Errors.INCONSISTENT_TOPIC_ID, response4.partitionErrors(invalidTopicNames).get(topicPartition))
    } finally {
      replicaManager.shutdown(checkpointHW = false)
    }
  }

  @Test
  def testPartitionMetadataFileNotCreated(): Unit = {
    val replicaManager = setupReplicaManagerWithMockedPurgatories(new MockTimer(time))
    try {
      val brokerList = Seq[Integer](0, 1).asJava
      val topicPartition = new TopicPartition(topic, 0)
      val topicPartitionFoo = new TopicPartition("foo", 0)
      val topicPartitionFake = new TopicPartition("fakeTopic", 0)
      val topicIds = Map(topic -> Uuid.ZERO_UUID, "foo" -> Uuid.randomUuid()).asJava
      val topicNames = topicIds.asScala.map(_.swap).asJava

      def leaderAndIsrRequest(epoch: Int, name: String, version: Short): LeaderAndIsrRequest = LeaderAndIsrRequest.parse(
        new LeaderAndIsrRequest.Builder(version, 0, 0, brokerEpoch,
        Seq(new LeaderAndIsrPartitionState()
          .setTopicName(name)
          .setPartitionIndex(0)
          .setControllerEpoch(0)
          .setLeader(0)
          .setLeaderEpoch(epoch)
          .setIsr(brokerList)
          .setPartitionEpoch(0)
          .setReplicas(brokerList)
          .setIsNew(true)).asJava,
        topicIds,
        Set(new Node(0, "host1", 0), new Node(1, "host2", 1)).asJava).build().serialize(), version)

      // There is no file if the topic does not have an associated topic ID.
      val response = replicaManager.becomeLeaderOrFollower(0, leaderAndIsrRequest(0, "fakeTopic", ApiKeys.LEADER_AND_ISR.latestVersion), (_, _) => ())
      assertTrue(replicaManager.localLog(topicPartitionFake).isDefined)
      val log = replicaManager.localLog(topicPartitionFake).get
      assertFalse(log.partitionMetadataFile.get.exists())
      assertEquals(Errors.NONE, response.partitionErrors(topicNames).get(topicPartition))

      // There is no file if the topic has the default UUID.
      val response2 = replicaManager.becomeLeaderOrFollower(0, leaderAndIsrRequest(0, topic, ApiKeys.LEADER_AND_ISR.latestVersion), (_, _) => ())
      assertTrue(replicaManager.localLog(topicPartition).isDefined)
      val log2 = replicaManager.localLog(topicPartition).get
      assertFalse(log2.partitionMetadataFile.get.exists())
      assertEquals(Errors.NONE, response2.partitionErrors(topicNames).get(topicPartition))

      // There is no file if the request an older version
      val response3 = replicaManager.becomeLeaderOrFollower(0, leaderAndIsrRequest(0, "foo", 0), (_, _) => ())
      assertTrue(replicaManager.localLog(topicPartitionFoo).isDefined)
      val log3 = replicaManager.localLog(topicPartitionFoo).get
      assertFalse(log3.partitionMetadataFile.get.exists())
      assertEquals(Errors.NONE, response3.partitionErrors(topicNames).get(topicPartitionFoo))

      // There is no file if the request is an older version
      val response4 = replicaManager.becomeLeaderOrFollower(0, leaderAndIsrRequest(1, "foo", 4), (_, _) => ())
      assertTrue(replicaManager.localLog(topicPartitionFoo).isDefined)
      val log4 = replicaManager.localLog(topicPartitionFoo).get
      assertFalse(log4.partitionMetadataFile.get.exists())
      assertEquals(Errors.NONE, response4.partitionErrors(topicNames).get(topicPartitionFoo))
    } finally {
      replicaManager.shutdown(checkpointHW = false)
    }
  }

  @ParameterizedTest
  @ValueSource(booleans = Array(true, false))
  def testPartitionMarkedOfflineIfLogCantBeCreated(becomeLeader: Boolean): Unit = {
    val dataDir = TestUtils.tempDir()
    val topicPartition = new TopicPartition(topic, 0)
    val replicaManager = setupReplicaManagerWithMockedPurgatories(
      timer = new MockTimer(time),
      propsModifier = props => props.put(ServerLogConfigs.LOG_DIRS_CONFIG, dataDir.getAbsolutePath)
    )

    try {
      // Delete the data directory to trigger a storage exception
      Utils.delete(dataDir)

      val request = makeLeaderAndIsrRequest(
        topicId = Uuid.randomUuid(),
        topicPartition = topicPartition,
        replicas = Seq(0, 1),
        leaderAndIsr = LeaderAndIsr(if (becomeLeader) 0 else 1, List(0, 1))
      )

      replicaManager.becomeLeaderOrFollower(0, request, (_, _) => ())
      val hostedPartition = replicaManager.getPartition(topicPartition)
      assertEquals(
        classOf[HostedPartition.Offline],
        hostedPartition.getClass
      )
      assertEquals(
        request.topicIds().get(topicPartition.topic()),
        hostedPartition.asInstanceOf[HostedPartition.Offline].partition.flatMap(p => p.topicId).get
      )
    } finally {
      replicaManager.shutdown(checkpointHW = false)
    }
  }

  private def makeLeaderAndIsrRequest(
    topicId: Uuid,
    topicPartition: TopicPartition,
    replicas: Seq[Int],
    leaderAndIsr: LeaderAndIsr,
    isNew: Boolean = true,
    brokerEpoch: Int = 0,
    controllerId: Int = 0,
    controllerEpoch: Int = 0,
    version: Short = LeaderAndIsrRequestData.HIGHEST_SUPPORTED_VERSION
  ): LeaderAndIsrRequest = {
    val partitionState = new LeaderAndIsrPartitionState()
      .setTopicName(topicPartition.topic)
      .setPartitionIndex(topicPartition.partition)
      .setControllerEpoch(controllerEpoch)
      .setLeader(leaderAndIsr.leader)
      .setLeaderEpoch(leaderAndIsr.leaderEpoch)
      .setIsr(leaderAndIsr.isr.map(Int.box).asJava)
      .setPartitionEpoch(leaderAndIsr.partitionEpoch)
      .setReplicas(replicas.map(Int.box).asJava)
      .setIsNew(isNew)

    def mkNode(replicaId: Int): Node = {
      new Node(replicaId, s"host-$replicaId", 9092)
    }

    val nodes = Set(mkNode(controllerId)) ++ replicas.map(mkNode).toSet

    new LeaderAndIsrRequest.Builder(
      version,
      controllerId,
      controllerEpoch,
      brokerEpoch,
      Seq(partitionState).asJava,
      Map(topicPartition.topic -> topicId).asJava,
      nodes.asJava
    ).build()
  }

  @Test
  def testActiveProducerState(): Unit = {
    val brokerId = 0
    val replicaManager = setupReplicaManagerWithMockedPurgatories(new MockTimer(time), brokerId)
    try {
      val fooPartition = new TopicPartition("foo", 0)
      when(replicaManager.metadataCache.contains(fooPartition)).thenReturn(false)
      val fooProducerState = replicaManager.activeProducerState(fooPartition)
      assertEquals(Errors.UNKNOWN_TOPIC_OR_PARTITION, Errors.forCode(fooProducerState.errorCode))

      val oofPartition = new TopicPartition("oof", 0)
      when(replicaManager.metadataCache.contains(oofPartition)).thenReturn(true)
      val oofProducerState = replicaManager.activeProducerState(oofPartition)
      assertEquals(Errors.NOT_LEADER_OR_FOLLOWER, Errors.forCode(oofProducerState.errorCode))

      // This API is supported by both leaders and followers

      val barPartition = new TopicPartition("bar", 0)
      val barLeaderAndIsrRequest = makeLeaderAndIsrRequest(
        topicId = Uuid.randomUuid(),
        topicPartition = barPartition,
        replicas = Seq(brokerId),
        leaderAndIsr = LeaderAndIsr(brokerId, List(brokerId))
      )
      replicaManager.becomeLeaderOrFollower(0, barLeaderAndIsrRequest, (_, _) => ())
      val barProducerState = replicaManager.activeProducerState(barPartition)
      assertEquals(Errors.NONE, Errors.forCode(barProducerState.errorCode))

      val otherBrokerId = 1
      val bazPartition = new TopicPartition("baz", 0)
      val bazLeaderAndIsrRequest = makeLeaderAndIsrRequest(
        topicId = Uuid.randomUuid(),
        topicPartition = bazPartition,
        replicas = Seq(brokerId, otherBrokerId),
        leaderAndIsr = LeaderAndIsr(otherBrokerId, List(brokerId, otherBrokerId))
      )
      replicaManager.becomeLeaderOrFollower(0, bazLeaderAndIsrRequest, (_, _) => ())
      val bazProducerState = replicaManager.activeProducerState(bazPartition)
      assertEquals(Errors.NONE, Errors.forCode(bazProducerState.errorCode))
    } finally {
      replicaManager.shutdown(checkpointHW = false)
    }
  }

  val FOO_UUID = Uuid.fromString("fFJBx0OmQG-UqeaT6YaSwA")

  val BAR_UUID = Uuid.fromString("vApAP6y7Qx23VOfKBzbOBQ")

  @Test
  def testGetOrCreatePartition(): Unit = {
    val brokerId = 0
    val replicaManager = setupReplicaManagerWithMockedPurgatories(new MockTimer(time), brokerId, shouldMockLog = true)
    try {
      val foo0 = new TopicPartition("foo", 0)
      val emptyDelta = new TopicsDelta(TopicsImage.EMPTY)
      val (fooPart, fooNew) = replicaManager.getOrCreatePartition(foo0, emptyDelta, FOO_UUID).get
      assertTrue(fooNew)
      assertEquals(foo0, fooPart.topicPartition)
      val (fooPart2, fooNew2) = replicaManager.getOrCreatePartition(foo0, emptyDelta, FOO_UUID).get
      assertFalse(fooNew2)
      assertTrue(fooPart eq fooPart2)
      val bar1 = new TopicPartition("bar", 1)
      replicaManager.markPartitionOffline(bar1)
      val (barPart, barNew) = replicaManager.getOrCreatePartition(bar1, emptyDelta, BAR_UUID).get
      assertTrue(barNew)
      assertEquals(bar1, barPart.topicPartition)

      val mockLog = mock(classOf[UnifiedLog])
      when(replicaManager.logManager.getLog(bar1)).thenReturn(Some(mockLog))
      when(mockLog.topicId).thenReturn(Some(BAR_UUID))
      replicaManager.markPartitionOffline(bar1)

      assertTrue(replicaManager.getOrCreatePartition(bar1, emptyDelta, BAR_UUID).isEmpty)
    } finally {
      replicaManager.shutdown(checkpointHW = false)
    }
  }

  @Test
  def testGetOrCreatePartitionShouldNotCreateOfflinePartition(): Unit = {
    val localId = 1
    val topicPartition0 = new TopicIdPartition(FOO_UUID, 0, "foo")
    val directoryEventHandler = mock(classOf[DirectoryEventHandler])

    val replicaManager = setupReplicaManagerWithMockedPurgatories(new MockTimer(time), localId, setupLogDirMetaProperties = true, directoryEventHandler = directoryEventHandler)
    try {
      val directoryIds = replicaManager.logManager.directoryIdsSet.toList
      assertEquals(directoryIds.size, 2)
      val leaderTopicsDelta: TopicsDelta = topicsCreateDelta(localId, true, partition = 0, directoryIds = directoryIds)
      val (partition: Partition, isNewWhenCreatedForFirstTime: Boolean) = replicaManager.getOrCreatePartition(topicPartition0.topicPartition(), leaderTopicsDelta, FOO_UUID).get
      partition.makeLeader(leaderAndIsrPartitionState(topicPartition0.topicPartition(), 1, localId, Seq(1, 2)),
        new LazyOffsetCheckpoints(replicaManager.highWatermarkCheckpoints),
        None)

      assertTrue(isNewWhenCreatedForFirstTime)
      // mark topic partition as offline
      replicaManager.markPartitionOffline(topicPartition0.topicPartition())

      // recreate the partition again shouldn't create new partition
      val recreateResults = replicaManager.getOrCreatePartition(topicPartition0.topicPartition(), leaderTopicsDelta, FOO_UUID)
      assertTrue(recreateResults.isEmpty)
    } finally {
      replicaManager.shutdown(checkpointHW = false)
    }
  }

  private def verifyRLMOnLeadershipChange(leaderPartitions: util.Set[Partition], followerPartitions: util.Set[Partition]): Unit = {
    val leaderCapture: ArgumentCaptor[util.Set[Partition]] = ArgumentCaptor.forClass(classOf[util.Set[Partition]])
    val followerCapture: ArgumentCaptor[util.Set[Partition]] = ArgumentCaptor.forClass(classOf[util.Set[Partition]])
    val topicIdsCapture: ArgumentCaptor[util.Map[String, Uuid]] = ArgumentCaptor.forClass(classOf[util.Map[String, Uuid]])
    verify(mockRemoteLogManager).onLeadershipChange(leaderCapture.capture(), followerCapture.capture(), topicIdsCapture.capture())

    val actualLeaderPartitions = leaderCapture.getValue
    val actualFollowerPartitions = followerCapture.getValue

    assertEquals(leaderPartitions, actualLeaderPartitions)
    assertEquals(followerPartitions, actualFollowerPartitions)
  }

  // KAFKA-16031: Enabling remote storage after JBOD is supported in tiered storage
  @ParameterizedTest
  @ValueSource(booleans = Array(false))
  def testApplyDeltaShouldHandleReplicaAssignedToOnlineDirectory(enableRemoteStorage: Boolean): Unit = {
    val localId = 1
    val topicPartition0 = new TopicPartition("foo", 0)
    val topicPartition1 = new TopicPartition("foo", 1)
    val directoryEventHandler = mock(classOf[DirectoryEventHandler])

    val replicaManager = setupReplicaManagerWithMockedPurgatories(new MockTimer(time), localId,
      enableRemoteStorage = enableRemoteStorage, setupLogDirMetaProperties = true, directoryEventHandler = directoryEventHandler)

    try {

      // Test applying delta as leader
      val directoryIds = replicaManager.logManager.directoryIdsSet.toList
      // Make the local replica the leader
      val leaderTopicsDelta = topicsCreateDelta(localId, true, partition = 0, directoryIds = directoryIds)
      val leaderMetadataImage = imageFromTopics(leaderTopicsDelta.apply())
      replicaManager.applyDelta(leaderTopicsDelta, leaderMetadataImage)

      // Check the broker shouldn't updated the controller with the correct assignment.
      verifyNoInteractions(replicaManager.directoryEventHandler)
      val logDirIdHostingPartition0 = replicaManager.logManager.directoryId(replicaManager.logManager.getLog(topicPartition0).get.dir.getParent).get
      assertEquals(directoryIds.head, logDirIdHostingPartition0)

      // Test applying delta as follower
      val followerTopicsDelta = topicsCreateDelta(localId, false, partition = 1, directoryIds = directoryIds)
      val followerMetadataImage = imageFromTopics(followerTopicsDelta.apply())

      replicaManager.applyDelta(followerTopicsDelta, followerMetadataImage)

      // Check the broker shouldn't updated the controller with the correct assignment.
      verifyNoInteractions(replicaManager.directoryEventHandler)
      val logDirIdHostingPartition1 = replicaManager.logManager.directoryId(replicaManager.logManager.getLog(topicPartition1).get.dir.getParent).get
      assertEquals(directoryIds.head, logDirIdHostingPartition1)

    } finally {
      replicaManager.shutdown(checkpointHW = false)
    }
  }

  @ParameterizedTest
  @ValueSource(booleans = Array(true, false))
  def testApplyDeltaShouldHandleReplicaAssignedToUnassignedDirectory(enableRemoteStorage: Boolean): Unit = {
    val localId = 1
    val topicPartition0 = new TopicPartition("foo", 0)
    val topicPartition1 = new TopicPartition("foo", 1)
    val directoryEventHandler = mock(classOf[DirectoryEventHandler])

    val replicaManager = setupReplicaManagerWithMockedPurgatories(new MockTimer(time), localId,
      enableRemoteStorage = enableRemoteStorage, setupLogDirMetaProperties = true, directoryEventHandler = directoryEventHandler)

    try {
      // Make the local replica the leader
      val leaderTopicsDelta = topicsCreateDelta(localId, true, partition = 0, directoryIds = List(DirectoryId.UNASSIGNED, DirectoryId.UNASSIGNED))
      val leaderMetadataImage = imageFromTopics(leaderTopicsDelta.apply())
      val topicId = leaderMetadataImage.topics().topicsByName.get("foo").id
      val topicIdPartition0 = new TopicIdPartition(topicId, topicPartition0)
      val topicIdPartition1 = new TopicIdPartition(topicId, topicPartition1)
      replicaManager.applyDelta(leaderTopicsDelta, leaderMetadataImage)

      // Make the local replica the as follower
      val followerTopicsDelta = topicsCreateDelta(localId, false, partition = 1, directoryIds = List(DirectoryId.UNASSIGNED, DirectoryId.UNASSIGNED))
      val followerMetadataImage = imageFromTopics(followerTopicsDelta.apply())
      replicaManager.applyDelta(followerTopicsDelta, followerMetadataImage)

      // Check the broker updated the controller with the correct assignment.
      val topicIdPartitionCapture: ArgumentCaptor[org.apache.kafka.server.common.TopicIdPartition] =
        ArgumentCaptor.forClass(classOf[org.apache.kafka.server.common.TopicIdPartition])
      val logIdCaptureForPartition: ArgumentCaptor[Uuid] = ArgumentCaptor.forClass(classOf[Uuid])
      verify(replicaManager.directoryEventHandler, atLeastOnce()).handleAssignment(topicIdPartitionCapture.capture(), logIdCaptureForPartition.capture(),
        ArgumentMatchers.eq("Applying metadata delta"), any())

      assertEquals(topicIdPartitionCapture.getAllValues.asScala,
        List(
          new org.apache.kafka.server.common.TopicIdPartition(topicId, topicIdPartition0.partition()),
          new org.apache.kafka.server.common.TopicIdPartition(topicId, topicIdPartition1.partition())
        )
      )
      val logDirIdHostingPartition0 = replicaManager.logManager.directoryId(replicaManager.logManager.getLog(topicPartition0).get.dir.getParent).get
      val logDirIdHostingPartition1 = replicaManager.logManager.directoryId(replicaManager.logManager.getLog(topicPartition1).get.dir.getParent).get
      assertEquals(logIdCaptureForPartition.getAllValues.asScala, List(logDirIdHostingPartition0, logDirIdHostingPartition1))
    } finally {
      replicaManager.shutdown(checkpointHW = false)
    }
  }

  @ParameterizedTest
  @ValueSource(booleans = Array(true, false))
  def testApplyDeltaShouldHandleReplicaAssignedToLostDirectory(enableRemoteStorage: Boolean): Unit = {
    val localId = 1
    val topicPartition0 = new TopicPartition("foo", 0)
    val topicPartition1 = new TopicPartition("foo", 1)
    val directoryEventHandler = mock(classOf[DirectoryEventHandler])

    val replicaManager = setupReplicaManagerWithMockedPurgatories(new MockTimer(time), localId,
      enableRemoteStorage = enableRemoteStorage, setupLogDirMetaProperties = true, directoryEventHandler = directoryEventHandler)

    try {
      // Make the local replica the leader
      val leaderTopicsDelta = topicsCreateDelta(localId, true, directoryIds = List(DirectoryId.LOST, DirectoryId.LOST))
      val leaderMetadataImage = imageFromTopics(leaderTopicsDelta.apply())
      val topicId = leaderMetadataImage.topics().topicsByName.get("foo").id
      val topicIdPartition0 = new TopicIdPartition(topicId, topicPartition0)
      val topicIdPartition1 = new TopicIdPartition(topicId, topicPartition1)
      replicaManager.applyDelta(leaderTopicsDelta, leaderMetadataImage)

      // Make the local replica the as follower
      val followerTopicsDelta = topicsCreateDelta(localId, false, partition = 1, directoryIds = List(DirectoryId.LOST, DirectoryId.LOST))
      val followerMetadataImage = imageFromTopics(followerTopicsDelta.apply())
      replicaManager.applyDelta(followerTopicsDelta, followerMetadataImage)

      // Check the broker updated the controller with the correct assignment.
      val topicIdPartitionCapture: ArgumentCaptor[org.apache.kafka.server.common.TopicIdPartition] =
        ArgumentCaptor.forClass(classOf[org.apache.kafka.server.common.TopicIdPartition])
      val logIdCaptureForPartition: ArgumentCaptor[Uuid] = ArgumentCaptor.forClass(classOf[Uuid])
      verify(replicaManager.directoryEventHandler, atLeastOnce()).handleAssignment(topicIdPartitionCapture.capture(), logIdCaptureForPartition.capture(),
        ArgumentMatchers.eq("Applying metadata delta"), any())

      assertEquals(topicIdPartitionCapture.getAllValues.asScala,
        List(
          new org.apache.kafka.server.common.TopicIdPartition(topicId, topicIdPartition0.partition()),
          new org.apache.kafka.server.common.TopicIdPartition(topicId, topicIdPartition1.partition())
        )
      )
      val logDirIdHostingPartition0 = replicaManager.logManager.directoryId(replicaManager.logManager.getLog(topicPartition0).get.dir.getParent).get
      val logDirIdHostingPartition1 = replicaManager.logManager.directoryId(replicaManager.logManager.getLog(topicPartition1).get.dir.getParent).get
      assertEquals(logIdCaptureForPartition.getAllValues.asScala, List(logDirIdHostingPartition0, logDirIdHostingPartition1))

    } finally {
      replicaManager.shutdown(checkpointHW = false)
    }
  }

  @ParameterizedTest
  @ValueSource(booleans = Array(true, false))
  def testDeltaFromLeaderToFollower(enableRemoteStorage: Boolean): Unit = {
    val localId = 1
    val otherId = localId + 1
    val numOfRecords = 3
    val topicPartition = new TopicPartition("foo", 0)
    val replicaManager = setupReplicaManagerWithMockedPurgatories(new MockTimer(time), localId, enableRemoteStorage = enableRemoteStorage)

    try {
      // Make the local replica the leader
      val leaderTopicsDelta = topicsCreateDelta(localId, true)
      val leaderMetadataImage = imageFromTopics(leaderTopicsDelta.apply())
      val topicId = leaderMetadataImage.topics().topicsByName.get("foo").id
      val topicIdPartition = new TopicIdPartition(topicId, topicPartition)

      replicaManager.applyDelta(leaderTopicsDelta, leaderMetadataImage)

      // Check the state of that partition and fetcher
      val HostedPartition.Online(leaderPartition) = replicaManager.getPartition(topicPartition)
      assertTrue(leaderPartition.isLeader)
      assertEquals(Set(localId, otherId), leaderPartition.inSyncReplicaIds)
      assertEquals(0, leaderPartition.getLeaderEpoch)

      assertEquals(None, replicaManager.replicaFetcherManager.getFetcher(topicPartition))

      if (enableRemoteStorage) {
        verifyRLMOnLeadershipChange(Collections.singleton(leaderPartition), Collections.emptySet())
        reset(mockRemoteLogManager)
      }

      // Send a produce request and advance the highwatermark
      val leaderResponse = sendProducerAppend(replicaManager, topicPartition, numOfRecords)
      fetchPartitionAsFollower(
        replicaManager,
        topicIdPartition,
        new PartitionData(Uuid.ZERO_UUID, numOfRecords, 0, Int.MaxValue, Optional.empty()),
        replicaId = otherId
      )
      assertEquals(Errors.NONE, leaderResponse.get.error)

      // Change the local replica to follower
      val followerTopicsDelta = topicsChangeDelta(leaderMetadataImage.topics(), localId, false)
      val followerMetadataImage = imageFromTopics(followerTopicsDelta.apply())
      replicaManager.applyDelta(followerTopicsDelta, followerMetadataImage)

      // Append on a follower should fail
      val followerResponse = sendProducerAppend(replicaManager, topicPartition, numOfRecords)
      assertEquals(Errors.NOT_LEADER_OR_FOLLOWER, followerResponse.get.error)

      // Check the state of that partition and fetcher
      val HostedPartition.Online(followerPartition) = replicaManager.getPartition(topicPartition)
      assertFalse(followerPartition.isLeader)
      assertEquals(1, followerPartition.getLeaderEpoch)

      if (enableRemoteStorage) {
        verifyRLMOnLeadershipChange(Collections.emptySet(), Collections.singleton(followerPartition))
      }

      val fetcher = replicaManager.replicaFetcherManager.getFetcher(topicPartition)
      val otherEndpoint = ClusterImageTest.IMAGE1.broker(otherId).listeners().get("PLAINTEXT")
      assertEquals(Some(BrokerEndPoint(otherId, otherEndpoint.host(), otherEndpoint.port())), fetcher.map(_.leader.brokerEndPoint()))
    } finally {
      replicaManager.shutdown(checkpointHW = false)
    }
  }

  @ParameterizedTest
  @ValueSource(booleans = Array(true, false))
  def testDeltaFromFollowerToLeader(enableRemoteStorage: Boolean): Unit = {
    val localId = 1
    val otherId = localId + 1
    val numOfRecords = 3
    val topicPartition = new TopicPartition("foo", 0)
    val replicaManager = setupReplicaManagerWithMockedPurgatories(new MockTimer(time), localId, enableRemoteStorage = enableRemoteStorage)

    try {
      // Make the local replica the follower
      val followerTopicsDelta = topicsCreateDelta(localId, false)
      val followerMetadataImage = imageFromTopics(followerTopicsDelta.apply())
      replicaManager.applyDelta(followerTopicsDelta, followerMetadataImage)

      // Check the state of that partition and fetcher
      val HostedPartition.Online(followerPartition) = replicaManager.getPartition(topicPartition)
      assertFalse(followerPartition.isLeader)
      assertEquals(0, followerPartition.getLeaderEpoch)

      if (enableRemoteStorage) {
        verifyRLMOnLeadershipChange(Collections.emptySet(), Collections.singleton(followerPartition))
        reset(mockRemoteLogManager)
      }

      val fetcher = replicaManager.replicaFetcherManager.getFetcher(topicPartition)
      val otherEndpoint = ClusterImageTest.IMAGE1.broker(otherId).listeners().get("PLAINTEXT")
      assertEquals(Some(BrokerEndPoint(otherId, otherEndpoint.host(), otherEndpoint.port())), fetcher.map(_.leader.brokerEndPoint()))

      // Append on a follower should fail
      val followerResponse = sendProducerAppend(replicaManager, topicPartition, numOfRecords)
      assertEquals(Errors.NOT_LEADER_OR_FOLLOWER, followerResponse.get.error)

      // Change the local replica to leader
      val leaderTopicsDelta = topicsChangeDelta(followerMetadataImage.topics(), localId, true)
      val leaderMetadataImage = imageFromTopics(leaderTopicsDelta.apply())
      val topicId = leaderMetadataImage.topics().topicsByName.get("foo").id
      val topicIdPartition = new TopicIdPartition(topicId, topicPartition)
      replicaManager.applyDelta(leaderTopicsDelta, leaderMetadataImage)

      // Send a produce request and advance the highwatermark
      val leaderResponse = sendProducerAppend(replicaManager, topicPartition, numOfRecords)
      fetchPartitionAsFollower(
        replicaManager,
        topicIdPartition,
        new PartitionData(Uuid.ZERO_UUID, numOfRecords, 0, Int.MaxValue, Optional.empty()),
        replicaId = otherId
      )
      assertEquals(Errors.NONE, leaderResponse.get.error)

      val HostedPartition.Online(leaderPartition) = replicaManager.getPartition(topicPartition)
      assertTrue(leaderPartition.isLeader)
      assertEquals(Set(localId, otherId), leaderPartition.inSyncReplicaIds)
      assertEquals(1, leaderPartition.getLeaderEpoch)
      if (enableRemoteStorage) {
        verifyRLMOnLeadershipChange(Collections.singleton(leaderPartition), Collections.emptySet())
      }

      assertEquals(None, replicaManager.replicaFetcherManager.getFetcher(topicPartition))
    } finally {
      replicaManager.shutdown(checkpointHW = false)
    }
  }

  @ParameterizedTest
  @ValueSource(booleans = Array(true, false))
  def testDeltaFollowerWithNoChange(enableRemoteStorage: Boolean): Unit = {
    val localId = 1
    val otherId = localId + 1
    val topicPartition = new TopicPartition("foo", 0)
    val replicaManager = setupReplicaManagerWithMockedPurgatories(new MockTimer(time), localId, enableRemoteStorage = enableRemoteStorage)

    try {
      // Make the local replica the follower
      val followerTopicsDelta = topicsCreateDelta(localId, false)
      val followerMetadataImage = imageFromTopics(followerTopicsDelta.apply())
      replicaManager.applyDelta(followerTopicsDelta, followerMetadataImage)

      // Check the state of that partition and fetcher
      val HostedPartition.Online(followerPartition) = replicaManager.getPartition(topicPartition)
      assertFalse(followerPartition.isLeader)
      assertEquals(0, followerPartition.getLeaderEpoch)

      if (enableRemoteStorage) {
        verifyRLMOnLeadershipChange(Collections.emptySet(), Collections.singleton(followerPartition))
        reset(mockRemoteLogManager)
      }

      val fetcher = replicaManager.replicaFetcherManager.getFetcher(topicPartition)
      val otherEndpoint = ClusterImageTest.IMAGE1.broker(otherId).listeners().get("PLAINTEXT")
      assertEquals(Some(BrokerEndPoint(otherId, otherEndpoint.host(), otherEndpoint.port())), fetcher.map(_.leader.brokerEndPoint()))

      // Apply the same delta again
      replicaManager.applyDelta(followerTopicsDelta, followerMetadataImage)

      // Check that the state stays the same
      val HostedPartition.Online(noChangePartition) = replicaManager.getPartition(topicPartition)
      assertFalse(noChangePartition.isLeader)
      assertEquals(0, noChangePartition.getLeaderEpoch)

      if (enableRemoteStorage) {
        verifyRLMOnLeadershipChange(Collections.emptySet(), Collections.singleton(followerPartition))
      }

      val noChangeFetcher = replicaManager.replicaFetcherManager.getFetcher(topicPartition)
      assertEquals(Some(BrokerEndPoint(otherId, otherEndpoint.host(), otherEndpoint.port())), noChangeFetcher.map(_.leader.brokerEndPoint()))
    } finally {
      replicaManager.shutdown(checkpointHW = false)
    }
  }

  @ParameterizedTest
  @ValueSource(booleans = Array(true, false))
  def testDeltaFollowerToNotReplica(enableRemoteStorage: Boolean): Unit = {
    val localId = 1
    val otherId = localId + 1
    val topicPartition = new TopicPartition("foo", 0)
    val replicaManager = setupReplicaManagerWithMockedPurgatories(new MockTimer(time), localId, enableRemoteStorage = enableRemoteStorage)

    try {
      // Make the local replica the follower
      val followerTopicsDelta = topicsCreateDelta(localId, false)
      val followerMetadataImage = imageFromTopics(followerTopicsDelta.apply())
      replicaManager.applyDelta(followerTopicsDelta, followerMetadataImage)

      // Check the state of that partition and fetcher
      val HostedPartition.Online(followerPartition) = replicaManager.getPartition(topicPartition)
      assertFalse(followerPartition.isLeader)
      assertEquals(0, followerPartition.getLeaderEpoch)

      if (enableRemoteStorage) {
        verifyRLMOnLeadershipChange(Collections.emptySet(), Collections.singleton(followerPartition))
        reset(mockRemoteLogManager)
      }

      val fetcher = replicaManager.replicaFetcherManager.getFetcher(topicPartition)
      val otherEndpoint = ClusterImageTest.IMAGE1.broker(otherId).listeners().get("PLAINTEXT")
      assertEquals(Some(BrokerEndPoint(otherId, otherEndpoint.host(), otherEndpoint.port())), fetcher.map(_.leader.brokerEndPoint()))

      // Apply changes that remove replica
      val notReplicaTopicsDelta = topicsChangeDelta(followerMetadataImage.topics(), otherId, true)
      val notReplicaMetadataImage = imageFromTopics(notReplicaTopicsDelta.apply())
      replicaManager.applyDelta(notReplicaTopicsDelta, notReplicaMetadataImage)

      if (enableRemoteStorage) {
        verify(mockRemoteLogManager, never()).onLeadershipChange(anySet(), anySet(), anyMap())
        verify(mockRemoteLogManager, times(1))
          .stopPartitions(ArgumentMatchers.eq(Collections.singleton(StopPartition(topicPartition, deleteLocalLog = true))), any())
      }

      // Check that the partition was removed
      assertEquals(HostedPartition.None, replicaManager.getPartition(topicPartition))
      assertEquals(None, replicaManager.replicaFetcherManager.getFetcher(topicPartition))
      assertEquals(None, replicaManager.logManager.getLog(topicPartition))
    } finally {
      replicaManager.shutdown(checkpointHW = false)
    }
  }

  @ParameterizedTest
  @ValueSource(booleans = Array(true, false))
  def testDeltaFollowerRemovedTopic(enableRemoteStorage: Boolean): Unit = {
    val localId = 1
    val otherId = localId + 1
    val topicPartition = new TopicPartition("foo", 0)
    val replicaManager = setupReplicaManagerWithMockedPurgatories(new MockTimer(time), localId, enableRemoteStorage = enableRemoteStorage)

    try {
      // Make the local replica the follower
      val followerTopicsDelta = topicsCreateDelta(localId, false)
      val followerMetadataImage = imageFromTopics(followerTopicsDelta.apply())
      replicaManager.applyDelta(followerTopicsDelta, followerMetadataImage)

      // Check the state of that partition and fetcher
      val HostedPartition.Online(followerPartition) = replicaManager.getPartition(topicPartition)
      assertFalse(followerPartition.isLeader)
      assertEquals(0, followerPartition.getLeaderEpoch)

      if (enableRemoteStorage) {
        verifyRLMOnLeadershipChange(Collections.emptySet(), Collections.singleton(followerPartition))
        reset(mockRemoteLogManager)
      }

      val fetcher = replicaManager.replicaFetcherManager.getFetcher(topicPartition)
      val otherEndpoint = ClusterImageTest.IMAGE1.broker(otherId).listeners().get("PLAINTEXT")
      assertEquals(Some(BrokerEndPoint(otherId, otherEndpoint.host(), otherEndpoint.port())), fetcher.map(_.leader.brokerEndPoint()))

      // Apply changes that remove topic and replica
      val removeTopicsDelta = topicsDeleteDelta(followerMetadataImage.topics())
      val removeMetadataImage = imageFromTopics(removeTopicsDelta.apply())
      replicaManager.applyDelta(removeTopicsDelta, removeMetadataImage)

      if (enableRemoteStorage) {
        verify(mockRemoteLogManager, never()).onLeadershipChange(anySet(), anySet(), anyMap())
        verify(mockRemoteLogManager, times(1))
          .stopPartitions(ArgumentMatchers.eq(Collections.singleton(StopPartition(topicPartition, deleteLocalLog = true))), any())
      }

      // Check that the partition was removed
      assertEquals(HostedPartition.None, replicaManager.getPartition(topicPartition))
      assertEquals(None, replicaManager.replicaFetcherManager.getFetcher(topicPartition))
      assertEquals(None, replicaManager.logManager.getLog(topicPartition))
    } finally {
      replicaManager.shutdown(checkpointHW = false)
    }
  }

  @ParameterizedTest
  @ValueSource(booleans = Array(true, false))
  def testDeltaLeaderToNotReplica(enableRemoteStorage: Boolean): Unit = {
    val localId = 1
    val otherId = localId + 1
    val topicPartition = new TopicPartition("foo", 0)
    val replicaManager = setupReplicaManagerWithMockedPurgatories(new MockTimer(time), localId, enableRemoteStorage = enableRemoteStorage)

    try {
      // Make the local replica the leader
      val leaderTopicsDelta = topicsCreateDelta(localId, true)
      val leaderMetadataImage = imageFromTopics(leaderTopicsDelta.apply())
      replicaManager.applyDelta(leaderTopicsDelta, leaderMetadataImage)

      // Check the state of that partition and fetcher
      val HostedPartition.Online(leaderPartition) = replicaManager.getPartition(topicPartition)
      assertTrue(leaderPartition.isLeader)
      assertEquals(Set(localId, otherId), leaderPartition.inSyncReplicaIds)
      assertEquals(0, leaderPartition.getLeaderEpoch)

      if (enableRemoteStorage) {
        verifyRLMOnLeadershipChange(Collections.singleton(leaderPartition), Collections.emptySet())
        reset(mockRemoteLogManager)
      }

      assertEquals(None, replicaManager.replicaFetcherManager.getFetcher(topicPartition))

      // Apply changes that remove replica
      val notReplicaTopicsDelta = topicsChangeDelta(leaderMetadataImage.topics(), otherId, true)
      val notReplicaMetadataImage = imageFromTopics(notReplicaTopicsDelta.apply())
      replicaManager.applyDelta(notReplicaTopicsDelta, notReplicaMetadataImage)

      if (enableRemoteStorage) {
        verify(mockRemoteLogManager, never()).onLeadershipChange(anySet(), anySet(), anyMap())
        verify(mockRemoteLogManager, times(1))
          .stopPartitions(ArgumentMatchers.eq(Collections.singleton(StopPartition(topicPartition, deleteLocalLog = true))), any())
      }

      // Check that the partition was removed
      assertEquals(HostedPartition.None, replicaManager.getPartition(topicPartition))
      assertEquals(None, replicaManager.replicaFetcherManager.getFetcher(topicPartition))
      assertEquals(None, replicaManager.logManager.getLog(topicPartition))
    } finally {
      replicaManager.shutdown(checkpointHW = false)
    }
  }

  @ParameterizedTest
  @ValueSource(booleans = Array(true, false))
  def testDeltaLeaderToRemovedTopic(enableRemoteStorage: Boolean): Unit = {
    val localId = 1
    val otherId = localId + 1
    val topicPartition = new TopicPartition("foo", 0)
    val replicaManager = setupReplicaManagerWithMockedPurgatories(new MockTimer(time), localId, enableRemoteStorage = enableRemoteStorage)

    try {
      // Make the local replica the leader
      val leaderTopicsDelta = topicsCreateDelta(localId, true)
      val leaderMetadataImage = imageFromTopics(leaderTopicsDelta.apply())
      replicaManager.applyDelta(leaderTopicsDelta, leaderMetadataImage)

      // Check the state of that partition and fetcher
      val HostedPartition.Online(leaderPartition) = replicaManager.getPartition(topicPartition)
      assertTrue(leaderPartition.isLeader)
      assertEquals(Set(localId, otherId), leaderPartition.inSyncReplicaIds)
      assertEquals(0, leaderPartition.getLeaderEpoch)

      if (enableRemoteStorage) {
        verifyRLMOnLeadershipChange(Collections.singleton(leaderPartition), Collections.emptySet())
        reset(mockRemoteLogManager)
      }

      assertEquals(None, replicaManager.replicaFetcherManager.getFetcher(topicPartition))

      // Apply changes that remove topic and replica
      val removeTopicsDelta = topicsDeleteDelta(leaderMetadataImage.topics())
      val removeMetadataImage = imageFromTopics(removeTopicsDelta.apply())
      replicaManager.applyDelta(removeTopicsDelta, removeMetadataImage)

      if (enableRemoteStorage) {
        verify(mockRemoteLogManager, never()).onLeadershipChange(anySet(), anySet(), anyMap())
        verify(mockRemoteLogManager, times(1))
          .stopPartitions(ArgumentMatchers.eq(Collections.singleton(StopPartition(topicPartition, deleteLocalLog = true, deleteRemoteLog = true))), any())
      }

      // Check that the partition was removed
      assertEquals(HostedPartition.None, replicaManager.getPartition(topicPartition))
      assertEquals(None, replicaManager.replicaFetcherManager.getFetcher(topicPartition))
      assertEquals(None, replicaManager.logManager.getLog(topicPartition))
    } finally {
      replicaManager.shutdown(checkpointHW = false)
    }
  }

  @ParameterizedTest
  @ValueSource(booleans = Array(true, false))
  def testDeltaToFollowerCompletesProduce(enableRemoteStorage: Boolean): Unit = {
    val localId = 1
    val otherId = localId + 1
    val numOfRecords = 3
    val topicPartition = new TopicPartition("foo", 0)
    val replicaManager = setupReplicaManagerWithMockedPurgatories(new MockTimer(time), localId, enableRemoteStorage = enableRemoteStorage)

    try {
      // Make the local replica the leader
      val leaderTopicsDelta = topicsCreateDelta(localId, true)
      val leaderMetadataImage = imageFromTopics(leaderTopicsDelta.apply())
      replicaManager.applyDelta(leaderTopicsDelta, leaderMetadataImage)

      // Check the state of that partition and fetcher
      val HostedPartition.Online(leaderPartition) = replicaManager.getPartition(topicPartition)
      assertTrue(leaderPartition.isLeader)
      assertEquals(Set(localId, otherId), leaderPartition.inSyncReplicaIds)
      assertEquals(0, leaderPartition.getLeaderEpoch)

      if (enableRemoteStorage) {
        verifyRLMOnLeadershipChange(Collections.singleton(leaderPartition), Collections.emptySet())
        reset(mockRemoteLogManager)
      }

      assertEquals(None, replicaManager.replicaFetcherManager.getFetcher(topicPartition))

      // Send a produce request
      val leaderResponse = sendProducerAppend(replicaManager, topicPartition, numOfRecords)

      // Change the local replica to follower
      val followerTopicsDelta = topicsChangeDelta(leaderMetadataImage.topics(), localId, false)
      val followerMetadataImage = imageFromTopics(followerTopicsDelta.apply())
      replicaManager.applyDelta(followerTopicsDelta, followerMetadataImage)

      val HostedPartition.Online(followerPartition) = replicaManager.getPartition(topicPartition)
      assertFalse(followerPartition.isLeader)
      assertEquals(1, followerPartition.getLeaderEpoch)

      if (enableRemoteStorage) {
        verifyRLMOnLeadershipChange(Collections.emptySet(), Collections.singleton(followerPartition))
        reset(mockRemoteLogManager)
      }

      // Check that the produce failed because it changed to follower before replicating
      assertEquals(Errors.NOT_LEADER_OR_FOLLOWER, leaderResponse.get.error)
    } finally {
      replicaManager.shutdown(checkpointHW = false)
    }
  }

  @ParameterizedTest
  @ValueSource(booleans = Array(true, false))
  def testDeltaToFollowerCompletesFetch(enableRemoteStorage: Boolean): Unit = {
    val localId = 1
    val otherId = localId + 1
    val topicPartition = new TopicPartition("foo", 0)
    val replicaManager = setupReplicaManagerWithMockedPurgatories(new MockTimer(time), localId, enableRemoteStorage = enableRemoteStorage)

    try {
      // Make the local replica the leader
      val leaderTopicsDelta = topicsCreateDelta(localId, true)
      val leaderMetadataImage = imageFromTopics(leaderTopicsDelta.apply())
      val topicId = leaderMetadataImage.topics().topicsByName.get("foo").id
      val topicIdPartition = new TopicIdPartition(topicId, topicPartition)
      replicaManager.applyDelta(leaderTopicsDelta, leaderMetadataImage)

      // Check the state of that partition and fetcher
      val HostedPartition.Online(leaderPartition) = replicaManager.getPartition(topicPartition)
      assertTrue(leaderPartition.isLeader)
      assertEquals(Set(localId, otherId), leaderPartition.inSyncReplicaIds)
      assertEquals(0, leaderPartition.getLeaderEpoch)

      if (enableRemoteStorage) {
        verifyRLMOnLeadershipChange(Collections.singleton(leaderPartition), Collections.emptySet())
        reset(mockRemoteLogManager)
      }

      assertEquals(None, replicaManager.replicaFetcherManager.getFetcher(topicPartition))

      // Send a fetch request
      val fetchCallback = fetchPartitionAsFollower(
        replicaManager,
        topicIdPartition,
        new PartitionData(Uuid.ZERO_UUID, 0, 0, Int.MaxValue, Optional.empty()),
        replicaId = otherId,
        minBytes = Int.MaxValue,
        maxWaitMs = 1000
      )
      assertFalse(fetchCallback.hasFired)

      // Change the local replica to follower
      val followerTopicsDelta = topicsChangeDelta(leaderMetadataImage.topics(), localId, false)
      val followerMetadataImage = imageFromTopics(followerTopicsDelta.apply())
      replicaManager.applyDelta(followerTopicsDelta, followerMetadataImage)

      val HostedPartition.Online(followerPartition) = replicaManager.getPartition(topicPartition)
      assertFalse(followerPartition.isLeader)
      assertEquals(1, followerPartition.getLeaderEpoch)

      if (enableRemoteStorage) {
        verifyRLMOnLeadershipChange(Collections.emptySet(), Collections.singleton(followerPartition))
        reset(mockRemoteLogManager)
      }

      // Check that the produce failed because it changed to follower before replicating
      assertEquals(Errors.NOT_LEADER_OR_FOLLOWER, fetchCallback.assertFired.error)
    } finally {
      replicaManager.shutdown(checkpointHW = false)
    }
  }

  @ParameterizedTest
  @ValueSource(booleans = Array(true, false))
  def testDeltaToLeaderOrFollowerMarksPartitionOfflineIfLogCantBeCreated(isStartIdLeader: Boolean): Unit = {
    val localId = 1
    val topicPartition = new TopicPartition("foo", 0)
    val dataDir = TestUtils.tempDir()
    val replicaManager = setupReplicaManagerWithMockedPurgatories(
      timer = new MockTimer(time),
      brokerId = localId,
      propsModifier = props => props.put(ServerLogConfigs.LOG_DIRS_CONFIG, dataDir.getAbsolutePath),
      enableRemoteStorage = true
    )

    try {
      // Delete the data directory to trigger a storage exception
      Utils.delete(dataDir)

      // Make the local replica the leader
      val topicsDelta = topicsCreateDelta(localId, isStartIdLeader)
      val leaderMetadataImage = imageFromTopics(topicsDelta.apply())
      replicaManager.applyDelta(topicsDelta, leaderMetadataImage)
      verifyRLMOnLeadershipChange(Collections.emptySet(), Collections.emptySet())

      val hostedPartition = replicaManager.getPartition(topicPartition)
      assertEquals(
        classOf[HostedPartition.Offline],
        hostedPartition.getClass
      )
      assertEquals(
        FOO_UUID,
        hostedPartition.asInstanceOf[HostedPartition.Offline].partition.flatMap(p => p.topicId).get
      )
    } finally {
      replicaManager.shutdown(checkpointHW = false)
    }
  }

  @ParameterizedTest
  @ValueSource(booleans = Array(true, false))
  def testDeltaFollowerStopFetcherBeforeCreatingInitialFetchOffset(enableRemoteStorage: Boolean): Unit = {
    val localId = 1
    val otherId = localId + 1
    val topicPartition = new TopicPartition("foo", 0)

    val mockReplicaFetcherManager = mock(classOf[ReplicaFetcherManager])
    val replicaManager = setupReplicaManagerWithMockedPurgatories(
      timer = new MockTimer(time),
      brokerId = localId,
      mockReplicaFetcherManager = Some(mockReplicaFetcherManager),
      enableRemoteStorage = enableRemoteStorage
    )

    try {
      // The first call to removeFetcherForPartitions should be ignored.
      when(mockReplicaFetcherManager.removeFetcherForPartitions(
        Set(topicPartition))
      ).thenReturn(Map.empty[TopicPartition, PartitionFetchState])

      // Make the local replica the follower
      var followerTopicsDelta = topicsCreateDelta(localId, false)
      var followerMetadataImage = imageFromTopics(followerTopicsDelta.apply())
      replicaManager.applyDelta(followerTopicsDelta, followerMetadataImage)

      // Check the state of that partition
      val HostedPartition.Online(followerPartition) = replicaManager.getPartition(topicPartition)
      assertFalse(followerPartition.isLeader)
      assertEquals(0, followerPartition.getLeaderEpoch)
      assertEquals(0, followerPartition.localLogOrException.logEndOffset)
      if (enableRemoteStorage) {
        verifyRLMOnLeadershipChange(Collections.emptySet(), Collections.singleton(followerPartition))
        reset(mockRemoteLogManager)
      }

      // Verify that addFetcherForPartitions was called with the correct
      // init offset.
      val otherEndpoint = ClusterImageTest.IMAGE1.broker(otherId).listeners().get("PLAINTEXT")
      verify(mockReplicaFetcherManager)
        .addFetcherForPartitions(
          Map(topicPartition -> InitialFetchState(
            topicId = Some(FOO_UUID),
            leader = BrokerEndPoint(otherId, otherEndpoint.host(), otherEndpoint.port()),
            currentLeaderEpoch = 0,
            initOffset = 0
          ))
        )

      // The second call to removeFetcherForPartitions simulate the case
      // where the fetcher write to the log before being shutdown.
      when(mockReplicaFetcherManager.removeFetcherForPartitions(
        Set(topicPartition))
      ).thenAnswer { _ =>
        replicaManager.getPartition(topicPartition) match {
          case HostedPartition.Online(partition) =>
            partition.appendRecordsToFollowerOrFutureReplica(
              records = MemoryRecords.withRecords(CompressionType.NONE, 0,
                new SimpleRecord("first message".getBytes)),
              isFuture = false
            )

          case _ =>
        }

        Map.empty[TopicPartition, PartitionFetchState]
      }

      // Apply changes that bumps the leader epoch.
      followerTopicsDelta = topicsChangeDelta(followerMetadataImage.topics(), localId, false)
      followerMetadataImage = imageFromTopics(followerTopicsDelta.apply())
      replicaManager.applyDelta(followerTopicsDelta, followerMetadataImage)

      assertFalse(followerPartition.isLeader)
      assertEquals(1, followerPartition.getLeaderEpoch)
      assertEquals(1, followerPartition.localLogOrException.logEndOffset)

      if (enableRemoteStorage) {
        verifyRLMOnLeadershipChange(Collections.emptySet(), Collections.singleton(followerPartition))
      }

      // Verify that addFetcherForPartitions was called with the correct
      // init offset.
      verify(mockReplicaFetcherManager)
        .addFetcherForPartitions(
          Map(topicPartition -> InitialFetchState(
            topicId = Some(FOO_UUID),
            leader = BrokerEndPoint(otherId, otherEndpoint.host(), otherEndpoint.port()),
            currentLeaderEpoch = 1,
            initOffset = 1
          ))
        )
    } finally {
      replicaManager.shutdown(checkpointHW = false)
    }
  }

  @Test
  def testFetcherAreNotRestartedIfLeaderEpochIsNotBumpedWithZkPath(): Unit = {
    val localId = 0
    val topicPartition = new TopicPartition("foo", 0)

    val mockReplicaFetcherManager = mock(classOf[ReplicaFetcherManager])
    val replicaManager = setupReplicaManagerWithMockedPurgatories(
      timer = new MockTimer(time),
      brokerId = localId,
      aliveBrokerIds = Seq(localId, localId + 1, localId + 2),
      mockReplicaFetcherManager = Some(mockReplicaFetcherManager)
    )

    try {
      when(mockReplicaFetcherManager.removeFetcherForPartitions(
        Set(topicPartition))
      ).thenReturn(Map.empty[TopicPartition, PartitionFetchState])

      // Make the local replica the follower.
      var request = makeLeaderAndIsrRequest(
        topicId = FOO_UUID,
        topicPartition = topicPartition,
        replicas = Seq(localId, localId + 1),
        leaderAndIsr = LeaderAndIsr(
          leader = localId + 1,
          leaderEpoch = 0,
          isr = List(localId, localId + 1),
          leaderRecoveryState = LeaderRecoveryState.RECOVERED,
          partitionEpoch = 0
        )
      )

      replicaManager.becomeLeaderOrFollower(0, request, (_, _) => ())

      // Check the state of that partition.
      val HostedPartition.Online(followerPartition) = replicaManager.getPartition(topicPartition)
      assertFalse(followerPartition.isLeader)
      assertEquals(0, followerPartition.getLeaderEpoch)
      assertEquals(0, followerPartition.getPartitionEpoch)

      // Verify that the partition was removed and added back.
      verify(mockReplicaFetcherManager).removeFetcherForPartitions(Set(topicPartition))
      verify(mockReplicaFetcherManager).addFetcherForPartitions(Map(topicPartition -> InitialFetchState(
        topicId = Some(FOO_UUID),
        leader = BrokerEndPoint(localId + 1, s"host${localId + 1}", localId + 1),
        currentLeaderEpoch = 0,
        initOffset = 0
      )))

      reset(mockReplicaFetcherManager)

      // Apply changes that bumps the partition epoch.
      request = makeLeaderAndIsrRequest(
        topicId = FOO_UUID,
        topicPartition = topicPartition,
        replicas = Seq(localId, localId + 1, localId + 2),
        leaderAndIsr = LeaderAndIsr(
          leader = localId + 1,
          leaderEpoch = 0,
          isr = List(localId, localId + 1),
          leaderRecoveryState = LeaderRecoveryState.RECOVERED,
          partitionEpoch = 1
        )
      )

      replicaManager.becomeLeaderOrFollower(0, request, (_, _) => ())

      assertFalse(followerPartition.isLeader)
      assertEquals(0, followerPartition.getLeaderEpoch)
      // Partition updates is fenced based on the leader epoch on the ZK path.
      assertEquals(0, followerPartition.getPartitionEpoch)

      // As the update is fenced based on the leader epoch, removeFetcherForPartitions and
      // addFetcherForPartitions are not called at all.
      reset(mockReplicaFetcherManager)

      // Apply changes that bumps the leader epoch.
      request = makeLeaderAndIsrRequest(
        topicId = FOO_UUID,
        topicPartition = topicPartition,
        replicas = Seq(localId, localId + 1, localId + 2),
        leaderAndIsr = LeaderAndIsr(
          leader = localId + 2,
          leaderEpoch = 1,
          isr = List(localId, localId + 1, localId + 2),
          leaderRecoveryState = LeaderRecoveryState.RECOVERED,
          partitionEpoch = 2
        )
      )

      replicaManager.becomeLeaderOrFollower(0, request, (_, _) => ())

      assertFalse(followerPartition.isLeader)
      assertEquals(1, followerPartition.getLeaderEpoch)
      assertEquals(2, followerPartition.getPartitionEpoch)

      // Verify that the partition was removed and added back.
      verify(mockReplicaFetcherManager).removeFetcherForPartitions(Set(topicPartition))
      verify(mockReplicaFetcherManager).addFetcherForPartitions(Map(topicPartition -> InitialFetchState(
        topicId = Some(FOO_UUID),
        leader = BrokerEndPoint(localId + 2, s"host${localId + 2}", localId + 2),
        currentLeaderEpoch = 1,
        initOffset = 0
      )))
    } finally {
      replicaManager.shutdown(checkpointHW = false)
    }
  }

  @ParameterizedTest
  @ValueSource(booleans = Array(true, false))
  def testFetcherAreNotRestartedIfLeaderEpochIsNotBumpedWithKRaftPath(enableRemoteStorage: Boolean): Unit = {
    val localId = 0
    val topicPartition = new TopicPartition("foo", 0)

    val mockReplicaFetcherManager = mock(classOf[ReplicaFetcherManager])
    val replicaManager = setupReplicaManagerWithMockedPurgatories(
      timer = new MockTimer(time),
      brokerId = localId,
      mockReplicaFetcherManager = Some(mockReplicaFetcherManager),
      enableRemoteStorage = enableRemoteStorage
    )

    try {
      when(mockReplicaFetcherManager.removeFetcherForPartitions(
        Set(topicPartition))
      ).thenReturn(Map.empty[TopicPartition, PartitionFetchState])

      // Make the local replica the follower.
      var followerTopicsDelta = new TopicsDelta(TopicsImage.EMPTY)
      followerTopicsDelta.replay(new TopicRecord().setName("foo").setTopicId(FOO_UUID))
      followerTopicsDelta.replay(partitionRecord(localId, localId + 1))
      var followerMetadataImage = imageFromTopics(followerTopicsDelta.apply())
      replicaManager.applyDelta(followerTopicsDelta, followerMetadataImage)

      // Check the state of that partition.
      val HostedPartition.Online(followerPartition) = replicaManager.getPartition(topicPartition)
      assertFalse(followerPartition.isLeader)
      assertEquals(0, followerPartition.getLeaderEpoch)
      assertEquals(0, followerPartition.getPartitionEpoch)

      if (enableRemoteStorage) {
        verifyRLMOnLeadershipChange(Collections.emptySet(), Collections.singleton(followerPartition))
        reset(mockRemoteLogManager)
      }

      // Verify that the partition was removed and added back.
      val localIdPlus1Endpoint = ClusterImageTest.IMAGE1.broker(localId + 1).listeners().get("PLAINTEXT")
      verify(mockReplicaFetcherManager).removeFetcherForPartitions(Set(topicPartition))
      verify(mockReplicaFetcherManager).addFetcherForPartitions(Map(topicPartition -> InitialFetchState(
        topicId = Some(FOO_UUID),
        leader = BrokerEndPoint(localId + 1, localIdPlus1Endpoint.host(), localIdPlus1Endpoint.port()),
        currentLeaderEpoch = 0,
        initOffset = 0
      )))

      reset(mockReplicaFetcherManager)

      // Apply changes that bumps the partition epoch.
      followerTopicsDelta = new TopicsDelta(followerMetadataImage.topics())
      followerTopicsDelta.replay(new PartitionChangeRecord()
        .setPartitionId(0)
        .setTopicId(FOO_UUID)
        .setReplicas(util.Arrays.asList(localId, localId + 1, localId + 2))
        .setIsr(util.Arrays.asList(localId, localId + 1))
      )
      followerMetadataImage = imageFromTopics(followerTopicsDelta.apply())
      replicaManager.applyDelta(followerTopicsDelta, followerMetadataImage)

      assertFalse(followerPartition.isLeader)
      assertEquals(0, followerPartition.getLeaderEpoch)
      assertEquals(1, followerPartition.getPartitionEpoch)

      if (enableRemoteStorage) {
        verifyRLMOnLeadershipChange(Collections.emptySet(), Collections.singleton(followerPartition))
        reset(mockRemoteLogManager)
      }

      // Verify that partition's fetcher was not impacted.
      verify(mockReplicaFetcherManager, never()).removeFetcherForPartitions(any())
      verify(mockReplicaFetcherManager, never()).addFetcherForPartitions(any())

      reset(mockReplicaFetcherManager)

      // Apply changes that bumps the leader epoch.
      followerTopicsDelta = new TopicsDelta(followerMetadataImage.topics())
      followerTopicsDelta.replay(new PartitionChangeRecord()
        .setPartitionId(0)
        .setTopicId(FOO_UUID)
        .setReplicas(util.Arrays.asList(localId, localId + 1, localId + 2))
        .setIsr(util.Arrays.asList(localId, localId + 1, localId + 2))
        .setLeader(localId + 2)
      )

      followerMetadataImage = imageFromTopics(followerTopicsDelta.apply())
      replicaManager.applyDelta(followerTopicsDelta, followerMetadataImage)

      assertFalse(followerPartition.isLeader)
      assertEquals(1, followerPartition.getLeaderEpoch)
      assertEquals(2, followerPartition.getPartitionEpoch)

      if (enableRemoteStorage) {
        verifyRLMOnLeadershipChange(Collections.emptySet(), Collections.singleton(followerPartition))
        reset(mockRemoteLogManager)
      }

      // Verify that the partition was removed and added back.
      val localIdPlus2Endpoint = ClusterImageTest.IMAGE1.broker(localId + 2).listeners().get("PLAINTEXT")
      verify(mockReplicaFetcherManager).removeFetcherForPartitions(Set(topicPartition))
      verify(mockReplicaFetcherManager).addFetcherForPartitions(Map(topicPartition -> InitialFetchState(
        topicId = Some(FOO_UUID),
        leader = BrokerEndPoint(localId + 2, localIdPlus2Endpoint.host(), localIdPlus2Endpoint.port()),
        currentLeaderEpoch = 1,
        initOffset = 0
      )))
    } finally {
      replicaManager.shutdown(checkpointHW = false)
    }
  }

  @ParameterizedTest
  @ValueSource(booleans = Array(true, false))
  def testReplicasAreStoppedWhileInControlledShutdownWithKRaft(enableRemoteStorage: Boolean): Unit = {
    val localId = 0
    val foo0 = new TopicPartition("foo", 0)
    val foo1 = new TopicPartition("foo", 1)
    val foo2 = new TopicPartition("foo", 2)

    val mockReplicaFetcherManager = mock(classOf[ReplicaFetcherManager])
    val isShuttingDown = new AtomicBoolean(false)
    val replicaManager = setupReplicaManagerWithMockedPurgatories(
      timer = new MockTimer(time),
      brokerId = localId,
      mockReplicaFetcherManager = Some(mockReplicaFetcherManager),
      isShuttingDown = isShuttingDown,
      enableRemoteStorage = enableRemoteStorage
    )

    try {
      when(mockReplicaFetcherManager.removeFetcherForPartitions(
        Set(foo0, foo1))
      ).thenReturn(Map.empty[TopicPartition, PartitionFetchState])

      var topicsDelta = new TopicsDelta(TopicsImage.EMPTY)
      topicsDelta.replay(new TopicRecord()
        .setName("foo")
        .setTopicId(FOO_UUID)
      )

      // foo0 is a follower in the ISR.
      topicsDelta.replay(new PartitionRecord()
        .setPartitionId(0)
        .setTopicId(FOO_UUID)
        .setReplicas(util.Arrays.asList(localId, localId + 1))
        .setIsr(util.Arrays.asList(localId, localId + 1))
        .setLeader(localId + 1)
        .setLeaderEpoch(0)
        .setPartitionEpoch(0)
      )

      // foo1 is a leader with only himself in the ISR.
      topicsDelta.replay(new PartitionRecord()
        .setPartitionId(1)
        .setTopicId(FOO_UUID)
        .setReplicas(util.Arrays.asList(localId, localId + 1))
        .setIsr(util.Arrays.asList(localId))
        .setLeader(localId)
        .setLeaderEpoch(0)
        .setPartitionEpoch(0)
      )

      // foo2 is a follower NOT in the ISR.
      topicsDelta.replay(new PartitionRecord()
        .setPartitionId(2)
        .setTopicId(FOO_UUID)
        .setReplicas(util.Arrays.asList(localId, localId + 1))
        .setIsr(util.Arrays.asList(localId + 1))
        .setLeader(localId + 1)
        .setLeaderEpoch(0)
        .setPartitionEpoch(0)
      )

      // Apply the delta.
      var metadataImage = imageFromTopics(topicsDelta.apply())
      replicaManager.applyDelta(topicsDelta, metadataImage)

      // Check the state of the partitions.
      val HostedPartition.Online(fooPartition0) = replicaManager.getPartition(foo0)
      assertFalse(fooPartition0.isLeader)
      assertEquals(0, fooPartition0.getLeaderEpoch)
      assertEquals(0, fooPartition0.getPartitionEpoch)

      val HostedPartition.Online(fooPartition1) = replicaManager.getPartition(foo1)
      assertTrue(fooPartition1.isLeader)
      assertEquals(0, fooPartition1.getLeaderEpoch)
      assertEquals(0, fooPartition1.getPartitionEpoch)

      val HostedPartition.Online(fooPartition2) = replicaManager.getPartition(foo2)
      assertFalse(fooPartition2.isLeader)
      assertEquals(0, fooPartition2.getLeaderEpoch)
      assertEquals(0, fooPartition2.getPartitionEpoch)

      if (enableRemoteStorage) {
        val followers: util.Set[Partition] = new util.HashSet[Partition]()
        followers.add(fooPartition0)
        followers.add(fooPartition2)
        verifyRLMOnLeadershipChange(Collections.singleton(fooPartition1), followers)
        reset(mockRemoteLogManager)
      }

      reset(mockReplicaFetcherManager)

      // The broker transitions to SHUTTING_DOWN state. This should not have
      // any impact in KRaft mode.
      isShuttingDown.set(true)

      // The replica begins the controlled shutdown.
      replicaManager.beginControlledShutdown()

      // When the controller receives the controlled shutdown
      // request, it does the following:
      // - Shrinks the ISR of foo0 to remove this replica.
      // - Sets the leader of foo1 to NO_LEADER because it cannot elect another leader.
      // - Does nothing for foo2 because this replica is not in the ISR.
      topicsDelta = new TopicsDelta(metadataImage.topics())
      topicsDelta.replay(new PartitionChangeRecord()
        .setPartitionId(0)
        .setTopicId(FOO_UUID)
        .setReplicas(util.Arrays.asList(localId, localId + 1))
        .setIsr(util.Arrays.asList(localId + 1))
        .setLeader(localId + 1)
      )
      topicsDelta.replay(new PartitionChangeRecord()
        .setPartitionId(1)
        .setTopicId(FOO_UUID)
        .setReplicas(util.Arrays.asList(localId, localId + 1))
        .setIsr(util.Arrays.asList(localId))
        .setLeader(NO_LEADER)
      )
      metadataImage = imageFromTopics(topicsDelta.apply())
      replicaManager.applyDelta(topicsDelta, metadataImage)

      // Partition foo0 and foo1 are updated.
      assertFalse(fooPartition0.isLeader)
      assertEquals(1, fooPartition0.getLeaderEpoch)
      assertEquals(1, fooPartition0.getPartitionEpoch)
      assertFalse(fooPartition1.isLeader)
      assertEquals(1, fooPartition1.getLeaderEpoch)
      assertEquals(1, fooPartition1.getPartitionEpoch)

      // Partition foo2 is not.
      assertFalse(fooPartition2.isLeader)
      assertEquals(0, fooPartition2.getLeaderEpoch)
      assertEquals(0, fooPartition2.getPartitionEpoch)

      if (enableRemoteStorage) {
        val followers: util.Set[Partition] = new util.HashSet[Partition]()
        followers.add(fooPartition0)
        followers.add(fooPartition1)
        verifyRLMOnLeadershipChange(Collections.emptySet(), followers)
        reset(mockRemoteLogManager)
      }

      // Fetcher for foo0 and foo1 are stopped.
      verify(mockReplicaFetcherManager).removeFetcherForPartitions(Set(foo0, foo1))
    } finally {
      // Fetcher for foo2 is stopped when the replica manager shuts down
      // because this replica was not in the ISR.
      replicaManager.shutdown(checkpointHW = false)
    }
  }

  @Test
  def testPartitionListener(): Unit = {
    val maxFetchBytes = 1024 * 1024
    val aliveBrokersIds = Seq(0, 1)
    val leaderEpoch = 5
    val replicaManager = setupReplicaManagerWithMockedPurgatories(new MockTimer(time),
      brokerId = 0, aliveBrokersIds)
    try {
      val tp = new TopicPartition(topic, 0)
      val tidp = new TopicIdPartition(topicId, tp)
      val replicas = aliveBrokersIds.toList.map(Int.box).asJava

      val listener = new MockPartitionListener
      listener.verify()

      // Registering a listener should fail because the partition does not exist yet.
      assertFalse(replicaManager.maybeAddListener(tp, listener))

      // Broker 0 becomes leader of the partition
      val leaderAndIsrPartitionState = new LeaderAndIsrPartitionState()
        .setTopicName(topic)
        .setPartitionIndex(0)
        .setControllerEpoch(0)
        .setLeader(0)
        .setLeaderEpoch(leaderEpoch)
        .setIsr(replicas)
        .setPartitionEpoch(0)
        .setReplicas(replicas)
        .setIsNew(true)
      val leaderAndIsrRequest = new LeaderAndIsrRequest.Builder(ApiKeys.LEADER_AND_ISR.latestVersion, 0, 0, brokerEpoch,
        Seq(leaderAndIsrPartitionState).asJava,
        Collections.singletonMap(topic, topicId),
        Set(new Node(0, "host1", 0), new Node(1, "host2", 1)).asJava).build()
      val leaderAndIsrResponse = replicaManager.becomeLeaderOrFollower(0, leaderAndIsrRequest, (_, _) => ())
      assertEquals(Errors.NONE, leaderAndIsrResponse.error)

      // Registering it should succeed now.
      assertTrue(replicaManager.maybeAddListener(tp, listener))
      listener.verify()

      // Leader appends some data
      for (i <- 1 to 5) {
        appendRecords(replicaManager, tp, TestUtils.singletonRecords(s"message $i".getBytes)).onFire { response =>
          assertEquals(Errors.NONE, response.error)
        }
      }

      // Follower fetches up to offset 2.
      fetchPartitionAsFollower(
        replicaManager,
        tidp,
        new FetchRequest.PartitionData(
          Uuid.ZERO_UUID,
          2L,
          0L,
          maxFetchBytes,
          Optional.of(leaderEpoch)
        ),
        replicaId = 1
      )

      // Listener is updated.
      listener.verify(expectedHighWatermark = 2L)

      // Listener is removed.
      replicaManager.removeListener(tp, listener)

      // Follower fetches up to offset 4.
      fetchPartitionAsFollower(
        replicaManager,
        tidp,
        new FetchRequest.PartitionData(
          Uuid.ZERO_UUID,
          4L,
          0L,
          maxFetchBytes,
          Optional.of(leaderEpoch)
        ),
        replicaId = 1
      )

      // Listener is not updated anymore.
      listener.verify()
    } finally {
      replicaManager.shutdown(checkpointHW = false)
    }
  }

  private def topicsCreateDelta(startId: Int, isStartIdLeader: Boolean, partition:Int = 0, directoryIds: List[Uuid] = List.empty): TopicsDelta = {
    val leader = if (isStartIdLeader) startId else startId + 1
    val delta = new TopicsDelta(TopicsImage.EMPTY)
    delta.replay(new TopicRecord().setName("foo").setTopicId(FOO_UUID))
    val record = partitionRecord(startId, leader, partition)
    if (!directoryIds.isEmpty) {
      record.setDirectories(directoryIds.asJava)
    }
    delta.replay(record)

    delta
  }

  private def partitionRecord(startId: Int, leader: Int, partition: Int = 0) = {
    new PartitionRecord()
      .setPartitionId(partition)
      .setTopicId(FOO_UUID)
      .setReplicas(util.Arrays.asList(startId, startId + 1))
      .setIsr(util.Arrays.asList(startId, startId + 1))
      .setRemovingReplicas(Collections.emptyList())
      .setAddingReplicas(Collections.emptyList())
      .setLeader(leader)
      .setLeaderEpoch(0)
      .setPartitionEpoch(0)
  }

  private def topicsChangeDelta(topicsImage: TopicsImage, startId: Int, isStartIdLeader: Boolean): TopicsDelta = {
    val leader = if (isStartIdLeader) startId else startId + 1
    val delta = new TopicsDelta(topicsImage)
    delta.replay(partitionChangeRecord(startId, leader))
    delta
  }

  private def partitionChangeRecord(startId: Int, leader: Int) = {
    new PartitionChangeRecord()
      .setPartitionId(0)
      .setTopicId(FOO_UUID)
      .setReplicas(util.Arrays.asList(startId, startId + 1))
      .setIsr(util.Arrays.asList(startId, startId + 1))
      .setLeader(leader)
  }

  private def topicsDeleteDelta(topicsImage: TopicsImage): TopicsDelta = {
    val delta = new TopicsDelta(topicsImage)
    delta.replay(new RemoveTopicRecord().setTopicId(FOO_UUID))

    delta
  }

  private def imageFromTopics(topicsImage: TopicsImage): MetadataImage = {
    val featuresImageLatest = new FeaturesImage(
      Collections.emptyMap(),
      MetadataVersion.latestProduction(),
      ZkMigrationState.NONE)
    new MetadataImage(
      new MetadataProvenance(100L, 10, 1000L),
      featuresImageLatest,
      ClusterImageTest.IMAGE1,
      topicsImage,
      ConfigurationsImage.EMPTY,
      ClientQuotasImage.EMPTY,
      ProducerIdsImage.EMPTY,
      AclsImage.EMPTY,
      ScramImage.EMPTY,
      DelegationTokenImage.EMPTY
    )
  }

  def assertFetcherHasTopicId[T <: AbstractFetcherThread](manager: AbstractFetcherManager[T],
                                                          tp: TopicPartition,
                                                          expectedTopicId: Option[Uuid]): Unit = {
    val fetchState = manager.getFetcher(tp).flatMap(_.fetchState(tp))
    assertTrue(fetchState.isDefined)
    assertEquals(expectedTopicId, fetchState.get.topicId)
  }

  @ParameterizedTest
  @ValueSource(booleans = Array(true, false))
  def testPartitionFetchStateUpdatesWithTopicIdChanges(startsWithTopicId: Boolean): Unit = {
    val aliveBrokersIds = Seq(0, 1)
    val replicaManager = setupReplicaManagerWithMockedPurgatories(new MockTimer(time),
      brokerId = 0, aliveBrokersIds)
    try {
      val tp = new TopicPartition(topic, 0)
      val leaderAndIsr = LeaderAndIsr(1, aliveBrokersIds.toList)

      // This test either starts with a topic ID in the PartitionFetchState and removes it on the next request (startsWithTopicId)
      // or does not start with a topic ID in the PartitionFetchState and adds one on the next request (!startsWithTopicId)
      val startingId = if (startsWithTopicId) topicId else Uuid.ZERO_UUID
      val startingIdOpt = if (startsWithTopicId) Some(topicId) else None
      val leaderAndIsrRequest1 = makeLeaderAndIsrRequest(startingId, tp, aliveBrokersIds, leaderAndIsr)
      val leaderAndIsrResponse1 = replicaManager.becomeLeaderOrFollower(0, leaderAndIsrRequest1, (_, _) => ())
      assertEquals(Errors.NONE, leaderAndIsrResponse1.error)

      assertFetcherHasTopicId(replicaManager.replicaFetcherManager, tp, startingIdOpt)

      val endingId = if (!startsWithTopicId) topicId else Uuid.ZERO_UUID
      val endingIdOpt = if (!startsWithTopicId) Some(topicId) else None
      val leaderAndIsrRequest2 = makeLeaderAndIsrRequest(endingId, tp, aliveBrokersIds, leaderAndIsr)
      val leaderAndIsrResponse2 = replicaManager.becomeLeaderOrFollower(0, leaderAndIsrRequest2, (_, _) => ())
      assertEquals(Errors.NONE, leaderAndIsrResponse2.error)

      assertFetcherHasTopicId(replicaManager.replicaFetcherManager, tp, endingIdOpt)
    } finally {
      replicaManager.shutdown(checkpointHW = false)
    }
  }

  @ParameterizedTest
  @ValueSource(booleans = Array(true, false))
  def testReplicaAlterLogDirsWithAndWithoutIds(usesTopicIds: Boolean): Unit = {
    val tp = new TopicPartition(topic, 0)
    val version = if (usesTopicIds) LeaderAndIsrRequestData.HIGHEST_SUPPORTED_VERSION else 4.toShort
    val topicId = if (usesTopicIds) this.topicId else Uuid.ZERO_UUID
    val topicIdOpt = if (usesTopicIds) Some(topicId) else None

    val mockReplicaAlterLogDirsManager = mock(classOf[ReplicaAlterLogDirsManager])
    val replicaManager = setupReplicaManagerWithMockedPurgatories(
      timer = new MockTimer(time),
      mockReplicaAlterLogDirsManager = Some(mockReplicaAlterLogDirsManager)
    )

    try {
      replicaManager.createPartition(tp).createLogIfNotExists(
        isNew = false,
        isFutureReplica = false,
        offsetCheckpoints = new LazyOffsetCheckpoints(replicaManager.highWatermarkCheckpoints),
        topicId = None
      )

      val leaderAndIsrRequest = makeLeaderAndIsrRequest(
        topicId = topicId,
        topicPartition = tp,
        replicas = Seq(0, 1),
        leaderAndIsr = LeaderAndIsr(0, List(0, 1)),
        version = version
      )
      replicaManager.becomeLeaderOrFollower(0, leaderAndIsrRequest, (_, _) => ())

      // Move the replica to the second log directory.
      val partition = replicaManager.getPartitionOrException(tp)
      val newReplicaFolder = replicaManager.logManager.liveLogDirs.filterNot(_ == partition.log.get.dir.getParentFile).head
      replicaManager.alterReplicaLogDirs(Map(tp -> newReplicaFolder.getAbsolutePath))

      // Make sure the future log is created with the correct topic ID.
      val futureLog = replicaManager.futureLocalLogOrException(tp)
      assertEquals(topicIdOpt, futureLog.topicId)

      // Verify that addFetcherForPartitions was called with the correct topic ID.
      verify(mockReplicaAlterLogDirsManager, times(1))
        .addFetcherForPartitions(Map(tp -> InitialFetchState(
          topicId = topicIdOpt,
          leader = BrokerEndPoint(0, "localhost", -1),
          currentLeaderEpoch = 0,
          initOffset = 0
        )))
    } finally {
      replicaManager.shutdown(checkpointHW = false)
    }
  }

  @Test
  def testDescribeLogDirs(): Unit = {
    val topicPartition = 0
    val topicId = Uuid.randomUuid()
    val followerBrokerId = 0
    val leaderBrokerId = 1
    val leaderEpoch = 1
    val leaderEpochIncrement = 2
    val countDownLatch = new CountDownLatch(1)
    val offsetFromLeader = 5

    // Prepare the mocked components for the test
    val (replicaManager, mockLogMgr) = prepareReplicaManagerAndLogManager(new MockTimer(time),
      topicPartition, leaderEpoch + leaderEpochIncrement, followerBrokerId, leaderBrokerId, countDownLatch,
      expectTruncation = false, localLogOffset = Some(10), offsetFromLeader = offsetFromLeader, topicId = Some(topicId))

    try {
      val responses = replicaManager.describeLogDirs(Set(new TopicPartition(topic, topicPartition)))
      assertEquals(mockLogMgr.liveLogDirs.size, responses.size)
      responses.foreach { response =>
        assertEquals(Errors.NONE.code, response.errorCode)
        assertTrue(response.totalBytes > 0)
        assertTrue(response.usableBytes >= 0)
      }
    } finally {
      replicaManager.shutdown(checkpointHW = false)
    }
  }

  @Test
  def testCheckpointHwOnShutdown(): Unit = {
    val mockLogMgr = TestUtils.createLogManager(config.logDirs.map(new File(_)))
    val spyRm = spy(new ReplicaManager(
      metrics = metrics,
      config = config,
      time = time,
      scheduler = new MockScheduler(time),
      logManager = mockLogMgr,
      quotaManagers = quotaManager,
      metadataCache = MetadataCache.zkMetadataCache(config.brokerId, config.interBrokerProtocolVersion),
      logDirFailureChannel = new LogDirFailureChannel(config.logDirs.size),
      alterPartitionManager = alterPartitionManager))

    spyRm.shutdown(checkpointHW = true)

    verify(spyRm).checkpointHighWatermarks()
  }

  @Test
  def testNotCallStopPartitionsForNonTieredTopics(): Unit = {
    val mockTimer = new MockTimer(time)
    val replicaManager = setupReplicaManagerWithMockedPurgatories(mockTimer, aliveBrokerIds = Seq(0, 1),
      enableRemoteStorage = true, defaultTopicRemoteLogStorageEnable = false)

    try {
      val tp0 = new TopicPartition(topic, 0)
      val offsetCheckpoints = new LazyOffsetCheckpoints(replicaManager.highWatermarkCheckpoints)
      val partition = replicaManager.createPartition(tp0)
      // The unified log created is not tiered because `defaultTopicRemoteLogStorageEnable` is set to false
      partition.createLogIfNotExists(isNew = false, isFutureReplica = false, offsetCheckpoints, None)

      val leaderAndIsr = LeaderAndIsr(0, 1, List(0, 1), LeaderRecoveryState.RECOVERED, LeaderAndIsr.InitialPartitionEpoch)
      val becomeLeaderRequest = makeLeaderAndIsrRequest(topicIds(tp0.topic), tp0, Seq(0, 1), leaderAndIsr)  

      replicaManager.becomeLeaderOrFollower(1, becomeLeaderRequest, (_, _) => ())
      verifyRLMOnLeadershipChange(Collections.singleton(partition), Collections.emptySet())

      val requestLeaderEpoch = 1
      val deleteLocalLog = true
      val partitionStates = Map(tp0 -> new StopReplicaPartitionState()
        .setPartitionIndex(tp0.partition)
        .setLeaderEpoch(requestLeaderEpoch)
        .setDeletePartition(deleteLocalLog)
      )

      val (result, error) = replicaManager.stopReplicas(1, 0, 0, partitionStates)

      assertEquals(Errors.NONE, error)
      assertEquals(Map(tp0 -> Errors.NONE), result)
      assertEquals(HostedPartition.None, replicaManager.getPartition(tp0))
      verifyNoMoreInteractions(mockRemoteLogManager)
    } finally {
      replicaManager.shutdown(checkpointHW = false)
    }
  }


  val foo0 = new TopicIdPartition(Uuid.fromString("Sl08ZXU2QW6uF5hIoSzc8w"), new TopicPartition("foo", 0))
  val foo1 = new TopicIdPartition(Uuid.fromString("Sl08ZXU2QW6uF5hIoSzc8w"), new TopicPartition("foo", 1))
  val newFoo0 = new TopicIdPartition(Uuid.fromString("JRCmVxWxQamFs4S8NXYufg"), new TopicPartition("foo", 0))
  val bar0 = new TopicIdPartition(Uuid.fromString("69O438ZkTSeqqclTtZO2KA"), new TopicPartition("bar", 0))

  def setupReplicaManagerForKRaftMigrationTest(): ReplicaManager = {
    setupReplicaManagerWithMockedPurgatories(
      brokerId = 3,
      timer = new MockTimer(time),
      aliveBrokerIds = Seq(0, 1, 2),
      propsModifier = props => {
        props.setProperty(KRaftConfigs.MIGRATION_ENABLED_CONFIG, "true")
        props.setProperty(RaftConfig.QUORUM_VOTERS_CONFIG, "1000@localhost:9093")
        props.setProperty(KRaftConfigs.CONTROLLER_LISTENER_NAMES_CONFIG, "CONTROLLER")
        props.setProperty(SocketServerConfigs.LISTENER_SECURITY_PROTOCOL_MAP_CONFIG, "CONTROLLER:PLAINTEXT,PLAINTEXT:PLAINTEXT")
      },
      defaultTopicRemoteLogStorageEnable = false)
  }

  def verifyPartitionIsOnlineAndHasId(
    replicaManager: ReplicaManager,
    topicIdPartition: TopicIdPartition
  ): Unit = {
    val partition = replicaManager.getPartition(topicIdPartition.topicPartition())
    assertTrue(partition.isInstanceOf[HostedPartition.Online],
      s"Expected ${topicIdPartition} to be in state: HostedPartition.Online. But was in state: ${partition}")
    val hostedPartition = partition.asInstanceOf[HostedPartition.Online]
    assertTrue(hostedPartition.partition.log.isDefined,
      s"Expected ${topicIdPartition} to have a log set in ReplicaManager, but it did not.")
    assertTrue(hostedPartition.partition.log.get.topicId.isDefined,
      s"Expected the log for ${topicIdPartition} to topic ID set in LogManager, but it did not.")
    assertEquals(topicIdPartition.topicId(), hostedPartition.partition.log.get.topicId.get)
    assertEquals(topicIdPartition.topicPartition(), hostedPartition.partition.topicPartition)
  }

  def verifyPartitionIsOffline(
    replicaManager: ReplicaManager,
    topicIdPartition: TopicIdPartition
  ): Unit = {
    val partition = replicaManager.getPartition(topicIdPartition.topicPartition())
    assertEquals(HostedPartition.None, partition, s"Expected ${topicIdPartition} to be offline, but it was: ${partition}")
  }

  @Test
  def testFullLairDuringKRaftMigration(): Unit = {
    val replicaManager = setupReplicaManagerForKRaftMigrationTest()
    try {
      val becomeLeaderRequest = LogManagerTest.createLeaderAndIsrRequestForStrayDetection(
        Seq(foo0, foo1, bar0), Seq(3, 4, 3))
      replicaManager.becomeLeaderOrFollower(1, becomeLeaderRequest, (_, _) => ())
      verifyPartitionIsOnlineAndHasId(replicaManager, foo0)
      verifyPartitionIsOnlineAndHasId(replicaManager, foo1)
      verifyPartitionIsOnlineAndHasId(replicaManager, bar0)
    } finally {
      replicaManager.shutdown(checkpointHW = false)
    }
  }

  @Test
  def testFullLairDuringKRaftMigrationRemovesOld(): Unit = {
    val replicaManager = setupReplicaManagerForKRaftMigrationTest()
    try {
      val becomeLeaderRequest1 = LogManagerTest.createLeaderAndIsrRequestForStrayDetection(
        Seq(foo0, foo1, bar0), Seq(3, 4, 3))
      replicaManager.becomeLeaderOrFollower(1, becomeLeaderRequest1, (_, _) => ())
      val becomeLeaderRequest2 = LogManagerTest.createLeaderAndIsrRequestForStrayDetection(
        Seq(bar0), Seq(3, 4, 3))
      replicaManager.becomeLeaderOrFollower(2, becomeLeaderRequest2, (_, _) => ())

      verifyPartitionIsOffline(replicaManager, foo0)
      verifyPartitionIsOffline(replicaManager, foo1)
      verifyPartitionIsOnlineAndHasId(replicaManager, bar0)
    } finally {
      replicaManager.shutdown(checkpointHW = false)
    }
  }

  @Test
  def testFullLairDuringKRaftMigrationWithTopicRecreations(): Unit = {
    val replicaManager = setupReplicaManagerForKRaftMigrationTest()
    try {
      val becomeLeaderRequest1 = LogManagerTest.createLeaderAndIsrRequestForStrayDetection(
        Seq(foo0, foo1, bar0), Seq(3, 4, 3))
      replicaManager.becomeLeaderOrFollower(1, becomeLeaderRequest1, (_, _) => ())
      val becomeLeaderRequest2 = LogManagerTest.createLeaderAndIsrRequestForStrayDetection(
        Seq(newFoo0, bar0), Seq(3, 4, 3))
      replicaManager.becomeLeaderOrFollower(2, becomeLeaderRequest2, (_, _) => ())

      verifyPartitionIsOnlineAndHasId(replicaManager, newFoo0)
      verifyPartitionIsOffline(replicaManager, foo1)
      verifyPartitionIsOnlineAndHasId(replicaManager, bar0)
    } finally {
      replicaManager.shutdown(checkpointHW = false)
    }
  }

  @Test
  def testMetadataLogDirFailureInZkShouldNotHaltBroker(): Unit = {
    // Given
    val props = TestUtils.createBrokerConfig(1, TestUtils.MockZkConnect, logDirCount = 2)
    val config = KafkaConfig.fromProps(props)
    val logDirFiles = config.logDirs.map(new File(_))
    val logDirFailureChannel = new LogDirFailureChannel(config.logDirs.size)
    val logManager = TestUtils.createLogManager(logDirFiles, defaultConfig = new LogConfig(new Properties()), time = time)
    val mockZkClient = mock(classOf[KafkaZkClient])
    val replicaManager = new ReplicaManager(
      metrics = metrics,
      config = config,
      time = time,
      scheduler = time.scheduler,
      logManager = logManager,
      quotaManagers = quotaManager,
      metadataCache = MetadataCache.zkMetadataCache(config.brokerId, config.interBrokerProtocolVersion),
      logDirFailureChannel = logDirFailureChannel,
      alterPartitionManager = alterPartitionManager,
      threadNamePrefix = Option(this.getClass.getName),
      zkClient = Option(mockZkClient),
    )
    try {
      logManager.startup(Set.empty[String])
      replicaManager.startup()

      def haltProcedure(exitStatus: Int, message: Option[String]): Nothing = {
        fail("Test failure, broker should not have halted")
      }
      Exit.setHaltProcedure(haltProcedure)

      // When
      logDirFailureChannel.maybeAddOfflineLogDir(logDirFiles.head.getAbsolutePath, "test failure", null)

      // Then
      TestUtils.retry(60000) {
         verify(mockZkClient).propagateLogDirEvent(config.brokerId)
      }
    } finally {
      Utils.tryAll(util.Arrays.asList[Callable[Void]](
        () => {
          replicaManager.shutdown(checkpointHW = false)
          null
        },
        () => {
          try {
            logManager.shutdown()
          } catch {
            case _: Exception =>
          }
          null
        },
        () => {
          quotaManager.shutdown()
          null
        }
      ))
    }
  }
}

class MockReplicaSelector extends ReplicaSelector {

  private val selectionCount = new AtomicLong()
  private var partitionViewArgument: Option[PartitionView] = None

  def getSelectionCount: Long = selectionCount.get
  def getPartitionViewArgument: Option[PartitionView] = partitionViewArgument

  override def select(topicPartition: TopicPartition, clientMetadata: ClientMetadata, partitionView: PartitionView): Optional[ReplicaView] = {
    selectionCount.incrementAndGet()
    partitionViewArgument = Some(partitionView)
    Optional.of(partitionView.leader)
  }
}<|MERGE_RESOLUTION|>--- conflicted
+++ resolved
@@ -76,13 +76,8 @@
 import org.apache.kafka.coordinator.transaction.TransactionLogConfigs
 import org.apache.kafka.metadata.properties.{MetaProperties, MetaPropertiesEnsemble, MetaPropertiesVersion, PropertiesUtils}
 import org.apache.kafka.network.SocketServerConfigs
-<<<<<<< HEAD
-import org.apache.kafka.raft.RaftConfig
+import org.apache.kafka.raft.QuorumConfig
 import org.apache.kafka.server.config.{KRaftConfigs, ReplicationConfigs, ServerLogConfigs}
-=======
-import org.apache.kafka.raft.QuorumConfig
-import org.apache.kafka.server.config.{ReplicationConfigs, ServerLogConfigs}
->>>>>>> 2db87f04
 import org.apache.kafka.server.util.timer.MockTimer
 import org.apache.kafka.storage.internals.checkpoint.PartitionMetadataFile
 import org.mockito.invocation.InvocationOnMock
@@ -2621,15 +2616,9 @@
   def testFullLeaderAndIsrStrayPartitions(zkMigrationEnabled: Boolean): Unit = {
     val props = TestUtils.createBrokerConfig(1, TestUtils.MockZkConnect)
     if (zkMigrationEnabled) {
-<<<<<<< HEAD
       props.put(KRaftConfigs.MIGRATION_ENABLED_CONFIG, "" + zkMigrationEnabled)
-      props.put(RaftConfig.QUORUM_VOTERS_CONFIG, "3000@localhost:9071")
+      props.put(QuorumConfig.QUORUM_VOTERS_CONFIG, "3000@localhost:9071")
       props.put(KRaftConfigs.CONTROLLER_LISTENER_NAMES_CONFIG, "CONTROLLER")
-=======
-      props.put(KafkaConfig.MigrationEnabledProp, "" + zkMigrationEnabled)
-      props.put(QuorumConfig.QUORUM_VOTERS_CONFIG, "3000@localhost:9071")
-      props.put(KafkaConfig.ControllerListenerNamesProp, "CONTROLLER")
->>>>>>> 2db87f04
       props.put(SocketServerConfigs.LISTENER_SECURITY_PROTOCOL_MAP_CONFIG, "CONTROLLER:PLAINTEXT,EXTERNAL:PLAINTEXT,PLAINTEXT:PLAINTEXT")
       config = KafkaConfig.fromProps(props)
     }
@@ -6463,7 +6452,7 @@
       aliveBrokerIds = Seq(0, 1, 2),
       propsModifier = props => {
         props.setProperty(KRaftConfigs.MIGRATION_ENABLED_CONFIG, "true")
-        props.setProperty(RaftConfig.QUORUM_VOTERS_CONFIG, "1000@localhost:9093")
+        props.setProperty(QuorumConfig.QUORUM_VOTERS_CONFIG, "1000@localhost:9093")
         props.setProperty(KRaftConfigs.CONTROLLER_LISTENER_NAMES_CONFIG, "CONTROLLER")
         props.setProperty(SocketServerConfigs.LISTENER_SECURITY_PROTOCOL_MAP_CONFIG, "CONTROLLER:PLAINTEXT,PLAINTEXT:PLAINTEXT")
       },
