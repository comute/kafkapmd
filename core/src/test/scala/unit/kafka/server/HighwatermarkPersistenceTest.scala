--- conflicted
+++ resolved
@@ -65,12 +65,8 @@
     // create replica manager
     val replicaManager = new ReplicaManager(configs.head, metrics, time, None, scheduler,
       logManagers.head, new AtomicBoolean(false), quotaManager,
-<<<<<<< HEAD
-      new BrokerTopicStats, MetadataCache.zkMetadataCache(configs.head.brokerId), logDirFailureChannels.head, alterIsrManager)
-=======
-      new BrokerTopicStats, new MetadataCache(configs.head.brokerId), logDirFailureChannels.head, alterIsrManager,
+      new BrokerTopicStats, MetadataCache.zkMetadataCache(configs.head.brokerId), logDirFailureChannels.head, alterIsrManager,
       configRepository)
->>>>>>> d01d97ed
     replicaManager.startup()
     try {
       replicaManager.checkpointHighWatermarks()
@@ -119,11 +115,7 @@
     // create replica manager
     val replicaManager = new ReplicaManager(configs.head, metrics, time, None,
       scheduler, logManagers.head, new AtomicBoolean(false), quotaManager,
-<<<<<<< HEAD
-      new BrokerTopicStats, MetadataCache.zkMetadataCache(configs.head.brokerId), logDirFailureChannels.head, alterIsrManager)
-=======
-      new BrokerTopicStats, new MetadataCache(configs.head.brokerId), logDirFailureChannels.head, alterIsrManager, configRepository)
->>>>>>> d01d97ed
+      new BrokerTopicStats, MetadataCache.zkMetadataCache(configs.head.brokerId), logDirFailureChannels.head, alterIsrManager, configRepository)
     replicaManager.startup()
     try {
       replicaManager.checkpointHighWatermarks()
