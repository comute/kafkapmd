/*
 * Licensed to the Apache Software Foundation (ASF) under one or more
 * contributor license agreements. See the NOTICE file distributed with
 * this work for additional information regarding copyright ownership.
 * The ASF licenses this file to You under the Apache License, Version 2.0
 * (the "License"); you may not use this file except in compliance with
 * the License. You may obtain a copy of the License at
 *
 *    http://www.apache.org/licenses/LICENSE-2.0
 *
 * Unless required by applicable law or agreed to in writing, software
 * distributed under the License is distributed on an "AS IS" BASIS,
 * WITHOUT WARRANTIES OR CONDITIONS OF ANY KIND, either express or implied.
 * See the License for the specific language governing permissions and
 * limitations under the License.
 */
package kafka.coordinator.transaction

import kafka.server.DelayedOperationPurgatory
import kafka.utils.MockScheduler
import kafka.utils.timer.MockTimer
import org.apache.kafka.common.TopicPartition
import org.apache.kafka.common.protocol.Errors
import org.apache.kafka.common.requests.TransactionResult
import org.apache.kafka.common.utils.MockTime
import org.easymock.{Capture, EasyMock, IAnswer}
import org.junit.Assert._
import org.junit.Test

import scala.collection.mutable

class TransactionCoordinatorTest {

  val time = new MockTime()

  var nextPid: Long = 0L
  val pidManager: ProducerIdManager = EasyMock.createNiceMock(classOf[ProducerIdManager])
  val transactionManager: TransactionStateManager = EasyMock.createNiceMock(classOf[TransactionStateManager])
  val transactionMarkerChannelManager: TransactionMarkerChannelManager = EasyMock.createNiceMock(classOf[TransactionMarkerChannelManager])
  val capturedTxn: Capture[TransactionMetadata] = EasyMock.newCapture()
  val capturedErrorsCallback: Capture[Errors => Unit] = EasyMock.newCapture()
  val brokerId = 0
  val coordinatorEpoch = 0
  private val transactionalId = "known"
  private val pid = 10
  private val epoch:Short = 1
  private val txnTimeoutMs = 1

  private val txnMarkerPurgatory = new DelayedOperationPurgatory[DelayedTxnMarker]("test", new MockTimer, reaperEnabled = false)
  private val partitions = mutable.Set[TopicPartition](new TopicPartition("topic1", 0))
  private val scheduler = new MockScheduler(time)

  val coordinator: TransactionCoordinator = new TransactionCoordinator(brokerId,
    pidManager,
    transactionManager,
    transactionMarkerChannelManager,
    txnMarkerPurgatory,
    scheduler,
    time)

  var result: InitPidResult = _
  var error: Errors = Errors.NONE

  private def mockPidManager(): Unit = {
    EasyMock.expect(pidManager.nextPid())
      .andAnswer(new IAnswer[Long] {
        override def answer(): Long = {
          nextPid += 1
          nextPid - 1
        }
      })
      .anyTimes()
  }

  private def initPidGenericMocks(transactionalId: String): Unit = {
    mockPidManager()
    EasyMock.expect(transactionManager.isCoordinatorFor(EasyMock.eq(transactionalId)))
      .andReturn(true)
      .anyTimes()
    EasyMock.expect(transactionManager.isCoordinatorLoadingInProgress(EasyMock.anyString()))
      .andReturn(false)
      .anyTimes()
    EasyMock.expect(transactionManager.validateTransactionTimeoutMs(EasyMock.anyInt()))
      .andReturn(true)
      .anyTimes()
  }

  @Test
  def shouldAcceptInitPidAndReturnNextPidWhenTransactionalIdIsEmpty(): Unit = {
    mockPidManager()
    EasyMock.replay(pidManager)

    coordinator.handleInitPid("", txnTimeoutMs, initPidMockCallback)
    assertEquals(InitPidResult(0L, 0, Errors.NONE), result)
    coordinator.handleInitPid("", txnTimeoutMs, initPidMockCallback)
    assertEquals(InitPidResult(1L, 0, Errors.NONE), result)
  }

  @Test
  def shouldAcceptInitPidAndReturnNextPidWhenTransactionalIdIsNull(): Unit = {
    mockPidManager()
    EasyMock.replay(pidManager)

    coordinator.handleInitPid(null, txnTimeoutMs, initPidMockCallback)
    assertEquals(InitPidResult(0L, 0, Errors.NONE), result)
    coordinator.handleInitPid(null, txnTimeoutMs, initPidMockCallback)
    assertEquals(InitPidResult(1L, 0, Errors.NONE), result)
  }

  @Test
  def shouldInitPidWithEpochZeroForNewTransactionalId(): Unit = {
    initPidGenericMocks(transactionalId)

    EasyMock.expect(transactionManager.getTransactionState(EasyMock.eq(transactionalId)))
      .andAnswer(new IAnswer[Option[CoordinatorEpochAndTxnMetadata]] {
        override def answer(): Option[CoordinatorEpochAndTxnMetadata] = {
          if (capturedTxn.hasCaptured)
            Some(CoordinatorEpochAndTxnMetadata(coordinatorEpoch, capturedTxn.getValue))
          else
            None
        }
      })
      .once()

    EasyMock.expect(transactionManager.addTransaction(EasyMock.eq(transactionalId), EasyMock.capture(capturedTxn)))
      .andAnswer(new IAnswer[CoordinatorEpochAndTxnMetadata] {
        override def answer(): CoordinatorEpochAndTxnMetadata = {
          CoordinatorEpochAndTxnMetadata(coordinatorEpoch, capturedTxn.getValue)
        }
      })
      .once()

    EasyMock.expect(transactionManager.appendTransactionToLog(
      EasyMock.eq(transactionalId),
      EasyMock.eq(coordinatorEpoch),
      EasyMock.anyObject().asInstanceOf[TransactionMetadataTransition],
      EasyMock.capture(capturedErrorsCallback)))
      .andAnswer(new IAnswer[Unit] {
        override def answer(): Unit = {
          capturedErrorsCallback.getValue.apply(Errors.NONE)
        }
      })
      .anyTimes()
    EasyMock.replay(pidManager, transactionManager)

    coordinator.handleInitPid(transactionalId, txnTimeoutMs, initPidMockCallback)
    assertEquals(InitPidResult(nextPid - 1, 0, Errors.NONE), result)
  }

  @Test
  def shouldRespondWithNotCoordinatorOnInitPidWhenNotCoordinatorForId(): Unit = {
    mockPidManager()
    EasyMock.replay(pidManager)
    coordinator.handleInitPid("some-pid", txnTimeoutMs, initPidMockCallback)
    assertEquals(InitPidResult(-1, -1, Errors.NOT_COORDINATOR), result)
  }

  @Test
  def shouldRespondWithInvalidPidMappingOnAddPartitionsToTransactionWhenTransactionalIdNotPresent(): Unit = {
    EasyMock.expect(transactionManager.isCoordinatorFor(transactionalId))
      .andReturn(true)

    EasyMock.expect(transactionManager.getTransactionState(EasyMock.eq(transactionalId)))
      .andReturn(None)
    EasyMock.replay(transactionManager)

    coordinator.handleAddPartitionsToTransaction(transactionalId, 0L, 1, partitions, errorsCallback)
    assertEquals(Errors.INVALID_PID_MAPPING, error)
  }

  @Test
  def shouldRespondWithInvalidRequestAddPartitionsToTransactionWhenTransactionalIdIsEmpty(): Unit = {
    coordinator.handleAddPartitionsToTransaction("", 0L, 1, partitions, errorsCallback)
    assertEquals(Errors.INVALID_REQUEST, error)
  }

  @Test
  def shouldRespondWithInvalidRequestAddPartitionsToTransactionWhenTransactionalIdIsNull(): Unit = {
    coordinator.handleAddPartitionsToTransaction(null, 0L, 1, partitions, errorsCallback)
    assertEquals(Errors.INVALID_REQUEST, error)
  }

  @Test
  def shouldRespondWithNotCoordinatorOnAddPartitionsWhenNotCoordinator(): Unit = {
    coordinator.handleAddPartitionsToTransaction("txn", 0L, 1, partitions, errorsCallback)
    assertEquals(Errors.NOT_COORDINATOR, error)
  }

  @Test
  def shouldRespondWithCoordinatorLoadInProgressOnAddPartitionsWhenCoordintorLoading(): Unit = {
    EasyMock.expect(transactionManager.isCoordinatorFor(transactionalId))
      .andReturn(true)
    EasyMock.expect(transactionManager.isCoordinatorLoadingInProgress(transactionalId))
    .andReturn(true)

    EasyMock.replay(transactionManager)

    coordinator.handleAddPartitionsToTransaction(transactionalId, 0L, 1, partitions, errorsCallback)
    assertEquals(Errors.COORDINATOR_LOAD_IN_PROGRESS, error)
  }

  @Test
  def shouldRespondWithConcurrentTransactionsOnAddPartitionsWhenStateIsPrepareCommit(): Unit = {
    validateConcurrentTransactions(PrepareCommit)
  }

  @Test
  def shouldRespondWithConcurrentTransactionOnAddPartitionsWhenStateIsPrepareAbort(): Unit = {
    validateConcurrentTransactions(PrepareAbort)
  }

  def validateConcurrentTransactions(state: TransactionState): Unit = {
    EasyMock.expect(transactionManager.isCoordinatorFor(transactionalId))
      .andReturn(true)
    EasyMock.expect(transactionManager.getTransactionState(transactionalId))
      .andReturn(Some(CoordinatorEpochAndTxnMetadata(coordinatorEpoch, new TransactionMetadata(0, 0, 0, state, mutable.Set.empty, 0, 0))))

    EasyMock.replay(transactionManager)

    coordinator.handleAddPartitionsToTransaction(transactionalId, 0L, 0, partitions, errorsCallback)
    assertEquals(Errors.CONCURRENT_TRANSACTIONS, error)
  }

  @Test
  def shouldRespondWithInvalidTnxProduceEpochOnAddPartitionsWhenEpochsAreDifferent(): Unit = {
    EasyMock.expect(transactionManager.isCoordinatorFor(transactionalId))
      .andReturn(true)
    EasyMock.expect(transactionManager.getTransactionState(transactionalId))
      .andReturn(Some(CoordinatorEpochAndTxnMetadata(coordinatorEpoch, new TransactionMetadata(0, 10, 0, PrepareCommit, mutable.Set.empty, 0, 0))))

    EasyMock.replay(transactionManager)

    coordinator.handleAddPartitionsToTransaction(transactionalId, 0L, 0, partitions, errorsCallback)
    assertEquals(Errors.INVALID_PRODUCER_EPOCH, error)
  }

  @Test
  def shouldAppendNewMetadataToLogOnAddPartitionsWhenPartitionsAdded(): Unit = {
    validateSuccessfulAddPartitions(Empty)
  }

  @Test
  def shouldRespondWithSuccessOnAddPartitionsWhenStateIsOngoing(): Unit = {
    validateSuccessfulAddPartitions(Ongoing)
  }

  @Test
  def shouldRespondWithSuccessOnAddPartitionsWhenStateIsCompleteCommit(): Unit = {
    validateSuccessfulAddPartitions(CompleteCommit)
  }

  @Test
  def shouldRespondWithSuccessOnAddPartitionsWhenStateIsCompleteAbort(): Unit = {
    validateSuccessfulAddPartitions(CompleteAbort)
  }

  def validateSuccessfulAddPartitions(previousState: TransactionState): Unit = {
    val txnMetadata = new TransactionMetadata(pid, epoch, txnTimeoutMs, previousState, mutable.Set.empty, time.milliseconds(), time.milliseconds())

    EasyMock.expect(transactionManager.isCoordinatorFor(transactionalId))
      .andReturn(true)
    EasyMock.expect(transactionManager.getTransactionState(transactionalId))
      .andReturn(Some(CoordinatorEpochAndTxnMetadata(coordinatorEpoch, txnMetadata)))

    EasyMock.expect(transactionManager.appendTransactionToLog(
      EasyMock.eq(transactionalId),
      EasyMock.eq(coordinatorEpoch),
      EasyMock.anyObject().asInstanceOf[TransactionMetadataTransition],
      EasyMock.capture(capturedErrorsCallback)
    ))

    EasyMock.replay(transactionManager)

    coordinator.handleAddPartitionsToTransaction(transactionalId, pid, epoch, partitions, errorsCallback)

    EasyMock.verify(transactionManager)
  }

  @Test
  def shouldRespondWithErrorsNoneOnAddPartitionWhenNoErrorsAndPartitionsTheSame(): Unit = {
    EasyMock.expect(transactionManager.isCoordinatorFor(transactionalId))
      .andReturn(true)
    EasyMock.expect(transactionManager.getTransactionState(transactionalId))
      .andReturn(Some(CoordinatorEpochAndTxnMetadata(coordinatorEpoch, new TransactionMetadata(0, 0, 0, Empty, partitions, 0, 0))))

    EasyMock.replay(transactionManager)

    coordinator.handleAddPartitionsToTransaction(transactionalId, 0L, 0, partitions, errorsCallback)
    assertEquals(Errors.NONE, error)
    EasyMock.verify(transactionManager)

  }

  @Test
  def shouldReplyWithInvalidPidMappingOnEndTxnWhenTxnIdDoesntExist(): Unit = {
    EasyMock.expect(transactionManager.isCoordinatorFor(transactionalId))
      .andReturn(true)
    EasyMock.expect(transactionManager.getTransactionState(transactionalId)).andReturn(None)
    EasyMock.replay(transactionManager)

    coordinator.handleEndTransaction(transactionalId, 0, 0, TransactionResult.COMMIT, errorsCallback)
    assertEquals(Errors.INVALID_PID_MAPPING, error)
    EasyMock.verify(transactionManager)
  }

  @Test
  def shouldReplyWithInvalidPidMappingOnEndTxnWhenPidDosentMatchMapped(): Unit = {
    EasyMock.expect(transactionManager.isCoordinatorFor(transactionalId))
      .andReturn(true)
    EasyMock.expect(transactionManager.getTransactionState(transactionalId))
      .andReturn(Some(CoordinatorEpochAndTxnMetadata(coordinatorEpoch, new TransactionMetadata(10, 0, 0, Ongoing, collection.mutable.Set.empty[TopicPartition], 0, time.milliseconds()))))
    EasyMock.replay(transactionManager)

    coordinator.handleEndTransaction(transactionalId, 0, 0, TransactionResult.COMMIT, errorsCallback)
    assertEquals(Errors.INVALID_PID_MAPPING, error)
    EasyMock.verify(transactionManager)
  }

  @Test
  def shouldReplyWithProducerFencedOnEndTxnWhenEpochIsNotSameAsTransaction(): Unit = {
    EasyMock.expect(transactionManager.isCoordinatorFor(transactionalId))
      .andReturn(true)
    EasyMock.expect(transactionManager.getTransactionState(transactionalId))
      .andReturn(Some(CoordinatorEpochAndTxnMetadata(coordinatorEpoch, new TransactionMetadata(pid, 1, 1, Ongoing, collection.mutable.Set.empty[TopicPartition], 0, time.milliseconds()))))
    EasyMock.replay(transactionManager)

    coordinator.handleEndTransaction(transactionalId, pid, 0, TransactionResult.COMMIT, errorsCallback)
    assertEquals(Errors.INVALID_PRODUCER_EPOCH, error)
    EasyMock.verify(transactionManager)
  }

  @Test
  def shouldReturnOkOnEndTxnWhenStatusIsCompleteCommitAndResultIsCommit(): Unit ={
    EasyMock.expect(transactionManager.isCoordinatorFor(transactionalId))
      .andReturn(true)
    EasyMock.expect(transactionManager.getTransactionState(transactionalId))
      .andReturn(Some(CoordinatorEpochAndTxnMetadata(coordinatorEpoch, new TransactionMetadata(pid, 1, 1, CompleteCommit, collection.mutable.Set.empty[TopicPartition], 0, time.milliseconds()))))
    EasyMock.replay(transactionManager)

    coordinator.handleEndTransaction(transactionalId, pid, 1, TransactionResult.COMMIT, errorsCallback)
    assertEquals(Errors.NONE, error)
    EasyMock.verify(transactionManager)
  }

  @Test
  def shouldReturnOkOnEndTxnWhenStatusIsCompleteAbortAndResultIsAbort(): Unit ={
    EasyMock.expect(transactionManager.isCoordinatorFor(transactionalId))
      .andReturn(true)
    EasyMock.expect(transactionManager.getTransactionState(transactionalId))
      .andReturn(Some(CoordinatorEpochAndTxnMetadata(coordinatorEpoch, new TransactionMetadata(pid, 1, 1, CompleteAbort, collection.mutable.Set.empty[TopicPartition], 0, time.milliseconds()))))
    EasyMock.replay(transactionManager)

    coordinator.handleEndTransaction(transactionalId, pid, 1, TransactionResult.ABORT, errorsCallback)
    assertEquals(Errors.NONE, error)
    EasyMock.verify(transactionManager)
  }

  @Test
  def shouldReturnInvalidTxnRequestOnEndTxnRequestWhenStatusIsCompleteAbortAndResultIsNotAbort(): Unit = {
    EasyMock.expect(transactionManager.isCoordinatorFor(transactionalId))
      .andReturn(true)
    EasyMock.expect(transactionManager.getTransactionState(transactionalId))
      .andReturn(Some(CoordinatorEpochAndTxnMetadata(coordinatorEpoch, new TransactionMetadata(pid, 1, 1, CompleteAbort, collection.mutable.Set.empty[TopicPartition], 0, time.milliseconds()))))
    EasyMock.replay(transactionManager)

    coordinator.handleEndTransaction(transactionalId, pid, 1, TransactionResult.COMMIT, errorsCallback)
    assertEquals(Errors.INVALID_TXN_STATE, error)
    EasyMock.verify(transactionManager)
  }

  @Test
  def shouldReturnInvalidTxnRequestOnEndTxnRequestWhenStatusIsCompleteCommitAndResultIsNotCommit(): Unit = {
    EasyMock.expect(transactionManager.isCoordinatorFor(transactionalId))
      .andReturn(true)
    EasyMock.expect(transactionManager.getTransactionState(transactionalId))
      .andReturn(Some(CoordinatorEpochAndTxnMetadata(coordinatorEpoch, new TransactionMetadata(pid, 1, 1, CompleteCommit, collection.mutable.Set.empty[TopicPartition], 0, time.milliseconds()))))
    EasyMock.replay(transactionManager)

    coordinator.handleEndTransaction(transactionalId, pid, 1, TransactionResult.ABORT, errorsCallback)
    assertEquals(Errors.INVALID_TXN_STATE, error)
    EasyMock.verify(transactionManager)
  }

  @Test
  def shouldReturnConcurrentTxnRequestOnEndTxnRequestWhenStatusIsPrepareCommit(): Unit = {
    EasyMock.expect(transactionManager.isCoordinatorFor(transactionalId))
      .andReturn(true)
    EasyMock.expect(transactionManager.getTransactionState(transactionalId))
      .andReturn(Some(CoordinatorEpochAndTxnMetadata(coordinatorEpoch, new TransactionMetadata(pid, 1, 1, PrepareCommit, collection.mutable.Set.empty[TopicPartition], 0, time.milliseconds()))))
    EasyMock.replay(transactionManager)

    coordinator.handleEndTransaction(transactionalId, pid, 1, TransactionResult.COMMIT, errorsCallback)
    assertEquals(Errors.CONCURRENT_TRANSACTIONS, error)
    EasyMock.verify(transactionManager)
  }

  @Test
  def shouldReturnInvalidTxnRequestOnEndTxnRequestWhenStatusIsPrepareAbort(): Unit = {
    EasyMock.expect(transactionManager.isCoordinatorFor(transactionalId))
      .andReturn(true)
    EasyMock.expect(transactionManager.getTransactionState(transactionalId))
      .andReturn(Some(CoordinatorEpochAndTxnMetadata(coordinatorEpoch, new TransactionMetadata(pid, 1, 1, PrepareAbort, collection.mutable.Set.empty[TopicPartition], 0, time.milliseconds()))))
    EasyMock.replay(transactionManager)

    coordinator.handleEndTransaction(transactionalId, pid, 1, TransactionResult.COMMIT, errorsCallback)
    assertEquals(Errors.INVALID_TXN_STATE, error)
    EasyMock.verify(transactionManager)
  }


  @Test
  def shouldAppendPrepareCommitToLogOnEndTxnWhenStatusIsOngoingAndResultIsCommit(): Unit = {
    mockPrepare(PrepareCommit)

    EasyMock.replay(transactionManager)

    coordinator.handleEndTransaction(transactionalId, pid, epoch, TransactionResult.COMMIT, errorsCallback)

    EasyMock.verify(transactionManager)
  }

  @Test
  def shouldAppendPrepareAbortToLogOnEndTxnWhenStatusIsOngoingAndResultIsAbort(): Unit = {
    mockPrepare(PrepareAbort)

    EasyMock.replay(transactionManager)

    coordinator.handleEndTransaction(transactionalId, pid, epoch, TransactionResult.ABORT, errorsCallback)
    EasyMock.verify(transactionManager)
  }

  @Test
  def shouldRespondWithInvalidRequestOnEndTxnWhenTransactionalIdIsNull(): Unit = {
    coordinator.handleEndTransaction(null, 0, 0, TransactionResult.COMMIT, errorsCallback)
    assertEquals(Errors.INVALID_REQUEST, error)
  }

  @Test
  def shouldRespondWithInvalidRequestOnEndTxnWhenTransactionalIdIsEmpty(): Unit = {
    coordinator.handleEndTransaction("", 0, 0, TransactionResult.COMMIT, errorsCallback)
    assertEquals(Errors.INVALID_REQUEST, error)
  }

  @Test
  def shouldRespondWithNotCoordinatorOnEndTxnWhenIsNotCoordinatorForId(): Unit = {
    coordinator.handleEndTransaction("id", 0, 0, TransactionResult.COMMIT, errorsCallback)
    assertEquals(Errors.NOT_COORDINATOR, error)
  }

  @Test
  def shouldRespondWithCoordinatorLoadInProgressOnEndTxnWhenCoordinatorIsLoading(): Unit = {
    EasyMock.expect(transactionManager.isCoordinatorFor(EasyMock.anyString()))
      .andReturn(true)
    EasyMock.expect(transactionManager.isCoordinatorLoadingInProgress(EasyMock.anyString()))
      .andReturn(true)

    EasyMock.replay(transactionManager)

    coordinator.handleEndTransaction("id", 0, 0, TransactionResult.COMMIT, errorsCallback)
    assertEquals(Errors.COORDINATOR_LOAD_IN_PROGRESS, error)
  }

  @Test
  def shouldIncrementEpochAndUpdateMetadataOnHandleInitPidWhenExistingEmptyTransaction(): Unit = {
    validateIncrementEpochAndUpdateMetadata(Empty)
  }

  @Test
  def shouldIncrementEpochAndUpdateMetadataOnHandleInitPidWhenExistingCompleteTransaction(): Unit = {
    validateIncrementEpochAndUpdateMetadata(CompleteAbort)
  }

  @Test
  def shouldIncrementEpochAndUpdateMetadataOnHandleInitPidWhenExistingCompleteCommitTransaction(): Unit = {
    validateIncrementEpochAndUpdateMetadata(CompleteCommit)
  }

  @Test
  def shouldWaitForCommitToCompleteOnHandleInitPidAndExistingTransactionInPrepareCommitState(): Unit ={
    validateRespondsWithConcurrentTransactionsOnInitPidWhenInPrepareState(PrepareCommit)
  }

  @Test
  def shouldWaitForCommitToCompleteOnHandleInitPidAndExistingTransactionInPrepareAbortState(): Unit ={
    validateRespondsWithConcurrentTransactionsOnInitPidWhenInPrepareState(PrepareAbort)
  }

  @Test
  def shouldAbortTransactionOnHandleInitPidWhenExistingTransactionInOngoingState(): Unit = {
    val txnMetadata = new TransactionMetadata(pid, epoch, txnTimeoutMs, Ongoing, partitions, 0, 0)

    EasyMock.expect(transactionManager.isCoordinatorFor(transactionalId))
      .andReturn(true)
      .anyTimes()
    EasyMock.expect(transactionManager.validateTransactionTimeoutMs(EasyMock.anyInt()))
      .andReturn(true)

    EasyMock.expect(transactionManager.getTransactionState(transactionalId))
      .andReturn(Some(CoordinatorEpochAndTxnMetadata(coordinatorEpoch, txnMetadata)))
      .anyTimes()

    val originalMetadata = new TransactionMetadata(pid, epoch, txnTimeoutMs, Ongoing, partitions, 0, 0)
    EasyMock.expect(transactionManager.appendTransactionToLog(
      EasyMock.eq(transactionalId),
      EasyMock.eq(coordinatorEpoch),
      EasyMock.eq(originalMetadata.prepareAbortOrCommit(PrepareAbort, time.milliseconds())),
      EasyMock.capture(capturedErrorsCallback)))
      .andAnswer(new IAnswer[Unit] {
        override def answer(): Unit = {
          capturedErrorsCallback.getValue.apply(Errors.NONE)
        }
      })

    EasyMock.replay(transactionManager, transactionMarkerChannelManager)

    coordinator.handleInitPid(transactionalId, txnTimeoutMs, initPidMockCallback)

    assertEquals(InitPidResult(-1, -1, Errors.CONCURRENT_TRANSACTIONS), result)
    EasyMock.verify(transactionManager)
  }

  @Test
  def shouldRemoveTransactionsForPartitionOnEmigration(): Unit = {
    EasyMock.expect(transactionManager.removeTransactionsForTxnTopicPartition(0))
    EasyMock.expect(transactionMarkerChannelManager.removeMarkersForTxnTopicPartition(0))
    EasyMock.replay(transactionManager, transactionMarkerChannelManager)

    coordinator.handleTxnEmigration(0)

    EasyMock.verify(transactionManager, transactionMarkerChannelManager)
  }

<<<<<<< HEAD
=======
  @Test
  def shouldRetryOnCommitWhenTxnMarkerRequestFailsWithErrorOtherThanNotCoordinator(): Unit = {
    val prepareMetadata = mockPrepare(PrepareCommit, runCallback = true)

    EasyMock.expect(transactionManager.coordinatorEpochFor(transactionalId))
      .andReturn(Some(0))

    EasyMock.expect(transactionMarkerChannelManager.addTxnMarkerRequest(
      EasyMock.eq(0),
      EasyMock.anyObject(),
      EasyMock.anyInt(),
      EasyMock.capture(capturedErrorsCallback)
    )).andAnswer(new IAnswer[Unit] {
      override def answer(): Unit = {
        capturedErrorsCallback.getValue.apply(Errors.NETWORK_EXCEPTION)
      }
    }).andAnswer(new IAnswer[Unit] {
      override def answer(): Unit = {
        capturedErrorsCallback.getValue.apply(Errors.NONE)
      }
    })

    EasyMock.expect(transactionManager.getTransactionState(transactionalId))
      .andReturn(Some(prepareMetadata))
      .once()

    EasyMock.replay(transactionManager, transactionMarkerChannelManager)

    coordinator.handleEndTransaction(transactionalId, pid, epoch, TransactionResult.COMMIT, errorsCallback)

    EasyMock.verify(transactionMarkerChannelManager)
  }

  @Test
  def shouldNotRetryOnCommitWhenTxnMarkerRequestFailsWithNotCoordinator(): Unit = {
    val prepareMetadata = mockPrepare(PrepareCommit, runCallback = true)

    EasyMock.expect(transactionManager.coordinatorEpochFor(transactionalId))
      .andReturn(Some(0))

    EasyMock.expect(transactionMarkerChannelManager.addTxnMarkerRequest(
      EasyMock.eq(0),
      EasyMock.anyObject(),
      EasyMock.anyInt(),
      EasyMock.capture(capturedErrorsCallback)
    )).andAnswer(new IAnswer[Unit] {
      override def answer(): Unit = {
        capturedErrorsCallback.getValue.apply(Errors.NOT_COORDINATOR)
      }
    })

    EasyMock.replay(transactionManager, transactionMarkerChannelManager)

    coordinator.handleEndTransaction(transactionalId, pid, epoch, TransactionResult.COMMIT, errorsCallback)

    EasyMock.verify(transactionMarkerChannelManager)
  }

  @Test
  def shouldNotRetryOnCommitWhenAppendToLogFailsWithNotCoordinator(): Unit = {
    mockComplete(PrepareCommit, Errors.NOT_COORDINATOR)
    EasyMock.replay(transactionManager, transactionMarkerChannelManager)

    coordinator.handleEndTransaction(transactionalId, pid, epoch, TransactionResult.COMMIT, errorsCallback)

    EasyMock.verify(transactionManager)
  }

  @Test
  def shouldRetryOnCommitWhenAppendToLogFailsErrorsOtherThanNotCoordinator(): Unit = {
    mockComplete(PrepareCommit, Errors.ILLEGAL_GENERATION)
    EasyMock.replay(transactionManager, transactionMarkerChannelManager)

    coordinator.handleEndTransaction(transactionalId, pid, epoch, TransactionResult.COMMIT, errorsCallback)

    EasyMock.verify(transactionManager)
  }

  @Test
  def shouldAbortExpiredTransactionsInOngoingState(): Unit = {
    EasyMock.expect(transactionManager.transactionsToExpire())
    .andReturn(List(TransactionalIdAndMetadata(transactionalId,
      new TransactionMetadata(pid, epoch, 0, Ongoing, partitions, time.milliseconds(), time.milliseconds()))))

    // should bump the epoch and append to the log
    val metadata = new TransactionMetadata(pid, (epoch + 1).toShort, 0, Ongoing, partitions, time.milliseconds(), time.milliseconds())
    EasyMock.expect(transactionManager.appendTransactionToLog(EasyMock.eq(transactionalId),
      EasyMock.eq(metadata),
      EasyMock.capture(capturedErrorsCallback)))
    .andAnswer(new IAnswer[Unit] {
      override def answer(): Unit = {
        capturedErrorsCallback.getValue.apply(Errors.NONE)
      }
    }).once()

    EasyMock.expect(transactionManager.isCoordinatorFor(transactionalId))
      .andReturn(true)
    EasyMock.expect(transactionManager.getTransactionState(transactionalId))
      .andReturn(Some(metadata))
      .once()

    // now should perform the rollback and append the state as PrepareAbort
    val abortMetadata = metadata.copy()
    abortMetadata.state = PrepareAbort
    // need to allow for the time.sleep below
    abortMetadata.lastUpdateTimestamp = time.milliseconds() + TransactionManager.DefaultRemoveExpiredTransactionsIntervalMs

    EasyMock.expect(transactionManager.appendTransactionToLog(EasyMock.eq(transactionalId),
      EasyMock.eq(abortMetadata),
      EasyMock.capture(capturedErrorsCallback)))
      .andAnswer(new IAnswer[Unit] {
        override def answer(): Unit = {}
      })
    .once()

    EasyMock.replay(transactionManager, transactionMarkerChannelManager)

    coordinator.startup(false)
    time.sleep(TransactionManager.DefaultRemoveExpiredTransactionsIntervalMs)
    scheduler.tick()
    EasyMock.verify(transactionManager)
  }

  @Test
  def shouldNotAbortExpiredTransactionsThatHaveAPendingStateTransition(): Unit = {
    val metadata = new TransactionMetadata(pid, epoch, 0, Ongoing, partitions, time.milliseconds(), time.milliseconds())
    metadata.prepareTransitionTo(PrepareCommit)

    EasyMock.expect(transactionManager.transactionsToExpire())
      .andReturn(List(TransactionalIdAndMetadata(transactionalId,
        metadata)))
    
    EasyMock.replay(transactionManager, transactionMarkerChannelManager)
    coordinator.startup(false)

    time.sleep(TransactionManager.DefaultRemoveExpiredTransactionsIntervalMs)
    scheduler.tick()
    EasyMock.verify(transactionManager)

  }

>>>>>>> 49518491
  private def validateRespondsWithConcurrentTransactionsOnInitPidWhenInPrepareState(state: TransactionState) = {
    EasyMock.expect(transactionManager.isCoordinatorFor(transactionalId))
      .andReturn(true).anyTimes()
    EasyMock.expect(transactionManager.validateTransactionTimeoutMs(EasyMock.anyInt()))
      .andReturn(true).anyTimes()

    val metadata = new TransactionMetadata(0, 0, 0, state, mutable.Set[TopicPartition](new TopicPartition("topic", 1)), 0, 0)
    EasyMock.expect(transactionManager.getTransactionState(transactionalId))
      .andReturn(Some(CoordinatorEpochAndTxnMetadata(coordinatorEpoch, metadata))).anyTimes()

    EasyMock.replay(transactionManager)

    coordinator.handleInitPid(transactionalId, 10, initPidMockCallback)

    assertEquals(InitPidResult(-1, -1, Errors.CONCURRENT_TRANSACTIONS), result)
  }

  private def validateIncrementEpochAndUpdateMetadata(state: TransactionState) = {
    EasyMock.expect(transactionManager.isCoordinatorFor(transactionalId))
      .andReturn(true)
    EasyMock.expect(transactionManager.validateTransactionTimeoutMs(EasyMock.anyInt()))
      .andReturn(true)

    val metadata = new TransactionMetadata(pid, epoch, txnTimeoutMs, state, mutable.Set.empty[TopicPartition], time.milliseconds(), time.milliseconds())
    EasyMock.expect(transactionManager.getTransactionState(transactionalId))
      .andReturn(Some(CoordinatorEpochAndTxnMetadata(coordinatorEpoch, metadata)))

    val capturedNewMetadata: Capture[TransactionMetadataTransition] = EasyMock.newCapture()
    EasyMock.expect(transactionManager.appendTransactionToLog(
      EasyMock.eq(transactionalId),
      EasyMock.eq(coordinatorEpoch),
      EasyMock.capture(capturedNewMetadata),
      EasyMock.capture(capturedErrorsCallback)
    )).andAnswer(new IAnswer[Unit] {
      override def answer(): Unit = {
        metadata.completeTransitionTo(capturedNewMetadata.getValue)
        capturedErrorsCallback.getValue.apply(Errors.NONE)
      }
    })

    EasyMock.replay(transactionManager)

    val newTxnTimeoutMs = 10
    coordinator.handleInitPid(transactionalId, newTxnTimeoutMs, initPidMockCallback)

    assertEquals(InitPidResult(pid, (epoch + 1).toShort, Errors.NONE), result)
    assertEquals(newTxnTimeoutMs, metadata.txnTimeoutMs)
    assertEquals(time.milliseconds(), metadata.txnLastUpdateTimestamp)
    assertEquals((epoch + 1).toShort, metadata.producerEpoch)
    assertEquals(pid, metadata.producerId)
  }

  private def mockPrepare(transactionState: TransactionState, runCallback: Boolean = false): TransactionMetadata = {
    val now = time.milliseconds()
    val originalMetadata = new TransactionMetadata(pid, epoch, txnTimeoutMs, Ongoing, partitions, now, now)

    EasyMock.expect(transactionManager.isCoordinatorFor(transactionalId))
      .andReturn(true)
      .anyTimes()
    EasyMock.expect(transactionManager.getTransactionState(transactionalId))
      .andReturn(Some(CoordinatorEpochAndTxnMetadata(coordinatorEpoch, originalMetadata)))
      .once()
    EasyMock.expect(transactionManager.appendTransactionToLog(
      EasyMock.eq(transactionalId),
      EasyMock.eq(coordinatorEpoch),
      EasyMock.eq(originalMetadata.copy().prepareAbortOrCommit(transactionState, now)),
      EasyMock.capture(capturedErrorsCallback)))
      .andAnswer(new IAnswer[Unit] {
        override def answer(): Unit = {
          if (runCallback)
            capturedErrorsCallback.getValue.apply(Errors.NONE)
        }
      }).once()

    new TransactionMetadata(pid, epoch, txnTimeoutMs, transactionState, partitions, time.milliseconds(), time.milliseconds())
  }

  private def mockComplete(transactionState: TransactionState, appendError: Errors = Errors.NONE): TransactionMetadata = {
    val now = time.milliseconds()
    val prepareMetadata = mockPrepare(transactionState, true)

    val (finalState, txnResult) = if (transactionState == PrepareAbort)
      (CompleteAbort, TransactionResult.ABORT)
    else
      (CompleteCommit, TransactionResult.COMMIT)

    val completedMetadata = new TransactionMetadata(pid, epoch, txnTimeoutMs, finalState,
      collection.mutable.Set.empty[TopicPartition],
      prepareMetadata.txnStartTimestamp,
      prepareMetadata.txnLastUpdateTimestamp)

    EasyMock.expect(transactionManager.getTransactionState(transactionalId))
      .andReturn(Some(CoordinatorEpochAndTxnMetadata(coordinatorEpoch, prepareMetadata)))
      .once()

    val newMetadata = prepareMetadata.copy().prepareComplete(now)
    EasyMock.expect(transactionMarkerChannelManager.addTxnMarkersToSend(
      EasyMock.eq(transactionalId),
      EasyMock.eq(coordinatorEpoch),
      EasyMock.eq(txnResult),
      EasyMock.eq(prepareMetadata),
      EasyMock.eq(newMetadata))
    ).once()

    val firstAnswer = EasyMock.expect(transactionManager.appendTransactionToLog(
      EasyMock.eq(transactionalId),
      EasyMock.eq(coordinatorEpoch),
      EasyMock.eq(newMetadata),
      EasyMock.capture(capturedErrorsCallback)))
      .andAnswer(new IAnswer[Unit] {
        override def answer(): Unit = {
          capturedErrorsCallback.getValue.apply(appendError)
        }
      })

    // let it succeed next time
    if (appendError != Errors.NONE && appendError != Errors.NOT_COORDINATOR) {
      firstAnswer.andAnswer(new IAnswer[Unit] {
        override def answer(): Unit = {
          capturedErrorsCallback.getValue.apply(Errors.NONE)
        }
      })
    }

    completedMetadata
  }

  def initPidMockCallback(ret: InitPidResult): Unit = {
    result = ret
  }

  def errorsCallback(ret: Errors): Unit = {
    error = ret
  }
}<|MERGE_RESOLUTION|>--- conflicted
+++ resolved
@@ -51,11 +51,11 @@
   private val scheduler = new MockScheduler(time)
 
   val coordinator: TransactionCoordinator = new TransactionCoordinator(brokerId,
+    scheduler,
     pidManager,
     transactionManager,
     transactionMarkerChannelManager,
     txnMarkerPurgatory,
-    scheduler,
     time)
 
   var result: InitPidResult = _
@@ -530,117 +530,23 @@
     EasyMock.verify(transactionManager, transactionMarkerChannelManager)
   }
 
-<<<<<<< HEAD
-=======
-  @Test
-  def shouldRetryOnCommitWhenTxnMarkerRequestFailsWithErrorOtherThanNotCoordinator(): Unit = {
-    val prepareMetadata = mockPrepare(PrepareCommit, runCallback = true)
-
-    EasyMock.expect(transactionManager.coordinatorEpochFor(transactionalId))
-      .andReturn(Some(0))
-
-    EasyMock.expect(transactionMarkerChannelManager.addTxnMarkerRequest(
-      EasyMock.eq(0),
-      EasyMock.anyObject(),
-      EasyMock.anyInt(),
-      EasyMock.capture(capturedErrorsCallback)
-    )).andAnswer(new IAnswer[Unit] {
-      override def answer(): Unit = {
-        capturedErrorsCallback.getValue.apply(Errors.NETWORK_EXCEPTION)
-      }
-    }).andAnswer(new IAnswer[Unit] {
-      override def answer(): Unit = {
-        capturedErrorsCallback.getValue.apply(Errors.NONE)
-      }
-    })
-
-    EasyMock.expect(transactionManager.getTransactionState(transactionalId))
-      .andReturn(Some(prepareMetadata))
+  @Test
+  def shouldAbortExpiredTransactionsInOngoingState(): Unit = {
+    val txnMetadata = new TransactionMetadata(pid, epoch, txnTimeoutMs, Ongoing, partitions, time.milliseconds(), time.milliseconds())
+
+    EasyMock.expect(transactionManager.transactionsToExpire())
+      .andReturn(List(TransactionalIdAndProducerIdEpoch(transactionalId, pid, epoch)))
+    EasyMock.expect(transactionManager.isCoordinatorFor(transactionalId))
+      .andReturn(true)
+    EasyMock.expect(transactionManager.getTransactionState(transactionalId))
+      .andReturn(Some(CoordinatorEpochAndTxnMetadata(coordinatorEpoch, txnMetadata)))
       .once()
 
-    EasyMock.replay(transactionManager, transactionMarkerChannelManager)
-
-    coordinator.handleEndTransaction(transactionalId, pid, epoch, TransactionResult.COMMIT, errorsCallback)
-
-    EasyMock.verify(transactionMarkerChannelManager)
-  }
-
-  @Test
-  def shouldNotRetryOnCommitWhenTxnMarkerRequestFailsWithNotCoordinator(): Unit = {
-    val prepareMetadata = mockPrepare(PrepareCommit, runCallback = true)
-
-    EasyMock.expect(transactionManager.coordinatorEpochFor(transactionalId))
-      .andReturn(Some(0))
-
-    EasyMock.expect(transactionMarkerChannelManager.addTxnMarkerRequest(
-      EasyMock.eq(0),
-      EasyMock.anyObject(),
-      EasyMock.anyInt(),
-      EasyMock.capture(capturedErrorsCallback)
-    )).andAnswer(new IAnswer[Unit] {
-      override def answer(): Unit = {
-        capturedErrorsCallback.getValue.apply(Errors.NOT_COORDINATOR)
-      }
-    })
-
-    EasyMock.replay(transactionManager, transactionMarkerChannelManager)
-
-    coordinator.handleEndTransaction(transactionalId, pid, epoch, TransactionResult.COMMIT, errorsCallback)
-
-    EasyMock.verify(transactionMarkerChannelManager)
-  }
-
-  @Test
-  def shouldNotRetryOnCommitWhenAppendToLogFailsWithNotCoordinator(): Unit = {
-    mockComplete(PrepareCommit, Errors.NOT_COORDINATOR)
-    EasyMock.replay(transactionManager, transactionMarkerChannelManager)
-
-    coordinator.handleEndTransaction(transactionalId, pid, epoch, TransactionResult.COMMIT, errorsCallback)
-
-    EasyMock.verify(transactionManager)
-  }
-
-  @Test
-  def shouldRetryOnCommitWhenAppendToLogFailsErrorsOtherThanNotCoordinator(): Unit = {
-    mockComplete(PrepareCommit, Errors.ILLEGAL_GENERATION)
-    EasyMock.replay(transactionManager, transactionMarkerChannelManager)
-
-    coordinator.handleEndTransaction(transactionalId, pid, epoch, TransactionResult.COMMIT, errorsCallback)
-
-    EasyMock.verify(transactionManager)
-  }
-
-  @Test
-  def shouldAbortExpiredTransactionsInOngoingState(): Unit = {
-    EasyMock.expect(transactionManager.transactionsToExpire())
-    .andReturn(List(TransactionalIdAndMetadata(transactionalId,
-      new TransactionMetadata(pid, epoch, 0, Ongoing, partitions, time.milliseconds(), time.milliseconds()))))
-
-    // should bump the epoch and append to the log
-    val metadata = new TransactionMetadata(pid, (epoch + 1).toShort, 0, Ongoing, partitions, time.milliseconds(), time.milliseconds())
+    val newMetadata = txnMetadata.copy().prepareAbortOrCommit(PrepareAbort, time.milliseconds() + TransactionStateManager.DefaultRemoveExpiredTransactionsIntervalMs)
+
     EasyMock.expect(transactionManager.appendTransactionToLog(EasyMock.eq(transactionalId),
-      EasyMock.eq(metadata),
-      EasyMock.capture(capturedErrorsCallback)))
-    .andAnswer(new IAnswer[Unit] {
-      override def answer(): Unit = {
-        capturedErrorsCallback.getValue.apply(Errors.NONE)
-      }
-    }).once()
-
-    EasyMock.expect(transactionManager.isCoordinatorFor(transactionalId))
-      .andReturn(true)
-    EasyMock.expect(transactionManager.getTransactionState(transactionalId))
-      .andReturn(Some(metadata))
-      .once()
-
-    // now should perform the rollback and append the state as PrepareAbort
-    val abortMetadata = metadata.copy()
-    abortMetadata.state = PrepareAbort
-    // need to allow for the time.sleep below
-    abortMetadata.lastUpdateTimestamp = time.milliseconds() + TransactionManager.DefaultRemoveExpiredTransactionsIntervalMs
-
-    EasyMock.expect(transactionManager.appendTransactionToLog(EasyMock.eq(transactionalId),
-      EasyMock.eq(abortMetadata),
+      EasyMock.eq(coordinatorEpoch),
+      EasyMock.eq(newMetadata),
       EasyMock.capture(capturedErrorsCallback)))
       .andAnswer(new IAnswer[Unit] {
         override def answer(): Unit = {}
@@ -650,30 +556,27 @@
     EasyMock.replay(transactionManager, transactionMarkerChannelManager)
 
     coordinator.startup(false)
-    time.sleep(TransactionManager.DefaultRemoveExpiredTransactionsIntervalMs)
+    time.sleep(TransactionStateManager.DefaultRemoveExpiredTransactionsIntervalMs)
     scheduler.tick()
     EasyMock.verify(transactionManager)
   }
 
   @Test
   def shouldNotAbortExpiredTransactionsThatHaveAPendingStateTransition(): Unit = {
-    val metadata = new TransactionMetadata(pid, epoch, 0, Ongoing, partitions, time.milliseconds(), time.milliseconds())
-    metadata.prepareTransitionTo(PrepareCommit)
+    val metadata = new TransactionMetadata(pid, epoch, txnTimeoutMs, Ongoing, partitions, time.milliseconds(), time.milliseconds())
+    metadata.prepareAbortOrCommit(PrepareCommit, time.milliseconds())
 
     EasyMock.expect(transactionManager.transactionsToExpire())
-      .andReturn(List(TransactionalIdAndMetadata(transactionalId,
-        metadata)))
+      .andReturn(List(TransactionalIdAndProducerIdEpoch(transactionalId, pid, epoch)))
     
     EasyMock.replay(transactionManager, transactionMarkerChannelManager)
+
     coordinator.startup(false)
-
-    time.sleep(TransactionManager.DefaultRemoveExpiredTransactionsIntervalMs)
+    time.sleep(TransactionStateManager.DefaultRemoveExpiredTransactionsIntervalMs)
     scheduler.tick()
     EasyMock.verify(transactionManager)
-
-  }
-
->>>>>>> 49518491
+  }
+
   private def validateRespondsWithConcurrentTransactionsOnInitPidWhenInPrepareState(state: TransactionState) = {
     EasyMock.expect(transactionManager.isCoordinatorFor(transactionalId))
       .andReturn(true).anyTimes()
