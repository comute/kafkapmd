/*
 * Licensed to the Apache Software Foundation (ASF) under one or more
 * contributor license agreements. See the NOTICE file distributed with
 * this work for additional information regarding copyright ownership.
 * The ASF licenses this file to You under the Apache License, Version 2.0
 * (the "License"); you may not use this file except in compliance with
 * the License. You may obtain a copy of the License at
 *
 *    http://www.apache.org/licenses/LICENSE-2.0
 *
 * Unless required by applicable law or agreed to in writing, software
 * distributed under the License is distributed on an "AS IS" BASIS,
 * WITHOUT WARRANTIES OR CONDITIONS OF ANY KIND, either express or implied.
 * See the License for the specific language governing permissions and
 * limitations under the License.
 */
package kafka.coordinator.transaction

import java.nio.ByteBuffer

import kafka.log.Log
import kafka.server.{FetchDataInfo, LogOffsetMetadata, ReplicaManager}
import kafka.utils.{MockScheduler, Pool, ZkUtils}
import kafka.utils.TestUtils.fail
import org.apache.kafka.common.TopicPartition
import org.apache.kafka.common.internals.Topic.TRANSACTION_STATE_TOPIC_NAME
import org.apache.kafka.common.protocol.Errors
import org.apache.kafka.common.record._
import org.apache.kafka.common.requests.IsolationLevel
import org.apache.kafka.common.requests.ProduceResponse.PartitionResponse
import org.apache.kafka.common.requests.TransactionResult
import org.apache.kafka.common.utils.MockTime
import org.junit.Assert.{assertEquals, assertFalse, assertTrue}
import org.junit.{After, Before, Test}
import org.easymock.{Capture, EasyMock, IAnswer}

import scala.collection.Map
import scala.collection.mutable
import scala.collection.JavaConverters._

class TransactionStateManagerTest {

  val partitionId = 0
  val numPartitions = 2
  val transactionTimeoutMs: Int = 1000
  val topicPartition = new TopicPartition(TRANSACTION_STATE_TOPIC_NAME, partitionId)
  val coordinatorEpoch = 10

  val txnRecords: mutable.ArrayBuffer[SimpleRecord] = mutable.ArrayBuffer[SimpleRecord]()

  val time = new MockTime()
  val scheduler = new MockScheduler(time)
  val zkUtils: ZkUtils = EasyMock.createNiceMock(classOf[ZkUtils])
  val replicaManager: ReplicaManager = EasyMock.createNiceMock(classOf[ReplicaManager])

  EasyMock.expect(zkUtils.getTopicPartitionCount(TRANSACTION_STATE_TOPIC_NAME))
    .andReturn(Some(numPartitions))
    .anyTimes()

  EasyMock.replay(zkUtils)

  val txnConfig = TransactionConfig()
  val transactionManager: TransactionStateManager = new TransactionStateManager(0, zkUtils, scheduler, replicaManager, txnConfig, time)

  val transactionalId1: String = "one"
  val transactionalId2: String = "two"
  val txnMessageKeyBytes1: Array[Byte] = TransactionLog.keyToBytes(transactionalId1)
  val txnMessageKeyBytes2: Array[Byte] = TransactionLog.keyToBytes(transactionalId2)
  val producerIds: Map[String, Long] = Map[String, Long](transactionalId1 -> 1L, transactionalId2 -> 2L)
  var txnMetadata1: TransactionMetadata = transactionMetadata(transactionalId1, producerIds(transactionalId1))
  var txnMetadata2: TransactionMetadata = transactionMetadata(transactionalId2, producerIds(transactionalId2))

  var expectedError: Errors = Errors.NONE

  @Before
  def setUp() {
    // make sure the transactional id hashes to the assigning partition id
    assertEquals(partitionId, transactionManager.partitionFor(transactionalId1))
    assertEquals(partitionId, transactionManager.partitionFor(transactionalId2))
  }

  @After
  def tearDown() {
    EasyMock.reset(zkUtils, replicaManager)
    transactionManager.shutdown()
  }

  @Test
  def testValidateTransactionTimeout() {
    assertTrue(transactionManager.validateTransactionTimeoutMs(1))
    assertFalse(transactionManager.validateTransactionTimeoutMs(-1))
    assertFalse(transactionManager.validateTransactionTimeoutMs(0))
    assertTrue(transactionManager.validateTransactionTimeoutMs(txnConfig.transactionMaxTimeoutMs))
    assertFalse(transactionManager.validateTransactionTimeoutMs(txnConfig.transactionMaxTimeoutMs + 1))
  }

  @Test
  def testAddGetPids() {
    transactionManager.addLoadedTransactionsToCache(partitionId, coordinatorEpoch, new Pool[String, TransactionMetadata]())

    assertEquals(Right(None), transactionManager.getAndMaybeAddTransactionState(transactionalId1))
    assertEquals(Right(Some(CoordinatorEpochAndTxnMetadata(coordinatorEpoch, txnMetadata1))),
      transactionManager.getAndMaybeAddTransactionState(transactionalId1, Some(txnMetadata1)))
    assertEquals(Right(Some(CoordinatorEpochAndTxnMetadata(coordinatorEpoch, txnMetadata1))),
      transactionManager.getAndMaybeAddTransactionState(transactionalId1))
    assertEquals(Right(Some(CoordinatorEpochAndTxnMetadata(coordinatorEpoch, txnMetadata1))),
      transactionManager.getAndMaybeAddTransactionState(transactionalId1, Some(txnMetadata2)))
  }

  @Test
  def testLoadAndRemoveTransactionsForPartition() {
    // generate transaction log messages for two pids traces:

    // pid1's transaction started with two partitions
    txnMetadata1.state = Ongoing
    txnMetadata1.addPartitions(Set[TopicPartition](new TopicPartition("topic1", 0),
      new TopicPartition("topic1", 1)))

    txnRecords += new SimpleRecord(txnMessageKeyBytes1, TransactionLog.valueToBytes(txnMetadata1.prepareNoTransit()))

    // pid1's transaction adds three more partitions
    txnMetadata1.addPartitions(Set[TopicPartition](new TopicPartition("topic2", 0),
      new TopicPartition("topic2", 1),
      new TopicPartition("topic2", 2)))

    txnRecords += new SimpleRecord(txnMessageKeyBytes1, TransactionLog.valueToBytes(txnMetadata1.prepareNoTransit()))

    // pid1's transaction is preparing to commit
    txnMetadata1.state = PrepareCommit

    txnRecords += new SimpleRecord(txnMessageKeyBytes1, TransactionLog.valueToBytes(txnMetadata1.prepareNoTransit()))

    // pid2's transaction started with three partitions
    txnMetadata2.state = Ongoing
    txnMetadata2.addPartitions(Set[TopicPartition](new TopicPartition("topic3", 0),
      new TopicPartition("topic3", 1),
      new TopicPartition("topic3", 2)))

    txnRecords += new SimpleRecord(txnMessageKeyBytes2, TransactionLog.valueToBytes(txnMetadata2.prepareNoTransit()))

    // pid2's transaction is preparing to abort
    txnMetadata2.state = PrepareAbort

    txnRecords += new SimpleRecord(txnMessageKeyBytes2, TransactionLog.valueToBytes(txnMetadata2.prepareNoTransit()))

    // pid2's transaction has aborted
    txnMetadata2.state = CompleteAbort

    txnRecords += new SimpleRecord(txnMessageKeyBytes2, TransactionLog.valueToBytes(txnMetadata2.prepareNoTransit()))

    // pid2's epoch has advanced, with no ongoing transaction yet
    txnMetadata2.state = Empty
    txnMetadata2.topicPartitions.clear()

    txnRecords += new SimpleRecord(txnMessageKeyBytes2, TransactionLog.valueToBytes(txnMetadata2.prepareNoTransit()))

    val startOffset = 15L   // it should work for any start offset
    val records = MemoryRecords.withRecords(startOffset, CompressionType.NONE, txnRecords: _*)

    prepareTxnLog(topicPartition, startOffset, records)

    // this partition should not be part of the owned partitions
    transactionManager.getAndMaybeAddTransactionState(transactionalId1).fold(
      err => assertEquals(Errors.NOT_COORDINATOR, err),
      _ => fail(transactionalId1 + "'s transaction state is already in the cache")
    )
    transactionManager.getAndMaybeAddTransactionState(transactionalId2).fold(
      err => assertEquals(Errors.NOT_COORDINATOR, err),
      _ => fail(transactionalId2 + "'s transaction state is already in the cache")
    )

    transactionManager.loadTransactionsForTxnTopicPartition(partitionId, 0, (_, _, _, _, _) => ())

    // let the time advance to trigger the background thread loading
    scheduler.tick()

    transactionManager.getAndMaybeAddTransactionState(transactionalId1).fold(
      err => fail(transactionalId1 + "'s transaction state access returns error " + err),
      entry => entry.getOrElse(fail(transactionalId1 + "'s transaction state was not loaded into the cache"))
    )

    val cachedPidMetadata1 = transactionManager.getAndMaybeAddTransactionState(transactionalId1).fold(
      err => fail(transactionalId1 + "'s transaction state access returns error " + err),
      entry => entry.getOrElse(fail(transactionalId1 + "'s transaction state was not loaded into the cache"))
    )
    val cachedPidMetadata2 = transactionManager.getAndMaybeAddTransactionState(transactionalId2).fold(
      err => fail(transactionalId2 + "'s transaction state access returns error " + err),
      entry => entry.getOrElse(fail(transactionalId2 + "'s transaction state was not loaded into the cache"))
    )

    // they should be equal to the latest status of the transaction
    assertEquals(txnMetadata1, cachedPidMetadata1.transactionMetadata)
    assertEquals(txnMetadata2, cachedPidMetadata2.transactionMetadata)

    transactionManager.removeTransactionsForTxnTopicPartition(partitionId, coordinatorEpoch)

    // let the time advance to trigger the background thread removing
    scheduler.tick()

    transactionManager.getAndMaybeAddTransactionState(transactionalId1).fold(
      err => assertEquals(Errors.NOT_COORDINATOR, err),
      _ => fail(transactionalId1 + "'s transaction state is still in the cache")
    )
    transactionManager.getAndMaybeAddTransactionState(transactionalId2).fold(
      err => assertEquals(Errors.NOT_COORDINATOR, err),
      _ => fail(transactionalId2 + "'s transaction state is still in the cache")
    )
  }

  @Test
  def testAppendTransactionToLog() {
    transactionManager.addLoadedTransactionsToCache(partitionId, coordinatorEpoch, new Pool[String, TransactionMetadata]())

    // first insert the initial transaction metadata
    transactionManager.getAndMaybeAddTransactionState(transactionalId1, Some(txnMetadata1))

    prepareForTxnMessageAppend(Errors.NONE)
    expectedError = Errors.NONE

    // update the metadata to ongoing with two partitions
    val newMetadata = txnMetadata1.prepareAddPartitions(Set[TopicPartition](new TopicPartition("topic1", 0),
      new TopicPartition("topic1", 1)), time.milliseconds())

    // append the new metadata into log
    transactionManager.appendTransactionToLog(transactionalId1, coordinatorEpoch, newMetadata, assertCallback)

    assertEquals(Right(Some(CoordinatorEpochAndTxnMetadata(coordinatorEpoch, txnMetadata1))), transactionManager.getAndMaybeAddTransactionState(transactionalId1))

    // append to log again with expected failures
    txnMetadata1.pendingState = None
    val failedMetadata = txnMetadata1.prepareAddPartitions(Set[TopicPartition](new TopicPartition("topic2", 0)), time.milliseconds())

    // test COORDINATOR_NOT_AVAILABLE cases
    expectedError = Errors.COORDINATOR_NOT_AVAILABLE

    prepareForTxnMessageAppend(Errors.UNKNOWN_TOPIC_OR_PARTITION)
    transactionManager.appendTransactionToLog(transactionalId1, coordinatorEpoch = 10, failedMetadata, assertCallback)
    assertEquals(Right(Some(CoordinatorEpochAndTxnMetadata(coordinatorEpoch, txnMetadata1))), transactionManager.getAndMaybeAddTransactionState(transactionalId1))

    prepareForTxnMessageAppend(Errors.NOT_ENOUGH_REPLICAS)
    transactionManager.appendTransactionToLog(transactionalId1, coordinatorEpoch = 10, failedMetadata, assertCallback)
    assertEquals(Right(Some(CoordinatorEpochAndTxnMetadata(coordinatorEpoch, txnMetadata1))), transactionManager.getAndMaybeAddTransactionState(transactionalId1))

    prepareForTxnMessageAppend(Errors.NOT_ENOUGH_REPLICAS_AFTER_APPEND)
    transactionManager.appendTransactionToLog(transactionalId1, coordinatorEpoch = 10, failedMetadata, assertCallback)
    assertEquals(Right(Some(CoordinatorEpochAndTxnMetadata(coordinatorEpoch, txnMetadata1))), transactionManager.getAndMaybeAddTransactionState(transactionalId1))

    prepareForTxnMessageAppend(Errors.REQUEST_TIMED_OUT)
    transactionManager.appendTransactionToLog(transactionalId1, coordinatorEpoch = 10, failedMetadata, assertCallback)
    assertEquals(Right(Some(CoordinatorEpochAndTxnMetadata(coordinatorEpoch, txnMetadata1))), transactionManager.getAndMaybeAddTransactionState(transactionalId1))

    // test NOT_COORDINATOR cases
    expectedError = Errors.NOT_COORDINATOR

    prepareForTxnMessageAppend(Errors.NOT_LEADER_FOR_PARTITION)
    transactionManager.appendTransactionToLog(transactionalId1, coordinatorEpoch = 10, failedMetadata, assertCallback)
    assertEquals(Right(Some(CoordinatorEpochAndTxnMetadata(coordinatorEpoch, txnMetadata1))), transactionManager.getAndMaybeAddTransactionState(transactionalId1))

    // test NOT_COORDINATOR cases
    expectedError = Errors.UNKNOWN

    prepareForTxnMessageAppend(Errors.MESSAGE_TOO_LARGE)
    transactionManager.appendTransactionToLog(transactionalId1, coordinatorEpoch = 10, failedMetadata, assertCallback)
    assertEquals(Right(Some(CoordinatorEpochAndTxnMetadata(coordinatorEpoch, txnMetadata1))), transactionManager.getAndMaybeAddTransactionState(transactionalId1))

    prepareForTxnMessageAppend(Errors.RECORD_LIST_TOO_LARGE)
    transactionManager.appendTransactionToLog(transactionalId1, coordinatorEpoch = 10, failedMetadata, assertCallback)
    assertEquals(Right(Some(CoordinatorEpochAndTxnMetadata(coordinatorEpoch, txnMetadata1))), transactionManager.getAndMaybeAddTransactionState(transactionalId1))
  }

  @Test
  def testAppendTransactionToLogWhileProducerFenced() = {
    transactionManager.addLoadedTransactionsToCache(partitionId, 0, new Pool[String, TransactionMetadata]())

    // first insert the initial transaction metadata
    transactionManager.getAndMaybeAddTransactionState(transactionalId1, Some(txnMetadata1))

    prepareForTxnMessageAppend(Errors.NONE)
    expectedError = Errors.NOT_COORDINATOR

    val newMetadata = txnMetadata1.prepareAddPartitions(Set[TopicPartition](new TopicPartition("topic1", 0),
      new TopicPartition("topic1", 1)), time.milliseconds())

    // modify the cache while trying to append the new metadata
    txnMetadata1.producerEpoch = (txnMetadata1.producerEpoch + 1).toShort

    // append the new metadata into log
    transactionManager.appendTransactionToLog(transactionalId1, coordinatorEpoch = 10, newMetadata, assertCallback)
  }

  @Test(expected = classOf[IllegalStateException])
  def testAppendTransactionToLogWhilePendingStateChanged() = {
    // first insert the initial transaction metadata
    transactionManager.addLoadedTransactionsToCache(partitionId, coordinatorEpoch, new Pool[String, TransactionMetadata]())
    transactionManager.getAndMaybeAddTransactionState(transactionalId1, Some(txnMetadata1))

    prepareForTxnMessageAppend(Errors.NONE)
    expectedError = Errors.INVALID_PRODUCER_EPOCH

    val newMetadata = txnMetadata1.prepareAddPartitions(Set[TopicPartition](new TopicPartition("topic1", 0),
      new TopicPartition("topic1", 1)), time.milliseconds())

    // modify the cache while trying to append the new metadata
    txnMetadata1.pendingState = None

    // append the new metadata into log
    transactionManager.appendTransactionToLog(transactionalId1, coordinatorEpoch = 10, newMetadata, assertCallback)
  }

  @Test
  def shouldReturnNotCooridnatorErrorIfTransactionIdPartitionNotOwned(): Unit = {
    transactionManager.getAndMaybeAddTransactionState(transactionalId1).fold(
      err => assertEquals(Errors.NOT_COORDINATOR, err),
      _ => fail(transactionalId1 + "'s transaction state is already in the cache")
    )
  }

  @Test
  def shouldOnlyConsiderTransactionsInTheOngoingStateToAbort(): Unit = {
    for (partitionId <- 0 until numPartitions) {
      transactionManager.addLoadedTransactionsToCache(partitionId, 0, new Pool[String, TransactionMetadata]())
    }

    transactionManager.getAndMaybeAddTransactionState("ongoing", Some(transactionMetadata("ongoing", producerId = 0, state = Ongoing)))
    transactionManager.getAndMaybeAddTransactionState("not-expiring", Some(transactionMetadata("not-expiring", producerId = 1, state = Ongoing, txnTimeout = 10000)))
    transactionManager.getAndMaybeAddTransactionState("prepare-commit", Some(transactionMetadata("prepare-commit", producerId = 2, state = PrepareCommit)))
    transactionManager.getAndMaybeAddTransactionState("prepare-abort", Some(transactionMetadata("prepare-abort", producerId = 3, state = PrepareAbort)))
    transactionManager.getAndMaybeAddTransactionState("complete-commit", Some(transactionMetadata("complete-commit", producerId = 4, state = CompleteCommit)))
    transactionManager.getAndMaybeAddTransactionState("complete-abort", Some(transactionMetadata("complete-abort", producerId = 5, state = CompleteAbort)))

    time.sleep(2000)
<<<<<<< HEAD
    val expiring = transactionManager.timedOutTransactions()
    assertEquals(List(TransactionalIdAndProducerIdEpoch(txnId1, txnMetadata1.producerId, txnMetadata1.producerEpoch)), expiring)
=======
    val expiring = transactionManager.transactionsToExpire()
    assertEquals(List(TransactionalIdAndProducerIdEpoch("ongoing", 0, 0)), expiring)
>>>>>>> 4d89db96
  }

  @Test
  def shouldWriteTxnMarkersForTransactionInPreparedCommitState(): Unit = {
    verifyWritesTxnMarkersInPrepareState(PrepareCommit)
  }

  @Test
  def shouldWriteTxnMarkersForTransactionInPreparedAbortState(): Unit = {
    verifyWritesTxnMarkersInPrepareState(PrepareAbort)
  }

  @Test
  def shouldRemoveCompleteCommmitExpiredTransactionalIds(): Unit = {
    setupAndRunTransactionalIdExpiration(Errors.NONE, CompleteCommit)
    assertEquals(None, transactionManager.getTransactionState(txnId1))
    assertTrue(transactionManager.getTransactionState(txnId2).isDefined)
  }

  @Test
  def shouldRemoveCompleteAbortExpiredTransactionalIds(): Unit = {
    setupAndRunTransactionalIdExpiration(Errors.NONE, CompleteAbort)
    assertEquals(None, transactionManager.getTransactionState(txnId1))
    assertTrue(transactionManager.getTransactionState(txnId2).isDefined)
  }

  @Test
  def shouldRemoveEmptyExpiredTransactionalIds(): Unit = {
    setupAndRunTransactionalIdExpiration(Errors.NONE, Empty)
    assertEquals(None, transactionManager.getTransactionState(txnId1))
    assertTrue(transactionManager.getTransactionState(txnId2).isDefined)
  }

  @Test
  def shouldNotRemoveExpiredTransactionalIdsIfLogAppendFails(): Unit = {
    setupAndRunTransactionalIdExpiration(Errors.NOT_ENOUGH_REPLICAS, CompleteAbort)
    assertTrue(transactionManager.getTransactionState(txnId1).isDefined)
    assertTrue(transactionManager.getTransactionState(txnId2).isDefined)
  }

  @Test
  def shouldNotRemoveOngoingTransactionalIds(): Unit = {
    setupAndRunTransactionalIdExpiration(Errors.NONE, Ongoing)
    assertTrue(transactionManager.getTransactionState(txnId1).isDefined)
    assertTrue(transactionManager.getTransactionState(txnId2).isDefined)
  }

  @Test
  def shouldNotRemovePrepareAbortTransactionalIds(): Unit = {
    setupAndRunTransactionalIdExpiration(Errors.NONE, PrepareAbort)
    assertTrue(transactionManager.getTransactionState(txnId1).isDefined)
    assertTrue(transactionManager.getTransactionState(txnId2).isDefined)
  }

  @Test
  def shouldNotRemovePrepareCommitTransactionalIds(): Unit = {
    setupAndRunTransactionalIdExpiration(Errors.NONE, PrepareCommit)
    assertTrue(transactionManager.getTransactionState(txnId1).isDefined)
    assertTrue(transactionManager.getTransactionState(txnId2).isDefined)
  }

  private def setupAndRunTransactionalIdExpiration(error: Errors, txnState: TransactionState) = {
    for (partitionId <- 0 until numPartitions) {
      transactionManager.addLoadedTransactionsToCache(partitionId, 0, new Pool[String, TransactionMetadata]())
    }

    val capturedArgument: Capture[Map[TopicPartition, PartitionResponse] => Unit] = EasyMock.newCapture()

    val partition = new TopicPartition(TRANSACTION_STATE_TOPIC_NAME, transactionManager.partitionFor(txnId1))
    val recordsByPartition = Map(partition -> MemoryRecords.withRecords(TransactionLog.EnforcedCompressionType,
      new SimpleRecord(time.milliseconds() + txnConfig.removeExpiredTransactionalIdsIntervalMs, TransactionLog.keyToBytes(txnId1), null)))

    txnState match {
      case Empty | CompleteCommit | CompleteAbort =>

        EasyMock.expect(replicaManager.appendRecords(EasyMock.anyLong(),
          EasyMock.eq((-1).toShort),
          EasyMock.eq(true),
          EasyMock.eq(false),
          EasyMock.eq(recordsByPartition),
          EasyMock.capture(capturedArgument)
        )).andAnswer(new IAnswer[Unit] {
          override def answer(): Unit = {
            capturedArgument.getValue.apply(
              Map(partition ->
                new PartitionResponse(error, 0L, RecordBatch.NO_TIMESTAMP)
              )
            )
          }
        })
      case _ => // shouldn't append
    }

    EasyMock.replay(replicaManager)

    txnMetadata1.txnLastUpdateTimestamp = time.milliseconds() - txnConfig.transactionalIdExpirationMs
    txnMetadata1.state = txnState
    transactionManager.addTransaction(txnId1, txnMetadata1)

    txnMetadata2.txnLastUpdateTimestamp = time.milliseconds()
    transactionManager.addTransaction(txnId2, txnMetadata2)

    transactionManager.enableTransactionalIdExpiration()
    time.sleep(txnConfig.removeExpiredTransactionalIdsIntervalMs)

    scheduler.tick()

    EasyMock.verify(replicaManager)
  }

  private def verifyWritesTxnMarkersInPrepareState(state: TransactionState): Unit = {
    txnMetadata1.state = state
    txnMetadata1.addPartitions(Set[TopicPartition](new TopicPartition("topic1", 0),
      new TopicPartition("topic1", 1)))

    txnRecords += new SimpleRecord(txnMessageKeyBytes1, TransactionLog.valueToBytes(txnMetadata1.prepareNoTransit()))
    val startOffset = 0L
    val records = MemoryRecords.withRecords(startOffset, CompressionType.NONE, txnRecords: _*)

    prepareTxnLog(topicPartition, 0, records)

    var txnId: String = null
    def rememberTxnMarkers(transactionalId: String,
                           coordinatorEpoch: Int,
                           command: TransactionResult,
                           metadata: TransactionMetadata,
                           newMetadata: TxnTransitMetadata): Unit = {
      txnId = transactionalId
    }

    transactionManager.loadTransactionsForTxnTopicPartition(partitionId, 0, rememberTxnMarkers)
    scheduler.tick()

    assertEquals(transactionalId1, txnId)
  }

  private def assertCallback(error: Errors): Unit = {
    assertEquals(expectedError, error)
  }

  private def transactionMetadata(transactionalId: String,
                                  producerId: Long,
                                  state: TransactionState = Empty,
                                  txnTimeout: Int = transactionTimeoutMs): TransactionMetadata = {
    TransactionMetadata(transactionalId, producerId, 0.toShort, txnTimeout, state, time.milliseconds())
  }

  private def prepareTxnLog(topicPartition: TopicPartition,
                            startOffset: Long,
                            records: MemoryRecords): Unit = {
    EasyMock.reset(replicaManager)

    val logMock =  EasyMock.mock(classOf[Log])
    val fileRecordsMock = EasyMock.mock(classOf[FileRecords])

    val endOffset = startOffset + records.records.asScala.size

    EasyMock.expect(replicaManager.getLog(topicPartition)).andStubReturn(Some(logMock))
    EasyMock.expect(replicaManager.getLogEndOffset(topicPartition)).andStubReturn(Some(endOffset))

    EasyMock.expect(logMock.logStartOffset).andStubReturn(startOffset)
    EasyMock.expect(logMock.read(EasyMock.eq(startOffset), EasyMock.anyInt(), EasyMock.eq(None), EasyMock.eq(true),
      EasyMock.eq(IsolationLevel.READ_UNCOMMITTED)))
      .andReturn(FetchDataInfo(LogOffsetMetadata(startOffset), fileRecordsMock))
    EasyMock.expect(fileRecordsMock.readInto(EasyMock.anyObject(classOf[ByteBuffer]), EasyMock.anyInt()))
      .andReturn(records.buffer)

    EasyMock.replay(logMock, fileRecordsMock, replicaManager)
  }

  private def prepareForTxnMessageAppend(error: Errors): Unit = {
    EasyMock.reset(replicaManager)

    val capturedArgument: Capture[Map[TopicPartition, PartitionResponse] => Unit] = EasyMock.newCapture()
    EasyMock.expect(replicaManager.appendRecords(EasyMock.anyLong(),
      EasyMock.anyShort(),
      internalTopicsAllowed = EasyMock.eq(true),
      isFromClient = EasyMock.eq(false),
      EasyMock.anyObject().asInstanceOf[Map[TopicPartition, MemoryRecords]],
      EasyMock.capture(capturedArgument),
      EasyMock.anyObject())
    ).andAnswer(new IAnswer[Unit] {
        override def answer(): Unit = capturedArgument.getValue.apply(
          Map(new TopicPartition(TRANSACTION_STATE_TOPIC_NAME, partitionId) ->
            new PartitionResponse(error, 0L, RecordBatch.NO_TIMESTAMP)
          )
        )
      }
    )
    EasyMock.expect(replicaManager.getMagic(EasyMock.anyObject()))
      .andStubReturn(Some(RecordBatch.MAGIC_VALUE_V1))

    EasyMock.replay(replicaManager)
  }
}<|MERGE_RESOLUTION|>--- conflicted
+++ resolved
@@ -329,13 +329,8 @@
     transactionManager.getAndMaybeAddTransactionState("complete-abort", Some(transactionMetadata("complete-abort", producerId = 5, state = CompleteAbort)))
 
     time.sleep(2000)
-<<<<<<< HEAD
     val expiring = transactionManager.timedOutTransactions()
-    assertEquals(List(TransactionalIdAndProducerIdEpoch(txnId1, txnMetadata1.producerId, txnMetadata1.producerEpoch)), expiring)
-=======
-    val expiring = transactionManager.transactionsToExpire()
     assertEquals(List(TransactionalIdAndProducerIdEpoch("ongoing", 0, 0)), expiring)
->>>>>>> 4d89db96
   }
 
   @Test
@@ -351,50 +346,66 @@
   @Test
   def shouldRemoveCompleteCommmitExpiredTransactionalIds(): Unit = {
     setupAndRunTransactionalIdExpiration(Errors.NONE, CompleteCommit)
-    assertEquals(None, transactionManager.getTransactionState(txnId1))
-    assertTrue(transactionManager.getTransactionState(txnId2).isDefined)
+    verifyMetadataDoesntExist(transactionalId1)
+    verifyMetadataDoesExist(transactionalId2)
   }
 
   @Test
   def shouldRemoveCompleteAbortExpiredTransactionalIds(): Unit = {
     setupAndRunTransactionalIdExpiration(Errors.NONE, CompleteAbort)
-    assertEquals(None, transactionManager.getTransactionState(txnId1))
-    assertTrue(transactionManager.getTransactionState(txnId2).isDefined)
+    verifyMetadataDoesntExist(transactionalId1)
+    verifyMetadataDoesExist(transactionalId2)
   }
 
   @Test
   def shouldRemoveEmptyExpiredTransactionalIds(): Unit = {
     setupAndRunTransactionalIdExpiration(Errors.NONE, Empty)
-    assertEquals(None, transactionManager.getTransactionState(txnId1))
-    assertTrue(transactionManager.getTransactionState(txnId2).isDefined)
+    verifyMetadataDoesntExist(transactionalId1)
+    verifyMetadataDoesExist(transactionalId2)
   }
 
   @Test
   def shouldNotRemoveExpiredTransactionalIdsIfLogAppendFails(): Unit = {
     setupAndRunTransactionalIdExpiration(Errors.NOT_ENOUGH_REPLICAS, CompleteAbort)
-    assertTrue(transactionManager.getTransactionState(txnId1).isDefined)
-    assertTrue(transactionManager.getTransactionState(txnId2).isDefined)
+    verifyMetadataDoesExist(transactionalId1)
+    verifyMetadataDoesExist(transactionalId2)
   }
 
   @Test
   def shouldNotRemoveOngoingTransactionalIds(): Unit = {
     setupAndRunTransactionalIdExpiration(Errors.NONE, Ongoing)
-    assertTrue(transactionManager.getTransactionState(txnId1).isDefined)
-    assertTrue(transactionManager.getTransactionState(txnId2).isDefined)
+    verifyMetadataDoesExist(transactionalId1)
+    verifyMetadataDoesExist(transactionalId2)
   }
 
   @Test
   def shouldNotRemovePrepareAbortTransactionalIds(): Unit = {
     setupAndRunTransactionalIdExpiration(Errors.NONE, PrepareAbort)
-    assertTrue(transactionManager.getTransactionState(txnId1).isDefined)
-    assertTrue(transactionManager.getTransactionState(txnId2).isDefined)
+    verifyMetadataDoesExist(transactionalId1)
+    verifyMetadataDoesExist(transactionalId2)
   }
 
   @Test
   def shouldNotRemovePrepareCommitTransactionalIds(): Unit = {
     setupAndRunTransactionalIdExpiration(Errors.NONE, PrepareCommit)
-    assertTrue(transactionManager.getTransactionState(txnId1).isDefined)
-    assertTrue(transactionManager.getTransactionState(txnId2).isDefined)
+    verifyMetadataDoesExist(transactionalId1)
+    verifyMetadataDoesExist(transactionalId2)
+  }
+
+  private def verifyMetadataDoesExist(transactionalId: String) = {
+    transactionManager.getAndMaybeAddTransactionState(transactionalId, None) match {
+      case Left(errors) => fail("shouldn't have been any errors")
+      case Right(None) => fail("metadata should have been removed")
+      case Right(Some(metadata)) => // ok
+    }
+  }
+
+  private def verifyMetadataDoesntExist(transactionalId: String) = {
+    transactionManager.getAndMaybeAddTransactionState(transactionalId, None) match {
+      case Left(errors) => fail("shouldn't have been any errors")
+      case Right(Some(metdata)) => fail("metadata should have been removed")
+      case Right(None) => // ok
+    }
   }
 
   private def setupAndRunTransactionalIdExpiration(error: Errors, txnState: TransactionState) = {
@@ -404,9 +415,9 @@
 
     val capturedArgument: Capture[Map[TopicPartition, PartitionResponse] => Unit] = EasyMock.newCapture()
 
-    val partition = new TopicPartition(TRANSACTION_STATE_TOPIC_NAME, transactionManager.partitionFor(txnId1))
+    val partition = new TopicPartition(TRANSACTION_STATE_TOPIC_NAME, transactionManager.partitionFor(transactionalId1))
     val recordsByPartition = Map(partition -> MemoryRecords.withRecords(TransactionLog.EnforcedCompressionType,
-      new SimpleRecord(time.milliseconds() + txnConfig.removeExpiredTransactionalIdsIntervalMs, TransactionLog.keyToBytes(txnId1), null)))
+      new SimpleRecord(time.milliseconds() + txnConfig.removeExpiredTransactionalIdsIntervalMs, TransactionLog.keyToBytes(transactionalId1), null)))
 
     txnState match {
       case Empty | CompleteCommit | CompleteAbort =>
@@ -416,7 +427,8 @@
           EasyMock.eq(true),
           EasyMock.eq(false),
           EasyMock.eq(recordsByPartition),
-          EasyMock.capture(capturedArgument)
+          EasyMock.capture(capturedArgument),
+          EasyMock.eq(None)
         )).andAnswer(new IAnswer[Unit] {
           override def answer(): Unit = {
             capturedArgument.getValue.apply(
@@ -433,10 +445,10 @@
 
     txnMetadata1.txnLastUpdateTimestamp = time.milliseconds() - txnConfig.transactionalIdExpirationMs
     txnMetadata1.state = txnState
-    transactionManager.addTransaction(txnId1, txnMetadata1)
+    transactionManager.getAndMaybeAddTransactionState(transactionalId1, Some(txnMetadata1))
 
     txnMetadata2.txnLastUpdateTimestamp = time.milliseconds()
-    transactionManager.addTransaction(txnId2, txnMetadata2)
+    transactionManager.getAndMaybeAddTransactionState(transactionalId2, Some(txnMetadata2))
 
     transactionManager.enableTransactionalIdExpiration()
     time.sleep(txnConfig.removeExpiredTransactionalIdsIntervalMs)
