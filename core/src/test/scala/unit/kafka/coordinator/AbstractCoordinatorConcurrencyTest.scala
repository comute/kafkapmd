--- conflicted
+++ resolved
@@ -219,13 +219,8 @@
                                entriesPerPartition: Map[TopicIdPartition, MemoryRecords],
                                responseCallback: Map[TopicIdPartition, PartitionResponse] => Unit,
                                delayedProduceLock: Option[Lock] = None,
-<<<<<<< HEAD
                                processingStatsCallback: Map[TopicIdPartition, RecordValidationStats] => Unit = _ => (),
-                               requestLocal: RequestLocal = RequestLocal.NoCaching,
-=======
-                               processingStatsCallback: Map[TopicPartition, RecordValidationStats] => Unit = _ => (),
                                requestLocal: RequestLocal = RequestLocal.noCaching,
->>>>>>> aaf3fc05
                                actionQueue: ActionQueue = null,
                                verificationGuards: Map[TopicPartition, VerificationGuard] = Map.empty): Unit = {
 
