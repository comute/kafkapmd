--- conflicted
+++ resolved
@@ -18,12 +18,7 @@
 
 import kafka.coordinator.group.GroupCoordinatorConcurrencyTest.{JoinGroupCallback, SyncGroupCallback}
 import kafka.server.RequestLocal
-<<<<<<< HEAD
-import org.junit.jupiter.api.Test
-import org.apache.kafka.common.message.{DescribeGroupsResponseData, JoinGroupRequestData, JoinGroupResponseData}
-=======
-import org.apache.kafka.common.message.{HeartbeatRequestData, HeartbeatResponseData, JoinGroupRequestData, JoinGroupResponseData, LeaveGroupRequestData, LeaveGroupResponseData, SyncGroupRequestData, SyncGroupResponseData}
->>>>>>> df29b17f
+import org.apache.kafka.common.message.{DescribeGroupsResponseData, HeartbeatRequestData, HeartbeatResponseData, JoinGroupRequestData, JoinGroupResponseData, LeaveGroupRequestData, LeaveGroupResponseData, SyncGroupRequestData, SyncGroupResponseData}
 import org.apache.kafka.common.message.JoinGroupRequestData.JoinGroupRequestProtocol
 import org.apache.kafka.common.message.JoinGroupResponseData.JoinGroupResponseMember
 import org.apache.kafka.common.network.{ClientInformation, ListenerName}
@@ -147,55 +142,6 @@
     assertEquals(expectedData, future.get())
   }
 
-<<<<<<< HEAD
-  @Test
-  def testDescribeGroup(): Unit = {
-    val groupCoordinator = mock(classOf[GroupCoordinator])
-    val adapter = new GroupCoordinatorAdapter(groupCoordinator)
-
-    val groupId = "group"
-    val memberSummary = MemberSummary(
-      "memberid",
-      Some("instanceid"),
-      "clientid",
-      "clienthost",
-      "metadata".getBytes(),
-      "assignment".getBytes()
-    )
-    val groupSummary = GroupSummary(
-      "Stable",
-      "consumer",
-      "roundrobin",
-      List(memberSummary)
-    )
-
-    when(groupCoordinator.handleDescribeGroup(groupId)).thenReturn {
-      (Errors.INVALID_GROUP_ID, groupSummary)
-    }
-
-    val ctx = makeContext(ApiKeys.DESCRIBE_GROUPS, ApiKeys.DESCRIBE_GROUPS.latestVersion)
-    val future = adapter.describeGroup(ctx, groupId)
-    assertTrue(future.isDone)
-
-    val expectedDescribedGroup = new DescribeGroupsResponseData.DescribedGroup()
-      .setErrorCode(Errors.INVALID_GROUP_ID.code)
-      .setGroupId(groupId)
-      .setProtocolType(groupSummary.protocolType)
-      .setProtocolData(groupSummary.protocol)
-      .setGroupState(groupSummary.state)
-      .setMembers(List(new DescribeGroupsResponseData.DescribedGroupMember()
-        .setMemberId(memberSummary.memberId)
-        .setGroupInstanceId(memberSummary.groupInstanceId.orNull)
-        .setClientId(memberSummary.clientId)
-        .setClientHost(memberSummary.clientHost)
-        .setMemberMetadata(memberSummary.metadata)
-        .setMemberAssignment(memberSummary.assignment)
-      ).asJava)
-
-    assertEquals(expectedDescribedGroup, future.get())
-  }
-
-=======
   @ParameterizedTest
   @ApiKeyVersionsSource(apiKey = ApiKeys.SYNC_GROUP)
   def testSyncGroup(version: Short): Unit = {
@@ -354,5 +300,51 @@
     assertTrue(future.isDone)
     assertEquals(expectedData, future.get())
   }
->>>>>>> df29b17f
+
+  @Test
+  def testDescribeGroup(): Unit = {
+    val groupCoordinator = mock(classOf[GroupCoordinator])
+    val adapter = new GroupCoordinatorAdapter(groupCoordinator)
+
+    val groupId = "group"
+    val memberSummary = MemberSummary(
+      "memberid",
+      Some("instanceid"),
+      "clientid",
+      "clienthost",
+      "metadata".getBytes(),
+      "assignment".getBytes()
+    )
+    val groupSummary = GroupSummary(
+      "Stable",
+      "consumer",
+      "roundrobin",
+      List(memberSummary)
+    )
+
+    when(groupCoordinator.handleDescribeGroup(groupId)).thenReturn {
+      (Errors.INVALID_GROUP_ID, groupSummary)
+    }
+
+    val ctx = makeContext(ApiKeys.DESCRIBE_GROUPS, ApiKeys.DESCRIBE_GROUPS.latestVersion)
+    val future = adapter.describeGroup(ctx, groupId)
+    assertTrue(future.isDone)
+
+    val expectedDescribedGroup = new DescribeGroupsResponseData.DescribedGroup()
+      .setErrorCode(Errors.INVALID_GROUP_ID.code)
+      .setGroupId(groupId)
+      .setProtocolType(groupSummary.protocolType)
+      .setProtocolData(groupSummary.protocol)
+      .setGroupState(groupSummary.state)
+      .setMembers(List(new DescribeGroupsResponseData.DescribedGroupMember()
+        .setMemberId(memberSummary.memberId)
+        .setGroupInstanceId(memberSummary.groupInstanceId.orNull)
+        .setClientId(memberSummary.clientId)
+        .setClientHost(memberSummary.clientHost)
+        .setMemberMetadata(memberSummary.metadata)
+        .setMemberAssignment(memberSummary.assignment)
+      ).asJava)
+
+    assertEquals(expectedDescribedGroup, future.get())
+  }
 }