/**
 * Licensed to the Apache Software Foundation (ASF) under one or more
 * contributor license agreements.  See the NOTICE file distributed with
 * this work for additional information regarding copyright ownership.
 * The ASF licenses this file to You under the Apache License, Version 2.0
 * (the "License"); you may not use this file except in compliance with
 * the License.  You may obtain a copy of the License at
 *
 * http://www.apache.org/licenses/LICENSE-2.0
 *
 * Unless required by applicable law or agreed to in writing, software
 * distributed under the License is distributed on an "AS IS" BASIS,
 * WITHOUT WARRANTIES OR CONDITIONS OF ANY KIND, either express or implied.
 * See the License for the specific language governing permissions and
 * limitations under the License.
 */

package kafka.coordinator.group

import java.util.{Optional, OptionalInt}
import kafka.common.OffsetAndMetadata
import kafka.server.{DelayedOperationPurgatory, HostedPartition, KafkaConfig, ReplicaManager, RequestLocal}
import kafka.utils._
import org.apache.kafka.common.{TopicIdPartition, TopicPartition, Uuid}
import org.apache.kafka.common.protocol.Errors
import org.apache.kafka.common.record.{MemoryRecords, RecordBatch}
import org.apache.kafka.common.requests.ProduceResponse.PartitionResponse
import org.apache.kafka.common.requests.{JoinGroupRequest, OffsetCommitRequest, OffsetFetchResponse, TransactionResult}

import java.util.concurrent.TimeUnit
import java.util.concurrent.locks.ReentrantLock
import kafka.cluster.Partition
import kafka.zk.KafkaZkClient
import org.apache.kafka.clients.consumer.ConsumerPartitionAssignor.Subscription
import org.apache.kafka.clients.consumer.internals.ConsumerProtocol
import org.apache.kafka.common.internals.Topic
import org.apache.kafka.common.metrics.Metrics
import org.apache.kafka.common.message.LeaveGroupRequestData.MemberIdentity
import org.apache.kafka.server.util.timer.MockTimer
import org.apache.kafka.server.util.{KafkaScheduler, MockTime}
import org.apache.kafka.storage.internals.log.AppendOrigin
import org.junit.jupiter.api.Assertions._
import org.junit.jupiter.api.{AfterEach, BeforeEach, Test}
import org.junit.jupiter.params.ParameterizedTest
import org.junit.jupiter.params.provider.ValueSource
import org.mockito.{ArgumentCaptor, ArgumentMatchers}
import org.mockito.ArgumentMatchers.{any, anyLong, anyShort}
import org.mockito.Mockito.{mock, when}

import scala.jdk.CollectionConverters._
import scala.collection.{Seq, mutable}
import scala.collection.mutable.ArrayBuffer
import scala.concurrent.duration.Duration
import scala.concurrent.{Await, Future, Promise, TimeoutException}

class GroupCoordinatorTest {
  import GroupCoordinatorTest._

  type JoinGroupCallback = JoinGroupResult => Unit
  type SyncGroupCallback = SyncGroupResult => Unit
  type HeartbeatCallbackParams = Errors
  type HeartbeatCallback = Errors => Unit
  type CommitOffsetCallbackParams = Map[TopicIdPartition, Errors]
  type CommitOffsetCallback = Map[TopicIdPartition, Errors] => Unit
  type LeaveGroupCallback = LeaveGroupResult => Unit

  val ClientId = "consumer-test"
  val ClientHost = "localhost"
  val GroupMinSessionTimeout = 10
  val GroupMaxSessionTimeout = 10 * 60 * 1000
  val GroupMaxSize = 4
  val DefaultRebalanceTimeout = 500
  val DefaultSessionTimeout = 500
  val GroupInitialRebalanceDelay = 50
  var timer: MockTimer = _
  var groupCoordinator: GroupCoordinator = _
  var replicaManager: ReplicaManager = _
  var scheduler: KafkaScheduler = _
  var zkClient: KafkaZkClient = _

  private val groupId = "groupId"
  private val protocolType = "consumer"
  private val protocolName = "range"
  private val memberId = "memberId"
  private val groupInstanceId = "groupInstanceId"
  private val leaderInstanceId = "leader"
  private val followerInstanceId = "follower"
  private val invalidMemberId = "invalidMember"
  private val metadata = Array[Byte]()
  private val protocols = List((protocolName, metadata))
  private val protocolSuperset = List((protocolName, metadata), ("roundrobin", metadata))
  private val requireStable = true
  private var groupPartitionId: Int = -1

  // we use this string value since its hashcode % #.partitions is different
  private val otherGroupId = "otherGroup"

  @BeforeEach
  def setUp(): Unit = {
    val props = TestUtils.createBrokerConfig(nodeId = 0, zkConnect = "")
    props.setProperty(KafkaConfig.GroupMinSessionTimeoutMsProp, GroupMinSessionTimeout.toString)
    props.setProperty(KafkaConfig.GroupMaxSessionTimeoutMsProp, GroupMaxSessionTimeout.toString)
    props.setProperty(KafkaConfig.GroupMaxSizeProp, GroupMaxSize.toString)
    props.setProperty(KafkaConfig.GroupInitialRebalanceDelayMsProp, GroupInitialRebalanceDelay.toString)
    // make two partitions of the group topic to make sure some partitions are not owned by the coordinator
    val ret = mutable.Map[String, Map[Int, Seq[Int]]]()
    ret += (Topic.GROUP_METADATA_TOPIC_NAME -> Map(0 -> Seq(1), 1 -> Seq(1)))

    replicaManager = mock(classOf[ReplicaManager])

    zkClient = mock(classOf[KafkaZkClient])
    // make two partitions of the group topic to make sure some partitions are not owned by the coordinator
    when(zkClient.getTopicPartitionCount(Topic.GROUP_METADATA_TOPIC_NAME)).thenReturn(Some(2))

    timer = new MockTimer

    val config = KafkaConfig.fromProps(props)

    val heartbeatPurgatory = new DelayedOperationPurgatory[DelayedHeartbeat]("Heartbeat", timer, config.brokerId, reaperEnabled = false)
    val rebalancePurgatory = new DelayedOperationPurgatory[DelayedRebalance]("Rebalance", timer, config.brokerId, reaperEnabled = false)

    groupCoordinator = GroupCoordinator(config, replicaManager, heartbeatPurgatory, rebalancePurgatory, timer.time, new Metrics())
    groupCoordinator.startup(() => zkClient.getTopicPartitionCount(Topic.GROUP_METADATA_TOPIC_NAME).getOrElse(config.offsetsTopicPartitions),
      enableMetadataExpiration = false)

    // add the partition into the owned partition list
    groupPartitionId = groupCoordinator.partitionFor(groupId)
    groupCoordinator.groupManager.addOwnedPartition(groupPartitionId)
  }

  @AfterEach
  def tearDown(): Unit = {
    if (groupCoordinator != null)
      groupCoordinator.shutdown()
  }

  @Test
  def testRequestHandlingWhileLoadingInProgress(): Unit = {
    val otherGroupPartitionId = groupCoordinator.groupManager.partitionFor(otherGroupId)
    assertTrue(otherGroupPartitionId != groupPartitionId)

    groupCoordinator.groupManager.addLoadingPartition(otherGroupPartitionId)
    assertTrue(groupCoordinator.groupManager.isGroupLoading(otherGroupId))

    // Dynamic Member JoinGroup
    var joinGroupResponse: Option[JoinGroupResult] = None
    groupCoordinator.handleJoinGroup(otherGroupId, memberId, None, true, true, "clientId", "clientHost", 60000, 10000, "consumer",
      List("range" -> new Array[Byte](0)), result => { joinGroupResponse = Some(result)})
    assertEquals(Some(Errors.COORDINATOR_LOAD_IN_PROGRESS), joinGroupResponse.map(_.error))

    // Static Member JoinGroup
    groupCoordinator.handleJoinGroup(otherGroupId, memberId, Some("groupInstanceId"), false, true, "clientId", "clientHost", 60000, 10000, "consumer",
      List("range" -> new Array[Byte](0)), result => { joinGroupResponse = Some(result)})
    assertEquals(Some(Errors.COORDINATOR_LOAD_IN_PROGRESS), joinGroupResponse.map(_.error))

    // SyncGroup
    var syncGroupResponse: Option[Errors] = None
    groupCoordinator.handleSyncGroup(otherGroupId, 1, memberId, Some("consumer"), Some("range"), None, Map.empty[String, Array[Byte]],
      syncGroupResult => syncGroupResponse = Some(syncGroupResult.error))
    assertEquals(Some(Errors.REBALANCE_IN_PROGRESS), syncGroupResponse)

    // OffsetCommit
    val topicIdPartition = new TopicIdPartition(Uuid.randomUuid(), 0 , "foo")
    var offsetCommitErrors = Map.empty[TopicIdPartition, Errors]
    groupCoordinator.handleCommitOffsets(otherGroupId, memberId, None, 1,
      Map(topicIdPartition -> offsetAndMetadata(15L)), result => { offsetCommitErrors = result })
    assertEquals(Map(topicIdPartition -> Errors.COORDINATOR_LOAD_IN_PROGRESS), offsetCommitErrors)

    // Heartbeat
    var heartbeatError: Option[Errors] = None
    groupCoordinator.handleHeartbeat(otherGroupId, memberId, None, 1, error => { heartbeatError = Some(error) })
    assertEquals(Some(Errors.NONE), heartbeatError)

    // DescribeGroups
    val (describeGroupError, _) = groupCoordinator.handleDescribeGroup(otherGroupId)
    assertEquals(Errors.COORDINATOR_LOAD_IN_PROGRESS, describeGroupError)

    // ListGroups
    val (listGroupsError, _) = groupCoordinator.handleListGroups(Set())
    assertEquals(Errors.COORDINATOR_LOAD_IN_PROGRESS, listGroupsError)

    // DeleteGroups
    val deleteGroupsErrors = groupCoordinator.handleDeleteGroups(Set(otherGroupId))
    assertEquals(Some(Errors.COORDINATOR_LOAD_IN_PROGRESS), deleteGroupsErrors.get(otherGroupId))

    // Check that non-loading groups are still accessible
    assertEquals(Errors.NONE, groupCoordinator.handleDescribeGroup(groupId)._1)

    // After loading, we should be able to access the group
    val otherGroupMetadataTopicPartition = new TopicPartition(Topic.GROUP_METADATA_TOPIC_NAME, otherGroupPartitionId)
    when(replicaManager.getLog(otherGroupMetadataTopicPartition)).thenReturn(None)
    // Call removeGroupsAndOffsets so that partition removed from loadingPartitions
    groupCoordinator.groupManager.removeGroupsAndOffsets(otherGroupMetadataTopicPartition, OptionalInt.of(1), group => {})
    groupCoordinator.groupManager.loadGroupsAndOffsets(otherGroupMetadataTopicPartition, 1, group => {}, 0L)
    assertEquals(Errors.NONE, groupCoordinator.handleDescribeGroup(otherGroupId)._1)
  }

  @Test
  def testOffsetsRetentionMsIntegerOverflow(): Unit = {
    val props = TestUtils.createBrokerConfig(nodeId = 0, zkConnect = "")
    props.setProperty(KafkaConfig.OffsetsRetentionMinutesProp, Integer.MAX_VALUE.toString)
    val config = KafkaConfig.fromProps(props)
    val offsetConfig = GroupCoordinator.offsetConfig(config)
    assertEquals(offsetConfig.offsetsRetentionMs, Integer.MAX_VALUE * 60L * 1000L)
  }

  @Test
  def testJoinGroupWrongCoordinator(): Unit = {
    val memberId = JoinGroupRequest.UNKNOWN_MEMBER_ID

    var joinGroupResult = dynamicJoinGroup(otherGroupId, memberId, protocolType, protocols)
    assertEquals(Errors.NOT_COORDINATOR, joinGroupResult.error)

    joinGroupResult = staticJoinGroup(otherGroupId, memberId, groupInstanceId, protocolType, protocols)
    assertEquals(Errors.NOT_COORDINATOR, joinGroupResult.error)
  }

  @Test
  def testJoinGroupShouldReceiveErrorIfGroupOverMaxSize(): Unit = {
    val futures = ArrayBuffer[Future[JoinGroupResult]]()
    val rebalanceTimeout = GroupInitialRebalanceDelay * 2

    for (i <- 1.to(GroupMaxSize)) {
      futures += sendJoinGroup(groupId, JoinGroupRequest.UNKNOWN_MEMBER_ID, protocolType, protocols, rebalanceTimeout = rebalanceTimeout)
      if (i != 1)
        timer.advanceClock(GroupInitialRebalanceDelay)
    }
    // advance clock beyond rebalanceTimeout
    timer.advanceClock(GroupInitialRebalanceDelay + 1)
    for (future <- futures) {
      assertEquals(Errors.NONE, await(future, 1).error)
    }

    // Should receive an error since the group is full
    val errorFuture = sendJoinGroup(groupId, JoinGroupRequest.UNKNOWN_MEMBER_ID, protocolType, protocols, rebalanceTimeout = rebalanceTimeout)
    assertEquals(Errors.GROUP_MAX_SIZE_REACHED, await(errorFuture, 1).error)
  }

  @Test
  def testDynamicMembersJoinGroupWithMaxSizeAndRequiredKnownMember(): Unit = {
    val requiredKnownMemberId = true
    val nbMembers = GroupMaxSize + 1

    // First JoinRequests
    var futures = 1.to(nbMembers).map { _ =>
      sendJoinGroup(groupId, JoinGroupRequest.UNKNOWN_MEMBER_ID, protocolType, protocols,
        None, DefaultSessionTimeout, DefaultRebalanceTimeout, requiredKnownMemberId)
    }

    // Get back the assigned member ids
    val memberIds = futures.map(await(_, 1).memberId)

    // Second JoinRequests
    futures = memberIds.map { memberId =>
      sendJoinGroup(groupId, memberId, protocolType, protocols,
        None, DefaultSessionTimeout, DefaultRebalanceTimeout, requiredKnownMemberId)
    }

    // advance clock by GroupInitialRebalanceDelay to complete first InitialDelayedJoin
    timer.advanceClock(GroupInitialRebalanceDelay + 1)
    // advance clock by GroupInitialRebalanceDelay to complete second InitialDelayedJoin
    timer.advanceClock(GroupInitialRebalanceDelay + 1)

    // Awaiting results
    val errors = futures.map(await(_, DefaultRebalanceTimeout + 1).error)

    assertEquals(GroupMaxSize, errors.count(_ == Errors.NONE))
    assertEquals(nbMembers-GroupMaxSize, errors.count(_ == Errors.GROUP_MAX_SIZE_REACHED))

    // Members which were accepted can rejoin, others are rejected, while
    // completing rebalance
    futures = memberIds.map { memberId =>
      sendJoinGroup(groupId, memberId, protocolType, protocols,
        None, DefaultSessionTimeout, DefaultRebalanceTimeout, requiredKnownMemberId)
    }

    // Awaiting results
    val rejoinErrors = futures.map(await(_, 1).error)

    assertEquals(errors, rejoinErrors)
  }

  @Test
  def testDynamicMembersJoinGroupWithMaxSize(): Unit = {
    val requiredKnownMemberId = false
    val nbMembers = GroupMaxSize + 1

    // JoinRequests
    var futures = 1.to(nbMembers).map { _ =>
      sendJoinGroup(groupId, JoinGroupRequest.UNKNOWN_MEMBER_ID, protocolType, protocols,
        None, DefaultSessionTimeout, DefaultRebalanceTimeout, requiredKnownMemberId)
    }

    // advance clock by GroupInitialRebalanceDelay to complete first InitialDelayedJoin
    timer.advanceClock(GroupInitialRebalanceDelay + 1)
    // advance clock by GroupInitialRebalanceDelay to complete second InitialDelayedJoin
    timer.advanceClock(GroupInitialRebalanceDelay + 1)

    // Awaiting results
    val joinGroupResults = futures.map(await(_, DefaultRebalanceTimeout + 1))
    val errors = joinGroupResults.map(_.error)

    assertEquals(GroupMaxSize, errors.count(_ == Errors.NONE))
    assertEquals(nbMembers-GroupMaxSize, errors.count(_ == Errors.GROUP_MAX_SIZE_REACHED))

    // Members which were accepted can rejoin, others are rejected, while
    // completing rebalance
    val memberIds = joinGroupResults.map(_.memberId)
    futures = memberIds.map { memberId =>
      sendJoinGroup(groupId, memberId, protocolType, protocols,
        None, DefaultSessionTimeout, DefaultRebalanceTimeout, requiredKnownMemberId)
    }

    // Awaiting results
    val rejoinErrors = futures.map(await(_, 1).error)

    assertEquals(errors, rejoinErrors)
  }

  @Test
  def testStaticMembersJoinGroupWithMaxSize(): Unit = {
    val nbMembers = GroupMaxSize + 1
    val instanceIds = 1.to(nbMembers).map(i => Some(s"instance-id-$i"))

    // JoinRequests
    var futures = instanceIds.map { instanceId =>
      sendJoinGroup(groupId, JoinGroupRequest.UNKNOWN_MEMBER_ID, protocolType, protocols,
        instanceId, DefaultSessionTimeout, DefaultRebalanceTimeout)
    }

    // advance clock by GroupInitialRebalanceDelay to complete first InitialDelayedJoin
    timer.advanceClock(GroupInitialRebalanceDelay + 1)
    // advance clock by GroupInitialRebalanceDelay to complete second InitialDelayedJoin
    timer.advanceClock(GroupInitialRebalanceDelay + 1)

    // Awaiting results
    val joinGroupResults = futures.map(await(_, DefaultRebalanceTimeout + 1))
    val errors = joinGroupResults.map(_.error)

    assertEquals(GroupMaxSize, errors.count(_ == Errors.NONE))
    assertEquals(nbMembers-GroupMaxSize, errors.count(_ == Errors.GROUP_MAX_SIZE_REACHED))

    // Members which were accepted can rejoin, others are rejected, while
    // completing rebalance
    val memberIds = joinGroupResults.map(_.memberId)
    futures = instanceIds.zip(memberIds).map { case (instanceId, memberId) =>
      sendJoinGroup(groupId, memberId, protocolType, protocols,
        instanceId, DefaultSessionTimeout, DefaultRebalanceTimeout)
    }

    // Awaiting results
    val rejoinErrors = futures.map(await(_, 1).error)

    assertEquals(errors, rejoinErrors)
  }

  @Test
  def testDynamicMembersCanReJoinGroupWithMaxSizeWhileRebalancing(): Unit = {
    val requiredKnownMemberId = true
    val nbMembers = GroupMaxSize + 1

    // First JoinRequests
    var futures = 1.to(nbMembers).map { _ =>
      sendJoinGroup(groupId, JoinGroupRequest.UNKNOWN_MEMBER_ID, protocolType, protocols,
        None, DefaultSessionTimeout, DefaultRebalanceTimeout, requiredKnownMemberId)
    }

    // Get back the assigned member ids
    val memberIds = futures.map(await(_, 1).memberId)

    // Second JoinRequests
    memberIds.map { memberId =>
      sendJoinGroup(groupId, memberId, protocolType, protocols,
        None, DefaultSessionTimeout, DefaultRebalanceTimeout, requiredKnownMemberId)
    }

    // Members can rejoin while rebalancing
    futures = memberIds.map { memberId =>
      sendJoinGroup(groupId, memberId, protocolType, protocols,
        None, DefaultSessionTimeout, DefaultRebalanceTimeout, requiredKnownMemberId)
    }

    // advance clock by GroupInitialRebalanceDelay to complete first InitialDelayedJoin
    timer.advanceClock(GroupInitialRebalanceDelay + 1)
    // advance clock by GroupInitialRebalanceDelay to complete second InitialDelayedJoin
    timer.advanceClock(GroupInitialRebalanceDelay + 1)

    // Awaiting results
    val errors = futures.map(await(_, DefaultRebalanceTimeout + 1).error)

    assertEquals(GroupMaxSize, errors.count(_ == Errors.NONE))
    assertEquals(nbMembers-GroupMaxSize, errors.count(_ == Errors.GROUP_MAX_SIZE_REACHED))
  }

  @Test
  def testLastJoiningMembersAreKickedOutWhenReJoiningGroupWithMaxSize(): Unit = {
    val nbMembers = GroupMaxSize + 2
    val group = new GroupMetadata(groupId, Stable, new MockTime())
    val memberIds = 1.to(nbMembers).map(_ => group.generateMemberId(ClientId, None))

    memberIds.foreach { memberId =>
      group.add(new MemberMetadata(memberId, None, ClientId, ClientHost,
        DefaultRebalanceTimeout, GroupMaxSessionTimeout, protocolType, protocols))
    }
    groupCoordinator.groupManager.addGroup(group)

    groupCoordinator.prepareRebalance(group, "")

    val futures = memberIds.map { memberId =>
      sendJoinGroup(groupId, memberId, protocolType, protocols,
        None, GroupMaxSessionTimeout, DefaultRebalanceTimeout)
    }

    // advance clock by GroupInitialRebalanceDelay to complete first InitialDelayedJoin
    timer.advanceClock(DefaultRebalanceTimeout + 1)

    // Awaiting results
    val errors = futures.map(await(_, DefaultRebalanceTimeout + 1).error)

    assertEquals(Set(Errors.NONE), errors.take(GroupMaxSize).toSet)
    assertEquals(Set(Errors.GROUP_MAX_SIZE_REACHED), errors.drop(GroupMaxSize).toSet)

    memberIds.drop(GroupMaxSize).foreach { memberId =>
      assertFalse(group.has(memberId))
    }
  }

  @Test
  def testJoinGroupSessionTimeoutTooSmall(): Unit = {
    val memberId = JoinGroupRequest.UNKNOWN_MEMBER_ID

    val joinGroupResult = dynamicJoinGroup(groupId, memberId, protocolType, protocols, sessionTimeout = GroupMinSessionTimeout - 1)
    assertEquals(Errors.INVALID_SESSION_TIMEOUT, joinGroupResult.error)
  }

  @Test
  def testJoinGroupSessionTimeoutTooLarge(): Unit = {
    val memberId = JoinGroupRequest.UNKNOWN_MEMBER_ID

    val joinGroupResult = dynamicJoinGroup(groupId, memberId, protocolType, protocols, sessionTimeout = GroupMaxSessionTimeout + 1)
    assertEquals(Errors.INVALID_SESSION_TIMEOUT, joinGroupResult.error)
  }

  @Test
  def testJoinGroupUnknownConsumerNewGroup(): Unit = {
    var joinGroupResult = dynamicJoinGroup(groupId, memberId, protocolType, protocols)
    assertEquals(Errors.UNKNOWN_MEMBER_ID, joinGroupResult.error)

    joinGroupResult = staticJoinGroup(groupId, memberId, groupInstanceId, protocolType, protocols)
    assertEquals(Errors.UNKNOWN_MEMBER_ID, joinGroupResult.error)
  }

  @Test
  def testInvalidGroupId(): Unit = {
    val groupId = ""
    val memberId = JoinGroupRequest.UNKNOWN_MEMBER_ID

    val joinGroupResult = dynamicJoinGroup(groupId, memberId, protocolType, protocols)
    assertEquals(Errors.INVALID_GROUP_ID, joinGroupResult.error)
  }

  @Test
  def testValidJoinGroup(): Unit = {
    val memberId = JoinGroupRequest.UNKNOWN_MEMBER_ID

    val joinGroupResult = dynamicJoinGroup(groupId, memberId, protocolType, protocols)
    assertEquals(Errors.NONE, joinGroupResult.error)
  }

  @Test
  def testJoinGroupInconsistentProtocolType(): Unit = {
    val memberId = JoinGroupRequest.UNKNOWN_MEMBER_ID
    val otherMemberId = JoinGroupRequest.UNKNOWN_MEMBER_ID

    val joinGroupResult = dynamicJoinGroup(groupId, memberId, protocolType, protocols)
    assertEquals(Errors.NONE, joinGroupResult.error)

    val otherJoinGroupResult = await(sendJoinGroup(groupId, otherMemberId, "connect", protocols), 1)
    assertEquals(Errors.INCONSISTENT_GROUP_PROTOCOL, otherJoinGroupResult.error)
  }

  @Test
  def testJoinGroupWithEmptyProtocolType(): Unit = {
    val memberId = JoinGroupRequest.UNKNOWN_MEMBER_ID

    var joinGroupResult = dynamicJoinGroup(groupId, memberId, "", protocols)
    assertEquals(Errors.INCONSISTENT_GROUP_PROTOCOL, joinGroupResult.error)

    joinGroupResult = staticJoinGroup(groupId, memberId, groupInstanceId, "", protocols)
    assertEquals(Errors.INCONSISTENT_GROUP_PROTOCOL, joinGroupResult.error)
  }

  @Test
  def testJoinGroupWithEmptyGroupProtocol(): Unit = {
    val memberId = JoinGroupRequest.UNKNOWN_MEMBER_ID

    val joinGroupResult = dynamicJoinGroup(groupId, memberId, protocolType, List())
    assertEquals(Errors.INCONSISTENT_GROUP_PROTOCOL, joinGroupResult.error)
  }

  @Test
  def testNewMemberTimeoutCompletion(): Unit = {
    val sessionTimeout = GroupCoordinator.NewMemberJoinTimeoutMs + 5000
    val responseFuture = sendJoinGroup(groupId, JoinGroupRequest.UNKNOWN_MEMBER_ID, protocolType, protocols, None, sessionTimeout, DefaultRebalanceTimeout, false)

    timer.advanceClock(GroupInitialRebalanceDelay + 1)

    val joinResult = Await.result(responseFuture, Duration(DefaultRebalanceTimeout + 100, TimeUnit.MILLISECONDS))
    val group = groupCoordinator.groupManager.getGroup(groupId).get
    val memberId = joinResult.memberId

    assertEquals(Errors.NONE, joinResult.error)
    assertEquals(0, group.allMemberMetadata.count(_.isNew))

    val syncGroupResult = syncGroupLeader(groupId, joinResult.generationId, memberId, Map(memberId -> Array[Byte]()))
    assertEquals(Errors.NONE, syncGroupResult.error)
    assertEquals(1, group.size)

    timer.advanceClock(GroupCoordinator.NewMemberJoinTimeoutMs + 100)

    // Make sure the NewMemberTimeout is not still in effect, and the member is not kicked
    assertEquals(1, group.size)

    timer.advanceClock(sessionTimeout + 100)
    assertEquals(0, group.size)
  }

  @Test
  def testNewMemberJoinExpiration(): Unit = {
    // This tests new member expiration during a protracted rebalance. We first create a
    // group with one member which uses a large value for session timeout and rebalance timeout.
    // We then join with one new member and let the rebalance hang while we await the first member.
    // The new member join timeout expires and its JoinGroup request is failed.

    val sessionTimeout = GroupCoordinator.NewMemberJoinTimeoutMs + 5000
    val rebalanceTimeout = GroupCoordinator.NewMemberJoinTimeoutMs * 2

    val firstJoinResult = dynamicJoinGroup(groupId, JoinGroupRequest.UNKNOWN_MEMBER_ID, protocolType, protocols,
      sessionTimeout, rebalanceTimeout)
    val firstMemberId = firstJoinResult.memberId
    assertEquals(firstMemberId, firstJoinResult.leaderId)
    assertEquals(Errors.NONE, firstJoinResult.error)

    val groupOpt = groupCoordinator.groupManager.getGroup(groupId)
    assertTrue(groupOpt.isDefined)
    val group = groupOpt.get
    assertEquals(0, group.allMemberMetadata.count(_.isNew))

    val responseFuture = sendJoinGroup(groupId, JoinGroupRequest.UNKNOWN_MEMBER_ID, protocolType, protocols, None, sessionTimeout, rebalanceTimeout)
    assertFalse(responseFuture.isCompleted)

    assertEquals(2, group.allMembers.size)
    assertEquals(1, group.allMemberMetadata.count(_.isNew))

    val newMember = group.allMemberMetadata.find(_.isNew).get
    assertNotEquals(firstMemberId, newMember.memberId)

    timer.advanceClock(GroupCoordinator.NewMemberJoinTimeoutMs + 1)
    assertTrue(responseFuture.isCompleted)

    val response = Await.result(responseFuture, Duration(0, TimeUnit.MILLISECONDS))
    assertEquals(Errors.UNKNOWN_MEMBER_ID, response.error)
    assertEquals(1, group.allMembers.size)
    assertEquals(0, group.allMemberMetadata.count(_.isNew))
    assertEquals(firstMemberId, group.allMembers.head)
  }

  @Test
  def testNewMemberFailureAfterJoinGroupCompletion(): Unit = {
    // For old versions of the JoinGroup protocol, new members were subject
    // to expiration if the rebalance took long enough. This test case ensures
    // that following completion of the JoinGroup phase, new members follow
    // normal heartbeat expiration logic.

    val firstJoinResult = dynamicJoinGroup(groupId, JoinGroupRequest.UNKNOWN_MEMBER_ID, protocolType, protocols)
    val firstMemberId = firstJoinResult.memberId
    val firstGenerationId = firstJoinResult.generationId
    assertEquals(firstMemberId, firstJoinResult.leaderId)
    assertEquals(Errors.NONE, firstJoinResult.error)

    val firstSyncResult = syncGroupLeader(groupId, firstGenerationId, firstMemberId,
      Map(firstMemberId -> Array[Byte]()))
    assertEquals(Errors.NONE, firstSyncResult.error)

    val otherJoinFuture = sendJoinGroup(groupId, JoinGroupRequest.UNKNOWN_MEMBER_ID, protocolType, protocols)

    val joinFuture = sendJoinGroup(groupId, firstMemberId, protocolType, protocols,
      requireKnownMemberId = false)

    val joinResult = await(joinFuture, DefaultSessionTimeout+100)
    val otherJoinResult = await(otherJoinFuture, DefaultSessionTimeout+100)
    assertEquals(Errors.NONE, joinResult.error)
    assertEquals(Errors.NONE, otherJoinResult.error)

    verifySessionExpiration(groupId)
  }

  @Test
  def testNewMemberFailureAfterSyncGroupCompletion(): Unit = {
    // For old versions of the JoinGroup protocol, new members were subject
    // to expiration if the rebalance took long enough. This test case ensures
    // that following completion of the SyncGroup phase, new members follow
    // normal heartbeat expiration logic.

    val firstJoinResult = dynamicJoinGroup(groupId, JoinGroupRequest.UNKNOWN_MEMBER_ID, protocolType, protocols)
    val firstMemberId = firstJoinResult.memberId
    val firstGenerationId = firstJoinResult.generationId
    assertEquals(firstMemberId, firstJoinResult.leaderId)
    assertEquals(Errors.NONE, firstJoinResult.error)

    val firstSyncResult = syncGroupLeader(groupId, firstGenerationId, firstMemberId,
      Map(firstMemberId -> Array[Byte]()))
    assertEquals(Errors.NONE, firstSyncResult.error)

    val otherJoinFuture = sendJoinGroup(groupId, JoinGroupRequest.UNKNOWN_MEMBER_ID, protocolType, protocols)

    val joinFuture = sendJoinGroup(groupId, firstMemberId, protocolType, protocols,
      requireKnownMemberId = false)

    val joinResult = await(joinFuture, DefaultSessionTimeout+100)
    val otherJoinResult = await(otherJoinFuture, DefaultSessionTimeout+100)
    assertEquals(Errors.NONE, joinResult.error)
    assertEquals(Errors.NONE, otherJoinResult.error)
    val secondGenerationId = joinResult.generationId
    val secondMemberId = otherJoinResult.memberId

    sendSyncGroupFollower(groupId, secondGenerationId, secondMemberId)

    val syncGroupResult = syncGroupLeader(groupId, secondGenerationId, firstMemberId,
      Map(firstMemberId -> Array.emptyByteArray, secondMemberId -> Array.emptyByteArray))
    assertEquals(Errors.NONE, syncGroupResult.error)

    verifySessionExpiration(groupId)
  }

  private def verifySessionExpiration(groupId: String): Unit = {
    when(replicaManager.getMagic(any[TopicPartition]))
      .thenReturn(Some(RecordBatch.CURRENT_MAGIC_VALUE))

    timer.advanceClock(DefaultSessionTimeout + 1)

    val groupMetadata = group(groupId)
    assertEquals(Empty, groupMetadata.currentState)
    assertTrue(groupMetadata.allMembers.isEmpty)
  }

  @Test
  def testJoinGroupInconsistentGroupProtocol(): Unit = {
    val memberId = JoinGroupRequest.UNKNOWN_MEMBER_ID
    val otherMemberId = JoinGroupRequest.UNKNOWN_MEMBER_ID

    val joinGroupFuture = sendJoinGroup(groupId, memberId, protocolType, List(("range", metadata)))

    val otherJoinGroupResult = dynamicJoinGroup(groupId, otherMemberId, protocolType, List(("roundrobin", metadata)))
    timer.advanceClock(GroupInitialRebalanceDelay + 1)

    val joinGroupResult = await(joinGroupFuture, 1)
    assertEquals(Errors.NONE, joinGroupResult.error)
    assertEquals(Errors.INCONSISTENT_GROUP_PROTOCOL, otherJoinGroupResult.error)
  }

  @Test
  def testJoinGroupUnknownConsumerExistingGroup(): Unit = {
    val memberId = JoinGroupRequest.UNKNOWN_MEMBER_ID
    val otherMemberId = "memberId"

    val joinGroupResult = dynamicJoinGroup(groupId, memberId, protocolType, protocols)
    assertEquals(Errors.NONE, joinGroupResult.error)

    val otherJoinGroupResult = await(sendJoinGroup(groupId, otherMemberId, protocolType, protocols), 1)
    assertEquals(Errors.UNKNOWN_MEMBER_ID, otherJoinGroupResult.error)
  }

  @Test
  def testJoinGroupUnknownConsumerNewDeadGroup(): Unit = {
    val memberId = JoinGroupRequest.UNKNOWN_MEMBER_ID
    val deadGroupId = "deadGroupId"

    groupCoordinator.groupManager.addGroup(new GroupMetadata(deadGroupId, Dead, new MockTime()))
    val joinGroupResult = dynamicJoinGroup(deadGroupId, memberId, protocolType, protocols)
    assertEquals(Errors.COORDINATOR_NOT_AVAILABLE, joinGroupResult.error)
  }

  @Test
  def testSyncDeadGroup(): Unit = {
    val memberId = "memberId"
    val deadGroupId = "deadGroupId"

    groupCoordinator.groupManager.addGroup(new GroupMetadata(deadGroupId, Dead, new MockTime()))
    val syncGroupResult = syncGroupFollower(deadGroupId, 1, memberId)
    assertEquals(Errors.COORDINATOR_NOT_AVAILABLE, syncGroupResult.error)
  }

  @Test
  def testJoinGroupSecondJoinInconsistentProtocol(): Unit = {
    var responseFuture = sendJoinGroup(groupId, JoinGroupRequest.UNKNOWN_MEMBER_ID, protocolType, protocols, requireKnownMemberId = true)
    var joinGroupResult = Await.result(responseFuture, Duration(DefaultRebalanceTimeout + 1, TimeUnit.MILLISECONDS))
    assertEquals(Errors.MEMBER_ID_REQUIRED, joinGroupResult.error)
    val memberId = joinGroupResult.memberId

    // Sending an inconsistent protocol shall be refused
    responseFuture = sendJoinGroup(groupId, memberId, protocolType, List(), requireKnownMemberId = true)
    joinGroupResult = Await.result(responseFuture, Duration(DefaultRebalanceTimeout + 1, TimeUnit.MILLISECONDS))
    assertEquals(Errors.INCONSISTENT_GROUP_PROTOCOL, joinGroupResult.error)

    // Sending consistent protocol shall be accepted
    responseFuture = sendJoinGroup(groupId, memberId, protocolType, protocols, requireKnownMemberId = true)
    timer.advanceClock(GroupInitialRebalanceDelay + 1)
    joinGroupResult = Await.result(responseFuture, Duration(DefaultRebalanceTimeout + 1, TimeUnit.MILLISECONDS))
    assertEquals(Errors.NONE, joinGroupResult.error)
  }

  @Test
  def staticMemberJoinAsFirstMember(): Unit = {
    val joinGroupResult = staticJoinGroup(groupId, JoinGroupRequest.UNKNOWN_MEMBER_ID, groupInstanceId, protocolType, protocols)
    assertEquals(Errors.NONE, joinGroupResult.error)
  }

  @Test
  def staticMemberReJoinWithExplicitUnknownMemberId(): Unit = {
    var joinGroupResult = staticJoinGroup(groupId, JoinGroupRequest.UNKNOWN_MEMBER_ID, groupInstanceId, protocolType, protocols)
    assertEquals(Errors.NONE, joinGroupResult.error)

    val unknownMemberId = "unknown_member"
    joinGroupResult = staticJoinGroup(groupId, unknownMemberId, groupInstanceId, protocolType, protocols)
    assertEquals(Errors.FENCED_INSTANCE_ID, joinGroupResult.error)
  }

  @Test
  def staticMemberFenceDuplicateRejoinedFollower(): Unit = {
    val rebalanceResult = staticMembersJoinAndRebalance(leaderInstanceId, followerInstanceId)

    // A third member joins will trigger rebalance.
    sendJoinGroup(groupId, JoinGroupRequest.UNKNOWN_MEMBER_ID, protocolType, protocols)
    timer.advanceClock(1)
    assertTrue(getGroup(groupId).is(PreparingRebalance))

    timer.advanceClock(1)
    // Old follower rejoins group will be matching current member.id.
    val oldFollowerJoinGroupFuture =
      sendJoinGroup(groupId, rebalanceResult.followerId, protocolType, protocols, groupInstanceId = Some(followerInstanceId))

    timer.advanceClock(1)
    // Duplicate follower joins group with unknown member id will trigger member.id replacement.
    val duplicateFollowerJoinFuture =
      sendJoinGroup(groupId, JoinGroupRequest.UNKNOWN_MEMBER_ID, protocolType, protocols, groupInstanceId = Some(followerInstanceId))

    timer.advanceClock(1)
    // Old member shall be fenced immediately upon duplicate follower joins.
    val oldFollowerJoinGroupResult = Await.result(oldFollowerJoinGroupFuture, Duration(1, TimeUnit.MILLISECONDS))
    checkJoinGroupResult(oldFollowerJoinGroupResult,
      Errors.FENCED_INSTANCE_ID,
      -1,
      Set.empty,
      PreparingRebalance,
      None)
    verifyDelayedTaskNotCompleted(duplicateFollowerJoinFuture)
  }

  @Test
  def staticMemberFenceDuplicateSyncingFollowerAfterMemberIdChanged(): Unit = {
    val rebalanceResult = staticMembersJoinAndRebalance(leaderInstanceId, followerInstanceId)

    // Known leader rejoins will trigger rebalance.
    val leaderJoinGroupFuture =
      sendJoinGroup(groupId, rebalanceResult.leaderId, protocolType, protocols, groupInstanceId = Some(leaderInstanceId))
    timer.advanceClock(1)
    assertTrue(getGroup(groupId).is(PreparingRebalance))

    timer.advanceClock(1)
    // Old follower rejoins group will match current member.id.
    val oldFollowerJoinGroupFuture =
      sendJoinGroup(groupId, rebalanceResult.followerId, protocolType, protocols, groupInstanceId = Some(followerInstanceId))

    timer.advanceClock(1)
    val leaderJoinGroupResult = Await.result(leaderJoinGroupFuture, Duration(1, TimeUnit.MILLISECONDS))
    checkJoinGroupResult(leaderJoinGroupResult,
      Errors.NONE,
      rebalanceResult.generation + 1,
      Set(leaderInstanceId, followerInstanceId),
      CompletingRebalance,
      Some(protocolType))
    assertEquals(rebalanceResult.leaderId, leaderJoinGroupResult.memberId)
    assertEquals(rebalanceResult.leaderId, leaderJoinGroupResult.leaderId)

    // Old follower shall be getting a successful join group response.
    val oldFollowerJoinGroupResult = Await.result(oldFollowerJoinGroupFuture, Duration(1, TimeUnit.MILLISECONDS))
    checkJoinGroupResult(oldFollowerJoinGroupResult,
      Errors.NONE,
      rebalanceResult.generation + 1,
      Set.empty,
      CompletingRebalance,
      Some(protocolType),
      expectedLeaderId = leaderJoinGroupResult.memberId)
    assertEquals(rebalanceResult.followerId, oldFollowerJoinGroupResult.memberId)
    assertEquals(rebalanceResult.leaderId, oldFollowerJoinGroupResult.leaderId)
    assertTrue(getGroup(groupId).is(CompletingRebalance))

    // Duplicate follower joins group with unknown member id will trigger member.id replacement,
    // and will also trigger a rebalance under CompletingRebalance state; the old follower sync callback
    // will return fenced exception while broker replaces the member identity with the duplicate follower joins.
    val oldFollowerSyncGroupFuture = sendSyncGroupFollower(groupId, oldFollowerJoinGroupResult.generationId,
      oldFollowerJoinGroupResult.memberId, Some(protocolType), Some(protocolName), Some(followerInstanceId))

    val duplicateFollowerJoinFuture =
      sendJoinGroup(groupId, JoinGroupRequest.UNKNOWN_MEMBER_ID, protocolType, protocols, groupInstanceId = Some(followerInstanceId))
    timer.advanceClock(1)

    val oldFollowerSyncGroupResult = Await.result(oldFollowerSyncGroupFuture, Duration(1, TimeUnit.MILLISECONDS))
    assertEquals(Errors.FENCED_INSTANCE_ID, oldFollowerSyncGroupResult.error)
    assertTrue(getGroup(groupId).is(PreparingRebalance))

    timer.advanceClock(GroupInitialRebalanceDelay + 1)
    timer.advanceClock(DefaultRebalanceTimeout + 1)

    val duplicateFollowerJoinGroupResult = Await.result(duplicateFollowerJoinFuture, Duration(1, TimeUnit.MILLISECONDS))
    checkJoinGroupResult(duplicateFollowerJoinGroupResult,
      Errors.NONE,
      rebalanceResult.generation + 2,
      Set(followerInstanceId),   // this follower will become the new leader, and hence it would have the member list
      CompletingRebalance,
      Some(protocolType),
      expectedLeaderId = duplicateFollowerJoinGroupResult.memberId)
    assertTrue(getGroup(groupId).is(CompletingRebalance))
  }

  @Test
  def staticMemberFenceDuplicateRejoiningFollowerAfterMemberIdChanged(): Unit = {
    val rebalanceResult = staticMembersJoinAndRebalance(leaderInstanceId, followerInstanceId)

    // Known leader rejoins will trigger rebalance.
    val leaderJoinGroupFuture =
      sendJoinGroup(groupId, rebalanceResult.leaderId, protocolType, protocols, groupInstanceId = Some(leaderInstanceId))
    timer.advanceClock(1)
    assertTrue(getGroup(groupId).is(PreparingRebalance))

    // Duplicate follower joins group will trigger member.id replacement.
    val duplicateFollowerJoinGroupFuture =
      sendJoinGroup(groupId, JoinGroupRequest.UNKNOWN_MEMBER_ID, protocolType, protocols, groupInstanceId = Some(followerInstanceId))

    timer.advanceClock(1)
    // Old follower rejoins group will fail because member.id already updated.
    val oldFollowerJoinGroupFuture =
      sendJoinGroup(groupId, rebalanceResult.followerId, protocolType, protocols, groupInstanceId = Some(followerInstanceId))

    val leaderRejoinGroupResult = Await.result(leaderJoinGroupFuture, Duration(1, TimeUnit.MILLISECONDS))
    checkJoinGroupResult(leaderRejoinGroupResult,
      Errors.NONE,
      rebalanceResult.generation + 1,
      Set(leaderInstanceId, followerInstanceId),
      CompletingRebalance,
      Some(protocolType))

    val duplicateFollowerJoinGroupResult = Await.result(duplicateFollowerJoinGroupFuture, Duration(1, TimeUnit.MILLISECONDS))
    checkJoinGroupResult(duplicateFollowerJoinGroupResult,
      Errors.NONE,
      rebalanceResult.generation + 1,
      Set.empty,
      CompletingRebalance,
      Some(protocolType))
    assertNotEquals(rebalanceResult.followerId, duplicateFollowerJoinGroupResult.memberId)

    val oldFollowerJoinGroupResult = Await.result(oldFollowerJoinGroupFuture, Duration(1, TimeUnit.MILLISECONDS))
    checkJoinGroupResult(oldFollowerJoinGroupResult,
      Errors.FENCED_INSTANCE_ID,
      -1,
      Set.empty,
      CompletingRebalance,
      None)
  }

  @Test
  def staticMemberRejoinWithKnownMemberId(): Unit = {
    var joinGroupResult = staticJoinGroup(groupId, JoinGroupRequest.UNKNOWN_MEMBER_ID, groupInstanceId, protocolType, protocols)
    assertEquals(Errors.NONE, joinGroupResult.error)

    val assignedMemberId = joinGroupResult.memberId
    // The second join group should return immediately since we are using the same metadata during CompletingRebalance.
    val rejoinResponseFuture = sendJoinGroup(groupId, assignedMemberId, protocolType, protocols, Some(groupInstanceId))
    timer.advanceClock(1)
    joinGroupResult = Await.result(rejoinResponseFuture, Duration(1, TimeUnit.MILLISECONDS))
    assertEquals(Errors.NONE, joinGroupResult.error)
    assertTrue(getGroup(groupId).is(CompletingRebalance))

    val syncGroupFuture = sendSyncGroupLeader(groupId, joinGroupResult.generationId, assignedMemberId,
      Some(protocolType), Some(protocolName), Some(groupInstanceId), Map(assignedMemberId -> Array[Byte]()))
    timer.advanceClock(1)
    val syncGroupResult = Await.result(syncGroupFuture, Duration(1, TimeUnit.MILLISECONDS))
    assertEquals(Errors.NONE, syncGroupResult.error)
    assertTrue(getGroup(groupId).is(Stable))
  }

  @ParameterizedTest
  @ValueSource(booleans = Array(true, false))
  def staticMemberRejoinWithLeaderIdAndUnknownMemberId(supportSkippingAssignment: Boolean): Unit = {
    val rebalanceResult = staticMembersJoinAndRebalance(leaderInstanceId, followerInstanceId)

    // A static leader rejoin with unknown id will not trigger rebalance, and no assignment will be returned.
    val joinGroupResult = staticJoinGroupWithPersistence(groupId, JoinGroupRequest.UNKNOWN_MEMBER_ID,
      leaderInstanceId, protocolType, protocolSuperset, clockAdvance = 1, supportSkippingAssignment = supportSkippingAssignment)

    checkJoinGroupResult(joinGroupResult,
      Errors.NONE,
      rebalanceResult.generation, // The group should be at the same generation
      if (supportSkippingAssignment) Set(leaderInstanceId, followerInstanceId) else Set.empty,
      Stable,
      Some(protocolType),
      if (supportSkippingAssignment) joinGroupResult.memberId else rebalanceResult.leaderId,
      expectedSkipAssignment = supportSkippingAssignment
    )

    val oldLeaderJoinGroupResult = staticJoinGroup(groupId, rebalanceResult.leaderId, leaderInstanceId, protocolType, protocolSuperset, clockAdvance = 1)
    assertEquals(Errors.FENCED_INSTANCE_ID, oldLeaderJoinGroupResult.error)

    // Old leader will get fenced.
    val oldLeaderSyncGroupResult = syncGroupLeader(groupId, rebalanceResult.generation, rebalanceResult.leaderId,
      Map.empty, None, None, Some(leaderInstanceId))
    assertEquals(Errors.FENCED_INSTANCE_ID, oldLeaderSyncGroupResult.error)

    // Calling sync on old leader.id will fail because that leader.id is no longer valid and replaced.
    val newLeaderSyncGroupResult = syncGroupLeader(groupId, rebalanceResult.generation, rebalanceResult.leaderId, Map.empty)
    assertEquals(Errors.UNKNOWN_MEMBER_ID, newLeaderSyncGroupResult.error)
  }

  @Test
  def staticMemberRejoinWithLeaderIdAndKnownMemberId(): Unit = {
    val rebalanceResult = staticMembersJoinAndRebalance(leaderInstanceId, followerInstanceId,
      sessionTimeout = DefaultRebalanceTimeout / 2)

    // A static leader with known id rejoin will trigger rebalance.
    val joinGroupResult = staticJoinGroup(groupId, rebalanceResult.leaderId, leaderInstanceId,
      protocolType, protocolSuperset, clockAdvance = DefaultRebalanceTimeout + 1)
    // Timeout follower in the meantime.
    assertFalse(getGroup(groupId).hasStaticMember(followerInstanceId))
    checkJoinGroupResult(joinGroupResult,
      Errors.NONE,
      rebalanceResult.generation + 1, // The group has promoted to the new generation.
      Set(leaderInstanceId),
      CompletingRebalance,
      Some(protocolType),
      rebalanceResult.leaderId,
      rebalanceResult.leaderId)
  }

  @Test
  def staticMemberRejoinWithLeaderIdAndUnexpectedDeadGroup(): Unit = {
    val rebalanceResult = staticMembersJoinAndRebalance(leaderInstanceId, followerInstanceId)

    getGroup(groupId).transitionTo(Dead)

    val joinGroupResult = staticJoinGroup(groupId, rebalanceResult.leaderId, leaderInstanceId, protocolType, protocols, clockAdvance = 1)
    assertEquals(Errors.COORDINATOR_NOT_AVAILABLE, joinGroupResult.error)
  }

  @Test
  def staticMemberRejoinWithLeaderIdAndUnexpectedEmptyGroup(): Unit = {
    val rebalanceResult = staticMembersJoinAndRebalance(leaderInstanceId, followerInstanceId)

    getGroup(groupId).transitionTo(PreparingRebalance)
    getGroup(groupId).transitionTo(Empty)

    val joinGroupResult = staticJoinGroup(groupId, rebalanceResult.leaderId, leaderInstanceId, protocolType, protocols, clockAdvance = 1)
    assertEquals(Errors.UNKNOWN_MEMBER_ID, joinGroupResult.error)
  }

  @Test
  def staticMemberRejoinWithFollowerIdAndChangeOfProtocol(): Unit = {
    val rebalanceResult = staticMembersJoinAndRebalance(leaderInstanceId, followerInstanceId, sessionTimeout = DefaultSessionTimeout * 2)

    // A static follower rejoin with changed protocol will trigger rebalance.
    val newProtocols = List(("roundrobin", metadata))
    // Old leader hasn't joined in the meantime, triggering a re-election.
    val joinGroupResult = staticJoinGroup(groupId, rebalanceResult.followerId, followerInstanceId, protocolType, newProtocols, clockAdvance = DefaultSessionTimeout + 1)

    assertEquals(rebalanceResult.followerId, joinGroupResult.memberId)
    assertTrue(getGroup(groupId).hasStaticMember(leaderInstanceId))
    assertTrue(getGroup(groupId).isLeader(rebalanceResult.followerId))
    checkJoinGroupResult(joinGroupResult,
      Errors.NONE,
      rebalanceResult.generation + 1, // The group has promoted to the new generation, and leader has changed because old one times out.
      Set(leaderInstanceId, followerInstanceId),
      CompletingRebalance,
      Some(protocolType),
      rebalanceResult.followerId,
      rebalanceResult.followerId)
  }

  @Test
  def staticMemberRejoinWithUnknownMemberIdAndChangeOfProtocolWithSelectedProtocolChanged(): Unit = {
    val rebalanceResult = staticMembersJoinAndRebalance(leaderInstanceId, followerInstanceId)

    // A static follower rejoin with protocol changed and also cause updated group's selectedProtocol changed
    // should trigger rebalance.
    val selectedProtocols = getGroup(groupId).selectProtocol
    val newProtocols = List(("roundrobin", metadata))
    assert(!newProtocols.map(_._1).contains(selectedProtocols))
    // Old leader hasn't joined in the meantime, triggering a re-election.
    val joinGroupResult = staticJoinGroup(groupId, JoinGroupRequest.UNKNOWN_MEMBER_ID, followerInstanceId, protocolType, newProtocols, clockAdvance = DefaultSessionTimeout + 1)

    checkJoinGroupResult(joinGroupResult,
      Errors.NONE,
      rebalanceResult.generation + 1,
      Set(leaderInstanceId, followerInstanceId),
      CompletingRebalance,
      Some(protocolType))

    assertTrue(getGroup(groupId).isLeader(joinGroupResult.memberId))
    assertNotEquals(rebalanceResult.followerId, joinGroupResult.memberId)
    assertEquals(joinGroupResult.protocolName, Some("roundrobin"))
  }

  @Test
  def staticMemberRejoinWithUnknownMemberIdAndChangeOfProtocolWhileSelectProtocolUnchangedPersistenceFailure(): Unit = {
    val rebalanceResult = staticMembersJoinAndRebalance(leaderInstanceId, followerInstanceId)

    val selectedProtocol = getGroup(groupId).selectProtocol
    val newProtocols = List((selectedProtocol, metadata))
    // Timeout old leader in the meantime.
    val joinGroupResult = staticJoinGroupWithPersistence(groupId, JoinGroupRequest.UNKNOWN_MEMBER_ID,
      followerInstanceId, protocolType, newProtocols, clockAdvance = 1, appendRecordError = Errors.MESSAGE_TOO_LARGE)

    checkJoinGroupResult(joinGroupResult,
      Errors.UNKNOWN_SERVER_ERROR,
      rebalanceResult.generation,
      Set.empty,
      Stable,
      Some(protocolType))

    // Join with old member id will not fail because the member id is not updated because of persistence failure
    assertNotEquals(rebalanceResult.followerId, joinGroupResult.memberId)
    val oldFollowerJoinGroupResult = staticJoinGroup(groupId, rebalanceResult.followerId, followerInstanceId, protocolType, newProtocols, clockAdvance = 1)
    assertEquals(Errors.NONE, oldFollowerJoinGroupResult.error)

    // Sync with old member id will also not fail because the member id is not updated because of persistence failure
    val syncGroupWithOldMemberIdResult = syncGroupFollower(groupId, rebalanceResult.generation,
      rebalanceResult.followerId, None, None, Some(followerInstanceId))
    assertEquals(Errors.NONE, syncGroupWithOldMemberIdResult.error)
  }

 @Test
 def staticMemberRejoinWithUpdatedSessionAndRebalanceTimeoutsButCannotPersistChange(): Unit = {
   val rebalanceResult = staticMembersJoinAndRebalance(leaderInstanceId, followerInstanceId)
   val joinGroupResult = staticJoinGroupWithPersistence(groupId, JoinGroupRequest.UNKNOWN_MEMBER_ID, followerInstanceId, protocolType, protocolSuperset, clockAdvance = 1, 2 * DefaultSessionTimeout, 2 * DefaultRebalanceTimeout, appendRecordError = Errors.MESSAGE_TOO_LARGE)
   checkJoinGroupResult(joinGroupResult,
     Errors.UNKNOWN_SERVER_ERROR,
     rebalanceResult.generation,
     Set.empty,
     Stable,
     Some(protocolType))
   assertTrue(groupCoordinator.groupManager.getGroup(groupId).isDefined)
   val group = groupCoordinator.groupManager.getGroup(groupId).get
   group.allMemberMetadata.foreach { member =>
     assertEquals(member.sessionTimeoutMs, DefaultSessionTimeout)
     assertEquals(member.rebalanceTimeoutMs, DefaultRebalanceTimeout)
   }
 }


  @Test
  def staticMemberRejoinWithUpdatedSessionAndRebalanceTimeoutsAndPersistChange(): Unit = {
    val rebalanceResult = staticMembersJoinAndRebalance(leaderInstanceId, followerInstanceId)
    val followerJoinGroupResult = staticJoinGroupWithPersistence(groupId, JoinGroupRequest.UNKNOWN_MEMBER_ID, followerInstanceId, protocolType, protocolSuperset, clockAdvance = 1, 2 * DefaultSessionTimeout, 2 * DefaultRebalanceTimeout)
    checkJoinGroupResult(followerJoinGroupResult,
      Errors.NONE,
      rebalanceResult.generation,
      Set.empty,
      Stable,
      Some(protocolType))
    val leaderJoinGroupResult = staticJoinGroupWithPersistence(groupId, JoinGroupRequest.UNKNOWN_MEMBER_ID, leaderInstanceId, protocolType, protocolSuperset, clockAdvance = 1, 2 * DefaultSessionTimeout, 2 * DefaultRebalanceTimeout)
    checkJoinGroupResult(leaderJoinGroupResult,
      Errors.NONE,
      rebalanceResult.generation,
      Set(leaderInstanceId, followerInstanceId),
      Stable,
      Some(protocolType),
      leaderJoinGroupResult.leaderId,
      leaderJoinGroupResult.memberId,
      true)
    assertTrue(groupCoordinator.groupManager.getGroup(groupId).isDefined)
    val group = groupCoordinator.groupManager.getGroup(groupId).get
    group.allMemberMetadata.foreach { member =>
      assertEquals(member.sessionTimeoutMs, 2 * DefaultSessionTimeout)
      assertEquals(member.rebalanceTimeoutMs, 2 * DefaultRebalanceTimeout)
    }
  }
  @Test
  def staticMemberRejoinWithUnknownMemberIdAndChangeOfProtocolWhileSelectProtocolUnchanged(): Unit = {
    val rebalanceResult = staticMembersJoinAndRebalance(leaderInstanceId, followerInstanceId)

    // A static follower rejoin with protocol changing to leader protocol subset won't trigger rebalance if updated
    // group's selectProtocol remain unchanged.
    val selectedProtocol = getGroup(groupId).selectProtocol
    val newProtocols = List((selectedProtocol, metadata))
    // Timeout old leader in the meantime.
    val joinGroupResult = staticJoinGroupWithPersistence(groupId, JoinGroupRequest.UNKNOWN_MEMBER_ID,
      followerInstanceId, protocolType, newProtocols, clockAdvance = 1)

    checkJoinGroupResult(joinGroupResult,
      Errors.NONE,
      rebalanceResult.generation,
      Set.empty,
      Stable,
      Some(protocolType))

    // Join with old member id will fail because the member id is updated
    assertNotEquals(rebalanceResult.followerId, joinGroupResult.memberId)
    val oldFollowerJoinGroupResult = staticJoinGroup(groupId, rebalanceResult.followerId, followerInstanceId, protocolType, newProtocols, clockAdvance = 1)
    assertEquals(Errors.FENCED_INSTANCE_ID, oldFollowerJoinGroupResult.error)

    // Sync with old member id will fail because the member id is updated
    val syncGroupWithOldMemberIdResult = syncGroupFollower(groupId, rebalanceResult.generation,
      rebalanceResult.followerId, None, None, Some(followerInstanceId))
    assertEquals(Errors.FENCED_INSTANCE_ID, syncGroupWithOldMemberIdResult.error)

    val syncGroupWithNewMemberIdResult = syncGroupFollower(groupId, rebalanceResult.generation,
      joinGroupResult.memberId, None, None, Some(followerInstanceId))
    assertEquals(Errors.NONE, syncGroupWithNewMemberIdResult.error)
    assertEquals(rebalanceResult.followerAssignment, syncGroupWithNewMemberIdResult.memberAssignment)
  }

  @Test
  def staticMemberRejoinWithKnownLeaderIdToTriggerRebalanceAndFollowerWithChangeofProtocol(): Unit = {
    val rebalanceResult = staticMembersJoinAndRebalance(leaderInstanceId, followerInstanceId)

    // A static leader rejoin with known member id will trigger rebalance.
    val leaderRejoinGroupFuture = sendJoinGroup(groupId, rebalanceResult.leaderId, protocolType,
      protocolSuperset, Some(leaderInstanceId))
    // Rebalance complete immediately after follower rejoin.
    val followerRejoinWithFuture = sendJoinGroup(groupId, rebalanceResult.followerId, protocolType,
      protocolSuperset, Some(followerInstanceId))

    timer.advanceClock(1)

    // Leader should get the same assignment as last round.
    checkJoinGroupResult(await(leaderRejoinGroupFuture, 1),
      Errors.NONE,
      rebalanceResult.generation + 1, // The group has promoted to the new generation.
      Set(leaderInstanceId, followerInstanceId),
      CompletingRebalance,
      Some(protocolType),
      rebalanceResult.leaderId,
      rebalanceResult.leaderId)

    checkJoinGroupResult(await(followerRejoinWithFuture, 1),
      Errors.NONE,
      rebalanceResult.generation + 1, // The group has promoted to the new generation.
      Set.empty,
      CompletingRebalance,
      Some(protocolType),
      rebalanceResult.leaderId,
      rebalanceResult.followerId)

    // The follower protocol changed from protocolSuperset to general protocols.
    val followerRejoinWithProtocolChangeFuture = sendJoinGroup(groupId, rebalanceResult.followerId,
      protocolType, protocols, Some(followerInstanceId))
    // The group will transit to PreparingRebalance due to protocol change from follower.
    assertTrue(getGroup(groupId).is(PreparingRebalance))

    timer.advanceClock(DefaultRebalanceTimeout + 1)
    checkJoinGroupResult(await(followerRejoinWithProtocolChangeFuture, 1),
      Errors.NONE,
      rebalanceResult.generation + 2, // The group has promoted to the new generation.
      Set(followerInstanceId),
      CompletingRebalance,
      Some(protocolType),
      rebalanceResult.followerId,
      rebalanceResult.followerId)
  }

  @Test
  def staticMemberRejoinAsFollowerWithUnknownMemberId(): Unit = {
    val rebalanceResult = staticMembersJoinAndRebalance(leaderInstanceId, followerInstanceId)

    // A static follower rejoin with no protocol change will not trigger rebalance.
    val joinGroupResult = staticJoinGroupWithPersistence(groupId, JoinGroupRequest.UNKNOWN_MEMBER_ID, followerInstanceId, protocolType, protocolSuperset, clockAdvance = 1)

    // Old leader shouldn't be timed out.
    assertTrue(getGroup(groupId).hasStaticMember(leaderInstanceId))
    checkJoinGroupResult(joinGroupResult,
      Errors.NONE,
      rebalanceResult.generation, // The group has no change.
      Set.empty,
      Stable,
      Some(protocolType))

    assertNotEquals(rebalanceResult.followerId, joinGroupResult.memberId)

    val syncGroupResult = syncGroupFollower(groupId, rebalanceResult.generation, joinGroupResult.memberId)
    assertEquals(Errors.NONE, syncGroupResult.error)
    assertEquals(rebalanceResult.followerAssignment, syncGroupResult.memberAssignment)
  }

  @Test
  def staticMemberRejoinAsFollowerWithKnownMemberIdAndNoProtocolChange(): Unit = {
    val rebalanceResult  = staticMembersJoinAndRebalance(leaderInstanceId, followerInstanceId)

    // A static follower rejoin with no protocol change will not trigger rebalance.
    val joinGroupResult = staticJoinGroup(groupId, rebalanceResult.followerId, followerInstanceId, protocolType, protocolSuperset, clockAdvance = 1)

    // Old leader shouldn't be timed out.
    assertTrue(getGroup(groupId).hasStaticMember(leaderInstanceId))
    checkJoinGroupResult(joinGroupResult,
      Errors.NONE,
      rebalanceResult.generation, // The group has no change.
      Set.empty,
      Stable,
      Some(protocolType),
      rebalanceResult.leaderId,
      rebalanceResult.followerId)
  }

  @Test
  def staticMemberRejoinAsFollowerWithMismatchedMemberId(): Unit = {
    val rebalanceResult = staticMembersJoinAndRebalance(leaderInstanceId, followerInstanceId)

    val joinGroupResult = staticJoinGroup(groupId, rebalanceResult.followerId, leaderInstanceId, protocolType, protocolSuperset, clockAdvance = 1)
    assertEquals(Errors.FENCED_INSTANCE_ID, joinGroupResult.error)
  }

  @Test
  def staticMemberRejoinAsLeaderWithMismatchedMemberId(): Unit = {
    val rebalanceResult = staticMembersJoinAndRebalance(leaderInstanceId, followerInstanceId)

    val joinGroupResult = staticJoinGroup(groupId, rebalanceResult.leaderId, followerInstanceId, protocolType, protocolSuperset, clockAdvance = 1)
    assertEquals(Errors.FENCED_INSTANCE_ID, joinGroupResult.error)
  }

  @Test
  def staticMemberSyncAsLeaderWithInvalidMemberId(): Unit = {
    val rebalanceResult = staticMembersJoinAndRebalance(leaderInstanceId, followerInstanceId)

    val syncGroupResult = syncGroupLeader(groupId, rebalanceResult.generation, "invalid",
      Map.empty, None, None, Some(leaderInstanceId))
    assertEquals(Errors.FENCED_INSTANCE_ID, syncGroupResult.error)
  }

  @Test
  def staticMemberHeartbeatLeaderWithInvalidMemberId(): Unit = {
    val rebalanceResult = staticMembersJoinAndRebalance(leaderInstanceId, followerInstanceId)

    val syncGroupResult = syncGroupLeader(groupId, rebalanceResult.generation, rebalanceResult.leaderId, Map.empty)
    assertEquals(Errors.NONE, syncGroupResult.error)

    val validHeartbeatResult = heartbeat(groupId, rebalanceResult.leaderId, rebalanceResult.generation)
    assertEquals(Errors.NONE, validHeartbeatResult)

    val invalidHeartbeatResult = heartbeat(groupId, invalidMemberId, rebalanceResult.generation, Some(leaderInstanceId))
    assertEquals(Errors.FENCED_INSTANCE_ID, invalidHeartbeatResult)
  }

  @Test
  def shouldGetDifferentStaticMemberIdAfterEachRejoin(): Unit = {
    val initialResult = staticMembersJoinAndRebalance(leaderInstanceId, followerInstanceId)

    val timeAdvance = 1
    var lastMemberId = initialResult.leaderId
    for (_ <- 1 to 5) {
      val joinGroupResult = staticJoinGroupWithPersistence(groupId, JoinGroupRequest.UNKNOWN_MEMBER_ID,
        leaderInstanceId, protocolType, protocols, clockAdvance = timeAdvance)
      assertTrue(joinGroupResult.memberId.startsWith(leaderInstanceId))
      assertNotEquals(lastMemberId, joinGroupResult.memberId)
      lastMemberId = joinGroupResult.memberId
    }
  }

  @Test
  def testOffsetCommitDeadGroup(): Unit = {
    val memberId = "memberId"

    val deadGroupId = "deadGroupId"
    val tip = new TopicIdPartition(Uuid.randomUuid(), 0, "topic")
    val offset = offsetAndMetadata(0)

    groupCoordinator.groupManager.addGroup(new GroupMetadata(deadGroupId, Dead, new MockTime()))
    val offsetCommitResult = commitOffsets(deadGroupId, memberId, 1, Map(tip -> offset))
    assertEquals(Map(tip -> Errors.COORDINATOR_NOT_AVAILABLE), offsetCommitResult)
  }

  @Test
  def staticMemberCommitOffsetWithInvalidMemberId(): Unit = {
    val rebalanceResult = staticMembersJoinAndRebalance(leaderInstanceId, followerInstanceId)

    val syncGroupResult = syncGroupLeader(groupId, rebalanceResult.generation, rebalanceResult.leaderId, Map.empty)
    assertEquals(Errors.NONE, syncGroupResult.error)

    val tip = new TopicIdPartition(Uuid.randomUuid(), 0, "topic")
    val offset = offsetAndMetadata(0)
    val validOffsetCommitResult = commitOffsets(groupId, rebalanceResult.leaderId, rebalanceResult.generation, Map(tip -> offset))
    assertEquals(Map(tip -> Errors.NONE), validOffsetCommitResult)

    val invalidOffsetCommitResult = commitOffsets(groupId, invalidMemberId, rebalanceResult.generation,
      Map(tip -> offset), Some(leaderInstanceId))
    assertEquals(Map(tip -> Errors.FENCED_INSTANCE_ID), invalidOffsetCommitResult)
  }

  @Test
  def staticMemberJoinWithUnknownInstanceIdAndKnownMemberId(): Unit = {
    val rebalanceResult = staticMembersJoinAndRebalance(leaderInstanceId, followerInstanceId)

    val joinGroupResult = staticJoinGroup(groupId, rebalanceResult.leaderId, "unknown_instance",
      protocolType, protocolSuperset, clockAdvance = 1)

    assertEquals(Errors.UNKNOWN_MEMBER_ID, joinGroupResult.error)
  }

  @Test
  def staticMemberReJoinWithIllegalStateAsUnknownMember(): Unit = {
    staticMembersJoinAndRebalance(leaderInstanceId, followerInstanceId)
    val group = groupCoordinator.groupManager.getGroup(groupId).get
    group.transitionTo(PreparingRebalance)
    group.transitionTo(Empty)

    // Illegal state exception shall trigger since follower id resides in pending member bucket.
    val expectedException = assertThrows(classOf[IllegalStateException],
      () => staticJoinGroup(groupId, JoinGroupRequest.UNKNOWN_MEMBER_ID, followerInstanceId, protocolType, protocolSuperset, clockAdvance = 1))

    val message = expectedException.getMessage
    assertTrue(message.contains(group.groupId))
    assertTrue(message.contains(followerInstanceId))
  }

  @Test
  def testLeaderFailToRejoinBeforeFinalRebalanceTimeoutWithLongSessionTimeout(): Unit = {
    groupStuckInRebalanceTimeoutDueToNonjoinedStaticMember()

    timer.advanceClock(DefaultRebalanceTimeout + 1)
    // The static leader should already session timeout, moving group towards Empty
    assertEquals(Set.empty, getGroup(groupId).allMembers)
    assertNull(getGroup(groupId).leaderOrNull)
    assertEquals(3, getGroup(groupId).generationId)
    assertGroupState(groupState = Empty)
  }

  @Test
  def testLeaderRejoinBeforeFinalRebalanceTimeoutWithLongSessionTimeout(): Unit = {
    groupStuckInRebalanceTimeoutDueToNonjoinedStaticMember()

    // The static leader should be back now, moving group towards CompletingRebalance
    val leaderRejoinGroupResult = staticJoinGroup(groupId, JoinGroupRequest.UNKNOWN_MEMBER_ID, leaderInstanceId, protocolType, protocols)
    checkJoinGroupResult(leaderRejoinGroupResult,
      Errors.NONE,
      3,
      Set(leaderInstanceId),
      CompletingRebalance,
      Some(protocolType)
    )
    assertEquals(Set(leaderRejoinGroupResult.memberId), getGroup(groupId).allMembers)
    assertNotNull(getGroup(groupId).leaderOrNull)
    assertEquals(3, getGroup(groupId).generationId)
  }

  def groupStuckInRebalanceTimeoutDueToNonjoinedStaticMember(): Unit = {
    val longSessionTimeout = DefaultSessionTimeout * 2
    val rebalanceResult = staticMembersJoinAndRebalance(leaderInstanceId, followerInstanceId, sessionTimeout = longSessionTimeout)

    val dynamicJoinFuture = sendJoinGroup(groupId, JoinGroupRequest.UNKNOWN_MEMBER_ID, protocolType, protocolSuperset, sessionTimeout = longSessionTimeout)
    timer.advanceClock(DefaultRebalanceTimeout + 1)

    val dynamicJoinResult = await(dynamicJoinFuture, 100)
    // The new dynamic member has been elected as leader
    assertEquals(dynamicJoinResult.leaderId, dynamicJoinResult.memberId)
    assertEquals(Errors.NONE, dynamicJoinResult.error)
    assertEquals(3, dynamicJoinResult.members.size)
    assertEquals(2, dynamicJoinResult.generationId)
    assertGroupState(groupState = CompletingRebalance)

    assertEquals(Set(rebalanceResult.leaderId, rebalanceResult.followerId,
      dynamicJoinResult.memberId), getGroup(groupId).allMembers)
    assertEquals(Set(leaderInstanceId, followerInstanceId),
      getGroup(groupId).allStaticMembers)
    assertEquals(Set(dynamicJoinResult.memberId), getGroup(groupId).allDynamicMembers)

    // Send a special leave group request from static follower, moving group towards PreparingRebalance
    val followerLeaveGroupResults = singleLeaveGroup(groupId, rebalanceResult.followerId)
    verifyLeaveGroupResult(followerLeaveGroupResults)
    assertGroupState(groupState = PreparingRebalance)

    timer.advanceClock(DefaultRebalanceTimeout + 1)
    // Only static leader is maintained, and group is stuck at PreparingRebalance stage
    assertTrue(getGroup(groupId).allDynamicMembers.isEmpty)
    assertEquals(Set(rebalanceResult.leaderId), getGroup(groupId).allMembers)
    assertTrue(getGroup(groupId).allDynamicMembers.isEmpty)
    assertEquals(2, getGroup(groupId).generationId)
    assertGroupState(groupState = PreparingRebalance)
  }

  @Test
  def testStaticMemberFollowerFailToRejoinBeforeRebalanceTimeout(): Unit = {
    // Increase session timeout so that the follower won't be evicted when rebalance timeout is reached.
    val initialRebalanceResult = staticMembersJoinAndRebalance(leaderInstanceId, followerInstanceId, sessionTimeout = DefaultRebalanceTimeout * 2)

    val newMemberInstanceId = "newMember"

    val leaderId = initialRebalanceResult.leaderId

    val newMemberJoinGroupFuture = sendJoinGroup(groupId, JoinGroupRequest.UNKNOWN_MEMBER_ID, protocolType,
      protocolSuperset, Some(newMemberInstanceId))
    assertGroupState(groupState = PreparingRebalance)

    val leaderRejoinGroupResult = staticJoinGroup(groupId, leaderId, leaderInstanceId, protocolType, protocolSuperset, clockAdvance = DefaultRebalanceTimeout + 1)
    checkJoinGroupResult(leaderRejoinGroupResult,
      Errors.NONE,
      initialRebalanceResult.generation + 1,
      Set(leaderInstanceId, followerInstanceId, newMemberInstanceId),
      CompletingRebalance,
      Some(protocolType),
      expectedLeaderId = leaderId,
      expectedMemberId = leaderId)

    val newMemberJoinGroupResult = Await.result(newMemberJoinGroupFuture, Duration(1, TimeUnit.MILLISECONDS))
    assertEquals(Errors.NONE, newMemberJoinGroupResult.error)
    checkJoinGroupResult(newMemberJoinGroupResult,
      Errors.NONE,
      initialRebalanceResult.generation + 1,
      Set.empty,
      CompletingRebalance,
      Some(protocolType),
      expectedLeaderId = leaderId)
  }

  @Test
  def testStaticMemberLeaderFailToRejoinBeforeRebalanceTimeout(): Unit = {
    // Increase session timeout so that the leader won't be evicted when rebalance timeout is reached.
    val initialRebalanceResult = staticMembersJoinAndRebalance(leaderInstanceId, followerInstanceId, sessionTimeout = DefaultRebalanceTimeout * 2)

    val newMemberInstanceId = "newMember"

    val newMemberJoinGroupFuture = sendJoinGroup(groupId, JoinGroupRequest.UNKNOWN_MEMBER_ID, protocolType,
      protocolSuperset, Some(newMemberInstanceId))
    timer.advanceClock(1)
    assertGroupState(groupState = PreparingRebalance)

    val oldFollowerRejoinGroupResult = staticJoinGroup(groupId, initialRebalanceResult.followerId, followerInstanceId, protocolType, protocolSuperset, clockAdvance = DefaultRebalanceTimeout + 1)
    val newMemberJoinGroupResult = Await.result(newMemberJoinGroupFuture, Duration(1, TimeUnit.MILLISECONDS))

    val (newLeaderResult, newFollowerResult) = if (oldFollowerRejoinGroupResult.leaderId == oldFollowerRejoinGroupResult.memberId)
      (oldFollowerRejoinGroupResult, newMemberJoinGroupResult)
    else
      (newMemberJoinGroupResult, oldFollowerRejoinGroupResult)

    checkJoinGroupResult(newLeaderResult,
      Errors.NONE,
      initialRebalanceResult.generation + 1,
      Set(leaderInstanceId, followerInstanceId, newMemberInstanceId),
      CompletingRebalance,
      Some(protocolType))

    checkJoinGroupResult(newFollowerResult,
      Errors.NONE,
      initialRebalanceResult.generation + 1,
      Set.empty,
      CompletingRebalance,
      Some(protocolType),
      expectedLeaderId = newLeaderResult.memberId)
  }

  @Test
  def testJoinGroupProtocolTypeIsNotProvidedWhenAnErrorOccurs(): Unit = {
    // JoinGroup(leader)
    val leaderResponseFuture = sendJoinGroup(groupId, "fake-id", protocolType,
      protocolSuperset, Some(leaderInstanceId), DefaultSessionTimeout)

    // The Protocol Type is None when there is an error
    val leaderJoinGroupResult = await(leaderResponseFuture, 1)
    assertEquals(Errors.UNKNOWN_MEMBER_ID, leaderJoinGroupResult.error)
    assertEquals(None, leaderJoinGroupResult.protocolType)
  }

  @Test
  def testJoinGroupReturnsTheProtocolType(): Unit = {
    // JoinGroup(leader)
    val leaderResponseFuture = sendJoinGroup(groupId, JoinGroupRequest.UNKNOWN_MEMBER_ID, protocolType,
      protocolSuperset, Some(leaderInstanceId), DefaultSessionTimeout)

    // JoinGroup(follower)
    val followerResponseFuture = sendJoinGroup(groupId, JoinGroupRequest.UNKNOWN_MEMBER_ID, protocolType,
      protocolSuperset, Some(followerInstanceId), DefaultSessionTimeout)

    timer.advanceClock(GroupInitialRebalanceDelay + 1)
    timer.advanceClock(DefaultRebalanceTimeout + 1)

    // The Protocol Type is Defined when there is not error
    val leaderJoinGroupResult = await(leaderResponseFuture, 1)
    assertEquals(Errors.NONE, leaderJoinGroupResult.error)
    assertEquals(protocolType, leaderJoinGroupResult.protocolType.orNull)

    // The Protocol Type is Defined when there is not error
    val followerJoinGroupResult = await(followerResponseFuture, 1)
    assertEquals(Errors.NONE, followerJoinGroupResult.error)
    assertEquals(protocolType, followerJoinGroupResult.protocolType.orNull)
  }

  @Test
  def testSyncGroupReturnsAnErrorWhenProtocolTypeIsInconsistent(): Unit = {
    testSyncGroupProtocolTypeAndNameWith(Some("whatever"), None, Errors.INCONSISTENT_GROUP_PROTOCOL,
      None, None)
  }

  @Test
  def testSyncGroupReturnsAnErrorWhenProtocolNameIsInconsistent(): Unit = {
    testSyncGroupProtocolTypeAndNameWith(None, Some("whatever"), Errors.INCONSISTENT_GROUP_PROTOCOL,
      None, None)
  }

  @Test
  def testSyncGroupSucceedWhenProtocolTypeAndNameAreNotProvided(): Unit = {
    testSyncGroupProtocolTypeAndNameWith(None, None, Errors.NONE,
      Some(protocolType), Some(protocolName))
  }

  @Test
  def testSyncGroupSucceedWhenProtocolTypeAndNameAreConsistent(): Unit = {
    testSyncGroupProtocolTypeAndNameWith(Some(protocolType), Some(protocolName),
      Errors.NONE, Some(protocolType), Some(protocolName))
  }

  private def testSyncGroupProtocolTypeAndNameWith(protocolType: Option[String],
                                                   protocolName: Option[String],
                                                   expectedError: Errors,
                                                   expectedProtocolType: Option[String],
                                                   expectedProtocolName: Option[String]): Unit = {
    // JoinGroup(leader) with the Protocol Type of the group
    val leaderResponseFuture = sendJoinGroup(groupId, JoinGroupRequest.UNKNOWN_MEMBER_ID, this.protocolType,
      protocolSuperset, Some(leaderInstanceId), DefaultSessionTimeout)

    // JoinGroup(follower) with the Protocol Type of the group
    val followerResponseFuture = sendJoinGroup(groupId, JoinGroupRequest.UNKNOWN_MEMBER_ID, this.protocolType,
      protocolSuperset, Some(followerInstanceId), DefaultSessionTimeout)

    timer.advanceClock(GroupInitialRebalanceDelay + 1)
    timer.advanceClock(DefaultRebalanceTimeout + 1)

    val leaderJoinGroupResult = await(leaderResponseFuture, 1)
    val leaderId = leaderJoinGroupResult.memberId
    val generationId = leaderJoinGroupResult.generationId
    val followerJoinGroupResult = await(followerResponseFuture, 1)
    val followerId = followerJoinGroupResult.memberId

    // SyncGroup with the provided Protocol Type and Name
    val leaderSyncGroupResult = syncGroupLeader(groupId, generationId, leaderId,
      Map(leaderId -> Array.empty), protocolType, protocolName)
    assertEquals(expectedError, leaderSyncGroupResult.error)
    assertEquals(expectedProtocolType, leaderSyncGroupResult.protocolType)
    assertEquals(expectedProtocolName, leaderSyncGroupResult.protocolName)

    // SyncGroup with the provided Protocol Type and Name
    val followerSyncGroupResult = syncGroupFollower(groupId, generationId, followerId,
      protocolType, protocolName)
    assertEquals(expectedError, followerSyncGroupResult.error)
    assertEquals(expectedProtocolType, followerSyncGroupResult.protocolType)
    assertEquals(expectedProtocolName, followerSyncGroupResult.protocolName)
  }

  private class RebalanceResult(val generation: Int,
                                val leaderId: String,
                                val leaderAssignment: Array[Byte],
                                val followerId: String,
                                val followerAssignment: Array[Byte])
  /**
    * Generate static member rebalance results, including:
    *   - generation
    *   - leader id
    *   - leader assignment
    *   - follower id
    *   - follower assignment
    */
  private def staticMembersJoinAndRebalance(leaderInstanceId: String,
                                            followerInstanceId: String,
                                            sessionTimeout: Int = DefaultSessionTimeout,
                                            rebalanceTimeout: Int = DefaultRebalanceTimeout): RebalanceResult = {
    val leaderResponseFuture = sendJoinGroup(groupId, JoinGroupRequest.UNKNOWN_MEMBER_ID, protocolType,
      protocolSuperset, Some(leaderInstanceId), sessionTimeout, rebalanceTimeout)

    val followerResponseFuture = sendJoinGroup(groupId, JoinGroupRequest.UNKNOWN_MEMBER_ID, protocolType,
      protocolSuperset, Some(followerInstanceId), sessionTimeout, rebalanceTimeout)
    // The goal for two timer advance is to let first group initial join complete and set newMemberAdded flag to false. Next advance is
    // to trigger the rebalance as needed for follower delayed join. One large time advance won't help because we could only populate one
    // delayed join from purgatory and the new delayed op is created at that time and never be triggered.
    timer.advanceClock(GroupInitialRebalanceDelay + 1)
    timer.advanceClock(DefaultRebalanceTimeout + 1)
    val newGeneration = 1

    val leaderJoinGroupResult = await(leaderResponseFuture, 1)
    assertEquals(Errors.NONE, leaderJoinGroupResult.error)
    assertEquals(newGeneration, leaderJoinGroupResult.generationId)

    val followerJoinGroupResult = await(followerResponseFuture, 1)
    assertEquals(Errors.NONE, followerJoinGroupResult.error)
    assertEquals(newGeneration, followerJoinGroupResult.generationId)

    val leaderId = leaderJoinGroupResult.memberId
    val leaderSyncGroupResult = syncGroupLeader(groupId, leaderJoinGroupResult.generationId, leaderId, Map(leaderId -> Array[Byte]()))
    assertEquals(Errors.NONE, leaderSyncGroupResult.error)
    assertTrue(getGroup(groupId).is(Stable))

    val followerId = followerJoinGroupResult.memberId
    val followerSyncGroupResult = syncGroupFollower(groupId, leaderJoinGroupResult.generationId, followerId)
    assertEquals(Errors.NONE, followerSyncGroupResult.error)
    assertTrue(getGroup(groupId).is(Stable))

    new RebalanceResult(newGeneration,
      leaderId,
      leaderSyncGroupResult.memberAssignment,
      followerId,
      followerSyncGroupResult.memberAssignment)
  }

  private def checkJoinGroupResult(joinGroupResult: JoinGroupResult,
                                   expectedError: Errors,
                                   expectedGeneration: Int,
                                   expectedGroupInstanceIds: Set[String],
                                   expectedGroupState: GroupState,
                                   expectedProtocolType: Option[String],
                                   expectedLeaderId: String = JoinGroupRequest.UNKNOWN_MEMBER_ID,
                                   expectedMemberId: String = JoinGroupRequest.UNKNOWN_MEMBER_ID,
                                   expectedSkipAssignment: Boolean = false): Unit = {
    assertEquals(expectedError, joinGroupResult.error)
    assertEquals(expectedGeneration, joinGroupResult.generationId)
    assertEquals(expectedGroupInstanceIds.size, joinGroupResult.members.size)
    val resultedGroupInstanceIds = joinGroupResult.members.map(member => member.groupInstanceId).toSet
    assertEquals(expectedGroupInstanceIds, resultedGroupInstanceIds)
    assertGroupState(groupState = expectedGroupState)
    assertEquals(expectedProtocolType, joinGroupResult.protocolType)
    assertEquals(expectedSkipAssignment, joinGroupResult.skipAssignment)

    if (!expectedLeaderId.equals(JoinGroupRequest.UNKNOWN_MEMBER_ID)) {
      assertEquals(expectedLeaderId, joinGroupResult.leaderId)
    }
    if (!expectedMemberId.equals(JoinGroupRequest.UNKNOWN_MEMBER_ID)) {
      assertEquals(expectedMemberId, joinGroupResult.memberId)
    }
  }

  @Test
  def testHeartbeatWrongCoordinator(): Unit = {
    val heartbeatResult = heartbeat(otherGroupId, memberId, -1)
    assertEquals(Errors.NOT_COORDINATOR, heartbeatResult)
  }

  @Test
  def testHeartbeatUnknownGroup(): Unit = {
    val heartbeatResult = heartbeat(groupId, memberId, -1)
    assertEquals(Errors.UNKNOWN_MEMBER_ID, heartbeatResult)
  }

  @Test
  def testHeartbeatDeadGroup(): Unit = {
    val memberId = "memberId"

    val deadGroupId = "deadGroupId"

    groupCoordinator.groupManager.addGroup(new GroupMetadata(deadGroupId, Dead, new MockTime()))
    val heartbeatResult = heartbeat(deadGroupId, memberId, 1)
    assertEquals(Errors.COORDINATOR_NOT_AVAILABLE, heartbeatResult)
  }

  @Test
  def testHeartbeatEmptyGroup(): Unit = {
    val memberId = "memberId"

    val group = new GroupMetadata(groupId, Empty, new MockTime())
    val member = new MemberMetadata(memberId, Some(groupInstanceId),
      ClientId, ClientHost, DefaultRebalanceTimeout, DefaultSessionTimeout,
      protocolType, List(("range", Array.empty[Byte]), ("roundrobin", Array.empty[Byte])))

    group.add(member)
    groupCoordinator.groupManager.addGroup(group)
    val heartbeatResult = heartbeat(groupId, memberId, 0)
    assertEquals(Errors.UNKNOWN_MEMBER_ID, heartbeatResult)
  }

  @Test
  def testHeartbeatUnknownConsumerExistingGroup(): Unit = {
    val memberId = JoinGroupRequest.UNKNOWN_MEMBER_ID
    val otherMemberId = "memberId"

    val joinGroupResult = dynamicJoinGroup(groupId, memberId, protocolType, protocols)
    val assignedMemberId = joinGroupResult.memberId
    val joinGroupError = joinGroupResult.error
    assertEquals(Errors.NONE, joinGroupError)

    val syncGroupResult = syncGroupLeader(groupId, joinGroupResult.generationId, assignedMemberId, Map(assignedMemberId -> Array[Byte]()))
    assertEquals(Errors.NONE, syncGroupResult.error)

    val heartbeatResult = heartbeat(groupId, otherMemberId, 1)
    assertEquals(Errors.UNKNOWN_MEMBER_ID, heartbeatResult)
  }

  @Test
  def testHeartbeatRebalanceInProgress(): Unit = {
    val memberId = JoinGroupRequest.UNKNOWN_MEMBER_ID

    val joinGroupResult = dynamicJoinGroup(groupId, memberId, protocolType, protocols)
    val assignedMemberId = joinGroupResult.memberId
    val joinGroupError = joinGroupResult.error
    assertEquals(Errors.NONE, joinGroupError)

    val heartbeatResult = heartbeat(groupId, assignedMemberId, 1)
    assertEquals(Errors.NONE, heartbeatResult)
  }

  @Test
  def testHeartbeatIllegalGeneration(): Unit = {
    val memberId = JoinGroupRequest.UNKNOWN_MEMBER_ID

    val joinGroupResult = dynamicJoinGroup(groupId, memberId, protocolType, protocols)
    val assignedMemberId = joinGroupResult.memberId
    val joinGroupError = joinGroupResult.error
    assertEquals(Errors.NONE, joinGroupError)

    val syncGroupResult = syncGroupLeader(groupId, joinGroupResult.generationId, assignedMemberId, Map(assignedMemberId -> Array[Byte]()))
    assertEquals(Errors.NONE, syncGroupResult.error)

    val heartbeatResult = heartbeat(groupId, assignedMemberId, 2)
    assertEquals(Errors.ILLEGAL_GENERATION, heartbeatResult)
  }

  @Test
  def testValidHeartbeat(): Unit = {
    val memberId = JoinGroupRequest.UNKNOWN_MEMBER_ID

    val joinGroupResult = dynamicJoinGroup(groupId, memberId, protocolType, protocols)
    val assignedConsumerId = joinGroupResult.memberId
    val generationId = joinGroupResult.generationId
    val joinGroupError = joinGroupResult.error
    assertEquals(Errors.NONE, joinGroupError)

    val syncGroupResult = syncGroupLeader(groupId, generationId, assignedConsumerId, Map(assignedConsumerId -> Array[Byte]()))
    assertEquals(Errors.NONE, syncGroupResult.error)

    val heartbeatResult = heartbeat(groupId, assignedConsumerId, 1)
    assertEquals(Errors.NONE, heartbeatResult)
  }

  @Test
  def testSessionTimeout(): Unit = {
    val memberId = JoinGroupRequest.UNKNOWN_MEMBER_ID

    val joinGroupResult = dynamicJoinGroup(groupId, memberId, protocolType, protocols)
    val assignedConsumerId = joinGroupResult.memberId
    val generationId = joinGroupResult.generationId
    val joinGroupError = joinGroupResult.error
    assertEquals(Errors.NONE, joinGroupError)

    val syncGroupResult = syncGroupLeader(groupId, generationId, assignedConsumerId, Map(assignedConsumerId -> Array[Byte]()))
    assertEquals(Errors.NONE, syncGroupResult.error)

    when(replicaManager.getPartition(new TopicPartition(Topic.GROUP_METADATA_TOPIC_NAME, groupPartitionId)))
      .thenReturn(HostedPartition.None)
    when(replicaManager.getMagic(any[TopicPartition])).thenReturn(Some(RecordBatch.MAGIC_VALUE_V1))

    timer.advanceClock(DefaultSessionTimeout + 100)

    val heartbeatResult = heartbeat(groupId, assignedConsumerId, 1)
    assertEquals(Errors.UNKNOWN_MEMBER_ID, heartbeatResult)
  }

  @Test
  def testHeartbeatMaintainsSession(): Unit = {
    val memberId = JoinGroupRequest.UNKNOWN_MEMBER_ID
    val sessionTimeout = 1000

    val joinGroupResult = dynamicJoinGroup(groupId, memberId, protocolType, protocols,
      rebalanceTimeout = sessionTimeout, sessionTimeout = sessionTimeout)
    val assignedConsumerId = joinGroupResult.memberId
    val generationId = joinGroupResult.generationId
    val joinGroupError = joinGroupResult.error
    assertEquals(Errors.NONE, joinGroupError)

    val syncGroupResult = syncGroupLeader(groupId, generationId, assignedConsumerId, Map(assignedConsumerId -> Array[Byte]()))
    assertEquals(Errors.NONE, syncGroupResult.error)

    timer.advanceClock(sessionTimeout / 2)

    var heartbeatResult = heartbeat(groupId, assignedConsumerId, 1)
    assertEquals(Errors.NONE, heartbeatResult)

    timer.advanceClock(sessionTimeout / 2 + 100)

    heartbeatResult = heartbeat(groupId, assignedConsumerId, 1)
    assertEquals(Errors.NONE, heartbeatResult)
  }

  @Test
  def testCommitMaintainsSession(): Unit = {
    val sessionTimeout = 1000
    val memberId = JoinGroupRequest.UNKNOWN_MEMBER_ID
    val tip = new TopicIdPartition(Uuid.randomUuid(), 0, "topic")
    val offset = offsetAndMetadata(0)

    val joinGroupResult = dynamicJoinGroup(groupId, memberId, protocolType, protocols,
      rebalanceTimeout = sessionTimeout, sessionTimeout = sessionTimeout)
    val assignedMemberId = joinGroupResult.memberId
    val generationId = joinGroupResult.generationId
    val joinGroupError = joinGroupResult.error
    assertEquals(Errors.NONE, joinGroupError)

    val syncGroupResult = syncGroupLeader(groupId, generationId, assignedMemberId, Map(assignedMemberId -> Array[Byte]()))
    assertEquals(Errors.NONE, syncGroupResult.error)

    timer.advanceClock(sessionTimeout / 2)

    val commitOffsetResult = commitOffsets(groupId, assignedMemberId, generationId, Map(tip -> offset))
    assertEquals(Map(tip -> Errors.NONE), commitOffsetResult)

    timer.advanceClock(sessionTimeout / 2 + 100)

    val heartbeatResult = heartbeat(groupId, assignedMemberId, 1)
    assertEquals(Errors.NONE, heartbeatResult)
  }

  @Test
  def testSessionTimeoutDuringRebalance(): Unit = {
    // create a group with a single member
    val firstJoinResult = dynamicJoinGroup(groupId, JoinGroupRequest.UNKNOWN_MEMBER_ID, protocolType, protocols,
      rebalanceTimeout = 2000, sessionTimeout = 1000)
    val firstMemberId = firstJoinResult.memberId
    val firstGenerationId = firstJoinResult.generationId
    assertEquals(firstMemberId, firstJoinResult.leaderId)
    assertEquals(Errors.NONE, firstJoinResult.error)

    val firstSyncResult = syncGroupLeader(groupId, firstGenerationId, firstMemberId, Map(firstMemberId -> Array[Byte]()))
    assertEquals(Errors.NONE, firstSyncResult.error)

    // now have a new member join to trigger a rebalance
    val otherJoinFuture = sendJoinGroup(groupId, JoinGroupRequest.UNKNOWN_MEMBER_ID, protocolType, protocols)

    timer.advanceClock(500)

    var heartbeatResult = heartbeat(groupId, firstMemberId, firstGenerationId)
    assertEquals(Errors.REBALANCE_IN_PROGRESS, heartbeatResult)

    // letting the session expire should make the member fall out of the group
    timer.advanceClock(1100)

    heartbeatResult = heartbeat(groupId, firstMemberId, firstGenerationId)
    assertEquals(Errors.UNKNOWN_MEMBER_ID, heartbeatResult)

    // and the rebalance should complete with only the new member
    val otherJoinResult = await(otherJoinFuture, DefaultSessionTimeout+100)
    assertEquals(Errors.NONE, otherJoinResult.error)
  }

  @Test
  def testRebalanceCompletesBeforeMemberJoins(): Unit = {
    // create a group with a single member
    val firstJoinResult = staticJoinGroup(groupId, JoinGroupRequest.UNKNOWN_MEMBER_ID, leaderInstanceId, protocolType, protocols,
      rebalanceTimeout = 1200, sessionTimeout = 1000)
    val firstMemberId = firstJoinResult.memberId
    val firstGenerationId = firstJoinResult.generationId
    assertEquals(firstMemberId, firstJoinResult.leaderId)
    assertEquals(Errors.NONE, firstJoinResult.error)

    val firstSyncResult = syncGroupLeader(groupId, firstGenerationId, firstMemberId, Map(firstMemberId -> Array[Byte]()))
    assertEquals(Errors.NONE, firstSyncResult.error)

    // now have a new member join to trigger a rebalance
    val otherMemberSessionTimeout = DefaultSessionTimeout
    val otherJoinFuture = sendJoinGroup(groupId, JoinGroupRequest.UNKNOWN_MEMBER_ID, protocolType, protocols)

    // send a couple heartbeats to keep the member alive while the rebalance finishes
    var expectedResultList = List(Errors.REBALANCE_IN_PROGRESS, Errors.REBALANCE_IN_PROGRESS)
    for (expectedResult <- expectedResultList) {
      timer.advanceClock(otherMemberSessionTimeout)
      val heartbeatResult = heartbeat(groupId, firstMemberId, firstGenerationId)
      assertEquals(expectedResult, heartbeatResult)
    }

    // now timeout the rebalance
    timer.advanceClock(otherMemberSessionTimeout)
    val otherJoinResult = await(otherJoinFuture, otherMemberSessionTimeout+100)
    val otherMemberId = otherJoinResult.memberId
    val otherGenerationId = otherJoinResult.generationId
    val syncResult = syncGroupLeader(groupId, otherGenerationId, otherMemberId, Map(otherMemberId -> Array[Byte]()))
    assertEquals(Errors.NONE, syncResult.error)

    // the unjoined static member should be remained in the group before session timeout.
    assertEquals(Errors.NONE, otherJoinResult.error)
    var heartbeatResult = heartbeat(groupId, firstMemberId, firstGenerationId)
    assertEquals(Errors.ILLEGAL_GENERATION, heartbeatResult)

    expectedResultList = List(Errors.NONE, Errors.NONE, Errors.REBALANCE_IN_PROGRESS)

    // now session timeout the unjoined member. Still keeping the new member.
    for (expectedResult <- expectedResultList) {
      timer.advanceClock(otherMemberSessionTimeout)
      heartbeatResult = heartbeat(groupId, otherMemberId, otherGenerationId)
      assertEquals(expectedResult, heartbeatResult)
    }

    val otherRejoinGroupFuture = sendJoinGroup(groupId, otherMemberId, protocolType, protocols)
    val otherReJoinResult = await(otherRejoinGroupFuture, otherMemberSessionTimeout+100)
    assertEquals(Errors.NONE, otherReJoinResult.error)

    val otherRejoinGenerationId = otherReJoinResult.generationId
    val reSyncResult = syncGroupLeader(groupId, otherRejoinGenerationId, otherMemberId, Map(otherMemberId -> Array[Byte]()))
    assertEquals(Errors.NONE, reSyncResult.error)

    // the joined member should get heart beat response with no error. Let the new member keep heartbeating for a while
    // to verify that no new rebalance is triggered unexpectedly
    for ( _ <-  1 to 20) {
      timer.advanceClock(500)
      heartbeatResult = heartbeat(groupId, otherMemberId, otherRejoinGenerationId)
      assertEquals(Errors.NONE, heartbeatResult)
    }
  }

  @Test
  def testSyncGroupEmptyAssignment(): Unit = {
    val memberId = JoinGroupRequest.UNKNOWN_MEMBER_ID

    val joinGroupResult = dynamicJoinGroup(groupId, memberId, protocolType, protocols)
    val assignedConsumerId = joinGroupResult.memberId
    val generationId = joinGroupResult.generationId
    val joinGroupError = joinGroupResult.error
    assertEquals(Errors.NONE, joinGroupError)

    val syncGroupResult = syncGroupLeader(groupId, generationId, assignedConsumerId, Map())
    assertEquals(Errors.NONE, syncGroupResult.error)
    assertTrue(syncGroupResult.memberAssignment.isEmpty)

    val heartbeatResult = heartbeat(groupId, assignedConsumerId, 1)
    assertEquals(Errors.NONE, heartbeatResult)
  }

  @Test
  def testSyncGroupNotCoordinator(): Unit = {
    val generation = 1

    val syncGroupResult = syncGroupFollower(otherGroupId, generation, memberId)
    assertEquals(Errors.NOT_COORDINATOR, syncGroupResult.error)
  }

  @Test
  def testSyncGroupFromUnknownGroup(): Unit = {
    val syncGroupResult = syncGroupFollower(groupId, 1, memberId)
    assertEquals(Errors.UNKNOWN_MEMBER_ID, syncGroupResult.error)
  }

  @Test
  def testSyncGroupFromUnknownMember(): Unit = {
    val memberId = JoinGroupRequest.UNKNOWN_MEMBER_ID

    val joinGroupResult = dynamicJoinGroup(groupId, memberId, protocolType, protocols)
    val assignedConsumerId = joinGroupResult.memberId
    val generationId = joinGroupResult.generationId
    assertEquals(Errors.NONE, joinGroupResult.error)

    val syncGroupResult = syncGroupLeader(groupId, generationId, assignedConsumerId, Map(assignedConsumerId -> Array[Byte]()))
    val syncGroupError = syncGroupResult.error
    assertEquals(Errors.NONE, syncGroupError)

    val unknownMemberId = "blah"
    val unknownMemberSyncResult = syncGroupFollower(groupId, generationId, unknownMemberId)
    assertEquals(Errors.UNKNOWN_MEMBER_ID, unknownMemberSyncResult.error)
  }

  @Test
  def testSyncGroupFromIllegalGeneration(): Unit = {
    val memberId = JoinGroupRequest.UNKNOWN_MEMBER_ID

    val joinGroupResult = dynamicJoinGroup(groupId, memberId, protocolType, protocols)
    val assignedConsumerId = joinGroupResult.memberId
    val generationId = joinGroupResult.generationId
    assertEquals(Errors.NONE, joinGroupResult.error)

    // send the sync group with an invalid generation
    val syncGroupResult = syncGroupLeader(groupId, generationId+1, assignedConsumerId, Map(assignedConsumerId -> Array[Byte]()))
    assertEquals(Errors.ILLEGAL_GENERATION, syncGroupResult.error)
  }

  @Test
  def testJoinGroupFromUnchangedFollowerDoesNotRebalance(): Unit = {
    // to get a group of two members:
    // 1. join and sync with a single member (because we can't immediately join with two members)
    // 2. join and sync with the first member and a new member

    val firstJoinResult = dynamicJoinGroup(groupId, JoinGroupRequest.UNKNOWN_MEMBER_ID, protocolType, protocols)
    val firstMemberId = firstJoinResult.memberId
    val firstGenerationId = firstJoinResult.generationId
    assertEquals(firstMemberId, firstJoinResult.leaderId)
    assertEquals(Errors.NONE, firstJoinResult.error)

    val firstSyncResult = syncGroupLeader(groupId, firstGenerationId, firstMemberId, Map(firstMemberId -> Array[Byte]()))
    assertEquals(Errors.NONE, firstSyncResult.error)

    val otherJoinFuture = sendJoinGroup(groupId, JoinGroupRequest.UNKNOWN_MEMBER_ID, protocolType, protocols)

    val joinFuture = sendJoinGroup(groupId, firstMemberId, protocolType, protocols)

    val joinResult = await(joinFuture, DefaultSessionTimeout+100)
    val otherJoinResult = await(otherJoinFuture, DefaultSessionTimeout+100)
    assertEquals(Errors.NONE, joinResult.error)
    assertEquals(Errors.NONE, otherJoinResult.error)
    assertTrue(joinResult.generationId == otherJoinResult.generationId)

    assertEquals(firstMemberId, joinResult.leaderId)
    assertEquals(firstMemberId, otherJoinResult.leaderId)

    val nextGenerationId = joinResult.generationId

    // this shouldn't cause a rebalance since protocol information hasn't changed
    val followerJoinResult = await(sendJoinGroup(groupId, otherJoinResult.memberId, protocolType, protocols), 1)

    assertEquals(Errors.NONE, followerJoinResult.error)
    assertEquals(nextGenerationId, followerJoinResult.generationId)
  }

  @Test
  def testJoinGroupFromUnchangedLeaderShouldRebalance(): Unit = {
    val firstJoinResult = dynamicJoinGroup(groupId, JoinGroupRequest.UNKNOWN_MEMBER_ID, protocolType, protocols)
    val firstMemberId = firstJoinResult.memberId
    val firstGenerationId = firstJoinResult.generationId
    assertEquals(firstMemberId, firstJoinResult.leaderId)
    assertEquals(Errors.NONE, firstJoinResult.error)

    val firstSyncResult = syncGroupLeader(groupId, firstGenerationId, firstMemberId, Map(firstMemberId -> Array[Byte]()))
    assertEquals(Errors.NONE, firstSyncResult.error)

    // join groups from the leader should force the group to rebalance, which allows the
    // leader to push new assignments when local metadata changes

    val secondJoinResult = await(sendJoinGroup(groupId, firstMemberId, protocolType, protocols), 1)

    assertEquals(Errors.NONE, secondJoinResult.error)
    assertNotEquals(firstGenerationId, secondJoinResult.generationId)
  }

  /**
    * Test if the following scenario completes a rebalance correctly: A new member starts a JoinGroup request with
    * an UNKNOWN_MEMBER_ID, attempting to join a stable group. But never initiates the second JoinGroup request with
    * the provided member ID and times out. The test checks if original member remains the sole member in this group,
    * which should remain stable throughout this test.
    */
  @Test
  def testSecondMemberPartiallyJoinAndTimeout(): Unit = {
    val firstJoinResult = dynamicJoinGroup(groupId, JoinGroupRequest.UNKNOWN_MEMBER_ID, protocolType, protocols)
    val firstMemberId = firstJoinResult.memberId
    val firstGenerationId = firstJoinResult.generationId
    assertEquals(firstMemberId, firstJoinResult.leaderId)
    assertEquals(Errors.NONE, firstJoinResult.error)

    // Starting sync group leader
    val firstSyncResult = syncGroupLeader(groupId, firstGenerationId, firstMemberId, Map(firstMemberId -> Array[Byte]()))
    assertEquals(Errors.NONE, firstSyncResult.error)
    timer.advanceClock(100)
    assertEquals(Set(firstMemberId), groupCoordinator.groupManager.getGroup(groupId).get.allMembers)
    assertEquals(groupCoordinator.groupManager.getGroup(groupId).get.allMembers,
      groupCoordinator.groupManager.getGroup(groupId).get.allDynamicMembers)
    assertEquals(0, groupCoordinator.groupManager.getGroup(groupId).get.numPending)
    val group = groupCoordinator.groupManager.getGroup(groupId).get

    // ensure the group is stable before a new member initiates join request
    assertEquals(Stable, group.currentState)

    // new member initiates join group
    val secondJoinResult = joinGroupPartial(groupId, JoinGroupRequest.UNKNOWN_MEMBER_ID, protocolType, protocols)
    assertEquals(Errors.MEMBER_ID_REQUIRED, secondJoinResult.error)
    assertEquals(1, group.numPending)
    assertEquals(Stable, group.currentState)

    when(replicaManager.getMagic(any[TopicPartition])).thenReturn(Some(RecordBatch.MAGIC_VALUE_V1))

    // advance clock to timeout the pending member
    assertEquals(Set(firstMemberId), group.allMembers)
    assertEquals(1, group.numPending)
    timer.advanceClock(300)

    // original (firstMember) member sends heartbeats to prevent session timeouts.
    val heartbeatResult = heartbeat(groupId, firstMemberId, 1)
    assertEquals(Errors.NONE, heartbeatResult)

    // timeout the pending member
    timer.advanceClock(300)

    // at this point the second member should have been removed from pending list (session timeout),
    // and the group should be in Stable state with only the first member in it.
    assertEquals(Set(firstMemberId), group.allMembers)
    assertEquals(0, group.numPending)
    assertEquals(Stable, group.currentState)
    assertTrue(group.has(firstMemberId))
  }

  /**
    * Create a group with two members in Stable state. Create a third pending member by completing it's first JoinGroup
    * request without a member id.
    */
  private def setupGroupWithPendingMember(): JoinGroupResult = {
    // add the first member
    val joinResult1 = dynamicJoinGroup(groupId, JoinGroupRequest.UNKNOWN_MEMBER_ID, protocolType, protocols)
    assertGroupState(groupState = CompletingRebalance)

    // now the group is stable, with the one member that joined above
    val firstSyncResult = syncGroupLeader(groupId, joinResult1.generationId, joinResult1.memberId, Map(joinResult1.memberId -> Array[Byte]()))
    assertEquals(Errors.NONE, firstSyncResult.error)
    assertGroupState(groupState = Stable)

    // start the join for the second member
    val secondJoinFuture = sendJoinGroup(groupId, JoinGroupRequest.UNKNOWN_MEMBER_ID, protocolType, protocols)

    // rejoin the first member back into the group
    val firstJoinFuture = sendJoinGroup(groupId, joinResult1.memberId, protocolType, protocols)
    val firstMemberJoinResult = await(firstJoinFuture, DefaultSessionTimeout+100)
    val secondMemberJoinResult = await(secondJoinFuture, DefaultSessionTimeout+100)
    assertGroupState(groupState = CompletingRebalance)

    // stabilize the group
    val secondSyncResult = syncGroupLeader(groupId, firstMemberJoinResult.generationId, joinResult1.memberId, Map(joinResult1.memberId -> Array[Byte]()))
    assertEquals(Errors.NONE, secondSyncResult.error)
    assertGroupState(groupState = Stable)

    // re-join an existing member, to transition the group to PreparingRebalance state.
    sendJoinGroup(groupId, firstMemberJoinResult.memberId, protocolType, protocols)
    assertGroupState(groupState = PreparingRebalance)

    // create a pending member in the group
    val pendingMember = joinGroupPartial(groupId, JoinGroupRequest.UNKNOWN_MEMBER_ID, protocolType, protocols, sessionTimeout=100)
    assertEquals(1, groupCoordinator.groupManager.getGroup(groupId).get.numPending)

    // re-join the second existing member
    sendJoinGroup(groupId, secondMemberJoinResult.memberId, protocolType, protocols)
    assertGroupState(groupState = PreparingRebalance)
    assertEquals(1, groupCoordinator.groupManager.getGroup(groupId).get.numPending)

    pendingMember
  }

  /**
    * Setup a group in with a pending member. The test checks if the a pending member joining completes the rebalancing
    * operation
    */
  @Test
  def testJoinGroupCompletionWhenPendingMemberJoins(): Unit = {
    val pendingMember = setupGroupWithPendingMember()

    // compete join group for the pending member
    val pendingMemberJoinFuture = sendJoinGroup(groupId, pendingMember.memberId, protocolType, protocols)
    await(pendingMemberJoinFuture, DefaultSessionTimeout+100)

    assertGroupState(groupState = CompletingRebalance)
    assertEquals(3, group().allMembers.size)
    assertEquals(0, group().numPending)
  }

  /**
    * Setup a group in with a pending member. The test checks if the timeout of the pending member will
    * cause the group to return to a CompletingRebalance state.
    */
  @Test
  def testJoinGroupCompletionWhenPendingMemberTimesOut(): Unit = {
    setupGroupWithPendingMember()

    // Advancing Clock by > 100 (session timeout for third and fourth member)
    // and < 500 (for first and second members). This will force the coordinator to attempt join
    // completion on heartbeat expiration (since we are in PendingRebalance stage).
    when(replicaManager.getMagic(any[TopicPartition])).thenReturn(Some(RecordBatch.MAGIC_VALUE_V1))
    timer.advanceClock(120)

    assertGroupState(groupState = CompletingRebalance)
    assertEquals(2, group().allMembers.size)
    assertEquals(0, group().numPending)
  }

  @Test
  def testPendingMembersLeavesGroup(): Unit = {
    val pending = setupGroupWithPendingMember()

    val leaveGroupResults = singleLeaveGroup(groupId, pending.memberId)
    verifyLeaveGroupResult(leaveGroupResults)

    assertGroupState(groupState = CompletingRebalance)
    assertEquals(2, group().allMembers.size)
    assertEquals(2, group().allDynamicMembers.size)
    assertEquals(0, group().numPending)
  }

  private def verifyHeartbeat(
    joinGroupResult: JoinGroupResult,
    expectedError: Errors
  ): Unit = {
    val heartbeatResult = heartbeat(
      groupId,
      joinGroupResult.memberId,
      joinGroupResult.generationId
    )
    assertEquals(expectedError, heartbeatResult)
  }

  private def joinWithNMembers(nbMembers: Int): Seq[JoinGroupResult] = {
    val requiredKnownMemberId = true

    // First JoinRequests
    var futures = 1.to(nbMembers).map { _ =>
      sendJoinGroup(groupId, JoinGroupRequest.UNKNOWN_MEMBER_ID, protocolType, protocols,
        None, DefaultSessionTimeout, DefaultRebalanceTimeout, requiredKnownMemberId)
    }

    // Get back the assigned member ids
    val memberIds = futures.map(await(_, 1).memberId)

    // Second JoinRequests
    futures = memberIds.map { memberId =>
      sendJoinGroup(groupId, memberId, protocolType, protocols,
        None, DefaultSessionTimeout, DefaultRebalanceTimeout, requiredKnownMemberId)
    }

    timer.advanceClock(GroupInitialRebalanceDelay + 1)
    timer.advanceClock(DefaultRebalanceTimeout + 1)

    futures.map(await(_, 1))
  }

  @Test
  def testRebalanceTimesOutWhenSyncRequestIsNotReceived(): Unit = {
    // This test case ensure that the DelayedSync does kick out all members
    // if they don't sent a sync request before the rebalance timeout. The
    // group is in the Stable state in this case.
    val results = joinWithNMembers(nbMembers = 3)
    assertEquals(Set(Errors.NONE), results.map(_.error).toSet)

    // Advance time
    timer.advanceClock(DefaultRebalanceTimeout / 2)

    // Heartbeats to ensure that heartbeating does not interfere with the
    // delayed sync operation.
    results.foreach { joinGroupResult =>
      verifyHeartbeat(joinGroupResult, Errors.NONE)
    }

    // Advance part the rebalance timeout to trigger the delayed operation.
    when(replicaManager.getMagic(any[TopicPartition]))
      .thenReturn(Some(RecordBatch.MAGIC_VALUE_V1))

    timer.advanceClock(DefaultRebalanceTimeout / 2 + 1)

    // Heartbeats fail because none of the members have sent the sync request
    results.foreach { joinGroupResult =>
      verifyHeartbeat(joinGroupResult, Errors.UNKNOWN_MEMBER_ID)
    }
  }

  @Test
  def testRebalanceTimesOutWhenSyncRequestIsNotReceivedFromFollowers(): Unit = {
    // This test case ensure that the DelayedSync does kick out the followers
    // if they don't sent a sync request before the rebalance timeout. The
    // group is in the Stable state in this case.
    val results = joinWithNMembers(nbMembers = 3)
    assertEquals(Set(Errors.NONE), results.map(_.error).toSet)

    // Advance time
    timer.advanceClock(DefaultRebalanceTimeout / 2)

    // Heartbeats to ensure that heartbeating does not interfere with the
    // delayed sync operation.
    results.foreach { joinGroupResult =>
      verifyHeartbeat(joinGroupResult, Errors.NONE)
    }

    // Leader sends Sync
    val assignments = results.map(result => result.memberId -> Array.empty[Byte]).toMap
    val leaderResult = sendSyncGroupLeader(groupId, results.head.generationId, results.head.memberId,
      Some(protocolType), Some(protocolName), None, assignments)

    assertEquals(Errors.NONE, await(leaderResult, 1).error)

    // Leader should be able to heartbeat
    verifyHeartbeat(results.head, Errors.NONE)

    // Advance part the rebalance timeout to trigger the delayed operation.
    timer.advanceClock(DefaultRebalanceTimeout / 2 + 1)

    // Leader should be able to heartbeat
    verifyHeartbeat(results.head, Errors.REBALANCE_IN_PROGRESS)

    // Followers should have been removed.
    results.tail.foreach { joinGroupResult =>
      verifyHeartbeat(joinGroupResult, Errors.UNKNOWN_MEMBER_ID)
    }
  }

  @Test
  def testRebalanceTimesOutWhenSyncRequestIsNotReceivedFromLeaders(): Unit = {
    // This test case ensure that the DelayedSync does kick out the leader
    // if it does not sent a sync request before the rebalance timeout. The
    // group is in the CompletingRebalance state in this case.
    val results = joinWithNMembers(nbMembers = 3)
    assertEquals(Set(Errors.NONE), results.map(_.error).toSet)

    // Advance time
    timer.advanceClock(DefaultRebalanceTimeout / 2)

    // Heartbeats to ensure that heartbeating does not interfere with the
    // delayed sync operation.
    results.foreach { joinGroupResult =>
      verifyHeartbeat(joinGroupResult, Errors.NONE)
    }

    // Followers send Sync
    val followerResults = results.tail.map { joinGroupResult =>
      sendSyncGroupFollower(groupId, joinGroupResult.generationId, joinGroupResult.memberId,
        Some(protocolType), Some(protocolName), None)
    }

    // Advance part the rebalance timeout to trigger the delayed operation.
    timer.advanceClock(DefaultRebalanceTimeout / 2 + 1)

    val followerErrors = followerResults.map(await(_, 1).error)
    assertEquals(Set(Errors.REBALANCE_IN_PROGRESS), followerErrors.toSet)

    // Leader should have been removed.
    verifyHeartbeat(results.head, Errors.UNKNOWN_MEMBER_ID)

    // Followers should be able to heartbeat.
    results.tail.foreach { joinGroupResult =>
      verifyHeartbeat(joinGroupResult, Errors.REBALANCE_IN_PROGRESS)
    }
  }

  @Test
  def testRebalanceDoesNotTimeOutWhenAllSyncAreReceived(): Unit = {
    // This test case ensure that the DelayedSync does not kick any
    // members out when they have all sent their sync requests.
    val results = joinWithNMembers(nbMembers = 3)
    assertEquals(Set(Errors.NONE), results.map(_.error).toSet)

    // Advance time
    timer.advanceClock(DefaultRebalanceTimeout / 2)

    // Heartbeats to ensure that heartbeating does not interfere with the
    // delayed sync operation.
    results.foreach { joinGroupResult =>
      verifyHeartbeat(joinGroupResult, Errors.NONE)
    }

    val assignments = results.map(result => result.memberId -> Array.empty[Byte]).toMap
    val leaderResult = sendSyncGroupLeader(groupId, results.head.generationId, results.head.memberId,
      Some(protocolType), Some(protocolName), None, assignments)

    assertEquals(Errors.NONE, await(leaderResult, 1).error)

    // Followers send Sync
    val followerResults = results.tail.map { joinGroupResult =>
      sendSyncGroupFollower(groupId, joinGroupResult.generationId, joinGroupResult.memberId,
        Some(protocolType), Some(protocolName), None)
    }

    val followerErrors = followerResults.map(await(_, 1).error)
    assertEquals(Set(Errors.NONE), followerErrors.toSet)

    // Advance past the rebalance timeout to expire the Sync timeout. All
    // members should remain and the group should not rebalance.
    timer.advanceClock(DefaultRebalanceTimeout / 2 + 1)

    // Followers should be able to heartbeat.
    results.foreach { joinGroupResult =>
      verifyHeartbeat(joinGroupResult, Errors.NONE)
    }

    // Advance a bit more.
    timer.advanceClock(DefaultRebalanceTimeout / 2)

    // Followers should be able to heartbeat.
    results.foreach { joinGroupResult =>
      verifyHeartbeat(joinGroupResult, Errors.NONE)
    }
  }

  private def group(groupId: String = groupId) = {
    groupCoordinator.groupManager.getGroup(groupId) match {
      case Some(g) => g
      case None => null
    }
  }

  private def assertGroupState(groupId: String = groupId,
                               groupState: GroupState): Unit = {
    groupCoordinator.groupManager.getGroup(groupId) match {
      case Some(group) => assertEquals(groupState, group.currentState)
      case None => fail(s"Group $groupId not found in coordinator")
    }
  }

  private def joinGroupPartial(groupId: String,
                               memberId: String,
                               protocolType: String,
                               protocols: List[(String, Array[Byte])],
                               sessionTimeout: Int = DefaultSessionTimeout,
                               rebalanceTimeout: Int = DefaultRebalanceTimeout): JoinGroupResult = {
    val requireKnownMemberId = true
    val responseFuture = sendJoinGroup(groupId, memberId, protocolType, protocols, None, sessionTimeout, rebalanceTimeout, requireKnownMemberId)
    Await.result(responseFuture, Duration(rebalanceTimeout + 100, TimeUnit.MILLISECONDS))
  }

  @Test
  def testLeaderFailureInSyncGroup(): Unit = {
    // to get a group of two members:
    // 1. join and sync with a single member (because we can't immediately join with two members)
    // 2. join and sync with the first member and a new member

    val firstJoinResult = dynamicJoinGroup(groupId, JoinGroupRequest.UNKNOWN_MEMBER_ID, protocolType, protocols)
    val firstMemberId = firstJoinResult.memberId
    val firstGenerationId = firstJoinResult.generationId
    assertEquals(firstMemberId, firstJoinResult.leaderId)
    assertEquals(Errors.NONE, firstJoinResult.error)

    val firstSyncResult = syncGroupLeader(groupId, firstGenerationId, firstMemberId, Map(firstMemberId -> Array[Byte]()))
    assertEquals(Errors.NONE, firstSyncResult.error)

    val otherJoinFuture = sendJoinGroup(groupId, JoinGroupRequest.UNKNOWN_MEMBER_ID, protocolType, protocols)

    val joinFuture = sendJoinGroup(groupId, firstMemberId, protocolType, protocols)

    val joinResult = await(joinFuture, DefaultSessionTimeout+100)
    val otherJoinResult = await(otherJoinFuture, DefaultSessionTimeout+100)
    assertEquals(Errors.NONE, joinResult.error)
    assertEquals(Errors.NONE, otherJoinResult.error)
    assertTrue(joinResult.generationId == otherJoinResult.generationId)

    assertEquals(firstMemberId, joinResult.leaderId)
    assertEquals(firstMemberId, otherJoinResult.leaderId)

    val nextGenerationId = joinResult.generationId

    // with no leader SyncGroup, the follower's request should fail with an error indicating
    // that it should rejoin
    val followerSyncFuture = sendSyncGroupFollower(groupId, nextGenerationId, otherJoinResult.memberId, None, None, None)

    timer.advanceClock(DefaultSessionTimeout + 100)

    val followerSyncResult = await(followerSyncFuture, DefaultSessionTimeout+100)
    assertEquals(Errors.REBALANCE_IN_PROGRESS, followerSyncResult.error)
  }

  @Test
  def testSyncGroupFollowerAfterLeader(): Unit = {
    // to get a group of two members:
    // 1. join and sync with a single member (because we can't immediately join with two members)
    // 2. join and sync with the first member and a new member

    val firstJoinResult = dynamicJoinGroup(groupId, JoinGroupRequest.UNKNOWN_MEMBER_ID, protocolType, protocols)
    val firstMemberId = firstJoinResult.memberId
    val firstGenerationId = firstJoinResult.generationId
    assertEquals(firstMemberId, firstJoinResult.leaderId)
    assertEquals(Errors.NONE, firstJoinResult.error)

    val firstSyncResult = syncGroupLeader(groupId, firstGenerationId, firstMemberId, Map(firstMemberId -> Array[Byte]()))
    assertEquals(Errors.NONE, firstSyncResult.error)

    val otherJoinFuture = sendJoinGroup(groupId, JoinGroupRequest.UNKNOWN_MEMBER_ID, protocolType, protocols)

    val joinFuture = sendJoinGroup(groupId, firstMemberId, protocolType, protocols)

    val joinResult = await(joinFuture, DefaultSessionTimeout+100)
    val otherJoinResult = await(otherJoinFuture, DefaultSessionTimeout+100)
    assertEquals(Errors.NONE, joinResult.error)
    assertEquals(Errors.NONE, otherJoinResult.error)
    assertTrue(joinResult.generationId == otherJoinResult.generationId)

    assertEquals(firstMemberId, joinResult.leaderId)
    assertEquals(firstMemberId, otherJoinResult.leaderId)

    val nextGenerationId = joinResult.generationId
    val leaderId = firstMemberId
    val leaderAssignment = Array[Byte](0)
    val followerId = otherJoinResult.memberId
    val followerAssignment = Array[Byte](1)

    val leaderSyncResult = syncGroupLeader(groupId, nextGenerationId, leaderId,
      Map(leaderId -> leaderAssignment, followerId -> followerAssignment))
    assertEquals(Errors.NONE, leaderSyncResult.error)
    assertEquals(leaderAssignment, leaderSyncResult.memberAssignment)

    val followerSyncResult = syncGroupFollower(groupId, nextGenerationId, otherJoinResult.memberId)
    assertEquals(Errors.NONE, followerSyncResult.error)
    assertEquals(followerAssignment, followerSyncResult.memberAssignment)
  }

  @Test
  def testSyncGroupLeaderAfterFollower(): Unit = {
    // to get a group of two members:
    // 1. join and sync with a single member (because we can't immediately join with two members)
    // 2. join and sync with the first member and a new member

    val joinGroupResult = dynamicJoinGroup(groupId, JoinGroupRequest.UNKNOWN_MEMBER_ID, protocolType, protocols)
    val firstMemberId = joinGroupResult.memberId
    val firstGenerationId = joinGroupResult.generationId
    assertEquals(firstMemberId, joinGroupResult.leaderId)
    assertEquals(Errors.NONE, joinGroupResult.error)

    val syncGroupResult = syncGroupLeader(groupId, firstGenerationId, firstMemberId, Map(firstMemberId -> Array[Byte]()))
    assertEquals(Errors.NONE, syncGroupResult.error)

    val otherJoinFuture = sendJoinGroup(groupId, JoinGroupRequest.UNKNOWN_MEMBER_ID, protocolType, protocols)

    val joinFuture = sendJoinGroup(groupId, firstMemberId, protocolType, protocols)

    val joinResult = await(joinFuture, DefaultSessionTimeout+100)
    val otherJoinResult = await(otherJoinFuture, DefaultSessionTimeout+100)
    assertEquals(Errors.NONE, joinResult.error)
    assertEquals(Errors.NONE, otherJoinResult.error)
    assertTrue(joinResult.generationId == otherJoinResult.generationId)

    val nextGenerationId = joinResult.generationId
    val leaderId = joinResult.leaderId
    val leaderAssignment = Array[Byte](0)
    val followerId = otherJoinResult.memberId
    val followerAssignment = Array[Byte](1)

    assertEquals(firstMemberId, joinResult.leaderId)
    assertEquals(firstMemberId, otherJoinResult.leaderId)

    val followerSyncFuture = sendSyncGroupFollower(groupId, nextGenerationId, followerId, None, None, None)

    val leaderSyncResult = syncGroupLeader(groupId, nextGenerationId, leaderId,
      Map(leaderId -> leaderAssignment, followerId -> followerAssignment))
    assertEquals(Errors.NONE, leaderSyncResult.error)
    assertEquals(leaderAssignment, leaderSyncResult.memberAssignment)

    val followerSyncResult = await(followerSyncFuture, DefaultSessionTimeout+100)
    assertEquals(Errors.NONE, followerSyncResult.error)
    assertEquals(followerAssignment, followerSyncResult.memberAssignment)
  }

  @Test
  def testCommitOffsetFromUnknownGroup(): Unit = {
    val generationId = 1
    val tip = new TopicIdPartition(Uuid.randomUuid(), 0, "topic")
    val offset = offsetAndMetadata(0)

    val commitOffsetResult = commitOffsets(groupId, memberId, generationId, Map(tip -> offset))
    assertEquals(Map(tip -> Errors.ILLEGAL_GENERATION), commitOffsetResult)
  }

  @Test
  def testCommitOffsetWithDefaultGeneration(): Unit = {
    val tip = new TopicIdPartition(Uuid.randomUuid(), 0, "topic")
    val offset = offsetAndMetadata(0)

    val commitOffsetResult = commitOffsets(groupId, OffsetCommitRequest.DEFAULT_MEMBER_ID,
      OffsetCommitRequest.DEFAULT_GENERATION_ID, Map(tip -> offset))
    assertEquals(Map(tip -> Errors.NONE), commitOffsetResult)
  }

  @Test
  def testCommitOffsetsAfterGroupIsEmpty(): Unit = {
    // Tests the scenario where the reset offset tool modifies the offsets
    // of a group after it becomes empty

    // A group member joins
    val memberId = JoinGroupRequest.UNKNOWN_MEMBER_ID
    val joinGroupResult = dynamicJoinGroup(groupId, memberId, protocolType, protocols)
    val assignedMemberId = joinGroupResult.memberId
    val joinGroupError = joinGroupResult.error
    assertEquals(Errors.NONE, joinGroupError)

    // and leaves.
    val leaveGroupResults = singleLeaveGroup(groupId, assignedMemberId)
    verifyLeaveGroupResult(leaveGroupResults)

    // The simple offset commit should now fail
    val tip = new TopicIdPartition(Uuid.randomUuid(), 0, "topic")
    val offset = offsetAndMetadata(0)
    val commitOffsetResult = commitOffsets(groupId, OffsetCommitRequest.DEFAULT_MEMBER_ID,
      OffsetCommitRequest.DEFAULT_GENERATION_ID, Map(tip -> offset))
    assertEquals(Map(tip -> Errors.NONE), commitOffsetResult)

    val (error, partitionData) = groupCoordinator.handleFetchOffsets(groupId, requireStable, Some(Seq(tip.topicPartition)))
    assertEquals(Errors.NONE, error)
    assertEquals(Some(0), partitionData.get(tip.topicPartition).map(_.offset))
  }

  @Test
  def testFetchOffsets(): Unit = {
    val tip = new TopicIdPartition(Uuid.randomUuid(), 0, "topic")
    val offset = 97L
    val metadata = "some metadata"
    val leaderEpoch = Optional.of[Integer](15)
    val offsetAndMetadata = OffsetAndMetadata(offset, leaderEpoch, metadata, timer.time.milliseconds(), None)

    val commitOffsetResult = commitOffsets(groupId, OffsetCommitRequest.DEFAULT_MEMBER_ID,
      OffsetCommitRequest.DEFAULT_GENERATION_ID, Map(tip -> offsetAndMetadata))
    assertEquals(Map(tip -> Errors.NONE), commitOffsetResult)

    val (error, partitionData) = groupCoordinator.handleFetchOffsets(groupId, requireStable, Some(Seq(tip.topicPartition)))
    assertEquals(Errors.NONE, error)

    val maybePartitionData = partitionData.get(tip.topicPartition)
    assertTrue(maybePartitionData.isDefined)
    assertEquals(offset, maybePartitionData.get.offset)
    assertEquals(metadata, maybePartitionData.get.metadata)
    assertEquals(leaderEpoch, maybePartitionData.get.leaderEpoch)
  }

  @Test
  def testCommitAndFetchOffsetsWithEmptyGroup(): Unit = {
    // For backwards compatibility, the coordinator supports committing/fetching offsets with an empty groupId.
    // To allow inspection and removal of the empty group, we must also support DescribeGroups and DeleteGroups

    val tip = new TopicIdPartition(Uuid.randomUuid(), 0, "topic")
    val offset = offsetAndMetadata(0)
    val groupId = ""

    val commitOffsetResult = commitOffsets(groupId, OffsetCommitRequest.DEFAULT_MEMBER_ID,
      OffsetCommitRequest.DEFAULT_GENERATION_ID, Map(tip -> offset))
    assertEquals(Map(tip -> Errors.NONE), commitOffsetResult)

    val (fetchError, partitionData) = groupCoordinator.handleFetchOffsets(groupId, requireStable, Some(Seq(tip.topicPartition)))
    assertEquals(Errors.NONE, fetchError)
    assertEquals(Some(0), partitionData.get(tip.topicPartition).map(_.offset))

    val (describeError, summary) = groupCoordinator.handleDescribeGroup(groupId)
    assertEquals(Errors.NONE, describeError)
    assertEquals(Empty.toString, summary.state)

    val groupTopicPartition = new TopicPartition(Topic.GROUP_METADATA_TOPIC_NAME, groupPartitionId)
    val partition: Partition = mock(classOf[Partition])

    when(replicaManager.getMagic(any[TopicPartition])).thenReturn(Some(RecordBatch.CURRENT_MAGIC_VALUE))
    when(replicaManager.getPartition(groupTopicPartition)).thenReturn(HostedPartition.Online(partition))
    when(replicaManager.onlinePartition(groupTopicPartition)).thenReturn(Some(partition))

    val deleteErrors = groupCoordinator.handleDeleteGroups(Set(groupId))
    assertEquals(Errors.NONE, deleteErrors(groupId))

    val (err, data) = groupCoordinator.handleFetchOffsets(groupId, requireStable, Some(Seq(tip.topicPartition)))
    assertEquals(Errors.NONE, err)
    assertEquals(Some(OffsetFetchResponse.INVALID_OFFSET), data.get(tip.topicPartition).map(_.offset))
  }

  @Test
  def testBasicFetchTxnOffsets(): Unit = {
    val tip = new TopicIdPartition(Uuid.randomUuid(), 0, "topic")
    val offset = offsetAndMetadata(0)
    val producerId = 1000L
    val producerEpoch : Short = 2

    val commitOffsetResult = commitTransactionalOffsets(groupId, producerId, producerEpoch, Map(tip -> offset))
    assertEquals(Map(tip -> Errors.NONE), commitOffsetResult)

    val (error, partitionData) = groupCoordinator.handleFetchOffsets(groupId, requireStable, Some(Seq(tip.topicPartition)))

    // Validate that the offset isn't materialjzed yet.
    assertEquals(Errors.NONE, error)
    assertEquals(Some(OffsetFetchResponse.INVALID_OFFSET), partitionData.get(tip.topicPartition).map(_.offset))

    val offsetsTopic = new TopicPartition(Topic.GROUP_METADATA_TOPIC_NAME, groupPartitionId)

    // Send commit marker.
    handleTxnCompletion(producerId, List(offsetsTopic), TransactionResult.COMMIT)

    // Validate that committed offset is materialized.
    val (secondReqError, secondReqPartitionData) = groupCoordinator.handleFetchOffsets(groupId, requireStable, Some(Seq(tip.topicPartition)))
    assertEquals(Errors.NONE, secondReqError)
    assertEquals(Some(0), secondReqPartitionData.get(tip.topicPartition).map(_.offset))
  }

  @Test
  def testFetchTxnOffsetsWithAbort(): Unit = {
    val tip = new TopicIdPartition(Uuid.randomUuid(), 0, "topic")
    val offset = offsetAndMetadata(0)
    val producerId = 1000L
    val producerEpoch : Short = 2

    val commitOffsetResult = commitTransactionalOffsets(groupId, producerId, producerEpoch, Map(tip -> offset))
    assertEquals(Map(tip -> Errors.NONE), commitOffsetResult)

    val (error, partitionData) = groupCoordinator.handleFetchOffsets(groupId, requireStable, Some(Seq(tip.topicPartition)))
    assertEquals(Errors.NONE, error)
    assertEquals(Some(OffsetFetchResponse.INVALID_OFFSET), partitionData.get(tip.topicPartition).map(_.offset))

    val offsetsTopic = new TopicPartition(Topic.GROUP_METADATA_TOPIC_NAME, groupPartitionId)

    // Validate that the pending commit is discarded.
    handleTxnCompletion(producerId, List(offsetsTopic), TransactionResult.ABORT)

    val (secondReqError, secondReqPartitionData) = groupCoordinator.handleFetchOffsets(groupId, requireStable, Some(Seq(tip.topicPartition)))
    assertEquals(Errors.NONE, secondReqError)
    assertEquals(Some(OffsetFetchResponse.INVALID_OFFSET), secondReqPartitionData.get(tip.topicPartition).map(_.offset))
  }

  @Test
  def testFetchPendingTxnOffsetsWithAbort(): Unit = {
    val tip = new TopicIdPartition(Uuid.randomUuid(), 0, "topic")
    val offset = offsetAndMetadata(0)
    val producerId = 1000L
    val producerEpoch : Short = 2

    val commitOffsetResult = commitTransactionalOffsets(groupId, producerId, producerEpoch, Map(tip -> offset))
    assertEquals(Map(tip -> Errors.NONE), commitOffsetResult)

    val nonExistTp = new TopicPartition("non-exist-topic", 0)
    val (error, partitionData) = groupCoordinator.handleFetchOffsets(groupId, requireStable, Some(Seq(tip.topicPartition, nonExistTp)))
    assertEquals(Errors.NONE, error)
    assertEquals(Some(OffsetFetchResponse.INVALID_OFFSET), partitionData.get(tip.topicPartition).map(_.offset))
    assertEquals(Some(Errors.UNSTABLE_OFFSET_COMMIT), partitionData.get(tip.topicPartition).map(_.error))
    assertEquals(Some(OffsetFetchResponse.INVALID_OFFSET), partitionData.get(nonExistTp).map(_.offset))
    assertEquals(Some(Errors.NONE), partitionData.get(nonExistTp).map(_.error))

    val offsetsTopic = new TopicPartition(Topic.GROUP_METADATA_TOPIC_NAME, groupPartitionId)

    // Validate that the pending commit is discarded.
    handleTxnCompletion(producerId, List(offsetsTopic), TransactionResult.ABORT)

    val (secondReqError, secondReqPartitionData) = groupCoordinator.handleFetchOffsets(groupId, requireStable, Some(Seq(tip.topicPartition)))
    assertEquals(Errors.NONE, secondReqError)
    assertEquals(Some(OffsetFetchResponse.INVALID_OFFSET), secondReqPartitionData.get(tip.topicPartition).map(_.offset))
    assertEquals(Some(Errors.NONE), secondReqPartitionData.get(tip.topicPartition).map(_.error))
  }

  @Test
  def testFetchPendingTxnOffsetsWithCommit(): Unit = {
    val tip = new TopicIdPartition(Uuid.randomUuid(), 0, "offset")
    val offset = offsetAndMetadata(25)
    val producerId = 1000L
    val producerEpoch : Short = 2

    val commitOffsetResult = commitTransactionalOffsets(groupId, producerId, producerEpoch, Map(tip -> offset))
    assertEquals(Map(tip -> Errors.NONE), commitOffsetResult)

    val (error, partitionData) = groupCoordinator.handleFetchOffsets(groupId, requireStable, Some(Seq(tip.topicPartition)))
    assertEquals(Errors.NONE, error)
    assertEquals(Some(OffsetFetchResponse.INVALID_OFFSET), partitionData.get(tip.topicPartition).map(_.offset))
    assertEquals(Some(Errors.UNSTABLE_OFFSET_COMMIT), partitionData.get(tip.topicPartition).map(_.error))

    val offsetsTopic = new TopicPartition(Topic.GROUP_METADATA_TOPIC_NAME, groupPartitionId)

    // Validate that the pending commit is committed
    handleTxnCompletion(producerId, List(offsetsTopic), TransactionResult.COMMIT)

    val (secondReqError, secondReqPartitionData) = groupCoordinator.handleFetchOffsets(groupId, requireStable, Some(Seq(tip.topicPartition)))
    assertEquals(Errors.NONE, secondReqError)
    assertEquals(Some(25), secondReqPartitionData.get(tip.topicPartition).map(_.offset))
    assertEquals(Some(Errors.NONE), secondReqPartitionData.get(tip.topicPartition).map(_.error))
  }

  @Test
  def testFetchTxnOffsetsIgnoreSpuriousCommit(): Unit = {
    val tip = new TopicIdPartition(Uuid.randomUuid(), 0, "topic")
    val offset = offsetAndMetadata(0)
    val producerId = 1000L
    val producerEpoch : Short = 2

    val commitOffsetResult = commitTransactionalOffsets(groupId, producerId, producerEpoch, Map(tip -> offset))
    assertEquals(Map(tip -> Errors.NONE), commitOffsetResult)

    val (error, partitionData) = groupCoordinator.handleFetchOffsets(groupId, requireStable, Some(Seq(tip.topicPartition)))
    assertEquals(Errors.NONE, error)
    assertEquals(Some(OffsetFetchResponse.INVALID_OFFSET), partitionData.get(tip.topicPartition).map(_.offset))

    val offsetsTopic = new TopicPartition(Topic.GROUP_METADATA_TOPIC_NAME, groupPartitionId)
    handleTxnCompletion(producerId, List(offsetsTopic), TransactionResult.ABORT)

    val (secondReqError, secondReqPartitionData) = groupCoordinator.handleFetchOffsets(groupId, requireStable, Some(Seq(tip.topicPartition)))
    assertEquals(Errors.NONE, secondReqError)
    assertEquals(Some(OffsetFetchResponse.INVALID_OFFSET), secondReqPartitionData.get(tip.topicPartition).map(_.offset))

    // Ignore spurious commit.
    handleTxnCompletion(producerId, List(offsetsTopic), TransactionResult.COMMIT)

    val (thirdReqError, thirdReqPartitionData) = groupCoordinator.handleFetchOffsets(groupId, requireStable, Some(Seq(tip.topicPartition)))
    assertEquals(Errors.NONE, thirdReqError)
    assertEquals(Some(OffsetFetchResponse.INVALID_OFFSET), thirdReqPartitionData.get(tip.topicPartition).map(_.offset))
  }

  @Test
  def testFetchTxnOffsetsOneProducerMultipleGroups(): Unit = {
    // One producer, two groups located on separate offsets topic partitions.
    // Both group have pending offset commits.
    // Marker for only one partition is received. That commit should be materialized while the other should not.

    val topicIdPartitions = List(
      new TopicIdPartition(Uuid.randomUuid(), 0, "topic1"),
      new TopicIdPartition(Uuid.randomUuid(), 0, "topic2")
    )
    val offsets = List(offsetAndMetadata(10), offsetAndMetadata(15))
    val producerId = 1000L
    val producerEpoch: Short = 3

    val groupIds = List(groupId, otherGroupId)
    val offsetTopicPartitions = List(new TopicPartition(Topic.GROUP_METADATA_TOPIC_NAME, groupCoordinator.partitionFor(groupId)),
      new TopicPartition(Topic.GROUP_METADATA_TOPIC_NAME, groupCoordinator.partitionFor(otherGroupId)))

    groupCoordinator.groupManager.addOwnedPartition(offsetTopicPartitions(1).partition)
    val errors = mutable.ArrayBuffer[Errors]()
    val partitionData = mutable.ArrayBuffer[scala.collection.Map[TopicPartition, OffsetFetchResponse.PartitionData]]()

    val commitOffsetResults = mutable.ArrayBuffer[CommitOffsetCallbackParams]()

    // Ensure that the two groups map to different partitions.
    assertNotEquals(offsetTopicPartitions(0), offsetTopicPartitions(1))

    commitOffsetResults.append(commitTransactionalOffsets(groupId, producerId, producerEpoch, Map(topicIdPartitions(0) -> offsets(0))))
    assertEquals(Errors.NONE, commitOffsetResults(0)(topicIdPartitions(0)))
    commitOffsetResults.append(commitTransactionalOffsets(otherGroupId, producerId, producerEpoch, Map(topicIdPartitions(1) -> offsets(1))))
    assertEquals(Errors.NONE, commitOffsetResults(1)(topicIdPartitions(1)))

    // We got a commit for only one __consumer_offsets partition. We should only materialize it's group offsets.
    val topicPartitions = topicIdPartitions.map(_.topicPartition)
    handleTxnCompletion(producerId, List(offsetTopicPartitions(0)), TransactionResult.COMMIT)
    groupCoordinator.handleFetchOffsets(groupIds(0), requireStable, Some(topicPartitions)) match {
      case (error, partData) =>
        errors.append(error)
        partitionData.append(partData)
      case _ =>
    }

    groupCoordinator.handleFetchOffsets(groupIds(1), requireStable, Some(topicPartitions)) match {
      case (error, partData) =>
        errors.append(error)
        partitionData.append(partData)
      case _ =>
    }

    assertEquals(2, errors.size)
    assertEquals(Errors.NONE, errors(0))
    assertEquals(Errors.NONE, errors(1))

    // Exactly one offset commit should have been materialized.
    assertEquals(Some(offsets(0).offset), partitionData(0).get(topicPartitions(0)).map(_.offset))
    assertEquals(Some(OffsetFetchResponse.INVALID_OFFSET), partitionData(0).get(topicPartitions(1)).map(_.offset))
    assertEquals(Some(OffsetFetchResponse.INVALID_OFFSET), partitionData(1).get(topicPartitions(0)).map(_.offset))
    assertEquals(Some(OffsetFetchResponse.INVALID_OFFSET), partitionData(1).get(topicPartitions(1)).map(_.offset))

    // Now we receive the other marker.
    handleTxnCompletion(producerId, List(offsetTopicPartitions(1)), TransactionResult.COMMIT)
    errors.clear()
    partitionData.clear()
    groupCoordinator.handleFetchOffsets(groupIds(0), requireStable, Some(topicPartitions)) match {
      case (error, partData) =>
        errors.append(error)
        partitionData.append(partData)
      case _ =>
    }

     groupCoordinator.handleFetchOffsets(groupIds(1), requireStable, Some(topicPartitions)) match {
      case (error, partData) =>
        errors.append(error)
        partitionData.append(partData)
      case _ =>
    }
    // Two offsets should have been materialized
    assertEquals(Some(offsets(0).offset), partitionData(0).get(topicPartitions(0)).map(_.offset))
    assertEquals(Some(OffsetFetchResponse.INVALID_OFFSET), partitionData(0).get(topicPartitions(1)).map(_.offset))
    assertEquals(Some(OffsetFetchResponse.INVALID_OFFSET), partitionData(1).get(topicPartitions(0)).map(_.offset))
    assertEquals(Some(offsets(1).offset), partitionData(1).get(topicPartitions(1)).map(_.offset))
  }

  @Test
  def testFetchTxnOffsetsMultipleProducersOneGroup(): Unit = {
    // One group, two producers
    // Different producers will commit offsets for different partitions.
    // Each partition's offsets should be materialized when the corresponding producer's marker is received.

    val topicIdPartitions = List(
      new TopicIdPartition(Uuid.randomUuid(), 0, "topic1"),
      new TopicIdPartition(Uuid.randomUuid(), 0, "topic2")
    )
    val offsets = List(offsetAndMetadata(10), offsetAndMetadata(15))
    val producerIds = List(1000L, 1005L)
    val producerEpochs: Seq[Short] = List(3, 4)

    val offsetTopicPartition = new TopicPartition(Topic.GROUP_METADATA_TOPIC_NAME, groupCoordinator.partitionFor(groupId))

    val errors = mutable.ArrayBuffer[Errors]()
    val partitionData = mutable.ArrayBuffer[scala.collection.Map[TopicPartition, OffsetFetchResponse.PartitionData]]()

    val commitOffsetResults = mutable.ArrayBuffer[CommitOffsetCallbackParams]()

    // producer0 commits the offsets for partition0
    commitOffsetResults.append(commitTransactionalOffsets(groupId, producerIds(0), producerEpochs(0), Map(topicIdPartitions(0) -> offsets(0))))
    assertEquals(Errors.NONE, commitOffsetResults(0)(topicIdPartitions(0)))

    // producer1 commits the offsets for partition1
    commitOffsetResults.append(commitTransactionalOffsets(groupId, producerIds(1), producerEpochs(1), Map(topicIdPartitions(1) -> offsets(1))))
    assertEquals(Errors.NONE, commitOffsetResults(1)(topicIdPartitions(1)))

    // producer0 commits its transaction.
    val topicPartitions = topicIdPartitions.map(_.topicPartition)
    handleTxnCompletion(producerIds(0), List(offsetTopicPartition), TransactionResult.COMMIT)
    groupCoordinator.handleFetchOffsets(groupId, requireStable, Some(topicPartitions)) match {
      case (error, partData) =>
        errors.append(error)
        partitionData.append(partData)
      case _ =>
    }

    assertEquals(Errors.NONE, errors(0))

    // We should only see the offset commit for producer0
    assertEquals(Some(offsets(0).offset), partitionData(0).get(topicPartitions(0)).map(_.offset))
    assertEquals(Some(OffsetFetchResponse.INVALID_OFFSET), partitionData(0).get(topicPartitions(1)).map(_.offset))

    // producer1 now commits its transaction.
    handleTxnCompletion(producerIds(1), List(offsetTopicPartition), TransactionResult.COMMIT)

    groupCoordinator.handleFetchOffsets(groupId, requireStable, Some(topicPartitions)) match {
      case (error, partData) =>
        errors.append(error)
        partitionData.append(partData)
      case _ =>
    }

    assertEquals(Errors.NONE, errors(1))

    // We should now see the offset commits for both producers.
    assertEquals(Some(offsets(0).offset), partitionData(1).get(topicPartitions(0)).map(_.offset))
    assertEquals(Some(offsets(1).offset), partitionData(1).get(topicPartitions(1)).map(_.offset))
  }

  @Test
  def testFetchOffsetForUnknownPartition(): Unit = {
    val tp = new TopicPartition("topic", 0)
    val (error, partitionData) = groupCoordinator.handleFetchOffsets(groupId, requireStable, Some(Seq(tp)))
    assertEquals(Errors.NONE, error)
    assertEquals(Some(OffsetFetchResponse.INVALID_OFFSET), partitionData.get(tp).map(_.offset))
  }

  @Test
  def testFetchOffsetNotCoordinatorForGroup(): Unit = {
    val tp = new TopicPartition("topic", 0)
    val (error, partitionData) = groupCoordinator.handleFetchOffsets(otherGroupId, requireStable, Some(Seq(tp)))
    assertEquals(Errors.NOT_COORDINATOR, error)
    assertTrue(partitionData.isEmpty)
  }

  @Test
  def testFetchAllOffsets(): Unit = {
    val tip1 = new TopicIdPartition(Uuid.randomUuid(), 0, "topic")
    val tip2 = new TopicIdPartition(tip1.topicId, 1, "topic")
    val tip3 = new TopicIdPartition(Uuid.randomUuid(), 0, "other-topic")
    val offset1 = offsetAndMetadata(15)
    val offset2 = offsetAndMetadata(16)
    val offset3 = offsetAndMetadata(17)

    assertEquals((Errors.NONE, Map.empty), groupCoordinator.handleFetchOffsets(groupId, requireStable))

    val commitOffsetResult = commitOffsets(groupId, OffsetCommitRequest.DEFAULT_MEMBER_ID,
      OffsetCommitRequest.DEFAULT_GENERATION_ID, Map(tip1 -> offset1, tip2 -> offset2, tip3 -> offset3))
    assertEquals(Map(tip1 -> Errors.NONE, tip2 -> Errors.NONE, tip3 -> Errors.NONE), commitOffsetResult)

    val (error, partitionData) = groupCoordinator.handleFetchOffsets(groupId, requireStable)
    assertEquals(Errors.NONE, error)
    assertEquals(3, partitionData.size)
    assertTrue(partitionData.forall(_._2.error == Errors.NONE))
    assertEquals(Some(offset1.offset), partitionData.get(tip1.topicPartition).map(_.offset))
    assertEquals(Some(offset2.offset), partitionData.get(tip2.topicPartition).map(_.offset))
    assertEquals(Some(offset3.offset), partitionData.get(tip3.topicPartition).map(_.offset))
  }

  @Test
  def testCommitOffsetInCompletingRebalance(): Unit = {
    val memberId = JoinGroupRequest.UNKNOWN_MEMBER_ID
    val tip = new TopicIdPartition(Uuid.randomUuid(), 0, "topic")
    val offset = offsetAndMetadata(0)

    val joinGroupResult = dynamicJoinGroup(groupId, memberId, protocolType, protocols)
    val assignedMemberId = joinGroupResult.memberId
    val generationId = joinGroupResult.generationId
    val joinGroupError = joinGroupResult.error
    assertEquals(Errors.NONE, joinGroupError)

    val commitOffsetResult = commitOffsets(groupId, assignedMemberId, generationId, Map(tip -> offset))
    assertEquals(Map(tip -> Errors.REBALANCE_IN_PROGRESS), commitOffsetResult)
  }

  @Test
  def testCommitOffsetInCompletingRebalanceFromUnknownMemberId(): Unit = {
    val memberId = JoinGroupRequest.UNKNOWN_MEMBER_ID
    val tip = new TopicIdPartition(Uuid.randomUuid(), 0 , "topic")
    val offset = offsetAndMetadata(0)

    val joinGroupResult = dynamicJoinGroup(groupId, memberId, protocolType, protocols)
    val generationId = joinGroupResult.generationId
    val joinGroupError = joinGroupResult.error
    assertEquals(Errors.NONE, joinGroupError)

    val commitOffsetResult = commitOffsets(groupId, memberId, generationId, Map(tip -> offset))
    assertEquals(Map(tip -> Errors.UNKNOWN_MEMBER_ID), commitOffsetResult)
  }

  @Test
  def testCommitOffsetInCompletingRebalanceFromIllegalGeneration(): Unit = {
    val memberId = JoinGroupRequest.UNKNOWN_MEMBER_ID
    val tip = new TopicIdPartition(Uuid.randomUuid(), 0, "topic")
    val offset = offsetAndMetadata(0)

    val joinGroupResult = dynamicJoinGroup(groupId, memberId, protocolType, protocols)
    val assignedMemberId = joinGroupResult.memberId
    val generationId = joinGroupResult.generationId
    val joinGroupError = joinGroupResult.error
    assertEquals(Errors.NONE, joinGroupError)

    val commitOffsetResult = commitOffsets(groupId, assignedMemberId, generationId + 1, Map(tip -> offset))
    assertEquals(Map(tip -> Errors.ILLEGAL_GENERATION), commitOffsetResult)
  }

  @Test
  def testManualCommitOffsetShouldNotValidateMemberIdAndInstanceId(): Unit = {
    val tip = new TopicIdPartition(Uuid.randomUuid(), 0, "topic")

    var commitOffsetResult = commitOffsets(
      groupId,
      JoinGroupRequest.UNKNOWN_MEMBER_ID,
      -1,
      Map(tip -> offsetAndMetadata(0)),
      Some("instance-id")
    )
    assertEquals(Map(tip -> Errors.NONE), commitOffsetResult)

    commitOffsetResult = commitOffsets(
      groupId,
      "unknown",
      -1,
      Map(tip -> offsetAndMetadata(0)),
      None
    )
    assertEquals(Map(tip -> Errors.NONE), commitOffsetResult)
  }

  @Test
  def testTxnCommitOffsetWithFencedInstanceId(): Unit = {
    val tip = new TopicIdPartition(Uuid.randomUuid(), 0, "topic")
    val offset = offsetAndMetadata(0)
    val producerId = 1000L
    val producerEpoch : Short = 2

    val rebalanceResult = staticMembersJoinAndRebalance(leaderInstanceId, followerInstanceId)

    val leaderNoMemberIdCommitOffsetResult = commitTransactionalOffsets(groupId, producerId, producerEpoch,
      Map(tip -> offset), memberId = JoinGroupRequest.UNKNOWN_MEMBER_ID, groupInstanceId = Some(leaderInstanceId))
    assertEquals(Map(tip -> Errors.FENCED_INSTANCE_ID), leaderNoMemberIdCommitOffsetResult)

    val leaderInvalidMemberIdCommitOffsetResult = commitTransactionalOffsets(groupId, producerId, producerEpoch,
      Map(tip -> offset), memberId = "invalid-member", groupInstanceId = Some(leaderInstanceId))
    assertEquals(Map(tip -> Errors.FENCED_INSTANCE_ID), leaderInvalidMemberIdCommitOffsetResult)

    val leaderCommitOffsetResult = commitTransactionalOffsets(groupId, producerId, producerEpoch,
      Map(tip -> offset), rebalanceResult.leaderId, Some(leaderInstanceId), rebalanceResult.generation)
    assertEquals(Map(tip -> Errors.NONE), leaderCommitOffsetResult)
  }

  @Test
  def testTxnCommitOffsetWithInvalidMemberId(): Unit = {
    val tip = new TopicIdPartition(Uuid.randomUuid(), 0, "topic")
    val offset = offsetAndMetadata(0)
    val producerId = 1000L
    val producerEpoch : Short = 2

    val joinGroupResult = dynamicJoinGroup(groupId, JoinGroupRequest.UNKNOWN_MEMBER_ID, protocolType, protocols)
    val joinGroupError = joinGroupResult.error
    assertEquals(Errors.NONE, joinGroupError)

    val invalidIdCommitOffsetResult = commitTransactionalOffsets(groupId, producerId, producerEpoch,
      Map(tip -> offset), "invalid-member")
    assertEquals(Map(tip -> Errors.UNKNOWN_MEMBER_ID), invalidIdCommitOffsetResult)
  }

  @Test
  def testTxnCommitOffsetWithKnownMemberId(): Unit = {
    val tip = new TopicIdPartition(Uuid.randomUuid(), 0, "topic")
    val offset = offsetAndMetadata(0)
    val producerId = 1000L
    val producerEpoch : Short = 2

    val joinGroupResult = dynamicJoinGroup(groupId, JoinGroupRequest.UNKNOWN_MEMBER_ID, protocolType, protocols)
    val joinGroupError = joinGroupResult.error
    assertEquals(Errors.NONE, joinGroupError)


    val assignedConsumerId = joinGroupResult.memberId
    val leaderCommitOffsetResult = commitTransactionalOffsets(groupId, producerId, producerEpoch,
      Map(tip -> offset), assignedConsumerId, generationId = joinGroupResult.generationId)
    assertEquals(Map(tip -> Errors.NONE), leaderCommitOffsetResult)
  }

  @Test
  def testTxnCommitOffsetWithIllegalGeneration(): Unit = {
    val tip = new TopicIdPartition(Uuid.randomUuid(), 0, "topic")
    val offset = offsetAndMetadata(0)
    val producerId = 1000L
    val producerEpoch : Short = 2

    val joinGroupResult = dynamicJoinGroup(groupId, JoinGroupRequest.UNKNOWN_MEMBER_ID, protocolType, protocols)
    val joinGroupError = joinGroupResult.error
    assertEquals(Errors.NONE, joinGroupError)


    val assignedConsumerId = joinGroupResult.memberId
    val initialGenerationId = joinGroupResult.generationId
    val illegalGenerationCommitOffsetResult = commitTransactionalOffsets(groupId, producerId, producerEpoch,
      Map(tip -> offset), memberId = assignedConsumerId, generationId = initialGenerationId + 5)
    assertEquals(Map(tip -> Errors.ILLEGAL_GENERATION), illegalGenerationCommitOffsetResult)
  }

  @Test
  def testTxnCommitOffsetWithLegalGeneration(): Unit = {
    val tip = new TopicIdPartition(Uuid.randomUuid(), 0, "topic")
    val offset = offsetAndMetadata(0)
    val producerId = 1000L
    val producerEpoch : Short = 2

    val joinGroupResult = dynamicJoinGroup(groupId, JoinGroupRequest.UNKNOWN_MEMBER_ID, protocolType, protocols)
    val joinGroupError = joinGroupResult.error
    assertEquals(Errors.NONE, joinGroupError)


    val assignedConsumerId = joinGroupResult.memberId
    val initialGenerationId = joinGroupResult.generationId
    val leaderCommitOffsetResult = commitTransactionalOffsets(groupId, producerId, producerEpoch,
      Map(tip -> offset), memberId = assignedConsumerId, generationId = initialGenerationId)
    assertEquals(Map(tip -> Errors.NONE), leaderCommitOffsetResult)
  }

  @Test
  def testHeartbeatDuringRebalanceCausesRebalanceInProgress(): Unit = {
    // First start up a group (with a slightly larger timeout to give us time to heartbeat when the rebalance starts)
    val joinGroupResult = dynamicJoinGroup(groupId, JoinGroupRequest.UNKNOWN_MEMBER_ID, protocolType, protocols)
    val assignedConsumerId = joinGroupResult.memberId
    val initialGenerationId = joinGroupResult.generationId
    val joinGroupError = joinGroupResult.error
    assertEquals(Errors.NONE, joinGroupError)

    // Then join with a new consumer to trigger a rebalance
    sendJoinGroup(groupId, JoinGroupRequest.UNKNOWN_MEMBER_ID, protocolType, protocols)

    // We should be in the middle of a rebalance, so the heartbeat should return rebalance in progress
    val heartbeatResult = heartbeat(groupId, assignedConsumerId, initialGenerationId)
    assertEquals(Errors.REBALANCE_IN_PROGRESS, heartbeatResult)
  }

  @Test
  def testGenerationIdIncrementsOnRebalance(): Unit = {
    val joinGroupResult = dynamicJoinGroup(groupId, JoinGroupRequest.UNKNOWN_MEMBER_ID, protocolType, protocols)
    val initialGenerationId = joinGroupResult.generationId
    val joinGroupError = joinGroupResult.error
    val memberId = joinGroupResult.memberId
    assertEquals(1, initialGenerationId)
    assertEquals(Errors.NONE, joinGroupError)

    val syncGroupResult = syncGroupLeader(groupId, initialGenerationId, memberId, Map(memberId -> Array[Byte]()))
    assertEquals(Errors.NONE, syncGroupResult.error)

    val joinGroupFuture = sendJoinGroup(groupId, memberId, protocolType, protocols)
    val otherJoinGroupResult = await(joinGroupFuture, 1)

    val nextGenerationId = otherJoinGroupResult.generationId
    val otherJoinGroupError = otherJoinGroupResult.error
    assertEquals(2, nextGenerationId)
    assertEquals(Errors.NONE, otherJoinGroupError)
  }

  @Test
  def testLeaveGroupWrongCoordinator(): Unit = {
    val memberId = JoinGroupRequest.UNKNOWN_MEMBER_ID

    val leaveGroupResults = singleLeaveGroup(otherGroupId, memberId)
    verifyLeaveGroupResult(leaveGroupResults, Errors.NOT_COORDINATOR)
  }

  @Test
  def testLeaveGroupUnknownGroup(): Unit = {
    val leaveGroupResults = singleLeaveGroup(groupId, memberId)
    verifyLeaveGroupResult(leaveGroupResults, Errors.NONE, List(Errors.UNKNOWN_MEMBER_ID))
  }

  @Test
  def testLeaveGroupUnknownConsumerExistingGroup(): Unit = {
    val memberId = JoinGroupRequest.UNKNOWN_MEMBER_ID
    val otherMemberId = "consumerId"

    val joinGroupResult = dynamicJoinGroup(groupId, memberId, protocolType, protocols)
    val joinGroupError = joinGroupResult.error
    assertEquals(Errors.NONE, joinGroupError)

    val leaveGroupResults = singleLeaveGroup(groupId, otherMemberId)
    verifyLeaveGroupResult(leaveGroupResults, Errors.NONE, List(Errors.UNKNOWN_MEMBER_ID))
  }

  @Test
  def testSingleLeaveDeadGroup(): Unit = {
    val deadGroupId = "deadGroupId"

    groupCoordinator.groupManager.addGroup(new GroupMetadata(deadGroupId, Dead, new MockTime()))
    val leaveGroupResults = singleLeaveGroup(deadGroupId, memberId)
    verifyLeaveGroupResult(leaveGroupResults, Errors.COORDINATOR_NOT_AVAILABLE)
  }

  @Test
  def testBatchLeaveDeadGroup(): Unit = {
    val deadGroupId = "deadGroupId"

    groupCoordinator.groupManager.addGroup(new GroupMetadata(deadGroupId, Dead, new MockTime()))
    val leaveGroupResults = batchLeaveGroup(deadGroupId,
      List(new MemberIdentity().setMemberId(memberId), new MemberIdentity().setMemberId(memberId)))
    verifyLeaveGroupResult(leaveGroupResults, Errors.COORDINATOR_NOT_AVAILABLE)
  }

  @Test
  def testValidLeaveGroup(): Unit = {
    val memberId = JoinGroupRequest.UNKNOWN_MEMBER_ID

    val joinGroupResult = dynamicJoinGroup(groupId, memberId, protocolType, protocols)
    val assignedMemberId = joinGroupResult.memberId
    val joinGroupError = joinGroupResult.error
    assertEquals(Errors.NONE, joinGroupError)

    val leaveGroupResults = singleLeaveGroup(groupId, assignedMemberId)
    verifyLeaveGroupResult(leaveGroupResults)
  }

  @Test
  def testLeaveGroupWithFencedInstanceId(): Unit = {
    val joinGroupResult = staticJoinGroup(groupId, JoinGroupRequest.UNKNOWN_MEMBER_ID, leaderInstanceId, protocolType, protocolSuperset)
    assertEquals(Errors.NONE, joinGroupResult.error)

    val leaveGroupResults = singleLeaveGroup(groupId, "some_member", Some(leaderInstanceId))
    verifyLeaveGroupResult(leaveGroupResults, Errors.NONE, List(Errors.FENCED_INSTANCE_ID))
  }

  @Test
  def testLeaveGroupStaticMemberWithUnknownMemberId(): Unit = {
    val joinGroupResult = staticJoinGroup(groupId, JoinGroupRequest.UNKNOWN_MEMBER_ID, leaderInstanceId, protocolType, protocolSuperset)
    assertEquals(Errors.NONE, joinGroupResult.error)

    // Having unknown member id will not affect the request processing.
    val leaveGroupResults = singleLeaveGroup(groupId, JoinGroupRequest.UNKNOWN_MEMBER_ID, Some(leaderInstanceId))
    verifyLeaveGroupResult(leaveGroupResults, Errors.NONE, List(Errors.NONE))
  }

  @Test
  def testStaticMembersValidBatchLeaveGroup(): Unit = {
    staticMembersJoinAndRebalance(leaderInstanceId, followerInstanceId)

    val leaveGroupResults = batchLeaveGroup(groupId, List(new MemberIdentity()
      .setGroupInstanceId(leaderInstanceId), new MemberIdentity().setGroupInstanceId(followerInstanceId)))

    verifyLeaveGroupResult(leaveGroupResults, Errors.NONE, List(Errors.NONE, Errors.NONE))
  }

  @Test
  def testStaticMembersWrongCoordinatorBatchLeaveGroup(): Unit = {
    staticMembersJoinAndRebalance(leaderInstanceId, followerInstanceId)

    val leaveGroupResults = batchLeaveGroup("invalid-group", List(new MemberIdentity()
      .setGroupInstanceId(leaderInstanceId), new MemberIdentity().setGroupInstanceId(followerInstanceId)))

    verifyLeaveGroupResult(leaveGroupResults, Errors.NOT_COORDINATOR)
  }

  @Test
  def testStaticMembersUnknownGroupBatchLeaveGroup(): Unit = {
    val leaveGroupResults = batchLeaveGroup(groupId, List(new MemberIdentity()
      .setGroupInstanceId(leaderInstanceId), new MemberIdentity().setGroupInstanceId(followerInstanceId)))

    verifyLeaveGroupResult(leaveGroupResults, Errors.NONE, List(Errors.UNKNOWN_MEMBER_ID, Errors.UNKNOWN_MEMBER_ID))
  }

  @Test
  def testStaticMembersFencedInstanceBatchLeaveGroup(): Unit = {
    staticMembersJoinAndRebalance(leaderInstanceId, followerInstanceId)

    val leaveGroupResults = batchLeaveGroup(groupId, List(new MemberIdentity()
      .setGroupInstanceId(leaderInstanceId), new MemberIdentity()
      .setGroupInstanceId(followerInstanceId)
      .setMemberId("invalid-member")))

    verifyLeaveGroupResult(leaveGroupResults, Errors.NONE, List(Errors.NONE, Errors.FENCED_INSTANCE_ID))
  }

  @Test
  def testStaticMembersUnknownInstanceBatchLeaveGroup(): Unit = {
    staticMembersJoinAndRebalance(leaderInstanceId, followerInstanceId)

    val leaveGroupResults = batchLeaveGroup(groupId, List(new MemberIdentity()
      .setGroupInstanceId("unknown-instance"), new MemberIdentity()
      .setGroupInstanceId(followerInstanceId)))

    verifyLeaveGroupResult(leaveGroupResults, Errors.NONE, List(Errors.UNKNOWN_MEMBER_ID, Errors.NONE))
  }

  @Test
  def testPendingMemberBatchLeaveGroup(): Unit = {
    val pendingMember = setupGroupWithPendingMember()

    val leaveGroupResults = batchLeaveGroup(groupId, List(new MemberIdentity()
      .setGroupInstanceId("unknown-instance"), new MemberIdentity()
      .setMemberId(pendingMember.memberId)))

    verifyLeaveGroupResult(leaveGroupResults, Errors.NONE, List(Errors.UNKNOWN_MEMBER_ID, Errors.NONE))
  }

  @Test
  def testListGroupsIncludesStableGroups(): Unit = {
    val memberId = JoinGroupRequest.UNKNOWN_MEMBER_ID
    val joinGroupResult = dynamicJoinGroup(groupId, memberId, protocolType, protocols)
    val assignedMemberId = joinGroupResult.memberId
    val generationId = joinGroupResult.generationId
    assertEquals(Errors.NONE, joinGroupResult.error)

    val syncGroupResult = syncGroupLeader(groupId, generationId, assignedMemberId, Map(assignedMemberId -> Array[Byte]()))
    assertEquals(Errors.NONE, syncGroupResult.error)

    val (error, groups) = groupCoordinator.handleListGroups(Set())
    assertEquals(Errors.NONE, error)
    assertEquals(1, groups.size)
    assertEquals(GroupOverview("groupId", "consumer", Stable.toString), groups.head)
  }

  @Test
  def testListGroupsIncludesRebalancingGroups(): Unit = {
    val memberId = JoinGroupRequest.UNKNOWN_MEMBER_ID
    val joinGroupResult = dynamicJoinGroup(groupId, memberId, protocolType, protocols)
    assertEquals(Errors.NONE, joinGroupResult.error)

    val (error, groups) = groupCoordinator.handleListGroups(Set())
    assertEquals(Errors.NONE, error)
    assertEquals(1, groups.size)
    assertEquals(GroupOverview("groupId", "consumer", CompletingRebalance.toString), groups.head)
  }

  @Test
  def testListGroupsWithStates(): Unit = {
    val allStates = Set(PreparingRebalance, CompletingRebalance, Stable, Dead, Empty).map(s => s.toString)
    val memberId = JoinGroupRequest.UNKNOWN_MEMBER_ID

    // Member joins the group
    val joinGroupResult = dynamicJoinGroup(groupId, memberId, protocolType, protocols)
    val assignedMemberId = joinGroupResult.memberId
    val generationId = joinGroupResult.generationId
    assertEquals(Errors.NONE, joinGroupResult.error)

    // The group should be in CompletingRebalance
    val (error, groups) = groupCoordinator.handleListGroups(Set(CompletingRebalance.toString))
    assertEquals(Errors.NONE, error)
    assertEquals(1, groups.size)
    val (error2, groups2) = groupCoordinator.handleListGroups(allStates.filterNot(s => s == CompletingRebalance.toString))
    assertEquals(Errors.NONE, error2)
    assertEquals(0, groups2.size)

    // Member syncs
    val syncGroupResult = syncGroupLeader(groupId, generationId, assignedMemberId, Map(assignedMemberId -> Array[Byte]()))
    assertEquals(Errors.NONE, syncGroupResult.error)

    // The group is now stable
    val (error3, groups3) = groupCoordinator.handleListGroups(Set(Stable.toString))
    assertEquals(Errors.NONE, error3)
    assertEquals(1, groups3.size)
    val (error4, groups4) = groupCoordinator.handleListGroups(allStates.filterNot(s => s == Stable.toString))
    assertEquals(Errors.NONE, error4)
    assertEquals(0, groups4.size)

    // Member leaves
    val leaveGroupResults = singleLeaveGroup(groupId, assignedMemberId)
    verifyLeaveGroupResult(leaveGroupResults)

    // The group is now empty
    val (error5, groups5) = groupCoordinator.handleListGroups(Set(Empty.toString))
    assertEquals(Errors.NONE, error5)
    assertEquals(1, groups5.size)
    val (error6, groups6) = groupCoordinator.handleListGroups(allStates.filterNot(s => s == Empty.toString))
    assertEquals(Errors.NONE, error6)
    assertEquals(0, groups6.size)
  }

  @Test
  def testDescribeGroupWrongCoordinator(): Unit = {
    val (error, _) = groupCoordinator.handleDescribeGroup(otherGroupId)
    assertEquals(Errors.NOT_COORDINATOR, error)
  }

  @Test
  def testDescribeGroupInactiveGroup(): Unit = {
    val (error, summary) = groupCoordinator.handleDescribeGroup(groupId)
    assertEquals(Errors.NONE, error)
    assertEquals(GroupCoordinator.DeadGroup, summary)
  }

  @Test
  def testDescribeGroupStableForDynamicMember(): Unit = {
    val joinGroupResult = dynamicJoinGroup(groupId, JoinGroupRequest.UNKNOWN_MEMBER_ID, protocolType, protocols)
    val assignedMemberId = joinGroupResult.memberId
    val generationId = joinGroupResult.generationId
    val joinGroupError = joinGroupResult.error
    assertEquals(Errors.NONE, joinGroupError)

    val syncGroupResult = syncGroupLeader(groupId, generationId, assignedMemberId, Map(assignedMemberId -> Array[Byte]()))
    assertEquals(Errors.NONE, syncGroupResult.error)

    val (error, summary) = groupCoordinator.handleDescribeGroup(groupId)
    assertEquals(Errors.NONE, error)
    assertEquals(protocolType, summary.protocolType)
    assertEquals("range", summary.protocol)
    assertEquals(List(assignedMemberId), summary.members.map(_.memberId))
  }

  @Test
  def testDescribeGroupStableForStaticMember(): Unit = {
    val joinGroupResult = staticJoinGroup(groupId, JoinGroupRequest.UNKNOWN_MEMBER_ID, leaderInstanceId, protocolType, protocols)
    val assignedMemberId = joinGroupResult.memberId
    val generationId = joinGroupResult.generationId
    val joinGroupError = joinGroupResult.error
    assertEquals(Errors.NONE, joinGroupError)

    val syncGroupResult = syncGroupLeader(groupId, generationId, assignedMemberId, Map(assignedMemberId -> Array[Byte]()))
    assertEquals(Errors.NONE, syncGroupResult.error)

    val (error, summary) = groupCoordinator.handleDescribeGroup(groupId)
    assertEquals(Errors.NONE, error)
    assertEquals(protocolType, summary.protocolType)
    assertEquals("range", summary.protocol)
    assertEquals(List(assignedMemberId), summary.members.map(_.memberId))
    assertEquals(List(leaderInstanceId), summary.members.flatMap(_.groupInstanceId))
  }

  @Test
  def testDescribeGroupRebalancing(): Unit = {
    val memberId = JoinGroupRequest.UNKNOWN_MEMBER_ID
    val joinGroupResult = dynamicJoinGroup(groupId, memberId, protocolType, protocols)
    val joinGroupError = joinGroupResult.error
    assertEquals(Errors.NONE, joinGroupError)

    val (error, summary) = groupCoordinator.handleDescribeGroup(groupId)
    assertEquals(Errors.NONE, error)
    assertEquals(protocolType, summary.protocolType)
    assertEquals(GroupCoordinator.NoProtocol, summary.protocol)
    assertEquals(CompletingRebalance.toString, summary.state)
    assertTrue(summary.members.map(_.memberId).contains(joinGroupResult.memberId))
    assertTrue(summary.members.forall(_.metadata.isEmpty))
    assertTrue(summary.members.forall(_.assignment.isEmpty))
  }

  @Test
  def testDeleteNonEmptyGroup(): Unit = {
    val memberId = JoinGroupRequest.UNKNOWN_MEMBER_ID
    dynamicJoinGroup(groupId, memberId, protocolType, protocols)

    val result = groupCoordinator.handleDeleteGroups(Set(groupId))
    assert(result.size == 1 && result.contains(groupId) && result.get(groupId).contains(Errors.NON_EMPTY_GROUP))
  }

  @Test
  def testDeleteGroupWithInvalidGroupId(): Unit = {
    val invalidGroupId = null
    val result = groupCoordinator.handleDeleteGroups(Set(invalidGroupId))
    assert(result.size == 1 && result.contains(invalidGroupId) && result.get(invalidGroupId).contains(Errors.INVALID_GROUP_ID))
  }

  @Test
  def testDeleteGroupWithWrongCoordinator(): Unit = {
    val result = groupCoordinator.handleDeleteGroups(Set(otherGroupId))
    assert(result.size == 1 && result.contains(otherGroupId) && result.get(otherGroupId).contains(Errors.NOT_COORDINATOR))
  }

  @Test
  def testDeleteEmptyGroup(): Unit = {
    val memberId = JoinGroupRequest.UNKNOWN_MEMBER_ID
    val joinGroupResult = dynamicJoinGroup(groupId, memberId, protocolType, protocols)

    val leaveGroupResults = singleLeaveGroup(groupId, joinGroupResult.memberId)
    verifyLeaveGroupResult(leaveGroupResults)

    val groupTopicPartition = new TopicPartition(Topic.GROUP_METADATA_TOPIC_NAME, groupPartitionId)
    val partition: Partition = mock(classOf[Partition])

    when(replicaManager.getMagic(any[TopicPartition])).thenReturn(Some(RecordBatch.CURRENT_MAGIC_VALUE))
    when(replicaManager.getPartition(groupTopicPartition)).thenReturn(HostedPartition.Online(partition))
    when(replicaManager.onlinePartition(groupTopicPartition)).thenReturn(Some(partition))

    val result = groupCoordinator.handleDeleteGroups(Set(groupId))
    assert(result.size == 1 && result.contains(groupId) && result.get(groupId).contains(Errors.NONE))
  }

  @Test
  def testDeleteEmptyGroupWithStoredOffsets(): Unit = {
    val memberId = JoinGroupRequest.UNKNOWN_MEMBER_ID

    val joinGroupResult = dynamicJoinGroup(groupId, memberId, protocolType, protocols)
    val assignedMemberId = joinGroupResult.memberId
    val joinGroupError = joinGroupResult.error
    assertEquals(Errors.NONE, joinGroupError)

    val syncGroupResult = syncGroupLeader(groupId, joinGroupResult.generationId, assignedMemberId, Map(assignedMemberId -> Array[Byte]()))
    assertEquals(Errors.NONE, syncGroupResult.error)

    val tip = new TopicIdPartition(Uuid.randomUuid(), 0, "topic")
    val offset = offsetAndMetadata(0)
    val commitOffsetResult = commitOffsets(groupId, assignedMemberId, joinGroupResult.generationId, Map(tip -> offset))
    assertEquals(Map(tip -> Errors.NONE), commitOffsetResult)

    val describeGroupResult = groupCoordinator.handleDescribeGroup(groupId)
    assertEquals(Stable.toString, describeGroupResult._2.state)
    assertEquals(assignedMemberId, describeGroupResult._2.members.head.memberId)

    val leaveGroupResults = singleLeaveGroup(groupId, assignedMemberId)
    verifyLeaveGroupResult(leaveGroupResults)

    val groupTopicPartition = new TopicPartition(Topic.GROUP_METADATA_TOPIC_NAME, groupPartitionId)
    val partition: Partition = mock(classOf[Partition])

    when(replicaManager.getMagic(any[TopicPartition])).thenReturn(Some(RecordBatch.CURRENT_MAGIC_VALUE))
    when(replicaManager.getPartition(groupTopicPartition)).thenReturn(HostedPartition.Online(partition))
    when(replicaManager.onlinePartition(groupTopicPartition)).thenReturn(Some(partition))

    val result = groupCoordinator.handleDeleteGroups(Set(groupId))
    assert(result.size == 1 && result.contains(groupId) && result.get(groupId).contains(Errors.NONE))

    assertEquals(Dead.toString, groupCoordinator.handleDescribeGroup(groupId)._2.state)
  }

  @Test
  def testDeleteOffsetOfNonExistingGroup(): Unit = {
    val tp = new TopicPartition("foo", 0)
    val (groupError, topics) = groupCoordinator.handleDeleteOffsets(groupId, Seq(tp),
      RequestLocal.NoCaching)

    assertEquals(Errors.GROUP_ID_NOT_FOUND, groupError)
    assertTrue(topics.isEmpty)
  }

  @Test
  def testDeleteOffsetOfNonEmptyNonConsumerGroup(): Unit = {
    val memberId = JoinGroupRequest.UNKNOWN_MEMBER_ID
    dynamicJoinGroup(groupId, memberId, "My Protocol", protocols)
    val tp = new TopicPartition("foo", 0)
    val (groupError, topics) = groupCoordinator.handleDeleteOffsets(groupId, Seq(tp),
      RequestLocal.NoCaching)

    assertEquals(Errors.NON_EMPTY_GROUP, groupError)
    assertTrue(topics.isEmpty)
  }

  @Test
  def testDeleteOffsetOfEmptyNonConsumerGroup(): Unit = {
    // join the group
    val memberId = JoinGroupRequest.UNKNOWN_MEMBER_ID

    val joinGroupResult = dynamicJoinGroup(groupId, memberId, "My Protocol", protocols)
    assertEquals(Errors.NONE, joinGroupResult.error)

    val syncGroupResult = syncGroupLeader(groupId, joinGroupResult.generationId, joinGroupResult.leaderId, Map.empty)
    assertEquals(Errors.NONE, syncGroupResult.error)

    val ti1p0 = new TopicIdPartition(Uuid.randomUuid(), 0, "foo")
    val ti2p0 = new TopicIdPartition(Uuid.randomUuid(), 0, "bar")
    val offset = offsetAndMetadata(37)

    val validOffsetCommitResult = commitOffsets(groupId, joinGroupResult.memberId, joinGroupResult.generationId,
      Map(ti1p0 -> offset, ti2p0 -> offset))
    assertEquals(Map(ti1p0 -> Errors.NONE, ti2p0 -> Errors.NONE), validOffsetCommitResult)

    // and leaves.
    val leaveGroupResults = singleLeaveGroup(groupId, joinGroupResult.memberId)
    verifyLeaveGroupResult(leaveGroupResults)

    assertTrue(groupCoordinator.groupManager.getGroup(groupId).exists(_.is(Empty)))

    val groupTopicPartition = new TopicPartition(Topic.GROUP_METADATA_TOPIC_NAME, groupPartitionId)
    val partition: Partition = mock(classOf[Partition])

    when(replicaManager.getMagic(any[TopicPartition])).thenReturn(Some(RecordBatch.CURRENT_MAGIC_VALUE))
    when(replicaManager.getPartition(groupTopicPartition)).thenReturn(HostedPartition.Online(partition))
    when(replicaManager.onlinePartition(groupTopicPartition)).thenReturn(Some(partition))

    val (groupError, topics) = groupCoordinator.handleDeleteOffsets(groupId, Seq(ti1p0.topicPartition),
      RequestLocal.NoCaching)

    assertEquals(Errors.NONE, groupError)
    assertEquals(1, topics.size)
    assertEquals(Some(Errors.NONE), topics.get(ti1p0.topicPartition))

    val cachedOffsets = groupCoordinator.groupManager.getOffsets(groupId, requireStable, Some(Seq(ti1p0.topicPartition, ti2p0.topicPartition)))

    assertEquals(Some(OffsetFetchResponse.INVALID_OFFSET), cachedOffsets.get(ti1p0.topicPartition).map(_.offset))
    assertEquals(Some(offset.offset), cachedOffsets.get(ti2p0.topicPartition).map(_.offset))
  }

  @Test
  def testDeleteOffsetOfConsumerGroupWithUnparsableProtocol(): Unit = {
    val memberId = JoinGroupRequest.UNKNOWN_MEMBER_ID
    val joinGroupResult = dynamicJoinGroup(groupId, memberId, protocolType, protocols)

    val syncGroupResult = syncGroupLeader(groupId, joinGroupResult.generationId, joinGroupResult.leaderId, Map.empty)
    assertEquals(Errors.NONE, syncGroupResult.error)

    val tip = new TopicIdPartition(Uuid.randomUuid(), 0, "foo")
    val offset = offsetAndMetadata(37)

    val validOffsetCommitResult = commitOffsets(groupId, joinGroupResult.memberId, joinGroupResult.generationId,
      Map(tip -> offset))
    assertEquals(Map(tip -> Errors.NONE), validOffsetCommitResult)

    val (groupError, topics) = groupCoordinator.handleDeleteOffsets(groupId, Seq(tip.topicPartition),
      RequestLocal.NoCaching)

    assertEquals(Errors.NONE, groupError)
    assertEquals(1, topics.size)
    assertEquals(Some(Errors.GROUP_SUBSCRIBED_TO_TOPIC), topics.get(tip.topicPartition))
  }

  @Test
  def testDeleteOffsetOfDeadConsumerGroup(): Unit = {
    val group = new GroupMetadata(groupId, Dead, new MockTime())
    group.protocolType = Some(protocolType)
    groupCoordinator.groupManager.addGroup(group)

    val tp = new TopicPartition("foo", 0)
    val (groupError, topics) = groupCoordinator.handleDeleteOffsets(groupId, Seq(tp),
      RequestLocal.NoCaching)

    assertEquals(Errors.GROUP_ID_NOT_FOUND, groupError)
    assertTrue(topics.isEmpty)
  }

  @Test
  def testDeleteOffsetOfEmptyConsumerGroup(): Unit = {
    // join the group
    val memberId = JoinGroupRequest.UNKNOWN_MEMBER_ID
    val joinGroupResult = dynamicJoinGroup(groupId, memberId, protocolType, protocols)
    assertEquals(Errors.NONE, joinGroupResult.error)

    val syncGroupResult = syncGroupLeader(groupId, joinGroupResult.generationId, joinGroupResult.leaderId, Map.empty)
    assertEquals(Errors.NONE, syncGroupResult.error)

    val ti1p0 = new TopicIdPartition(Uuid.randomUuid(), 0, "foo")
    val ti2p0 = new TopicIdPartition(Uuid.randomUuid(), 0, "bar")
    val offset = offsetAndMetadata(37)

    val validOffsetCommitResult = commitOffsets(groupId, joinGroupResult.memberId, joinGroupResult.generationId,
      Map(ti1p0 -> offset, ti2p0 -> offset))
    assertEquals(Map(ti1p0 -> Errors.NONE, ti2p0 -> Errors.NONE), validOffsetCommitResult)

    // and leaves.
    val leaveGroupResults = singleLeaveGroup(groupId, joinGroupResult.memberId)
    verifyLeaveGroupResult(leaveGroupResults)

    assertTrue(groupCoordinator.groupManager.getGroup(groupId).exists(_.is(Empty)))

    val groupTopicPartition = new TopicPartition(Topic.GROUP_METADATA_TOPIC_NAME, groupPartitionId)
    val partition: Partition = mock(classOf[Partition])

    when(replicaManager.getMagic(any[TopicPartition])).thenReturn(Some(RecordBatch.CURRENT_MAGIC_VALUE))
    when(replicaManager.getPartition(groupTopicPartition)).thenReturn(HostedPartition.Online(partition))
    when(replicaManager.onlinePartition(groupTopicPartition)).thenReturn(Some(partition))

    val (groupError, topics) = groupCoordinator.handleDeleteOffsets(groupId, Seq(ti1p0.topicPartition),
      RequestLocal.NoCaching)

    assertEquals(Errors.NONE, groupError)
    assertEquals(1, topics.size)
    assertEquals(Some(Errors.NONE), topics.get(ti1p0.topicPartition))

    val cachedOffsets = groupCoordinator.groupManager.getOffsets(groupId, requireStable, Some(Seq(ti1p0.topicPartition, ti2p0.topicPartition)))

    assertEquals(Some(OffsetFetchResponse.INVALID_OFFSET), cachedOffsets.get(ti1p0.topicPartition).map(_.offset))
    assertEquals(Some(offset.offset), cachedOffsets.get(ti2p0.topicPartition).map(_.offset))
  }

  @Test
  def testDeleteOffsetOfStableConsumerGroup(): Unit = {
    // join the group
    val memberId = JoinGroupRequest.UNKNOWN_MEMBER_ID
    val subscription = new Subscription(List("bar").asJava)

    val joinGroupResult = dynamicJoinGroup(groupId, memberId, protocolType,
      List(("protocol", ConsumerProtocol.serializeSubscription(subscription).array())))
    assertEquals(Errors.NONE, joinGroupResult.error)

    val syncGroupResult = syncGroupLeader(groupId, joinGroupResult.generationId, joinGroupResult.leaderId, Map.empty)
    assertEquals(Errors.NONE, syncGroupResult.error)

    val ti1p0 = new TopicIdPartition(Uuid.randomUuid(), 0, "foo")
    val ti2p0 = new TopicIdPartition(Uuid.randomUuid(), 0, "bar")
    val offset = offsetAndMetadata(37)

    val validOffsetCommitResult = commitOffsets(groupId, joinGroupResult.memberId, joinGroupResult.generationId,
      Map(ti1p0 -> offset, ti2p0 -> offset))
    assertEquals(Map(ti1p0 -> Errors.NONE, ti2p0 -> Errors.NONE), validOffsetCommitResult)

    assertTrue(groupCoordinator.groupManager.getGroup(groupId).exists(_.is(Stable)))

    val groupTopicPartition = new TopicPartition(Topic.GROUP_METADATA_TOPIC_NAME, groupPartitionId)
    val partition: Partition = mock(classOf[Partition])

    when(replicaManager.getMagic(any[TopicPartition])).thenReturn(Some(RecordBatch.CURRENT_MAGIC_VALUE))
    when(replicaManager.getPartition(groupTopicPartition)).thenReturn(HostedPartition.Online(partition))
    when(replicaManager.onlinePartition(groupTopicPartition)).thenReturn(Some(partition))

    val (groupError, topics) = groupCoordinator.handleDeleteOffsets(groupId, Seq(ti1p0.topicPartition, ti2p0.topicPartition),
      RequestLocal.NoCaching)

    assertEquals(Errors.NONE, groupError)
    assertEquals(2, topics.size)
    assertEquals(Some(Errors.NONE), topics.get(ti1p0.topicPartition))
    assertEquals(Some(Errors.GROUP_SUBSCRIBED_TO_TOPIC), topics.get(ti2p0.topicPartition))

    val cachedOffsets = groupCoordinator.groupManager.getOffsets(groupId, requireStable, Some(Seq(ti1p0.topicPartition, ti2p0.topicPartition)))

    assertEquals(Some(OffsetFetchResponse.INVALID_OFFSET), cachedOffsets.get(ti1p0.topicPartition).map(_.offset))
    assertEquals(Some(offset.offset), cachedOffsets.get(ti2p0.topicPartition).map(_.offset))
  }

  @Test
  def shouldDelayInitialRebalanceByGroupInitialRebalanceDelayOnEmptyGroup(): Unit = {
    val firstJoinFuture = sendJoinGroup(groupId, JoinGroupRequest.UNKNOWN_MEMBER_ID, protocolType, protocols)
    timer.advanceClock(GroupInitialRebalanceDelay / 2)
    verifyDelayedTaskNotCompleted(firstJoinFuture)
    timer.advanceClock((GroupInitialRebalanceDelay / 2) + 1)
    val joinGroupResult = await(firstJoinFuture, 1)
    assertEquals(Errors.NONE, joinGroupResult.error)
  }

  private def verifyDelayedTaskNotCompleted(firstJoinFuture: Future[JoinGroupResult]) = {
    assertThrows(classOf[TimeoutException], () => await(firstJoinFuture, 1),
      () => "should have timed out as rebalance delay not expired")
  }

  @Test
  def shouldResetRebalanceDelayWhenNewMemberJoinsGroupInInitialRebalance(): Unit = {
    val rebalanceTimeout = GroupInitialRebalanceDelay * 3
    val firstMemberJoinFuture = sendJoinGroup(groupId, JoinGroupRequest.UNKNOWN_MEMBER_ID, protocolType, protocols, rebalanceTimeout = rebalanceTimeout)
    timer.advanceClock(GroupInitialRebalanceDelay - 1)
    val secondMemberJoinFuture = sendJoinGroup(groupId, JoinGroupRequest.UNKNOWN_MEMBER_ID, protocolType, protocols, rebalanceTimeout = rebalanceTimeout)
    timer.advanceClock(2)

    // advance past initial rebalance delay and make sure that tasks
    // haven't been completed
    timer.advanceClock(GroupInitialRebalanceDelay / 2 + 1)
    verifyDelayedTaskNotCompleted(firstMemberJoinFuture)
    verifyDelayedTaskNotCompleted(secondMemberJoinFuture)
    // advance clock beyond updated delay and make sure the
    // tasks have completed
    timer.advanceClock(GroupInitialRebalanceDelay / 2)
    val firstResult = await(firstMemberJoinFuture, 1)
    val secondResult = await(secondMemberJoinFuture, 1)
    assertEquals(Errors.NONE, firstResult.error)
    assertEquals(Errors.NONE, secondResult.error)
  }

  @Test
  def shouldDelayRebalanceUptoRebalanceTimeout(): Unit = {
    val rebalanceTimeout = GroupInitialRebalanceDelay * 2
    val firstMemberJoinFuture = sendJoinGroup(groupId, JoinGroupRequest.UNKNOWN_MEMBER_ID, protocolType, protocols, rebalanceTimeout = rebalanceTimeout)
    val secondMemberJoinFuture = sendJoinGroup(groupId, JoinGroupRequest.UNKNOWN_MEMBER_ID, protocolType, protocols, rebalanceTimeout = rebalanceTimeout)
    timer.advanceClock(GroupInitialRebalanceDelay + 1)
    val thirdMemberJoinFuture = sendJoinGroup(groupId, JoinGroupRequest.UNKNOWN_MEMBER_ID, protocolType, protocols, rebalanceTimeout = rebalanceTimeout)
    timer.advanceClock(GroupInitialRebalanceDelay)

    verifyDelayedTaskNotCompleted(firstMemberJoinFuture)
    verifyDelayedTaskNotCompleted(secondMemberJoinFuture)
    verifyDelayedTaskNotCompleted(thirdMemberJoinFuture)

    // advance clock beyond rebalanceTimeout
    timer.advanceClock(1)

    val firstResult = await(firstMemberJoinFuture, 1)
    val secondResult = await(secondMemberJoinFuture, 1)
    val thirdResult = await(thirdMemberJoinFuture, 1)
    assertEquals(Errors.NONE, firstResult.error)
    assertEquals(Errors.NONE, secondResult.error)
    assertEquals(Errors.NONE, thirdResult.error)
  }

  @Test
  def testCompleteHeartbeatWithGroupDead(): Unit = {
    val rebalanceResult = staticMembersJoinAndRebalance(leaderInstanceId, followerInstanceId)
    heartbeat(groupId, rebalanceResult.leaderId, rebalanceResult.generation)
    val group = getGroup(groupId)
    group.transitionTo(Dead)
    val leaderMemberId = rebalanceResult.leaderId
    assertTrue(groupCoordinator.tryCompleteHeartbeat(group, leaderMemberId, false, () => true))
    groupCoordinator.onExpireHeartbeat(group, leaderMemberId, false)
    assertTrue(group.has(leaderMemberId))
  }

  @Test
  def testCompleteHeartbeatWithMemberAlreadyRemoved(): Unit = {
    val rebalanceResult = staticMembersJoinAndRebalance(leaderInstanceId, followerInstanceId)
    heartbeat(groupId, rebalanceResult.leaderId, rebalanceResult.generation)
    val group = getGroup(groupId)
    val leaderMemberId = rebalanceResult.leaderId
    group.remove(leaderMemberId)
    assertTrue(groupCoordinator.tryCompleteHeartbeat(group, leaderMemberId, false, () => true))
  }

  private def getGroup(groupId: String): GroupMetadata = {
    val groupOpt = groupCoordinator.groupManager.getGroup(groupId)
    assertTrue(groupOpt.isDefined)
    groupOpt.get
  }

  private def setupJoinGroupCallback: (Future[JoinGroupResult], JoinGroupCallback) = {
    val responsePromise = Promise[JoinGroupResult]()
    val responseFuture = responsePromise.future
    val responseCallback: JoinGroupCallback = responsePromise.success
    (responseFuture, responseCallback)
  }

  private def setupSyncGroupCallback: (Future[SyncGroupResult], SyncGroupCallback) = {
    val responsePromise = Promise[SyncGroupResult]()
    val responseFuture = responsePromise.future
    val responseCallback: SyncGroupCallback = responsePromise.success
    (responseFuture, responseCallback)
  }

  private def setupHeartbeatCallback: (Future[HeartbeatCallbackParams], HeartbeatCallback) = {
    val responsePromise = Promise[HeartbeatCallbackParams]()
    val responseFuture = responsePromise.future
    val responseCallback: HeartbeatCallback = error => responsePromise.success(error)
    (responseFuture, responseCallback)
  }

  private def setupCommitOffsetsCallback: (Future[CommitOffsetCallbackParams], CommitOffsetCallback) = {
    val responsePromise = Promise[CommitOffsetCallbackParams]()
    val responseFuture = responsePromise.future
    val responseCallback: CommitOffsetCallback = offsets => responsePromise.success(offsets)
    (responseFuture, responseCallback)
  }

  private def setupLeaveGroupCallback: (Future[LeaveGroupResult], LeaveGroupCallback) = {
    val responsePromise = Promise[LeaveGroupResult]()
    val responseFuture = responsePromise.future
    val responseCallback: LeaveGroupCallback = result => responsePromise.success(result)
    (responseFuture, responseCallback)
  }

  private def sendJoinGroup(groupId: String,
                            memberId: String,
                            protocolType: String,
                            protocols: List[(String, Array[Byte])],
                            groupInstanceId: Option[String] = None,
                            sessionTimeout: Int = DefaultSessionTimeout,
                            rebalanceTimeout: Int = DefaultRebalanceTimeout,
                            requireKnownMemberId: Boolean = false,
                            supportSkippingAssignment: Boolean = true): Future[JoinGroupResult] = {
    val (responseFuture, responseCallback) = setupJoinGroupCallback

    when(replicaManager.getMagic(any[TopicPartition])).thenReturn(Some(RecordBatch.MAGIC_VALUE_V1))

    groupCoordinator.handleJoinGroup(groupId, memberId, groupInstanceId, requireKnownMemberId, supportSkippingAssignment,
      "clientId", "clientHost", rebalanceTimeout, sessionTimeout, protocolType, protocols, responseCallback)
    responseFuture
  }

  private def sendStaticJoinGroupWithPersistence(groupId: String,
                                                 memberId: String,
                                                 protocolType: String,
                                                 protocols: List[(String, Array[Byte])],
                                                 groupInstanceId: String,
                                                 sessionTimeout: Int,
                                                 rebalanceTimeout: Int,
                                                 appendRecordError: Errors,
                                                 requireKnownMemberId: Boolean = false,
                                                 supportSkippingAssignment: Boolean): Future[JoinGroupResult] = {
    val (responseFuture, responseCallback) = setupJoinGroupCallback

    val capturedArgument: ArgumentCaptor[scala.collection.Map[TopicPartition, PartitionResponse] => Unit] = ArgumentCaptor.forClass(classOf[scala.collection.Map[TopicPartition, PartitionResponse] => Unit])

    when(replicaManager.appendRecords(anyLong,
      anyShort(),
      internalTopicsAllowed = ArgumentMatchers.eq(true),
      origin = ArgumentMatchers.eq(AppendOrigin.COORDINATOR),
      any[Map[TopicPartition, MemoryRecords]],
      capturedArgument.capture(),
      any[Option[ReentrantLock]],
      any(),
      any(),
      any(),
      any()
    )).thenAnswer(_ => {
      capturedArgument.getValue.apply(
        Map(new TopicPartition(Topic.GROUP_METADATA_TOPIC_NAME, groupPartitionId) ->
          new PartitionResponse(appendRecordError, 0L, RecordBatch.NO_TIMESTAMP, 0L)
       )
      )
    })
    when(replicaManager.getMagic(any[TopicPartition])).thenReturn(Some(RecordBatch.MAGIC_VALUE_V1))

    groupCoordinator.handleJoinGroup(groupId, memberId, Some(groupInstanceId), requireKnownMemberId, supportSkippingAssignment,
      "clientId", "clientHost", rebalanceTimeout, sessionTimeout, protocolType, protocols, responseCallback)
    responseFuture
  }

  private def sendSyncGroupLeader(groupId: String,
                                  generation: Int,
                                  leaderId: String,
                                  protocolType: Option[String],
                                  protocolName: Option[String],
                                  groupInstanceId: Option[String],
                                  assignment: Map[String, Array[Byte]]): Future[SyncGroupResult] = {
    val (responseFuture, responseCallback) = setupSyncGroupCallback

    val capturedArgument: ArgumentCaptor[scala.collection.Map[TopicPartition, PartitionResponse] => Unit] = ArgumentCaptor.forClass(classOf[scala.collection.Map[TopicPartition, PartitionResponse] => Unit])

    when(replicaManager.appendRecords(anyLong,
      anyShort(),
      internalTopicsAllowed = ArgumentMatchers.eq(true),
      origin = ArgumentMatchers.eq(AppendOrigin.COORDINATOR),
      any[Map[TopicPartition, MemoryRecords]],
      capturedArgument.capture(),
      any[Option[ReentrantLock]],
      any(),
      any(), 
      any(),
      any())).thenAnswer(_ => {
        capturedArgument.getValue.apply(
          Map(new TopicPartition(Topic.GROUP_METADATA_TOPIC_NAME, groupPartitionId) ->
            new PartitionResponse(Errors.NONE, 0L, RecordBatch.NO_TIMESTAMP, 0L)
          )
        )
      }
    )
    when(replicaManager.getMagic(any[TopicPartition])).thenReturn(Some(RecordBatch.MAGIC_VALUE_V1))

    groupCoordinator.handleSyncGroup(groupId, generation, leaderId, protocolType, protocolName,
      groupInstanceId, assignment, responseCallback)
    responseFuture
  }

  private def sendSyncGroupFollower(groupId: String,
                                    generation: Int,
                                    memberId: String,
                                    prototolType: Option[String] = None,
                                    prototolName: Option[String] = None,
                                    groupInstanceId: Option[String] = None): Future[SyncGroupResult] = {
    val (responseFuture, responseCallback) = setupSyncGroupCallback


    groupCoordinator.handleSyncGroup(groupId, generation, memberId,
      prototolType, prototolName, groupInstanceId, Map.empty[String, Array[Byte]], responseCallback)
    responseFuture
  }

  private def dynamicJoinGroup(groupId: String,
                               memberId: String,
                               protocolType: String,
                               protocols: List[(String, Array[Byte])],
                               sessionTimeout: Int = DefaultSessionTimeout,
                               rebalanceTimeout: Int = DefaultRebalanceTimeout): JoinGroupResult = {
    val requireKnownMemberId = true
    var responseFuture = sendJoinGroup(groupId, memberId, protocolType, protocols, None, sessionTimeout, rebalanceTimeout, requireKnownMemberId)

    // Since member id is required, we need another bounce to get the successful join group result.
    if (memberId == JoinGroupRequest.UNKNOWN_MEMBER_ID && requireKnownMemberId) {
      val joinGroupResult = Await.result(responseFuture, Duration(rebalanceTimeout + 100, TimeUnit.MILLISECONDS))
      // If some other error is triggered, return the error immediately for caller to handle.
      if (joinGroupResult.error != Errors.MEMBER_ID_REQUIRED) {
        return joinGroupResult
      }
      responseFuture = sendJoinGroup(groupId, joinGroupResult.memberId, protocolType, protocols, None, sessionTimeout, rebalanceTimeout, requireKnownMemberId)
    }
    timer.advanceClock(GroupInitialRebalanceDelay + 1)
    // should only have to wait as long as session timeout, but allow some extra time in case of an unexpected delay
    Await.result(responseFuture, Duration(rebalanceTimeout + 100, TimeUnit.MILLISECONDS))
  }

  private def staticJoinGroup(groupId: String,
                              memberId: String,
                              groupInstanceId: String,
                              protocolType: String,
                              protocols: List[(String, Array[Byte])],
                              clockAdvance: Int = GroupInitialRebalanceDelay + 1,
                              sessionTimeout: Int = DefaultSessionTimeout,
                              rebalanceTimeout: Int = DefaultRebalanceTimeout,
                              supportSkippingAssignment: Boolean = true): JoinGroupResult = {
    val responseFuture = sendJoinGroup(groupId, memberId, protocolType, protocols, Some(groupInstanceId), sessionTimeout, rebalanceTimeout,
      supportSkippingAssignment = supportSkippingAssignment)

    timer.advanceClock(clockAdvance)
    // should only have to wait as long as session timeout, but allow some extra time in case of an unexpected delay
    Await.result(responseFuture, Duration(rebalanceTimeout + 100, TimeUnit.MILLISECONDS))
  }

  private def staticJoinGroupWithPersistence(groupId: String,
                                             memberId: String,
                                             groupInstanceId: String,
                                             protocolType: String,
                                             protocols: List[(String, Array[Byte])],
                                             clockAdvance: Int,
                                             sessionTimeout: Int = DefaultSessionTimeout,
                                             rebalanceTimeout: Int = DefaultRebalanceTimeout,
                                             appendRecordError: Errors = Errors.NONE,
                                             supportSkippingAssignment: Boolean = true): JoinGroupResult = {
    val responseFuture = sendStaticJoinGroupWithPersistence(groupId, memberId, protocolType, protocols,
      groupInstanceId, sessionTimeout, rebalanceTimeout, appendRecordError, supportSkippingAssignment = supportSkippingAssignment)

    timer.advanceClock(clockAdvance)
    // should only have to wait as long as session timeout, but allow some extra time in case of an unexpected delay
    Await.result(responseFuture, Duration(rebalanceTimeout + 100, TimeUnit.MILLISECONDS))
  }

  private def syncGroupFollower(groupId: String,
                                generationId: Int,
                                memberId: String,
                                protocolType: Option[String] = None,
                                protocolName: Option[String] = None,
                                groupInstanceId: Option[String] = None,
                                sessionTimeout: Int = DefaultSessionTimeout): SyncGroupResult = {
    val responseFuture = sendSyncGroupFollower(groupId, generationId, memberId, protocolType,
      protocolName, groupInstanceId)
    Await.result(responseFuture, Duration(sessionTimeout + 100, TimeUnit.MILLISECONDS))
  }

  private def syncGroupLeader(groupId: String,
                              generationId: Int,
                              memberId: String,
                              assignment: Map[String, Array[Byte]],
                              protocolType: Option[String] = None,
                              protocolName: Option[String] = None,
                              groupInstanceId: Option[String] = None,
                              sessionTimeout: Int = DefaultSessionTimeout): SyncGroupResult = {
    val responseFuture = sendSyncGroupLeader(groupId, generationId, memberId, protocolType,
      protocolName, groupInstanceId, assignment)
    Await.result(responseFuture, Duration(sessionTimeout + 100, TimeUnit.MILLISECONDS))
  }

  private def heartbeat(groupId: String,
                        consumerId: String,
                        generationId: Int,
                        groupInstanceId: Option[String] = None): HeartbeatCallbackParams = {
    val (responseFuture, responseCallback) = setupHeartbeatCallback


    groupCoordinator.handleHeartbeat(groupId, consumerId, groupInstanceId, generationId, responseCallback)
    Await.result(responseFuture, Duration(40, TimeUnit.MILLISECONDS))
  }

  private def await[T](future: Future[T], millis: Long): T = {
    Await.result(future, Duration(millis, TimeUnit.MILLISECONDS))
  }

  private def commitOffsets(groupId: String,
                            memberId: String,
                            generationId: Int,
                            offsets: Map[TopicIdPartition, OffsetAndMetadata],
                            groupInstanceId: Option[String] = None): CommitOffsetCallbackParams = {
    val (responseFuture, responseCallback) = setupCommitOffsetsCallback

    val capturedArgument: ArgumentCaptor[scala.collection.Map[TopicPartition, PartitionResponse] => Unit] = ArgumentCaptor.forClass(classOf[scala.collection.Map[TopicPartition, PartitionResponse] => Unit])

    when(replicaManager.appendRecords(anyLong,
      anyShort(),
      internalTopicsAllowed = ArgumentMatchers.eq(true),
      origin = ArgumentMatchers.eq(AppendOrigin.COORDINATOR),
      any[Map[TopicPartition, MemoryRecords]],
      capturedArgument.capture(),
      any[Option[ReentrantLock]],
      any(),
      any(),
      any(),
      any()
    )).thenAnswer(_ => {
      capturedArgument.getValue.apply(
        Map(new TopicPartition(Topic.GROUP_METADATA_TOPIC_NAME, groupPartitionId) ->
          new PartitionResponse(Errors.NONE, 0L, RecordBatch.NO_TIMESTAMP, 0L)
        )
      )
    })
    when(replicaManager.getMagic(any[TopicPartition])).thenReturn(Some(RecordBatch.MAGIC_VALUE_V1))

    groupCoordinator.handleCommitOffsets(groupId, memberId, groupInstanceId, generationId, offsets, responseCallback)
    Await.result(responseFuture, Duration(40, TimeUnit.MILLISECONDS))
  }

  private def commitTransactionalOffsets(groupId: String,
                                         producerId: Long,
                                         producerEpoch: Short,
                                         offsets: Map[TopicIdPartition, OffsetAndMetadata],
                                         memberId: String = JoinGroupRequest.UNKNOWN_MEMBER_ID,
                                         groupInstanceId: Option[String] = Option.empty,
                                         generationId: Int = JoinGroupRequest.UNKNOWN_GENERATION_ID) : CommitOffsetCallbackParams = {
    val (responseFuture, responseCallback) = setupCommitOffsetsCallback

    val capturedArgument: ArgumentCaptor[scala.collection.Map[TopicPartition, PartitionResponse] => Unit] = ArgumentCaptor.forClass(classOf[scala.collection.Map[TopicPartition, PartitionResponse] => Unit])

    // Since these values are only used in appendRecords, we can use dummy values. Ensure they pass through.
    val transactionalId = producerId.toString
    val transactionalStatePartition = 0
    when(replicaManager.appendRecords(anyLong,
      anyShort(),
      internalTopicsAllowed = ArgumentMatchers.eq(true),
      origin = ArgumentMatchers.eq(AppendOrigin.COORDINATOR),
      any[Map[TopicPartition, MemoryRecords]],
      capturedArgument.capture(),
      any[Option[ReentrantLock]],
      any(),
      any(),
<<<<<<< HEAD
      ArgumentMatchers.eq(transactionalId),
      ArgumentMatchers.eq(Some(transactionalStatePartition)),
      any())
    ).thenAnswer(_ => {
=======
      any(),
      any()
    )).thenAnswer(_ => {
>>>>>>> 943d05df
      capturedArgument.getValue.apply(
        Map(new TopicPartition(Topic.GROUP_METADATA_TOPIC_NAME, groupCoordinator.partitionFor(groupId)) ->
          new PartitionResponse(Errors.NONE, 0L, RecordBatch.NO_TIMESTAMP, 0L)
        )
      )
    })
    when(replicaManager.getMagic(any[TopicPartition])).thenReturn(Some(RecordBatch.MAGIC_VALUE_V2))
    groupCoordinator.handleTxnCommitOffsets(groupId, producerId, producerEpoch,
      memberId, groupInstanceId, generationId, offsets, responseCallback, transactionalId, transactionalStatePartition)
    val result = Await.result(responseFuture, Duration(40, TimeUnit.MILLISECONDS))
    result
  }

  private def singleLeaveGroup(groupId: String,
                               consumerId: String,
                               groupInstanceId: Option[String] = None): LeaveGroupResult = {
    val singleMemberIdentity = List(
      new MemberIdentity()
        .setMemberId(consumerId)
        .setGroupInstanceId(groupInstanceId.orNull))
    batchLeaveGroup(groupId, singleMemberIdentity)
  }

  private def batchLeaveGroup(groupId: String,
                              memberIdentities: List[MemberIdentity]): LeaveGroupResult = {
    val (responseFuture, responseCallback) = setupLeaveGroupCallback

    when(replicaManager.getPartition(new TopicPartition(Topic.GROUP_METADATA_TOPIC_NAME, groupPartitionId)))
      .thenReturn(HostedPartition.None)
    when(replicaManager.getMagic(any[TopicPartition])).thenReturn(Some(RecordBatch.MAGIC_VALUE_V1))

    groupCoordinator.handleLeaveGroup(groupId, memberIdentities, responseCallback)
    Await.result(responseFuture, Duration(40, TimeUnit.MILLISECONDS))
  }

  def handleTxnCompletion(producerId: Long,
                          offsetsPartitions: Iterable[TopicPartition],
                          transactionResult: TransactionResult): Unit = {
    val isCommit = transactionResult == TransactionResult.COMMIT
    groupCoordinator.groupManager.handleTxnCompletion(producerId, offsetsPartitions.map(_.partition).toSet, isCommit)
  }

  private def offsetAndMetadata(offset: Long): OffsetAndMetadata = {
    OffsetAndMetadata(offset, "", timer.time.milliseconds())
  }
}

object GroupCoordinatorTest {
  def verifyLeaveGroupResult(leaveGroupResult: LeaveGroupResult,
                             expectedTopLevelError: Errors = Errors.NONE,
                             expectedMemberLevelErrors: List[Errors] = List.empty): Unit = {
    assertEquals(expectedTopLevelError, leaveGroupResult.topLevelError)
    if (expectedMemberLevelErrors.nonEmpty) {
      assertEquals(expectedMemberLevelErrors.size, leaveGroupResult.memberResponses.size)
      for (i <- expectedMemberLevelErrors.indices) {
            assertEquals(expectedMemberLevelErrors(i), leaveGroupResult.memberResponses(i).error)
          }
    }
  }
}<|MERGE_RESOLUTION|>--- conflicted
+++ resolved
@@ -4072,9 +4072,8 @@
 
     val capturedArgument: ArgumentCaptor[scala.collection.Map[TopicPartition, PartitionResponse] => Unit] = ArgumentCaptor.forClass(classOf[scala.collection.Map[TopicPartition, PartitionResponse] => Unit])
 
-    // Since these values are only used in appendRecords, we can use dummy values. Ensure they pass through.
+    // Since transactional ID is only used in appendRecords, we can use a dummy value. Ensure it passes through.
     val transactionalId = producerId.toString
-    val transactionalStatePartition = 0
     when(replicaManager.appendRecords(anyLong,
       anyShort(),
       internalTopicsAllowed = ArgumentMatchers.eq(true),
@@ -4084,16 +4083,9 @@
       any[Option[ReentrantLock]],
       any(),
       any(),
-<<<<<<< HEAD
       ArgumentMatchers.eq(transactionalId),
-      ArgumentMatchers.eq(Some(transactionalStatePartition)),
-      any())
-    ).thenAnswer(_ => {
-=======
-      any(),
       any()
     )).thenAnswer(_ => {
->>>>>>> 943d05df
       capturedArgument.getValue.apply(
         Map(new TopicPartition(Topic.GROUP_METADATA_TOPIC_NAME, groupCoordinator.partitionFor(groupId)) ->
           new PartitionResponse(Errors.NONE, 0L, RecordBatch.NO_TIMESTAMP, 0L)
@@ -4102,7 +4094,7 @@
     })
     when(replicaManager.getMagic(any[TopicPartition])).thenReturn(Some(RecordBatch.MAGIC_VALUE_V2))
     groupCoordinator.handleTxnCommitOffsets(groupId, producerId, producerEpoch,
-      memberId, groupInstanceId, generationId, offsets, responseCallback, transactionalId, transactionalStatePartition)
+      memberId, groupInstanceId, generationId, offsets, responseCallback, transactionalId)
     val result = Await.result(responseFuture, Duration(40, TimeUnit.MILLISECONDS))
     result
   }
