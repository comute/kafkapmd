--- conflicted
+++ resolved
@@ -38,11 +38,7 @@
 import org.apache.kafka.common.message.LeaveGroupRequestData.MemberIdentity
 import org.apache.kafka.server.util.timer.MockTimer
 import org.apache.kafka.server.util.{KafkaScheduler, MockTime}
-<<<<<<< HEAD
 import org.apache.kafka.storage.internals.log.VerificationGuard
-=======
-import org.apache.kafka.storage.internals.log.{AppendOrigin, VerificationGuard}
->>>>>>> 965ec394
 import org.junit.jupiter.api.Assertions._
 import org.junit.jupiter.api.{AfterEach, BeforeEach, Test}
 import org.junit.jupiter.params.ParameterizedTest
@@ -3795,17 +3791,12 @@
     val producerId = 1000L
     val producerEpoch: Short = 2
 
-<<<<<<< HEAD
     def verifyErrors(error: Errors, expectedError: Errors): Unit = {
-=======
-    def verifyErrors(error: Errors): Unit = {
->>>>>>> 965ec394
       val commitOffsetResult = commitTransactionalOffsets(groupId,
         producerId,
         producerEpoch,
         Map(tip1 -> offset1, tip2 -> offset2),
         verificationError = error)
-<<<<<<< HEAD
       assertEquals(expectedError, commitOffsetResult(tip1))
       assertEquals(expectedError, commitOffsetResult(tip2))
     }
@@ -3815,14 +3806,6 @@
     verifyErrors(Errors.NOT_ENOUGH_REPLICAS, Errors.COORDINATOR_NOT_AVAILABLE)
     verifyErrors(Errors.NOT_LEADER_OR_FOLLOWER, Errors.NOT_COORDINATOR)
     verifyErrors(Errors.KAFKA_STORAGE_ERROR, Errors.NOT_COORDINATOR)
-=======
-      assertEquals(error, commitOffsetResult(tip1))
-      assertEquals(error, commitOffsetResult(tip2))
-    }
-
-    verifyErrors(Errors.INVALID_PRODUCER_ID_MAPPING)
-    verifyErrors(Errors.INVALID_TXN_STATE)
->>>>>>> 965ec394
   }
 
   @Test
@@ -3913,21 +3896,18 @@
 
     val capturedArgument: ArgumentCaptor[scala.collection.Map[TopicPartition, PartitionResponse] => Unit] = ArgumentCaptor.forClass(classOf[scala.collection.Map[TopicPartition, PartitionResponse] => Unit])
 
-    when(replicaManager.appendForGroup(anyLong,
+    when(replicaManager.appendRecords(anyLong,
       anyShort(),
+      any(),
+      any(),
       any[Map[TopicPartition, MemoryRecords]],
       capturedArgument.capture(),
       any[Option[ReentrantLock]],
-<<<<<<< HEAD
-      any(classOf[RequestLocal]),
-      any[Map[TopicPartition, VerificationGuard]]
-=======
       any(),
       any(),
       any(),
       any(),
       any()
->>>>>>> 965ec394
     )).thenAnswer(_ => {
       capturedArgument.getValue.apply(
         Map(new TopicPartition(Topic.GROUP_METADATA_TOPIC_NAME, groupPartitionId) ->
@@ -3953,22 +3933,18 @@
 
     val capturedArgument: ArgumentCaptor[scala.collection.Map[TopicPartition, PartitionResponse] => Unit] = ArgumentCaptor.forClass(classOf[scala.collection.Map[TopicPartition, PartitionResponse] => Unit])
 
-    when(replicaManager.appendForGroup(anyLong,
+    when(replicaManager.appendRecords(anyLong,
       anyShort(),
+      any(),
+      any(),
       any[Map[TopicPartition, MemoryRecords]],
       capturedArgument.capture(),
       any[Option[ReentrantLock]],
-<<<<<<< HEAD
-      any(classOf[RequestLocal]),
-      any[Map[TopicPartition, VerificationGuard]]
-    )).thenAnswer(_ => {
-=======
       any(),
       any(), 
       any(),
       any(),
       any())).thenAnswer(_ => {
->>>>>>> 965ec394
         capturedArgument.getValue.apply(
           Map(new TopicPartition(Topic.GROUP_METADATA_TOPIC_NAME, groupPartitionId) ->
             new PartitionResponse(Errors.NONE, 0L, RecordBatch.NO_TIMESTAMP, 0L)
@@ -4104,21 +4080,18 @@
 
     val capturedArgument: ArgumentCaptor[scala.collection.Map[TopicPartition, PartitionResponse] => Unit] = ArgumentCaptor.forClass(classOf[scala.collection.Map[TopicPartition, PartitionResponse] => Unit])
 
-    when(replicaManager.appendForGroup(anyLong,
+    when(replicaManager.appendRecords(anyLong,
       anyShort(),
+      any(),
+      any(),
       any[Map[TopicPartition, MemoryRecords]],
       capturedArgument.capture(),
       any[Option[ReentrantLock]],
-<<<<<<< HEAD
-      any(classOf[RequestLocal]),
-      any[Map[TopicPartition, VerificationGuard]]
-=======
       any(),
       any(),
       any(),
       any(),
       any()
->>>>>>> 965ec394
     )).thenAnswer(_ => {
       capturedArgument.getValue.apply(
         Map(new TopicPartition(Topic.GROUP_METADATA_TOPIC_NAME, groupPartitionId) ->
@@ -4154,25 +4127,18 @@
       ArgumentMatchers.eq(producerId), ArgumentMatchers.eq(producerEpoch), any(), any(), postVerificationCallback.capture())).thenAnswer(
       _ => postVerificationCallback.getValue()(verificationError, RequestLocal.NoCaching, VerificationGuard.SENTINEL)
     )
-<<<<<<< HEAD
-    when(replicaManager.appendForGroup(anyLong,
-=======
     when(replicaManager.appendRecords(anyLong,
->>>>>>> 965ec394
       anyShort(),
+      any(),
+      any(),
       any[Map[TopicPartition, MemoryRecords]],
       capturedArgument.capture(),
       any[Option[ReentrantLock]],
-<<<<<<< HEAD
-      any(classOf[RequestLocal]),
-      any[Map[TopicPartition, VerificationGuard]]
-=======
       any(),
       any(),
       any(),
       any(),
       any()
->>>>>>> 965ec394
     )).thenAnswer(_ => {
       capturedArgument.getValue.apply(
         Map(offsetTopicPartition ->
