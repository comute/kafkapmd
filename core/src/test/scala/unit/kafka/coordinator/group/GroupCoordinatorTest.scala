--- conflicted
+++ resolved
@@ -3904,16 +3904,10 @@
       any[Map[TopicPartition, MemoryRecords]],
       capturedArgument.capture(),
       any[Option[ReentrantLock]],
-<<<<<<< HEAD
       any(),
-      any(),
-      any(),
-      any()
-=======
       any(classOf[RequestLocal]),
-      any[Map[TopicPartition, VerificationGuard]],
-      any[ActionQueue]
->>>>>>> 89043175
+      any[ActionQueue],
+      any[Map[TopicPartition, VerificationGuard]]
     )).thenAnswer(_ => {
       capturedArgument.getValue.apply(
         Map(new TopicPartition(Topic.GROUP_METADATA_TOPIC_NAME, groupPartitionId) ->
@@ -3946,17 +3940,11 @@
       any[Map[TopicPartition, MemoryRecords]],
       capturedArgument.capture(),
       any[Option[ReentrantLock]],
-<<<<<<< HEAD
       any(),
-      any(),
-      any(),
-      any())).thenAnswer(_ => {
-=======
       any(classOf[RequestLocal]),
-      any[Map[TopicPartition, VerificationGuard]],
-      any[ActionQueue]
+      any[ActionQueue],
+      any[Map[TopicPartition, VerificationGuard]]
     )).thenAnswer(_ => {
->>>>>>> 89043175
         capturedArgument.getValue.apply(
           Map(new TopicPartition(Topic.GROUP_METADATA_TOPIC_NAME, groupPartitionId) ->
             new PartitionResponse(Errors.NONE, 0L, RecordBatch.NO_TIMESTAMP, 0L)
@@ -4099,16 +4087,10 @@
       any[Map[TopicPartition, MemoryRecords]],
       capturedArgument.capture(),
       any[Option[ReentrantLock]],
-<<<<<<< HEAD
       any(),
-      any(),
-      any(),
-      any()
-=======
       any(classOf[RequestLocal]),
-      any[Map[TopicPartition, VerificationGuard]],
-      any[ActionQueue]
->>>>>>> 89043175
+      any[ActionQueue],
+      any[Map[TopicPartition, VerificationGuard]]
     )).thenAnswer(_ => {
       capturedArgument.getValue.apply(
         Map(new TopicPartition(Topic.GROUP_METADATA_TOPIC_NAME, groupPartitionId) ->
@@ -4151,16 +4133,10 @@
       any[Map[TopicPartition, MemoryRecords]],
       capturedArgument.capture(),
       any[Option[ReentrantLock]],
-<<<<<<< HEAD
       any(),
-      any(),
-      any(),
-      any()
-=======
       any(classOf[RequestLocal]),
-      any[Map[TopicPartition, VerificationGuard]],
-      any[ActionQueue]
->>>>>>> 89043175
+      any[ActionQueue],
+      any[Map[TopicPartition, VerificationGuard]]
     )).thenAnswer(_ => {
       capturedArgument.getValue.apply(
         Map(offsetTopicPartition ->
