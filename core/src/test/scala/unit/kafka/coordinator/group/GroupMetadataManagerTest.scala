/**
  * Licensed to the Apache Software Foundation (ASF) under one or more
  * contributor license agreements.  See the NOTICE file distributed with
  * this work for additional information regarding copyright ownership.
  * The ASF licenses this file to You under the Apache License, Version 2.0
  * (the "License"); you may not use this file except in compliance with
  * the License.  You may obtain a copy of the License at
  *
  * http://www.apache.org/licenses/LICENSE-2.0
  *
  * Unless required by applicable law or agreed to in writing, software
  * distributed under the License is distributed on an "AS IS" BASIS,
  * WITHOUT WARRANTIES OR CONDITIONS OF ANY KIND, either express or implied.
  * See the License for the specific language governing permissions and
  * limitations under the License.
  */

package kafka.coordinator.group

import java.lang.management.ManagementFactory
import java.nio.ByteBuffer
import java.util.concurrent.locks.ReentrantLock
import java.util.{Collections, Optional, OptionalInt}
import com.yammer.metrics.core.Gauge

import javax.management.ObjectName
import kafka.cluster.Partition
import kafka.common.OffsetAndMetadata
import kafka.log.UnifiedLog
import kafka.server.{HostedPartition, KafkaConfig, ReplicaManager, RequestLocal}
import kafka.utils.TestUtils
import org.apache.kafka.clients.consumer.ConsumerPartitionAssignor
import org.apache.kafka.clients.consumer.ConsumerPartitionAssignor.Subscription
import org.apache.kafka.clients.consumer.internals.ConsumerProtocol
import org.apache.kafka.common.{TopicIdPartition, TopicPartition, Uuid}
import org.apache.kafka.common.internals.Topic
import org.apache.kafka.common.metrics.{JmxReporter, KafkaMetricsContext, Metrics => kMetrics}
import org.apache.kafka.common.protocol.types.Field.TaggedFieldsSection
import org.apache.kafka.common.protocol.types.{CompactArrayOf, Field, Schema, Struct, Type}
import org.apache.kafka.common.protocol.{ByteBufferAccessor, Errors, MessageUtil}
import org.apache.kafka.common.record._
import org.apache.kafka.common.requests.OffsetFetchResponse
import org.apache.kafka.common.requests.ProduceResponse.PartitionResponse
import org.apache.kafka.common.utils.Utils
import org.apache.kafka.coordinator.group.generated.{GroupMetadataValue, OffsetCommitValue}
import org.apache.kafka.server.common.MetadataVersion
import org.apache.kafka.server.common.MetadataVersion._
import org.apache.kafka.server.metrics.KafkaYammerMetrics
import org.apache.kafka.server.util.{KafkaScheduler, MockTime}
import org.apache.kafka.storage.internals.log.{AppendOrigin, FetchDataInfo, FetchIsolation, LogAppendInfo, LogOffsetMetadata, VerificationGuard}
import org.junit.jupiter.api.Assertions._
import org.junit.jupiter.api.{AfterEach, BeforeEach, Test}
import org.mockito.{ArgumentCaptor, ArgumentMatchers}
import org.mockito.ArgumentMatchers.{any, anyInt, anyLong, anyShort}
import org.mockito.Mockito.{mock, reset, times, verify, when}

import scala.jdk.CollectionConverters._
import scala.collection.{immutable, _}

class GroupMetadataManagerTest {

  var time: MockTime = _
  var replicaManager: ReplicaManager = _
  var groupMetadataManager: GroupMetadataManager = _
  var scheduler: KafkaScheduler = _
  var partition: Partition = _
  var defaultOffsetRetentionMs = Long.MaxValue
  var metrics: kMetrics = _

  val groupId = "foo"
  val groupInstanceId = "bar"
  val groupPartitionId = 0
  val groupTopicPartition = new TopicPartition(Topic.GROUP_METADATA_TOPIC_NAME, groupPartitionId)
  val protocolType = "protocolType"
  val rebalanceTimeout = 60000
  val sessionTimeout = 10000
  val defaultRequireStable = false
  val numOffsetsPartitions = 2

  private val offsetConfig = {
    val config = KafkaConfig.fromProps(TestUtils.createBrokerConfig(nodeId = 0, zkConnect = ""))
    OffsetConfig(maxMetadataSize = config.offsetMetadataMaxSize,
      loadBufferSize = config.offsetsLoadBufferSize,
      offsetsRetentionMs = config.offsetsRetentionMinutes * 60 * 1000L,
      offsetsRetentionCheckIntervalMs = config.offsetsRetentionCheckIntervalMs,
      offsetsTopicNumPartitions = config.offsetsTopicPartitions,
      offsetsTopicSegmentBytes = config.offsetsTopicSegmentBytes,
      offsetsTopicReplicationFactor = config.offsetsTopicReplicationFactor,
      offsetsTopicCompressionType = config.offsetsTopicCompressionType,
      offsetCommitTimeoutMs = config.offsetCommitTimeoutMs,
      offsetCommitRequiredAcks = config.offsetCommitRequiredAcks)
  }

  @BeforeEach
  def setUp(): Unit = {
    defaultOffsetRetentionMs = offsetConfig.offsetsRetentionMs
    metrics = new kMetrics()
    time = new MockTime
    replicaManager = mock(classOf[ReplicaManager])
    groupMetadataManager = new GroupMetadataManager(0, MetadataVersion.latest, offsetConfig, replicaManager,
      time, metrics)
    groupMetadataManager.startup(() => numOffsetsPartitions, false)
    partition = mock(classOf[Partition])
  }

  @AfterEach
  def tearDown(): Unit = {
    groupMetadataManager.shutdown()
  }

  @Test
  def testLogInfoFromCleanupGroupMetadata(): Unit = {
    var expiredOffsets: Int = 0
    var infoCount = 0
    val gmm = new GroupMetadataManager(0, MetadataVersion.latest, offsetConfig, replicaManager, time, metrics) {
      override def cleanupGroupMetadata(groups: Iterable[GroupMetadata], requestLocal: RequestLocal,
                                        selector: GroupMetadata => Map[TopicPartition, OffsetAndMetadata]): Int = expiredOffsets

      override def info(msg: => String): Unit = infoCount += 1
    }
    gmm.startup(() => numOffsetsPartitions, false)
    try {
      // if there are no offsets to expire, we skip to log
      gmm.cleanupGroupMetadata()
      assertEquals(0, infoCount)
      // if there are offsets to expire, we should log info
      expiredOffsets = 100
      gmm.cleanupGroupMetadata()
      assertEquals(1, infoCount)
    } finally {
      gmm.shutdown()
    }
  }

  @Test
  def testLoadOffsetsWithoutGroup(): Unit = {
    val groupMetadataTopicPartition = groupTopicPartition
    val startOffset = 15L
    val groupEpoch = 2

    val committedOffsets = Map(
      new TopicPartition("foo", 0) -> 23L,
      new TopicPartition("foo", 1) -> 455L,
      new TopicPartition("bar", 0) -> 8992L
    )

    val offsetCommitRecords = createCommittedOffsetRecords(committedOffsets)
    val records = MemoryRecords.withRecords(startOffset, CompressionType.NONE, offsetCommitRecords.toArray: _*)
    expectGroupMetadataLoad(groupMetadataTopicPartition, startOffset, records)

    groupMetadataManager.loadGroupsAndOffsets(groupMetadataTopicPartition, groupEpoch, _ => (), 0L)

    val group = groupMetadataManager.getGroup(groupId).getOrElse(throw new AssertionError("Group was not loaded into the cache"))
    assertEquals(groupId, group.groupId)
    assertEquals(Empty, group.currentState)
    assertEquals(committedOffsets.size, group.allOffsets.size)
    committedOffsets.foreach { case (topicPartition, offset) =>
      assertEquals(Some(offset), group.offset(topicPartition).map(_.offset))
    }
  }

  @Test
  def testLoadEmptyGroupWithOffsets(): Unit = {
    val groupMetadataTopicPartition = groupTopicPartition
    val generation = 15
    val protocolType = "consumer"
    val startOffset = 15L
    val groupEpoch = 2
    val committedOffsets = Map(
      new TopicPartition("foo", 0) -> 23L,
      new TopicPartition("foo", 1) -> 455L,
      new TopicPartition("bar", 0) -> 8992L
    )

    val offsetCommitRecords = createCommittedOffsetRecords(committedOffsets)
    val groupMetadataRecord = buildEmptyGroupRecord(generation, protocolType)
    val records = MemoryRecords.withRecords(startOffset, CompressionType.NONE,
      (offsetCommitRecords ++ Seq(groupMetadataRecord)).toArray: _*)

    expectGroupMetadataLoad(groupMetadataTopicPartition, startOffset, records)

    groupMetadataManager.loadGroupsAndOffsets(groupMetadataTopicPartition, groupEpoch, _ => (), 0L)

    val group = groupMetadataManager.getGroup(groupId).getOrElse(throw new AssertionError("Group was not loaded into the cache"))
    assertEquals(groupId, group.groupId)
    assertEquals(Empty, group.currentState)
    assertEquals(generation, group.generationId)
    assertEquals(Some(protocolType), group.protocolType)
    assertNull(group.leaderOrNull)
    assertNull(group.protocolName.orNull)
    committedOffsets.foreach { case (topicPartition, offset) =>
      assertEquals(Some(offset), group.offset(topicPartition).map(_.offset))
    }
  }

  @Test
  def testLoadTransactionalOffsetsWithoutGroup(): Unit = {
    val groupMetadataTopicPartition = groupTopicPartition
    val producerId = 1000L
    val producerEpoch: Short = 2
    val groupEpoch = 2

    val committedOffsets = Map(
      new TopicPartition("foo", 0) -> 23L,
      new TopicPartition("foo", 1) -> 455L,
      new TopicPartition("bar", 0) -> 8992L
    )

    val buffer = ByteBuffer.allocate(1024)
    var nextOffset = 0
    nextOffset += appendTransactionalOffsetCommits(buffer, producerId, producerEpoch, nextOffset, committedOffsets)
    nextOffset += completeTransactionalOffsetCommit(buffer, producerId, producerEpoch, nextOffset, isCommit = true)
    buffer.flip()

    val records = MemoryRecords.readableRecords(buffer)
    expectGroupMetadataLoad(groupMetadataTopicPartition, 0, records)

    groupMetadataManager.loadGroupsAndOffsets(groupMetadataTopicPartition, groupEpoch, _ => (), 0L)

    val group = groupMetadataManager.getGroup(groupId).getOrElse(throw new AssertionError("Group was not loaded into the cache"))
    assertEquals(groupId, group.groupId)
    assertEquals(Empty, group.currentState)
    assertEquals(committedOffsets.size, group.allOffsets.size)
    committedOffsets.foreach { case (topicPartition, offset) =>
      assertEquals(Some(offset), group.offset(topicPartition).map(_.offset))
    }
  }

  @Test
  def testDoNotLoadAbortedTransactionalOffsetCommits(): Unit = {
    val groupMetadataTopicPartition = groupTopicPartition
    val producerId = 1000L
    val producerEpoch: Short = 2
    val groupEpoch = 2

    val abortedOffsets = Map(
      new TopicPartition("foo", 0) -> 23L,
      new TopicPartition("foo", 1) -> 455L,
      new TopicPartition("bar", 0) -> 8992L
    )

    val buffer = ByteBuffer.allocate(1024)
    var nextOffset = 0
    nextOffset += appendTransactionalOffsetCommits(buffer, producerId, producerEpoch, nextOffset, abortedOffsets)
    nextOffset += completeTransactionalOffsetCommit(buffer, producerId, producerEpoch, nextOffset, isCommit = false)
    buffer.flip()

    val records = MemoryRecords.readableRecords(buffer)
    expectGroupMetadataLoad(groupMetadataTopicPartition, 0, records)

    groupMetadataManager.loadGroupsAndOffsets(groupMetadataTopicPartition, groupEpoch, _ => (), 0L)

    // Since there are no committed offsets for the group, and there is no other group metadata, we don't expect the
    // group to be loaded.
    assertEquals(None, groupMetadataManager.getGroup(groupId))
  }

  @Test
  def testGroupLoadedWithPendingCommits(): Unit = {
    val groupMetadataTopicPartition = groupTopicPartition
    val producerId = 1000L
    val producerEpoch: Short = 2
    val groupEpoch = 2

    val foo0 = new TopicPartition("foo", 0)
    val foo1 = new TopicPartition("foo", 1)
    val bar0 = new TopicPartition("bar", 0)
    val pendingOffsets = Map(
      foo0 -> 23L,
      foo1 -> 455L,
      bar0 -> 8992L
    )

    val buffer = ByteBuffer.allocate(1024)
    var nextOffset = 0
    nextOffset += appendTransactionalOffsetCommits(buffer, producerId, producerEpoch, nextOffset, pendingOffsets)
    buffer.flip()

    val records = MemoryRecords.readableRecords(buffer)
    expectGroupMetadataLoad(groupMetadataTopicPartition, 0, records)

    groupMetadataManager.loadGroupsAndOffsets(groupMetadataTopicPartition, groupEpoch, _ => (), 0L)

    // The group should be loaded with pending offsets.
    val group = groupMetadataManager.getGroup(groupId).getOrElse(throw new AssertionError("Group was not loaded into the cache"))
    assertEquals(groupId, group.groupId)
    assertEquals(Empty, group.currentState)
    // Ensure that no offsets are materialized, but that we have offsets pending.
    assertEquals(0, group.allOffsets.size)
    assertTrue(group.hasOffsets)
    assertTrue(group.hasPendingOffsetCommitsFromProducer(producerId))
    assertTrue(group.hasPendingOffsetCommitsForTopicPartition(foo0))
    assertTrue(group.hasPendingOffsetCommitsForTopicPartition(foo1))
    assertTrue(group.hasPendingOffsetCommitsForTopicPartition(bar0))
  }

  @Test
  def testLoadWithCommittedAndAbortedTransactionalOffsetCommits(): Unit = {
    // A test which loads a log with a mix of committed and aborted transactional offset committed messages.
    val groupMetadataTopicPartition = groupTopicPartition
    val producerId = 1000L
    val producerEpoch: Short = 2
    val groupEpoch = 2

    val committedOffsets = Map(
      new TopicPartition("foo", 0) -> 23L,
      new TopicPartition("foo", 1) -> 455L,
      new TopicPartition("bar", 0) -> 8992L
    )

    val abortedOffsets = Map(
      new TopicPartition("foo", 2) -> 231L,
      new TopicPartition("foo", 3) -> 4551L,
      new TopicPartition("bar", 1) -> 89921L
    )

    val buffer = ByteBuffer.allocate(1024)
    var nextOffset = 0
    nextOffset += appendTransactionalOffsetCommits(buffer, producerId, producerEpoch, nextOffset, abortedOffsets)
    nextOffset += completeTransactionalOffsetCommit(buffer, producerId, producerEpoch, nextOffset, isCommit = false)
    nextOffset += appendTransactionalOffsetCommits(buffer, producerId, producerEpoch, nextOffset, committedOffsets)
    nextOffset += completeTransactionalOffsetCommit(buffer, producerId, producerEpoch, nextOffset, isCommit = true)
    buffer.flip()

    val records = MemoryRecords.readableRecords(buffer)
    expectGroupMetadataLoad(groupMetadataTopicPartition, 0, records)

    groupMetadataManager.loadGroupsAndOffsets(groupMetadataTopicPartition, groupEpoch, _ => (), 0L)

    val group = groupMetadataManager.getGroup(groupId).getOrElse(throw new AssertionError("Group was not loaded into the cache"))
    assertEquals(groupId, group.groupId)
    assertEquals(Empty, group.currentState)
    // Ensure that only the committed offsets are materialized, and that there are no pending commits for the producer.
    // This allows us to be certain that the aborted offset commits are truly discarded.
    assertEquals(committedOffsets.size, group.allOffsets.size)
    committedOffsets.foreach { case (topicPartition, offset) =>
      assertEquals(Some(offset), group.offset(topicPartition).map(_.offset))
    }
    assertFalse(group.hasPendingOffsetCommitsFromProducer(producerId))
  }

  @Test
  def testLoadWithCommittedAndAbortedAndPendingTransactionalOffsetCommits(): Unit = {
    val groupMetadataTopicPartition = groupTopicPartition
    val producerId = 1000L
    val producerEpoch: Short = 2
    val groupEpoch = 2

    val committedOffsets = Map(
      new TopicPartition("foo", 0) -> 23L,
      new TopicPartition("foo", 1) -> 455L,
      new TopicPartition("bar", 0) -> 8992L
    )

    val foo3 = new TopicPartition("foo", 3)

    val abortedOffsets = Map(
      new TopicPartition("foo", 2) -> 231L,
      foo3 -> 4551L,
      new TopicPartition("bar", 1) -> 89921L
    )

    val pendingOffsets = Map(
      foo3 -> 2312L,
      new TopicPartition("foo", 4) -> 45512L,
      new TopicPartition("bar", 2) -> 899212L
    )

    val buffer = ByteBuffer.allocate(1024)
    var nextOffset = 0
    val commitOffsetsLogPosition = nextOffset
    nextOffset += appendTransactionalOffsetCommits(buffer, producerId, producerEpoch, nextOffset, committedOffsets)
    nextOffset += completeTransactionalOffsetCommit(buffer, producerId, producerEpoch, nextOffset, isCommit = true)
    nextOffset += appendTransactionalOffsetCommits(buffer, producerId, producerEpoch, nextOffset, abortedOffsets)
    nextOffset += completeTransactionalOffsetCommit(buffer, producerId, producerEpoch, nextOffset, isCommit = false)
    nextOffset += appendTransactionalOffsetCommits(buffer, producerId, producerEpoch, nextOffset, pendingOffsets)
    buffer.flip()

    val records = MemoryRecords.readableRecords(buffer)
    expectGroupMetadataLoad(groupMetadataTopicPartition, 0, records)

    groupMetadataManager.loadGroupsAndOffsets(groupMetadataTopicPartition, groupEpoch, _ => (), 0L)

    val group = groupMetadataManager.getGroup(groupId).getOrElse(throw new AssertionError("Group was not loaded into the cache"))
    assertEquals(groupId, group.groupId)
    assertEquals(Empty, group.currentState)

    // Ensure that only the committed offsets are materialized, and that there are no pending commits for the producer.
    // This allows us to be certain that the aborted offset commits are truly discarded.
    assertEquals(committedOffsets.size, group.allOffsets.size)
    committedOffsets.foreach { case (topicPartition, offset) =>
      assertEquals(Some(offset), group.offset(topicPartition).map(_.offset))
      assertEquals(Some(commitOffsetsLogPosition), group.offsetWithRecordMetadata(topicPartition).head.appendedBatchOffset)
    }

    // We should have pending commits.
    assertTrue(group.hasPendingOffsetCommitsFromProducer(producerId))
    assertTrue(group.hasPendingOffsetCommitsForTopicPartition(foo3))

    // The loaded pending commits should materialize after a commit marker comes in.
    groupMetadataManager.handleTxnCompletion(producerId, List(groupMetadataTopicPartition.partition).toSet, isCommit = true)
    assertFalse(group.hasPendingOffsetCommitsFromProducer(producerId))
    pendingOffsets.foreach { case (topicPartition, offset) =>
      assertEquals(Some(offset), group.offset(topicPartition).map(_.offset))
    }
  }

  @Test
  def testLoadTransactionalOffsetCommitsFromMultipleProducers(): Unit = {
    val groupMetadataTopicPartition = groupTopicPartition
    val firstProducerId = 1000L
    val firstProducerEpoch: Short = 2
    val secondProducerId = 1001L
    val secondProducerEpoch: Short = 3
    val groupEpoch = 2

    val committedOffsetsFirstProducer = Map(
      new TopicPartition("foo", 0) -> 23L,
      new TopicPartition("foo", 1) -> 455L,
      new TopicPartition("bar", 0) -> 8992L
    )

    val committedOffsetsSecondProducer = Map(
      new TopicPartition("foo", 2) -> 231L,
      new TopicPartition("foo", 3) -> 4551L,
      new TopicPartition("bar", 1) -> 89921L
    )

    val buffer = ByteBuffer.allocate(1024)
    var nextOffset = 0L

    val firstProduceRecordOffset = nextOffset
    nextOffset += appendTransactionalOffsetCommits(buffer, firstProducerId, firstProducerEpoch, nextOffset, committedOffsetsFirstProducer)
    nextOffset += completeTransactionalOffsetCommit(buffer, firstProducerId, firstProducerEpoch, nextOffset, isCommit = true)

    val secondProducerRecordOffset = nextOffset
    nextOffset += appendTransactionalOffsetCommits(buffer, secondProducerId, secondProducerEpoch, nextOffset, committedOffsetsSecondProducer)
    nextOffset += completeTransactionalOffsetCommit(buffer, secondProducerId, secondProducerEpoch, nextOffset, isCommit = true)
    buffer.flip()

    val records = MemoryRecords.readableRecords(buffer)
    expectGroupMetadataLoad(groupMetadataTopicPartition, 0, records)

    groupMetadataManager.loadGroupsAndOffsets(groupMetadataTopicPartition, groupEpoch, _ => (), 0L)

    val group = groupMetadataManager.getGroup(groupId).getOrElse(throw new AssertionError("Group was not loaded into the cache"))
    assertEquals(groupId, group.groupId)
    assertEquals(Empty, group.currentState)

    // Ensure that only the committed offsets are materialized, and that there are no pending commits for the producer.
    // This allows us to be certain that the aborted offset commits are truly discarded.
    assertEquals(committedOffsetsFirstProducer.size + committedOffsetsSecondProducer.size, group.allOffsets.size)
    committedOffsetsFirstProducer.foreach { case (topicPartition, offset) =>
      assertEquals(Some(offset), group.offset(topicPartition).map(_.offset))
      assertEquals(Some(firstProduceRecordOffset), group.offsetWithRecordMetadata(topicPartition).head.appendedBatchOffset)
    }
    committedOffsetsSecondProducer.foreach { case (topicPartition, offset) =>
      assertEquals(Some(offset), group.offset(topicPartition).map(_.offset))
      assertEquals(Some(secondProducerRecordOffset), group.offsetWithRecordMetadata(topicPartition).head.appendedBatchOffset)
    }
  }

  @Test
  def testGroupLoadWithConsumerAndTransactionalOffsetCommitsConsumerWins(): Unit = {
    val groupMetadataTopicPartition = groupTopicPartition
    val producerId = 1000L
    val producerEpoch: Short = 2
    val groupEpoch = 2

    val transactionalOffsetCommits = Map(
      new TopicPartition("foo", 0) -> 23L
    )

    val consumerOffsetCommits = Map(
      new TopicPartition("foo", 0) -> 24L
    )

    val buffer = ByteBuffer.allocate(1024)
    var nextOffset = 0
    nextOffset += appendTransactionalOffsetCommits(buffer, producerId, producerEpoch, nextOffset, transactionalOffsetCommits)
    val consumerRecordOffset = nextOffset
    nextOffset += appendConsumerOffsetCommit(buffer, nextOffset, consumerOffsetCommits)
    nextOffset += completeTransactionalOffsetCommit(buffer, producerId, producerEpoch, nextOffset, isCommit = true)
    buffer.flip()

    val records = MemoryRecords.readableRecords(buffer)
    expectGroupMetadataLoad(groupMetadataTopicPartition, 0, records)

    groupMetadataManager.loadGroupsAndOffsets(groupMetadataTopicPartition, groupEpoch, _ => (), 0L)

    // The group should be loaded with pending offsets.
    val group = groupMetadataManager.getGroup(groupId).getOrElse(throw new AssertionError("Group was not loaded into the cache"))
    assertEquals(groupId, group.groupId)
    assertEquals(Empty, group.currentState)
    assertEquals(1, group.allOffsets.size)
    assertTrue(group.hasOffsets)
    assertFalse(group.hasPendingOffsetCommitsFromProducer(producerId))
    assertEquals(consumerOffsetCommits.size, group.allOffsets.size)
    consumerOffsetCommits.foreach { case (topicPartition, offset) =>
      assertEquals(Some(offset), group.offset(topicPartition).map(_.offset))
      assertEquals(Some(consumerRecordOffset), group.offsetWithRecordMetadata(topicPartition).head.appendedBatchOffset)
    }
  }

  @Test
  def testGroupLoadWithConsumerAndTransactionalOffsetCommitsTransactionWins(): Unit = {
    val groupMetadataTopicPartition = groupTopicPartition
    val producerId = 1000L
    val producerEpoch: Short = 2
    val groupEpoch = 2

    val transactionalOffsetCommits = Map(
      new TopicPartition("foo", 0) -> 23L
    )

    val consumerOffsetCommits = Map(
      new TopicPartition("foo", 0) -> 24L
    )

    val buffer = ByteBuffer.allocate(1024)
    var nextOffset = 0
    nextOffset += appendConsumerOffsetCommit(buffer, nextOffset, consumerOffsetCommits)
    nextOffset += appendTransactionalOffsetCommits(buffer, producerId, producerEpoch, nextOffset, transactionalOffsetCommits)
    nextOffset += completeTransactionalOffsetCommit(buffer, producerId, producerEpoch, nextOffset, isCommit = true)
    buffer.flip()

    val records = MemoryRecords.readableRecords(buffer)
    expectGroupMetadataLoad(groupMetadataTopicPartition, 0, records)

    groupMetadataManager.loadGroupsAndOffsets(groupMetadataTopicPartition, groupEpoch, _ => (), 0L)

    // The group should be loaded with pending offsets.
    val group = groupMetadataManager.getGroup(groupId).getOrElse(throw new AssertionError("Group was not loaded into the cache"))
    assertEquals(groupId, group.groupId)
    assertEquals(Empty, group.currentState)
    assertEquals(1, group.allOffsets.size)
    assertTrue(group.hasOffsets)
    assertFalse(group.hasPendingOffsetCommitsFromProducer(producerId))
    assertEquals(consumerOffsetCommits.size, group.allOffsets.size)
    transactionalOffsetCommits.foreach { case (topicPartition, offset) =>
      assertEquals(Some(offset), group.offset(topicPartition).map(_.offset))
    }
  }

  @Test
  def testGroupNotExists(): Unit = {
    // group is not owned
    assertFalse(groupMetadataManager.groupNotExists(groupId))

    groupMetadataManager.addOwnedPartition(groupPartitionId)
    // group is owned but does not exist yet
    assertTrue(groupMetadataManager.groupNotExists(groupId))

    val group = new GroupMetadata(groupId, Empty, time)
    groupMetadataManager.addGroup(group)

    // group is owned but not Dead
    assertFalse(groupMetadataManager.groupNotExists(groupId))

    group.transitionTo(Dead)
    // group is owned and Dead
    assertTrue(groupMetadataManager.groupNotExists(groupId))
  }

  private def appendConsumerOffsetCommit(buffer: ByteBuffer, baseOffset: Long, offsets: Map[TopicPartition, Long]) = {
    val builder = MemoryRecords.builder(buffer, CompressionType.NONE, TimestampType.LOG_APPEND_TIME, baseOffset)
    val commitRecords = createCommittedOffsetRecords(offsets)
    commitRecords.foreach(builder.append)
    builder.build()
    offsets.size
  }

  private def appendTransactionalOffsetCommits(buffer: ByteBuffer, producerId: Long, producerEpoch: Short,
                                               baseOffset: Long, offsets: Map[TopicPartition, Long]): Int = {
    val builder = MemoryRecords.builder(buffer, CompressionType.NONE, baseOffset, producerId, producerEpoch, 0, true)
    val commitRecords = createCommittedOffsetRecords(offsets)
    commitRecords.foreach(builder.append)
    builder.build()
    offsets.size
  }

  private def completeTransactionalOffsetCommit(buffer: ByteBuffer, producerId: Long, producerEpoch: Short, baseOffset: Long,
                                                isCommit: Boolean): Int = {
    val builder = MemoryRecords.builder(buffer, RecordBatch.MAGIC_VALUE_V2, CompressionType.NONE,
      TimestampType.LOG_APPEND_TIME, baseOffset, time.milliseconds(), producerId, producerEpoch, 0, true, true,
      RecordBatch.NO_PARTITION_LEADER_EPOCH)
    val controlRecordType = if (isCommit) ControlRecordType.COMMIT else ControlRecordType.ABORT
    builder.appendEndTxnMarker(time.milliseconds(), new EndTransactionMarker(controlRecordType, 0))
    builder.build()
    1
  }

  @Test
  def testLoadOffsetsWithTombstones(): Unit = {
    val groupMetadataTopicPartition = groupTopicPartition
    val startOffset = 15L
    val groupEpoch = 2

    val tombstonePartition = new TopicPartition("foo", 1)
    val committedOffsets = Map(
      new TopicPartition("foo", 0) -> 23L,
      tombstonePartition -> 455L,
      new TopicPartition("bar", 0) -> 8992L
    )

    val offsetCommitRecords = createCommittedOffsetRecords(committedOffsets)
    val tombstone = new SimpleRecord(GroupMetadataManager.offsetCommitKey(groupId, tombstonePartition), null)
    val records = MemoryRecords.withRecords(startOffset, CompressionType.NONE,
      (offsetCommitRecords ++ Seq(tombstone)).toArray: _*)

    expectGroupMetadataLoad(groupMetadataTopicPartition, startOffset, records)

    groupMetadataManager.loadGroupsAndOffsets(groupMetadataTopicPartition, groupEpoch, _ => (), 0L)

    val group = groupMetadataManager.getGroup(groupId).getOrElse(throw new AssertionError("Group was not loaded into the cache"))
    assertEquals(groupId, group.groupId)
    assertEquals(Empty, group.currentState)
    assertEquals(committedOffsets.size - 1, group.allOffsets.size)
    committedOffsets.foreach { case (topicPartition, offset) =>
      if (topicPartition == tombstonePartition)
        assertEquals(None, group.offset(topicPartition))
      else
        assertEquals(Some(offset), group.offset(topicPartition).map(_.offset))
    }
  }

  @Test
  def testLoadOffsetsAndGroup(): Unit = {
    loadOffsetsAndGroup(groupTopicPartition, 2)
  }

  def loadOffsetsAndGroup(groupMetadataTopicPartition: TopicPartition, groupEpoch: Int): GroupMetadata = {
    val generation = 935
    val protocolType = "consumer"
    val protocol = "range"
    val startOffset = 15L
    val committedOffsets = Map(
      new TopicPartition("foo", 0) -> 23L,
      new TopicPartition("foo", 1) -> 455L,
      new TopicPartition("bar", 0) -> 8992L
    )

    val offsetCommitRecords = createCommittedOffsetRecords(committedOffsets)
    val memberId = "98098230493"
    val groupMetadataRecord = buildStableGroupRecordWithMember(generation, protocolType, protocol, memberId)

    val records = MemoryRecords.withRecords(startOffset, CompressionType.NONE,
      (offsetCommitRecords ++ Seq(groupMetadataRecord)).toArray: _*)

    expectGroupMetadataLoad(groupMetadataTopicPartition, startOffset, records)

    groupMetadataManager.loadGroupsAndOffsets(groupMetadataTopicPartition, groupEpoch, _ => (), 0L)

    val group = groupMetadataManager.getGroup(groupId).getOrElse(throw new AssertionError("Group was not loaded into the cache"))
    assertEquals(groupId, group.groupId)
    assertEquals(Stable, group.currentState)
    assertEquals(memberId, group.leaderOrNull)
    assertEquals(generation, group.generationId)
    assertEquals(Some(protocolType), group.protocolType)
    assertEquals(protocol, group.protocolName.orNull)
    assertEquals(Set(memberId), group.allMembers)
    assertEquals(committedOffsets.size, group.allOffsets.size)
    committedOffsets.foreach { case (topicPartition, offset) =>
      assertEquals(Some(offset), group.offset(topicPartition).map(_.offset))
      assertTrue(group.offset(topicPartition).map(_.expireTimestamp).contains(None))
    }
    group
  }

  @Test
  def testLoadOffsetsAndGroupIgnored(): Unit = {
    val groupEpoch = 2
    loadOffsetsAndGroup(groupTopicPartition, groupEpoch)
    assertEquals(groupEpoch, groupMetadataManager.epochForPartitionId.get(groupTopicPartition.partition()))

    groupMetadataManager.removeGroupsAndOffsets(groupTopicPartition, OptionalInt.of(groupEpoch), _ => ())
    assertTrue(groupMetadataManager.getGroup(groupId).isEmpty,
      "Removed group remained in cache")
    assertEquals(groupEpoch, groupMetadataManager.epochForPartitionId.get(groupTopicPartition.partition()))

    groupMetadataManager.loadGroupsAndOffsets(groupTopicPartition, groupEpoch - 1, _ => (), 0L)
    assertTrue(groupMetadataManager.getGroup(groupId).isEmpty,
      "Removed group remained in cache")
    assertEquals(groupEpoch, groupMetadataManager.epochForPartitionId.get(groupTopicPartition.partition()))
  }

  @Test
  def testUnloadOffsetsAndGroup(): Unit = {
    val groupEpoch = 2
    loadOffsetsAndGroup(groupTopicPartition, groupEpoch)

    groupMetadataManager.removeGroupsAndOffsets(groupTopicPartition, OptionalInt.of(groupEpoch), _ => ())
    assertEquals(groupEpoch, groupMetadataManager.epochForPartitionId.get(groupTopicPartition.partition()))
    assertTrue(groupMetadataManager.getGroup(groupId).isEmpty,
    "Removed group remained in cache")
  }

  @Test
  def testUnloadOffsetsAndGroupIgnored(): Unit = {
    val groupEpoch = 2
    val initiallyLoaded = loadOffsetsAndGroup(groupTopicPartition, groupEpoch)

    groupMetadataManager.removeGroupsAndOffsets(groupTopicPartition, OptionalInt.of(groupEpoch - 1), _ => ())
    assertEquals(groupEpoch, groupMetadataManager.epochForPartitionId.get(groupTopicPartition.partition()))
    val group = groupMetadataManager.getGroup(groupId).getOrElse(throw new AssertionError("Group was not loaded into the cache"))
    assertEquals(initiallyLoaded.groupId, group.groupId)
    assertEquals(initiallyLoaded.currentState, group.currentState)
    assertEquals(initiallyLoaded.leaderOrNull, group.leaderOrNull)
    assertEquals(initiallyLoaded.generationId, group.generationId)
    assertEquals(initiallyLoaded.protocolType, group.protocolType)
    assertEquals(initiallyLoaded.protocolName.orNull, group.protocolName.orNull)
    assertEquals(initiallyLoaded.allMembers, group.allMembers)
    assertEquals(initiallyLoaded.allOffsets.size, group.allOffsets.size)
    initiallyLoaded.allOffsets.foreach { case (topicPartition, offset) =>
      assertEquals(Some(offset), group.offset(topicPartition))
      assertTrue(group.offset(topicPartition).map(_.expireTimestamp).contains(None))
    }
  }

  @Test
  def testUnloadOffsetsAndGroupIgnoredAfterStopReplica(): Unit = {
    val groupEpoch = 2
    val initiallyLoaded = loadOffsetsAndGroup(groupTopicPartition, groupEpoch)

    groupMetadataManager.removeGroupsAndOffsets(groupTopicPartition, OptionalInt.empty, _ => ())
    assertTrue(groupMetadataManager.getGroup(groupId).isEmpty,
      "Removed group remained in cache")
    assertEquals(groupEpoch, groupMetadataManager.epochForPartitionId.get(groupTopicPartition.partition()),
    "Replica which was stopped still in epochForPartitionId")

    loadOffsetsAndGroup(groupTopicPartition, groupEpoch + 1)
    val group = groupMetadataManager.getGroup(groupId).getOrElse(throw new AssertionError("Group was not loaded into the cache"))
    assertEquals(initiallyLoaded.groupId, group.groupId)
    assertEquals(initiallyLoaded.currentState, group.currentState)
    assertEquals(initiallyLoaded.leaderOrNull, group.leaderOrNull)
    assertEquals(initiallyLoaded.generationId, group.generationId)
    assertEquals(initiallyLoaded.protocolType, group.protocolType)
    assertEquals(initiallyLoaded.protocolName.orNull, group.protocolName.orNull)
    assertEquals(initiallyLoaded.allMembers, group.allMembers)
    assertEquals(initiallyLoaded.allOffsets.size, group.allOffsets.size)
    initiallyLoaded.allOffsets.foreach { case (topicPartition, offset) =>
      assertEquals(Some(offset), group.offset(topicPartition))
      assertTrue(group.offset(topicPartition).map(_.expireTimestamp).contains(None))
    }
  }

  @Test
  def testLoadGroupWithTombstone(): Unit = {
    val groupMetadataTopicPartition = groupTopicPartition
    val startOffset = 15L
    val groupEpoch = 2
    val memberId = "98098230493"
    val groupMetadataRecord = buildStableGroupRecordWithMember(generation = 15,
      protocolType = "consumer", protocol = "range", memberId)
    val groupMetadataTombstone = new SimpleRecord(GroupMetadataManager.groupMetadataKey(groupId), null)
    val records = MemoryRecords.withRecords(startOffset, CompressionType.NONE,
      Seq(groupMetadataRecord, groupMetadataTombstone).toArray: _*)

    expectGroupMetadataLoad(groupMetadataTopicPartition, startOffset, records)

    groupMetadataManager.loadGroupsAndOffsets(groupMetadataTopicPartition, groupEpoch, _ => (), 0L)

    assertEquals(None, groupMetadataManager.getGroup(groupId))
  }

  @Test
  def testLoadGroupWithLargeGroupMetadataRecord(): Unit = {
    val groupMetadataTopicPartition = groupTopicPartition
    val startOffset = 15L
    val groupEpoch = 2
    val committedOffsets = Map(
      new TopicPartition("foo", 0) -> 23L,
      new TopicPartition("foo", 1) -> 455L,
      new TopicPartition("bar", 0) -> 8992L
    )

    // create a GroupMetadata record larger then offsets.load.buffer.size (here at least 16 bytes larger)
    val assignmentSize = OffsetConfig.DefaultLoadBufferSize + 16
    val memberId = "98098230493"

    val offsetCommitRecords = createCommittedOffsetRecords(committedOffsets)
    val groupMetadataRecord = buildStableGroupRecordWithMember(generation = 15,
      protocolType = "consumer", protocol = "range", memberId, new Array[Byte](assignmentSize))
    val records = MemoryRecords.withRecords(startOffset, CompressionType.NONE,
      (offsetCommitRecords ++ Seq(groupMetadataRecord)).toArray: _*)

    expectGroupMetadataLoad(groupMetadataTopicPartition, startOffset, records)

    groupMetadataManager.loadGroupsAndOffsets(groupMetadataTopicPartition, groupEpoch, _ => (), 0L)

    val group = groupMetadataManager.getGroup(groupId).getOrElse(throw new AssertionError("Group was not loaded into the cache"))
    committedOffsets.foreach { case (topicPartition, offset) =>
      assertEquals(Some(offset), group.offset(topicPartition).map(_.offset))
    }
  }

  @Test
  def testLoadGroupAndOffsetsWithCorruptedLog(): Unit = {
    // Simulate a case where startOffset < endOffset but log is empty. This could theoretically happen
    // when all the records are expired and the active segment is truncated or when the partition
    // is accidentally corrupted.
    val startOffset = 0L
    val endOffset = 10L
    val groupEpoch = 2

    val logMock: UnifiedLog = mock(classOf[UnifiedLog])
    when(replicaManager.getLog(groupTopicPartition)).thenReturn(Some(logMock))
    expectGroupMetadataLoad(logMock, startOffset, MemoryRecords.EMPTY)
    when(replicaManager.getLogEndOffset(groupTopicPartition)).thenReturn(Some(endOffset))
    groupMetadataManager.loadGroupsAndOffsets(groupTopicPartition, groupEpoch, _ => (), 0L)

    verify(logMock).logStartOffset
    verify(logMock).read(ArgumentMatchers.eq(startOffset),
      maxLength = anyInt(),
      isolation = ArgumentMatchers.eq(FetchIsolation.LOG_END),
      minOneMessage = ArgumentMatchers.eq(true))
    verify(replicaManager).getLog(groupTopicPartition)
    verify(replicaManager, times(2)).getLogEndOffset(groupTopicPartition)

    assertFalse(groupMetadataManager.isPartitionLoading(groupTopicPartition.partition()))
  }

  @Test
  def testOffsetWriteAfterGroupRemoved(): Unit = {
    // this test case checks the following scenario:
    // 1. the group exists at some point in time, but is later removed (because all members left)
    // 2. a "simple" consumer (i.e. not a consumer group) then uses the same groupId to commit some offsets

    val groupMetadataTopicPartition = groupTopicPartition
    val generation = 293
    val protocolType = "consumer"
    val protocol = "range"
    val startOffset = 15L
    val groupEpoch = 2

    val committedOffsets = Map(
      new TopicPartition("foo", 0) -> 23L,
      new TopicPartition("foo", 1) -> 455L,
      new TopicPartition("bar", 0) -> 8992L
    )
    val offsetCommitRecords = createCommittedOffsetRecords(committedOffsets)
    val memberId = "98098230493"
    val groupMetadataRecord = buildStableGroupRecordWithMember(generation, protocolType, protocol, memberId)
    val groupMetadataTombstone = new SimpleRecord(GroupMetadataManager.groupMetadataKey(groupId), null)
    val records = MemoryRecords.withRecords(startOffset, CompressionType.NONE,
      (Seq(groupMetadataRecord, groupMetadataTombstone) ++ offsetCommitRecords).toArray: _*)

    expectGroupMetadataLoad(groupMetadataTopicPartition, startOffset, records)

    groupMetadataManager.loadGroupsAndOffsets(groupMetadataTopicPartition, groupEpoch, _ => (), 0L)

    val group = groupMetadataManager.getGroup(groupId).getOrElse(throw new AssertionError("Group was not loaded into the cache"))
    assertEquals(groupId, group.groupId)
    assertEquals(Empty, group.currentState)
    assertEquals(committedOffsets.size, group.allOffsets.size)
    committedOffsets.foreach { case (topicPartition, offset) =>
      assertEquals(Some(offset), group.offset(topicPartition).map(_.offset))
    }
  }

  @Test
  def testLoadGroupAndOffsetsFromDifferentSegments(): Unit = {
    val generation = 293
    val protocolType = "consumer"
    val protocol = "range"
    val startOffset = 15L
    val groupEpoch = 2
    val tp0 = new TopicPartition("foo", 0)
    val tp1 = new TopicPartition("foo", 1)
    val tp2 = new TopicPartition("bar", 0)
    val tp3 = new TopicPartition("xxx", 0)

    val fileRecordsMock: FileRecords = mock(classOf[FileRecords])
    val logMock: UnifiedLog = mock(classOf[UnifiedLog])
    when(replicaManager.getLog(groupTopicPartition)).thenReturn(Some(logMock))

    val segment1MemberId = "a"
    val segment1Offsets = Map(tp0 -> 23L, tp1 -> 455L, tp3 -> 42L)
    val segment1Records = MemoryRecords.withRecords(startOffset, CompressionType.NONE,
      (createCommittedOffsetRecords(segment1Offsets) ++ Seq(buildStableGroupRecordWithMember(
        generation, protocolType, protocol, segment1MemberId))).toArray: _*)
    val segment1End = startOffset + segment1Records.records.asScala.size

    val segment2MemberId = "b"
    val segment2Offsets = Map(tp0 -> 33L, tp2 -> 8992L, tp3 -> 10L)
    val segment2Records = MemoryRecords.withRecords(segment1End, CompressionType.NONE,
      (createCommittedOffsetRecords(segment2Offsets) ++ Seq(buildStableGroupRecordWithMember(
        generation, protocolType, protocol, segment2MemberId))).toArray: _*)
    val segment2End = segment1End + segment2Records.records.asScala.size

    when(logMock.logStartOffset)
      .thenReturn(segment1End)
      .thenReturn(segment2End)
    when(logMock.read(ArgumentMatchers.eq(segment1End),
      maxLength = anyInt(),
      isolation = ArgumentMatchers.eq(FetchIsolation.LOG_END),
      minOneMessage = ArgumentMatchers.eq(true)))
      .thenReturn(new FetchDataInfo(new LogOffsetMetadata(segment1End), fileRecordsMock))
    when(logMock.read(ArgumentMatchers.eq(segment2End),
      maxLength = anyInt(),
      isolation = ArgumentMatchers.eq(FetchIsolation.LOG_END),
      minOneMessage = ArgumentMatchers.eq(true)))
      .thenReturn(new FetchDataInfo(new LogOffsetMetadata(segment2End), fileRecordsMock))
    when(fileRecordsMock.sizeInBytes())
      .thenReturn(segment1Records.sizeInBytes)
      .thenReturn(segment2Records.sizeInBytes)

    val bufferCapture: ArgumentCaptor[ByteBuffer] = ArgumentCaptor.forClass(classOf[ByteBuffer])
    when(fileRecordsMock.readInto(bufferCapture.capture(), anyInt()))
      .thenAnswer(_ => {
      val buffer = bufferCapture.getValue
      buffer.put(segment1Records.buffer.duplicate)
      buffer.flip()
    }).thenAnswer(_ => {
      val buffer = bufferCapture.getValue
      buffer.put(segment2Records.buffer.duplicate)
      buffer.flip()
    })

    when(replicaManager.getLogEndOffset(groupTopicPartition)).thenReturn(Some(segment2End))

    groupMetadataManager.loadGroupsAndOffsets(groupTopicPartition, groupEpoch, _ => (), 0L)

    val group = groupMetadataManager.getGroup(groupId).getOrElse(throw new AssertionError("Group was not loaded into the cache"))
    assertEquals(groupId, group.groupId)
    assertEquals(Stable, group.currentState)

    assertEquals(segment2MemberId, group.leaderOrNull, "segment2 group record member should be elected")
    assertEquals(Set(segment2MemberId), group.allMembers, "segment2 group record member should be only member")

    // offsets of segment1 should be overridden by segment2 offsets of the same topic partitions
    val committedOffsets = segment1Offsets ++ segment2Offsets
    assertEquals(committedOffsets.size, group.allOffsets.size)
    committedOffsets.foreach { case (topicPartition, offset) =>
      assertEquals(Some(offset), group.offset(topicPartition).map(_.offset))
    }
  }

  @Test
  def testAddGroup(): Unit = {
    val group = new GroupMetadata("foo", Empty, time)
    assertEquals(group, groupMetadataManager.addGroup(group))
    assertEquals(group, groupMetadataManager.addGroup(new GroupMetadata("foo", Empty, time)))
  }

  @Test
  def testloadGroupWithStaticMember(): Unit = {
    val generation = 27
    val protocolType = "consumer"
    val staticMemberId = "staticMemberId"
    val dynamicMemberId = "dynamicMemberId"

    val staticMember = new MemberMetadata(staticMemberId, Some(groupInstanceId), "", "", rebalanceTimeout, sessionTimeout,
      protocolType, List(("protocol", Array[Byte]())))

    val dynamicMember = new MemberMetadata(dynamicMemberId, None, "", "", rebalanceTimeout, sessionTimeout,
      protocolType, List(("protocol", Array[Byte]())))

    val members = Seq(staticMember, dynamicMember)

    val group = GroupMetadata.loadGroup(groupId, Empty, generation, protocolType, null, null, None, members, time)

    assertTrue(group.is(Empty))
    assertEquals(generation, group.generationId)
    assertEquals(Some(protocolType), group.protocolType)
    assertTrue(group.has(staticMemberId))
    assertTrue(group.has(dynamicMemberId))
    assertTrue(group.hasStaticMember(groupInstanceId))
    assertEquals(Some(staticMemberId), group.currentStaticMemberId(groupInstanceId))
  }

  @Test
  def testLoadConsumerGroup(): Unit = {
    val generation = 27
    val protocolType = "consumer"
    val protocol = "protocol"
    val memberId = "member1"
    val topic = "foo"

    val subscriptions = List(
      ("protocol", ConsumerProtocol.serializeSubscription(new Subscription(List(topic).asJava)).array())
    )

    val member = new MemberMetadata(memberId, Some(groupInstanceId), "", "", rebalanceTimeout,
      sessionTimeout, protocolType, subscriptions)

    val members = Seq(member)

    val group = GroupMetadata.loadGroup(groupId, Stable, generation, protocolType, protocol, null, None,
      members, time)

    assertTrue(group.is(Stable))
    assertEquals(generation, group.generationId)
    assertEquals(Some(protocolType), group.protocolType)
    assertEquals(protocol, group.protocolName.orNull)
    assertEquals(Some(Set(topic)), group.getSubscribedTopics)
    assertTrue(group.has(memberId))
  }

  @Test
  def testLoadEmptyConsumerGroup(): Unit = {
    val generation = 27
    val protocolType = "consumer"

    val group = GroupMetadata.loadGroup(groupId, Empty, generation, protocolType, null, null, None,
      Seq(), time)

    assertTrue(group.is(Empty))
    assertEquals(generation, group.generationId)
    assertEquals(Some(protocolType), group.protocolType)
    assertNull(group.protocolName.orNull)
    assertEquals(Some(Set.empty), group.getSubscribedTopics)
  }

  @Test
  def testLoadConsumerGroupWithFaultyConsumerProtocol(): Unit = {
    val generation = 27
    val protocolType = "consumer"
    val protocol = "protocol"
    val memberId = "member1"

    val subscriptions = List(("protocol", Array[Byte]()))

    val member = new MemberMetadata(memberId, Some(groupInstanceId), "", "", rebalanceTimeout,
      sessionTimeout, protocolType, subscriptions)

    val members = Seq(member)

    val group = GroupMetadata.loadGroup(groupId, Stable, generation, protocolType, protocol, null, None,
      members, time)

    assertTrue(group.is(Stable))
    assertEquals(generation, group.generationId)
    assertEquals(Some(protocolType), group.protocolType)
    assertEquals(protocol, group.protocolName.orNull)
    assertEquals(None, group.getSubscribedTopics)
    assertTrue(group.has(memberId))
  }

  @Test
  def testShouldThrowExceptionForUnsupportedGroupMetadataVersion(): Unit = {
    val generation = 1
    val protocol = "range"
    val memberId = "memberId"
    val unsupportedVersion = Short.MinValue

    // put the unsupported version as the version value
    val groupMetadataRecordValue = buildStableGroupRecordWithMember(generation, protocolType, protocol, memberId)
      .value().putShort(unsupportedVersion)
    // reset the position to the starting position 0 so that it can read the data in correct order
    groupMetadataRecordValue.position(0)

    val e = assertThrows(classOf[IllegalStateException],
      () => GroupMetadataManager.readGroupMessageValue(groupId, groupMetadataRecordValue, time))
    assertEquals(s"Unknown group metadata message version: $unsupportedVersion", e.getMessage)
  }

  @Test
  def testCurrentStateTimestampForAllGroupMetadataVersions(): Unit = {
    val generation = 1
    val protocol = "range"
    val memberId = "memberId"

    for (metadataVersion <- MetadataVersion.VERSIONS) {
      val groupMetadataRecord = buildStableGroupRecordWithMember(generation, protocolType, protocol, memberId, metadataVersion = metadataVersion)

      val deserializedGroupMetadata = GroupMetadataManager.readGroupMessageValue(groupId, groupMetadataRecord.value(), time)
      // GROUP_METADATA_VALUE_SCHEMA_V2 or higher should correctly set the currentStateTimestamp
      if (metadataVersion.isAtLeast(IBP_2_1_IV0))
        assertEquals(Some(time.milliseconds()), deserializedGroupMetadata.currentStateTimestamp,
          s"the metadataVersion $metadataVersion doesn't set the currentStateTimestamp correctly.")
      else
        assertTrue(deserializedGroupMetadata.currentStateTimestamp.isEmpty,
          s"the metadataVersion $metadataVersion should not set the currentStateTimestamp.")
    }
  }

  @Test
  def testReadFromOldGroupMetadata(): Unit = {
    val generation = 1
    val protocol = "range"
    val memberId = "memberId"
    val oldMetadataVersions = Array(IBP_0_9_0, IBP_0_10_1_IV0, IBP_2_1_IV0)

    for (metadataVersion <- oldMetadataVersions) {
      val groupMetadataRecord = buildStableGroupRecordWithMember(generation, protocolType, protocol, memberId, metadataVersion = metadataVersion)

      val deserializedGroupMetadata = GroupMetadataManager.readGroupMessageValue(groupId, groupMetadataRecord.value(), time)
      assertEquals(groupId, deserializedGroupMetadata.groupId)
      assertEquals(generation, deserializedGroupMetadata.generationId)
      assertEquals(protocolType, deserializedGroupMetadata.protocolType.get)
      assertEquals(protocol, deserializedGroupMetadata.protocolName.orNull)
      assertEquals(1, deserializedGroupMetadata.allMembers.size)
      assertEquals(deserializedGroupMetadata.allMembers, deserializedGroupMetadata.allDynamicMembers)
      assertTrue(deserializedGroupMetadata.allMembers.contains(memberId))
      assertTrue(deserializedGroupMetadata.allStaticMembers.isEmpty)
    }
  }

  @Test
  def testStoreEmptyGroup(): Unit = {
    val generation = 27
    val protocolType = "consumer"

    val group = GroupMetadata.loadGroup(groupId, Empty, generation, protocolType, null, null, None, Seq.empty, time)
    groupMetadataManager.addGroup(group)

    val capturedRecords = expectAppendMessage(Errors.NONE)
    var maybeError: Option[Errors] = None
    def callback(error: Errors): Unit = {
      maybeError = Some(error)
    }

    groupMetadataManager.storeGroup(group, Map.empty, callback)
    assertEquals(Some(Errors.NONE), maybeError)
    val records = capturedRecords.getValue()(new TopicPartition(Topic.GROUP_METADATA_TOPIC_NAME, groupPartitionId))
        .records.asScala.toList
    assertEquals(1, records.size)

    val record = records.head
    val groupMetadata = GroupMetadataManager.readGroupMessageValue(groupId, record.value, time)
    assertTrue(groupMetadata.is(Empty))
    assertEquals(generation, groupMetadata.generationId)
    assertEquals(Some(protocolType), groupMetadata.protocolType)
  }

  @Test
  def testStoreEmptySimpleGroup(): Unit = {
    val group = new GroupMetadata(groupId, Empty, time)
    groupMetadataManager.addGroup(group)

    val capturedRecords = expectAppendMessage(Errors.NONE)
    var maybeError: Option[Errors] = None
    def callback(error: Errors): Unit = {
      maybeError = Some(error)
    }

    groupMetadataManager.storeGroup(group, Map.empty, callback)
    assertEquals(Some(Errors.NONE), maybeError)
    val records = capturedRecords.getValue()(new TopicPartition(Topic.GROUP_METADATA_TOPIC_NAME, groupPartitionId))
      .records.asScala.toList
    assertEquals(1, records.size)

    val record = records.head
    val groupMetadata = GroupMetadataManager.readGroupMessageValue(groupId, record.value, time)
    assertTrue(groupMetadata.is(Empty))
    assertEquals(0, groupMetadata.generationId)
    assertEquals(None, groupMetadata.protocolType)
  }

  @Test
  def testStoreGroupErrorMapping(): Unit = {
    assertStoreGroupErrorMapping(Errors.NONE, Errors.NONE)
    assertStoreGroupErrorMapping(Errors.UNKNOWN_TOPIC_OR_PARTITION, Errors.COORDINATOR_NOT_AVAILABLE)
    assertStoreGroupErrorMapping(Errors.NOT_ENOUGH_REPLICAS, Errors.COORDINATOR_NOT_AVAILABLE)
    assertStoreGroupErrorMapping(Errors.NOT_ENOUGH_REPLICAS_AFTER_APPEND, Errors.COORDINATOR_NOT_AVAILABLE)
    assertStoreGroupErrorMapping(Errors.NOT_LEADER_OR_FOLLOWER, Errors.NOT_COORDINATOR)
    assertStoreGroupErrorMapping(Errors.MESSAGE_TOO_LARGE, Errors.UNKNOWN_SERVER_ERROR)
    assertStoreGroupErrorMapping(Errors.RECORD_LIST_TOO_LARGE, Errors.UNKNOWN_SERVER_ERROR)
    assertStoreGroupErrorMapping(Errors.INVALID_FETCH_SIZE, Errors.UNKNOWN_SERVER_ERROR)
    assertStoreGroupErrorMapping(Errors.CORRUPT_MESSAGE, Errors.CORRUPT_MESSAGE)
  }

  private def assertStoreGroupErrorMapping(appendError: Errors, expectedError: Errors): Unit = {
    reset(replicaManager)
    val group = new GroupMetadata(groupId, Empty, time)
    groupMetadataManager.addGroup(group)

    expectAppendMessage(appendError)
    var maybeError: Option[Errors] = None
    def callback(error: Errors): Unit = {
      maybeError = Some(error)
    }

    groupMetadataManager.storeGroup(group, Map.empty, callback)
    assertEquals(Some(expectedError), maybeError)

    verify(replicaManager).appendForGroup(anyLong(),
      anyShort(),
      any(),
      any(),
      any[Option[ReentrantLock]],
      any(),
<<<<<<< HEAD
=======
      any(),
      any(),
      any(),
>>>>>>> 965ec394
      any())
    verify(replicaManager).getMagic(any())
  }

  @Test
  def testStoreNonEmptyGroup(): Unit = {
    val memberId = "memberId"
    val clientId = "clientId"
    val clientHost = "localhost"

    val group = new GroupMetadata(groupId, Empty, time)
    groupMetadataManager.addGroup(group)

    val member = new MemberMetadata(memberId, Some(groupInstanceId), clientId, clientHost, rebalanceTimeout, sessionTimeout,
      protocolType, List(("protocol", Array[Byte]())))
    group.add(member, _ => ())
    group.transitionTo(PreparingRebalance)
    group.initNextGeneration()

    expectAppendMessage(Errors.NONE)
    var maybeError: Option[Errors] = None
    def callback(error: Errors): Unit = {
      maybeError = Some(error)
    }

    groupMetadataManager.storeGroup(group, Map(memberId -> Array[Byte]()), callback)
    assertEquals(Some(Errors.NONE), maybeError)

    verify(replicaManager).appendForGroup(anyLong(),
      anyShort(),
      any(),
      any(),
      any[Option[ReentrantLock]],
      any(),
<<<<<<< HEAD
=======
      any(),
      any(),
      any(),
>>>>>>> 965ec394
      any())
    verify(replicaManager).getMagic(any())
  }

  @Test
  def testStoreNonEmptyGroupWhenCoordinatorHasMoved(): Unit = {
    when(replicaManager.getMagic(any())).thenReturn(None)
    val memberId = "memberId"
    val clientId = "clientId"
    val clientHost = "localhost"

    val group = new GroupMetadata(groupId, Empty, time)

    val member = new MemberMetadata(memberId, Some(groupInstanceId), clientId, clientHost, rebalanceTimeout, sessionTimeout,
      protocolType, List(("protocol", Array[Byte]())))
    group.add(member, _ => ())
    group.transitionTo(PreparingRebalance)
    group.initNextGeneration()

    var maybeError: Option[Errors] = None
    def callback(error: Errors): Unit = {
      maybeError = Some(error)
    }

    groupMetadataManager.storeGroup(group, Map(memberId -> Array[Byte]()), callback)
    assertEquals(Some(Errors.NOT_COORDINATOR), maybeError)

    verify(replicaManager).getMagic(any())
  }

  @Test
  def testCommitOffset(): Unit = {
    val memberId = ""
    val topicIdPartition = new TopicIdPartition(Uuid.randomUuid(), 0, "foo")
    val offset = 37

    groupMetadataManager.addOwnedPartition(groupPartitionId)

    val group = new GroupMetadata(groupId, Empty, time)
    groupMetadataManager.addGroup(group)

    val offsetTopicPartition = new TopicPartition(Topic.GROUP_METADATA_TOPIC_NAME, groupMetadataManager.partitionFor(group.groupId))
    val offsets = immutable.Map(topicIdPartition -> OffsetAndMetadata(offset, "", time.milliseconds()))

    expectAppendMessage(Errors.NONE)
    var commitErrors: Option[immutable.Map[TopicIdPartition, Errors]] = None
    def callback(errors: immutable.Map[TopicIdPartition, Errors]): Unit = {
      commitErrors = Some(errors)
    }

    assertEquals(0, TestUtils.totalMetricValue(metrics, "offset-commit-count"))
    groupMetadataManager.storeOffsets(group, memberId, offsetTopicPartition, offsets, callback, verificationGuard = None)
    assertTrue(group.hasOffsets)

    assertFalse(commitErrors.isEmpty)
    val maybeError = commitErrors.get.get(topicIdPartition)
    assertEquals(Some(Errors.NONE), maybeError)
    assertTrue(group.hasOffsets)

    val cachedOffsets = groupMetadataManager.getOffsets(groupId, defaultRequireStable, Some(Seq(topicIdPartition.topicPartition)))
    val maybePartitionResponse = cachedOffsets.get(topicIdPartition.topicPartition)
    assertFalse(maybePartitionResponse.isEmpty)

    val partitionResponse = maybePartitionResponse.get
    assertEquals(Errors.NONE, partitionResponse.error)
    assertEquals(offset, partitionResponse.offset)

    verify(replicaManager).appendForGroup(anyLong(),
      anyShort(),
      any(),
      any(),
      any[Option[ReentrantLock]],
      any(),
<<<<<<< HEAD
=======
      any(),
      any(),
      any(),
>>>>>>> 965ec394
      any())
    // Will update sensor after commit
    assertEquals(1, TestUtils.totalMetricValue(metrics, "offset-commit-count"))
  }

  @Test
  def testTransactionalCommitOffsetCommitted(): Unit = {
    val memberId = ""
    val topicIdPartition = new TopicIdPartition(Uuid.randomUuid(), 0, "foo")
    val offset = 37
    val producerId = 232L
    val producerEpoch = 0.toShort

    groupMetadataManager.addOwnedPartition(groupPartitionId)

    val group = new GroupMetadata(groupId, Empty, time)
    groupMetadataManager.addGroup(group)

    val offsetTopicPartition = new TopicPartition(Topic.GROUP_METADATA_TOPIC_NAME, groupMetadataManager.partitionFor(group.groupId))
    val offsetAndMetadata = OffsetAndMetadata(offset, "", time.milliseconds())
    val offsets = immutable.Map(topicIdPartition -> offsetAndMetadata)

    val capturedResponseCallback: ArgumentCaptor[Map[TopicPartition, PartitionResponse] => Unit] = ArgumentCaptor.forClass(classOf[Map[TopicPartition, PartitionResponse] => Unit])
    when(replicaManager.getMagic(any())).thenReturn(Some(RecordBatch.CURRENT_MAGIC_VALUE))
    var commitErrors: Option[immutable.Map[TopicIdPartition, Errors]] = None
    def callback(errors: immutable.Map[TopicIdPartition, Errors]): Unit = {
      commitErrors = Some(errors)
    }
    val verificationGuard = new VerificationGuard()

    groupMetadataManager.storeOffsets(group, memberId, offsetTopicPartition, offsets, callback, producerId, producerEpoch, verificationGuard = Some(verificationGuard))
    assertTrue(group.hasOffsets)
    assertTrue(group.allOffsets.isEmpty)

    verify(replicaManager).appendForGroup(anyLong(),
      anyShort(),
      any[Map[TopicPartition, MemoryRecords]],
      capturedResponseCallback.capture(),
      any[Option[ReentrantLock]],
      any(),
<<<<<<< HEAD
      ArgumentMatchers.eq(Map(offsetTopicPartition -> verificationGuard)))
=======
      any(),
      any(),
      ArgumentMatchers.eq(Map(offsetTopicPartition -> verificationGuard)),
      any())
>>>>>>> 965ec394
    verify(replicaManager).getMagic(any())
    capturedResponseCallback.getValue.apply(Map(groupTopicPartition ->
      new PartitionResponse(Errors.NONE, 0L, RecordBatch.NO_TIMESTAMP, 0L)))

    assertTrue(group.hasOffsets)
    assertTrue(group.allOffsets.isEmpty)

    group.completePendingTxnOffsetCommit(producerId, isCommit = true)
    assertTrue(group.hasOffsets)
    assertFalse(group.allOffsets.isEmpty)
    assertEquals(Some(offsetAndMetadata), group.offset(topicIdPartition.topicPartition))
  }

  @Test
  def testTransactionalCommitOffsetAppendFailure(): Unit = {
    val memberId = ""
    val topicIdPartition = new TopicIdPartition(Uuid.randomUuid(), 0, "foo")
    val offset = 37
    val producerId = 232L
    val producerEpoch = 0.toShort

    groupMetadataManager.addOwnedPartition(groupPartitionId)

    val group = new GroupMetadata(groupId, Empty, time)
    groupMetadataManager.addGroup(group)

    val offsetTopicPartition = new TopicPartition(Topic.GROUP_METADATA_TOPIC_NAME, groupMetadataManager.partitionFor(group.groupId))
    val offsets = immutable.Map(topicIdPartition -> OffsetAndMetadata(offset, "", time.milliseconds()))

    when(replicaManager.getMagic(any())).thenReturn(Some(RecordBatch.CURRENT_MAGIC_VALUE))

    var commitErrors: Option[immutable.Map[TopicIdPartition, Errors]] = None
    def callback(errors: immutable.Map[TopicIdPartition, Errors]): Unit = {
      commitErrors = Some(errors)
    }
    val verificationGuard = new VerificationGuard()

    groupMetadataManager.storeOffsets(group, memberId, offsetTopicPartition, offsets, callback, producerId, producerEpoch, verificationGuard = Some(verificationGuard))
    assertTrue(group.hasOffsets)
    assertTrue(group.allOffsets.isEmpty)
    val capturedResponseCallback = verifyAppendAndCaptureCallback()
    capturedResponseCallback.getValue.apply(Map(groupTopicPartition ->
      new PartitionResponse(Errors.NOT_ENOUGH_REPLICAS, 0L, RecordBatch.NO_TIMESTAMP, 0L)))

    assertFalse(group.hasOffsets)
    assertTrue(group.allOffsets.isEmpty)

    group.completePendingTxnOffsetCommit(producerId, isCommit = false)
    assertFalse(group.hasOffsets)
    assertTrue(group.allOffsets.isEmpty)

    verify(replicaManager).appendForGroup(anyLong(),
      anyShort(),
      any[Map[TopicPartition, MemoryRecords]],
      any(),
      any[Option[ReentrantLock]],
      any(),
<<<<<<< HEAD
      ArgumentMatchers.eq(Map(offsetTopicPartition -> verificationGuard)))
=======
      any(),
      any(),
      ArgumentMatchers.eq(Map(offsetTopicPartition -> verificationGuard)),
      any())
>>>>>>> 965ec394
    verify(replicaManager).getMagic(any())
  }

  @Test
  def testTransactionalCommitOffsetAborted(): Unit = {
    val memberId = ""
    val topicIdPartition = new TopicIdPartition(Uuid.randomUuid(), 0, "foo")
    val offset = 37
    val producerId = 232L
    val producerEpoch = 0.toShort

    groupMetadataManager.addOwnedPartition(groupPartitionId)

    val group = new GroupMetadata(groupId, Empty, time)
    groupMetadataManager.addGroup(group)

    val offsetTopicPartition = new TopicPartition(Topic.GROUP_METADATA_TOPIC_NAME, groupMetadataManager.partitionFor(group.groupId))
    val offsets = immutable.Map(topicIdPartition -> OffsetAndMetadata(offset, "", time.milliseconds()))

    when(replicaManager.getMagic(any())).thenReturn(Some(RecordBatch.CURRENT_MAGIC_VALUE))

    var commitErrors: Option[immutable.Map[TopicIdPartition, Errors]] = None
    def callback(errors: immutable.Map[TopicIdPartition, Errors]): Unit = {
      commitErrors = Some(errors)
    }
    val verificationGuard = new VerificationGuard()

    groupMetadataManager.storeOffsets(group, memberId, offsetTopicPartition, offsets, callback, producerId, producerEpoch, verificationGuard = Some(verificationGuard))
    assertTrue(group.hasOffsets)
    assertTrue(group.allOffsets.isEmpty)
    val capturedResponseCallback = verifyAppendAndCaptureCallback()
    capturedResponseCallback.getValue.apply(Map(groupTopicPartition ->
      new PartitionResponse(Errors.NONE, 0L, RecordBatch.NO_TIMESTAMP, 0L)))

    assertTrue(group.hasOffsets)
    assertTrue(group.allOffsets.isEmpty)

    group.completePendingTxnOffsetCommit(producerId, isCommit = false)
    assertFalse(group.hasOffsets)
    assertTrue(group.allOffsets.isEmpty)

<<<<<<< HEAD
    verify(replicaManager).appendForGroup(anyLong(),
      anyShort(),
      any[Map[TopicPartition, MemoryRecords]],
      any(),
      any[Option[ReentrantLock]],
      any(),
      ArgumentMatchers.eq(Map(offsetTopicPartition -> verificationGuard)))
=======
    verify(replicaManager).appendRecords(anyLong(),
      anyShort(),
      internalTopicsAllowed = ArgumentMatchers.eq(true),
      origin = ArgumentMatchers.eq(AppendOrigin.COORDINATOR),
      any[Map[TopicPartition, MemoryRecords]],
      any(),
      any[Option[ReentrantLock]],
      any(),
      any(),
      any(),
      ArgumentMatchers.eq(Map(offsetTopicPartition -> verificationGuard)),
      any())
>>>>>>> 965ec394
    verify(replicaManager).getMagic(any())
  }

  @Test
  def testCommitOffsetWhenCoordinatorHasMoved(): Unit = {
    when(replicaManager.getMagic(any())).thenReturn(None)
    val memberId = ""
    val topicIdPartition = new TopicIdPartition(Uuid.randomUuid(), 0, "foo")
    val offset = 37

    groupMetadataManager.addOwnedPartition(groupPartitionId)

    val group = new GroupMetadata(groupId, Empty, time)
    groupMetadataManager.addGroup(group)

    val offsetTopicPartition = new TopicPartition(Topic.GROUP_METADATA_TOPIC_NAME, groupMetadataManager.partitionFor(group.groupId))
    val offsets = immutable.Map(topicIdPartition -> OffsetAndMetadata(offset, "", time.milliseconds()))

    var commitErrors: Option[immutable.Map[TopicIdPartition, Errors]] = None
    def callback(errors: immutable.Map[TopicIdPartition, Errors]): Unit = {
      commitErrors = Some(errors)
    }

    groupMetadataManager.storeOffsets(group, memberId, offsetTopicPartition, offsets, callback, verificationGuard = None)

    assertFalse(commitErrors.isEmpty)
    val maybeError = commitErrors.get.get(topicIdPartition)
    assertEquals(Some(Errors.NOT_COORDINATOR), maybeError)

    verify(replicaManager).getMagic(any())
  }

  @Test
  def testCommitOffsetFailure(): Unit = {
    assertCommitOffsetErrorMapping(Errors.UNKNOWN_TOPIC_OR_PARTITION, Errors.COORDINATOR_NOT_AVAILABLE)
    assertCommitOffsetErrorMapping(Errors.NOT_ENOUGH_REPLICAS, Errors.COORDINATOR_NOT_AVAILABLE)
    assertCommitOffsetErrorMapping(Errors.NOT_ENOUGH_REPLICAS_AFTER_APPEND, Errors.COORDINATOR_NOT_AVAILABLE)
    assertCommitOffsetErrorMapping(Errors.NOT_LEADER_OR_FOLLOWER, Errors.NOT_COORDINATOR)
    assertCommitOffsetErrorMapping(Errors.MESSAGE_TOO_LARGE, Errors.INVALID_COMMIT_OFFSET_SIZE)
    assertCommitOffsetErrorMapping(Errors.RECORD_LIST_TOO_LARGE, Errors.INVALID_COMMIT_OFFSET_SIZE)
    assertCommitOffsetErrorMapping(Errors.INVALID_FETCH_SIZE, Errors.INVALID_COMMIT_OFFSET_SIZE)
    assertCommitOffsetErrorMapping(Errors.CORRUPT_MESSAGE, Errors.CORRUPT_MESSAGE)
  }

  private def assertCommitOffsetErrorMapping(appendError: Errors, expectedError: Errors): Unit = {
    reset(replicaManager)
    val memberId = ""
    val topicIdPartition = new TopicIdPartition(Uuid.randomUuid(), 0, "foo")
    val offset = 37

    groupMetadataManager.addOwnedPartition(groupPartitionId)

    val group = new GroupMetadata(groupId, Empty, time)
    groupMetadataManager.addGroup(group)

    val offsetTopicPartition = new TopicPartition(Topic.GROUP_METADATA_TOPIC_NAME, groupMetadataManager.partitionFor(group.groupId))
    val offsets = immutable.Map(topicIdPartition -> OffsetAndMetadata(offset, "", time.milliseconds()))

    when(replicaManager.getMagic(any())).thenReturn(Some(RecordBatch.CURRENT_MAGIC_VALUE))

    var commitErrors: Option[immutable.Map[TopicIdPartition, Errors]] = None
    def callback(errors: immutable.Map[TopicIdPartition, Errors]): Unit = {
      commitErrors = Some(errors)
    }

    assertEquals(0, TestUtils.totalMetricValue(metrics, "offset-commit-count"))
    groupMetadataManager.storeOffsets(group, memberId, offsetTopicPartition, offsets, callback, verificationGuard = None)
    assertTrue(group.hasOffsets)
    val capturedResponseCallback = verifyAppendAndCaptureCallback()
    capturedResponseCallback.getValue.apply(Map(groupTopicPartition ->
      new PartitionResponse(appendError, 0L, RecordBatch.NO_TIMESTAMP, 0L)))

    assertFalse(commitErrors.isEmpty)
    val maybeError = commitErrors.get.get(topicIdPartition)
    assertEquals(Some(expectedError), maybeError)
    assertFalse(group.hasOffsets)

    val cachedOffsets = groupMetadataManager.getOffsets(
      groupId,
      defaultRequireStable,
      Some(Seq(topicIdPartition.topicPartition))
    )
    assertEquals(
      Some(OffsetFetchResponse.INVALID_OFFSET),
      cachedOffsets.get(topicIdPartition.topicPartition).map(_.offset)
    )

    verify(replicaManager).getMagic(any())
    // Will not update sensor if failed
    assertEquals(0, TestUtils.totalMetricValue(metrics, "offset-commit-count"))
  }

  @Test
  def testCommitOffsetPartialFailure(): Unit = {
    val memberId = ""
    val topicIdPartition = new TopicIdPartition(Uuid.randomUuid(), 0, "foo")
    val topicIdPartitionFailed = new TopicIdPartition(Uuid.randomUuid(), 1, "foo")
    val offset = 37

    groupMetadataManager.addOwnedPartition(groupPartitionId)

    val group = new GroupMetadata(groupId, Empty, time)
    groupMetadataManager.addGroup(group)

    val offsetTopicPartition = new TopicPartition(Topic.GROUP_METADATA_TOPIC_NAME, groupMetadataManager.partitionFor(group.groupId))
    val offsets = immutable.Map(
      topicIdPartition -> OffsetAndMetadata(offset, "", time.milliseconds()),
      // This will failed
      topicIdPartitionFailed -> OffsetAndMetadata(offset, "s" * (offsetConfig.maxMetadataSize + 1) , time.milliseconds())
    )

    when(replicaManager.getMagic(any())).thenReturn(Some(RecordBatch.CURRENT_MAGIC_VALUE))

    var commitErrors: Option[immutable.Map[TopicIdPartition, Errors]] = None
    def callback(errors: immutable.Map[TopicIdPartition, Errors]): Unit = {
      commitErrors = Some(errors)
    }

    assertEquals(0, TestUtils.totalMetricValue(metrics, "offset-commit-count"))
    groupMetadataManager.storeOffsets(group, memberId, offsetTopicPartition, offsets, callback, verificationGuard = None)
    assertTrue(group.hasOffsets)
    val capturedResponseCallback = verifyAppendAndCaptureCallback()
    capturedResponseCallback.getValue.apply(Map(groupTopicPartition ->
      new PartitionResponse(Errors.NONE, 0L, RecordBatch.NO_TIMESTAMP, 0L)))

    assertFalse(commitErrors.isEmpty)
    assertEquals(Some(Errors.NONE), commitErrors.get.get(topicIdPartition))
    assertEquals(Some(Errors.OFFSET_METADATA_TOO_LARGE), commitErrors.get.get(topicIdPartitionFailed))
    assertTrue(group.hasOffsets)

    val cachedOffsets = groupMetadataManager.getOffsets(
      groupId,
      defaultRequireStable,
      Some(Seq(topicIdPartition.topicPartition, topicIdPartitionFailed.topicPartition))
    )
    assertEquals(
      Some(offset),
      cachedOffsets.get(topicIdPartition.topicPartition).map(_.offset)
    )
    assertEquals(
      Some(OffsetFetchResponse.INVALID_OFFSET),
      cachedOffsets.get(topicIdPartitionFailed.topicPartition).map(_.offset)
    )

    verify(replicaManager).appendForGroup(anyLong(),
      anyShort(),
      any[Map[TopicPartition, MemoryRecords]],
      any(),
      any[Option[ReentrantLock]],
      any(),
<<<<<<< HEAD
=======
      any(),
      any(),
      any(),
>>>>>>> 965ec394
      any())
    verify(replicaManager).getMagic(any())
    assertEquals(1, TestUtils.totalMetricValue(metrics, "offset-commit-count"))
  }

  @Test
  def testOffsetMetadataTooLarge(): Unit = {
    val memberId = ""
    val topicIdPartition = new TopicIdPartition(Uuid.randomUuid(), 0, "foo")
    val offset = 37

    groupMetadataManager.addOwnedPartition(groupPartitionId)
    val group = new GroupMetadata(groupId, Empty, time)
    groupMetadataManager.addGroup(group)

    val offsetTopicPartition = new TopicPartition(Topic.GROUP_METADATA_TOPIC_NAME, groupMetadataManager.partitionFor(group.groupId))
    val offsets = immutable.Map(
      topicIdPartition -> OffsetAndMetadata(offset, "s" * (offsetConfig.maxMetadataSize + 1) , time.milliseconds())
    )

    var commitErrors: Option[immutable.Map[TopicIdPartition, Errors]] = None
    def callback(errors: immutable.Map[TopicIdPartition, Errors]): Unit = {
      commitErrors = Some(errors)
    }

    assertEquals(0, TestUtils.totalMetricValue(metrics, "offset-commit-count"))
    groupMetadataManager.storeOffsets(group, memberId, offsetTopicPartition, offsets, callback, verificationGuard = None)
    assertFalse(group.hasOffsets)

    assertFalse(commitErrors.isEmpty)
    val maybeError = commitErrors.get.get(topicIdPartition)
    assertEquals(Some(Errors.OFFSET_METADATA_TOO_LARGE), maybeError)
    assertFalse(group.hasOffsets)

    val cachedOffsets = groupMetadataManager.getOffsets(
      groupId,
      defaultRequireStable,
      Some(Seq(topicIdPartition.topicPartition))
    )
    assertEquals(
      Some(OffsetFetchResponse.INVALID_OFFSET),
      cachedOffsets.get(topicIdPartition.topicPartition).map(_.offset)
    )

    assertEquals(0, TestUtils.totalMetricValue(metrics, "offset-commit-count"))
  }

  @Test
  def testExpireOffset(): Unit = {
    val memberId = ""
    val topicIdPartition1 = new TopicIdPartition(Uuid.randomUuid(), 0, "foo")
    val topicIdPartition2 = new TopicIdPartition(topicIdPartition1.topicId, 1, "foo")
    val offset = 37

    groupMetadataManager.addOwnedPartition(groupPartitionId)

    val group = new GroupMetadata(groupId, Empty, time)
    groupMetadataManager.addGroup(group)

    val offsetTopicPartition = new TopicPartition(Topic.GROUP_METADATA_TOPIC_NAME, groupMetadataManager.partitionFor(group.groupId))
    // expire the offset after 1 millisecond
    val startMs = time.milliseconds
    val offsets = immutable.Map(
      topicIdPartition1 -> OffsetAndMetadata(offset, "", startMs, startMs + 1),
      topicIdPartition2 -> OffsetAndMetadata(offset, "", startMs, startMs + 3))

    mockGetPartition()
    expectAppendMessage(Errors.NONE)
    var commitErrors: Option[immutable.Map[TopicIdPartition, Errors]] = None
    def callback(errors: immutable.Map[TopicIdPartition, Errors]): Unit = {
      commitErrors = Some(errors)
    }

    groupMetadataManager.storeOffsets(group, memberId, offsetTopicPartition, offsets, callback, verificationGuard = None)
    assertTrue(group.hasOffsets)

    assertFalse(commitErrors.isEmpty)
    assertEquals(Some(Errors.NONE), commitErrors.get.get(topicIdPartition1))

    // expire only one of the offsets
    time.sleep(2)

    when(partition.appendRecordsToLeader(any[MemoryRecords],
      origin = ArgumentMatchers.eq(AppendOrigin.COORDINATOR), requiredAcks = anyInt(),
      any(), any())).thenReturn(LogAppendInfo.UNKNOWN_LOG_APPEND_INFO)
    groupMetadataManager.cleanupGroupMetadata()

    assertEquals(Some(group), groupMetadataManager.getGroup(groupId))
    assertEquals(None, group.offset(topicIdPartition1.topicPartition))
    assertEquals(Some(offset), group.offset(topicIdPartition2.topicPartition).map(_.offset))

    val cachedOffsets = groupMetadataManager.getOffsets(
      groupId,
      defaultRequireStable,
      Some(Seq(topicIdPartition1.topicPartition, topicIdPartition2.topicPartition))
    )
    assertEquals(Some(OffsetFetchResponse.INVALID_OFFSET), cachedOffsets.get(topicIdPartition1.topicPartition).map(_.offset))
    assertEquals(Some(offset), cachedOffsets.get(topicIdPartition2.topicPartition).map(_.offset))

    verify(replicaManager).appendForGroup(anyLong(),
      anyShort(),
      any(),
      any(),
      any[Option[ReentrantLock]],
      any(),
<<<<<<< HEAD
=======
      any(),
      any(),
      any(),
>>>>>>> 965ec394
      any())
    verify(replicaManager, times(2)).getMagic(any())
  }

  @Test
  def testGroupMetadataRemoval(): Unit = {
    val topicPartition1 = new TopicPartition("foo", 0)
    val topicPartition2 = new TopicPartition("foo", 1)

    groupMetadataManager.addOwnedPartition(groupPartitionId)

    val group = new GroupMetadata(groupId, Empty, time)
    groupMetadataManager.addGroup(group)
    group.generationId = 5

    // expect the group metadata tombstone
    val recordsCapture: ArgumentCaptor[MemoryRecords] = ArgumentCaptor.forClass(classOf[MemoryRecords])

    when(replicaManager.getMagic(any())).thenReturn(Some(RecordBatch.CURRENT_MAGIC_VALUE))
    mockGetPartition()
    when(partition.appendRecordsToLeader(recordsCapture.capture(),
      origin = ArgumentMatchers.eq(AppendOrigin.COORDINATOR), requiredAcks = anyInt(),
      any(), any())).thenReturn(LogAppendInfo.UNKNOWN_LOG_APPEND_INFO)
    groupMetadataManager.cleanupGroupMetadata()

    val records = recordsCapture.getValue.records.asScala.toList
    recordsCapture.getValue.batches.forEach { batch =>
      assertEquals(RecordBatch.CURRENT_MAGIC_VALUE, batch.magic)
      assertEquals(TimestampType.CREATE_TIME, batch.timestampType)
    }
    assertEquals(1, records.size)

    val metadataTombstone = records.head
    assertTrue(metadataTombstone.hasKey)
    assertFalse(metadataTombstone.hasValue)
    assertTrue(metadataTombstone.timestamp > 0)

    val groupKey = GroupMetadataManager.readMessageKey(metadataTombstone.key).asInstanceOf[GroupMetadataKey]
    assertEquals(groupId, groupKey.key)

    // the full group should be gone since all offsets were removed
    assertEquals(None, groupMetadataManager.getGroup(groupId))
    val cachedOffsets = groupMetadataManager.getOffsets(groupId, defaultRequireStable, Some(Seq(topicPartition1, topicPartition2)))
    assertEquals(Some(OffsetFetchResponse.INVALID_OFFSET), cachedOffsets.get(topicPartition1).map(_.offset))
    assertEquals(Some(OffsetFetchResponse.INVALID_OFFSET), cachedOffsets.get(topicPartition2).map(_.offset))
  }

  @Test
  def testGroupMetadataRemovalWithLogAppendTime(): Unit = {
    val topicPartition1 = new TopicPartition("foo", 0)
    val topicPartition2 = new TopicPartition("foo", 1)

    groupMetadataManager.addOwnedPartition(groupPartitionId)

    val group = new GroupMetadata(groupId, Empty, time)
    groupMetadataManager.addGroup(group)
    group.generationId = 5

    // expect the group metadata tombstone
    val recordsCapture: ArgumentCaptor[MemoryRecords] = ArgumentCaptor.forClass(classOf[MemoryRecords])

    when(replicaManager.getMagic(any())).thenReturn(Some(RecordBatch.CURRENT_MAGIC_VALUE))
    mockGetPartition()
    when(partition.appendRecordsToLeader(recordsCapture.capture(),
      origin = ArgumentMatchers.eq(AppendOrigin.COORDINATOR), requiredAcks = anyInt(),
      any(), any())).thenReturn(LogAppendInfo.UNKNOWN_LOG_APPEND_INFO)
    groupMetadataManager.cleanupGroupMetadata()

    val records = recordsCapture.getValue.records.asScala.toList
    recordsCapture.getValue.batches.forEach { batch =>
      assertEquals(RecordBatch.CURRENT_MAGIC_VALUE, batch.magic)
      // Use CREATE_TIME, like the producer. The conversion to LOG_APPEND_TIME (if necessary) happens automatically.
      assertEquals(TimestampType.CREATE_TIME, batch.timestampType)
    }
    assertEquals(1, records.size)

    val metadataTombstone = records.head
    assertTrue(metadataTombstone.hasKey)
    assertFalse(metadataTombstone.hasValue)
    assertTrue(metadataTombstone.timestamp > 0)

    val groupKey = GroupMetadataManager.readMessageKey(metadataTombstone.key).asInstanceOf[GroupMetadataKey]
    assertEquals(groupId, groupKey.key)

    // the full group should be gone since all offsets were removed
    assertEquals(None, groupMetadataManager.getGroup(groupId))
    val cachedOffsets = groupMetadataManager.getOffsets(groupId, defaultRequireStable, Some(Seq(topicPartition1, topicPartition2)))
    assertEquals(Some(OffsetFetchResponse.INVALID_OFFSET), cachedOffsets.get(topicPartition1).map(_.offset))
    assertEquals(Some(OffsetFetchResponse.INVALID_OFFSET), cachedOffsets.get(topicPartition2).map(_.offset))
  }

  @Test
  def testExpireGroupWithOffsetsOnly(): Unit = {
    // verify that the group is removed properly, but no tombstone is written if
    // this is a group which is only using kafka for offset storage

    val memberId = ""
    val topicIdPartition1 = new TopicIdPartition(Uuid.randomUuid(), 0, "foo")
    val topicIdPartition2 = new TopicIdPartition(topicIdPartition1.topicId, 1, "foo")
    val offset = 37

    groupMetadataManager.addOwnedPartition(groupPartitionId)

    val group = new GroupMetadata(groupId, Empty, time)
    groupMetadataManager.addGroup(group)

    val offsetTopicPartition = new TopicPartition(Topic.GROUP_METADATA_TOPIC_NAME, groupMetadataManager.partitionFor(group.groupId))
    // expire the offset after 1 millisecond
    val startMs = time.milliseconds
    val offsets = immutable.Map(
      topicIdPartition1 -> OffsetAndMetadata(offset, Optional.empty(), "", startMs, Some(startMs + 1)),
      topicIdPartition2 -> OffsetAndMetadata(offset, "", startMs, startMs + 3))

    mockGetPartition()
    expectAppendMessage(Errors.NONE)
    var commitErrors: Option[immutable.Map[TopicIdPartition, Errors]] = None
    def callback(errors: immutable.Map[TopicIdPartition, Errors]): Unit = {
      commitErrors = Some(errors)
    }

    groupMetadataManager.storeOffsets(group, memberId, offsetTopicPartition, offsets, callback, verificationGuard = None)
    assertTrue(group.hasOffsets)

    assertFalse(commitErrors.isEmpty)
    assertEquals(Some(Errors.NONE), commitErrors.get.get(topicIdPartition1))

    // expire all of the offsets
    time.sleep(4)

    // expect the offset tombstone
    val recordsCapture: ArgumentCaptor[MemoryRecords] = ArgumentCaptor.forClass(classOf[MemoryRecords])

    when(partition.appendRecordsToLeader(recordsCapture.capture(),
      origin = ArgumentMatchers.eq(AppendOrigin.COORDINATOR), requiredAcks = anyInt(),
      any(), any())).thenReturn(LogAppendInfo.UNKNOWN_LOG_APPEND_INFO)
    groupMetadataManager.cleanupGroupMetadata()

    // verify the tombstones are correct and only for the expired offsets
    val records = recordsCapture.getValue.records.asScala.toList
    assertEquals(2, records.size)
    records.foreach { message =>
      assertTrue(message.hasKey)
      assertFalse(message.hasValue)
      val offsetKey = GroupMetadataManager.readMessageKey(message.key).asInstanceOf[OffsetKey]
      assertEquals(groupId, offsetKey.key.group)
      assertEquals("foo", offsetKey.key.topicPartition.topic)
    }

    // the full group should be gone since all offsets were removed
    assertEquals(None, groupMetadataManager.getGroup(groupId))
    val cachedOffsets = groupMetadataManager.getOffsets(
      groupId,
      defaultRequireStable,
      Some(Seq(topicIdPartition1.topicPartition, topicIdPartition2.topicPartition))
    )
    assertEquals(
      Some(OffsetFetchResponse.INVALID_OFFSET),
      cachedOffsets.get(topicIdPartition1.topicPartition).map(_.offset)
    )
    assertEquals(
      Some(OffsetFetchResponse.INVALID_OFFSET),
      cachedOffsets.get(topicIdPartition2.topicPartition).map(_.offset)
    )

    verify(replicaManager).onlinePartition(groupTopicPartition)
  }

  @Test
  def testOffsetExpirationSemantics(): Unit = {
    val memberId = "memberId"
    val clientId = "clientId"
    val clientHost = "localhost"
    val topic = "foo"
    val topicIdPartition1 = new TopicIdPartition(Uuid.randomUuid(), 0, topic)
    val topicIdPartition2 = new TopicIdPartition(topicIdPartition1.topicId, 1, topic)
    val topicIdPartition3 = new TopicIdPartition(topicIdPartition1.topicId, 2, topic)
    val offset = 37

    groupMetadataManager.addOwnedPartition(groupPartitionId)

    val group = new GroupMetadata(groupId, Empty, time)
    groupMetadataManager.addGroup(group)

    val subscription = new Subscription(List(topic).asJava)
    val member = new MemberMetadata(memberId, Some(groupInstanceId), clientId, clientHost, rebalanceTimeout, sessionTimeout,
      protocolType, List(("protocol", ConsumerProtocol.serializeSubscription(subscription).array())))
    group.add(member, _ => ())
    group.transitionTo(PreparingRebalance)
    group.initNextGeneration()

    val offsetTopicPartition = new TopicPartition(Topic.GROUP_METADATA_TOPIC_NAME, groupMetadataManager.partitionFor(group.groupId))
    val startMs = time.milliseconds
    // old clients, expiry timestamp is explicitly set
    val tp1OffsetAndMetadata = OffsetAndMetadata(offset, "", startMs, startMs + 1)
    val tp2OffsetAndMetadata = OffsetAndMetadata(offset, "", startMs, startMs + 3)
    // new clients, no per-partition expiry timestamp, offsets of group expire together
    val tp3OffsetAndMetadata = OffsetAndMetadata(offset, "", startMs)
    val offsets = immutable.Map(
      topicIdPartition1 -> tp1OffsetAndMetadata,
      topicIdPartition2 -> tp2OffsetAndMetadata,
      topicIdPartition3 -> tp3OffsetAndMetadata)

    mockGetPartition()
    expectAppendMessage(Errors.NONE)
    var commitErrors: Option[immutable.Map[TopicIdPartition, Errors]] = None
    def callback(errors: immutable.Map[TopicIdPartition, Errors]): Unit = {
      commitErrors = Some(errors)
    }

    groupMetadataManager.storeOffsets(group, memberId, offsetTopicPartition, offsets, callback, verificationGuard = None)
    assertTrue(group.hasOffsets)

    assertFalse(commitErrors.isEmpty)
    assertEquals(Some(Errors.NONE), commitErrors.get.get(topicIdPartition1))

    // do not expire any offset even though expiration timestamp is reached for one (due to group still being active)
    time.sleep(2)

    groupMetadataManager.cleanupGroupMetadata()

    // group and offsets should still be there
    assertEquals(Some(group), groupMetadataManager.getGroup(groupId))
    assertEquals(Some(tp1OffsetAndMetadata), group.offset(topicIdPartition1.topicPartition))
    assertEquals(Some(tp2OffsetAndMetadata), group.offset(topicIdPartition2.topicPartition))
    assertEquals(Some(tp3OffsetAndMetadata), group.offset(topicIdPartition3.topicPartition))

    var cachedOffsets = groupMetadataManager.getOffsets(
      groupId,
      defaultRequireStable,
      Some(Seq(topicIdPartition1.topicPartition, topicIdPartition2.topicPartition, topicIdPartition3.topicPartition))
    )
    assertEquals(Some(offset), cachedOffsets.get(topicIdPartition1.topicPartition).map(_.offset))
    assertEquals(Some(offset), cachedOffsets.get(topicIdPartition2.topicPartition).map(_.offset))
    assertEquals(Some(offset), cachedOffsets.get(topicIdPartition3.topicPartition).map(_.offset))

    verify(replicaManager).onlinePartition(groupTopicPartition)

    group.transitionTo(PreparingRebalance)
    group.transitionTo(Empty)

    // expect the offset tombstone
    when(partition.appendRecordsToLeader(any[MemoryRecords],
      origin = ArgumentMatchers.eq(AppendOrigin.COORDINATOR), requiredAcks = anyInt(),
      any(), any())).thenReturn(LogAppendInfo.UNKNOWN_LOG_APPEND_INFO)
    groupMetadataManager.cleanupGroupMetadata()

    // group is empty now, only one offset should expire
    assertEquals(Some(group), groupMetadataManager.getGroup(groupId))
    assertEquals(None, group.offset(topicIdPartition1.topicPartition))
    assertEquals(Some(tp2OffsetAndMetadata), group.offset(topicIdPartition2.topicPartition))
    assertEquals(Some(tp3OffsetAndMetadata), group.offset(topicIdPartition3.topicPartition))

    cachedOffsets = groupMetadataManager.getOffsets(
      groupId,
      defaultRequireStable,
      Some(Seq(topicIdPartition1.topicPartition, topicIdPartition2.topicPartition, topicIdPartition3.topicPartition))
    )
    assertEquals(Some(OffsetFetchResponse.INVALID_OFFSET), cachedOffsets.get(topicIdPartition1.topicPartition).map(_.offset))
    assertEquals(Some(offset), cachedOffsets.get(topicIdPartition2.topicPartition).map(_.offset))
    assertEquals(Some(offset), cachedOffsets.get(topicIdPartition3.topicPartition).map(_.offset))

    verify(replicaManager, times(2)).onlinePartition(groupTopicPartition)

    time.sleep(2)

    // expect the offset tombstone
    when(partition.appendRecordsToLeader(any[MemoryRecords],
      origin = ArgumentMatchers.eq(AppendOrigin.COORDINATOR), requiredAcks = anyInt(),
      any(), any())).thenReturn(LogAppendInfo.UNKNOWN_LOG_APPEND_INFO)
    groupMetadataManager.cleanupGroupMetadata()

    // one more offset should expire
    assertEquals(Some(group), groupMetadataManager.getGroup(groupId))
    assertEquals(None, group.offset(topicIdPartition1.topicPartition))
    assertEquals(None, group.offset(topicIdPartition2.topicPartition))
    assertEquals(Some(tp3OffsetAndMetadata), group.offset(topicIdPartition3.topicPartition))

    cachedOffsets = groupMetadataManager.getOffsets(
      groupId,
      defaultRequireStable,
      Some(Seq(topicIdPartition1.topicPartition, topicIdPartition2.topicPartition, topicIdPartition3.topicPartition))
    )
    assertEquals(Some(OffsetFetchResponse.INVALID_OFFSET), cachedOffsets.get(topicIdPartition1.topicPartition).map(_.offset))
    assertEquals(Some(OffsetFetchResponse.INVALID_OFFSET), cachedOffsets.get(topicIdPartition2.topicPartition).map(_.offset))
    assertEquals(Some(offset), cachedOffsets.get(topicIdPartition3.topicPartition).map(_.offset))

    verify(replicaManager, times(3)).onlinePartition(groupTopicPartition)

    // advance time to just before the offset of last partition is to be expired, no offset should expire
    time.sleep(group.currentStateTimestamp.get + defaultOffsetRetentionMs - time.milliseconds() - 1)

    groupMetadataManager.cleanupGroupMetadata()

    // one more offset should expire
    assertEquals(Some(group), groupMetadataManager.getGroup(groupId))
    assertEquals(None, group.offset(topicIdPartition1.topicPartition))
    assertEquals(None, group.offset(topicIdPartition2.topicPartition))
    assertEquals(Some(tp3OffsetAndMetadata), group.offset(topicIdPartition3.topicPartition))

    cachedOffsets = groupMetadataManager.getOffsets(
      groupId,
      defaultRequireStable,
      Some(Seq(topicIdPartition1.topicPartition, topicIdPartition2.topicPartition, topicIdPartition3.topicPartition))
    )
    assertEquals(
      Some(OffsetFetchResponse.INVALID_OFFSET),
      cachedOffsets.get(topicIdPartition1.topicPartition).map(_.offset)
    )
    assertEquals(
      Some(OffsetFetchResponse.INVALID_OFFSET),
      cachedOffsets.get(topicIdPartition2.topicPartition).map(_.offset)
    )
    assertEquals(
      Some(offset),
      cachedOffsets.get(topicIdPartition3.topicPartition).map(_.offset)
    )

    verify(replicaManager, times(4)).onlinePartition(groupTopicPartition)

    // advance time enough for that last offset to expire
    time.sleep(2)

    // expect the offset tombstone
    when(partition.appendRecordsToLeader(any[MemoryRecords],
      origin = ArgumentMatchers.eq(AppendOrigin.COORDINATOR), requiredAcks = anyInt(),
      any(), any())).thenReturn(LogAppendInfo.UNKNOWN_LOG_APPEND_INFO)
    groupMetadataManager.cleanupGroupMetadata()

    // group and all its offsets should be gone now
    assertEquals(None, groupMetadataManager.getGroup(groupId))
    assertEquals(None, group.offset(topicIdPartition1.topicPartition))
    assertEquals(None, group.offset(topicIdPartition2.topicPartition))
    assertEquals(None, group.offset(topicIdPartition3.topicPartition))

    cachedOffsets = groupMetadataManager.getOffsets(
      groupId,
      defaultRequireStable,
      Some(Seq(topicIdPartition1.topicPartition, topicIdPartition2.topicPartition, topicIdPartition3.topicPartition))
    )
    assertEquals(
      Some(OffsetFetchResponse.INVALID_OFFSET),
      cachedOffsets.get(topicIdPartition1.topicPartition).map(_.offset)
    )
    assertEquals(
      Some(OffsetFetchResponse.INVALID_OFFSET),
      cachedOffsets.get(topicIdPartition2.topicPartition).map(_.offset)
    )
    assertEquals(
      Some(OffsetFetchResponse.INVALID_OFFSET),
      cachedOffsets.get(topicIdPartition3.topicPartition).map(_.offset)
    )

    verify(replicaManager, times(5)).onlinePartition(groupTopicPartition)

    assert(group.is(Dead))
  }

  @Test
  def testOffsetExpirationOfSimpleConsumer(): Unit = {
    val memberId = "memberId"
    val topic = "foo"
    val topicIdPartition1 = new TopicIdPartition(Uuid.randomUuid(), 0, topic)
    val offset = 37

    groupMetadataManager.addOwnedPartition(groupPartitionId)

    val group = new GroupMetadata(groupId, Empty, time)
    groupMetadataManager.addGroup(group)

    val offsetTopicPartition = new TopicPartition(Topic.GROUP_METADATA_TOPIC_NAME, groupMetadataManager.partitionFor(group.groupId))
    // expire the offset after 1 and 3 milliseconds (old clients) and after default retention (new clients)
    val startMs = time.milliseconds
    // old clients, expiry timestamp is explicitly set
    val tp1OffsetAndMetadata = OffsetAndMetadata(offset, "", startMs)
    // new clients, no per-partition expiry timestamp, offsets of group expire together
    val offsets = immutable.Map(
      topicIdPartition1 -> tp1OffsetAndMetadata)

    mockGetPartition()
    expectAppendMessage(Errors.NONE)
    var commitErrors: Option[immutable.Map[TopicIdPartition, Errors]] = None
    def callback(errors: immutable.Map[TopicIdPartition, Errors]): Unit = {
      commitErrors = Some(errors)
    }

    groupMetadataManager.storeOffsets(group, memberId, offsetTopicPartition, offsets, callback, verificationGuard = None)
    assertTrue(group.hasOffsets)

    assertFalse(commitErrors.isEmpty)
    assertEquals(Some(Errors.NONE), commitErrors.get.get(topicIdPartition1))

    // do not expire offsets while within retention period since commit timestamp
    val expiryTimestamp = offsets(topicIdPartition1).commitTimestamp + defaultOffsetRetentionMs
    time.sleep(expiryTimestamp - time.milliseconds() - 1)

    groupMetadataManager.cleanupGroupMetadata()

    // group and offsets should still be there
    assertEquals(Some(group), groupMetadataManager.getGroup(groupId))
    assertEquals(Some(tp1OffsetAndMetadata), group.offset(topicIdPartition1.topicPartition))

    var cachedOffsets = groupMetadataManager.getOffsets(
      groupId,
      defaultRequireStable,
      Some(Seq(topicIdPartition1.topicPartition))
    )
    assertEquals(Some(offset), cachedOffsets.get(topicIdPartition1.topicPartition).map(_.offset))

    verify(replicaManager).onlinePartition(groupTopicPartition)

    // advance time to enough for offsets to expire
    time.sleep(2)

    // expect the offset tombstone
    when(partition.appendRecordsToLeader(any[MemoryRecords],
      origin = ArgumentMatchers.eq(AppendOrigin.COORDINATOR), requiredAcks = anyInt(),
      any(), any())).thenReturn(LogAppendInfo.UNKNOWN_LOG_APPEND_INFO)
    groupMetadataManager.cleanupGroupMetadata()

    // group and all its offsets should be gone now
    assertEquals(None, groupMetadataManager.getGroup(groupId))
    assertEquals(None, group.offset(topicIdPartition1.topicPartition))

    cachedOffsets = groupMetadataManager.getOffsets(
      groupId,
      defaultRequireStable,
      Some(Seq(topicIdPartition1.topicPartition))
    )
    assertEquals(
      Some(OffsetFetchResponse.INVALID_OFFSET),
      cachedOffsets.get(topicIdPartition1.topicPartition).map(_.offset)
    )

    verify(replicaManager, times(2)).onlinePartition(groupTopicPartition)

    assert(group.is(Dead))
  }

  @Test
  def testOffsetExpirationOfActiveGroupSemantics(): Unit = {
    val memberId = "memberId"
    val clientId = "clientId"
    val clientHost = "localhost"

    val topic1 = "foo"
    val topic1IdPartition0 = new TopicIdPartition(Uuid.randomUuid(), 0, topic1)
    val topic1IdPartition1 = new TopicIdPartition(topic1IdPartition0.topicId, 1, topic1)

    val topic2 = "bar"
    val topic2IdPartition0 = new TopicIdPartition(Uuid.randomUuid(), 0, topic2)
    val topic2IdPartition1 = new TopicIdPartition(topic2IdPartition0.topicId, 1, topic2)

    val offset = 37

    groupMetadataManager.addOwnedPartition(groupPartitionId)

    val group = new GroupMetadata(groupId, Empty, time)
    groupMetadataManager.addGroup(group)

    // Subscribe to topic1 and topic2
    val subscriptionTopic1AndTopic2 = new Subscription(List(topic1, topic2).asJava)

    val member = new MemberMetadata(
      memberId,
      Some(groupInstanceId),
      clientId,
      clientHost,
      rebalanceTimeout,
      sessionTimeout,
      ConsumerProtocol.PROTOCOL_TYPE,
      List(("protocol", ConsumerProtocol.serializeSubscription(subscriptionTopic1AndTopic2).array()))
    )

    group.add(member, _ => ())
    group.transitionTo(PreparingRebalance)
    group.initNextGeneration()
    group.transitionTo(Stable)

    val offsetTopicPartition = new TopicPartition(Topic.GROUP_METADATA_TOPIC_NAME, groupMetadataManager.partitionFor(group.groupId))
    val startMs = time.milliseconds

    val t1p0OffsetAndMetadata = OffsetAndMetadata(offset, "", startMs)
    val t1p1OffsetAndMetadata = OffsetAndMetadata(offset, "", startMs)

    val t2p0OffsetAndMetadata = OffsetAndMetadata(offset, "", startMs)
    val t2p1OffsetAndMetadata = OffsetAndMetadata(offset, "", startMs)

    val offsets = immutable.Map(
      topic1IdPartition0 -> t1p0OffsetAndMetadata,
      topic1IdPartition1 -> t1p1OffsetAndMetadata,
      topic2IdPartition0 -> t2p0OffsetAndMetadata,
      topic2IdPartition1 -> t2p1OffsetAndMetadata)

    mockGetPartition()
    expectAppendMessage(Errors.NONE)
    var commitErrors: Option[immutable.Map[TopicIdPartition, Errors]] = None
    def callback(errors: immutable.Map[TopicIdPartition, Errors]): Unit = {
      commitErrors = Some(errors)
    }

    groupMetadataManager.storeOffsets(group, memberId, offsetTopicPartition, offsets, callback, verificationGuard = None)
    assertTrue(group.hasOffsets)

    assertFalse(commitErrors.isEmpty)
    assertEquals(Some(Errors.NONE), commitErrors.get.get(topic1IdPartition0))

    // advance time to just after the offset of last partition is to be expired
    time.sleep(defaultOffsetRetentionMs + 2)

    // no offset should expire because all topics are actively consumed
    groupMetadataManager.cleanupGroupMetadata()

    assertEquals(Some(group), groupMetadataManager.getGroup(groupId))
    assert(group.is(Stable))

    assertEquals(Some(t1p0OffsetAndMetadata), group.offset(topic1IdPartition0.topicPartition))
    assertEquals(Some(t1p1OffsetAndMetadata), group.offset(topic1IdPartition1.topicPartition))
    assertEquals(Some(t2p0OffsetAndMetadata), group.offset(topic2IdPartition0.topicPartition))
    assertEquals(Some(t2p1OffsetAndMetadata), group.offset(topic2IdPartition1.topicPartition))

    var cachedOffsets = groupMetadataManager.getOffsets(
      groupId,
      defaultRequireStable,
      Some(Seq(
        topic1IdPartition0.topicPartition,
        topic1IdPartition1.topicPartition,
        topic2IdPartition0.topicPartition,
        topic2IdPartition1.topicPartition)
      )
    )

    assertEquals(
      Some(offset),
      cachedOffsets.get(topic1IdPartition0.topicPartition).map(_.offset)
    )
    assertEquals(
      Some(offset),
      cachedOffsets.get(topic1IdPartition1.topicPartition).map(_.offset)
    )
    assertEquals(
      Some(offset),
      cachedOffsets.get(topic2IdPartition0.topicPartition).map(_.offset)
    )
    assertEquals(
      Some(offset),
      cachedOffsets.get(topic2IdPartition1.topicPartition).map(_.offset)
    )

    verify(replicaManager).onlinePartition(groupTopicPartition)

    group.transitionTo(PreparingRebalance)

    // Subscribe to topic1, offsets of topic2 should be removed
    val subscriptionTopic1 = new Subscription(List(topic1).asJava)

    group.updateMember(
      member,
      List(("protocol", ConsumerProtocol.serializeSubscription(subscriptionTopic1).array())),
      member.rebalanceTimeoutMs,
      member.sessionTimeoutMs,
      null
    )

    group.initNextGeneration()
    group.transitionTo(Stable)

    // expect the offset tombstone
    when(partition.appendRecordsToLeader(any[MemoryRecords],
      origin = ArgumentMatchers.eq(AppendOrigin.COORDINATOR), requiredAcks = anyInt(),
      any(), any())).thenReturn(LogAppendInfo.UNKNOWN_LOG_APPEND_INFO)

    groupMetadataManager.cleanupGroupMetadata()

    verify(partition).appendRecordsToLeader(any[MemoryRecords],
      origin = ArgumentMatchers.eq(AppendOrigin.COORDINATOR), requiredAcks = anyInt(),
      any(), any())
    verify(replicaManager, times(2)).onlinePartition(groupTopicPartition)

    assertEquals(Some(group), groupMetadataManager.getGroup(groupId))
    assert(group.is(Stable))

    assertEquals(Some(t1p0OffsetAndMetadata), group.offset(topic1IdPartition0.topicPartition))
    assertEquals(Some(t1p1OffsetAndMetadata), group.offset(topic1IdPartition1.topicPartition))
    assertEquals(None, group.offset(topic2IdPartition0.topicPartition))
    assertEquals(None, group.offset(topic2IdPartition1.topicPartition))

    cachedOffsets = groupMetadataManager.getOffsets(
      groupId,
      defaultRequireStable,
      Some(Seq(
        topic1IdPartition0.topicPartition,
        topic1IdPartition1.topicPartition,
        topic2IdPartition0.topicPartition,
        topic2IdPartition1.topicPartition)
      )
    )

    assertEquals(Some(offset), cachedOffsets.get(topic1IdPartition0.topicPartition).map(_.offset))
    assertEquals(Some(offset), cachedOffsets.get(topic1IdPartition1.topicPartition).map(_.offset))
    assertEquals(
      Some(OffsetFetchResponse.INVALID_OFFSET),
      cachedOffsets.get(topic2IdPartition0.topicPartition).map(_.offset)
    )
    assertEquals(
      Some(OffsetFetchResponse.INVALID_OFFSET),
      cachedOffsets.get(topic2IdPartition1.topicPartition).map(_.offset)
    )
  }

  @Test
  def testLoadOffsetFromOldCommit(): Unit = {
    val groupMetadataTopicPartition = groupTopicPartition
    val generation = 935
    val protocolType = "consumer"
    val protocol = "range"
    val startOffset = 15L
    val groupEpoch = 2
    val committedOffsets = Map(
      new TopicPartition("foo", 0) -> 23L,
      new TopicPartition("foo", 1) -> 455L,
      new TopicPartition("bar", 0) -> 8992L
    )

    val metadataVersion = IBP_1_1_IV0
    val offsetCommitRecords = createCommittedOffsetRecords(committedOffsets, metadataVersion = metadataVersion, retentionTimeOpt = Some(100))
    val memberId = "98098230493"
    val groupMetadataRecord = buildStableGroupRecordWithMember(generation, protocolType, protocol, memberId, metadataVersion = metadataVersion)
    val records = MemoryRecords.withRecords(startOffset, CompressionType.NONE,
      (offsetCommitRecords ++ Seq(groupMetadataRecord)).toArray: _*)

    expectGroupMetadataLoad(groupMetadataTopicPartition, startOffset, records)

    groupMetadataManager.loadGroupsAndOffsets(groupMetadataTopicPartition, groupEpoch, _ => (), 0L)

    val group = groupMetadataManager.getGroup(groupId).getOrElse(throw new AssertionError("Group was not loaded into the cache"))
    assertEquals(groupId, group.groupId)
    assertEquals(Stable, group.currentState)
    assertEquals(memberId, group.leaderOrNull)
    assertEquals(generation, group.generationId)
    assertEquals(Some(protocolType), group.protocolType)
    assertEquals(protocol, group.protocolName.orNull)
    assertEquals(Set(memberId), group.allMembers)
    assertEquals(committedOffsets.size, group.allOffsets.size)
    committedOffsets.foreach { case (topicPartition, offset) =>
      assertEquals(Some(offset), group.offset(topicPartition).map(_.offset))
      assertTrue(group.offset(topicPartition).map(_.expireTimestamp).get.nonEmpty)
    }
  }

  @Test
  def testLoadOffsetWithExplicitRetention(): Unit = {
    val groupMetadataTopicPartition = groupTopicPartition
    val generation = 935
    val protocolType = "consumer"
    val protocol = "range"
    val startOffset = 15L
    val groupEpoch = 2
    val committedOffsets = Map(
      new TopicPartition("foo", 0) -> 23L,
      new TopicPartition("foo", 1) -> 455L,
      new TopicPartition("bar", 0) -> 8992L
    )

    val offsetCommitRecords = createCommittedOffsetRecords(committedOffsets, retentionTimeOpt = Some(100))
    val memberId = "98098230493"
    val groupMetadataRecord = buildStableGroupRecordWithMember(generation, protocolType, protocol, memberId)
    val records = MemoryRecords.withRecords(startOffset, CompressionType.NONE,
      (offsetCommitRecords ++ Seq(groupMetadataRecord)).toArray: _*)

    expectGroupMetadataLoad(groupMetadataTopicPartition, startOffset, records)

    groupMetadataManager.loadGroupsAndOffsets(groupMetadataTopicPartition, groupEpoch, _ => (), 0L)

    val group = groupMetadataManager.getGroup(groupId).getOrElse(throw new AssertionError("Group was not loaded into the cache"))
    assertEquals(groupId, group.groupId)
    assertEquals(Stable, group.currentState)
    assertEquals(memberId, group.leaderOrNull)
    assertEquals(generation, group.generationId)
    assertEquals(Some(protocolType), group.protocolType)
    assertEquals(protocol, group.protocolName.orNull)
    assertEquals(Set(memberId), group.allMembers)
    assertEquals(committedOffsets.size, group.allOffsets.size)
    committedOffsets.foreach { case (topicPartition, offset) =>
      assertEquals(Some(offset), group.offset(topicPartition).map(_.offset))
      assertTrue(group.offset(topicPartition).map(_.expireTimestamp).get.nonEmpty)
    }
  }

  @Test
  def testSerdeOffsetCommitValue(): Unit = {
    val offsetAndMetadata = OffsetAndMetadata(
      offset = 537L,
      leaderEpoch = Optional.of(15),
      metadata = "metadata",
      commitTimestamp = time.milliseconds(),
      expireTimestamp = None)

    def verifySerde(metadataVersion: MetadataVersion, expectedOffsetCommitValueVersion: Int): Unit = {
      val bytes = GroupMetadataManager.offsetCommitValue(offsetAndMetadata, metadataVersion)
      val buffer = ByteBuffer.wrap(bytes)

      assertEquals(expectedOffsetCommitValueVersion, buffer.getShort(0).toInt)

      val deserializedOffsetAndMetadata = GroupMetadataManager.readOffsetMessageValue(buffer)
      assertEquals(offsetAndMetadata.offset, deserializedOffsetAndMetadata.offset)
      assertEquals(offsetAndMetadata.metadata, deserializedOffsetAndMetadata.metadata)
      assertEquals(offsetAndMetadata.commitTimestamp, deserializedOffsetAndMetadata.commitTimestamp)

      // Serialization drops the leader epoch silently if an older inter-broker protocol is in use
      val expectedLeaderEpoch = if (expectedOffsetCommitValueVersion >= 3)
        offsetAndMetadata.leaderEpoch
      else
        Optional.empty()

      assertEquals(expectedLeaderEpoch, deserializedOffsetAndMetadata.leaderEpoch)
    }

    for (version <- MetadataVersion.VERSIONS) {
      val expectedSchemaVersion = version match {
        case v if v.isLessThan(IBP_2_1_IV0) => 1
        case v if v.isLessThan(IBP_2_1_IV1) => 2
        case _ => 3
      }
      verifySerde(version, expectedSchemaVersion)
    }
  }

  @Test
  def testSerdeOffsetCommitValueWithExpireTimestamp(): Unit = {
    // If expire timestamp is set, we should always use version 1 of the offset commit
    // value schema since later versions do not support it

    val offsetAndMetadata = OffsetAndMetadata(
      offset = 537L,
      leaderEpoch = Optional.empty(),
      metadata = "metadata",
      commitTimestamp = time.milliseconds(),
      expireTimestamp = Some(time.milliseconds() + 1000))

    def verifySerde(metadataVersion: MetadataVersion): Unit = {
      val bytes = GroupMetadataManager.offsetCommitValue(offsetAndMetadata, metadataVersion)
      val buffer = ByteBuffer.wrap(bytes)
      assertEquals(1, buffer.getShort(0).toInt)

      val deserializedOffsetAndMetadata = GroupMetadataManager.readOffsetMessageValue(buffer)
      assertEquals(offsetAndMetadata, deserializedOffsetAndMetadata)
    }

    for (version <- MetadataVersion.VERSIONS)
      verifySerde(version)
  }

  @Test
  def testSerdeOffsetCommitValueWithNoneExpireTimestamp(): Unit = {
    val offsetAndMetadata = OffsetAndMetadata(
      offset = 537L,
      leaderEpoch = Optional.empty(),
      metadata = "metadata",
      commitTimestamp = time.milliseconds(),
      expireTimestamp = None)

    def verifySerde(metadataVersion: MetadataVersion): Unit = {
      val bytes = GroupMetadataManager.offsetCommitValue(offsetAndMetadata, metadataVersion)
      val buffer = ByteBuffer.wrap(bytes)
      val version = buffer.getShort(0).toInt
      if (metadataVersion.isLessThan(IBP_2_1_IV0))
        assertEquals(1, version)
      else if (metadataVersion.isLessThan(IBP_2_1_IV1))
        assertEquals(2, version)
      else
        assertEquals(3, version)

      val deserializedOffsetAndMetadata = GroupMetadataManager.readOffsetMessageValue(buffer)
      assertEquals(offsetAndMetadata, deserializedOffsetAndMetadata)
    }

    for (version <- MetadataVersion.VERSIONS)
      verifySerde(version)
  }

  @Test
  def testSerializeGroupMetadataValueToHighestNonFlexibleVersion(): Unit = {
    val generation = 935
    val protocolType = "consumer"
    val protocol = "range"
    val memberId = "98098230493"
    val assignmentBytes = Utils.toArray(ConsumerProtocol.serializeAssignment(
      new ConsumerPartitionAssignor.Assignment(List(new TopicPartition("topic", 0)).asJava, null)
    ))
    val record = TestUtils.records(Seq(
      buildStableGroupRecordWithMember(generation, protocolType, protocol, memberId, assignmentBytes)
    )).records.asScala.head
    assertEquals(3, record.value.getShort)
  }

  @Test
  def testSerializeOffsetCommitValueToHighestNonFlexibleVersion(): Unit = {
    val committedOffsets = Map(
      new TopicPartition("foo", 0) -> 23L,
      new TopicPartition("foo", 1) -> 455L,
    )

    val offsetCommitRecords = createCommittedOffsetRecords(committedOffsets)
    offsetCommitRecords.foreach { record =>
      assertEquals(3, record.value.getShort)
    }
  }

  @Test
  def testDeserializeHighestSupportedGroupMetadataValueVersion(): Unit = {
    val member = new GroupMetadataValue.MemberMetadata()
      .setMemberId("member")
      .setClientId("client")
      .setClientHost("host")

    val generation = 935
    val protocolType = "consumer"
    val protocol = "range"
    val leader = "leader"
    val groupMetadataValue = new GroupMetadataValue()
      .setProtocolType(protocolType)
      .setGeneration(generation)
      .setProtocol(protocol)
      .setLeader(leader)
      .setMembers(java.util.Collections.singletonList(member))

    val deserialized = GroupMetadataManager.readGroupMessageValue("groupId",
      MessageUtil.toVersionPrefixedByteBuffer(4, groupMetadataValue), time)

    assertEquals(generation, deserialized.generationId)
    assertEquals(protocolType, deserialized.protocolType.get)
    assertEquals(protocol, deserialized.protocolName.get)
    assertEquals(leader, deserialized.leaderOrNull)

    val actualMember = deserialized.allMemberMetadata.head
    assertEquals(member.memberId, actualMember.memberId)
    assertEquals(member.clientId, actualMember.clientId)
    assertEquals(member.clientHost, actualMember.clientHost)
  }

  @Test
  def testDeserializeHighestSupportedOffsetCommitValueVersion(): Unit = {
    val offsetCommitValue = new OffsetCommitValue()
      .setOffset(1000L)
      .setMetadata("metadata")
      .setCommitTimestamp(1500L)
      .setLeaderEpoch(1)

    val serialized = MessageUtil.toVersionPrefixedByteBuffer(4, offsetCommitValue)
    val deserialized = GroupMetadataManager.readOffsetMessageValue(serialized)

    assertEquals(1000L, deserialized.offset)
    assertEquals("metadata", deserialized.metadata)
    assertEquals(1500L, deserialized.commitTimestamp)
    assertEquals(1, deserialized.leaderEpoch.get)
  }

  @Test
  def testDeserializeFutureOffsetCommitValue(): Unit = {
    // Copy of OffsetCommitValue.SCHEMA_4 with a few
    // additional tagged fields.
    val futureOffsetCommitSchema = new Schema(
      new Field("offset", Type.INT64, ""),
      new Field("leader_epoch", Type.INT32, ""),
      new Field("metadata", Type.COMPACT_STRING, ""),
      new Field("commit_timestamp", Type.INT64, ""),
      TaggedFieldsSection.of(
        Int.box(0), new Field("offset_foo", Type.STRING, ""),
        Int.box(1), new Field("offset_bar", Type.INT32, "")
      )
    )

    // Create OffsetCommitValue with tagged fields
    val offsetCommit = new Struct(futureOffsetCommitSchema)
    offsetCommit.set("offset", 1000L)
    offsetCommit.set("leader_epoch", 100)
    offsetCommit.set("metadata", "metadata")
    offsetCommit.set("commit_timestamp", 2000L)
    val offsetCommitTaggedFields = new java.util.TreeMap[Integer, Any]()
    offsetCommitTaggedFields.put(0, "foo")
    offsetCommitTaggedFields.put(1, 4000)
    offsetCommit.set("_tagged_fields", offsetCommitTaggedFields)

    // Prepare the buffer.
    val buffer = ByteBuffer.allocate(offsetCommit.sizeOf() + 2)
    buffer.put(0.toByte)
    buffer.put(4.toByte) // Add 4 as version.
    offsetCommit.writeTo(buffer)
    buffer.flip()

    // Read the buffer with the real schema and verify that tagged
    // fields were read but ignored.
    buffer.getShort() // Skip version.
    val value = new OffsetCommitValue(new ByteBufferAccessor(buffer), 4.toShort)
    assertEquals(Seq(0, 1), value.unknownTaggedFields().asScala.map(_.tag))

    // Read the buffer with readOffsetMessageValue.
    buffer.rewind()
    val offsetAndMetadata = GroupMetadataManager.readOffsetMessageValue(buffer)
    assertEquals(1000L, offsetAndMetadata.offset)
    assertEquals(100, offsetAndMetadata.leaderEpoch.get)
    assertEquals("metadata", offsetAndMetadata.metadata)
    assertEquals(2000L, offsetAndMetadata.commitTimestamp)
  }

  @Test
  def testDeserializeFutureGroupMetadataValue(): Unit = {
    // Copy of GroupMetadataValue.MemberMetadata.SCHEMA_4 with a few
    // additional tagged fields.
    val futureMemberSchema = new Schema(
      new Field("member_id", Type.COMPACT_STRING, ""),
      new Field("group_instance_id", Type.COMPACT_NULLABLE_STRING, ""),
      new Field("client_id", Type.COMPACT_STRING, ""),
      new Field("client_host", Type.COMPACT_STRING, ""),
      new Field("rebalance_timeout", Type.INT32, ""),
      new Field("session_timeout", Type.INT32, ""),
      new Field("subscription", Type.COMPACT_BYTES, ""),
      new Field("assignment", Type.COMPACT_BYTES, ""),
      TaggedFieldsSection.of(
        Int.box(0), new Field("member_foo", Type.STRING, ""),
        Int.box(1), new Field("member_foo", Type.INT32, "")
      )
    )

    // Copy of GroupMetadataValue.SCHEMA_4 with a few
    // additional tagged fields.
    val futureGroupSchema = new Schema(
      new Field("protocol_type", Type.COMPACT_STRING, ""),
      new Field("generation", Type.INT32, ""),
      new Field("protocol", Type.COMPACT_NULLABLE_STRING, ""),
      new Field("leader", Type.COMPACT_NULLABLE_STRING, ""),
      new Field("current_state_timestamp", Type.INT64, ""),
      new Field("members", new CompactArrayOf(futureMemberSchema), ""),
      TaggedFieldsSection.of(
        Int.box(0), new Field("group_foo", Type.STRING, ""),
        Int.box(1), new Field("group_bar", Type.INT32, "")
      )
    )

    // Create a member with tagged fields.
    val member = new Struct(futureMemberSchema)
    member.set("member_id", "member_id")
    member.set("group_instance_id", "group_instance_id")
    member.set("client_id", "client_id")
    member.set("client_host", "client_host")
    member.set("rebalance_timeout", 1)
    member.set("session_timeout", 2)
    member.set("subscription", ByteBuffer.allocate(0))
    member.set("assignment", ByteBuffer.allocate(0))

    val memberTaggedFields = new java.util.TreeMap[Integer, Any]()
    memberTaggedFields.put(0, "foo")
    memberTaggedFields.put(1, 4000)
    member.set("_tagged_fields", memberTaggedFields)

    // Create a group with tagged fields.
    val group = new Struct(futureGroupSchema)
    group.set("protocol_type", "consumer")
    group.set("generation", 10)
    group.set("protocol", "range")
    group.set("leader", "leader")
    group.set("current_state_timestamp", 1000L)
    group.set("members", Array(member))

    val groupTaggedFields = new java.util.TreeMap[Integer, Any]()
    groupTaggedFields.put(0, "foo")
    groupTaggedFields.put(1, 4000)
    group.set("_tagged_fields", groupTaggedFields)

    // Prepare the buffer.
    val buffer = ByteBuffer.allocate(group.sizeOf() + 2)
    buffer.put(0.toByte)
    buffer.put(4.toByte) // Add 4 as version.
    group.writeTo(buffer)
    buffer.flip()

    // Read the buffer with the real schema and verify that tagged
    // fields were read but ignored.
    buffer.getShort() // Skip version.
    val value = new GroupMetadataValue(new ByteBufferAccessor(buffer), 4.toShort)
    assertEquals(Seq(0, 1), value.unknownTaggedFields().asScala.map(_.tag))
    assertEquals(Seq(0, 1), value.members().get(0).unknownTaggedFields().asScala.map(_.tag))

    // Read the buffer with readGroupMessageValue.
    buffer.rewind()
    val groupMetadata = GroupMetadataManager.readGroupMessageValue("group", buffer, time)
    assertEquals("consumer", groupMetadata.protocolType.get)
    assertEquals("leader", groupMetadata.leaderOrNull)
    assertTrue(groupMetadata.allMembers.contains("member_id"))
  }

  @Test
  def testLoadOffsetsWithEmptyControlBatch(): Unit = {
    val groupMetadataTopicPartition = groupTopicPartition
    val startOffset = 15L
    val generation = 15
    val groupEpoch = 2

    val committedOffsets = Map(
      new TopicPartition("foo", 0) -> 23L,
      new TopicPartition("foo", 1) -> 455L,
      new TopicPartition("bar", 0) -> 8992L
    )

    val offsetCommitRecords = createCommittedOffsetRecords(committedOffsets)
    val groupMetadataRecord = buildEmptyGroupRecord(generation, protocolType)
    val records = MemoryRecords.withRecords(startOffset, CompressionType.NONE,
      (offsetCommitRecords ++ Seq(groupMetadataRecord)).toArray: _*)

    // Prepend empty control batch to valid records
    val mockBatch: MutableRecordBatch = mock(classOf[MutableRecordBatch])
    when(mockBatch.iterator).thenReturn(Collections.emptyIterator[Record])
    when(mockBatch.isControlBatch).thenReturn(true)
    when(mockBatch.isTransactional).thenReturn(true)
    when(mockBatch.nextOffset).thenReturn(16L)
    val mockRecords: MemoryRecords = mock(classOf[MemoryRecords])
    when(mockRecords.batches).thenReturn((Iterable[MutableRecordBatch](mockBatch) ++ records.batches.asScala).asJava)
    when(mockRecords.records).thenReturn(records.records())
    when(mockRecords.sizeInBytes()).thenReturn(DefaultRecordBatch.RECORD_BATCH_OVERHEAD + records.sizeInBytes())
    val logMock: UnifiedLog = mock(classOf[UnifiedLog])
    when(logMock.logStartOffset).thenReturn(startOffset)
    when(logMock.read(ArgumentMatchers.eq(startOffset),
      maxLength = anyInt(),
      isolation = ArgumentMatchers.eq(FetchIsolation.LOG_END),
      minOneMessage = ArgumentMatchers.eq(true)))
      .thenReturn(new FetchDataInfo(new LogOffsetMetadata(startOffset), mockRecords))
    when(replicaManager.getLog(groupMetadataTopicPartition)).thenReturn(Some(logMock))
    when(replicaManager.getLogEndOffset(groupMetadataTopicPartition)).thenReturn(Some[Long](18))
    groupMetadataManager.loadGroupsAndOffsets(groupMetadataTopicPartition, groupEpoch, _ => (), 0L)

    // Empty control batch should not have caused the load to fail
    val group = groupMetadataManager.getGroup(groupId).getOrElse(throw new AssertionError("Group was not loaded into the cache"))
    assertEquals(groupId, group.groupId)
    assertEquals(Empty, group.currentState)
    assertEquals(generation, group.generationId)
    assertEquals(Some(protocolType), group.protocolType)
    assertNull(group.leaderOrNull)
    assertNull(group.protocolName.orNull)
    committedOffsets.foreach { case (topicPartition, offset) =>
      assertEquals(Some(offset), group.offset(topicPartition).map(_.offset))
    }
  }

  @Test
  def testCommittedOffsetParsing(): Unit = {
    val groupId = "group"
    val topicPartition = new TopicPartition("topic", 0)
    val offsetCommitRecord = TestUtils.records(Seq(
      new SimpleRecord(
        GroupMetadataManager.offsetCommitKey(groupId, topicPartition),
        GroupMetadataManager.offsetCommitValue(OffsetAndMetadata(35L, "", time.milliseconds()), MetadataVersion.latest)
      )
    )).records.asScala.head
    val (keyStringOpt, valueStringOpt) = GroupMetadataManager.formatRecordKeyAndValue(offsetCommitRecord)
    assertEquals(Some(s"offset_commit::group=$groupId,partition=$topicPartition"), keyStringOpt)
    assertEquals(Some("offset=35"), valueStringOpt)
  }

  @Test
  def testCommittedOffsetTombstoneParsing(): Unit = {
    val groupId = "group"
    val topicPartition = new TopicPartition("topic", 0)
    val offsetCommitRecord = TestUtils.records(Seq(
      new SimpleRecord(GroupMetadataManager.offsetCommitKey(groupId, topicPartition), null)
    )).records.asScala.head
    val (keyStringOpt, valueStringOpt) = GroupMetadataManager.formatRecordKeyAndValue(offsetCommitRecord)
    assertEquals(Some(s"offset_commit::group=$groupId,partition=$topicPartition"), keyStringOpt)
    assertEquals(Some("<DELETE>"), valueStringOpt)
  }

  @Test
  def testGroupMetadataParsingWithNullUserData(): Unit = {
    val generation = 935
    val protocolType = "consumer"
    val protocol = "range"
    val memberId = "98098230493"
    val assignmentBytes = Utils.toArray(ConsumerProtocol.serializeAssignment(
      new ConsumerPartitionAssignor.Assignment(List(new TopicPartition("topic", 0)).asJava, null)
    ))
    val groupMetadataRecord = TestUtils.records(Seq(
      buildStableGroupRecordWithMember(generation, protocolType, protocol, memberId, assignmentBytes)
    )).records.asScala.head
    val (keyStringOpt, valueStringOpt) = GroupMetadataManager.formatRecordKeyAndValue(groupMetadataRecord)
    assertEquals(Some(s"group_metadata::group=$groupId"), keyStringOpt)
    assertEquals(Some("{\"protocolType\":\"consumer\",\"protocol\":\"range\"," +
      "\"generationId\":935,\"assignment\":\"{98098230493=[topic-0]}\"}"), valueStringOpt)
  }

  @Test
  def testGroupMetadataTombstoneParsing(): Unit = {
    val groupId = "group"
    val groupMetadataRecord = TestUtils.records(Seq(
      new SimpleRecord(GroupMetadataManager.groupMetadataKey(groupId), null)
    )).records.asScala.head
    val (keyStringOpt, valueStringOpt) = GroupMetadataManager.formatRecordKeyAndValue(groupMetadataRecord)
    assertEquals(Some(s"group_metadata::group=$groupId"), keyStringOpt)
    assertEquals(Some("<DELETE>"), valueStringOpt)
  }

  private def verifyAppendAndCaptureCallback(): ArgumentCaptor[Map[TopicPartition, PartitionResponse] => Unit] = {
    val capturedArgument: ArgumentCaptor[Map[TopicPartition, PartitionResponse] => Unit] = ArgumentCaptor.forClass(classOf[Map[TopicPartition, PartitionResponse] => Unit])
    verify(replicaManager).appendForGroup(anyLong(),
      anyShort(),
      any[Map[TopicPartition, MemoryRecords]],
      capturedArgument.capture(),
      any[Option[ReentrantLock]],
      any(),
<<<<<<< HEAD
=======
      any(),
      any(),
      any(),
>>>>>>> 965ec394
      any())
    capturedArgument
  }

  private def expectAppendMessage(error: Errors): ArgumentCaptor[Map[TopicPartition, MemoryRecords]] = {
    val capturedCallback: ArgumentCaptor[Map[TopicPartition, PartitionResponse] => Unit] = ArgumentCaptor.forClass(classOf[Map[TopicPartition, PartitionResponse] => Unit])
    val capturedRecords: ArgumentCaptor[Map[TopicPartition, MemoryRecords]] = ArgumentCaptor.forClass(classOf[Map[TopicPartition, MemoryRecords]])
    when(replicaManager.appendForGroup(anyLong(),
      anyShort(),
      capturedRecords.capture(),
      capturedCallback.capture(),
      any[Option[ReentrantLock]],
      any(),
<<<<<<< HEAD
=======
      any(),
      any(),
      any(),
>>>>>>> 965ec394
      any()
    )).thenAnswer(_ => {
      capturedCallback.getValue.apply(
        Map(groupTopicPartition ->
          new PartitionResponse(error, 0L, RecordBatch.NO_TIMESTAMP, 0L)
        )
      )})
    when(replicaManager.getMagic(any())).thenReturn(Some(RecordBatch.CURRENT_MAGIC_VALUE))
    capturedRecords
  }

  private def buildStableGroupRecordWithMember(generation: Int,
                                               protocolType: String,
                                               protocol: String,
                                               memberId: String,
                                               assignmentBytes: Array[Byte] = Array.emptyByteArray,
                                               metadataVersion: MetadataVersion = MetadataVersion.latest): SimpleRecord = {
    val memberProtocols = List((protocol, Array.emptyByteArray))
    val member = new MemberMetadata(memberId, Some(groupInstanceId), "clientId", "clientHost", 30000, 10000, protocolType, memberProtocols)
    val group = GroupMetadata.loadGroup(groupId, Stable, generation, protocolType, protocol, memberId,
      if (metadataVersion.isAtLeast(IBP_2_1_IV0)) Some(time.milliseconds()) else None, Seq(member), time)
    val groupMetadataKey = GroupMetadataManager.groupMetadataKey(groupId)
    val groupMetadataValue = GroupMetadataManager.groupMetadataValue(group, Map(memberId -> assignmentBytes), metadataVersion)
    new SimpleRecord(groupMetadataKey, groupMetadataValue)
  }

  private def buildEmptyGroupRecord(generation: Int, protocolType: String): SimpleRecord = {
    val group = GroupMetadata.loadGroup(groupId, Empty, generation, protocolType, null, null, None, Seq.empty, time)
    val groupMetadataKey = GroupMetadataManager.groupMetadataKey(groupId)
    val groupMetadataValue = GroupMetadataManager.groupMetadataValue(group, Map.empty, MetadataVersion.latest)
    new SimpleRecord(groupMetadataKey, groupMetadataValue)
  }

  private def expectGroupMetadataLoad(groupMetadataTopicPartition: TopicPartition,
                                      startOffset: Long,
                                      records: MemoryRecords): Unit = {
    val logMock: UnifiedLog =  mock(classOf[UnifiedLog])
    when(replicaManager.getLog(groupMetadataTopicPartition)).thenReturn(Some(logMock))
    val endOffset = expectGroupMetadataLoad(logMock, startOffset, records)
    when(replicaManager.getLogEndOffset(groupMetadataTopicPartition)).thenReturn(Some(endOffset))
  }

  /**
   * mock records into a mocked log
   *
   * @return the calculated end offset to be mocked into [[ReplicaManager.getLogEndOffset]]
   */
  private def expectGroupMetadataLoad(logMock: UnifiedLog,
                                      startOffset: Long,
                                      records: MemoryRecords): Long = {
    val endOffset = startOffset + records.records.asScala.size
    val fileRecordsMock: FileRecords = mock(classOf[FileRecords])

    when(logMock.logStartOffset).thenReturn(startOffset)
    when(logMock.read(ArgumentMatchers.eq(startOffset),
      maxLength = anyInt(),
      isolation = ArgumentMatchers.eq(FetchIsolation.LOG_END),
      minOneMessage = ArgumentMatchers.eq(true)))
      .thenReturn(new FetchDataInfo(new LogOffsetMetadata(startOffset), fileRecordsMock))

    when(fileRecordsMock.sizeInBytes()).thenReturn(records.sizeInBytes)

    val bufferCapture: ArgumentCaptor[ByteBuffer] = ArgumentCaptor.forClass(classOf[ByteBuffer])
    when(fileRecordsMock.readInto(bufferCapture.capture(), anyInt())).thenAnswer(_ => {
      val buffer = bufferCapture.getValue
      buffer.put(records.buffer.duplicate)
      buffer.flip()
    })
    endOffset
  }

  private def createCommittedOffsetRecords(committedOffsets: Map[TopicPartition, Long],
                                           groupId: String = groupId,
                                           metadataVersion: MetadataVersion = MetadataVersion.latest,
                                           retentionTimeOpt: Option[Long] = None): Seq[SimpleRecord] = {
    committedOffsets.map { case (topicPartition, offset) =>
      val commitTimestamp = time.milliseconds()
      val offsetAndMetadata = retentionTimeOpt match {
        case Some(retentionTimeMs) =>
          val expirationTime = commitTimestamp + retentionTimeMs
          OffsetAndMetadata(offset, "", commitTimestamp, expirationTime)
        case None =>
          OffsetAndMetadata(offset, "", commitTimestamp)
      }
      val offsetCommitKey = GroupMetadataManager.offsetCommitKey(groupId, topicPartition)
      val offsetCommitValue = GroupMetadataManager.offsetCommitValue(offsetAndMetadata, metadataVersion)
      new SimpleRecord(offsetCommitKey, offsetCommitValue)
    }.toSeq
  }

  private def mockGetPartition(): Unit = {
    when(replicaManager.getPartition(groupTopicPartition)).thenReturn(HostedPartition.Online(partition))
    when(replicaManager.onlinePartition(groupTopicPartition)).thenReturn(Some(partition))
  }

  private def getGauge(manager: GroupMetadataManager, name: String): Gauge[Int]  = {
    KafkaYammerMetrics.defaultRegistry().allMetrics().get(manager.metricsGroup.metricName(name, Collections.emptyMap())).asInstanceOf[Gauge[Int]]
  }

  private def expectMetrics(manager: GroupMetadataManager,
                            expectedNumGroups: Int,
                            expectedNumGroupsPreparingRebalance: Int,
                            expectedNumGroupsCompletingRebalance: Int): Unit = {
    assertEquals(expectedNumGroups, getGauge(manager, "NumGroups").value)
    assertEquals(expectedNumGroupsPreparingRebalance, getGauge(manager, "NumGroupsPreparingRebalance").value)
    assertEquals(expectedNumGroupsCompletingRebalance, getGauge(manager, "NumGroupsCompletingRebalance").value)
  }

  @Test
  def testMetrics(): Unit = {
    groupMetadataManager.cleanupGroupMetadata()
    expectMetrics(groupMetadataManager, 0, 0, 0)
    val group = new GroupMetadata("foo2", Stable, time)
    groupMetadataManager.addGroup(group)
    expectMetrics(groupMetadataManager, 1, 0, 0)
    group.transitionTo(PreparingRebalance)
    expectMetrics(groupMetadataManager, 1, 1, 0)
    group.transitionTo(CompletingRebalance)
    expectMetrics(groupMetadataManager, 1, 0, 1)
  }

  @Test
  def testPartitionLoadMetric(): Unit = {
    val server = ManagementFactory.getPlatformMBeanServer
    val mBeanName = "kafka.server:type=group-coordinator-metrics"
    val reporter = new JmxReporter
    val metricsContext = new KafkaMetricsContext("kafka.server")
    reporter.contextChange(metricsContext)
    metrics.addReporter(reporter)

    def partitionLoadTime(attribute: String): Double = {
      server.getAttribute(new ObjectName(mBeanName), attribute).asInstanceOf[Double]
    }

    assertTrue(server.isRegistered(new ObjectName(mBeanName)))
    assertEquals(Double.NaN, partitionLoadTime( "partition-load-time-max"), 0)
    assertEquals(Double.NaN, partitionLoadTime("partition-load-time-avg"), 0)
    assertTrue(reporter.containsMbean(mBeanName))

    val groupMetadataTopicPartition = groupTopicPartition
    val startOffset = 15L
    val memberId = "98098230493"
    val committedOffsets = Map(
      new TopicPartition("foo", 0) -> 23L,
      new TopicPartition("foo", 1) -> 455L,
      new TopicPartition("bar", 0) -> 8992L
    )

    val offsetCommitRecords = createCommittedOffsetRecords(committedOffsets)
    val groupMetadataRecord = buildStableGroupRecordWithMember(generation = 15,
      protocolType = "consumer", protocol = "range", memberId)
    val records = MemoryRecords.withRecords(startOffset, CompressionType.NONE,
      (offsetCommitRecords ++ Seq(groupMetadataRecord)).toArray: _*)

    expectGroupMetadataLoad(groupMetadataTopicPartition, startOffset, records)
    // When passed a specific start offset, assert that the measured values are in excess of that.
    val now = time.milliseconds()
    val diff = 1000
    val groupEpoch = 2
    groupMetadataManager.loadGroupsAndOffsets(groupMetadataTopicPartition, groupEpoch, _ => (), now - diff)
    assertTrue(partitionLoadTime("partition-load-time-max") >= diff)
    assertTrue(partitionLoadTime("partition-load-time-avg") >= diff)
  }

  @Test
  def testReadMessageKeyCanReadUnknownMessage(): Unit = {
    val record = new org.apache.kafka.coordinator.group.generated.GroupMetadataKey()
    val unknownRecord = MessageUtil.toVersionPrefixedBytes(Short.MaxValue, record)
    val key = GroupMetadataManager.readMessageKey(ByteBuffer.wrap(unknownRecord))
    assertEquals(UnknownKey(Short.MaxValue), key)
  }

  @Test
  def testLoadGroupsAndOffsetsWillIgnoreUnknownMessage(): Unit = {
    val generation = 935
    val protocolType = "consumer"
    val protocol = "range"
    val startOffset = 15L
    val committedOffsets = Map(
      new TopicPartition("foo", 0) -> 23L,
      new TopicPartition("foo", 1) -> 455L,
      new TopicPartition("bar", 0) -> 8992L
    )

    val offsetCommitRecords = createCommittedOffsetRecords(committedOffsets)
    val memberId = "98098230493"
    val groupMetadataRecord = buildStableGroupRecordWithMember(generation, protocolType, protocol, memberId)

    // Should ignore unknown record
    val unknownKey = new org.apache.kafka.coordinator.group.generated.GroupMetadataKey()
    val lowestUnsupportedVersion = (org.apache.kafka.coordinator.group.generated.GroupMetadataKey
      .HIGHEST_SUPPORTED_VERSION + 1).toShort

    val unknownMessage1 = MessageUtil.toVersionPrefixedBytes(Short.MaxValue, unknownKey)
    val unknownMessage2 = MessageUtil.toVersionPrefixedBytes(lowestUnsupportedVersion, unknownKey)
    val unknownRecord1 = new SimpleRecord(unknownMessage1, unknownMessage1)
    val unknownRecord2 = new SimpleRecord(unknownMessage2, unknownMessage2)

    val records = MemoryRecords.withRecords(startOffset, CompressionType.NONE,
      (offsetCommitRecords ++ Seq(unknownRecord1, unknownRecord2) ++ Seq(groupMetadataRecord)).toArray: _*)

    expectGroupMetadataLoad(groupTopicPartition, startOffset, records)

    groupMetadataManager.loadGroupsAndOffsets(groupTopicPartition, 1, _ => (), 0L)

    val group = groupMetadataManager.getGroup(groupId).getOrElse(throw new AssertionError("Group was not loaded into the cache"))
    assertEquals(groupId, group.groupId)
    assertEquals(Stable, group.currentState)
    assertEquals(memberId, group.leaderOrNull)
    assertEquals(generation, group.generationId)
    assertEquals(Some(protocolType), group.protocolType)
    assertEquals(protocol, group.protocolName.orNull)
    assertEquals(Set(memberId), group.allMembers)
    assertEquals(committedOffsets.size, group.allOffsets.size)
    committedOffsets.foreach { case (topicPartition, offset) =>
      assertEquals(Some(offset), group.offset(topicPartition).map(_.offset))
      assertTrue(group.offset(topicPartition).map(_.expireTimestamp).contains(None))
    }
  }
}<|MERGE_RESOLUTION|>--- conflicted
+++ resolved
@@ -1175,18 +1175,17 @@
     groupMetadataManager.storeGroup(group, Map.empty, callback)
     assertEquals(Some(expectedError), maybeError)
 
-    verify(replicaManager).appendForGroup(anyLong(),
+    verify(replicaManager).appendRecords(anyLong(),
       anyShort(),
       any(),
       any(),
+      any(),
+      any(),
       any[Option[ReentrantLock]],
       any(),
-<<<<<<< HEAD
-=======
-      any(),
-      any(),
-      any(),
->>>>>>> 965ec394
+      any(),
+      any(),
+      any(),
       any())
     verify(replicaManager).getMagic(any())
   }
@@ -1215,18 +1214,17 @@
     groupMetadataManager.storeGroup(group, Map(memberId -> Array[Byte]()), callback)
     assertEquals(Some(Errors.NONE), maybeError)
 
-    verify(replicaManager).appendForGroup(anyLong(),
+    verify(replicaManager).appendRecords(anyLong(),
       anyShort(),
       any(),
       any(),
+      any(),
+      any(),
       any[Option[ReentrantLock]],
       any(),
-<<<<<<< HEAD
-=======
-      any(),
-      any(),
-      any(),
->>>>>>> 965ec394
+      any(),
+      any(),
+      any(),
       any())
     verify(replicaManager).getMagic(any())
   }
@@ -1294,18 +1292,17 @@
     assertEquals(Errors.NONE, partitionResponse.error)
     assertEquals(offset, partitionResponse.offset)
 
-    verify(replicaManager).appendForGroup(anyLong(),
+    verify(replicaManager).appendRecords(anyLong(),
       anyShort(),
       any(),
       any(),
+      any(),
+      any(),
       any[Option[ReentrantLock]],
       any(),
-<<<<<<< HEAD
-=======
-      any(),
-      any(),
-      any(),
->>>>>>> 965ec394
+      any(),
+      any(),
+      any(),
       any())
     // Will update sensor after commit
     assertEquals(1, TestUtils.totalMetricValue(metrics, "offset-commit-count"))
@@ -1340,20 +1337,18 @@
     assertTrue(group.hasOffsets)
     assertTrue(group.allOffsets.isEmpty)
 
-    verify(replicaManager).appendForGroup(anyLong(),
+    verify(replicaManager).appendRecords(anyLong(),
       anyShort(),
+      any(),
+      any(),
       any[Map[TopicPartition, MemoryRecords]],
       capturedResponseCallback.capture(),
       any[Option[ReentrantLock]],
       any(),
-<<<<<<< HEAD
-      ArgumentMatchers.eq(Map(offsetTopicPartition -> verificationGuard)))
-=======
       any(),
       any(),
       ArgumentMatchers.eq(Map(offsetTopicPartition -> verificationGuard)),
       any())
->>>>>>> 965ec394
     verify(replicaManager).getMagic(any())
     capturedResponseCallback.getValue.apply(Map(groupTopicPartition ->
       new PartitionResponse(Errors.NONE, 0L, RecordBatch.NO_TIMESTAMP, 0L)))
@@ -1405,20 +1400,18 @@
     assertFalse(group.hasOffsets)
     assertTrue(group.allOffsets.isEmpty)
 
-    verify(replicaManager).appendForGroup(anyLong(),
+    verify(replicaManager).appendRecords(anyLong(),
       anyShort(),
+      any(),
+      any(),
       any[Map[TopicPartition, MemoryRecords]],
       any(),
       any[Option[ReentrantLock]],
       any(),
-<<<<<<< HEAD
-      ArgumentMatchers.eq(Map(offsetTopicPartition -> verificationGuard)))
-=======
       any(),
       any(),
       ArgumentMatchers.eq(Map(offsetTopicPartition -> verificationGuard)),
       any())
->>>>>>> 965ec394
     verify(replicaManager).getMagic(any())
   }
 
@@ -1460,19 +1453,10 @@
     assertFalse(group.hasOffsets)
     assertTrue(group.allOffsets.isEmpty)
 
-<<<<<<< HEAD
-    verify(replicaManager).appendForGroup(anyLong(),
-      anyShort(),
-      any[Map[TopicPartition, MemoryRecords]],
-      any(),
-      any[Option[ReentrantLock]],
-      any(),
-      ArgumentMatchers.eq(Map(offsetTopicPartition -> verificationGuard)))
-=======
     verify(replicaManager).appendRecords(anyLong(),
       anyShort(),
-      internalTopicsAllowed = ArgumentMatchers.eq(true),
-      origin = ArgumentMatchers.eq(AppendOrigin.COORDINATOR),
+      any(),
+      any(),
       any[Map[TopicPartition, MemoryRecords]],
       any(),
       any[Option[ReentrantLock]],
@@ -1481,7 +1465,6 @@
       any(),
       ArgumentMatchers.eq(Map(offsetTopicPartition -> verificationGuard)),
       any())
->>>>>>> 965ec394
     verify(replicaManager).getMagic(any())
   }
 
@@ -1626,18 +1609,17 @@
       cachedOffsets.get(topicIdPartitionFailed.topicPartition).map(_.offset)
     )
 
-    verify(replicaManager).appendForGroup(anyLong(),
+    verify(replicaManager).appendRecords(anyLong(),
       anyShort(),
+      any(),
+      any(),
       any[Map[TopicPartition, MemoryRecords]],
       any(),
       any[Option[ReentrantLock]],
       any(),
-<<<<<<< HEAD
-=======
-      any(),
-      any(),
-      any(),
->>>>>>> 965ec394
+      any(),
+      any(),
+      any(),
       any())
     verify(replicaManager).getMagic(any())
     assertEquals(1, TestUtils.totalMetricValue(metrics, "offset-commit-count"))
@@ -1737,18 +1719,17 @@
     assertEquals(Some(OffsetFetchResponse.INVALID_OFFSET), cachedOffsets.get(topicIdPartition1.topicPartition).map(_.offset))
     assertEquals(Some(offset), cachedOffsets.get(topicIdPartition2.topicPartition).map(_.offset))
 
-    verify(replicaManager).appendForGroup(anyLong(),
+    verify(replicaManager).appendRecords(anyLong(),
       anyShort(),
       any(),
       any(),
+      any(),
+      any(),
       any[Option[ReentrantLock]],
       any(),
-<<<<<<< HEAD
-=======
-      any(),
-      any(),
-      any(),
->>>>>>> 965ec394
+      any(),
+      any(),
+      any(),
       any())
     verify(replicaManager, times(2)).getMagic(any())
   }
@@ -2850,18 +2831,17 @@
 
   private def verifyAppendAndCaptureCallback(): ArgumentCaptor[Map[TopicPartition, PartitionResponse] => Unit] = {
     val capturedArgument: ArgumentCaptor[Map[TopicPartition, PartitionResponse] => Unit] = ArgumentCaptor.forClass(classOf[Map[TopicPartition, PartitionResponse] => Unit])
-    verify(replicaManager).appendForGroup(anyLong(),
+    verify(replicaManager).appendRecords(anyLong(),
       anyShort(),
+      any(),
+      any(),
       any[Map[TopicPartition, MemoryRecords]],
       capturedArgument.capture(),
       any[Option[ReentrantLock]],
       any(),
-<<<<<<< HEAD
-=======
-      any(),
-      any(),
-      any(),
->>>>>>> 965ec394
+      any(),
+      any(),
+      any(),
       any())
     capturedArgument
   }
@@ -2869,18 +2849,17 @@
   private def expectAppendMessage(error: Errors): ArgumentCaptor[Map[TopicPartition, MemoryRecords]] = {
     val capturedCallback: ArgumentCaptor[Map[TopicPartition, PartitionResponse] => Unit] = ArgumentCaptor.forClass(classOf[Map[TopicPartition, PartitionResponse] => Unit])
     val capturedRecords: ArgumentCaptor[Map[TopicPartition, MemoryRecords]] = ArgumentCaptor.forClass(classOf[Map[TopicPartition, MemoryRecords]])
-    when(replicaManager.appendForGroup(anyLong(),
+    when(replicaManager.appendRecords(anyLong(),
       anyShort(),
+      any(),
+      any(),
       capturedRecords.capture(),
       capturedCallback.capture(),
       any[Option[ReentrantLock]],
       any(),
-<<<<<<< HEAD
-=======
-      any(),
-      any(),
-      any(),
->>>>>>> 965ec394
+      any(),
+      any(),
+      any(),
       any()
     )).thenAnswer(_ => {
       capturedCallback.getValue.apply(
